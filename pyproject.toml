[project]
name = "posthog"
version = "0.0.0"
requires-python = "==3.12.11" # Leave patch version so that we don't accidentally upgrade minor versions
dependencies = [
    "aioboto3==15.4.0",
    "aiohttp==3.11.10",
    "aiokafka>=0.8",
    "anthropic==0.69.0",
    "antlr4-python3-runtime==4.13.1",
    "asyncstdlib==3.13.1",
    "beautifulsoup4==4.12.3",
    "boto3==1.40.49",
    "brotli==1.1.0",
    "celery==5.3.6",
    "celery-redbeat==2.1.1",
    "certifi==2025.8.3",
    "clickhouse-connect==0.8.17",
    "clickhouse-driver==0.2.9",
    "clickhouse-pool==0.5.3",
    "conditional-cache==1.2",
    "cryptography==39.0.2",
    "dagster==1.10.18",
    "dagster-cloud==1.10.18",
    "dagster-aws==0.26.18",
    "dagster-celery==0.26.18",
    "dagster-docker==0.26.18",
    "dagster-pipes==1.10.18",
    "dagster-postgres==0.26.18",
    "dagster-slack==0.26.18",
    "dagster-webserver==1.10.18",
    "deltalake==0.25.2",
    "dj-database-url==0.5.0",
    "django~=4.2.26",
    "django-axes[ipware]==8.0.0",
    "django-cors-headers~=4.8.0",
    "django-deprecate-fields==0.1.1",
    "django-extensions~=4.1.0",
    "django-filter~=25.1",
    "django-loginas==0.3.11",
    "django-picklefield==3.0.1",
    "django-prometheus==2.2.0",
    "django-redis==6.0.0",
    "django-statsd==2.5.2",
    "django-structlog[celery]~=9.1.0",
    "django-two-factor-auth~=1.18.0",
    "djangorestframework~=3.16.1",
    "djangorestframework-csv~=3.0.2",
    "djangorestframework-dataclasses~=1.4.0",
    "dlt==1.3.0",
    "dnspython==2.2.1",
    "drf-exceptions-hog==0.4.0",
    "drf-extensions~=0.8.0",
    "drf-spectacular~=0.28.0",
    "emoji==2.14.1",
    "geoip2==4.6.0",
    "google-ads==26.1.0",
    "google-cloud-bigquery==3.26",
<<<<<<< HEAD
    "google-genai==1.10.0",
    "granian[uvloop,reload,pname]==2.5.5",
    "gspread==6.2.1",
    "hogql-parser==1.2.0",
=======
    "google-genai==1.46.0",
    "gspread==6.2.1",
    "gunicorn==20.1.0",
    "hogql-parser==1.2.11",
>>>>>>> bbb3e9f3
    "infi-clickhouse-orm",
    "jsonref==1.1.0",
    "kafka-python==2.0.6",
    "kombu==5.3.7",
    "langchain==0.3.26",
    "langchain-community==0.3.27",
    "langchain-openai==0.3.33",
    "langchain-anthropic==0.3.22",
    "langgraph==0.4.10",
    "lxml==5.2.1",
    "lzstring==1.0.4",
    "markdown-it-py~=3.0.0",
    "mimesis==5.2.1",
    "mistralai==1.6.0",
    "more-itertools==9.0.0",
    "nanoid==2.0.0",
    "natsort==8.4.0",
    "nh3==0.2.14",
    "numpy~=2.1.0",
    "openai==1.109.1",
    "openpyxl==3.1.2",
    "orjson==3.10.15",
    "pandas~=2.2.2",
    "paramiko==3.4.0",
    "phonenumberslite==8.13.6",
    "pillow==10.2.0",
    "posthoganalytics>=6.9.1",
    "psutil==6.0.0",
    "psycopg2-binary==2.9.10",
    "psycopg[binary]==3.2.4",
    "pyarrow==18.1.0",
    "pydantic==2.10.3",
    "pyjwt~=2.10.0",
    "pympler==1.1",
    "pymssql==2.3.5",
    "pymysql==1.1.1",
    "pymongo==4.13.2",
    "pyodbc==5.1.0",
    "python-dateutil>=2.8.2",
    "python-snappy~=0.7.3",
    "python3-saml==1.16.0",
    "pytz==2023.3",
    "redis==5.3.1",
    "requests~=2.32.3",
    "retry==0.9.2",
    "s3fs==2025.9.0",
    "scikit-learn~=1.5.0",
    "selenium==4.28.1",
    "semantic-version==2.8.5",
    "simple-salesforce>=1.12.6",
    "slack-sdk==3.17.1",
    "snowflake-connector-python==3.15.0",
    "snowflake-sqlalchemy==1.7.3",
    "social-auth-app-django~=5.4.0",
    "social-auth-core~=4.7.0",
    "django-scim2==0.19.0",
    "sqlalchemy==2.0.38",
    "sqlalchemy-bigquery[bqstorage]==1.12.1",
    "sqlparse==0.4.4",
    "sshtunnel==0.4.0",
    "statshog==1.0.6",
    "stripe==12.2.0",
    "structlog==25.4.0",
    "temporalio==1.14.1",
    "tenacity==9.1.2",
    "tiktoken==0.9.*",
    "token-bucket==0.3.0",
    "toronado==0.1.0",
    "tree-sitter==0.24.0",
    "click~=8.0",
    "tree-sitter-bash==0.23.3",
    "tree-sitter-go==0.23.4",
    "tree-sitter-javascript==0.23.1",
    "tree-sitter-python==0.23.6",
    "tree-sitter-rust==0.23.2",
    "tree-sitter-typescript==0.23.2",
    "types-cachetools==5.5.0.20240820",
    "tzlocal~=5.1",
    "webdriver-manager==4.0.2",
    "whitenoise~=6.10.0",
    "xmlsec==1.3.14",
    "zstd==1.5.7.2",
    "zxcvbn==4.4.28",
    "pyyaml==6.0.1",
    "chdb==3.3.0",
    "elevenlabs>=1.58.1",
    "django-oauth-toolkit>=3.0.1",
    "langchain-perplexity>=0.1.1",
    "azure-ai-projects>=1.0.0b11",
    "azure-ai-inference>=1.0.0b9",
    "opentelemetry-sdk==1.33.1",
    "opentelemetry-instrumentation-django==0.54b1",
    "opentelemetry-instrumentation-asgi==0.54b1",
    "opentelemetry-instrumentation-redis==0.54b1",
    "opentelemetry-instrumentation-psycopg==0.54b1",
    "opentelemetry-instrumentation-aiokafka==0.54b1",
    "opentelemetry-instrumentation-kafka-python==0.54b1",
    "opentelemetry-exporter-otlp-proto-grpc==1.33.1",
    "asgiref==3.8.1",
    "claude-code-sdk>=0.0.14",
    "user-agents>=2.2.0",
    "django-admin-inline-paginator===0.4.0",
    "fastavro>=1.12.0",
    "pydantic-avro>=0.9.0",
    "playwright>=1.54.0",
    "linkedin-api-client>=0.3.0",
    "glom>=24.11.0",
    "aiobotocore>=2.7.0",
    "runloop-api-client>=0.60.0",
    "databricks-sql-connector~=4.1.3",
    "databricks-sdk~=0.67.0",
    "litellm>=1.77.7",
    "free-email-domains>=1.0.1",
    "disposable-email-domains>=0.0.140",
    "pymediainfo>=7.0.1",
    "cachetools>=5.5.2",
    "textcase>=0.4.5",
    "gitpython>=3.1.44",
]

[dependency-groups]
dev = [
    "aioresponses==0.7.6",
    "autoevals==0.0.129",
    "black~=23.9.1",
    "boto3-stubs[s3]>=1.34.84",
    "braintrust==0.2.4",
    "braintrust-langchain==0.0.4",
    "dagster-dg-cli>=1.10.18",
    "datamodel-code-generator==0.28.5",
    "debugpy>=1.8.0",
    "deepdiff>=8.5.0",
    "django-linear-migrations~=2.17.0",
    "django-stubs~=5.2.0",
    "djangorestframework-stubs~=3.16.0",
    "faker==17.5.0",
    "fakeredis[lua]==2.23.3",
    "flaky==3.7.0",
    "freezegun==1.2.2",
    "inline-snapshot==0.19.*",
    "ipython>=9.3.0",
    "mypy~=1.18.2",
    "mypy-baseline~=0.7.3",
    "mypy-extensions~=1.1.0",
    "ty==0.0.1a22",
    # openapi-spec-validator needed for prance as a validation backend
    "openapi-spec-validator==0.7.1",
    "orjson==3.10.15",
    "packaging==24.1",
    "parameterized==0.9.0",
    "prance==23.6.21.0",
    "pyarrow==18.1.0",
    "pyarrow-stubs==17.16",
    "pytest==8.0.2",
    "pytest-asyncio==0.21.1",
    "pytest-cov==4.1.0",
    "pytest-django~=4.11.1",
    "pytest-env==0.8.2",
    "pytest-icdiff==0.6",
    "pytest-mock==3.15.0",
    "pytest-split==0.9.0",
    "pytest-watch==4.2.0",
    "pytest-xdist==3.6.1",
    "python-dateutil>=2.8.2",
    "requests-mock>=1.12.1",
    "responses==0.23.1",
    "ruff~=0.8.1",
    "sqlalchemy==2.0.38",
    "stpyv8==13.1.201.22; sys_platform != 'linux' or (platform_machine != 'aarch64' and platform_machine != 'arm64')",
    "syrupy~=4.9.1",
    "tach~=0.20.0",
    "types-aioboto3[s3]>=14.3.0",
    "types-aiobotocore>=2.22.0",
    "types-boto3[essential]==1.37.6",
    "types-freezegun==1.1.10",
    "types-markdown==3.3.9",
    "types-paramiko==3.4.0.20240423",
    "types-pymysql==1.1.0.20240524",
    "types-python-dateutil>=2.8.3",
    "types-pytz==2023.3",
    "types-pyyaml==6.0.1",
    "types-redis==4.6.0.20241004",
    # >= 2.31.0.7 versions of types-requests require urllib>=2, which is incompatible with our dependencies
    "types-requests==2.31.0.6",
    "types-retry==0.9.9.4",
    "types-tzlocal~=5.1.0.1",
    "watchdog==5.0.3",
]

[tool.uv]
required-version = ">=0.7.0"

[tool.uv.sources]
infi-clickhouse-orm = { git = "https://github.com/PostHog/infi.clickhouse_orm", rev = "9578c79f29635ee2c1d01b7979e89adab8383de2" }


[tool.black]
line-length = 120
target-version = ['py312']

[tool.isort]
profile = "black"

[tool.ruff]
line-length = 120
exclude = [
    ".git",
    "./plugin-server/node_modules/",
    "./plugins/node_modules/",
    "./env",
    "./posthog/hogql/grammar",
]

[tool.ruff.lint]
ignore = [
    "B017",
    "B019",
    "B904",
    "B905",
    "C901",
    "E501",
    "E722",
    "E731",
    "F403",
    "F541",
    "F601",
    "UP007",
    "UP032",
]
select = [
    "B",
    "C4",
    "C9",
    "DJ012",
    "E",
    "F",
    "I",
    "RUF005",
    "RUF013",
    "RUF015",
    "RUF019",
    "T100",
    "T2",
    "TRY201",
    "TRY400",
    "UP",
    "W",
]

[tool.ruff.lint.mccabe]
max-complexity = 10

[tool.ruff.lint.isort]
combine-as-imports = true
force-wrap-aliases = true
length-sort-straight = true
split-on-trailing-comma = false
section-order = [
    "future",
    "standard-library",
    "testing",
    "django",
    "third-party",
    "posthog.schema",
    "posthog.hogql",
    "posthog",
    "products",
    "first-party",
    "local-folder",
]

[tool.ruff.lint.isort.sections]
"django" = ["django"] # Group all Django imports into a separate section.
"testing" = [ # Group all testing imports into a separate section.
    "freezegun",
    "pytest",
    "unittest",
    "posthog.test.base",
]
# Separate groups for our own stuff
"posthog.schema" = ["posthog.schema"]
"posthog.hogql" = ["posthog.hogql"]
"posthog" = ["posthog"]
"products" = ["products"]

[tool.dagster]
python_version = "3.12"

[tool.mypy-baseline]
sort_baseline = true
ignore_categories = ["note"]

[tool.ty.environment]
python-version = "3.12"

[tool.ty.src]
exclude = [
    "bin/**",
    "manage.py",
    "posthog/hogql/grammar/**",
]

[tool.ty.rules]
# Import resolution - ty can't always find all modules/stubs
unresolved-import = "ignore"

# Django-related rules - ty doesn't support Django's metaprogramming yet
# See: https://github.com/astral-sh/ty/issues/291
unresolved-attribute = "ignore"  # Django model fields, relationships, auto-generated attributes
invalid-argument-type = "ignore"  # Django querysets, managers, form fields
invalid-base = "ignore"  # Django model metaclasses (e.g., models.Model)<|MERGE_RESOLUTION|>--- conflicted
+++ resolved
@@ -56,17 +56,10 @@
     "geoip2==4.6.0",
     "google-ads==26.1.0",
     "google-cloud-bigquery==3.26",
-<<<<<<< HEAD
-    "google-genai==1.10.0",
+    "google-genai==1.46.0",
     "granian[uvloop,reload,pname]==2.5.5",
     "gspread==6.2.1",
-    "hogql-parser==1.2.0",
-=======
-    "google-genai==1.46.0",
-    "gspread==6.2.1",
-    "gunicorn==20.1.0",
     "hogql-parser==1.2.11",
->>>>>>> bbb3e9f3
     "infi-clickhouse-orm",
     "jsonref==1.1.0",
     "kafka-python==2.0.6",
