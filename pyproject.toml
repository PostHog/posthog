--- conflicted
+++ resolved
@@ -173,13 +173,9 @@
     "litellm>=1.77.7",
     "free-email-domains>=1.0.1",
     "disposable-email-domains>=0.0.140",
-<<<<<<< HEAD
-    "hdbscan>=0.8.40",
-=======
     "cachetools>=5.5.2",
     "textcase>=0.4.5",
     "gitpython>=3.1.44",
->>>>>>> 4bd59340
 ]
 
 [dependency-groups]
