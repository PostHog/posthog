[project]
name = "posthog"
version = "0.0.0"
requires-python = "==3.12.11" # Leave patch version so that we don't accidentally upgrade minor versions
dependencies = [
    "aioboto3==15.4.0",
    "aiohttp==3.11.10",
    "aiokafka>=0.8",
    "anthropic==0.69.0",
    "antlr4-python3-runtime==4.13.1",
    "asyncstdlib==3.13.1",
    "beautifulsoup4==4.12.3",
    "boto3==1.40.49",
    "brotli==1.1.0",
    "celery==5.3.6",
    "celery-redbeat==2.1.1",
    "certifi==2025.8.3",
    "clickhouse-connect==0.8.17",
    "clickhouse-driver==0.2.9",
    "clickhouse-pool==0.5.3",
    "conditional-cache==1.2",
    "cryptography==39.0.2",
    "dagster==1.10.18",
    "dagster-cloud==1.10.18",
    "dagster-aws==0.26.18",
    "dagster-celery==0.26.18",
    "dagster-docker==0.26.18",
    "dagster-pipes==1.10.18",
    "dagster-postgres==0.26.18",
    "dagster-slack==0.26.18",
    "dagster-webserver==1.10.18",
    "deltalake==0.25.2",
    "dj-database-url==0.5.0",
    "django~=4.2.17",
    "django-axes[ipware]==8.0.0",
    "django-cors-headers~=4.8.0",
    "django-deprecate-fields==0.1.1",
    "django-extensions~=4.1.0",
    "django-filter~=25.1",
    "django-loginas==0.3.11",
    "django-picklefield==3.0.1",
    "django-prometheus==2.2.0",
    "django-redis==6.0.0",
    "django-statsd==2.5.2",
    "django-structlog[celery]~=9.1.0",
    "django-two-factor-auth~=1.18.0",
    "djangorestframework~=3.16.1",
    "djangorestframework-csv~=3.0.2",
    "djangorestframework-dataclasses~=1.4.0",
    "dlt==1.3.0",
    "dnspython==2.2.1",
    "drf-exceptions-hog==0.4.0",
    "drf-extensions~=0.8.0",
    "drf-spectacular~=0.28.0",
    "emoji==2.14.1",
    "geoip2==4.6.0",
    "google-ads==26.1.0",
    "google-cloud-bigquery==3.26",
    "google-genai==1.10.0",
    "gspread==6.2.1",
    "gunicorn==20.1.0",
    "hogql-parser==1.2.0",
    "infi-clickhouse-orm",
    "jsonref==1.1.0",
    "kafka-python==2.0.6",
    "kombu==5.3.7",
    "langchain==0.3.26",
    "langchain-community==0.3.27",
    "langchain-openai==0.3.33",
    "langchain-anthropic==0.3.22",
    "langgraph==0.4.10",
    "lxml==5.2.1",
    "lzstring==1.0.4",
    "markdown-it-py~=3.0.0",
    "mimesis==5.2.1",
    "mistralai==1.6.0",
    "more-itertools==9.0.0",
    "nanoid==2.0.0",
    "natsort==8.4.0",
    "nh3==0.2.14",
    "numpy~=2.1.0",
    "openai==1.109.1",
    "openpyxl==3.1.2",
    "orjson==3.10.15",
    "pandas~=2.2.2",
    "paramiko==3.4.0",
    "phonenumberslite==8.13.6",
    "pillow==10.2.0",
    "posthoganalytics>=6.7.4",
    "psutil==6.0.0",
    "psycopg2-binary==2.9.10",
    "psycopg[binary]==3.2.4",
    "pyarrow==18.1.0",
    "pydantic==2.10.3",
    "pyjwt~=2.10.0",
    "pympler==1.1",
    "pymssql==2.3.5",
    "pymysql==1.1.1",
    "pymongo==4.13.2",
    "pyodbc==5.1.0",
    "python-dateutil>=2.8.2",
    "python-snappy~=0.7.3",
    "python3-saml==1.16.0",
    "pytz==2023.3",
    "redis==5.3.1",
    "requests~=2.32.3",
    "retry==0.9.2",
    "s3fs==2025.9.0",
    "scikit-learn~=1.5.0",
    "selenium==4.28.1",
    "semantic-version==2.8.5",
    "simple-salesforce>=1.12.6",
    "slack-sdk==3.17.1",
    "snowflake-connector-python==3.15.0",
    "snowflake-sqlalchemy==1.7.3",
    "social-auth-app-django~=5.4.0",
    "social-auth-core~=4.7.0",
    "django-scim2==0.19.0",
    "sqlalchemy==2.0.38",
    "sqlalchemy-bigquery[bqstorage]==1.12.1",
    "sqlparse==0.4.4",
    "sshtunnel==0.4.0",
    "statshog==1.0.6",
    "stripe==12.2.0",
    "structlog==25.4.0",
    "temporalio==1.14.1",
    "tenacity==9.1.2",
    "tiktoken==0.9.*",
    "token-bucket==0.3.0",
    "toronado==0.1.0",
    "tree-sitter==0.24.0",
    "click~=8.0",
    "tree-sitter-bash==0.23.3",
    "tree-sitter-go==0.23.4",
    "tree-sitter-javascript==0.23.1",
    "tree-sitter-python==0.23.6",
    "tree-sitter-rust==0.23.2",
    "tree-sitter-typescript==0.23.2",
    "types-cachetools==5.5.0.20240820",
    "tzlocal~=5.1",
    "webdriver-manager==4.0.2",
    "whitenoise~=6.10.0",
    "xmlsec==1.3.14",
    "zstd==1.5.7.2",
    "zxcvbn==4.4.28",
    "pyyaml==6.0.1",
    "chdb==3.3.0",
    "elevenlabs>=1.58.1",
    "django-oauth-toolkit>=3.0.1",
    "langchain-perplexity>=0.1.1",
    "azure-ai-projects>=1.0.0b11",
    "azure-ai-inference>=1.0.0b9",
    "opentelemetry-sdk==1.33.1",
    "opentelemetry-instrumentation-django==0.54b1",
    "opentelemetry-instrumentation-asgi==0.54b1",
    "opentelemetry-instrumentation-redis==0.54b1",
    "opentelemetry-instrumentation-psycopg==0.54b1",
    "opentelemetry-instrumentation-aiokafka==0.54b1",
    "opentelemetry-instrumentation-kafka-python==0.54b1",
    "opentelemetry-exporter-otlp-proto-grpc==1.33.1",
    "asgiref==3.8.1",
    "claude-code-sdk>=0.0.14",
    "user-agents>=2.2.0",
    "django-admin-inline-paginator===0.4.0",
    "fastavro>=1.12.0",
    "pydantic-avro>=0.9.0",
    "playwright>=1.54.0",
    "linkedin-api-client>=0.3.0",
    "aiobotocore>=2.7.0",
    "runloop-api-client>=0.60.0",
    "databricks-sql-connector~=4.1.3",
    "databricks-sdk~=0.67.0",
    "litellm>=1.77.7",
    "free-email-domains>=1.0.1",
    "disposable-email-domains>=0.0.140",
<<<<<<< HEAD
    "cachetools>=5.5.2",
=======
    "textcase>=0.4.5",
    "gitpython>=3.1.44",
>>>>>>> aebe44d1
]

[dependency-groups]
dev = [
    "aioresponses==0.7.6",
    "autoevals==0.0.129",
    "black~=23.9.1",
    "boto3-stubs[s3]>=1.34.84",
    "braintrust==0.2.4",
    "braintrust-langchain==0.0.4",
    "dagster-dg-cli>=1.10.18",
    "datamodel-code-generator==0.28.5",
    "debugpy>=1.8.0",
    "deepdiff>=8.5.0",
    "django-linear-migrations~=2.17.0",
    "django-stubs~=5.2.0",
    "djangorestframework-stubs~=3.16.0",
    "faker==17.5.0",
    "fakeredis[lua]==2.23.3",
    "flaky==3.7.0",
    "freezegun==1.2.2",
    "inline-snapshot==0.19.*",
    "ipython>=9.3.0",
    "mypy~=1.18.2",
    "mypy-baseline~=0.7.3",
    "mypy-extensions~=1.1.0",
    "ty==0.0.1a22",
    # openapi-spec-validator needed for prance as a validation backend
    "openapi-spec-validator==0.7.1",
    "orjson==3.10.15",
    "packaging==24.1",
    "parameterized==0.9.0",
    "prance==23.6.21.0",
    "pyarrow==18.1.0",
    "pyarrow-stubs==17.16",
    "pytest==8.0.2",
    "pytest-asyncio==0.21.1",
    "pytest-cov==4.1.0",
    "pytest-django~=4.11.1",
    "pytest-env==0.8.2",
    "pytest-icdiff==0.6",
    "pytest-mock==3.15.0",
    "pytest-split==0.9.0",
    "pytest-watch==4.2.0",
    "pytest-xdist==3.6.1",
    "python-dateutil>=2.8.2",
    "requests-mock>=1.12.1",
    "responses==0.23.1",
    "ruff~=0.8.1",
    "sqlalchemy==2.0.38",
    "stpyv8==13.1.201.22; sys_platform != 'linux' or (platform_machine != 'aarch64' and platform_machine != 'arm64')",
    "syrupy~=4.9.1",
    "tach~=0.20.0",
    "types-aioboto3[s3]>=14.3.0",
    "types-aiobotocore>=2.22.0",
    "types-boto3[essential]==1.37.6",
    "types-freezegun==1.1.10",
    "types-markdown==3.3.9",
    "types-paramiko==3.4.0.20240423",
    "types-pymysql==1.1.0.20240524",
    "types-python-dateutil>=2.8.3",
    "types-pytz==2023.3",
    "types-pyyaml==6.0.1",
    "types-redis==4.6.0.20241004",
    # >= 2.31.0.7 versions of types-requests require urllib>=2, which is incompatible with our dependencies
    "types-requests==2.31.0.6",
    "types-retry==0.9.9.4",
    "types-tzlocal~=5.1.0.1",
    "watchdog==5.0.3",
]

[tool.uv]
required-version = ">=0.7.0"

[tool.uv.sources]
infi-clickhouse-orm = { git = "https://github.com/PostHog/infi.clickhouse_orm", rev = "9578c79f29635ee2c1d01b7979e89adab8383de2" }


[tool.black]
line-length = 120
target-version = ['py312']

[tool.isort]
profile = "black"

[tool.ruff]
line-length = 120
exclude = [
    ".git",
    "./plugin-server/node_modules/",
    "./plugins/node_modules/",
    "./env",
    "./posthog/hogql/grammar",
]

[tool.ruff.lint]
ignore = [
    "B017",
    "B019",
    "B904",
    "B905",
    "C901",
    "E501",
    "E722",
    "E731",
    "F403",
    "F541",
    "F601",
    "UP007",
    "UP032",
]
select = [
    "B",
    "C4",
    "C9",
    "DJ012",
    "E",
    "F",
    "I",
    "RUF005",
    "RUF013",
    "RUF015",
    "RUF019",
    "T100",
    "T2",
    "TRY201",
    "TRY400",
    "UP",
    "W",
]

[tool.ruff.lint.mccabe]
max-complexity = 10

[tool.ruff.lint.isort]
combine-as-imports = true
force-wrap-aliases = true
length-sort-straight = true
split-on-trailing-comma = false
section-order = [
    "future",
    "standard-library",
    "testing",
    "django",
    "third-party",
    "posthog.schema",
    "posthog.hogql",
    "posthog",
    "products",
    "first-party",
    "local-folder",
]

[tool.ruff.lint.isort.sections]
"django" = ["django"] # Group all Django imports into a separate section.
"testing" = [ # Group all testing imports into a separate section.
    "freezegun",
    "pytest",
    "unittest",
    "posthog.test.base",
]
# Separate groups for our own stuff
"posthog.schema" = ["posthog.schema"]
"posthog.hogql" = ["posthog.hogql"]
"posthog" = ["posthog"]
"products" = ["products"]

[tool.dagster]
python_version = "3.12"

[tool.mypy-baseline]
sort_baseline = true
ignore_categories = ["note"]

[tool.ty.environment]
python-version = "3.12"

[tool.ty.src]
exclude = [
    "bin/**",
    "gunicorn.config.py",
    "manage.py",
    "posthog/hogql/grammar/**",
]

[tool.ty.rules]
# Import resolution - ty can't always find all modules/stubs
unresolved-import = "ignore"

# Django-related rules - ty doesn't support Django's metaprogramming yet
# See: https://github.com/astral-sh/ty/issues/291
unresolved-attribute = "ignore"  # Django model fields, relationships, auto-generated attributes
invalid-argument-type = "ignore"  # Django querysets, managers, form fields
invalid-base = "ignore"  # Django model metaclasses (e.g., models.Model)<|MERGE_RESOLUTION|>--- conflicted
+++ resolved
@@ -173,12 +173,9 @@
     "litellm>=1.77.7",
     "free-email-domains>=1.0.1",
     "disposable-email-domains>=0.0.140",
-<<<<<<< HEAD
     "cachetools>=5.5.2",
-=======
     "textcase>=0.4.5",
     "gitpython>=3.1.44",
->>>>>>> aebe44d1
 ]
 
 [dependency-groups]
