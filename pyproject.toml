--- conflicted
+++ resolved
@@ -156,10 +156,7 @@
     "asgiref==3.8.1",
     "user-agents>=2.2.0",
     "django-mcp-server==0.5.6",
-<<<<<<< HEAD
-=======
     "django-admin-inline-paginator===0.4.0",
->>>>>>> 67ee7143
     "fastavro>=1.12.0",
     "pydantic-avro>=0.9.0",
 ]
