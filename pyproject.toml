--- conflicted
+++ resolved
@@ -171,17 +171,13 @@
     "runloop-api-client>=0.60.0",
     "databricks-sql-connector~=4.1.3",
     "databricks-sdk~=0.67.0",
-<<<<<<< HEAD
     "litellm>=1.78.0",
-=======
-    "litellm>=1.77.7",
     "free-email-domains>=1.0.1",
     "disposable-email-domains>=0.0.140",
     "pymediainfo>=7.0.1",
     "cachetools>=5.5.2",
     "textcase>=0.4.5",
     "gitpython>=3.1.44",
->>>>>>> 383ce289
 ]
 
 [dependency-groups]
