--- conflicted
+++ resolved
@@ -165,11 +165,8 @@
     "pydantic-avro>=0.9.0",
     "playwright>=1.54.0",
     "linkedin-api-client>=0.3.0",
-<<<<<<< HEAD
     "glom>=24.11.0",
-=======
     "runloop-api-client>=0.60.0",
->>>>>>> 8da297ee
 ]
 
 [dependency-groups]
