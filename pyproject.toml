[project]
name = "posthog"
version = "0.0.0"
requires-python = "==3.11.*" # Same as in Dockerfile
dependencies = [
    "aioboto3==12.0.0",
    "aiohttp==3.11.10",
    "aiokafka>=0.8",
    "anthropic==0.52.0",
    "antlr4-python3-runtime==4.13.1",
    "asyncstdlib==3.13.1",
    "beautifulsoup4==4.12.3",
    "boto3==1.28.16",
    "brotli==1.1.0",
    "celery==5.3.4",
    "celery-redbeat==2.1.1",
    "clickhouse-connect==0.8.17",
    "clickhouse-driver==0.2.9",
    "clickhouse-pool==0.5.3",
    "conditional-cache==1.2",
    "cryptography==39.0.2",
    "dagster==1.10.18",
    "dagster-cloud==1.10.18",
    "dagster-aws==0.26.18",
    "dagster-celery==0.26.18",
    "dagster-postgres==0.26.18",
    "dagster-slack==0.26.18",
    "dagster-webserver==1.10.18",
    "deltalake==0.25.2",
    "dj-database-url==0.5.0",
    "django~=4.2.17",
    "django-axes==5.9.0",
    "django-cors-headers==3.5.0",
    "django-deprecate-fields==0.1.1",
    "django-extensions==3.1.2",
    "django-filter==2.4.0",
    "django-loginas==0.3.11",
    "django-picklefield==3.0.1",
    "django-prometheus==2.2.0",
    "django-redis==5.2.0",
    "django-statsd==2.5.2",
    "django-structlog==2.1.3",
    "django-two-factor-auth==1.14.0",
    "djangorestframework==3.15.1",
    "djangorestframework-csv==2.1.1",
    "djangorestframework-dataclasses==1.2.0",
    "dlt==1.3.0",
    "dnspython==2.2.1",
    "drf-exceptions-hog==0.4.0",
    "drf-extensions==0.7.0",
    "drf-spectacular==0.27.2",
    "emoji==2.14.1",
    "geoip2==4.6.0",
    "google-ads==26.1.0",
    "google-cloud-bigquery==3.26",
    "google-genai==1.10.0",
    "gspread==6.2.1",
    "gunicorn==20.1.0",
    "hogql-parser==1.2.0",
    "infi-clickhouse-orm",
    "jsonref==1.1.0",
    "kafka-python==2.0.2",
    "kombu==5.3.2",
<<<<<<< HEAD
    "langchain==0.3.25",
    "langchain-community==0.3.23",
    "langchain-openai==0.3.16",
    "langgraph==0.4.10",
=======
    "langchain==0.3.26",
    "langchain-community==0.3.27",
    "langchain-openai==0.3.27",
    "langgraph==0.4.1",
>>>>>>> 8db62a4b
    "lxml==5.2.1",
    "lzstring==1.0.4",
    "markdown-it-py~=3.0.0",
    "mimesis==5.2.1",
    "mistralai==1.6.0",
    "more-itertools==9.0.0",
    "nanoid==2.0.0",
    "natsort==8.4.0",
    "nh3==0.2.14",
    "numpy==1.26.4",
    "openai==1.91.0",
    "openpyxl==3.1.2",
    "orjson==3.10.15",
    "pandas==2.2.0",
    "paramiko==3.4.0",
    "pdpyras==5.2.0",
    "phonenumberslite==8.13.6",
    "pillow==10.2.0",
    "posthoganalytics>=6.0.2",
    "psutil==6.0.0",
    "psycopg2-binary==2.9.7",
    "psycopg[binary]==3.2.4",
    "pyarrow==18.1.0",
    "pydantic==2.10.3",
    "pyjwt==2.4.0",
    "pympler==1.1",
    "pymssql==2.3.5",
    "pymysql==1.1.1",
    "pymongo==4.13.2",
    "pyodbc==5.1.0",
    "python-dateutil>=2.8.2",
    "python-snappy~=0.7.3",
    "python3-saml==1.16.0",
    "pytz==2023.3",
    "redis==4.5.4",
    "requests~=2.32.3",
    "retry==0.9.2",
    "s3fs==2023.10.0",
    "scikit-learn==1.5.0",
    "selenium==4.28.1",
    "semantic-version==2.8.5",
    "simple-salesforce>=1.12.6",
    "slack-sdk==3.17.1",
    "snowflake-connector-python==3.15.0",
    "snowflake-sqlalchemy==1.7.3",
    "social-auth-app-django==5.0.0",
    "social-auth-core==4.3.0",
    "sqlalchemy==2.0.38",
    "sqlalchemy-bigquery[bqstorage]==1.12.1",
    "sqlparse==0.4.4",
    "sshtunnel==0.4.0",
    "statshog==1.0.6",
    "stripe==12.2.0",
    "structlog==23.2.0",
    "temporalio==1.8.0",
    "tenacity==9.1.2",
    "tiktoken==0.9.*",
    "token-bucket==0.3.0",
    "toronado==0.1.0",
    "tree-sitter==0.24.0",
    "tree-sitter-bash==0.23.3",
    "tree-sitter-go==0.23.4",
    "tree-sitter-javascript==0.23.1",
    "tree-sitter-python==0.23.6",
    "tree-sitter-rust==0.23.2",
    "tree-sitter-typescript==0.23.2",
    "types-cachetools==5.5.0.20240820",
    "tzlocal~=5.1",
    "webdriver-manager==4.0.2",
    "whitenoise==6.5.0",
    "xmlsec==1.3.14",
    "zstd==1.5.5.1",
    "zxcvbn==4.4.28",
    "pyyaml==6.0.1",
    "chdb>=3.1.2",
    "elevenlabs>=1.58.1",
    "django-oauth-toolkit>=3.0.1",
    "langchain-perplexity>=0.1.1",
    "azure-ai-projects>=1.0.0b11",
    "azure-ai-inference>=1.0.0b9",
    "opentelemetry-sdk==1.33.1",
    "opentelemetry-instrumentation-django==0.54b1",
    "opentelemetry-instrumentation-asgi==0.54b1",
    "opentelemetry-instrumentation-redis==0.54b1",
    "opentelemetry-instrumentation-psycopg==0.54b1",
    "opentelemetry-instrumentation-aiokafka==0.54b1",
    "opentelemetry-instrumentation-kafka-python==0.54b1",
    "opentelemetry-exporter-otlp-proto-grpc==1.33.1",
    "asgiref==3.8.1",
]

[dependency-groups]
dev = [
    "aioresponses==0.7.6",
    "autoevals==0.0.129",
    "black~=23.9.1",
    "boto3-stubs[s3]>=1.34.84",
    "braintrust==0.1.1",
    "braintrust-langchain==0.0.2",
    "datamodel-code-generator==0.28.5",
    "django-linear-migrations==2.16.*",
    "django-stubs==5.0.4",
    "djangorestframework-stubs~=3.14.5",
    "faker==17.5.0",
    "fakeredis[lua]==2.23.3",
    "flaky==3.7.0",
    "freezegun==1.2.2",
    "inline-snapshot==0.19.*",
    "ipython>=9.3.0",
    "mypy~=1.11.1",
    "mypy-baseline~=0.7.2",
    "mypy-extensions==1.0.0",
    # openapi-spec-validator needed for prance as a validation backend
    "openapi-spec-validator==0.7.1",
    "orjson==3.10.15",
    "packaging==24.1",
    "parameterized==0.9.0",
    "prance==23.6.21.0",
    "pyarrow==18.1.0",
    "pyarrow-stubs==17.16",
    "pytest==8.0.2",
    "pytest-asyncio==0.21.1",
    "pytest-cov==4.1.0",
    "pytest-django==4.5.2",
    "pytest-env==0.8.2",
    "pytest-icdiff==0.6",
    "pytest-mock==3.11.1",
    "pytest-split==0.9.0",
    "pytest-watch==4.2.0",
    "pytest-xdist==3.6.1",
    "python-dateutil>=2.8.2",
    "requests-mock>=1.12.1",
    "responses==0.23.1",
    "ruff~=0.8.1",
    "sqlalchemy==2.0.38",
    "stpyv8==13.1.201.22",
    "syrupy~=4.6.0",
    "tach~=0.20.0",
    "types-aioboto3[s3]>=14.3.0",
    "types-boto3[essential]==1.37.6",
    "types-freezegun==1.1.10",
    "types-markdown==3.3.9",
    "types-paramiko==3.4.0.20240423",
    "types-pymysql==1.1.0.20240524",
    "types-python-dateutil>=2.8.3",
    "types-pytz==2023.3",
    "types-pyyaml==6.0.1",
    "types-redis==4.3.20",
    # >= 2.31.0.7 versions of types-requests require urllib>=2, which is incompatible with our dependencies
    "types-requests==2.31.0.6",
    "types-retry==0.9.9.4",
    "types-tzlocal~=5.1.0.1",
    "watchdog==5.0.3",
]

[tool.uv]
required-version = ">=0.7.0"

[tool.uv.sources]
infi-clickhouse-orm = { git = "https://github.com/PostHog/infi.clickhouse_orm", rev = "9578c79f29635ee2c1d01b7979e89adab8383de2" }


[tool.black]
line-length = 120
target-version = ['py311']

[tool.isort]
profile = "black"

[tool.ruff]
line-length = 120
exclude = [
    ".git",
    "./plugin-server/node_modules/",
    "./plugins/node_modules/",
    "./env",
    "./posthog/hogql/grammar",
]

[tool.ruff.lint]
ignore = [
    "B017",
    "B019",
    "B904",
    "B905",
    "C901",
    "E501",
    "E722",
    "E731",
    "F403",
    "F541",
    "F601",
    "UP007",
    "UP032",
]
select = [
    "B",
    "C4",
    "C9",
    "DJ012",
    "E",
    "F",
    "RUF005",
    "RUF013",
    "RUF015",
    "RUF019",
    "T100",
    "T2",
    "TRY201",
    "TRY400",
    "UP",
    "W",
]

[tool.ruff.lint.mccabe]
max-complexity = 10

[tool.ruff.lint.isort]
combine-as-imports = true

[tool.ruff.lint.per-file-ignores]
"./posthog/queries/column_optimizer/column_optimizer.py" = ["F401"]
"./posthog/migrations/0027_move_elements_to_group.py" = ["T201"]
"./posthog/queries/cohort_query.py" = ["F401"]
"./posthog/client.py" = ["T201"]
"./posthog/async_migrations/test/test_migrations_not_required.py" = ["T201"]
"__init__.py" = ["F401"]
"./posthog/api/capture.py" = ["T201"]
"./ee/clickhouse/generate_local.py" = ["T201"]
"./posthog/management/commands/merge_distinct_emails.py" = ["T201"]
"./posthog/demo/matrix/matrix.py" = ["T201"]
"./posthog/migrations/0038_migrate_actions_to_precalculate_events.py" = ["T201"]
"./posthog/settings/overrides.py" = ["T201"]
"./bin/hobby-ci.py" = ["T201"]
"./posthog/management/commands/migrate_elementgroup.py" = ["T201"]
"./posthog/models/plugin.py" = ["T201"]
"./docker-compose-config.py" = ["T201"]
"./posthog/management/commands/backfill_persons_and_groups_on_events.py" = [
    "T201",
]
"./posthog/management/commands/generate_demo_data.py" = ["T201"]
"./posthog/apps.py" = ["T201"]
"./posthog/management/commands/partition.py" = ["T201"]
"./posthog/management/commands/migrate_clickhouse.py" = ["T201"]
"./posthog/email.py" = ["T201"]
"./posthog/hogql/grammar/HogQLParser.py" = ["F401", "F841", "E711"]
"./posthog/celery.py" = ["T201"]
"./posthog/hogql/grammar/HogQLLexer.py" = ["F401"]
"./posthog/utils.py" = ["T201"]
"./posthog/management/commands/sync_feature_flags.py" = ["T201"]
"./cypress/wait.py" = ["T201"]
"./posthog/management/commands/notify_helm_install.py" = ["T201", "T203"]
"./gunicorn.config.py" = ["T201"]
"./posthog/management/commands/run_async_migrations.py" = ["T201"]
"./posthog/management/commands/test_migrations_are_safe.py" = ["T201"]
"./posthog/management/commands/api_keys.py" = ["T201"]
"./posthog/demo/matrix/manager.py" = ["T201"]

[tool.dagster]
python_version = "3.11"

[tool.mypy-baseline]
sort_baseline = true
ignore_categories = ["note"]<|MERGE_RESOLUTION|>--- conflicted
+++ resolved
@@ -61,17 +61,10 @@
     "jsonref==1.1.0",
     "kafka-python==2.0.2",
     "kombu==5.3.2",
-<<<<<<< HEAD
-    "langchain==0.3.25",
-    "langchain-community==0.3.23",
-    "langchain-openai==0.3.16",
-    "langgraph==0.4.10",
-=======
     "langchain==0.3.26",
     "langchain-community==0.3.27",
     "langchain-openai==0.3.27",
-    "langgraph==0.4.1",
->>>>>>> 8db62a4b
+    "langgraph==0.4.10",
     "lxml==5.2.1",
     "lzstring==1.0.4",
     "markdown-it-py~=3.0.0",
