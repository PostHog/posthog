--- conflicted
+++ resolved
@@ -164,11 +164,8 @@
     "pydantic-avro>=0.9.0",
     "playwright>=1.54.0",
     "linkedin-api-client>=0.3.0",
-<<<<<<< HEAD
     "glom>=24.11.0",
-=======
     "aiobotocore>=2.7.0",
->>>>>>> b2676394
     "runloop-api-client>=0.60.0",
     "databricks-sql-connector~=4.1.3",
     "databricks-sdk~=0.67.0",
