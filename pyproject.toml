--- conflicted
+++ resolved
@@ -31,13 +31,8 @@
     "dagster-webserver==1.10.18",
     "deltalake==0.25.2",
     "dj-database-url==0.5.0",
-<<<<<<< HEAD
     "django~=5.0.0",
-    "django-axes~=6.4.0",
-=======
-    "django~=4.2.17",
     "django-axes[ipware]==8.0.0",
->>>>>>> b8fa28cd
     "django-cors-headers~=4.8.0",
     "django-deprecate-fields==0.1.1",
     "django-extensions~=4.1.0",
@@ -46,11 +41,7 @@
     "django-picklefield~=3.3.0",
     "django-prometheus~=2.3.1",
     "django-redis==5.2.0",
-<<<<<<< HEAD
     "django-statsd~=2.7.0",
-=======
-    "django-statsd==2.5.2",
->>>>>>> b8fa28cd
     "django-structlog[celery]~=9.1.0",
     "django-two-factor-auth~=1.18.0",
     "djangorestframework~=3.16.1",
