[project]
name = "posthog"
version = "0.0.0"
requires-python = "==3.12.11" # Leave patch version so that we don't accidentally upgrade minor versions
dependencies = [
    "aioboto3==15.4.0",
    "aiohttp==3.11.10",
    "aiokafka>=0.8",
    "anthropic==0.69.0",
    "antlr4-python3-runtime==4.13.1",
    "asyncstdlib==3.13.1",
    "beautifulsoup4==4.12.3",
    "boto3==1.40.49",
    "brotli==1.1.0",
    "celery==5.3.6",
    "celery-redbeat==2.1.1",
    "certifi==2025.8.3",
    "clickhouse-connect==0.8.17",
    "clickhouse-driver==0.2.9",
    "clickhouse-pool==0.5.3",
    "conditional-cache==1.2",
    "cryptography==39.0.2",
    "dagster==1.10.18",
    "dagster-cloud==1.10.18",
    "dagster-aws==0.26.18",
    "dagster-celery==0.26.18",
    "dagster-docker==0.26.18",
    "dagster-pipes==1.10.18",
    "dagster-postgres==0.26.18",
    "dagster-slack==0.26.18",
    "dagster-webserver==1.10.18",
    "deltalake==0.25.2",
    "dj-database-url==0.5.0",
<<<<<<< HEAD
    "django~=5.0.0",
=======
    "django~=4.2.26",
>>>>>>> 6904b269
    "django-axes[ipware]==8.0.0",
    "django-cors-headers~=4.8.0",
    "django-deprecate-fields==0.1.1",
    "django-extensions~=4.1.0",
    "django-filter~=25.1",
    "django-loginas==0.3.11",
<<<<<<< HEAD
    "django-picklefield~=3.3.0",
    "django-prometheus~=2.3.1",
    "django-redis==5.2.0",
    "django-statsd~=2.7.0",
=======
    "django-picklefield==3.0.1",
    "django-prometheus==2.2.0",
    "django-redis==6.0.0",
    "django-statsd==2.5.2",
>>>>>>> 6904b269
    "django-structlog[celery]~=9.1.0",
    "django-two-factor-auth~=1.18.0",
    "djangorestframework~=3.16.1",
    "djangorestframework-csv~=3.0.2",
    "djangorestframework-dataclasses~=1.4.0",
    "dlt==1.3.0",
    "dnspython==2.2.1",
    "drf-exceptions-hog==0.4.0",
    "drf-extensions~=0.8.0",
    "drf-spectacular~=0.28.0",
    "emoji==2.14.1",
    "geoip2==4.6.0",
    "google-ads==26.1.0",
    "google-cloud-bigquery==3.26",
    "google-genai==1.46.0",
    "granian[uvloop,reload,pname]==2.5.5",
    "gspread==6.2.1",
<<<<<<< HEAD
    "gunicorn==20.1.0",
    "uvicorn==0.34.3",
    "hogql-parser==1.2.0",
=======
    "hogql-parser==1.2.11",
>>>>>>> 6904b269
    "infi-clickhouse-orm",
    "jsonref==1.1.0",
    "kafka-python==2.0.6",
    "kombu==5.3.7",
    "langchain==0.3.26",
    "langchain-community==0.3.27",
    "langchain-openai==0.3.33",
    "langchain-anthropic==0.3.22",
    "langgraph==0.4.10",
    "lxml==5.2.1",
    "lzstring==1.0.4",
    "markdown-it-py~=3.0.0",
    "mimesis==5.2.1",
    "mistralai==1.6.0",
    "more-itertools==9.0.0",
    "nanoid==2.0.0",
    "natsort==8.4.0",
    "nh3==0.2.14",
    "numpy~=2.1.0",
    "openai==1.109.1",
    "openpyxl==3.1.2",
    "orjson==3.10.15",
    "pandas~=2.2.2",
    "paramiko==3.4.0",
    "phonenumberslite==8.13.6",
    "pillow==10.2.0",
    "posthoganalytics==6.9.3",
    "psutil==6.0.0",
    "psycopg2-binary==2.9.10",
    "psycopg[binary]==3.2.4",
    "pyarrow==18.1.0",
    "pydantic==2.10.3",
    "pyjwt~=2.10.0",
    "pympler==1.1",
    "pymssql==2.3.5",
    "pymysql==1.1.1",
    "pymongo==4.13.2",
    "pyodbc==5.1.0",
    "python-dateutil>=2.8.2",
    "python-snappy~=0.7.3",
    "python3-saml==1.16.0",
    "pytz==2023.3",
    "redis==5.3.1",
    "requests~=2.32.3",
    "retry==0.9.2",
    "s3fs==2025.9.0",
    "scikit-learn~=1.5.0",
    "selenium==4.28.1",
    "semantic-version==2.8.5",
    "simple-salesforce>=1.12.6",
    "slack-sdk==3.17.1",
    "snowflake-connector-python==3.15.0",
    "snowflake-sqlalchemy==1.7.3",
    "social-auth-app-django~=5.4.0",
    "social-auth-core~=4.7.0",
    "django-scim2==0.19.0",
    "sqlalchemy==2.0.38",
    "sqlalchemy-bigquery[bqstorage]==1.12.1",
    "sqlparse==0.4.4",
    "sshtunnel==0.4.0",
    "statshog==1.0.6",
    "stripe==12.2.0",
    "structlog==25.4.0",
    "temporalio==1.14.1",
    "tenacity==9.1.2",
    "tiktoken==0.9.*",
    "token-bucket==0.3.0",
    "toronado==0.1.0",
    "tree-sitter==0.24.0",
    "click~=8.0",
    "tree-sitter-bash==0.23.3",
    "tree-sitter-go==0.23.4",
    "tree-sitter-javascript==0.23.1",
    "tree-sitter-python==0.23.6",
    "tree-sitter-rust==0.23.2",
    "tree-sitter-typescript==0.23.2",
    "types-cachetools==5.5.0.20240820",
    "tzlocal~=5.1",
    "webdriver-manager==4.0.2",
    "whitenoise~=6.10.0",
    "xmlsec==1.3.14",
    "zstd==1.5.7.2",
    "zxcvbn==4.4.28",
    "pyyaml==6.0.1",
    "chdb==3.3.0",
    "elevenlabs>=1.58.1",
    "django-oauth-toolkit>=3.0.1",
    "langchain-perplexity>=0.1.1",
    "azure-ai-projects>=1.0.0b11",
    "azure-ai-inference>=1.0.0b9",
    "opentelemetry-sdk==1.33.1",
    "opentelemetry-instrumentation-django==0.54b1",
    "opentelemetry-instrumentation-asgi==0.54b1",
    "opentelemetry-instrumentation-redis==0.54b1",
    "opentelemetry-instrumentation-psycopg==0.54b1",
    "opentelemetry-instrumentation-aiokafka==0.54b1",
    "opentelemetry-instrumentation-kafka-python==0.54b1",
    "opentelemetry-exporter-otlp-proto-grpc==1.33.1",
    "asgiref==3.8.1",
    "claude-code-sdk>=0.0.14",
    "user-agents>=2.2.0",
    "django-admin-inline-paginator===0.4.0",
    "fastavro>=1.12.0",
    "pydantic-avro>=0.9.0",
    "playwright>=1.54.0",
    "linkedin-api-client>=0.3.0",
    "glom>=24.11.0",
    "aiobotocore>=2.7.0",
    "runloop-api-client>=0.60.0",
    "databricks-sql-connector~=4.1.3",
    "databricks-sdk~=0.67.0",
    "litellm>=1.77.7",
    "free-email-domains>=1.0.1",
    "disposable-email-domains>=0.0.140",
    "pymediainfo>=7.0.1",
    "cachetools>=5.5.2",
    "textcase>=0.4.5",
    "gitpython>=3.1.44",
]

[dependency-groups]
dev = [
    "aioresponses==0.7.6",
    "autoevals==0.0.129",
    "black~=23.9.1",
    "boto3-stubs[s3]>=1.34.84",
    "braintrust==0.2.4",
    "braintrust-langchain==0.0.4",
    "dagster-dg-cli>=1.10.18",
    "datamodel-code-generator==0.28.5",
    "debugpy>=1.8.0",
    "deepdiff>=8.5.0",
    "django-linear-migrations~=2.17.0",
    "django-stubs~=5.2.0",
    "djangorestframework-stubs~=3.16.0",
    "faker==17.5.0",
    "fakeredis[lua]==2.23.3",
    "flaky==3.7.0",
    "freezegun==1.2.2",
    "inline-snapshot==0.19.*",
    "ipython>=9.3.0",
    "mypy~=1.18.2",
    "mypy-baseline~=0.7.3",
    "mypy-extensions~=1.1.0",
    "ty==0.0.1a22",
    # openapi-spec-validator needed for prance as a validation backend
    "openapi-spec-validator==0.7.1",
    "orjson==3.10.15",
    "packaging==24.1",
    "parameterized==0.9.0",
    "prance==23.6.21.0",
    "pyarrow==18.1.0",
    "pyarrow-stubs==17.16",
    "pytest==8.0.2",
    "pytest-asyncio==0.21.1",
    "pytest-cov==4.1.0",
    "pytest-django~=4.11.1",
    "pytest-env==0.8.2",
    "pytest-icdiff==0.6",
    "pytest-mock==3.15.0",
    "pytest-split==0.9.0",
    "pytest-watch==4.2.0",
    "pytest-xdist==3.6.1",
    "python-dateutil>=2.8.2",
    "requests-mock>=1.12.1",
    "responses==0.23.1",
    "ruff~=0.8.1",
    "sqlalchemy==2.0.38",
    "stpyv8==13.1.201.22; sys_platform != 'linux' or (platform_machine != 'aarch64' and platform_machine != 'arm64')",
    "syrupy~=4.9.1",
    "tach~=0.20.0",
    "types-aioboto3[s3]>=14.3.0",
    "types-aiobotocore>=2.22.0",
    "types-boto3[essential]==1.37.6",
    "types-freezegun==1.1.10",
    "types-markdown==3.3.9",
    "types-paramiko==3.4.0.20240423",
    "types-pymysql==1.1.0.20240524",
<<<<<<< HEAD
    "types-python-dateutil>=2.9.0.20250822",
    "types-pytz==2025.2.0.20250809",
    "types-pyyaml==6.0.12.20250915",
=======
    "types-python-dateutil>=2.8.3",
    "types-pytz==2023.3",
    "types-pyyaml==6.0.1",
>>>>>>> 6904b269
    "types-redis==4.6.0.20241004",
    # >= 2.31.0.7 versions of types-requests require urllib>=2, which is incompatible with our dependencies
    "types-requests==2.31.0.6",
    "types-retry==0.9.9.4",
    "types-tzlocal~=5.1.0.1",
    "watchdog==5.0.3",
]

[tool.uv]
required-version = ">=0.7.0"

[tool.uv.sources]
infi-clickhouse-orm = { git = "https://github.com/PostHog/infi.clickhouse_orm", rev = "9578c79f29635ee2c1d01b7979e89adab8383de2" }


[tool.black]
line-length = 120
target-version = ['py312']

[tool.isort]
profile = "black"

[tool.ruff]
line-length = 120
exclude = [
    ".git",
    "./plugin-server/node_modules/",
    "./plugins/node_modules/",
    "./env",
    "./posthog/hogql/grammar",
]

[tool.ruff.lint]
ignore = [
    "B017",
    "B019",
    "B904",
    "B905",
    "C901",
    "E501",
    "E722",
    "E731",
    "F403",
    "F541",
    "F601",
    "UP007",
    "UP032",
]
select = [
    "B",
    "C4",
    "C9",
    "DJ012",
    "E",
    "F",
    "I",
    "RUF005",
    "RUF013",
    "RUF015",
    "RUF019",
    "T100",
    "T2",
    "TRY201",
    "TRY400",
    "UP",
    "W",
]

[tool.ruff.lint.mccabe]
max-complexity = 10

[tool.ruff.lint.isort]
combine-as-imports = true
force-wrap-aliases = true
length-sort-straight = true
split-on-trailing-comma = false
section-order = [
    "future",
    "standard-library",
    "testing",
    "django",
    "third-party",
    "posthog.schema",
    "posthog.hogql",
    "posthog",
    "products",
    "first-party",
    "local-folder",
]

[tool.ruff.lint.isort.sections]
"django" = ["django"] # Group all Django imports into a separate section.
"testing" = [ # Group all testing imports into a separate section.
    "freezegun",
    "pytest",
    "unittest",
    "posthog.test.base",
]
# Separate groups for our own stuff
"posthog.schema" = ["posthog.schema"]
"posthog.hogql" = ["posthog.hogql"]
"posthog" = ["posthog"]
"products" = ["products"]

[tool.dagster]
python_version = "3.12"

[tool.mypy-baseline]
sort_baseline = true
ignore_categories = ["note"]

[tool.ty.environment]
python-version = "3.12"

[tool.ty.src]
exclude = [
    "bin/**",
    "manage.py",
    "posthog/hogql/grammar/**",
]

[tool.ty.rules]
# Import resolution - ty can't always find all modules/stubs
unresolved-import = "ignore"

# Django-related rules - ty doesn't support Django's metaprogramming yet
# See: https://github.com/astral-sh/ty/issues/291
unresolved-attribute = "ignore"  # Django model fields, relationships, auto-generated attributes
invalid-argument-type = "ignore"  # Django querysets, managers, form fields
invalid-base = "ignore"  # Django model metaclasses (e.g., models.Model)<|MERGE_RESOLUTION|>--- conflicted
+++ resolved
@@ -31,28 +31,17 @@
     "dagster-webserver==1.10.18",
     "deltalake==0.25.2",
     "dj-database-url==0.5.0",
-<<<<<<< HEAD
     "django~=5.0.0",
-=======
-    "django~=4.2.26",
->>>>>>> 6904b269
     "django-axes[ipware]==8.0.0",
     "django-cors-headers~=4.8.0",
     "django-deprecate-fields==0.1.1",
     "django-extensions~=4.1.0",
     "django-filter~=25.1",
     "django-loginas==0.3.11",
-<<<<<<< HEAD
     "django-picklefield~=3.3.0",
     "django-prometheus~=2.3.1",
     "django-redis==5.2.0",
     "django-statsd~=2.7.0",
-=======
-    "django-picklefield==3.0.1",
-    "django-prometheus==2.2.0",
-    "django-redis==6.0.0",
-    "django-statsd==2.5.2",
->>>>>>> 6904b269
     "django-structlog[celery]~=9.1.0",
     "django-two-factor-auth~=1.18.0",
     "djangorestframework~=3.16.1",
@@ -70,13 +59,9 @@
     "google-genai==1.46.0",
     "granian[uvloop,reload,pname]==2.5.5",
     "gspread==6.2.1",
-<<<<<<< HEAD
     "gunicorn==20.1.0",
     "uvicorn==0.34.3",
-    "hogql-parser==1.2.0",
-=======
     "hogql-parser==1.2.11",
->>>>>>> 6904b269
     "infi-clickhouse-orm",
     "jsonref==1.1.0",
     "kafka-python==2.0.6",
@@ -255,15 +240,9 @@
     "types-markdown==3.3.9",
     "types-paramiko==3.4.0.20240423",
     "types-pymysql==1.1.0.20240524",
-<<<<<<< HEAD
     "types-python-dateutil>=2.9.0.20250822",
     "types-pytz==2025.2.0.20250809",
     "types-pyyaml==6.0.12.20250915",
-=======
-    "types-python-dateutil>=2.8.3",
-    "types-pytz==2023.3",
-    "types-pyyaml==6.0.1",
->>>>>>> 6904b269
     "types-redis==4.6.0.20241004",
     # >= 2.31.0.7 versions of types-requests require urllib>=2, which is incompatible with our dependencies
     "types-requests==2.31.0.6",
