--- conflicted
+++ resolved
@@ -174,11 +174,8 @@
     "litellm>=1.77.7",
     "free-email-domains>=1.0.1",
     "disposable-email-domains>=0.0.140",
-<<<<<<< HEAD
-=======
     "pymediainfo>=7.0.1",
     "cachetools>=5.5.2",
->>>>>>> 069f30af
     "textcase>=0.4.5",
     "gitpython>=3.1.44",
 ]
