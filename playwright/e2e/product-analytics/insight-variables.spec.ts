import { expect, test } from '../../utils/playwright-test-base'

test.describe('insight variables', () => {
    // :FIXME: This test is flaky on CI.
    test.skip('show correctly on dashboards', async ({ page }) => {
        // Go to "Insight variables" dashboard.
        await page.goToMenuItem('dashboards')
        await page.getByText('Insight variables').click()

        // Add a temporary override
        await page.goto(page.url() + '?query_variables=%7B"variable_4"%3A40%7D%20')

        const cardForDefaultVariable = page
            .getByText('Variable default')
            .locator('xpath=ancestor::*[contains(@class, "InsightCard")]')
        await cardForDefaultVariable.scrollIntoViewIfNeeded()
        await expect(cardForDefaultVariable.locator('.BoldNumber')).toHaveText('10')

<<<<<<< HEAD
        const cardForDashboardOverride = page
            .getByText('Dashboard override')
            .locator('xpath=ancestor::*[contains(@class, "InsightCard")]')
        await cardForDashboardOverride.highlight()
        await expect(cardForDashboardOverride.locator('.BoldNumber')).toHaveText('20')
=======
        // // :FIXME: This override gets cancelled out when setting a temporary override.
        // const cardForDashboardOverride = page
        //     .getByText('Dashboard override')
        //     .locator('xpath=ancestor::*[contains(@class, "InsightCard")]')
        // await cardForDashboardOverride.scrollIntoViewIfNeeded()
        // await expect(cardForDashboardOverride.locator('.BoldNumber')).toHaveText('20')
>>>>>>> f0977956

        const cardForInsightOverride = page
            .getByText('Insight override')
            .locator('xpath=ancestor::*[contains(@class, "InsightCard")]')
        await cardForInsightOverride.scrollIntoViewIfNeeded()
        await expect(cardForInsightOverride.locator('.BoldNumber')).toHaveText('30')

        const cardForURLOverride = page
            .getByText('Temporary override')
            .locator('xpath=ancestor::*[contains(@class, "InsightCard")]')
        await cardForURLOverride.scrollIntoViewIfNeeded()
        await expect(cardForURLOverride.locator('.BoldNumber')).toHaveText('40')
    })
})<|MERGE_RESOLUTION|>--- conflicted
+++ resolved
@@ -16,20 +16,11 @@
         await cardForDefaultVariable.scrollIntoViewIfNeeded()
         await expect(cardForDefaultVariable.locator('.BoldNumber')).toHaveText('10')
 
-<<<<<<< HEAD
         const cardForDashboardOverride = page
             .getByText('Dashboard override')
             .locator('xpath=ancestor::*[contains(@class, "InsightCard")]')
-        await cardForDashboardOverride.highlight()
+        await cardForDashboardOverride.scrollIntoViewIfNeeded()
         await expect(cardForDashboardOverride.locator('.BoldNumber')).toHaveText('20')
-=======
-        // // :FIXME: This override gets cancelled out when setting a temporary override.
-        // const cardForDashboardOverride = page
-        //     .getByText('Dashboard override')
-        //     .locator('xpath=ancestor::*[contains(@class, "InsightCard")]')
-        // await cardForDashboardOverride.scrollIntoViewIfNeeded()
-        // await expect(cardForDashboardOverride.locator('.BoldNumber')).toHaveText('20')
->>>>>>> f0977956
 
         const cardForInsightOverride = page
             .getByText('Insight override')
