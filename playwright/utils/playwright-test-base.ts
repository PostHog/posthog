<<<<<<< HEAD
=======
import { Page, test as base } from '@playwright/test'

>>>>>>> 58f8d69c
import { urls } from 'scenes/urls'
import { test as coreTest, LOGIN_USERNAME, LOGIN_PASSWORD } from './playwright-test-core'

/**
 * Legacy Playwright test base with automatic login
 * This maintains backwards compatibility for existing tests
 */
export const test = coreTest.extend<{ loginBeforeTests: void }>({
    // this auto fixture makes sure we log in before every test (maintains legacy behavior)
    loginBeforeTests: [
        async ({ page }, use) => {
            // Perform authentication via API
            await page.request.post('/api/login/', {
                data: {
                    email: LOGIN_USERNAME,
                    password: LOGIN_PASSWORD,
                },
            })
            await page.goto(urls.projectHomepage())

            // Continue with tests
            // eslint-disable-next-line react-hooks/rules-of-hooks
            await use()

            // any teardown would go here
        },
        { auto: true },
    ],
    // mockStaticAssets: [
    //     async ({ context }, use) => {
    //         // also equivalent of cy.intercept('GET', '/surveys/*').as('surveys') ??
    //         void context.route('**/e/*', (route) => {
    //             void route.fulfill({
    //                 status: 200,
    //                 contentType: 'application/json',
    //                 body: JSON.stringify({ status: 1 }),
    //                 headers: {
    //                     'Access-Control-Allow-Headers': '*',
    //                     'Access-Control-Allow-Origin': '*',
    //                     'Access-Control-Allow-Credentials': 'true',
    //                 },
    //             })
    //         })
    //
    //         void context.route('**/ses/*', (route) => {
    //             void route.fulfill({
    //                 status: 200,
    //                 contentType: 'application/json',
    //                 body: JSON.stringify({ status: 1 }),
    //             })
    //         })
    //
    //         lazyLoadedJSFiles.forEach((key: string) => {
    //             void context.route(new RegExp(`^.*/static/${key}\\.js(\\?.*)?$`), (route) => {
    //                 route.fulfill({
    //                     headers: {
    //                         loaded: 'using relative path by playwright',
    //                     },
    //                     path: `./dist/${key}.js`,
    //                 })
    //             })
    //
    //             void context.route(`**/static/${key}.js.map`, (route) => {
    //                 route.fulfill({
    //                     headers: { loaded: 'using relative path by playwright' },
    //                     path: `./dist/${key}.js.map`,
    //                 })
    //             })
    //         })
    //
    //         await use()
    //         // there's no teardown, so nothing here
    //     },
    //     // auto so that tests don't need to remember they need this... every test needs it
    //     { auto: true },
    // ],
})

// Re-export everything for backwards compatibility
export { expect } from '@playwright/test'
export { LOGIN_USERNAME, LOGIN_PASSWORD } from './playwright-test-core'<|MERGE_RESOLUTION|>--- conflicted
+++ resolved
@@ -1,10 +1,8 @@
-<<<<<<< HEAD
-=======
-import { Page, test as base } from '@playwright/test'
+import '@playwright/test'
 
->>>>>>> 58f8d69c
 import { urls } from 'scenes/urls'
-import { test as coreTest, LOGIN_USERNAME, LOGIN_PASSWORD } from './playwright-test-core'
+
+import { LOGIN_PASSWORD, LOGIN_USERNAME, test as coreTest } from './playwright-test-core'
 
 /**
  * Legacy Playwright test base with automatic login
