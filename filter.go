--- conflicted
+++ resolved
@@ -2,6 +2,7 @@
 
 import (
 	"fmt"
+	"log"
 	"sync/atomic"
 
 	"github.com/gofrs/uuid/v5"
@@ -96,45 +97,13 @@
 		case event := <-c.inboundChan:
 			var responseEvent *ResponsePostHogEvent
 
-<<<<<<< HEAD
-			i += 1
-			if i%1000 == 0 {
-				for _, sub := range c.subs {
-					if sub.ShouldClose.Load() {
-						// TODO: Figure this out later. Apparently closing from the read side is dangerous
-						// because writing to a closed channel = panic.
-						log.Println("User has unsubscribed, but not been removed from the slice of subs")
-						continue
-					}
-
-					log.Printf("event.Token: %s, sub.Token: %s", event.Token, sub.Token)
-					if sub.Token != "" && event.Token != sub.Token {
-						continue
-					}
-
-					if sub.DistinctId != "" && event.DistinctId != sub.DistinctId {
-						continue
-					}
-
-					if sub.EventType != "" && event.Event != sub.EventType {
-						continue
-					}
-
-					if responseEvent == nil {
-						responseEvent = convertToResponsePostHogEvent(event, sub.TeamId)
-					}
-
-					sub.EventChan <- *responseEvent
-=======
 			for _, sub := range c.subs {
 				if sub.ShouldClose.Load() {
-					// TODO: Figure this out later. Apparently closing from the read side is dangerous
-					// because writing to a closed channel = panic.
+					log.Println("User has unsubscribed, but not been removed from the slice of subs")
 					continue
->>>>>>> c04383d6
 				}
 
-				// log.Printf("event.Token: %s, sub.Token: %s", event.Token, sub.Token)
+				log.Printf("event.Token: %s, sub.Token: %s", event.Token, sub.Token)
 				if sub.Token != "" && event.Token != sub.Token {
 					continue
 				}
@@ -152,6 +121,7 @@
 				}
 
 				sub.EventChan <- *responseEvent
+
 			}
 
 		}
