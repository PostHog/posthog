#
# docker-compose base file used for local development, hobby deploys, and other compose use cases.
#

services:
    db:
<<<<<<< HEAD
        image: ${DOCKER_REGISTRY_PREFIX:-}postgres:15-alpine
=======
        image: postgres:12-alpine
>>>>>>> 3b1f9192
        restart: on-failure
        environment:
            POSTGRES_USER: posthog
            POSTGRES_DB: posthog
            POSTGRES_PASSWORD: posthog
        healthcheck:
            test: ['CMD-SHELL', 'pg_isready -U posthog']
            interval: 5s
            timeout: 5s

    redis:
        image: redis:6.2.7-alpine
        restart: on-failure
        command: redis-server --maxmemory-policy allkeys-lru --maxmemory 200mb

    clickhouse:
        #
        # Note: please keep the default version in sync across
        #       `posthog` and the `charts-clickhouse` repos
        #
        image: ${CLICKHOUSE_SERVER_IMAGE:-clickhouse/clickhouse-server:23.6.1.1524}
        restart: on-failure
        depends_on:
            - kafka
            - zookeeper
    zookeeper:
        image: zookeeper:3.7.0
        restart: on-failure

    kafka:
        image: bitnami/kafka:2.8.1-debian-10-r99
        restart: on-failure
        depends_on:
            - zookeeper
        environment:
            KAFKA_BROKER_ID: 1001
            KAFKA_CFG_RESERVED_BROKER_MAX_ID: 1001
            KAFKA_CFG_LISTENERS: PLAINTEXT://:9092
            KAFKA_CFG_ADVERTISED_LISTENERS: PLAINTEXT://kafka:9092
            KAFKA_CFG_ZOOKEEPER_CONNECT: zookeeper:2181
            ALLOW_PLAINTEXT_LISTENER: 'true'

    object_storage:
        image: minio/minio:RELEASE.2022-06-25T15-50-16Z
        restart: on-failure
        environment:
            MINIO_ROOT_USER: object_storage_root_user
            MINIO_ROOT_PASSWORD: object_storage_root_password
        entrypoint: sh
        command: -c 'mkdir -p /data/posthog && minio server --address ":19000" --console-address ":19001" /data' # create the 'posthog' bucket before starting the service

    maildev:
        image: maildev/maildev:2.0.5
        restart: on-failure

    worker: &worker
        command: ./bin/docker-worker-celery --with-scheduler
        restart: on-failure
        environment:
            DISABLE_SECURE_SSL_REDIRECT: 'true'
            IS_BEHIND_PROXY: 'true'
            DATABASE_URL: 'postgres://posthog:posthog@db:5432/posthog'
            CLICKHOUSE_HOST: 'clickhouse'
            CLICKHOUSE_DATABASE: 'posthog'
            CLICKHOUSE_SECURE: 'false'
            CLICKHOUSE_VERIFY: 'false'
            KAFKA_HOSTS: 'kafka'
            REDIS_URL: 'redis://redis:6379/'
            PGHOST: db
            PGUSER: posthog
            PGPASSWORD: posthog
            DEPLOYMENT: hobby
        depends_on:
            - db
            - redis
            - clickhouse
            - kafka
            - object_storage

    web:
        <<: *worker
        command: ./bin/start-backend & ./bin/start-frontend
        restart: on-failure

    plugins:
        command: ./bin/plugin-server --no-restart-loop
        restart: on-failure
        environment:
            DATABASE_URL: 'postgres://posthog:posthog@db:5432/posthog'
            KAFKA_HOSTS: 'kafka:9092'
            REDIS_URL: 'redis://redis:6379/'
            CLICKHOUSE_HOST: 'clickhouse'
            CLICKHOUSE_DATABASE: 'posthog'
            CLICKHOUSE_SECURE: 'false'
            CLICKHOUSE_VERIFY: 'false'
        depends_on:
            - db
            - redis
            - clickhouse
            - kafka
            - object_storage

    migrate:
        <<: *worker
        command: sh -c "
            python manage.py migrate
            && python manage.py migrate_clickhouse
            && python manage.py run_async_migrations
            "
        restart: 'no'
        deploy:
            replicas: 0

    asyncmigrationscheck:
        <<: *worker
        command: python manage.py run_async_migrations --check
        restart: 'no'
        deploy:
            replicas: 0
        environment:
            SKIP_ASYNC_MIGRATIONS_SETUP: 0

    # Temporal containers
    elasticsearch:
        environment:
            - cluster.routing.allocation.disk.threshold_enabled=true
            - cluster.routing.allocation.disk.watermark.low=512mb
            - cluster.routing.allocation.disk.watermark.high=256mb
            - cluster.routing.allocation.disk.watermark.flood_stage=128mb
            - discovery.type=single-node
            - ES_JAVA_OPTS=-Xms256m -Xmx256m
            - xpack.security.enabled=false
        image: elasticsearch:7.16.2
        expose:
            - 9200
        volumes:
            - /var/lib/elasticsearch/data
    temporal:
        depends_on:
            db:
                condition: service_healthy

        environment:
            - DB=postgresql
            - DB_PORT=5432
            - POSTGRES_USER=posthog
            - POSTGRES_PWD=posthog
            - POSTGRES_SEEDS=db
            - DYNAMIC_CONFIG_FILE_PATH=config/dynamicconfig/development-sql.yaml
            - ENABLE_ES=true
            - ES_SEEDS=elasticsearch
            - ES_VERSION=v7
        image: temporalio/auto-setup:1.20.0
        ports:
            - 7233:7233
        labels:
            kompose.volume.type: configMap
        volumes:
            - ./docker/temporal/dynamicconfig:/etc/temporal/config/dynamicconfig
    temporal-admin-tools:
        depends_on:
            - temporal
        environment:
            - TEMPORAL_CLI_ADDRESS=temporal:7233
        image: temporalio/admin-tools:1.20.0
        stdin_open: true
        tty: true
    temporal-ui:
        depends_on:
            - temporal
        environment:
            - TEMPORAL_ADDRESS=temporal:7233
            - TEMPORAL_CORS_ORIGINS=http://localhost:3000
        image: temporalio/ui:2.10.3
        ports:
            - 8081:8080
    temporal-django-worker:
        <<: *worker
        command: ./bin/temporal-django-worker
        restart: on-failure
        environment:
            TEMPORAL_HOST: temporal
        depends_on:
            - db
            - redis
            - clickhouse
            - kafka
            - object_storage
            - temporal<|MERGE_RESOLUTION|>--- conflicted
+++ resolved
@@ -4,11 +4,7 @@
 
 services:
     db:
-<<<<<<< HEAD
-        image: ${DOCKER_REGISTRY_PREFIX:-}postgres:15-alpine
-=======
         image: postgres:12-alpine
->>>>>>> 3b1f9192
         restart: on-failure
         environment:
             POSTGRES_USER: posthog
