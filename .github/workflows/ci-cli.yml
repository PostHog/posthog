name: CI CLI
permissions:
    contents: read
on:
    pull_request:
        paths:
<<<<<<< HEAD
            - cli/Cargo.toml
            - docs/**

permissions:
    pull-requests: write
=======
            - 'cli/**'
            - '.github/workflows/ci-cli.yml'
>>>>>>> 0e536d99

jobs:
    check-lockfile:
        name: Check lockfile is up to date
        runs-on: ubuntu-latest
        defaults:
            run:
                working-directory: cli
        steps:
            - uses: actions/checkout@v4

            - name: Install rust
              uses: dtolnay/rust-toolchain@6691ebadcb18182cc1391d07c9f295f657c593cd # 1.88

<<<<<<< HEAD
            - name: Install sccache
              run: cargo generate-lockfile --locked

    trigger-docs-preview:
        name: Trigger docs preview (PoC)
        runs-on: ubuntu-latest
        steps:
            - name: Trigger Vercel build with inline env
              env:
                  VERCEL_TOKEN: ${{ secrets.VERCEL_TOKEN }}
                  VERCEL_TEAM_ID: ${{ secrets.VERCEL_TEAM_ID }}
                  VERCEL_PROJECT_ID: ${{ secrets.VERCEL_PROJECT_ID }}
              run: |
                  if [ -z "$VERCEL_TOKEN" ] || [ -z "$VERCEL_TEAM_ID" ] || [ -z "$VERCEL_PROJECT_ID" ]; then
                    echo "⚠️ Vercel secrets not configured, skipping"
                    exit 0
                  fi

                  PR_BRANCH="${{ github.event.pull_request.head.ref }}"

                  echo "📢 Triggering Vercel deployment for posthog.com@feat/docs-monorepo-poc (PoC)"
                  echo "   Monorepo branch: $PR_BRANCH (per-deployment env)"

                  PAYLOAD='{
                    "name": "posthog-com",
                    "project": "'"$VERCEL_PROJECT_ID"'",
                    "gitSource": {
                      "type": "github",
                      "repoId": "260550412",
                      "ref": "feat/docs-monorepo-poc"
                    },
                    "build": {
                      "env": {
                        "POSTHOG_MONOREPO_REF": "'"$PR_BRANCH"'"
                      }
                    }
                  }'

                  RESPONSE=$(curl -s -w "\n%{http_code}" -X POST "https://api.vercel.com/v13/deployments?teamId=${VERCEL_TEAM_ID}" \
                    -H "Authorization: Bearer $VERCEL_TOKEN" \
                    -H "Content-Type: application/json" \
                    -d "$PAYLOAD")

                  HTTP_CODE=$(echo "$RESPONSE" | tail -n1)
                  BODY=$(echo "$RESPONSE" | head -n-1)

                  if [ "$HTTP_CODE" -eq 200 ] || [ "$HTTP_CODE" -eq 201 ]; then
                    DEPLOYMENT_URL=$(echo "$BODY" | jq -r '.url // empty')
                    echo "✅ Successfully triggered Vercel preview build"
                    if [ -n "$DEPLOYMENT_URL" ]; then
                      echo "   Preview URL: https://${DEPLOYMENT_URL}"
                    fi
                  else
                    echo "❌ Failed to trigger preview build (HTTP $HTTP_CODE)"
                    echo "$BODY" | jq '.' 2>/dev/null || echo "$BODY"
                  fi

            - name: Comment on PR
              if: always()
              uses: actions/github-script@v7
              with:
                  script: |
                      const prNumber = ${{ github.event.pull_request.number }};
                      const message = '## 📚 Docs Preview Build (PoC)\n\n✅ Triggered Vercel deployment!\n\nCheck the **Vercel** deployment check below for preview URL.';
                      github.rest.issues.createComment({
                        issue_number: prNumber,
                        owner: context.repo.owner,
                        repo: context.repo.repo,
                        body: message
                      });
=======
            - name: Check Cargo.lock is up to date
              run: |
                  cargo update --workspace --locked
                  git diff --exit-code Cargo.lock

    tests:
        name: Run tests
        runs-on: ubuntu-latest
        defaults:
            run:
                working-directory: cli
        steps:
            - uses: actions/checkout@v4

            - name: Install rust
              uses: dtolnay/rust-toolchain@6691ebadcb18182cc1391d07c9f295f657c593cd # 1.88

            - name: Run tests
              run: cargo test --all-features

    clippy:
        name: Clippy
        runs-on: ubuntu-latest
        defaults:
            run:
                working-directory: cli
        steps:
            - uses: actions/checkout@v4

            - name: Install rust
              uses: dtolnay/rust-toolchain@6691ebadcb18182cc1391d07c9f295f657c593cd # 1.88
              with:
                  components: clippy

            - name: Run clippy
              run: cargo clippy --all-targets --all-features -- -D warnings

    format:
        name: Format
        runs-on: ubuntu-latest
        defaults:
            run:
                working-directory: cli
        steps:
            - uses: actions/checkout@v4

            - name: Install rust
              uses: dtolnay/rust-toolchain@6691ebadcb18182cc1391d07c9f295f657c593cd # 1.88
              with:
                  components: rustfmt

            - name: Check formatting
              run: cargo fmt --all -- --check
>>>>>>> 0e536d99
<|MERGE_RESOLUTION|>--- conflicted
+++ resolved
@@ -1,19 +1,13 @@
 name: CI CLI
 permissions:
     contents: read
+    pull-requests: write
 on:
     pull_request:
         paths:
-<<<<<<< HEAD
-            - cli/Cargo.toml
-            - docs/**
-
-permissions:
-    pull-requests: write
-=======
             - 'cli/**'
             - '.github/workflows/ci-cli.yml'
->>>>>>> 0e536d99
+            - docs/**
 
 jobs:
     check-lockfile:
@@ -28,9 +22,59 @@
             - name: Install rust
               uses: dtolnay/rust-toolchain@6691ebadcb18182cc1391d07c9f295f657c593cd # 1.88
 
-<<<<<<< HEAD
-            - name: Install sccache
-              run: cargo generate-lockfile --locked
+            - name: Check Cargo.lock is up to date
+              run: |
+                  cargo update --workspace --locked
+                  git diff --exit-code Cargo.lock
+
+    tests:
+        name: Run tests
+        runs-on: ubuntu-latest
+        defaults:
+            run:
+                working-directory: cli
+        steps:
+            - uses: actions/checkout@v4
+
+            - name: Install rust
+              uses: dtolnay/rust-toolchain@6691ebadcb18182cc1391d07c9f295f657c593cd # 1.88
+
+            - name: Run tests
+              run: cargo test --all-features
+
+    clippy:
+        name: Clippy
+        runs-on: ubuntu-latest
+        defaults:
+            run:
+                working-directory: cli
+        steps:
+            - uses: actions/checkout@v4
+
+            - name: Install rust
+              uses: dtolnay/rust-toolchain@6691ebadcb18182cc1391d07c9f295f657c593cd # 1.88
+              with:
+                  components: clippy
+
+            - name: Run clippy
+              run: cargo clippy --all-targets --all-features -- -D warnings
+
+    format:
+        name: Format
+        runs-on: ubuntu-latest
+        defaults:
+            run:
+                working-directory: cli
+        steps:
+            - uses: actions/checkout@v4
+
+            - name: Install rust
+              uses: dtolnay/rust-toolchain@6691ebadcb18182cc1391d07c9f295f657c593cd # 1.88
+              with:
+                  components: rustfmt
+
+            - name: Check formatting
+              run: cargo fmt --all -- --check
 
     trigger-docs-preview:
         name: Trigger docs preview (PoC)
@@ -98,59 +142,4 @@
                         owner: context.repo.owner,
                         repo: context.repo.repo,
                         body: message
-                      });
-=======
-            - name: Check Cargo.lock is up to date
-              run: |
-                  cargo update --workspace --locked
-                  git diff --exit-code Cargo.lock
-
-    tests:
-        name: Run tests
-        runs-on: ubuntu-latest
-        defaults:
-            run:
-                working-directory: cli
-        steps:
-            - uses: actions/checkout@v4
-
-            - name: Install rust
-              uses: dtolnay/rust-toolchain@6691ebadcb18182cc1391d07c9f295f657c593cd # 1.88
-
-            - name: Run tests
-              run: cargo test --all-features
-
-    clippy:
-        name: Clippy
-        runs-on: ubuntu-latest
-        defaults:
-            run:
-                working-directory: cli
-        steps:
-            - uses: actions/checkout@v4
-
-            - name: Install rust
-              uses: dtolnay/rust-toolchain@6691ebadcb18182cc1391d07c9f295f657c593cd # 1.88
-              with:
-                  components: clippy
-
-            - name: Run clippy
-              run: cargo clippy --all-targets --all-features -- -D warnings
-
-    format:
-        name: Format
-        runs-on: ubuntu-latest
-        defaults:
-            run:
-                working-directory: cli
-        steps:
-            - uses: actions/checkout@v4
-
-            - name: Install rust
-              uses: dtolnay/rust-toolchain@6691ebadcb18182cc1391d07c9f295f657c593cd # 1.88
-              with:
-                  components: rustfmt
-
-            - name: Check formatting
-              run: cargo fmt --all -- --check
->>>>>>> 0e536d99
+                      });