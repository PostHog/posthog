#
# This workflow runs CI E2E tests with Cypress.
#
# It relies on the container image built by 'container-images-ci.yml'.
#
name: E2E CI

on:
    pull_request:

concurrency:
    group: ${{ github.workflow }}-${{ github.head_ref || github.run_id }}
    cancel-in-progress: true

jobs:
    changes:
        runs-on: ubuntu-latest
        timeout-minutes: 5
        name: Determine need to run E2E checks
        # Set job outputs to values from filter step
        outputs:
            shouldTriggerCypress: ${{ steps.changes.outputs.shouldTriggerCypress }}
        steps:
            # For pull requests it's not necessary to check out the code
            - uses: dorny/paths-filter@v2
              id: changes
              with:
                  filters: |
                      shouldTriggerCypress:
                        # Avoid running E2E tests for irrelevant changes
                        # NOTE: we are at risk of missing a dependency here. We could make
                        # the dependencies more clear if we separated the backend/frontend
                        # code completely
                        - 'ee/**'
                        - 'posthog/**'
                        - 'bin/*'
                        - frontend/**/*
                        - requirements.txt
                        - requirements-dev.txt
                        - package.json
                        - pnpm-lock.yaml
                        # Make sure we run if someone is explicitly change the workflow
                        - .github/workflows/ci-e2e.yml
                        - .github/actions/build-n-cache-image/action.yml
                        # We use docker compose for tests, make sure we rerun on
                        # changes to docker-compose.dev.yml e.g. dependency
                        # version changes
                        - docker-compose.dev.yml
                        - Dockerfile
                        - cypress/**

    # Job that lists and chunks spec file names and caches node modules
    chunks:
        needs: changes
        name: Cypress preparation
        runs-on: ubuntu-latest
        timeout-minutes: 5
        outputs:
            chunks: ${{ steps.chunk.outputs.chunks }}
        steps:
            - name: Check out
              uses: actions/checkout@v3

            - name: Group spec files into chunks of three
              id: chunk
              run: echo "chunks=$(ls cypress/e2e/* | jq --slurp --raw-input -c 'split("\n")[:-1] | _nwise(2) | join("\n")' | jq --slurp -c .)" >> $GITHUB_OUTPUT

    container:
        name: Build and cache container image
        runs-on: ubuntu-latest
        timeout-minutes: 60
        needs: [changes]
        permissions:
            contents: read
            id-token: write # allow issuing OIDC tokens for this workflow run
        outputs:
            tag: ${{ steps.build.outputs.tag }}
            build-id: ${{ steps.build.outputs.build-id }}
        steps:
            - name: Checkout
              if: needs.changes.outputs.shouldTriggerCypress == 'true'
              uses: actions/checkout@v3
            - name: Build the Docker image with Depot
              if: needs.changes.outputs.shouldTriggerCypress == 'true'
              # Build the container image in preparation for the E2E tests
              uses: ./.github/actions/build-n-cache-image
              id: build
              with:
                  save: true
                  actions-id-token-request-url: ${{ env.ACTIONS_ID_TOKEN_REQUEST_URL }}

    cypress:
        name: Cypress E2E tests (${{ strategy.job-index }})
        runs-on: ubuntu-latest
        timeout-minutes: 60
        needs: [chunks, changes, container]
        permissions:
            id-token: write # allow issuing OIDC tokens for this workflow run

        strategy:
            # when one test fails, DO NOT cancel the other
            # containers, as there may be other spec failures
            # we want to know about.
            fail-fast: false
            matrix:
                chunk: ${{ fromJson(needs.chunks.outputs.chunks) }}

        steps:
            - name: Checkout
              if: needs.changes.outputs.shouldTriggerCypress == 'true'
              uses: actions/checkout@v3

            - name: Install pnpm
              if: needs.changes.outputs.shouldTriggerCypress == 'true'
              uses: pnpm/action-setup@v4

            - name: Set up Node.js
              if: needs.changes.outputs.shouldTriggerCypress == 'true'
              uses: actions/setup-node@v4
              with:
                  node-version: 18.12.1

            - name: Get pnpm cache directory path
              if: needs.changes.outputs.shouldTriggerCypress == 'true'
              id: pnpm-cache-dir
              run: echo "PNPM_STORE_PATH=$(pnpm store path)" >> $GITHUB_OUTPUT

            - name: Get cypress cache directory path
              if: needs.changes.outputs.shouldTriggerCypress == 'true'
              id: cypress-cache-dir
              run: echo "CYPRESS_BIN_PATH=$(npx cypress cache path)" >> $GITHUB_OUTPUT

            - uses: actions/cache@v4
              if: needs.changes.outputs.shouldTriggerCypress == 'true'
              id: pnpm-cache
              with:
                  path: |
                      ${{ steps.pnpm-cache-dir.outputs.PNPM_STORE_PATH }}
                      ${{ steps.cypress-cache-dir.outputs.CYPRESS_BIN_PATH }}
                  key: ${{ runner.os }}-pnpm-cypress-${{ hashFiles('**/pnpm-lock.yaml') }}
                  restore-keys: |
                      ${{ runner.os }}-pnpm-cypress-

            - name: Install package.json dependencies with pnpm
              if: needs.changes.outputs.shouldTriggerCypress == 'true'
              run: pnpm install --frozen-lockfile

            - name: Stop/Start stack with Docker Compose
              # these are required checks so, we can't skip entire sections
              if: needs.changes.outputs.shouldTriggerCypress == 'true'
              run: |
                  docker compose -f docker-compose.dev.yml down
                  docker compose -f docker-compose.dev.yml up -d

            - name: Wait for ClickHouse
              # these are required checks so, we can't skip entire sections
              if: needs.changes.outputs.shouldTriggerCypress == 'true'
              run: ./bin/check_kafka_clickhouse_up

            - name: Install Depot CLI
              if: needs.changes.outputs.shouldTriggerCypress == 'true'
              uses: depot/setup-action@v1

            - name: Get Docker image cached in Depot
              if: needs.changes.outputs.shouldTriggerCypress == 'true'
              uses: depot/pull-action@v1
              with:
                  build-id: ${{ needs.container.outputs.build-id }}
                  tags: ${{ needs.container.outputs.tag }}

            - name: Write .env # This step intentionally has no if, so that GH always considers the action as having run
              run: |
                  cat <<EOT >> .env
                  SECRET_KEY=6b01eee4f945ca25045b5aab440b953461faf08693a9abbf1166dc7c6b9772da
                  REDIS_URL=redis://localhost
                  DATABASE_URL=postgres://posthog:posthog@localhost:5432/posthog
                  KAFKA_HOSTS=kafka:9092
                  DISABLE_SECURE_SSL_REDIRECT=1
                  SECURE_COOKIES=0
                  OPT_OUT_CAPTURE=0
                  E2E_TESTING=1
                  SKIP_SERVICE_VERSION_REQUIREMENTS=1
                  EMAIL_HOST=email.test.posthog.net
                  SITE_URL=http://localhost:8000
                  NO_RESTART_LOOP=1
                  CLICKHOUSE_SECURE=0
                  OBJECT_STORAGE_ENABLED=1
                  OBJECT_STORAGE_ENDPOINT=http://localhost:19000
                  OBJECT_STORAGE_ACCESS_KEY_ID=object_storage_root_user
                  OBJECT_STORAGE_SECRET_ACCESS_KEY=object_storage_root_password
                  GITHUB_ACTION_RUN_URL="${{ github.server_url }}/${{ github.repository }}/actions/runs/${{ github.run_id }}"
                  CELERY_METRICS_PORT=8999
                  CLOUD_DEPLOYMENT=E2E
<<<<<<< HEAD
                  ENCRYPTION_SALT_KEYS=9bf7f7c13cf2148a23d6b07557f95cb7
=======
                  ENCRYPTION_SALT_KEYS=00beef0000beef0000beef0000beef00
>>>>>>> ad32fafa
                  EOT

            - name: Start PostHog
              # these are required checks so, we can't skip entire sections
              if: needs.changes.outputs.shouldTriggerCypress == 'true'
              run: |
                  mkdir -p /tmp/logs

                  echo "Starting PostHog using the container image ${{ needs.container.outputs.tag }}"
                  DOCKER_RUN="docker run --rm --network host --add-host kafka:127.0.0.1 --env-file .env ${{ needs.container.outputs.tag }}"

                  $DOCKER_RUN ./bin/migrate
                  $DOCKER_RUN python manage.py setup_dev

                  # only starts the plugin server so that the "wait for PostHog" step passes
                  $DOCKER_RUN ./bin/docker-worker &> /tmp/logs/worker.txt &
                  $DOCKER_RUN ./bin/docker-server &> /tmp/logs/server.txt &

            - name: Wait for PostHog
              # these are required checks so, we can't skip entire sections
              if: needs.changes.outputs.shouldTriggerCypress == 'true'
              # this action might be abandoned - but v1 doesn't point to latest of v1 (which it should)
              # so pointing to v1.1.0 to remove warnings about node version with v1
              # todo check https://github.com/iFaxity/wait-on-action/releases for new releases
              uses: iFaxity/wait-on-action@v1.2.1
              timeout-minutes: 3
              with:
                  verbose: true
                  log: true
                  resource: http://localhost:8000

            - name: Cypress run
              # these are required checks so, we can't skip entire sections
              if: needs.changes.outputs.shouldTriggerCypress == 'true'
              uses: cypress-io/github-action@v6
              with:
                  config-file: cypress.e2e.config.ts
                  config: retries=2
                  spec: ${{ matrix.chunk }}
                  install: false
              env:
                  E2E_TESTING: 1
                  OPT_OUT_CAPTURE: 0
                  GITHUB_ACTION_RUN_URL: '${{ github.server_url }}/${{ github.repository }}/actions/runs/${{ github.run_id }}'

            - name: Archive test screenshots
              uses: actions/upload-artifact@v3
              with:
                  name: screenshots
                  path: cypress/screenshots
              if: ${{ failure() }}

            - name: Archive test downloads
              uses: actions/upload-artifact@v3
              with:
                  name: downloads
                  path: cypress/downloads
              if: ${{ failure() }}

            - name: Archive test videos
              uses: actions/upload-artifact@v3
              with:
                  name: videos
                  path: cypress/videos
              if: ${{ failure() }}

            - name: Archive accessibility violations
              if: needs.changes.outputs.shouldTriggerCypress == 'true'
              uses: actions/upload-artifact@v3
              with:
                  name: accessibility-violations
                  path: '**/a11y/'
                  if-no-files-found: 'ignore'

            - name: Show logs on failure
              # use artefact here, as I think the output will be too large for display in an action
              uses: actions/upload-artifact@v3
              with:
                  name: logs-${{ strategy.job-index }}
                  path: /tmp/logs
              if: ${{ failure() }}

    calculate-running-time:
        name: Calculate running time
        runs-on: ubuntu-latest
        needs: [cypress]
        if: needs.changes.outputs.shouldTriggerCypress == 'true' &&
            github.event.pull_request.head.repo.full_name == 'PostHog/posthog'
        steps:
            - name: Calculate running time
              run: |
                  echo "${{ secrets.GITHUB_TOKEN }}" | gh auth login --with-token
                  run_id=${GITHUB_RUN_ID}
                  repo=${GITHUB_REPOSITORY}
                  run_info=$(gh api repos/${repo}/actions/runs/${run_id})
                  echo run_info: ${run_info}
                  # name is the name of the workflow file
                  # run_started_at is the start time of the workflow
                  # we want to get the number of seconds between the start time and now
                  name=$(echo ${run_info} | jq -r '.name')
                  run_url=$(echo ${run_info} | jq -r '.url')
                  run_started_at=$(echo ${run_info} | jq -r '.run_started_at')
                  run_attempt=$(echo ${run_info} | jq -r '.run_attempt')
                  start_seconds=$(date -d "${run_started_at}" +%s)
                  now_seconds=$(date +%s)
                  duration=$((now_seconds-start_seconds))
                  echo running_time_duration_seconds=${duration} >> $GITHUB_ENV
                  echo running_time_run_url=${run_url} >> $GITHUB_ENV
                  echo running_time_run_attempt=${run_attempt} >> $GITHUB_ENV
                  echo running_time_run_id=${run_id} >> $GITHUB_ENV
                  echo running_time_run_started_at=${run_started_at} >> $GITHUB_ENV

            - name: Capture running time to PostHog
              if: github.event.pull_request.head.repo.full_name == 'PostHog/posthog'
              uses: PostHog/posthog-github-action@v0.1
              with:
                  posthog-token: ${{secrets.POSTHOG_API_TOKEN}}
                  event: 'posthog-ci-running-time'
                  properties: '{"duration_seconds": ${{ env.running_time_duration_seconds }}, "run_url": "${{ env.running_time_run_url }}", "run_attempt": "${{ env.running_time_run_attempt }}", "run_id": "${{ env.running_time_run_id }}", "run_started_at": "${{ env.running_time_run_started_at }}"}'<|MERGE_RESOLUTION|>--- conflicted
+++ resolved
@@ -191,11 +191,7 @@
                   GITHUB_ACTION_RUN_URL="${{ github.server_url }}/${{ github.repository }}/actions/runs/${{ github.run_id }}"
                   CELERY_METRICS_PORT=8999
                   CLOUD_DEPLOYMENT=E2E
-<<<<<<< HEAD
-                  ENCRYPTION_SALT_KEYS=9bf7f7c13cf2148a23d6b07557f95cb7
-=======
                   ENCRYPTION_SALT_KEYS=00beef0000beef0000beef0000beef00
->>>>>>> ad32fafa
                   EOT
 
             - name: Start PostHog
