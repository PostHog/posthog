--- conflicted
+++ resolved
@@ -78,67 +78,6 @@
                   tags: ${{ steps.meta.outputs.tags }}
                   platforms: linux/amd64,linux/arm64
 
-<<<<<<< HEAD
-=======
-    posthog_cloud_build:
-        name: Build PostHog Cloud
-        if: github.repository == 'PostHog/posthog'
-        runs-on: ubuntu-latest
-        permissions:
-            id-token: write # allow issuing OIDC tokens for this workflow run
-            contents: read # allow at least reading the repo contents, add other permissions if necessary
-            packages: read # allow pull from ghcr.io
-        needs: [posthog_build]
-
-        steps:
-            - name: Checkout code
-              uses: actions/checkout@v3
-
-            - name: Set up Docker Buildx
-              uses: docker/setup-buildx-action@v2
-
-            - name: Set up QEMU
-              uses: docker/setup-qemu-action@v2
-
-            - name: Set up Depot CLI
-              uses: depot/setup-action@v1
-
-            - name: Checkout PostHog Cloud code
-              run: |
-                  mkdir cloud/
-                  cd cloud/
-                  curl -u posthog-bot:${{ secrets.POSTHOG_BOT_GITHUB_TOKEN }} -L https://github.com/posthog/posthog-cloud/tarball/master | tar --strip-components=1 -xz --
-
-            - name: Login to GitHub Container Registry
-              uses: docker/login-action@v2
-              with:
-                  registry: ghcr.io
-                  username: ${{ github.repository_owner }}
-                  password: ${{ secrets.GITHUB_TOKEN }}
-
-            - name: Lowercase GITHUB_REPOSITORY
-              id: lowercase
-              run: |
-                  echo "repository=${GITHUB_REPOSITORY,,}" >> "$GITHUB_OUTPUT"
-
-            - name: Build container images
-              id: build
-              uses: depot/build-push-action@v1
-              with:
-                  project: 1stsk4xt19 # posthog-cloud
-                  buildx-fallback: false # the fallback is so slow it's better to just fail
-                  cache-from: type=gha # always pull the layers from GHA
-                  cache-to: type=gha,mode=max # always push the layers to GHA
-                  push: false
-                  platforms: linux/amd64,linux/arm64
-                  file: Dockerfile.cloud
-                  context: cloud
-                  # Use the non-cloud image as base image and extend it with
-                  # the posthog-cloud code we've checked out.
-                  build-args: |
-                      BASE_IMAGE=ghcr.io/${{ steps.lowercase.outputs.repository }}/posthog:${{ needs.posthog_build.outputs.container_image_version }}
-
->>>>>>> 7609f6e7
     deploy_preview:
         uses: ./.github/workflows/pr-deploy.yml
         needs: [posthog_build]
