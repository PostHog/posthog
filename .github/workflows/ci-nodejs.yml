name: Node.js CI
on:
    pull_request:
    push:
        branches:
            - master

env:
    OBJECT_STORAGE_ENABLED: true
    OBJECT_STORAGE_ENDPOINT: 'http://localhost:19000'
    OBJECT_STORAGE_ACCESS_KEY_ID: 'object_storage_root_user'
    OBJECT_STORAGE_SECRET_ACCESS_KEY: 'object_storage_root_password'
    OBJECT_STORAGE_SESSION_RECORDING_FOLDER: 'session_recordings'
    OBJECT_STORAGE_BUCKET: 'posthog'
    # set the max buffer size small enough that the functional tests behave the same in CI as when running locally
    SESSION_RECORDING_MAX_BUFFER_SIZE_KB: 1024

concurrency:
    group: ${{ github.workflow }}-${{ github.head_ref || github.run_id }}
    cancel-in-progress: true

jobs:
    # Job to decide if we should run plugin server ci
    # See https://github.com/dorny/paths-filter#conditional-execution for more details
    changes:
        runs-on: ubuntu-latest
        timeout-minutes: 5
        name: Determine need to run Node.js checks
        outputs:
            nodejs: ${{ steps.filter.outputs.nodejs }}
        steps:
            # For pull requests it's not necessary to checkout the code, but we
            # also want this to run on master so we need to checkout
            - uses: actions/checkout@v4

            - uses: dorny/paths-filter@4512585405083f25c027a35db413c2b3b9006d50 # v2
              id: filter
              with:
                  filters: |
                      nodejs:
                        - .github/workflows/ci-nodejs.yml
                        - 'plugin-server/**'
                        - 'posthog/clickhouse/**'
                        - 'ee/migrations/**'
                        - 'posthog/management/commands/setup_test_environment.py'
                        - 'posthog/migrations/**'
                        - 'posthog/plugins/**'
                        - 'docker*.yml'
                        - '*Dockerfile'

    lint:
        if: needs.changes.outputs.nodejs == 'true'
        name: Node.js Code quality
        needs: changes
        runs-on: depot-ubuntu-24.04-4
        steps:
            - uses: actions/checkout@v4

            - name: Install pnpm
              uses: pnpm/action-setup@a7487c7e89a18df4991f7f222e4898a00d66ddda # v4

            - name: Set up Node.js
              uses: actions/setup-node@v4
              with:
                  node-version: 22.17.1
                  cache: pnpm

            - name: Install package.json dependencies with pnpm
              run: |
                  pnpm --filter=@posthog/plugin-server... install --frozen-lockfile
                  bin/turbo --filter=@posthog/plugin-server prepare

            - name: Check formatting with prettier
              run: pnpm --filter=@posthog/plugin-server prettier:check

            - name: Lint with ESLint
              run: pnpm --filter=@posthog/plugin-server lint

    build:
        if: needs.changes.outputs.nodejs == 'true'
        name: Node.js Build
        needs: changes
        runs-on: depot-ubuntu-24.04-4
        steps:
            - uses: actions/checkout@v4

            - name: Install pnpm
              uses: pnpm/action-setup@a7487c7e89a18df4991f7f222e4898a00d66ddda # v4

            - name: Set up Node.js
              uses: actions/setup-node@v4
              with:
                  node-version: 22.17.1
                  cache: pnpm

            - name: Install package.json dependencies with pnpm
              run: |
                  pnpm --filter=@posthog/plugin-server... install --frozen-lockfile
                  bin/turbo --filter=@posthog/plugin-server prepare

            - name: Check builds correctly
              run: pnpm --filter=@posthog/plugin-server build

            - name: Sanity check output
              run: |
                  cd plugin-server
                  # We expect it to fail but check that the error isn't "MODULE_NOT_FOUND"
                  if node dist/index.js 2>&1 | grep "MODULE_NOT_FOUND"; then
                      echo "❌ Build is invalid - failed with 'MODULE_NOT_FOUND' error"
                      exit 1
                  else
                      echo "✅ Build is valid - failed as expected without module errors"
                  fi

    tests:
        if: needs.changes.outputs.nodejs == 'true'
        name: Node.js Tests (${{matrix.shard}}/3)
        needs: changes
        runs-on: depot-ubuntu-24.04-4
        timeout-minutes: 30 # We know tests don't take this long

        strategy:
            fail-fast: false
            matrix:
                shard: [1, 2, 3]

        env:
            REDIS_URL: 'redis://localhost'
            CLICKHOUSE_HOST: 'localhost'
            CLICKHOUSE_DATABASE: 'posthog_test'
            KAFKA_HOSTS: 'kafka:9092'

        steps:
            - name: Code check out
              uses: actions/checkout@v4

            - name: Stop/Start stack with Docker Compose
              run: |
                  docker compose -f docker-compose.dev.yml down
                  docker compose -f docker-compose.dev.yml up -d

            - name: Add Kafka and ClickHouse to /etc/hosts
              run: echo "127.0.0.1 kafka clickhouse" | sudo tee -a /etc/hosts

            - name: Set up Python
              uses: actions/setup-python@v5
              with:
                  python-version-file: 'pyproject.toml'
                  token: ${{ secrets.POSTHOG_BOT_GITHUB_TOKEN }}

            - name: Install uv
              id: setup-uv
              uses: astral-sh/setup-uv@0c5e2b8115b80b4c7c5ddf6ffdd634974642d182 # v5.4.1
              with:
                  enable-cache: true
                  version: 0.7.8

            - name: Install rust
              uses: dtolnay/rust-toolchain@6691ebadcb18182cc1391d07c9f295f657c593cd # 1.88

            - uses: actions/cache@v4
              with:
                  path: |
                      ~/.cargo/registry
                      ~/.cargo/git
                      rust/target
                  key: ${{ runner.os }}-cargo-release-${{ hashFiles('**/Cargo.lock') }}

            - name: Install sqlx-cli
              working-directory: rust
              run: cargo install sqlx-cli@0.7.3 --locked --no-default-features --features native-tls,postgres

            - name: Install SAML (python3-saml) dependencies
              if: steps.setup-uv.outputs.cache-hit != 'true'
              run: |
                  sudo apt-get update
                  sudo apt-get install libxml2-dev libxmlsec1-dev libxmlsec1-openssl

            - name: Install python dependencies
              run: |
                  UV_PROJECT_ENVIRONMENT=$pythonLocation uv sync --frozen --dev

            - name: Install pnpm
              uses: pnpm/action-setup@a7487c7e89a18df4991f7f222e4898a00d66ddda # v4

            - name: Set up Node.js
              uses: actions/setup-node@v4
              with:
                  node-version: 22.17.1
                  cache: pnpm
                  cache-dependency-path: pnpm-lock.yaml

            - name: Download MaxMind Database
              run: |
                  ./bin/download-mmdb

            - name: Install package.json dependencies with pnpm
              run: pnpm --filter=@posthog/plugin-server... install --frozen-lockfile

            - name: Wait for Clickhouse, Redis, Kafka
              run: |
                  docker compose -f docker-compose.dev.yml up kafka redis clickhouse maildev -d --wait
                  bin/check_kafka_clickhouse_up

            - name: Set up databases
              env:
                  TEST: 'true'
                  SECRET_KEY: 'abcdef' # unsafe - for testing only
                  DATABASE_URL: 'postgres://posthog:posthog@localhost:5432/posthog'
              run: pnpm --filter=@posthog/plugin-server setup:test

            - name: Test with Jest
              env:
                  # Below DB name has `test_` prepended, as that's how Django (ran above) creates the test DB
                  DATABASE_URL: 'postgres://posthog:posthog@localhost:5432/test_posthog'
<<<<<<< HEAD
                  PERSONS_DATABASE_URL: 'postgres://posthog:posthog@localhost:5432/test_persons'
                  BEHAVIORAL_COHORTS_DATABASE_URL: 'postgres://posthog:posthog@localhost:5432/test_behavioral_cohorts'
                  PERSONS_READONLY_DATABASE_URL: 'postgres://posthog:posthog@localhost:5432/test_persons'
                  PERSONS_READONLY_MIGRATION_DATABASE_URL: 'postgres://posthog:posthog@localhost:5432/test_persons_migration'
=======
                  PERSONS_DATABASE_URL: 'postgres://posthog:posthog@localhost:5434/test_persons'
                  PERSONS_READONLY_DATABASE_URL: 'postgres://posthog:posthog@localhost:5434/test_persons'
                  PERSONS_READONLY_MIGRATION_DATABASE_URL: 'postgres://posthog:posthog@localhost:5434/test_persons_migration'
>>>>>>> 8c29cb3e
                  REDIS_URL: 'redis://localhost'
                  NODE_OPTIONS: '--max_old_space_size=4096'
                  SHARD_INDEX: ${{ matrix.shard }}
                  SHARD_COUNT: 3
                  LOG_LEVEL: info
              run: bin/turbo run test --filter=@posthog/plugin-server

            - name: Output logs on failure
              if: failure()
              run: |
                  docker compose -f docker-compose.dev.yml logs clickhouse
                  # Echo out the logs stored in the container
                  docker compose -f docker-compose.dev.yml exec clickhouse cat /var/log/clickhouse-server/clickhouse-server.err.log

    node_tests:
        needs: [tests, build, lint]
        name: Node.js Tests Pass
        runs-on: ubuntu-latest
        if: always()
        steps:
            - run: exit 0
            - name: Check outcomes
              run: |
                  if [[ "${{ needs.tests.result }}" != "success" && "${{ needs.tests.result }}" != "skipped" ]]; then
                    echo "One or more jobs in the Node.js test matrix failed."
                    exit 1
                  fi
                  echo "All jobs in the Node.js test matrix passed."
                  if [[ "${{ needs.build.result }}" != "success" && "${{ needs.build.result }}" != "skipped" ]]; then
                    echo "Node.js build failed."
                    exit 1
                  fi
                  echo "Node.js build passed."
                  if [[ "${{ needs.lint.result }}" != "success" && "${{ needs.lint.result }}" != "skipped" ]]; then
                    echo "Node.js lint failed."
                    exit 1
                  fi
                  echo "Node.js lint passed."<|MERGE_RESOLUTION|>--- conflicted
+++ resolved
@@ -213,16 +213,9 @@
               env:
                   # Below DB name has `test_` prepended, as that's how Django (ran above) creates the test DB
                   DATABASE_URL: 'postgres://posthog:posthog@localhost:5432/test_posthog'
-<<<<<<< HEAD
                   PERSONS_DATABASE_URL: 'postgres://posthog:posthog@localhost:5432/test_persons'
-                  BEHAVIORAL_COHORTS_DATABASE_URL: 'postgres://posthog:posthog@localhost:5432/test_behavioral_cohorts'
                   PERSONS_READONLY_DATABASE_URL: 'postgres://posthog:posthog@localhost:5432/test_persons'
                   PERSONS_READONLY_MIGRATION_DATABASE_URL: 'postgres://posthog:posthog@localhost:5432/test_persons_migration'
-=======
-                  PERSONS_DATABASE_URL: 'postgres://posthog:posthog@localhost:5434/test_persons'
-                  PERSONS_READONLY_DATABASE_URL: 'postgres://posthog:posthog@localhost:5434/test_persons'
-                  PERSONS_READONLY_MIGRATION_DATABASE_URL: 'postgres://posthog:posthog@localhost:5434/test_persons_migration'
->>>>>>> 8c29cb3e
                   REDIS_URL: 'redis://localhost'
                   NODE_OPTIONS: '--max_old_space_size=4096'
                   SHARD_INDEX: ${{ matrix.shard }}
