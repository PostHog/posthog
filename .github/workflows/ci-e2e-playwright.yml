--- conflicted
+++ resolved
@@ -251,12 +251,8 @@
     playwright:
         name: Playwright E2E tests
         needs: [changes]
-<<<<<<< HEAD
+        if: needs.changes.outputs.shouldRun == 'true'
         runs-on: depot-ubuntu-latest-4
-=======
-        if: needs.changes.outputs.shouldRun == 'true'
-        runs-on: depot-ubuntu-latest-8
->>>>>>> 4e5957e3
         timeout-minutes: 30
         steps:
             - uses: actions/checkout@v4
