--- conflicted
+++ resolved
@@ -76,11 +76,7 @@
 
     playwright:
         name: Playwright E2E tests
-<<<<<<< HEAD
-        runs-on: depot-ubuntu-latest-8
-=======
         runs-on: depot-ubuntu-latest-arm-4
->>>>>>> 97e5ce7f
         timeout-minutes: 60
         needs: [changes, container]
         permissions:
