#
# This workflow runs CI E2E tests with Playwright.
#
# It relies on the container image built by 'container-images-ci.yml'.
#
name: E2E CI Playwright
on:
    pull_request:
    workflow_dispatch:

env:
    SECRET_KEY: '6b01eee4f945ca25045b5aab440b953461faf08693a9abbf1166dc7c6b9772da' # unsafe - for testing only
    REDIS_URL: redis://localhost
    DATABASE_URL: postgres://posthog:posthog@localhost:5432/posthog_e2e_test
    KAFKA_HOSTS: kafka:9092
    DISABLE_SECURE_SSL_REDIRECT: 1
    SECURE_COOKIES: 0
    OPT_OUT_CAPTURE: 0
    E2E_TESTING: 1
    SKIP_SERVICE_VERSION_REQUIREMENTS: 1
    EMAIL_HOST: email.test.posthog.net
    SITE_URL: http://localhost:8000
    NO_RESTART_LOOP: 1
    OBJECT_STORAGE_ENABLED: 1
    OBJECT_STORAGE_ENDPOINT: http://localhost:19000
    OBJECT_STORAGE_ACCESS_KEY_ID: object_storage_root_user
    OBJECT_STORAGE_SECRET_ACCESS_KEY: object_storage_root_password
    GITHUB_ACTION_RUN_URL: ${{ github.server_url }}/${{ github.repository }}/actions/runs/${{ github.run_id }}
    CELERY_METRICS_PORT: 8999
    CLOUD_DEPLOYMENT: E2E
    CLICKHOUSE_HOST: 'localhost'
    CLICKHOUSE_SECURE: 'False'
    CLICKHOUSE_VERIFY: 'False'
    CLICKHOUSE_DATABASE: posthog_test
    PGHOST: localhost
    PGUSER: posthog
    PGPASSWORD: posthog
    PGPORT: 5432

concurrency:
    group: ${{ github.workflow }}-${{ github.head_ref || github.run_id }}
    # This is so that the workflow run isn't canceled when a screenshot update is pushed within it by posthog-bot
    # We do however cancel from container-images-ci.yml if a commit is pushed by someone OTHER than posthog-bot
    cancel-in-progress: false

jobs:
    changes:
        runs-on: ubuntu-latest
        timeout-minutes: 5
        if: github.event.pull_request.head.repo.full_name == github.repository
        name: Determine need to run E2E checks
        # Set job outputs to values from filter step
        outputs:
            shouldRun: ${{ steps.changes.outputs.shouldRun }}
        steps:
            # For pull requests it's not necessary to check out the code
            - uses: dorny/paths-filter@4512585405083f25c027a35db413c2b3b9006d50 # v2
              id: changes
              with:
                  filters: |
                      shouldRun:
                        # Avoid running E2E tests for irrelevant changes
                        # NOTE: we are at risk of missing a dependency here. We could make
                        # the dependencies more clear if we separated the backend/frontend
                        # code completely
                        - 'ee/**'
                        - 'posthog/!(temporal/**)/**'
                        - 'bin/*'
                        - frontend/**/*
                        - requirements.txt
                        - requirements-dev.txt
                        - package.json
                        - pnpm-lock.yaml
                        # Make sure we run if someone is explicitly changes the workflow
                        - .github/workflows/ci-e2e-playwright.yml
                        - .github/actions/build-n-cache-image/action.yml
                        # We use docker compose for tests, make sure we rerun on
                        # changes to docker-compose.dev.yml e.g. dependency
                        # version changes
                        - docker-compose.dev.yml
                        - Dockerfile
                        - playwright/**
    container:
        name: (Optional) Container - Build and cache image
        # run these on 4, if they're RAM constrained the FE build will fail randomly in Docker build
        runs-on: ubuntu-latest
        timeout-minutes: 60
        needs: [changes]
        if: needs.changes.outputs.shouldRun == 'true'
        permissions:
            contents: read
            id-token: write # allow issuing OIDC tokens for this workflow run
        outputs:
            tag: ${{ steps.build.outputs.tag }}
            build-id: ${{ steps.build.outputs.build-id }}
        steps:
            - name: Checkout
              uses: actions/checkout@v4
            - name: Build the Docker image with Depot
              # Build the container image in preparation for the E2E tests
              uses: ./.github/actions/build-n-cache-image
              id: build
              with:
                  save: true
                  actions-id-token-request-url: ${{ env.ACTIONS_ID_TOKEN_REQUEST_URL }}
                  no-cache: ${{ contains(github.event.pull_request.labels.*.name, 'no-depot-docker-cache') }}

    playwright-on-container:
        name: (Optional) Container - E2E Playwright tests
        runs-on: depot-ubuntu-latest-arm-4
        timeout-minutes: 60
        needs: [changes, container]
        if: needs.changes.outputs.shouldRun == 'true'
        permissions:
            id-token: write # allow issuing OIDC tokens for this workflow run

        steps:
            - name: Checkout
              uses: actions/checkout@v4

            - name: Install pnpm
              uses: pnpm/action-setup@a7487c7e89a18df4991f7f222e4898a00d66ddda # v4

            - name: Set up Node.js
              uses: actions/setup-node@v4
              with:
                  node-version: 22.17.1
                  cache: 'pnpm'

            - name: Get pnpm cache directory path
              id: pnpm-cache-dir
              run: echo "PNPM_STORE_PATH=$(pnpm store path)" >> $GITHUB_OUTPUT

            - uses: actions/cache@v4
              id: pnpm-cache
              with:
                  path: |
                      ${{ steps.pnpm-cache-dir.outputs.PNPM_STORE_PATH }}
                  key: ${{ runner.os }}-pnpm-playwright-${{ hashFiles('**/pnpm-lock.yaml') }}
                  restore-keys: |
                      ${{ runner.os }}-pnpm-playwright-

            - name: Install package.json dependencies with pnpm
              run: pnpm --filter=@posthog/playwright... install --frozen-lockfile

            - name: Stop/Start stack with Docker Compose
              run: |
                  docker compose -f docker-compose.dev.yml down
                  docker compose -f docker-compose.dev.yml up -d &

            # Install playwright and dependencies whilst we wait for the stack to start
            - name: Install playwright and dependencies
              run: pnpm --filter=@posthog/playwright exec playwright install --with-deps

            - name: Wait for services to be available
              run: |
                  bin/check_kafka_clickhouse_up
                  bin/check_postgres_up

            - name: Install Depot CLI
              uses: depot/setup-action@b0b1ea4f69e92ebf5dea3f8713a1b0c37b2126a5 # v1

            - name: Get Docker image cached in Depot
              uses: depot/pull-action@8a922bdade29cf5facf3a13020cccd3b7a8127c2 # v1
              with:
                  build-id: ${{ needs.container.outputs.build-id }}
                  tags: ${{ needs.container.outputs.tag }}

            - name: Write .env
              run: |
                  cat <<EOT >> .env
                  SECRET_KEY=6b01eee4f945ca25045b5aab440b953461faf08693a9abbf1166dc7c6b9772da
                  REDIS_URL=redis://localhost
                  DATABASE_URL=postgres://posthog:posthog@localhost:5432/posthog
                  KAFKA_HOSTS=kafka:9092
                  DISABLE_SECURE_SSL_REDIRECT=1
                  SECURE_COOKIES=0
                  OPT_OUT_CAPTURE=0
                  E2E_TESTING=1
                  SKIP_SERVICE_VERSION_REQUIREMENTS=1
                  EMAIL_HOST=email.test.posthog.net
                  SITE_URL=http://localhost:8000
                  NO_RESTART_LOOP=1
                  CLICKHOUSE_SECURE=0
                  OBJECT_STORAGE_ENABLED=1
                  OBJECT_STORAGE_ENDPOINT=http://localhost:19000
                  OBJECT_STORAGE_ACCESS_KEY_ID=object_storage_root_user
                  OBJECT_STORAGE_SECRET_ACCESS_KEY=object_storage_root_password
                  GITHUB_ACTION_RUN_URL="${{ github.server_url }}/${{ github.repository }}/actions/runs/${{ github.run_id }}"
                  CELERY_METRICS_PORT=8999
                  CLOUD_DEPLOYMENT=1
                  EOT

            - name: Start PostHog
              run: |
                  mkdir -p /tmp/logs

                  echo "Starting PostHog using the container image ${{ needs.container.outputs.tag }}"
                  DOCKER_RUN="docker run --rm --network host --add-host kafka:127.0.0.1 --add-host clickhouse:127.0.0.1 --env-file .env ${{ needs.container.outputs.tag }}"

                  # Run Django migrations (./bin/migrate will skip Rust migrations since rust/bin doesn't exist in container)
                  $DOCKER_RUN ./bin/migrate

                  # Now run Rust migrations using dedicated container
                  docker build -f rust/Dockerfile.persons-migrate -t posthog-migrations:latest ./rust
                  docker run --rm --network host \
                    -e PERSONS_DATABASE_URL="postgres://posthog:posthog@localhost:5432/posthog_persons" \
                    -e CYCLOTRON_DATABASE_URL="postgres://posthog:posthog@localhost:5432/cyclotron" \
                    posthog-migrations:latest

                  $DOCKER_RUN python manage.py setup_dev

                  # only starts the plugin server so that the "wait for PostHog" step passes
                  $DOCKER_RUN ./bin/docker-worker &> /tmp/logs/worker.txt &
                  $DOCKER_RUN ./bin/docker-server &> /tmp/logs/server.txt &

            - name: Wait for PostHog
              # this action might be abandoned - but v1 doesn't point to latest of v1 (which it should)
              # so pointing to v1.1.0 to remove warnings about node version with v1
              # todo check https://github.com/iFaxity/wait-on-action/releases for new releases
              uses: iFaxity/wait-on-action@a7d13170ec542bdca4ef8ac4b15e9c6aa00a6866 # v1.2.1
              timeout-minutes: 5
              with:
                  verbose: true
                  log: true
                  resource: http://localhost:8000

            - name: Playwright run
              run: pnpm --filter=@posthog/playwright test
              env:
                  E2E_TESTING: 1
                  OPT_OUT_CAPTURE: 0
                  GITHUB_ACTION_RUN_URL: '${{ github.server_url }}/${{ github.repository }}/actions/runs/${{ github.run_id }}'

            - name: Archive report
              uses: actions/upload-artifact@v4
              with:
                  name: playwright-container-report
                  path: playwright/playwright-report/
                  retention-days: 30
              if: ${{ failure() }}

            - name: Archive screenshots
              if: always()
              uses: actions/upload-artifact@v4
              with:
                  name: playwright-container-screenshots
                  path: playwright/test-results
                  retention-days: 30

            - name: Archive docker-server logs
              if: failure()
              uses: actions/upload-artifact@v4
              with:
                  name: docker-server-logs
                  path: /tmp/logs/server.txt
                  retention-days: 5

    playwright:
        name: Playwright E2E tests
        needs: [changes]
        if: needs.changes.outputs.shouldRun == 'true'
        runs-on: depot-ubuntu-latest-8
        timeout-minutes: 30
        steps:
            - uses: actions/checkout@v4
              with:
                  ref: ${{ github.event.pull_request.head.ref }}
                  repository: ${{ github.event.pull_request.head.repo.full_name }}
                  token: ${{ secrets.POSTHOG_BOT_PAT || github.token }}
                  fetch-depth: 50 # Need enough history for flap detection to find last human commit

            - name: Stop/Start stack with Docker Compose
              shell: bash
              run: |
                  export CLICKHOUSE_SERVER_IMAGE=clickhouse/clickhouse-server:25.6.9.98
                  export DOCKER_REGISTRY_PREFIX="us-east1-docker.pkg.dev/posthog-301601/mirror/"
                  cp posthog/user_scripts/latest_user_defined_function.xml docker/clickhouse/user_defined_function.xml

                  (
                    max_attempts=3
                    attempt=1
                    delay=5

                    while [ $attempt -le $max_attempts ]; do
                        echo "Attempt $attempt of $max_attempts to start stack..."

                        if docker compose -f docker-compose.dev.yml down && \
                          docker compose -f docker-compose.dev.yml up -d; then
                            echo "Stack started successfully"
                            exit 0
                        fi

                        echo "Failed to start stack on attempt $attempt"

                        if [ $attempt -lt $max_attempts ]; then
                            sleep_time=$((delay * 2 ** (attempt - 1)))
                            echo "Waiting ${sleep_time} seconds before retry..."
                            sleep $sleep_time
                        fi

                        attempt=$((attempt + 1))
                    done

                    echo "Failed to start stack after $max_attempts attempts"
                    exit 1
                  ) &

            - name: Add Kafka and ClickHouse to /etc/hosts
              shell: bash
              run: echo "127.0.0.1 kafka clickhouse" | sudo tee -a /etc/hosts

            - name: Set up Python
              uses: actions/setup-python@v5
              with:
<<<<<<< HEAD
                  python-version: 3.12.11
                  token: ${{ secrets.POSTHOG_BOT_GITHUB_TOKEN }}
=======
                  python-version: 3.11.13
                  token: ${{ secrets.POSTHOG_BOT_PAT }}
>>>>>>> 9b09c6c9

            - name: Install uv
              id: setup-uv
              uses: astral-sh/setup-uv@0c5e2b8115b80b4c7c5ddf6ffdd634974642d182 # v5.4.1
              with:
                  enable-cache: true
                  version: 0.7.8

            - name: Determine if hogql-parser has changed compared to master
              shell: bash
              id: hogql-parser-diff
              run: |
                  git fetch --no-tags --prune --depth=1 origin master
                  changed=$(git diff --quiet HEAD origin/master -- common/hogql_parser/ && echo "false" || echo "true")
                  echo "changed=$changed" >> $GITHUB_OUTPUT

            - name: Install SAML (python3-saml) dependencies
              if: steps.setup-uv.outputs.cache-hit != 'true'
              shell: bash
              run: |
                  sudo apt-get update && sudo apt-get install libxml2-dev libxmlsec1-dev libxmlsec1-openssl

            - name: Install pnpm
              uses: pnpm/action-setup@a7487c7e89a18df4991f7f222e4898a00d66ddda # v4

            - name: Set up Node.js
              uses: actions/setup-node@v4
              with:
                  node-version: 22.17.1
                  cache: pnpm

            # tests would intermittently fail in GH actions
            # with exit code 134 _after passing_ all tests
            # this appears to fix it
            # absolute wild tbh https://stackoverflow.com/a/75503402
            - uses: tlambert03/setup-qt-libs@19e4ef2d781d81f5f067182e228b54ec90d23b76 # v1

            - name: Install plugin_transpiler
              shell: bash
              run: |
                  pnpm --filter=@posthog/plugin-transpiler... install --frozen-lockfile
                  bin/turbo --filter=@posthog/plugin-transpiler build

            - name: Install Python dependencies
              shell: bash
              run: |
                  UV_PROJECT_ENVIRONMENT=$pythonLocation uv sync --frozen --dev

            - name: Install the working version of hogql-parser
              if: needs.changes.outputs.shouldRun == 'true' && steps.hogql-parser-diff.outputs.changed == 'true'
              shell: bash
              # This is not cached currently, as it's important to build the current HEAD version of hogql-parser if it has
              # changed (requirements.txt has the already-published version)
              run: |
                  sudo apt-get install libboost-all-dev unzip cmake curl uuid pkg-config
                  curl https://www.antlr.org/download/antlr4-cpp-runtime-4.13.1-source.zip --output antlr4-source.zip
                  # Check that the downloaded archive is the expected runtime - a security measure
                  anltr_known_md5sum="c875c148991aacd043f733827644a76f"
                  antlr_found_ms5sum="$(md5sum antlr4-source.zip | cut -d' ' -f1)"
                  if [[ "$anltr_known_md5sum" != "$antlr_found_ms5sum" ]]; then
                      echo "Unexpected MD5 sum of antlr4-source.zip!"
                      echo "Known: $anltr_known_md5sum"
                      echo "Found: $antlr_found_ms5sum"
                      exit 64
                  fi
                  unzip antlr4-source.zip -d antlr4-source && cd antlr4-source
                  cmake .
                  DESTDIR=out make install
                  sudo cp -r out/usr/local/include/antlr4-runtime /usr/include/
                  sudo cp out/usr/local/lib/libantlr4-runtime.so* /usr/lib/
                  sudo ldconfig
                  cd ..
                  pip install ./common/hogql_parser

            - name: Set up needed files
              shell: bash
              run: |
                  mkdir -p frontend/dist
                  touch frontend/dist/index.html
                  touch frontend/dist/layout.html
                  touch frontend/dist/exporter.html
                  ./bin/download-mmdb

            - name: Get pnpm cache directory path
              id: pnpm-cache-dir
              run: echo "PNPM_STORE_PATH=$(pnpm store path)" >> $GITHUB_OUTPUT

            - uses: actions/cache@v4
              id: pnpm-cache
              with:
                  path: ${{ steps.pnpm-cache-dir.outputs.PNPM_STORE_PATH }}
                  key: ${{ runner.os }}-pnpm-playwright-${{ hashFiles('pnpm-lock.yaml') }}
                  restore-keys: ${{ runner.os }}-pnpm-playwright-

            - name: Install package.json dependencies with pnpm
              run: |
                  pnpm --filter=@posthog/playwright... install --frozen-lockfile
                  bin/turbo --filter=@posthog/frontend prepare

            - name: Wait for services to be available
              run: |
                  bin/check_kafka_clickhouse_up
                  bin/check_postgres_up

            - name: Build frontend
              run: |
                  pnpm --filter=@posthog/frontend... install --frozen-lockfile
                  pnpm --filter=@posthog/frontend build:products
                  pnpm --filter=@posthog/frontend build

            - name: Collect static files
              run: |
                  # KLUDGE: to get the image-bitmap-data-url-worker-*.js.map files into the dist folder
                  # KLUDGE: rrweb thinks they're alongside and the django's collectstatic fails
                  cp frontend/node_modules/@posthog/rrweb/dist/image-bitmap-data-url-worker-*.js.map frontend/dist/ && python manage.py collectstatic --noinput
            - name: Create test database
              run: |
                  createdb posthog_e2e_test || echo "Database already exists"
                  # Drop and recreate clickhouse test database
                  echo 'DROP DATABASE if exists posthog_test' | curl 'http://localhost:8123/' --data-binary @-
                  echo 'create database posthog_test' | curl 'http://localhost:8123/' --data-binary @-

            - name: Apply postgres and clickhouse migrations and setup dev
              run: |
                  python manage.py migrate_clickhouse &
                  python manage.py migrate --noinput

                  # Build and run Rust migrations using dedicated container
                  docker build -f rust/Dockerfile.persons-migrate -t posthog-migrations:latest ./rust
                  docker run --rm --network host \
                    -e PERSONS_DATABASE_URL="postgres://posthog:posthog@localhost:5432/posthog_persons" \
                    -e CYCLOTRON_DATABASE_URL="postgres://posthog:posthog@localhost:5432/cyclotron" \
                    posthog-migrations:latest

                  # Build and run Rust migrations using dedicated container
                  docker build -f rust/Dockerfile.persons-migrate -t posthog-migrations:latest ./rust
                  docker run --rm --network host \
                    -e PERSONS_DATABASE_URL="postgres://posthog:posthog@localhost:5432/posthog_e2e_test" \
                    -e CYCLOTRON_DATABASE_URL="postgres://posthog:posthog@localhost:5432/cyclotron" \
                    posthog-migrations:latest

                  python manage.py setup_dev
                  wait

            - name: Source celery queues
              run: |
                  source ./bin/celery-queues.env
                  echo "CELERY_WORKER_QUEUES=$CELERY_WORKER_QUEUES" >> $GITHUB_ENV

            - name: Start PostHog web & Celery worker
              run: |
                  python manage.py run_autoreload_celery --type=worker &> /tmp/celery.log &
                  python manage.py runserver 8000 &> /tmp/server.log &

            # Install Playwright browsers while we wait for PostHog to be ready
            - name: Install Playwright browsers
              run: pnpm --filter=@posthog/playwright exec playwright install chromium --with-deps

            - name: Wait for PostHog to be ready
              uses: iFaxity/wait-on-action@1fe019e0475491e9e8c4f421b6914ccc3ed8f99c # v1.2.1
              with:
                  resource: http://localhost:8000
                  timeout: 180000
                  interval: 2000
                  verbose: true

            - name: Run Playwright tests
              continue-on-error: true
              id: playwright-tests
              run: pnpm --filter=@posthog/playwright exec playwright test

            - name: Configure global git diff log
              run: git config --global --add safe.directory '*'

            - name: Count and optimize updated screenshots
              id: diff
              # Skip on forks
              if: needs.changes.outputs.shouldRun == 'true' && github.event.pull_request.head.repo.full_name == github.repository
              run: |
                  echo $(git diff --name-status playwright/__snapshots__) # Wrapped to ignore exit 1 on empty diff
                  ADDED=$(git diff --name-status playwright/__snapshots__/ | grep '^A' | wc -l)
                  MODIFIED=$(git diff --name-status playwright/__snapshots__/ | grep '^M' | wc -l)
                  DELETED=$(git diff --name-status playwright/__snapshots__/ | grep '^D' | wc -l)
                  TOTAL=$(git diff --name-status playwright/__snapshots__/ | wc -l)

                  # If added or modified, run OptiPNG
                  if [ $ADDED -gt 0 ] || [ $MODIFIED -gt 0 ]; then
                    echo "Screenshots updated ($ADDED new, $MODIFIED changed), running OptiPNG"
                    apt update && apt install -y optipng
                    # TODO: RESTORE OptiPNG - it turns out it never worked before
                    # optipng -clobber -o4 -strip all playwright/__snapshots__/**/*.png

                    # we don't want to _always_ run OptiPNG
                    # so, we run it after checking for a diff
                    # but, the files we diffed might then be changed by OptiPNG
                    # and as a result they might no longer be different...

                    # we check again
                    git diff --name-status playwright/__snapshots__/ # For debugging
                    ADDED=$(git diff --name-status playwright/__snapshots__/ | grep '^A' | wc -l)
                    MODIFIED=$(git diff --name-status playwright/__snapshots__/ | grep '^M' | wc -l)
                    DELETED=$(git diff --name-status playwright/__snapshots__/ | grep '^D' | wc -l)
                    TOTAL=$(git diff --name-status playwright/__snapshots__/ | wc -l)

                    if [ $ADDED -gt 0 ] || [ $MODIFIED -gt 0 ]; then
                        echo "Screenshots updated ($ADDED new, $MODIFIED changed), _even after_ running OptiPNG"
                        git add playwright/__snapshots__/ playwright/
                    fi
                  fi

                  echo "Screenshot changes:"
                  echo "Added: $ADDED"
                  echo "Modified: $MODIFIED"
                  echo "Deleted: $DELETED"
                  echo "Total: $TOTAL"

            - name: Detect flapping screenshots
              id: flap-detector
              if: needs.changes.outputs.shouldRun == 'true' && github.event.pull_request.head.repo.full_name == github.repository
              shell: bash
              run: |
                  set +e  # Don't exit on error, we'll handle errors explicitly
                  PATHS_FLAPPING=()

                  # Find last human commit (not github-actions bot)
                  last_human_commit=$(git log --pretty=format:"%H %an" | grep -v "github-actions" | head -1 | cut -d' ' -f1 || true)
                  echo "Last human commit identified: $last_human_commit"

                  if [ -z "$last_human_commit" ]; then
                      echo "No human commit found in history, cannot detect flapping"
                      echo "This is expected for bot-only commits or shallow checkouts"
                      echo "flapping=false" >> $GITHUB_OUTPUT
                      echo "Paths flapping: none"
                      exit 0
                  fi

                  for screenshot_path in $(git diff --name-only HEAD playwright/__snapshots__); do
                      echo "Checking screenshot path: $screenshot_path"
                      bot_changes=$(git log --oneline ${last_human_commit}..HEAD --author="github-actions" -- $screenshot_path | wc -l | xargs)
                      echo "Number of bot changes to $screenshot_path since last human commit: $bot_changes"

                      if [ "$bot_changes" -ge 2 ]; then
                          PATHS_FLAPPING+=($screenshot_path)
                      fi
                  done

                  if [ ${#PATHS_FLAPPING[@]} -gt 0 ]; then
                      echo "flapping=true" >> $GITHUB_OUTPUT
                      echo "paths=${PATHS_FLAPPING[*]}" >> $GITHUB_OUTPUT
                  else
                      echo "flapping=false" >> $GITHUB_OUTPUT
                  fi

                  echo "Paths flapping: ${PATHS_FLAPPING[*]:-none}"

            - name: Comment on PR about flapping screenshots
              if: steps.flap-detector.outputs.flapping == 'true'
              uses: actions/github-script@v7
              with:
                  script: |
                      const flappingPaths = '${{ steps.flap-detector.outputs.paths }}'.split(' ');
                      const pathList = flappingPaths.map(p => `- \`${p}\``).join('\n');
                      const comment = `## ⚠️ Flapping Screenshots Detected

                      The following screenshots have been updated multiple times by the bot, indicating test instability:

                      ${pathList}

                      **What this means:**
                      - These screenshots are changing on each test run (timing issues, rendering differences, etc.)
                      - This prevents reliable verification and blocks auto-merge
                      - Human intervention is required

                      **How to fix:**
                      1. **Investigate flakiness**: Check test timing, wait for elements, stabilize animations
                      2. **Fix the underlying issue**: Don't just update snapshots repeatedly
                      3. **Verify locally**: Run tests multiple times to ensure stability
                      4. **Push your fix**: This will reset the flap counter

                      **If you need to proceed anyway:**
                      - Fix the test flakiness first (recommended)
                      - Or manually verify snapshots are acceptable and revert the bot commits, then push a fix

                      The workflow has been failed to prevent merging unstable tests.`;

                      github.rest.issues.createComment({
                          issue_number: context.issue.number,
                          owner: context.repo.owner,
                          repo: context.repo.repo,
                          body: comment
                      });

            - name: Fail workflow if screenshots are flapping
              if: steps.flap-detector.outputs.flapping == 'true'
              run: |
                  echo "::error::Screenshots are flapping - this indicates test instability"
                  echo "Flapping paths: ${{ steps.flap-detector.outputs.paths }}"
                  exit 1

            - name: Commit updated screenshots
              uses: EndBug/add-and-commit@a94899bca583c204427a224a7af87c02f9b325d5 # v9
              if: needs.changes.outputs.shouldRun == 'true' && github.event.pull_request.head.repo.full_name == github.repository && steps.flap-detector.outputs.flapping != 'true'
              id: commit
              with:
                  add: 'playwright/'
                  message: 'Update E2E screenshots for Playwright'
                  pull: --rebase --autostash # Make sure we're up to date with other commits
                  default_author: github_actions
                  github_token: ${{ secrets.POSTHOG_BOT_PAT || github.token }}

            # ── Artifacts on failure / always ─────────────────────────────────────
            - name: Show celery logs
              run: cat /tmp/celery.log
            - name: Show server logs
              run: cat /tmp/server.log

            - name: Show server logs
              run: |
                  docker ps
                  docker logs posthog-proxy-1

            - name: Archive Playwright report on failure
              if: failure()
              uses: actions/upload-artifact@v4
              with:
                  name: playwright-report
                  path: playwright/playwright-report/
                  retention-days: 30

            - name: Archive screenshots
              uses: actions/upload-artifact@v4
              with:
                  name: playwright-screenshots
                  path: playwright/test-results
                  retention-days: 30

            - name: Fail workflow if tests failed
              if: needs.changes.outputs.shouldRun == 'true' && steps.playwright-tests.outcome == 'failure'
              run: |
                  echo "❌ Playwright tests failed, but screenshots were processed and committed."
                  echo "Check the test logs above for details on which tests failed."
                  exit 1

    capture-run-time:
        name: Capture run time
        runs-on: ubuntu-latest
        needs: [changes, playwright]
        if: needs.changes.outputs.shouldRun == 'true'
        steps:
            - name: Calculate run time and send to PostHog
              run: |
                  gh auth login --with-token < <(echo ${{ secrets.GITHUB_TOKEN }})
                  run_id=${GITHUB_RUN_ID}
                  repo=${GITHUB_REPOSITORY}
                  run_info=$(gh api repos/${repo}/actions/runs/${run_id})
                  echo run_info: ${run_info}
                  # name is the name of the workflow file
                  # run_started_at is the start time of the workflow
                  # we want to get the number of seconds between the start time and now
                  name=$(echo ${run_info} | jq -r '.name')
                  run_url=$(echo ${run_info} | jq -r '.url')
                  run_started_at=$(echo ${run_info} | jq -r '.run_started_at')
                  run_attempt=$(echo ${run_info} | jq -r '.run_attempt')
                  start_seconds=$(date -d "${run_started_at}" +%s)
                  now_seconds=$(date +%s)
                  duration=$((now_seconds-start_seconds))
                  echo running_time_duration_seconds=${duration} >> $GITHUB_ENV
                  echo running_time_run_url=${run_url} >> $GITHUB_ENV
                  echo running_time_run_attempt=${run_attempt} >> $GITHUB_ENV
                  echo running_time_run_id=${run_id} >> $GITHUB_ENV
                  echo running_time_run_started_at=${run_started_at} >> $GITHUB_ENV
            - name: Capture running time to PostHog
              if: github.repository == 'PostHog/posthog'
              uses: PostHog/posthog-github-action@v0.1
              with:
                  posthog-token: ${{secrets.POSTHOG_API_TOKEN}}
                  event: 'posthog-ci-running-time'
                  properties: '{"runner": "depot", "duration_seconds": ${{ env.running_time_duration_seconds }}, "run_url": "${{ env.running_time_run_url }}", "run_attempt": "${{ env.running_time_run_attempt }}", "run_id": "${{ env.running_time_run_id }}", "run_started_at": "${{ env.running_time_run_started_at }}"}'<|MERGE_RESOLUTION|>--- conflicted
+++ resolved
@@ -313,13 +313,8 @@
             - name: Set up Python
               uses: actions/setup-python@v5
               with:
-<<<<<<< HEAD
                   python-version: 3.12.11
-                  token: ${{ secrets.POSTHOG_BOT_GITHUB_TOKEN }}
-=======
-                  python-version: 3.11.13
                   token: ${{ secrets.POSTHOG_BOT_PAT }}
->>>>>>> 9b09c6c9
 
             - name: Install uv
               id: setup-uv
