--- conflicted
+++ resolved
@@ -124,11 +124,7 @@
               if: needs.changes.outputs.shouldRun == 'true'
               uses: actions/setup-node@v4
               with:
-<<<<<<< HEAD
                   node-version: 22.19.0
-=======
-                  node-version: 22.17.1
->>>>>>> 2eb47dbc
                   cache: 'pnpm'
 
             - name: Get pnpm cache directory path
@@ -351,11 +347,7 @@
               if: needs.changes.outputs.shouldRun == 'true'
               uses: actions/setup-node@v4
               with:
-<<<<<<< HEAD
                   node-version: 22.19.0
-=======
-                  node-version: 22.17.1
->>>>>>> 2eb47dbc
                   cache: pnpm
 
             # tests would intermittently fail in GH actions
