name: Frontend CI
on:
    pull_request:
    push:
        branches:
            - master

concurrency:
    group: ${{ github.workflow }}-${{ github.head_ref || github.run_id }}
    cancel-in-progress: true

jobs:
    # Job to decide if we should run frontend ci
    # See https://github.com/dorny/paths-filter#conditional-execution for more details
    # we skip each step individually, so   they are still reported as success
    # because many of them are required for CI checks to be green
    changes:
        runs-on: ubuntu-latest
        timeout-minutes: 5
        name: Determine need to run frontend checks
        outputs:
            frontend: ${{ steps.filter.outputs.frontend }}
        steps:
            # For pull requests it's not necessary to check out the code, but we
            # also want this to run on master, so we need to check out
            - uses: actions/checkout@v4

            - uses: dorny/paths-filter@4512585405083f25c027a35db413c2b3b9006d50 # v2
              id: filter
              with:
                  filters: |
                      frontend:
                        # Avoid running frontend tests for irrelevant changes
                        # NOTE: we are at risk of missing a dependency here.
                        - 'bin/**'
                        - 'frontend/**'
                        - 'ee/frontend/**'
                        - 'common/esbuilder/**'
                        - 'products/**/*.ts'
                        - 'products/**/*.tsx'
                        - 'playwright/**'
                        # Make sure we run if someone is explicitly change the workflow
                        - .github/workflows/ci-frontend.yml
                        # various JS config files
                        - .oxlintrc.json
                        - .prettier*
                        - babel.config.js
                        - package.json
                        - pnpm-lock.yaml
                        - jest.*.ts
                        - tsconfig.json
                        - tsconfig.*.json
                        - webpack.config.js
                        - stylelint*
                        - '**/*.md'
                        - '**/*.mdx'
                        - .config/.markdownlint-cli2.jsonc

    frontend-format:
        name: Frontend formatting
        needs: changes
        if: needs.changes.outputs.frontend == 'true'
        runs-on: depot-ubuntu-24.04
        steps:
            - uses: actions/checkout@v4

            - name: Install pnpm
              uses: pnpm/action-setup@a7487c7e89a18df4991f7f222e4898a00d66ddda # v4

            - name: Set up Node.js
              uses: actions/setup-node@v4
              with:
                  node-version: 22.17.1
                  cache: 'pnpm'

            - name: Get pnpm cache directory path
              id: pnpm-cache-dir
              run: echo "PNPM_STORE_PATH=$(pnpm store path)" >> $GITHUB_OUTPUT

            - uses: actions/cache@v4
              id: pnpm-cache
              with:
                  path: ${{ steps.pnpm-cache-dir.outputs.PNPM_STORE_PATH }}
                  key: ${{ runner.os }}-pnpm-frontend-${{ hashFiles('pnpm-lock.yaml') }}
                  restore-keys: ${{ runner.os }}-pnpm-frontend-

            - name: Install package.json dependencies with pnpm
              run: |
                  pnpm --filter=@posthog/playwright... install --frozen-lockfile
                  bin/turbo --filter=@posthog/frontend prepare

            - name: Check formatting with prettier
              run: pnpm --filter=@posthog/frontend prettier:check

            - name: Lint with Stylelint
              run: pnpm --filter=@posthog/frontend lint:css

            - name: Lint with Oxlint
              run: pnpm --filter=@posthog/frontend lint:js -f github

            - name: Lint markdown files
              run: pnpm exec markdownlint-cli2 --config .config/.markdownlint-cli2.jsonc "**/*.{md,mdx}"

    frontend-toolbar-checks:
        name: Frontend toolbar checks
        needs: [changes]
        if: needs.changes.outputs.frontend == 'true'
        runs-on: depot-ubuntu-24.04
        steps:
            - uses: actions/checkout@v4
            - name: Install pnpm
              uses: pnpm/action-setup@a7487c7e89a18df4991f7f222e4898a00d66ddda # v4

            - name: Set up Node.js
              uses: actions/setup-node@v4
              with:
                  node-version: 22.17.1
                  cache: 'pnpm'

            - name: Get pnpm cache directory path
              id: pnpm-cache-dir
              run: echo "PNPM_STORE_PATH=$(pnpm store path)" >> $GITHUB_OUTPUT

            - uses: actions/cache@v4
              id: pnpm-cache
              with:
                  path: ${{ steps.pnpm-cache-dir.outputs.PNPM_STORE_PATH }}
                  key: ${{ runner.os }}-pnpm-frontend-${{ hashFiles('pnpm-lock.yaml') }}
                  restore-keys: ${{ runner.os }}-pnpm-frontend-

            - name: Install package.json dependencies with pnpm
              run: |
                  pnpm --filter=@posthog/playwright... install --frozen-lockfile
                  bin/turbo --filter=@posthog/frontend prepare

            - name: Build products
              run: pnpm --filter=@posthog/frontend build:products

            - name: Check toolbar bundle size
              uses: preactjs/compressed-size-action@946a292cd35bd1088e0d7eb92b69d1a8d5b5d76a # v2
              with:
                  build-script: '--filter=@posthog/frontend build'
                  install-script: 'pnpm --filter=@posthog/frontend... install'
                  compression: 'none'
                  pattern: 'frontend/dist/toolbar.js'
                  # we only care if the toolbar will increase a lot
                  minimum-change-threshold: 1000

            - name: Check toolbar for CSP eval violations
              run: pnpm --filter=@posthog/frontend check-toolbar-csp-eval

    frontend-typescript-checks:
        name: Frontend typechecking
        needs: [changes]
<<<<<<< HEAD
        runs-on: depot-ubuntu-24.04-4
=======
        if: needs.changes.outputs.frontend == 'true'
        runs-on: depot-ubuntu-24.04-8
>>>>>>> 4e5957e3
        steps:
            - uses: actions/checkout@v4

            - name: Install pnpm
              uses: pnpm/action-setup@a7487c7e89a18df4991f7f222e4898a00d66ddda # v4

            - name: Set up Node.js
              uses: actions/setup-node@v4
              with:
                  node-version: 22.17.1
                  cache: 'pnpm'

            - name: Get pnpm cache directory path
              id: pnpm-cache-dir
              run: echo "PNPM_STORE_PATH=$(pnpm store path)" >> $GITHUB_OUTPUT

            - uses: actions/cache@v4
              id: pnpm-cache
              with:
                  path: ${{ steps.pnpm-cache-dir.outputs.PNPM_STORE_PATH }}
                  key: ${{ runner.os }}-pnpm-frontend-${{ hashFiles('pnpm-lock.yaml') }}
                  restore-keys: ${{ runner.os }}-pnpm-frontend-

            - name: Install package.json dependencies with pnpm
              run: |
                  pnpm --filter=@posthog/playwright... install --frozen-lockfile
                  bin/turbo --filter=@posthog/frontend prepare

            - name: Cache .typegen
              uses: actions/cache@v4
              with:
                  path: .typegen
                  key: ${{ runner.os }}-typegen-${{ hashFiles('pnpm-lock.yaml') }}
                  restore-keys: ${{ runner.os }}-typegen-

            - name: Build products
              run: pnpm --filter=@posthog/frontend build:products

            - name: Kea typegen
              run: pnpm --filter=@posthog/frontend typegen:write

            - name: Run typescript with strict
              run: pnpm --filter=@posthog/frontend typescript:check
              env:
                  NODE_OPTIONS: --max-old-space-size=16384

            - name: Check if "schema.json" is up to date
              run: pnpm --filter=@posthog/frontend schema:build:json && git diff --exit-code

            - name: Check if mobile replay "schema.json" is up to date
              run: pnpm --filter=@posthog/ee mobile-replay:schema:build:json && git diff --exit-code

    jest:
        runs-on: depot-ubuntu-24.04
        needs: changes
        if: needs.changes.outputs.frontend == 'true'
        name: Jest test (${{ matrix.segment }} - ${{ matrix.chunk }})

        strategy:
            # If one test fails, still run the others
            fail-fast: false
            matrix:
                segment: ['FOSS', 'EE']
                chunk: [1, 2, 3]

        steps:
            - uses: actions/checkout@v4

            - name: Remove ee
              if: matrix.segment == 'FOSS'
              run: rm -rf ee

            - name: Install pnpm
              uses: pnpm/action-setup@a7487c7e89a18df4991f7f222e4898a00d66ddda # v4

            - name: Set up Node.js
              uses: actions/setup-node@v4
              with:
                  node-version: 22.17.1
                  cache: pnpm

            - name: Install package.json dependencies with pnpm
              run: pnpm --filter=@posthog/frontend... install --frozen-lockfile

            - name: Test with Jest
              run: bin/turbo run test --filter=@posthog/frontend
              env:
                  NODE_OPTIONS: --max-old-space-size=16384
                  SHARD_INDEX: ${{ matrix.chunk }}
                  SHARD_COUNT: 3

    calculate-running-time:
        name: Calculate running time
        needs: [jest, frontend-typescript-checks, frontend-format, frontend-toolbar-checks, changes]
        runs-on: ubuntu-latest
        if: # Run on pull requests to PostHog/posthog + on PostHog/posthog outside of PRs - but never on forks
            needs.changes.outputs.frontend == 'true' && (
            (github.event_name == 'pull_request' && github.event.pull_request.head.repo.full_name == 'PostHog/posthog') ||
            (github.event_name != 'pull_request' && github.repository == 'PostHog/posthog'))
        steps:
            - name: Calculate running time
              run: |
                  echo "${{ secrets.GITHUB_TOKEN }}" | gh auth login --with-token
                  run_id=${GITHUB_RUN_ID}
                  repo=${GITHUB_REPOSITORY}
                  run_info=$(gh api repos/${repo}/actions/runs/${run_id})
                  echo run_info: ${run_info}
                  # name is the name of the workflow file
                  # run_started_at is the start time of the workflow
                  # we want to get the number of seconds between the start time and now
                  name=$(echo ${run_info} | jq -r '.name')
                  run_url=$(echo ${run_info} | jq -r '.url')
                  run_started_at=$(echo ${run_info} | jq -r '.run_started_at')
                  run_attempt=$(echo ${run_info} | jq -r '.run_attempt')
                  start_seconds=$(date -d "${run_started_at}" +%s)
                  now_seconds=$(date +%s)
                  duration=$((now_seconds-start_seconds))
                  echo running_time_duration_seconds=${duration} >> $GITHUB_ENV
                  echo running_time_run_url=${run_url} >> $GITHUB_ENV
                  echo running_time_run_attempt=${run_attempt} >> $GITHUB_ENV
                  echo running_time_run_id=${run_id} >> $GITHUB_ENV
                  echo running_time_run_started_at=${run_started_at} >> $GITHUB_ENV

            - name: Capture running time to PostHog
              if: needs.changes.outputs.frontend == 'true'
              uses: PostHog/posthog-github-action@v0.1
              with:
                  posthog-token: ${{secrets.POSTHOG_API_TOKEN}}
                  event: 'posthog-ci-running-time'
                  properties: '{"runner": "depot", "duration_seconds": ${{ env.running_time_duration_seconds }}, "run_url": "${{ env.running_time_run_url }}", "run_attempt": "${{ env.running_time_run_attempt }}", "run_id": "${{ env.running_time_run_id }}", "run_started_at": "${{ env.running_time_run_started_at }}"}'

    frontend_tests:
        needs: [jest, frontend-format, frontend-toolbar-checks, frontend-typescript-checks]
        name: Frontend Tests Pass
        runs-on: ubuntu-latest
        if: always()
        steps:
            - run: exit 0
            - name: Check outcomes
              run: |
                  if [[ "${{ needs.jest.result }}" != "success" && "${{ needs.jest.result }}" != "skipped" ]]; then
                    echo "Frontend jest tests failed."
                    exit 1
                  fi
                  echo "Frontend jest tests passed."
                  if [[ "${{ needs.frontend-format.result }}" != "success" && "${{ needs.frontend-format.result }}" != "skipped" ]]; then
                    echo "Frontend linting failed."
                    exit 1
                  fi
                  echo "Frontend linting passed."
                  if [[ "${{ needs.frontend-toolbar-checks.result }}" != "success" && "${{ needs.frontend-toolbar-checks.result }}" != "skipped" ]]; then
                    echo "Frontend toolbar checks failed."
                    exit 1
                  fi
                  echo "Frontend toolbar checks passed."
                  if [[ "${{ needs.frontend-typescript-checks.result }}" != "success" && "${{ needs.frontend-typescript-checks.result }}" != "skipped" ]]; then
                    echo "Frontend TypeScript checks failed."
                    exit 1
                  fi
                  echo "Frontend TypeScript checks passed."<|MERGE_RESOLUTION|>--- conflicted
+++ resolved
@@ -152,12 +152,8 @@
     frontend-typescript-checks:
         name: Frontend typechecking
         needs: [changes]
-<<<<<<< HEAD
+        if: needs.changes.outputs.frontend == 'true'
         runs-on: depot-ubuntu-24.04-4
-=======
-        if: needs.changes.outputs.frontend == 'true'
-        runs-on: depot-ubuntu-24.04-8
->>>>>>> 4e5957e3
         steps:
             - uses: actions/checkout@v4
 
