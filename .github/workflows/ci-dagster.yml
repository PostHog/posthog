# This workflow runs all of our dagster tests.
name: Dagster CI
on:
    push:
        branches:
            - master
    pull_request:

permissions:
    contents: read

env:
    SECRET_KEY: '6b01eee4f945ca25045b5aab440b953461faf08693a9abbf1166dc7c6b9772da' # unsafe - for testing only
    DATABASE_URL: 'postgres://posthog:posthog@localhost:5432/posthog'
    REDIS_URL: 'redis://localhost'
    CLICKHOUSE_HOST: 'localhost'
    CLICKHOUSE_SECURE: 'False'
    CLICKHOUSE_VERIFY: 'False'
    TEST: 1
    OBJECT_STORAGE_ENABLED: 'True'
    OBJECT_STORAGE_ENDPOINT: 'http://localhost:19000'
    OBJECT_STORAGE_ACCESS_KEY_ID: 'object_storage_root_user'
    OBJECT_STORAGE_SECRET_ACCESS_KEY: 'object_storage_root_password'
    # tests would intermittently fail in GH actions
    # with exit code 134 _after passing_ all tests
    # this appears to fix it
    # absolute wild tbh https://stackoverflow.com/a/75503402
    DISPLAY: ':99.0'
<<<<<<< HEAD
# this is a fake key so this workflow can run for external contributors as they do not have access to secrets (that we don't need here)
    OIDC_RSA_PRIVATE_KEY: ${{ vars.OIDC_RSA_FAKE_PRIVATE_KEY }}
=======
    OIDC_RSA_PRIVATE_KEY: ${{ secrets.OIDC_RSA_PRIVATE_KEY }}
    RUNS_ON_INTERNAL_PR: ${{ github.event_name != 'pull_request' || github.event.pull_request.head.repo.fork == false }}

>>>>>>> 40028268
jobs:
    # Job to decide if we should run dagster ci
    # See https://github.com/dorny/paths-filter#conditional-execution for more details
    changes:
        runs-on: ubuntu-latest
        timeout-minutes: 5
        name: Determine need to run dagster checks
        # Set job outputs to values from filter step
        outputs:
            dagster: ${{ steps.filter.outputs.dagster || 'true' }}
        steps:
            # For pull requests it's not necessary to checkout the code, but we
            # also want this to run on master so we need to checkout
            - uses: actions/checkout@v4
              with:
                  clean: false

            - uses: dorny/paths-filter@4512585405083f25c027a35db413c2b3b9006d50 # v2
              id: filter
              if: github.event_name != 'push' # Run all tests on master push
              with:
                  filters: |
                      dagster:
                        - 'posthog/dags/**'
                        # Dagster depends on Python, so ensure we run on any possible changes to it
                        - 'posthog/**/*'
                        - 'ee/**/*'
                        - 'products/**/*'
                        # Make sure we run if someone is explicitly change the workflow
                        - .github/workflows/ci-dagster.yml
                        # We use docker compose for tests, make sure we rerun on
                        # changes to docker-compose.dev.yml e.g. dependency
                        # version changes
                        - docker-compose.dev.yml
                        - frontend/public/email/*
                        # These scripts are used in the CI
                        - bin/check_kafka_clickhouse_up

    dagster:
        name: Dagster tests
        needs: changes
        strategy:
            fail-fast: false
            matrix:
                clickhouse-server-image: ['clickhouse/clickhouse-server:25.8.12.129']
        if: needs.changes.outputs.dagster == 'true'
        runs-on: depot-ubuntu-latest
        steps:
            - name: 'Checkout repo'
              uses: actions/checkout@v4
              with:
                  fetch-depth: 1
                  clean: false
            - name: Clean up data directories with container permissions
              run: |
                  # Use docker to clean up files created by containers
                  [ -d "data" ] && docker run --rm -v "$(pwd)/data:/data" alpine sh -c "rm -rf /data/seaweedfs /data/minio" || true
              continue-on-error: true

            - name: Start stack with Docker Compose
              run: |
                  export CLICKHOUSE_SERVER_IMAGE_VERSION=${{ matrix.clickhouse-server-image }}
                  docker compose -f docker-compose.dev.yml down
                  docker compose -f docker-compose.dev.yml up -d

            - name: Set up Python
              uses: actions/setup-python@v5
              with:
                  python-version-file: 'pyproject.toml'

            - name: Install uv
              id: setup-uv
              uses: astral-sh/setup-uv@3259c6206f993105e3a61b142c2d97bf4b9ef83d # v7.1.0
              with:
                  enable-cache: true
                  version: 0.9.9

            - name: Install SAML (python3-saml) dependencies
              if: steps.setup-uv.outputs.cache-hit != 'true'
              run: |
                  sudo apt-get update
                  sudo apt-get install libxml2-dev libxmlsec1-dev libxmlsec1-openssl

            - name: Install python dependencies
              shell: bash
              run: |
                  UV_PROJECT_ENVIRONMENT=$pythonLocation uv sync --frozen --dev

            - name: Install Rust
              uses: dtolnay/rust-toolchain@0b1efabc08b657293548b77fb76cc02d26091c7e
              with:
                  toolchain: stable
                  components: cargo

            - name: Cache Rust dependencies
              uses: Swatinem/rust-cache@f13886b937689c021905a6b90929199931d60db1 # v2.8.1

            - name: Install sqlx-cli
              run: |
                  cargo install sqlx-cli --version 0.8.0 --features postgres --no-default-features --locked

            - name: Add Kafka and ClickHouse to /etc/hosts
              run: sudo echo "127.0.0.1 kafka clickhouse" | sudo tee -a /etc/hosts

            - name: Wait for Clickhouse & Kafka
              run: bin/check_kafka_clickhouse_up

            - name: Run migrations
              run: |
                  # Run Django migrations first
                  python manage.py migrate
                  # Then run persons migrations using sqlx
                  DATABASE_URL="postgres://posthog:posthog@localhost:5432/posthog_persons" \
                    sqlx database create
                  DATABASE_URL="postgres://posthog:posthog@localhost:5432/posthog_persons" \
                    sqlx migrate run --source rust/persons_migrations/

            - name: Run clickhouse migrations
              run: |
                  python manage.py migrate_clickhouse

            - name: Run Dagster tests
              run: |
                  pytest posthog/dags

            - name: Run products Dagster tests
              run: |
                  pytest products/**/dags

    # Job just to collate the status of the matrix jobs for requiring passing status
    dagster_tests:
        needs: [dagster]
        name: Dagster Tests Pass
        runs-on: ubuntu-latest
        if: always()
        steps:
            - name: Check matrix outcome
              run: |
                  # The `needs.dagster.result` will be 'success' only if all jobs in the matrix succeeded.
                  # Otherwise, it will be 'failure'.
                  if [[ "${{ needs.dagster.result }}" != "success" && "${{ needs.dagster.result }}" != "skipped" ]]; then
                    echo "One or more jobs in the Dagster test matrix failed."
                    exit 1
                  fi

                  echo "All checks passed."<|MERGE_RESOLUTION|>--- conflicted
+++ resolved
@@ -26,14 +26,10 @@
     # this appears to fix it
     # absolute wild tbh https://stackoverflow.com/a/75503402
     DISPLAY: ':99.0'
-<<<<<<< HEAD
-# this is a fake key so this workflow can run for external contributors as they do not have access to secrets (that we don't need here)
+    # this is a fake key so this workflow can run for external contributors as they do not have access to secrets (that we don't need here)
     OIDC_RSA_PRIVATE_KEY: ${{ vars.OIDC_RSA_FAKE_PRIVATE_KEY }}
-=======
-    OIDC_RSA_PRIVATE_KEY: ${{ secrets.OIDC_RSA_PRIVATE_KEY }}
     RUNS_ON_INTERNAL_PR: ${{ github.event_name != 'pull_request' || github.event.pull_request.head.repo.fork == false }}
 
->>>>>>> 40028268
 jobs:
     # Job to decide if we should run dagster ci
     # See https://github.com/dorny/paths-filter#conditional-execution for more details
