name: Release hogql-parser

on:
    pull_request:
        paths:
            - common/hogql_parser/**
            - .github/workflows/build-hogql-parser.yml

concurrency:
    group: ${{ github.workflow }}-${{ github.head_ref || github.run_id }}
    cancel-in-progress: true

jobs:
    check-version:
        name: Check version legitimacy
        runs-on: ubuntu-22.04
        outputs:
            parser-release-needed: ${{ steps.version.outputs.parser-release-needed }}
        steps:
            - uses: actions/checkout@v4
              with:
                  fetch-depth: 0 # Fetching all for comparison since last push (not just last commit)

            - name: Check if common/hogql_parser/ has changed
              id: changed-files
              uses: step-security/changed-files@3dbe17c78367e7d60f00d78ae6781a35be47b4a1 # v45
              with:
                  since_last_remote_commit: true
                  files_yaml: |
                      parser:
                      - common/hogql_parser/**

            - name: Check if version was bumped
              shell: bash
              id: version
              run: |
                  parser_release_needed='false'
                  if [[ ${{ steps.changed-files.outputs.parser_any_changed }} == 'true' ]]; then
                    published=$(curl -fSsl https://pypi.org/pypi/hogql-parser/json | jq -r '.info.version')
                    local=$(python common/hogql_parser/setup.py --version)
                    if [[ "$published" != "$local" ]]; then
                      parser_release_needed='true'
                    else
                      message_body="It looks like the code of \`hogql-parser\` has changed since last push, but its version stayed the same at $local. 👀\nMake sure to resolve this in \`hogql_parser/setup.py\` before merging!${{ github.event.pull_request.head.repo.full_name != 'PostHog/posthog' && '\nThis needs to be performed on a branch created on the PostHog/posthog repo itself. A PostHog team member will assist with this.' || ''}}"
                      curl -s -u posthog-bot:${{ secrets.POSTHOG_BOT_PAT || secrets.GITHUB_TOKEN }} -X POST -d "{ \"body\": \"$message_body\" }" "https://api.github.com/repos/${{ github.repository }}/issues/${{ github.event.pull_request.number }}/comments"
                    fi
                  fi
                  echo "parser-release-needed=$parser_release_needed" >> $GITHUB_OUTPUT

    build-wheels:
        name: Build wheels on ${{ matrix.os }}
        needs: check-version
        runs-on: ${{ matrix.os }}
        timeout-minutes: 30
        if: needs.check-version.outputs.parser-release-needed == 'true' &&
            github.event.pull_request.head.repo.full_name == 'PostHog/posthog'
        strategy:
            matrix:
                # As of October 2023, GitHub doesn't have ARM Actions runners… and ARM emulation is insanely slow
                # (20x longer) on the Linux runners (while being reasonable on the macOS runners). Hence, we use
                # BuildJet as a provider of ARM runners - this solution saves a lot of time and consequently some money.
                os: [ubuntu-22.04, buildjet-2vcpu-ubuntu-2204-arm, macos-13]

        steps:
            - uses: actions/checkout@v4

            - uses: actions/setup-python@v5
              with:
<<<<<<< HEAD
                  python-version: '3.12.10' # There is no 3.12.11/3.12.11 binary for mac/darwin architectures yet
=======
                  python-version: '3.12.10'
>>>>>>> dbed85bf

            - name: Build sdist
              if: matrix.os == 'ubuntu-22.04' # Only build the sdist once
              run: |
                  pip install setuptools==80.9.0
                  cd common/hogql_parser && python setup.py sdist

            - name: Install cibuildwheel
              run: pip install cibuildwheel==2.23.*

            - name: Build wheels
              run: cd common/hogql_parser && python -m cibuildwheel --output-dir dist
              env:
                  MACOSX_DEPLOYMENT_TARGET: '13' # A modern target allows us to use C++20

            - name: Upload wheels artifact
              uses: actions/upload-artifact@v4
              with:
                  name: wheels-${{ matrix.os }}
                  path: |
                      common/hogql_parser/dist/*.whl
                      common/hogql_parser/dist/*.tar.gz
                  if-no-files-found: error

    publish:
        name: Publish on PyPI
        needs: build-wheels
        environment: pypi-hogql-parser
        permissions:
            id-token: write
        runs-on: ubuntu-22.04
        steps:
            - name: Download wheels from ubuntu-22.04
              uses: actions/download-artifact@v4
              with:
                  name: wheels-ubuntu-22.04
                  path: dist

            - name: Download wheels from buildjet-2vcpu-ubuntu-2204-arm
              uses: actions/download-artifact@v4
              with:
                  name: wheels-buildjet-2vcpu-ubuntu-2204-arm
                  path: dist

            - name: Download wheels from macos-13
              uses: actions/download-artifact@v4
              with:
                  name: wheels-macos-13
                  path: dist

            - name: Publish package to PyPI
              uses: pypa/gh-action-pypi-publish@76f52bc884231f62b9a034ebfe128415bbaabdfc # release/v1

            - uses: actions/checkout@v4
              with:
                  token: ${{ secrets.POSTHOG_BOT_PAT }}
                  ref: ${{ github.event.pull_request.head.ref }}

            - name: Update hogql-parser in requirements
              shell: bash
              env:
                  RETRIES: 20
              run: |
                  # In case the version is not available yet, try up to $RETRIES times
                  for i in {1..$RETRIES}; do
                      if uv add hogql-parser==$(python common/hogql_parser/setup.py --version); then
                          break
                      fi
                      if [[ $i -eq $RETRIES ]]; then
                        echo "Failed to update hogql-parser in requirements"
                        exit 1
                      fi
                      sleep 0.5
                  done

            - uses: EndBug/add-and-commit@a94899bca583c204427a224a7af87c02f9b325d5 # v9
              with:
                  add: '["pyproject.toml", "uv.lock"]'
                  message: 'Use new hogql-parser version'
                  default_author: github_actions
                  github_token: ${{ secrets.POSTHOG_BOT_PAT }}<|MERGE_RESOLUTION|>--- conflicted
+++ resolved
@@ -66,11 +66,7 @@
 
             - uses: actions/setup-python@v5
               with:
-<<<<<<< HEAD
-                  python-version: '3.12.10' # There is no 3.12.11/3.12.11 binary for mac/darwin architectures yet
-=======
-                  python-version: '3.12.10'
->>>>>>> dbed85bf
+                  python-version: '3.12.10' # There is no 3.12.11/3.12.12 binary for mac/darwin architectures yet
 
             - name: Build sdist
               if: matrix.os == 'ubuntu-22.04' # Only build the sdist once
