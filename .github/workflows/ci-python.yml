# This workflow runs generic Python tests global to Dagster and PostHog.
name: Python CI
on:
    push:
        branches:
            - master
    pull_request:
    merge_group:

permissions:
    contents: read

concurrency:
    group: ${{ github.workflow }}-${{ github.head_ref || github.run_id }}
    cancel-in-progress: ${{ github.event_name == 'pull_request' }}

jobs:
    # Job to decide if we should run python ci
    # See https://github.com/dorny/paths-filter#conditional-execution for more details
    changes:
        runs-on: ubuntu-latest
        timeout-minutes: 5
        name: Determine need to run python checks
        # Set job outputs to values from filter step
        outputs:
            python: ${{ steps.filter.outputs.python || 'true' }}
        steps:
            # For pull requests it's not necessary to checkout the code, but we
            # also want this to run on master so we need to checkout
            - uses: actions/checkout@v4

            - uses: dorny/paths-filter@4512585405083f25c027a35db413c2b3b9006d50 # v2
              id: filter
              if: github.event_name != 'push' # Run all tests on master push
              with:
                  filters: |
                      python:
                        - 'pyproject.toml'
                        - 'uv.lock'
                        - 'ee/**/*.py'
                        - 'posthog/**/*'
                        - 'products/**/*.py'
                        # Make sure we run if someone is explicitly change the workflows
                        - .github/workflows/ci-python.yml
                        - .github/workflows/ci-dagster.yml
                        - .github/workflows/ci-backend.yml
                        - .flox/env/manifest.toml
                        - bin/check_uv_python_compatibility.py
                        # Schema changes need to trigger Python CI to validate schema.py is regenerated
                        - 'frontend/src/queries/schema.json'
                        # Products changes need to trigger Python CI to validate the json usage is still valid
                        - 'frontend/src/products.json'
                        # hogli CLI changes need validation
                        - 'common/hogli/**'
                        - 'bin/**'
                        # LLM Gateway service
                        - 'services/llm-gateway/**/*.py'

    code-quality:
        needs: changes
        if: needs.changes.outputs.python == 'true'
        timeout-minutes: 30

        name: Python code quality
        runs-on: depot-ubuntu-latest

        steps:
            - uses: actions/checkout@v4
              with:
                  fetch-depth: 1

            - name: Set up Python
              uses: actions/setup-python@v5
              with:
                  python-version: 3.12.12

            - name: Install uv
              id: setup-uv
              uses: astral-sh/setup-uv@3259c6206f993105e3a61b142c2d97bf4b9ef83d # v7.1.0
              with:
                  enable-cache: true
                  version: 0.9.9

            - name: Check uv and Python version compatibility
              shell: bash
              run: |
                  python3 bin/check_uv_python_compatibility.py

            - name: Install SAML (python3-saml) dependencies
              if: steps.setup-uv.outputs.cache-hit != 'true'
              shell: bash
              run: |
                  sudo apt-get update
                  sudo apt-get install libxml2-dev libxmlsec1 libxmlsec1-dev libxmlsec1-openssl

            - name: Install Python dependencies
              shell: bash
              run: |
                  UV_PROJECT_ENVIRONMENT=$pythonLocation uv sync --frozen --dev

            - name: Check for syntax errors, import sort, and code style violations
              shell: bash
              run: |
                  ruff check .

            - name: Check formatting
              shell: bash
              run: |
                  ruff format --check --diff .

            - name: Add ty Problem Matcher
              shell: bash
              run: |
                  echo "::add-matcher::.github/ty-problem-matcher.json"

            - name: Check ty type checking (informational)
              shell: bash
              continue-on-error: true
              run: |
                  echo "👀 Running ty type checker (informational - does not block CI)"
                  echo "📊 Trial run to evaluate ty vs mypy. Feedback welcome in #team-devex"
                  echo ""
                  ./bin/ty.py check posthog ee common dags || echo "⚠️ ty found type issues (annotations below)"

            - name: Add mypy Problem Matcher
              shell: bash
              run: |
                  echo "::add-matcher::.github/mypy-problem-matcher.json"

            - name: Restore mypy cache
              uses: actions/cache@v4
              with:
                  path: .mypy_cache
                  key: mypy-cache-${{ runner.os }}-3.12-${{ hashFiles('**/pyproject.toml', '**/mypy.ini') }}
                  restore-keys: |
                      mypy-cache-${{ runner.os }}-3.12-

            - name: Check static typing
              shell: bash -e {0}
              run: |
                  mypy --version && mypy --cache-fine-grained . | mypy-baseline filter || (echo "run 'pnpm run mypy-baseline-sync' to update the baseline" && exit 1)

            - name: Check if "schema.py" is up to date
              shell: bash
              run: |
                  npm run schema:build:python && git diff --exit-code

            - name: Check hogli manifest completeness
              shell: bash
              run: |
                  ./bin/hogli meta:check

            - name: Run hogli tests
              shell: bash
              run: |
                  pytest common/hogli/tests/ -v --cov=common/hogli --cov-report=term

            # - name: Check if "taxonomy.json/taxonomy.tsx" is up to date
            #   if: needs.changes.outputs.python == 'true'
            #   shell: bash
            #   run: |
            #       npm run taxonomy:build:json && git diff --exit-code

<<<<<<< HEAD
    # TEMPORARY: Test master CI status Slack integration
    test-master-ci-status:
        needs: changes
        if: needs.changes.outputs.python == 'true'
        runs-on: ubuntu-latest
        steps:
            - uses: actions/checkout@v4
              with:
                  ref: master
                  fetch-depth: 1

            - name: Restore incident state from cache
              id: cache
              uses: actions/cache/restore@v4
              with:
                  path: .master-ci-incident
                  key: master-ci-incident-test

            - name: Read incident state
              id: incident
              run: |
                  if [ -f .master-ci-incident ]; then
                    echo "exists=true" >> $GITHUB_OUTPUT
                    echo "channel=$(jq -r '.channel' .master-ci-incident)" >> $GITHUB_OUTPUT
                    echo "ts=$(jq -r '.ts' .master-ci-incident)" >> $GITHUB_OUTPUT
                    echo "since=$(jq -r '.since' .master-ci-incident)" >> $GITHUB_OUTPUT
                    echo "failCount=$(jq -r '.failCount // 1' .master-ci-incident)" >> $GITHUB_OUTPUT
                    echo "commitCount=$(jq -r '.commitCount // 1' .master-ci-incident)" >> $GITHUB_OUTPUT
                    echo "Incident state:"
                    cat .master-ci-incident
                  else
                    echo "exists=false" >> $GITHUB_OUTPUT
                    echo "No incident found"
                  fi

            # Get commit info from master
            - name: Get commit info
              id: commit
              run: |
                  sha="$(git rev-parse HEAD)"
                  echo "short_sha=${sha:0:7}" >> $GITHUB_OUTPUT
                  echo "message=$(git log -1 --pretty=%s | head -c 50)" >> $GITHUB_OUTPUT
                  echo "author=$(git log -1 --pretty=%an)" >> $GITHUB_OUTPUT
                  echo "url=${{ github.server_url }}/${{ github.repository }}/commit/$sha" >> $GITHUB_OUTPUT
                  echo "sha=$sha" >> $GITHUB_OUTPUT

            # New incident - post initial alert
            - name: Post new incident to Slack (TEST)
              if: steps.incident.outputs.exists == 'false'
              id: slack_new
              uses: slackapi/slack-github-action@v2.1.0
              with:
                  method: chat.postMessage
                  token: ${{ secrets.SLACK_BOT_TOKEN }}
                  errors: true
                  payload: |
                      channel: "U063CTHPZF0"
                      text: ":red_circle: Master is red (1 commit, 1 workflow failing) [TEST]"
                      blocks:
                        - type: "section"
                          text:
                            type: "mrkdwn"
                            text: ":red_circle: *Master is red* (1 commit, 1 workflow failing) [TEST]"
                        - type: "section"
                          fields:
                            - type: "mrkdwn"
                              text: "*Workflow*\nPython CI"
                            - type: "mrkdwn"
                              text: "*Author*\n${{ steps.commit.outputs.author }}"
                        - type: "section"
                          text:
                            type: "mrkdwn"
                            text: "*Commit*\n<${{ steps.commit.outputs.url }}|${{ steps.commit.outputs.short_sha }}> ${{ steps.commit.outputs.message }}"
                        - type: "actions"
                          elements:
                            - type: "button"
                              text:
                                type: "plain_text"
                                text: "View failing run →"
                              url: "${{ github.server_url }}/${{ github.repository }}/actions/runs/${{ github.run_id }}"

            - name: Debug Slack response
              if: steps.incident.outputs.exists == 'false'
              run: |
                  echo "Slack OK: ${{ steps.slack_new.outputs.ok }}"
                  echo "Slack ts: ${{ steps.slack_new.outputs.ts }}"
                  echo "Slack channel_id: ${{ steps.slack_new.outputs.channel_id }}"

            - name: Save new incident state (TEST)
              if: steps.incident.outputs.exists == 'false'
              run: |
                  jq -n \
                    --arg channel "${{ steps.slack_new.outputs.channel_id }}" \
                    --arg ts "${{ steps.slack_new.outputs.ts }}" \
                    --arg since "$(date -u +%Y-%m-%dT%H:%M:%SZ)" \
                    --arg firstFailure "Python CI (TEST)" \
                    --arg firstCommit "${{ steps.commit.outputs.sha }}" \
                    --argjson failCount 1 \
                    --argjson commitCount 1 \
                    '{channel: $channel, ts: $ts, since: $since, firstFailure: $firstFailure, failCount: $failCount, commitCount: $commitCount, commits: [$firstCommit]}' > .master-ci-incident
                  echo "Saved incident:"
                  cat .master-ci-incident

            - name: Delete old cache
              if: steps.incident.outputs.exists == 'false'
              continue-on-error: true
              env:
                  GH_TOKEN: ${{ github.token }}
              run: |
                  gh cache delete master-ci-incident-test || true

            - name: Save incident to cache
              if: steps.incident.outputs.exists == 'false'
              uses: actions/cache/save@v4
              with:
                  path: .master-ci-incident
                  key: master-ci-incident-test

            # Existing incident - update count and add thread reply
            - name: Calculate new counts
              if: steps.incident.outputs.exists == 'true'
              id: new_count
              run: |
                  # Always increment workflow fail count
                  fail_count=$(( ${{ steps.incident.outputs.failCount }} + 1 ))
                  echo "failCount=$fail_count" >> $GITHUB_OUTPUT

                  # Check if this commit is new
                  current_sha="${{ steps.commit.outputs.sha }}"
                  if jq -e --arg sha "$current_sha" '.commits | index($sha)' .master-ci-incident > /dev/null 2>&1; then
                    # Commit already tracked
                    echo "commitCount=${{ steps.incident.outputs.commitCount }}" >> $GITHUB_OUTPUT
                  else
                    # New commit
                    commit_count=$(( ${{ steps.incident.outputs.commitCount }} + 1 ))
                    echo "commitCount=$commit_count" >> $GITHUB_OUTPUT
                  fi

            - name: Update Slack message with new count (TEST)
              if: steps.incident.outputs.exists == 'true'
              uses: slackapi/slack-github-action@v2.1.0
              with:
                  method: chat.update
                  token: ${{ secrets.SLACK_BOT_TOKEN }}
                  errors: true
                  payload: |
                      channel: "${{ steps.incident.outputs.channel }}"
                      ts: "${{ steps.incident.outputs.ts }}"
                      text: ":red_circle: Master is red (${{ steps.new_count.outputs.commitCount }} commits, ${{ steps.new_count.outputs.failCount }} workflows failing) [TEST]"
                      blocks:
                        - type: "section"
                          text:
                            type: "mrkdwn"
                            text: ":red_circle: *Master is red* (${{ steps.new_count.outputs.commitCount }} commits, ${{ steps.new_count.outputs.failCount }} workflows failing) [TEST]"
                        - type: "section"
                          fields:
                            - type: "mrkdwn"
                              text: "*Latest*\nPython CI"
                            - type: "mrkdwn"
                              text: "*Author*\n${{ steps.commit.outputs.author }}"
                        - type: "section"
                          text:
                            type: "mrkdwn"
                            text: "*Commit*\n<${{ steps.commit.outputs.url }}|${{ steps.commit.outputs.short_sha }}> ${{ steps.commit.outputs.message }}"
                        - type: "actions"
                          elements:
                            - type: "button"
                              text:
                                type: "plain_text"
                                text: "View failing run →"
                              url: "${{ github.server_url }}/${{ github.repository }}/actions/runs/${{ github.run_id }}"

            - name: Thread reply with failure details (TEST)
              if: steps.incident.outputs.exists == 'true'
              uses: slackapi/slack-github-action@v2.1.0
              with:
                  method: chat.postMessage
                  token: ${{ secrets.SLACK_BOT_TOKEN }}
                  payload: |
                      channel: "${{ steps.incident.outputs.channel }}"
                      thread_ts: "${{ steps.incident.outputs.ts }}"
                      text: "Also failing: *Python CI* (${{ steps.commit.outputs.short_sha }})\n<${{ github.server_url }}/${{ github.repository }}/actions/runs/${{ github.run_id }}|View run →>"

            - name: Update incident state with new counts (TEST)
              if: steps.incident.outputs.exists == 'true'
              run: |
                  jq \
                    --argjson failCount ${{ steps.new_count.outputs.failCount }} \
                    --argjson commitCount ${{ steps.new_count.outputs.commitCount }} \
                    --arg newCommit "${{ steps.commit.outputs.sha }}" \
                    '.failCount = $failCount | .commitCount = $commitCount | if (.commits | index($newCommit)) then . else .commits += [$newCommit] end' \
                    .master-ci-incident > .master-ci-incident.tmp
                  mv .master-ci-incident.tmp .master-ci-incident
                  cat .master-ci-incident

            - name: Delete old cache (update)
              if: steps.incident.outputs.exists == 'true'
              continue-on-error: true
              env:
                  GH_TOKEN: ${{ github.token }}
              run: |
                  gh cache delete master-ci-incident-test || true

            - name: Save updated incident to cache
              if: steps.incident.outputs.exists == 'true'
              uses: actions/cache/save@v4
              with:
                  path: .master-ci-incident
                  key: master-ci-incident-test
=======
    # Collate job - single required status check for branch protection.
    # The code-quality job skips when no Python changes, but this job always
    # runs and reports success, allowing PRs to merge.
    python_tests:
        needs: [changes, code-quality]
        name: Python code quality checks
        runs-on: ubuntu-latest
        if: always()
        steps:
            - name: Check Python CI status
              run: |
                  # Fail if change detection itself failed
                  if [[ "${{ needs.changes.result }}" == "failure" ]]; then
                    echo "Change detection job failed."
                    exit 1
                  fi

                  # Pass if no Python changes detected (jobs were skipped)
                  if [[ "${{ needs.changes.outputs.python }}" != "true" ]]; then
                    echo "Python checks were skipped (no relevant changes)"
                    exit 0
                  fi

                  # Check actual job result
                  if [[ "${{ needs.code-quality.result }}" != "success" && "${{ needs.code-quality.result }}" != "skipped" ]]; then
                    echo "Python code quality checks failed."
                    exit 1
                  fi

                  echo "All Python checks passed."
>>>>>>> 3a309894
<|MERGE_RESOLUTION|>--- conflicted
+++ resolved
@@ -161,7 +161,6 @@
             #   run: |
             #       npm run taxonomy:build:json && git diff --exit-code
 
-<<<<<<< HEAD
     # TEMPORARY: Test master CI status Slack integration
     test-master-ci-status:
         needs: changes
@@ -371,7 +370,7 @@
               with:
                   path: .master-ci-incident
                   key: master-ci-incident-test
-=======
+
     # Collate job - single required status check for branch protection.
     # The code-quality job skips when no Python changes, but this job always
     # runs and reports success, allowing PRs to merge.
@@ -401,5 +400,4 @@
                     exit 1
                   fi
 
-                  echo "All Python checks passed."
->>>>>>> 3a309894
+                  echo "All Python checks passed."