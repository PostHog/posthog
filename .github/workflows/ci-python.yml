--- conflicted
+++ resolved
@@ -58,12 +58,7 @@
             - name: Set up Python
               uses: actions/setup-python@v5
               with:
-<<<<<<< HEAD
                   python-version: 3.12.11
-                  token: ${{ secrets.POSTHOG_BOT_GITHUB_TOKEN }}
-=======
-                  python-version: 3.11.13
->>>>>>> 9b09c6c9
 
             - name: Install uv
               id: setup-uv
