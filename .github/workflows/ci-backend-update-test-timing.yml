name: Backend CI - Update test timing

on:
    workflow_dispatch:

env:
    SECRET_KEY: '6b01eee4f945ca25045b5aab440b953461faf08693a9abbf1166dc7c6b9772da' # unsafe - for testing only
    DATABASE_URL: 'postgres://posthog:posthog@localhost:5432/posthog'
    REDIS_URL: 'redis://localhost'
    CLICKHOUSE_HOST: 'localhost'
    CLICKHOUSE_SECURE: 'False'
    CLICKHOUSE_VERIFY: 'False'
    TEST: 1
    OBJECT_STORAGE_ENABLED: 'True'
    OBJECT_STORAGE_ENDPOINT: 'http://localhost:19000'
    OBJECT_STORAGE_ACCESS_KEY_ID: 'object_storage_root_user'
    OBJECT_STORAGE_SECRET_ACCESS_KEY: 'object_storage_root_password'

jobs:
    django:
        name: Run Django tests and save test durations
        runs-on: ubuntu-24.04
        steps:
            - uses: actions/checkout@v4

            - uses: ./.github/actions/run-backend-tests
              with:
                  concurrency: 1
                  group: 1
<<<<<<< HEAD
                  token: ${{ secrets.POSTHOG_BOT_GITHUB_TOKEN }}
                  python-version: '3.12.11'
=======
                  token: ${{ secrets.POSTHOG_BOT_PAT }}
                  python-version: '3.11.13'
>>>>>>> 9b09c6c9
                  clickhouse-server-image: 'clickhouse/clickhouse-server:25.6.9.98'
                  segment: 'FOSS'
                  person-on-events: false

            - name: Upload updated timing data as artifacts
              uses: actions/upload-artifact@v4
              if: ${{ inputs.person-on-events != 'true' && inputs.clickhouse-server-image == 'clickhouse/clickhouse-server:25.6.9.98' }}
              with:
                  name: timing_data-${{ inputs.segment }}-${{ inputs.group }}
                  path: .test_durations
                  retention-days: 2
            # - name: Save test durations
            #   uses: stefanzweifel/git-auto-commit-action@v5
            #   with:
            #       commit_message: 'Save backend test durations'
            #       commit_user_name: PostHog Bot
            #       commit_user_email: hey@posthog.com
            #       commit_author: PostHog Bot <hey@posthog.com><|MERGE_RESOLUTION|>--- conflicted
+++ resolved
@@ -27,13 +27,8 @@
               with:
                   concurrency: 1
                   group: 1
-<<<<<<< HEAD
-                  token: ${{ secrets.POSTHOG_BOT_GITHUB_TOKEN }}
+                  token: ${{ secrets.POSTHOG_BOT_PAT }}
                   python-version: '3.12.11'
-=======
-                  token: ${{ secrets.POSTHOG_BOT_PAT }}
-                  python-version: '3.11.13'
->>>>>>> 9b09c6c9
                   clickhouse-server-image: 'clickhouse/clickhouse-server:25.6.9.98'
                   segment: 'FOSS'
                   person-on-events: false
