# This workflow runs all of our backend django tests.
#
# If these tests get too slow, look at increasing concurrency and re-timing the tests by manually dispatching
# .github/workflows/ci-backend-update-test-timing.yml action
name: Backend CI

on:
    push:
        branches:
            - master
    workflow_dispatch:
        inputs:
            clickhouseServerVersion:
                description: ClickHouse server version. Leave blank for default
                type: string
    pull_request:

concurrency:
    group: ${{ github.workflow }}-${{ github.head_ref || github.run_id }}
    # This is so that the workflow run isn't canceled when a snapshot update is pushed within it by posthog-bot
    # We do however cancel from container-images-ci.yml if a commit is pushed by someone OTHER than posthog-bot
    cancel-in-progress: false

env:
    SECRET_KEY: '6b01eee4f945ca25045b5aab440b953461faf08693a9abbf1166dc7c6b9772da' # unsafe - for testing only
    DATABASE_URL: 'postgres://posthog:posthog@localhost:5432/posthog'
    REDIS_URL: 'redis://localhost'
    CLICKHOUSE_HOST: 'localhost'
    CLICKHOUSE_SECURE: 'False'
    CLICKHOUSE_VERIFY: 'False'
    TEST: 1
    CLICKHOUSE_SERVER_IMAGE_VERSION: ${{ github.event.inputs.clickhouseServerVersion || '' }}
    OBJECT_STORAGE_ENABLED: 'True'
    OBJECT_STORAGE_ENDPOINT: 'http://localhost:19000'
    OBJECT_STORAGE_ACCESS_KEY_ID: 'object_storage_root_user'
    OBJECT_STORAGE_SECRET_ACCESS_KEY: 'object_storage_root_password'
    # tests would intermittently fail in GH actions
    # with exit code 134 _after passing_ all tests
    # this appears to fix it
    # absolute wild tbh https://stackoverflow.com/a/75503402
    DISPLAY: ':99.0'
jobs:
    # Job to decide if we should run backend ci
    # See https://github.com/dorny/paths-filter#conditional-execution for more details
    changes:
        runs-on: ubuntu-latest
        timeout-minutes: 5
        name: Determine need to run backend checks
        # Set job outputs to values from filter step
        outputs:
            backend: ${{ steps.filter.outputs.backend }}
        steps:
            # For pull requests it's not necessary to checkout the code, but we
            # also want this to run on master so we need to checkout
            - uses: actions/checkout@v3

            - uses: dorny/paths-filter@v2
              id: filter
              with:
                  filters: |
                      backend:
                        # Avoid running backend tests for irrelevant changes
                        # NOTE: we are at risk of missing a dependency here. We could make
                        # the dependencies more clear if we separated the backend/frontend
                        # code completely
                        # really we should ignore ee/frontend/** but dorny doesn't support that
                        # - '!ee/frontend/**'
                        # including the negated rule appears to work
                        # but makes it always match because the checked file always isn't `ee/frontend/**` 🙈
                        - 'ee/**/*'
                        - 'hogvm/**/*'
                        - 'posthog/**/*'
                        - 'bin/*.py'
                        - requirements.txt
                        - requirements-dev.txt
                        - mypy.ini
                        - pytest.ini
                        - frontend/src/queries/schema.json # Used for generating schema.py
                        - plugin-transpiler/src # Used for transpiling plugins
                        # Make sure we run if someone is explicitly change the workflow
                        - .github/workflows/ci-backend.yml
                        - .github/actions/run-backend-tests/action.yml
                        # We use docker compose for tests, make sure we rerun on
                        # changes to docker-compose.dev.yml e.g. dependency
                        # version changes
                        - docker-compose.dev.yml
                        - frontend/public/email/*
                        # These scripts are used in the CI
                        - bin/check_temporal_up
                        - bin/check_kafka_clickhouse_up

    backend-code-quality:
        needs: changes
        timeout-minutes: 30

        name: Python code quality checks
        runs-on: ubuntu-latest

        steps:
            # If this run wasn't initiated by the bot (meaning: snapshot update) and we've determined
            # there are backend changes, cancel previous runs
            - uses: n1hility/cancel-previous-runs@v3
              if: github.actor != 'posthog-bot' && needs.changes.outputs.backend == 'true'
              with:
                  token: ${{ secrets.GITHUB_TOKEN }}

            - uses: actions/checkout@v3
              with:
                  fetch-depth: 1

            - name: Set up Python
              uses: actions/setup-python@v5
              with:
                  python-version: 3.11.9
                  cache: 'pip'
                  cache-dependency-path: '**/requirements*.txt'
                  token: ${{ secrets.POSTHOG_BOT_GITHUB_TOKEN }}

            # uv is a fast pip alternative: https://github.com/astral-sh/uv/
            - run: pip install uv

            - name: Install SAML (python3-saml) dependencies
              run: |
                  sudo apt-get update
                  sudo apt-get install libxml2-dev libxmlsec1 libxmlsec1-dev libxmlsec1-openssl

            - name: Install Python dependencies
              run: |
                  uv pip install --system -r requirements.txt -r requirements-dev.txt

            - name: Check for syntax errors, import sort, and code style violations
              run: |
                  ruff check .

            - name: Check formatting
              run: |
                  ruff format --check --diff .

            - name: Add Problem Matcher
              run: echo "::add-matcher::.github/mypy-problem-matcher.json"

            - name: Check static typing
              run: |
                  mypy -p posthog | mypy-baseline filter

            - name: Check if "schema.py" is up to date
              run: |
                  npm run schema:build:python && git diff --exit-code

    check-migrations:
        needs: changes
        if: needs.changes.outputs.backend == 'true'
        timeout-minutes: 10

        name: Validate Django and CH migrations
        runs-on: ubuntu-latest

        steps:
            - uses: actions/checkout@v3

            - name: Stop/Start stack with Docker Compose
              run: |
                  docker compose -f docker-compose.dev.yml down
                  docker compose -f docker-compose.dev.yml up -d

            - name: Set up Python
              uses: actions/setup-python@v5
              with:
                  python-version: 3.11.9
                  cache: 'pip'
                  cache-dependency-path: '**/requirements*.txt'
                  token: ${{ secrets.POSTHOG_BOT_GITHUB_TOKEN }}

            # uv is a fast pip alternative: https://github.com/astral-sh/uv/
            - run: pip install uv

            - name: Install SAML (python3-saml) dependencies
              run: |
                  sudo apt-get update
                  sudo apt-get install libxml2-dev libxmlsec1-dev libxmlsec1-openssl

            # First running migrations from master, to simulate the real-world scenario
            - name: Checkout master
              uses: actions/checkout@v3
              with:
                  ref: master

            - name: Install python dependencies for master
              run: |
                  uv pip install --system -r requirements.txt -r requirements-dev.txt

            - name: Run migrations up to master
              run: |
                  python manage.py migrate

            # Now we can consider this PR's migrations
            - name: Checkout this PR
              uses: actions/checkout@v3

            - name: Install python dependencies for this PR
              run: |
                  uv pip install --system -r requirements.txt -r requirements-dev.txt

            - name: Run migrations for this PR
              run: |
                  python manage.py migrate

            - name: Check migrations
              run: |
                  python manage.py makemigrations --check --dry-run
                  git fetch origin master
                  # `git diff --name-only` returns a list of files that were changed - added OR deleted OR modified
                  # With `--name-status` we get the same, but including a column for status, respectively: A, D, M
                  # In this check we exclusively care about files that were
                  # added (A) in posthog/migrations/. We also want to ignore
                  # initial migrations (0001_*) as these are guaranteed to be
                  # run on initial setup where there is no data.
                  git diff --name-status origin/master..HEAD | grep "A\sposthog/migrations/" | awk '{print $2}' | grep -v migrations/0001_ | python manage.py test_migrations_are_safe

            - name: Check CH migrations
              run: |
                  # Same as above, except now for CH looking at files that were added in posthog/clickhouse/migrations/
                  git diff --name-status origin/master..HEAD | grep "A\sposthog/clickhouse/migrations/" | awk '{print $2}' |  python manage.py test_ch_migrations_are_safe

    django:
        needs: changes
        # increase for tmate testing
        timeout-minutes: 30

        name: Django tests – ${{ matrix.segment }} (persons-on-events ${{ matrix.person-on-events && 'on' || 'off' }}), Py ${{ matrix.python-version }}, ${{ matrix.clickhouse-server-image }} (${{matrix.group}}/${{ matrix.concurrency }})
        runs-on: ubuntu-latest

        strategy:
            fail-fast: false
            matrix:
                python-version: ['3.11.9']
<<<<<<< HEAD
                clickhouse-server-image:
                    ['clickhouse/clickhouse-server:23.12.6.19-alpine', 'clickhouse/clickhouse-server:24.4.4.113-alpine']
=======
                clickhouse-server-image: ['clickhouse/clickhouse-server:23.12.6.19']
>>>>>>> 376279d4
                segment: ['Core']
                person-on-events: [false, true]
                # :NOTE: Keep concurrency and groups in sync
                concurrency: [10]
                group: [1, 2, 3, 4, 5, 6, 7, 8, 9, 10]
                include:
                    - segment: 'Temporal'
                      person-on-events: false
<<<<<<< HEAD
                      clickhouse-server-image: 'clickhouse/clickhouse-server:24.4.4.113-alpine'
=======
                      clickhouse-server-image: 'clickhouse/clickhouse-server:23.12.6.19'
>>>>>>> 376279d4
                      python-version: '3.11.9'
                      concurrency: 1
                      group: 1

        steps:
            # The first step is the only one that should run if `needs.changes.outputs.backend == 'false'`.
            # All the other ones should rely on `needs.changes.outputs.backend` directly or indirectly, so that they're
            # effectively skipped if backend code is unchanged. See https://github.com/PostHog/posthog/pull/15174.
            - uses: actions/checkout@v3
              with:
                  fetch-depth: 1
                  repository: ${{ github.event.pull_request.head.repo.full_name }}
                  ref: ${{ github.event.pull_request.head.ref }}
                  # Use PostHog Bot token when not on forks to enable proper snapshot updating
                  token: ${{ github.event.pull_request.head.repo.full_name == github.repository && secrets.POSTHOG_BOT_GITHUB_TOKEN || github.token }}

            - uses: ./.github/actions/run-backend-tests
              if: needs.changes.outputs.backend == 'true'
              with:
                  segment: ${{ matrix.segment }}
                  person-on-events: ${{ matrix.person-on-events }}
                  python-version: ${{ matrix.python-version }}
                  clickhouse-server-image: ${{ matrix.clickhouse-server-image }}
                  concurrency: ${{ matrix.concurrency }}
                  group: ${{ matrix.group }}
                  token: ${{ secrets.POSTHOG_BOT_GITHUB_TOKEN }}

            - uses: EndBug/add-and-commit@v9
              # Skip on forks
              # Also skip for persons-on-events runs, as we want to ignore snapshots diverging there
              if: ${{ github.event.pull_request.head.repo.full_name == 'PostHog/posthog' && needs.changes.outputs.backend == 'true' && !matrix.person-on-events }}
              with:
                  add: '["ee", "./**/*.ambr", "posthog/queries/", "posthog/migrations", "posthog/tasks", "posthog/hogql/"]'
                  message: 'Update query snapshots'
                  pull: --rebase --autostash # Make sure we're up-to-date with other segments' updates
                  default_author: github_actions
                  github_token: ${{ secrets.POSTHOG_BOT_GITHUB_TOKEN }}

            - name: Check if any snapshot changes were left uncomitted
              id: changed-files
              if: ${{ github.event.pull_request.head.repo.full_name == 'PostHog/posthog' && needs.changes.outputs.backend == 'true' && !matrix.person-on-events }}
              run: |
                  if [[ -z $(git status -s | grep -v ".test_durations" | tr -d "\n") ]]
                  then
                    echo 'files_found=false' >> $GITHUB_OUTPUT
                  else
                    echo 'diff=$(git status --porcelain)' >> $GITHUB_OUTPUT
                    echo 'files_found=true' >> $GITHUB_OUTPUT
                  fi

            - name: Fail CI if some snapshots have been updated but not committed
              if: steps.changed-files.outputs.files_found == 'true' && steps.add-and-commit.outcome == 'success'
              run: |
                  echo "${{ steps.changed-files.outputs.diff }}"
                  exit 1

            - name: Archive email renders
              uses: actions/upload-artifact@v3
              if: needs.changes.outputs.backend == 'true' && matrix.segment == 'Core' && matrix.person-on-events == false
              with:
                  name: email_renders
                  path: posthog/tasks/test/__emails__
                  retention-days: 5

    async-migrations:
        name: Async migrations tests -  ${{ matrix.clickhouse-server-image }}
        needs: changes
        strategy:
            fail-fast: false
            matrix:
<<<<<<< HEAD
                clickhouse-server-image:
                    ['clickhouse/clickhouse-server:23.12.6.19-alpine', 'clickhouse/clickhouse-server:24.4.4.113-alpine']
=======
                clickhouse-server-image: ['clickhouse/clickhouse-server:23.12.6.19']
>>>>>>> 376279d4
        if: needs.changes.outputs.backend == 'true'
        runs-on: ubuntu-latest
        steps:
            - name: 'Checkout repo'
              uses: actions/checkout@v3
              with:
                  fetch-depth: 1

            - name: Start stack with Docker Compose
              run: |
                  export CLICKHOUSE_SERVER_IMAGE_VERSION=${{ matrix.clickhouse-server-image }}
                  docker compose -f docker-compose.dev.yml down
                  docker compose -f docker-compose.dev.yml up -d

            - name: Set up Python
              uses: actions/setup-python@v5
              with:
                  python-version: 3.11.9
                  cache: 'pip'
                  cache-dependency-path: '**/requirements*.txt'
                  token: ${{ secrets.POSTHOG_BOT_GITHUB_TOKEN }}

            # uv is a fast pip alternative: https://github.com/astral-sh/uv/
            - run: pip install uv

            - name: Install SAML (python3-saml) dependencies
              run: |
                  sudo apt-get update
                  sudo apt-get install libxml2-dev libxmlsec1-dev libxmlsec1-openssl

            - name: Install python dependencies
              shell: bash
              run: |
                  uv pip install --system -r requirements.txt -r requirements-dev.txt

            - name: Add kafka host to /etc/hosts for kafka connectivity
              run: sudo echo "127.0.0.1 kafka" | sudo tee -a /etc/hosts

            - name: Set up needed files
              run: |
                  mkdir -p frontend/dist
                  touch frontend/dist/index.html
                  touch frontend/dist/layout.html
                  touch frontend/dist/exporter.html

            - name: Wait for Clickhouse & Kafka
              run: bin/check_kafka_clickhouse_up

            - name: Run async migrations tests
              run: |
                  pytest -m "async_migrations"

    calculate-running-time:
        name: Calculate running time
        needs: [django, async-migrations]
        runs-on: ubuntu-latest
        if: # Run on pull requests to PostHog/posthog + on PostHog/posthog outside of PRs - but never on forks
            needs.changes.outputs.backend == 'true' &&
            (
            github.event_name == 'pull_request' && github.event.pull_request.head.repo.full_name || github.repository
            ) == 'PostHog/posthog'
        steps:
            - name: Calculate running time
              run: |
                  echo "${{ secrets.GITHUB_TOKEN }}" | gh auth login --with-token
                  run_id=${GITHUB_RUN_ID}
                  repo=${GITHUB_REPOSITORY}
                  run_info=$(gh api repos/${repo}/actions/runs/${run_id})
                  echo run_info: ${run_info}
                  # name is the name of the workflow file
                  # run_started_at is the start time of the workflow
                  # we want to get the number of seconds between the start time and now
                  name=$(echo ${run_info} | jq -r '.name')
                  run_url=$(echo ${run_info} | jq -r '.url')
                  run_started_at=$(echo ${run_info} | jq -r '.run_started_at')
                  run_attempt=$(echo ${run_info} | jq -r '.run_attempt')
                  start_seconds=$(date -d "${run_started_at}" +%s)
                  now_seconds=$(date +%s)
                  duration=$((now_seconds-start_seconds))
                  echo running_time_duration_seconds=${duration} >> $GITHUB_ENV
                  echo running_time_run_url=${run_url} >> $GITHUB_ENV
                  echo running_time_run_attempt=${run_attempt} >> $GITHUB_ENV
                  echo running_time_run_id=${run_id} >> $GITHUB_ENV
                  echo running_time_run_started_at=${run_started_at} >> $GITHUB_ENV
            - name: Capture running time to PostHog
              uses: PostHog/posthog-github-action@v0.1
              with:
                  posthog-token: ${{secrets.POSTHOG_API_TOKEN}}
                  event: 'posthog-ci-running-time'
                  properties: '{"duration_seconds": ${{ env.running_time_duration_seconds }}, "run_url": "${{ env.running_time_run_url }}", "run_attempt": "${{ env.running_time_run_attempt }}", "run_id": "${{ env.running_time_run_id }}", "run_started_at": "${{ env.running_time_run_started_at }}"}'<|MERGE_RESOLUTION|>--- conflicted
+++ resolved
@@ -234,12 +234,7 @@
             fail-fast: false
             matrix:
                 python-version: ['3.11.9']
-<<<<<<< HEAD
-                clickhouse-server-image:
-                    ['clickhouse/clickhouse-server:23.12.6.19-alpine', 'clickhouse/clickhouse-server:24.4.4.113-alpine']
-=======
-                clickhouse-server-image: ['clickhouse/clickhouse-server:23.12.6.19']
->>>>>>> 376279d4
+                clickhouse-server-image: ['clickhouse/clickhouse-server:23.12.6.19', 'clickhouse/clickhouse-server:24.4.4.113']
                 segment: ['Core']
                 person-on-events: [false, true]
                 # :NOTE: Keep concurrency and groups in sync
@@ -248,11 +243,7 @@
                 include:
                     - segment: 'Temporal'
                       person-on-events: false
-<<<<<<< HEAD
-                      clickhouse-server-image: 'clickhouse/clickhouse-server:24.4.4.113-alpine'
-=======
-                      clickhouse-server-image: 'clickhouse/clickhouse-server:23.12.6.19'
->>>>>>> 376279d4
+                      clickhouse-server-image: 'clickhouse/clickhouse-server:24.4.4.113'
                       python-version: '3.11.9'
                       concurrency: 1
                       group: 1
@@ -323,12 +314,8 @@
         strategy:
             fail-fast: false
             matrix:
-<<<<<<< HEAD
                 clickhouse-server-image:
-                    ['clickhouse/clickhouse-server:23.12.6.19-alpine', 'clickhouse/clickhouse-server:24.4.4.113-alpine']
-=======
-                clickhouse-server-image: ['clickhouse/clickhouse-server:23.12.6.19']
->>>>>>> 376279d4
+                    ['clickhouse/clickhouse-server:23.12.6.19', 'clickhouse/clickhouse-server:24.4.4.113']
         if: needs.changes.outputs.backend == 'true'
         runs-on: ubuntu-latest
         steps:
