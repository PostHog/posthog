# This workflow runs all of our backend django tests.
#
# If these tests get too slow, look at increasing concurrency and re-timing the tests by manually dispatching
# .github/workflows/ci-backend-update-test-timing.yml action
name: Backend CI
on:
    push:
        branches:
            - master
    workflow_dispatch:
        inputs:
            clickhouseServerVersion:
                description: ClickHouse server version. Leave blank for default
                type: string
    pull_request:
    merge_group:

concurrency:
    group: ${{ github.workflow }}-${{ github.head_ref || github.run_id }}
    cancel-in-progress: ${{ github.event_name == 'pull_request' }}
env:
    SECRET_KEY: '6b01eee4f945ca25045b5aab440b953461faf08693a9abbf1166dc7c6b9772da' # unsafe - for testing only
    DATABASE_URL: 'postgres://posthog:posthog@localhost:5432/posthog'
    REDIS_URL: 'redis://localhost'
    CLICKHOUSE_HOST: 'localhost'
    CLICKHOUSE_SECURE: 'False'
    CLICKHOUSE_VERIFY: 'False'
    TEST: 1
    CLICKHOUSE_SERVER_IMAGE_VERSION: ${{ github.event.inputs.clickhouseServerVersion || '' }}
    OBJECT_STORAGE_ENABLED: 'True'
    OBJECT_STORAGE_ENDPOINT: 'http://localhost:19000'
    OBJECT_STORAGE_ACCESS_KEY_ID: 'object_storage_root_user'
    OBJECT_STORAGE_SECRET_ACCESS_KEY: 'object_storage_root_password'
    # tests would intermittently fail in GH actions
    # with exit code 134 _after passing_ all tests
    # this appears to fix it
    # absolute wild tbh https://stackoverflow.com/a/75503402
    DISPLAY: ':99.0'
    OIDC_RSA_PRIVATE_KEY: ${{ secrets.OIDC_RSA_PRIVATE_KEY }}
    RUNS_ON_INTERNAL_PR: ${{ github.event_name != 'pull_request' || github.event.pull_request.head.repo.fork == false }}

permissions:
    contents: write
    pull-requests: write

jobs:
    # Job to decide if we should run backend ci
    # See https://github.com/dorny/paths-filter#conditional-execution for more details
    changes:
        runs-on: ubuntu-latest
        timeout-minutes: 5
        name: Determine need to run backend and migration checks
        # Set job outputs to values from filter step
        outputs:
            backend: ${{ steps.filter.outputs.backend || 'true' }}
            backend_files: ${{ steps.filter.outputs.backend_files }}
            migrations: ${{ steps.filter.outputs.migrations || 'true' }}
            migrations_files: ${{ steps.filter.outputs.migrations_files }}
            tasks_temporal: ${{ steps.filter.outputs.tasks_temporal || 'true' }}
            llm_gateway: ${{ steps.filter.outputs.llm_gateway || 'true' }}
        steps:
            # For pull requests it's not necessary to checkout the code, but we
            # also want this to run on master so we need to checkout
            - uses: actions/checkout@v4
              with:
                  clean: false
            - name: Clean up data directories with container permissions
              run: |
                  # Use docker to clean up files created by containers
                  [ -d "data" ] && docker run --rm -v "$(pwd)/data:/data" alpine sh -c "rm -rf /data/seaweedfs /data/minio" || true
              continue-on-error: true

            - uses: dorny/paths-filter@4512585405083f25c027a35db413c2b3b9006d50 # v2
              id: filter
              if: github.event_name != 'push' # Run all tests on master push
              with:
                  list-files: 'escape'
                  filters: |
                      backend:
                        # Avoid running backend tests for irrelevant changes
                        # NOTE: we are at risk of missing a dependency here. We could make
                        # the dependencies more clear if we separated the backend/frontend
                        # code completely
                        # really we should ignore ee/frontend/** but dorny doesn't support that
                        # - '!ee/frontend/**'
                        # including the negated rule appears to work
                        # but makes it always match because the checked file always isn't `ee/frontend/**` 🙈
                        - 'ee/**/*'
                        - 'common/hogvm/**/*'
                        - 'posthog/**/*'
                        - 'products/**/backend/**/*'
                        - 'bin/*.py'
                        - pyproject.toml
                        - uv.lock
                        - requirements.txt
                        - requirements-dev.txt
                        - mypy.ini
                        - pytest.ini
                        - frontend/src/queries/schema.json # Used for generating schema.py
                        - common/plugin_transpiler/src # Used for transpiling plugins
                        # Make sure we run if someone is explicitly changing the workflow
                        - .github/workflows/ci-backend.yml
                        # We use docker compose for tests, make sure we rerun on
                        # changes to docker-compose.dev.yml e.g. dependency
                        # version changes
                        - docker-compose.dev.yml
                        - docker-compose.base.yml
                        - frontend/public/email/*
                        - docker/clickhouse
                        # These scripts are used in the CI
                        - bin/check_temporal_up
                        - bin/check_kafka_clickhouse_up
                      migrations:
                        - docker/clickhouse
                        - 'posthog/migrations/*.py'
                        - 'products/*/backend/migrations/*.py'
                        - 'products/*/migrations/*.py'  # Legacy structure
                        - 'rust/persons_migrations/*.sql'
                        - 'rust/bin/migrate-persons'
                      tasks_temporal:
                        - 'products/tasks/backend/temporal/**/*'
                      llm_gateway:
                        - 'services/llm-gateway/**/*'

    detect-snapshot-mode:
        name: Detect snapshot mode
        runs-on: ubuntu-latest
        needs: [changes]
        if: needs.changes.outputs.backend == 'true'
        outputs:
            mode: ${{ steps.detect.outputs.mode }}
        steps:
            - name: Detect mode
              id: detect
              run: |
                  if [ "${{ github.event.pull_request.head.repo.full_name }}" != "${{ github.repository }}" ]; then
                    echo "mode=check" >> $GITHUB_OUTPUT
                    echo "Fork detected - running in CHECK mode (no commits allowed)"
                  else
                    AUTHOR="${{ github.actor }}"
                    echo "Workflow triggered by: $AUTHOR"
                    if [[ "$AUTHOR" == *"github-actions"* ]] || [[ "$AUTHOR" == *"[bot]"* ]] || [[ "$AUTHOR" == "posthog-bot" ]]; then
                      echo "mode=check" >> $GITHUB_OUTPUT
                      echo "::notice::🔍 Running in CHECK mode - snapshots must match exactly"
                    else
                      echo "mode=update" >> $GITHUB_OUTPUT
                      echo "::notice::🔄 Running in UPDATE mode - snapshots can be updated"
                    fi
                  fi

    check-migrations:
        needs: [changes]
        if: needs.changes.outputs.backend == 'true'
        timeout-minutes: 20

        name: Validate Django and CH migrations
<<<<<<< HEAD
        runs-on: depot-ubuntu-24.04-4
=======
        runs-on: depot-ubuntu-latest
>>>>>>> abba8eaa

        steps:
            - uses: actions/checkout@v4
              with:
                  clean: false
            - name: Clean up data directories with container permissions
              run: |
                  # Use docker to clean up files created by containers
                  [ -d "data" ] && docker run --rm -v "$(pwd)/data:/data" alpine sh -c "rm -rf /data/seaweedfs /data/minio" || true
              continue-on-error: true

            - name: Stop/Start stack with Docker Compose
              run: |
                  docker compose -f docker-compose.dev.yml down
                  docker compose -f docker-compose.dev.yml up -d &

            - name: Set up Python
              uses: actions/setup-python@v5
              with:
                  python-version: 3.12.12
                  token: ${{ secrets.POSTHOG_BOT_PAT }}

            - name: Install uv
              id: setup-uv
              uses: astral-sh/setup-uv@3259c6206f993105e3a61b142c2d97bf4b9ef83d # v7.1.0
              with:
                  enable-cache: true
                  version: 0.9.9

            - name: Install SAML (python3-saml) dependencies
              if: steps.setup-uv.outputs.cache-hit != 'true'
              run: |
                  sudo apt-get update
                  sudo apt-get install libxml2-dev libxmlsec1-dev libxmlsec1-openssl
            - name: Install Rust
              uses: dtolnay/rust-toolchain@0b1efabc08b657293548b77fb76cc02d26091c7e
              with:
                  toolchain: 1.88.0
                  components: cargo

            - name: Cache Rust dependencies
              uses: Swatinem/rust-cache@f13886b937689c021905a6b90929199931d60db1 # v2.8.1

            - name: Install sqlx-cli
              run: |
                  cargo install sqlx-cli --version 0.8.0 --features postgres --no-default-features --locked

            # First running migrations from master, to simulate the real-world scenario
            - name: Checkout master
              uses: actions/checkout@v4
              with:
                  ref: master
                  clean: false

            - name: Install python dependencies for master
              run: |
                  UV_PROJECT_ENVIRONMENT=.venv-master uv sync --frozen --dev

            - name: Wait for services to be available
              run: |
                  bin/check_postgres_up
                  bin/check_kafka_clickhouse_up

            - name: Run migrations up to master
              run: |
                  # Run Django migrations first (excluding managed=False models)
                  .venv-master/bin/python manage.py migrate
                  # Then run persons migrations using sqlx; comment out until we've merged
                  # DATABASE_URL="postgres://posthog:posthog@localhost:5432/posthog_persons" \
                  #   sqlx database create
                  # DATABASE_URL="postgres://posthog:posthog@localhost:5432/posthog_persons" \
                  #   sqlx migrate run --source rust/persons_migrations/

            # Now we can consider this PR's migrations
            - name: Checkout this PR
              uses: actions/checkout@v4
              with:
                  clean: false

            - name: Install python dependencies for this PR
              run: |
                  UV_PROJECT_ENVIRONMENT=$pythonLocation uv sync --frozen --dev

            - name: Check migrations and post SQL comment
              if: github.event_name == 'pull_request' && needs.changes.outputs.migrations == 'true'
              env:
                  GITHUB_TOKEN: ${{ secrets.GITHUB_TOKEN }}
              run: |
                  # Read the changed files from the output
                  CHANGED_FILES="${{ needs.changes.outputs.migrations_files }}"

                  # If no migration files changed, exit
                  if [ -z "$CHANGED_FILES" ]; then
                    echo "No migration files changed"
                    exit 0
                  fi

                  # Initialize comment body for SQL changes
                  COMMENT_BODY="## Migration SQL Changes\n\nHey 👋, we've detected some migrations on this PR. Here's the SQL output for each migration, make sure they make sense:\n\n"

                  # Process each changed migration file (excluding Rust migrations)
                  for file in $CHANGED_FILES; do
                    # Skip Rust migrations as they're handled separately by sqlx
                    if [[ $file =~ rust/persons_migrations ]]; then
                      continue
                    fi
                    if [[ $file =~ migrations/([0-9]+)_ ]]; then
                      migration_number="${BASH_REMATCH[1]}"
                      # Get app name by looking at the directory structure
                      # For new structure products/user_interviews/backend/migrations, we want user_interviews
                      # For old structure products/user_interviews/migrations, we want user_interviews
                      if [[ $file =~ products/([^/]+)/backend/migrations/ ]]; then
                        app_name="${BASH_REMATCH[1]}"
                      else
                        app_name=$(echo $file | sed -E 's|^([^/]+/)*([^/]+)/migrations/.*|\2|')
                      fi
                        echo "Checking migration $migration_number for app $app_name"

                      # Get SQL output
                      SQL_OUTPUT=$(python manage.py sqlmigrate $app_name $migration_number)

                      # Add to comment body
                      COMMENT_BODY+="#### [\`$file\`](https:\/\/github.com\/${{ github.repository }}\/blob\/${{ github.sha }}\/$file)\n\`\`\`sql\n$SQL_OUTPUT\n\`\`\`\n\n"
                    fi
                  done

                  # Get existing comments
                  COMMENTS=$(curl -s -H "Authorization: token $GITHUB_TOKEN" \
                    -H "Accept: application/vnd.github.v3+json" \
                    "https://api.github.com/repos/${{ github.repository }}/issues/${{ github.event.pull_request.number }}/comments")

                  # Extract comment ID if exists
                  SQL_COMMENT_ID=$(echo "$COMMENTS" | jq -r '.[] | select(.body | startswith("## Migration SQL Changes")) | .id' | head -1)

                  # Add timestamp and commit SHA to SQL changes
                  TIMESTAMP=$(date -u '+%Y-%m-%d %H:%M UTC')
                  COMMIT_SHA="${{ github.event.pull_request.head.sha }}"
                  COMMIT_SHORT="${COMMIT_SHA:0:7}"
                  COMMENT_BODY+="\n*Last updated: $TIMESTAMP ([${COMMIT_SHORT}](https://github.com/${{ github.repository }}/commit/${COMMIT_SHA}))*"

                  # Convert \n into actual newlines
                  COMMENT_BODY=$(printf '%b' "$COMMENT_BODY")
                  COMMENT_BODY_JSON=$(jq -n --arg body "$COMMENT_BODY" '{body: $body}')

                  if [ -n "$SQL_COMMENT_ID" ]; then
                    # Update existing comment
                    echo "Updating existing SQL comment $SQL_COMMENT_ID"
                    curl -X PATCH \
                      -H "Authorization: token $GITHUB_TOKEN" \
                      -H "Accept: application/vnd.github.v3+json" \
                      "https://api.github.com/repos/${{ github.repository }}/issues/comments/$SQL_COMMENT_ID" \
                      -d "$COMMENT_BODY_JSON"
                  else
                    # Post new SQL comment to PR
                    echo "Posting new SQL comment to PR"
                    curl -X POST \
                      -H "Authorization: token $GITHUB_TOKEN" \
                      -H "Accept: application/vnd.github.v3+json" \
                      "https://api.github.com/repos/${{ github.repository }}/issues/${{ github.event.pull_request.number }}/comments" \
                      -d "$COMMENT_BODY_JSON"
                  fi

            - name: Run migration risk analysis and post comment
              if: github.event_name == 'pull_request'
              env:
                  GITHUB_TOKEN: ${{ secrets.GITHUB_TOKEN }}
              run: |
                  # Get risk analysis for all unapplied migrations (including third-party)
                  set +e  # Don't exit immediately on error
                  RISK_ANALYSIS=$(python manage.py analyze_migration_risk --fail-on-blocked 2>/dev/null)
                  EXIT_CODE=$?
                  set -e  # Re-enable exit on error

                  # Save analysis to file for artifact upload
                  if [ -n "$RISK_ANALYSIS" ]; then
                    echo "$RISK_ANALYSIS" > migration_analysis.md
                  fi

                  # Get existing comments
                  COMMENTS=$(curl -s -H "Authorization: token $GITHUB_TOKEN" \
                    -H "Accept: application/vnd.github.v3+json" \
                    "https://api.github.com/repos/${{ github.repository }}/issues/${{ github.event.pull_request.number }}/comments")

                  # Extract comment ID if exists
                  COMMENT_ID=$(echo "$COMMENTS" | jq -r '.[] | select(.body | startswith("## 🔍 Migration Risk Analysis")) | .id' | head -1)

                  if [ -n "$RISK_ANALYSIS" ] && echo "$RISK_ANALYSIS" | grep -q "Summary:"; then
                    # Add timestamp and commit SHA to analysis
                    TIMESTAMP=$(date -u '+%Y-%m-%d %H:%M UTC')
                    COMMIT_SHA="${{ github.event.pull_request.head.sha }}"
                    COMMIT_SHORT="${COMMIT_SHA:0:7}"
                    RISK_COMMENT="## 🔍 Migration Risk Analysis\n\nWe've analyzed your migrations for potential risks.\n\n$RISK_ANALYSIS\n\n*Last updated: $TIMESTAMP ([${COMMIT_SHORT}](https://github.com/${{ github.repository }}/commit/${COMMIT_SHA}))*"
                    RISK_COMMENT=$(printf '%b' "$RISK_COMMENT")
                    RISK_COMMENT_JSON=$(jq -n --arg body "$RISK_COMMENT" '{body: $body}')

                    if [ -n "$COMMENT_ID" ]; then
                      # Update existing comment
                      echo "Updating existing risk analysis comment $COMMENT_ID"
                      curl -X PATCH \
                        -H "Authorization: token $GITHUB_TOKEN" \
                        -H "Accept: application/vnd.github.v3+json" \
                        "https://api.github.com/repos/${{ github.repository }}/issues/comments/$COMMENT_ID" \
                        -d "$RISK_COMMENT_JSON"
                    else
                      # Create new comment if none exists
                      echo "Posting new risk analysis comment to PR"
                      curl -X POST \
                        -H "Authorization: token $GITHUB_TOKEN" \
                        -H "Accept: application/vnd.github.v3+json" \
                        "https://api.github.com/repos/${{ github.repository }}/issues/${{ github.event.pull_request.number }}/comments" \
                        -d "$RISK_COMMENT_JSON"
                    fi
                  elif [ -n "$COMMENT_ID" ]; then
                    # No migrations to analyze but comment exists - delete it
                    echo "Deleting risk analysis comment (no migrations to analyze)"
                    curl -X DELETE \
                      -H "Authorization: token $GITHUB_TOKEN" \
                      -H "Accept: application/vnd.github.v3+json" \
                      "https://api.github.com/repos/${{ github.repository }}/issues/comments/$COMMENT_ID"
                  else
                    echo "No migrations to analyze and no existing comment"
                  fi

                  # Fail the job if there were blocked migrations
                  if [ $EXIT_CODE -ne 0 ]; then
                    exit $EXIT_CODE
                  fi

            - name: Upload migration analysis artifact
              if: always() && github.event_name == 'pull_request'
              uses: actions/upload-artifact@v4
              with:
                  name: migration-analysis
                  path: migration_analysis.md
                  if-no-files-found: ignore

            - name: Run migrations for this PR
              run: |
                  # Run Django migrations first (excluding managed=False models)
                  python manage.py migrate
                  # Then run persons migrations using sqlx
                  DATABASE_URL="postgres://posthog:posthog@localhost:5432/posthog_persons" \
                    sqlx migrate run --source rust/persons_migrations/

            - name: Check migrations
              # Skip migration safety check on master push (no migration_files from path filter)
              if: github.event_name != 'push'
              run: |
                  DATABASE_URL="postgres://posthog:posthog@localhost:5432/posthog_persons" \
                    sqlx migrate info --source rust/persons_migrations/
                  python manage.py makemigrations --check --dry-run
                  git fetch origin master
                  # Check migration safety using old SQL-based checker (still uses stdin from git diff)
                  echo "${{ needs.changes.outputs.migrations_files }}" | grep -v migrations/0001_ | grep -v 'rust/persons_migrations' | python manage.py test_migrations_are_safe

            - name: Check CH migrations
              run: |
                  # Same as above, except now for CH looking at files that were added in posthog/clickhouse/migrations/
                  git diff --name-status origin/master..HEAD | grep "A\sposthog/clickhouse/migrations/" | grep -v README | awk '{print $2}' | python manage.py test_ch_migrations_are_safe

            - name: Install pnpm
              uses: pnpm/action-setup@a7487c7e89a18df4991f7f222e4898a00d66ddda # v4

            - name: Set up Node.js
              uses: actions/setup-node@v4
              with:
                  node-version: 22.17.1
                  cache: pnpm

            - name: Install package.json dependencies with pnpm
              run: pnpm install --frozen-lockfile

            - name: Check if OpenAPI types are up to date
              run: |
                  ./bin/hogli build:openapi
                  if ! git diff --exit-code; then
                      echo ""
                      echo "::error::OpenAPI types are out of date. Run 'hogli build:openapi' locally to update."
                      exit 1
                  fi

    django:
        needs: [changes, detect-snapshot-mode]
        if: needs.changes.outputs.backend == 'true'
        # increase for tmate testing
        timeout-minutes: 30

        name: Django tests – ${{ matrix.segment }} (persons-on-events ${{ matrix.person-on-events && 'on' || 'off' }}), Py ${{ matrix.python-version }}, ${{ matrix.clickhouse-server-image }} (${{matrix.group}}/${{ matrix.concurrency }})
        runs-on: depot-ubuntu-latest

        strategy:
            fail-fast: false
            matrix:
                python-version: ['3.12.12']
                clickhouse-server-image: ['clickhouse/clickhouse-server:25.8.12.129']
                segment: ['Core']
                person-on-events: [false]
                # :NOTE: Keep concurrency and groups in sync
                concurrency: [40]
                group:
                    [
                        1,
                        2,
                        3,
                        4,
                        5,
                        6,
                        7,
                        8,
                        9,
                        10,
                        11,
                        12,
                        13,
                        14,
                        15,
                        16,
                        17,
                        18,
                        19,
                        20,
                        21,
                        22,
                        23,
                        24,
                        25,
                        26,
                        27,
                        28,
                        29,
                        30,
                        31,
                        32,
                        33,
                        34,
                        35,
                        36,
                        37,
                        38,
                        39,
                        40,
                    ]
                include:
                    - segment: 'Core'
                      person-on-events: true
                      clickhouse-server-image: 'clickhouse/clickhouse-server:25.8.12.129'
                      python-version: '3.12.12'
                      concurrency: 10
                      group: 1
                    - segment: 'Core'
                      person-on-events: true
                      clickhouse-server-image: 'clickhouse/clickhouse-server:25.8.12.129'
                      python-version: '3.12.12'
                      concurrency: 10
                      group: 2
                    - segment: 'Core'
                      person-on-events: true
                      clickhouse-server-image: 'clickhouse/clickhouse-server:25.8.12.129'
                      python-version: '3.12.12'
                      concurrency: 10
                      group: 3
                    - segment: 'Core'
                      person-on-events: true
                      clickhouse-server-image: 'clickhouse/clickhouse-server:25.8.12.129'
                      python-version: '3.12.12'
                      concurrency: 10
                      group: 4
                    - segment: 'Core'
                      person-on-events: true
                      clickhouse-server-image: 'clickhouse/clickhouse-server:25.8.12.129'
                      python-version: '3.12.12'
                      concurrency: 10
                      group: 5
                    - segment: 'Core'
                      person-on-events: true
                      clickhouse-server-image: 'clickhouse/clickhouse-server:25.8.12.129'
                      python-version: '3.12.12'
                      concurrency: 10
                      group: 6
                    - segment: 'Core'
                      person-on-events: true
                      clickhouse-server-image: 'clickhouse/clickhouse-server:25.8.12.129'
                      python-version: '3.12.12'
                      concurrency: 10
                      group: 7
                    - segment: 'Core'
                      person-on-events: true
                      clickhouse-server-image: 'clickhouse/clickhouse-server:25.8.12.129'
                      python-version: '3.12.12'
                      concurrency: 10
                      group: 8
                    - segment: 'Core'
                      person-on-events: true
                      clickhouse-server-image: 'clickhouse/clickhouse-server:25.8.12.129'
                      python-version: '3.12.12'
                      concurrency: 10
                      group: 9
                    - segment: 'Core'
                      person-on-events: true
                      clickhouse-server-image: 'clickhouse/clickhouse-server:25.8.12.129'
                      python-version: '3.12.12'
                      concurrency: 10
                      group: 10
                    - segment: 'Temporal'
                      person-on-events: false
                      clickhouse-server-image: 'clickhouse/clickhouse-server:25.8.12.129'
                      python-version: '3.12.12'
                      concurrency: 10
                      group: 1
                    - segment: 'Temporal'
                      person-on-events: false
                      clickhouse-server-image: 'clickhouse/clickhouse-server:25.8.12.129'
                      python-version: '3.12.12'
                      concurrency: 10
                      group: 2
                    - segment: 'Temporal'
                      person-on-events: false
                      clickhouse-server-image: 'clickhouse/clickhouse-server:25.8.12.129'
                      python-version: '3.12.12'
                      concurrency: 10
                      group: 3
                    - segment: 'Temporal'
                      person-on-events: false
                      clickhouse-server-image: 'clickhouse/clickhouse-server:25.8.12.129'
                      python-version: '3.12.12'
                      concurrency: 10
                      group: 4
                    - segment: 'Temporal'
                      person-on-events: false
                      clickhouse-server-image: 'clickhouse/clickhouse-server:25.8.12.129'
                      python-version: '3.12.12'
                      concurrency: 10
                      group: 5
                    - segment: 'Temporal'
                      person-on-events: false
                      clickhouse-server-image: 'clickhouse/clickhouse-server:25.8.12.129'
                      python-version: '3.12.12'
                      concurrency: 10
                      group: 6
                    - segment: 'Temporal'
                      person-on-events: false
                      clickhouse-server-image: 'clickhouse/clickhouse-server:25.8.12.129'
                      python-version: '3.12.12'
                      concurrency: 10
                      group: 7
                    - segment: 'Temporal'
                      person-on-events: false
                      clickhouse-server-image: 'clickhouse/clickhouse-server:25.8.12.129'
                      python-version: '3.12.12'
                      concurrency: 10
                      group: 8
                    - segment: 'Temporal'
                      person-on-events: false
                      clickhouse-server-image: 'clickhouse/clickhouse-server:25.8.12.129'
                      python-version: '3.12.12'
                      concurrency: 10
                      group: 9
                    - segment: 'Temporal'
                      person-on-events: false
                      clickhouse-server-image: 'clickhouse/clickhouse-server:25.8.12.129'
                      python-version: '3.12.12'
                      concurrency: 10
                      group: 10

        steps:
            - uses: actions/checkout@v4
              with:
                  fetch-depth: 1
                  repository: ${{ github.event.pull_request.head.repo.full_name }}
                  ref: ${{ github.event.pull_request.head.ref }}
                  # Use PostHog Bot token when not on forks to enable proper snapshot updating
                  token: ${{ github.event.pull_request.head.repo.full_name == github.repository && secrets.POSTHOG_BOT_PAT || github.token }}
                  clean: false
            - name: Clean up data directories with container permissions
              run: |
                  # Use docker to clean up files created by containers
                  [ -d "data" ] && docker run --rm -v "$(pwd)/data:/data" alpine sh -c "rm -rf /data/seaweedfs /data/minio" || true
              continue-on-error: true

            - name: 'Safeguard: ensure no stray Python modules at product root'
              run: |
                  echo "Checking that products/* only contain backend/, frontend/, or shared/ as Python code roots..."
                  BAD_FILES=$(find products -maxdepth 2 -type f -name "*.py" ! -path "*/backend/*" ! -name "__init__.py" ! -name "conftest.py" -o -maxdepth 2 -type d -name "migrations" ! -path "*/backend/*")
                  if [ -n "$BAD_FILES" ]; then
                    echo "❌ Found Python code or migrations outside backend/:"
                    echo "$BAD_FILES"
                    echo "Please move these into the appropriate backend/ folder."
                    exit 1
                  fi
                  echo "✅ No stray Python files or migrations found at product roots."

            # Pre-tests

            # Copies the fully versioned UDF xml file for use in CI testing
            - name: Stop/Start stack with Docker Compose
              shell: bash
              run: |
                  export CLICKHOUSE_SERVER_IMAGE=${{ matrix.clickhouse-server-image }}
                  export DOCKER_REGISTRY_PREFIX="us-east1-docker.pkg.dev/posthog-301601/mirror/"
                  cp posthog/user_scripts/latest_user_defined_function.xml docker/clickhouse/user_defined_function.xml

                  # Start docker compose in background
                  (
                      max_attempts=3
                      attempt=1
                      delay=5

                      while [ $attempt -le $max_attempts ]; do
                          echo "Attempt $attempt of $max_attempts to start stack..."

                          if docker compose -f docker-compose.dev.yml down && \
                            docker compose -f docker-compose.dev.yml up -d; then
                              echo "Stack started successfully"
                              exit 0
                          fi

                          echo "Failed to start stack on attempt $attempt"

                          if [ $attempt -lt $max_attempts ]; then
                              sleep_time=$((delay * 2 ** (attempt - 1)))
                              echo "Waiting ${sleep_time} seconds before retry..."
                              sleep $sleep_time
                          fi

                          attempt=$((attempt + 1))
                      done

                      echo "Failed to start stack after $max_attempts attempts"
                      exit 1
                  ) &

            - name: Add Kafka and ClickHouse to /etc/hosts
              shell: bash
              run: echo "127.0.0.1 kafka clickhouse" | sudo tee -a /etc/hosts

            - name: Set up Python
              uses: actions/setup-python@v5
              with:
                  python-version: ${{ matrix.python-version }}
                  token: ${{ secrets.POSTHOG_BOT_PAT }}

            - name: Install uv
              id: setup-uv-tests
              uses: astral-sh/setup-uv@3259c6206f993105e3a61b142c2d97bf4b9ef83d # v7.1.0
              with:
                  enable-cache: true
                  version: 0.9.9

            - name: Install SAML (python3-saml) dependencies
              if: ${{ needs.changes.outputs.backend == 'true' && steps.setup-uv-tests.outputs.cache-hit != 'true' }}
              shell: bash
              run: |
                  sudo apt-get update && sudo apt-get install libxml2-dev libxmlsec1-dev libxmlsec1-openssl

            - name: Install Rust
              if: needs.changes.outputs.backend == 'true'
              uses: dtolnay/rust-toolchain@0b1efabc08b657293548b77fb76cc02d26091c7e
              with:
                  toolchain: 1.88.0
                  components: cargo

            - name: Cache Rust dependencies
              if: needs.changes.outputs.backend == 'true'
              uses: Swatinem/rust-cache@f13886b937689c021905a6b90929199931d60db1 # v2.8.1

            - name: Install sqlx-cli
              if: needs.changes.outputs.backend == 'true'
              run: |
                  cargo install sqlx-cli --version 0.8.0 --features postgres --no-default-features --locked

            - name: Determine if hogql-parser has changed compared to master
              shell: bash
              id: hogql-parser-diff
              run: |
                  git fetch --no-tags --prune --depth=1 origin master
                  changed=$(git diff --quiet HEAD origin/master -- common/hogql_parser/ && echo "false" || echo "true")
                  echo "changed=$changed" >> $GITHUB_OUTPUT

            - name: Install pnpm
              uses: pnpm/action-setup@a7487c7e89a18df4991f7f222e4898a00d66ddda # v4

            - name: Set up Node.js
              uses: actions/setup-node@v4
              with:
                  node-version: 22.17.1
                  cache: pnpm

            # tests would intermittently fail in GH actions
            # with exit code 134 _after passing_ all tests
            # this appears to fix it
            # absolute wild tbh https://stackoverflow.com/a/75503402
            - uses: tlambert03/setup-qt-libs@19e4ef2d781d81f5f067182e228b54ec90d23b76 # v1

            - name: Install plugin_transpiler
              shell: bash
              run: |
                  pnpm --filter=@posthog/plugin-transpiler... install --frozen-lockfile
                  bin/turbo --filter=@posthog/plugin-transpiler build

            - name: Install Python dependencies
              shell: bash
              run: |
                  UV_PROJECT_ENVIRONMENT=$pythonLocation uv sync --frozen --dev

            - name: Install the working version of hogql-parser
              if: ${{ needs.changes.outputs.backend == 'true' && steps.hogql-parser-diff.outputs.changed == 'true' }}
              shell: bash
              # This is not cached currently, as it's important to build the current HEAD version of hogql-parser if it has
              # changed (requirements.txt has the already-published version)
              run: |
                  sudo apt-get install libboost-all-dev unzip cmake curl uuid pkg-config
                  curl https://www.antlr.org/download/antlr4-cpp-runtime-4.13.1-source.zip --output antlr4-source.zip
                  # Check that the downloaded archive is the expected runtime - a security measure
                  anltr_known_md5sum="c875c148991aacd043f733827644a76f"
                  antlr_found_ms5sum="$(md5sum antlr4-source.zip | cut -d' ' -f1)"
                  if [[ "$anltr_known_md5sum" != "$antlr_found_ms5sum" ]]; then
                      echo "Unexpected MD5 sum of antlr4-source.zip!"
                      echo "Known: $anltr_known_md5sum"
                      echo "Found: $antlr_found_ms5sum"
                      exit 64
                  fi
                  unzip antlr4-source.zip -d antlr4-source && cd antlr4-source
                  cmake .
                  DESTDIR=out make install
                  sudo cp -r out/usr/local/include/antlr4-runtime /usr/include/
                  sudo cp out/usr/local/lib/libantlr4-runtime.so* /usr/lib/
                  sudo ldconfig
                  cd ..
                  pip install ./common/hogql_parser

            - name: Set up needed files
              shell: bash
              run: |
                  mkdir -p frontend/dist
                  touch frontend/dist/index.html
                  touch frontend/dist/layout.html
                  touch frontend/dist/exporter.html
                  ./bin/download-mmdb

            - name: Wait for services to be available
              shell: bash
              run: |
                  bin/check_kafka_clickhouse_up
                  bin/check_postgres_up

            - name: Wait for Temporal
              if: ${{ needs.changes.outputs.backend == 'true' && matrix.segment == 'Temporal' }}
              shell: bash
              run: |
                  bin/check_temporal_up

            - name: Determine if --snapshot-update should be on
              # UPDATE mode: human commits - update snapshots
              # CHECK mode: bot commits (after snapshot update) - verify snapshots match exactly
              # persons-on-events: always update (we ignore snapshot divergence there)
              if: ${{ needs.changes.outputs.backend == 'true' && (needs.detect-snapshot-mode.outputs.mode == 'update' || matrix.person-on-events) }}
              shell: bash
              run: echo "PYTEST_ARGS=--snapshot-update" >> $GITHUB_ENV

            # Tests
            - name: Run Core tests
              id: run-core-tests
              if: ${{ needs.changes.outputs.backend == 'true' && matrix.segment == 'Core' }}
              env:
                  PERSON_ON_EVENTS_V2_ENABLED: ${{ matrix.person-on-events && 'true' || 'false' }}
              shell: bash
              run: | # async_migrations covered in ci-async-migrations.yml
                  set +e
                  pytest ${{
                      matrix.person-on-events
                      && './posthog/clickhouse/ ./posthog/queries/ ./posthog/api/test/test_insight* ./posthog/api/test/dashboards/test_dashboard.py'
                      || 'posthog products'
                  }} ${{ matrix.person-on-events && 'ee/clickhouse/' || 'ee/' }} -m "not async_migrations" \
                      --ignore=posthog/temporal \
                      --ignore=posthog/dags \
                      --ignore=products/**/dags \
                      --ignore=products/batch_exports/backend/tests/temporal \
                      --ignore=common/hogvm/python/test \
                      ${{ matrix.person-on-events && '--ignore=posthog/hogql_queries' || '' }} \
                      ${{ matrix.person-on-events && '--ignore=posthog/hogql' || '' }} \
                      --splits ${{ matrix.concurrency }} --group ${{ matrix.group }} \
                      --durations=1000 --durations-min=1.0 --store-durations \
                      --splitting-algorithm=duration_based_chunks \
                      --reruns 2 --reruns-delay 1 \
                      $PYTEST_ARGS
                  exit_code=$?
                  set -e
                  if [ $exit_code -eq 5 ]; then
                      echo "No tests collected for this shard, this is expected when splitting tests"
                      exit 0
                  else
                      exit $exit_code
                  fi

            # Uncomment this code to create an ssh-able console so you can debug issues with github actions
            # (Consider changing the timeout in ci-backend.yml to have more time)
            # - name: Setup tmate session
            #   if: failure()
            #   uses: mxschmitt/action-tmate@v3

            - name: Run /decide read replica tests
              id: run-decide-read-replica-tests
              if: ${{ needs.changes.outputs.backend == 'true' && matrix.segment == 'Core' && matrix.group == 1 && !matrix.person-on-events }}
              env:
                  POSTHOG_DB_NAME: posthog
                  READ_REPLICA_OPT_IN: 'decide,PersonalAPIKey, local_evaluation'
                  POSTHOG_POSTGRES_READ_HOST: localhost
                  POSTHOG_DB_PASSWORD: posthog
                  POSTHOG_DB_USER: posthog
              shell: bash
              run: |
                  pytest posthog/api/test/test_decide.py::TestDecideUsesReadReplica \
                      --durations=1000 --durations-min=1.0 \
                      --reruns 2 --reruns-delay 1 \
                      $PYTEST_ARGS

            - name: Run Temporal tests
              id: run-temporal-tests
              if: ${{ needs.changes.outputs.backend == 'true' && matrix.segment == 'Temporal' }}
              shell: bash
              env:
                  AWS_S3_ALLOW_UNSAFE_RENAME: 'true'
                  MODAL_TOKEN_ID: ${{ needs.changes.outputs.tasks_temporal == 'true' && secrets.MODAL_TOKEN_ID || '' }}
                  MODAL_TOKEN_SECRET: ${{ needs.changes.outputs.tasks_temporal == 'true' && secrets.MODAL_TOKEN_SECRET || '' }}
              run: |
                  set +e
                  pytest posthog/temporal products/batch_exports/backend/tests/temporal products/tasks/backend/temporal -m "not async_migrations" \
                      --splits ${{ matrix.concurrency }} --group ${{ matrix.group }} \
                      --durations=100 --durations-min=1.0 --store-durations \
                      --splitting-algorithm=duration_based_chunks \
                      --reruns 2 --reruns-delay 1 \
                      $PYTEST_ARGS
                  exit_code=$?
                  set -e
                  if [ $exit_code -eq 5 ]; then
                      echo "No tests collected for this shard, this is expected when splitting tests"
                      exit 0
                  else
                      exit $exit_code
                  fi

            # Post tests
            - name: Show docker compose logs on failure
              if: failure() && (needs.changes.outputs.backend == 'true' && steps.run-core-tests.outcome != 'failure' && steps.run-decide-read-replica-tests.outcome != 'failure' && steps.run-temporal-tests.outcome != 'failure')
              shell: bash
              run: docker compose -f docker-compose.dev.yml logs

            - name: Upload updated timing data as artifacts
              uses: actions/upload-artifact@v4
              if: ${{ needs.changes.outputs.backend == 'true' && !matrix.person-on-events && matrix.clickhouse-server-image == 'clickhouse/clickhouse-server:25.8.12.129' }}
              with:
                  name: timing_data-${{ matrix.segment }}-${{ matrix.group }}
                  path: .test_durations
                  include-hidden-files: true
                  retention-days: 2

            - name: Verify new snapshots for flakiness
              # Only in UPDATE mode - CHECK mode doesn't update snapshots
              if: ${{ needs.detect-snapshot-mode.outputs.mode == 'update' && github.event.pull_request.head.repo.full_name == 'PostHog/posthog' && needs.changes.outputs.backend == 'true' && !matrix.person-on-events }}
              shell: bash
              run: |
                  .github/scripts/verify-new-snapshots.sh

            - name: Generate snapshot patch
              # Only in UPDATE mode - CHECK mode verifies snapshots match exactly
              if: ${{ needs.detect-snapshot-mode.outputs.mode == 'update' && github.event.pull_request.head.repo.full_name == 'PostHog/posthog' && needs.changes.outputs.backend == 'true' && !matrix.person-on-events }}
              shell: bash
              run: |
                  mkdir -p /tmp/patches
                  # Stage any new/modified .ambr files so they appear in git diff
                  git add -N '*.ambr' || true
                  # Generate patch if there are changes
                  if ! git diff --quiet '*.ambr' 2>/dev/null; then
                    git diff --binary --full-index '*.ambr' > /tmp/patches/backend-${{ matrix.segment }}-${{ matrix.group }}.patch
                    echo "Generated patch with $(wc -l < /tmp/patches/backend-${{ matrix.segment }}-${{ matrix.group }}.patch) lines"
                  else
                    echo "No snapshot changes to patch"
                  fi

            - name: Upload snapshot patch
              # Only in UPDATE mode
              if: ${{ needs.detect-snapshot-mode.outputs.mode == 'update' && github.event.pull_request.head.repo.full_name == 'PostHog/posthog' && needs.changes.outputs.backend == 'true' && !matrix.person-on-events }}
              uses: actions/upload-artifact@v4
              with:
                  name: snapshot-patch-${{ matrix.segment }}-${{ matrix.group }}
                  path: /tmp/patches/
                  if-no-files-found: ignore
                  retention-days: 1

            - name: Archive email renders
              uses: actions/upload-artifact@v4
              if: needs.changes.outputs.backend == 'true' && matrix.segment == 'Core' && !matrix.person-on-events
              with:
                  name: email_renders-${{ github.sha }}-${{ github.run_attempt }}-${{ matrix.segment }}-${{ matrix.person-on-events }}-${{ matrix.group }}
                  path: posthog/tasks/test/__emails__
                  retention-days: 1

    # Aggregate and commit snapshot changes from all matrix jobs
    handle-snapshots:
        name: Commit snapshot changes
        needs: [changes, detect-snapshot-mode, django]
        # Only in UPDATE mode - CHECK mode verifies snapshots match exactly
        # Run even if some matrix jobs failed (to commit snapshots from passing jobs)
        if: ${{ always() && needs.detect-snapshot-mode.outputs.mode == 'update' && needs.changes.outputs.backend == 'true' && github.event.pull_request.head.repo.full_name == 'PostHog/posthog' }}
        runs-on: ubuntu-latest
        permissions:
            contents: write
            pull-requests: write
        steps:
            - name: Checkout
              uses: actions/checkout@v4
              with:
                  ref: ${{ github.event.pull_request.head.sha }}
                  repository: ${{ github.event.pull_request.head.repo.full_name }}
                  token: ${{ secrets.POSTHOG_BOT_PAT }}
                  fetch-depth: 1

            - name: Download all snapshot patches
              id: download-patches
              continue-on-error: true
              uses: actions/download-artifact@v4
              with:
                  pattern: snapshot-patch-*
                  path: /tmp/snapshot-patches
                  merge-multiple: true

            - name: Check for patches
              id: check-patches
              run: |
                  if [ "${{ steps.download-patches.outcome }}" == "failure" ] || [ ! -d /tmp/snapshot-patches ]; then
                    echo "has-patches=false" >> $GITHUB_OUTPUT
                    echo "No snapshot patches found"
                    exit 0
                  fi

                  if [ -n "$(find /tmp/snapshot-patches -name '*.patch' -type f -size +0c 2>/dev/null)" ]; then
                    echo "has-patches=true" >> $GITHUB_OUTPUT
                    echo "Found patches:"
                    ls -la /tmp/snapshot-patches/
                  else
                    echo "has-patches=false" >> $GITHUB_OUTPUT
                    echo "Patch files empty or missing - no snapshot changes"
                  fi

            - name: Commit snapshots
              if: steps.check-patches.outputs.has-patches == 'true'
              uses: ./.github/actions/commit-snapshots
              with:
                  workflow-type: backend
                  patch-path: /tmp/snapshot-patches
                  snapshot-path: '.'
                  commit-message: 'test(backend): update query snapshots'
                  pr-number: ${{ github.event.pull_request.number }}
                  repository: ${{ github.repository }}
                  commit-sha: ${{ github.event.pull_request.head.sha }}
                  branch-name: ${{ github.event.pull_request.head.ref }}
                  github-token: ${{ secrets.POSTHOG_BOT_PAT }}

    # Job just to collate the status of the matrix jobs for requiring passing status
    # Must depend on handle-snapshots to prevent auto-merge before commits complete
    django_tests:
        needs: [django, check-migrations, async-migrations, handle-snapshots]
        name: Django Tests Pass
        runs-on: ubuntu-latest
        if: always()
        steps:
            - name: Check matrix outcome
              run: |
                  # The `needs.django.result` will be 'success' only if all jobs in the matrix succeeded.
                  # Otherwise, it will be 'failure'.
                  if [[ "${{ needs.django.result }}" != "success" && "${{ needs.django.result }}" != "skipped" ]]; then
                    echo "One or more jobs in the Django test matrix failed."
                    exit 1
                  fi

                  # Check migration validation - must pass for Django Tests to be green
                  if [[ "${{ needs.check-migrations.result }}" != "success" && "${{ needs.check-migrations.result }}" != "skipped" ]]; then
                    echo "Migration checks failed."
                    exit 1
                  fi

                  # Check async migrations - must pass for Django Tests to be green
                  if [[ "${{ needs.async-migrations.result }}" != "success" && "${{ needs.async-migrations.result }}" != "skipped" ]]; then
                    echo "Async migrations tests failed."
                    exit 1
                  fi

                  # Check handle-snapshots result (OK if skipped, but fail if it failed)
                  if [[ "${{ needs.handle-snapshots.result }}" == "failure" ]]; then
                    echo "Snapshot commit job failed."
                    exit 1
                  fi

                  echo "All checks passed."

    async-migrations:
        name: Async migrations tests -  ${{ matrix.clickhouse-server-image }}
        needs: [changes]
        strategy:
            fail-fast: false
            matrix:
                clickhouse-server-image: ['clickhouse/clickhouse-server:25.8.12.129']
        if: needs.changes.outputs.backend == 'true'
        runs-on: depot-ubuntu-latest
        steps:
            - name: 'Checkout repo'
              uses: actions/checkout@v4
              with:
                  fetch-depth: 1
                  clean: false
            - name: Clean up data directories with container permissions
              run: |
                  # Use docker to clean up files created by containers
                  [ -d "data" ] && docker run --rm -v "$(pwd)/data:/data" alpine sh -c "rm -rf /data/seaweedfs /data/minio" || true
              continue-on-error: true

            - name: Start stack with Docker Compose
              run: |
                  export CLICKHOUSE_SERVER_IMAGE_VERSION=${{ matrix.clickhouse-server-image }}
                  docker compose -f docker-compose.dev.yml down
                  docker compose -f docker-compose.dev.yml up -d &

            - name: Set up Python
              uses: actions/setup-python@v5
              with:
                  python-version-file: 'pyproject.toml'

            - name: Install uv
              id: setup-uv-async
              uses: astral-sh/setup-uv@3259c6206f993105e3a61b142c2d97bf4b9ef83d # v7.1.0
              with:
                  enable-cache: true
                  version: 0.9.9

            - name: Install SAML (python3-saml) dependencies
              if: steps.setup-uv-async.outputs.cache-hit != 'true'
              run: |
                  sudo apt-get update
                  sudo apt-get install libxml2-dev libxmlsec1-dev libxmlsec1-openssl

            - name: Install Rust
              uses: dtolnay/rust-toolchain@0b1efabc08b657293548b77fb76cc02d26091c7e
              with:
                  toolchain: 1.88.0
                  components: cargo

            - name: Cache Rust dependencies
              uses: Swatinem/rust-cache@f13886b937689c021905a6b90929199931d60db1 # v2.8.1

            - name: Install sqlx-cli
              run: |
                  cargo install sqlx-cli --version 0.8.0 --features postgres --no-default-features --locked

            - name: Install python dependencies
              shell: bash
              run: |
                  UV_PROJECT_ENVIRONMENT=$pythonLocation uv sync --frozen --dev

            - name: Add Kafka and ClickHouse to /etc/hosts
              run: sudo echo "127.0.0.1 kafka clickhouse" | sudo tee -a /etc/hosts

            - name: Set up needed files
              run: |
                  mkdir -p frontend/dist
                  touch frontend/dist/index.html
                  touch frontend/dist/layout.html
                  touch frontend/dist/exporter.html

            - name: Wait for services to be available
              shell: bash
              run: |
                  bin/check_kafka_clickhouse_up
                  bin/check_postgres_up

            - name: Run async migrations tests
              run: |
                  pytest -m "async_migrations" --reruns 2 --reruns-delay 1

    calculate-running-time:
        name: Calculate running time
        needs: [django, async-migrations]
        runs-on: ubuntu-latest
        if: # Run on pull requests to PostHog/posthog + on PostHog/posthog outside of PRs - but never on forks
            needs.changes.outputs.backend == 'true' && (
            (github.event_name == 'pull_request' && github.event.pull_request.head.repo.full_name == 'PostHog/posthog') ||
            (github.event_name != 'pull_request' && github.repository == 'PostHog/posthog'))
        steps:
            - name: Calculate running time
              run: |
                  gh auth login --with-token < <(echo ${{ secrets.GITHUB_TOKEN }})
                  run_id=${GITHUB_RUN_ID}
                  repo=${GITHUB_REPOSITORY}
                  run_info=$(gh api repos/${repo}/actions/runs/${run_id})
                  echo run_info: ${run_info}
                  # name is the name of the workflow file
                  # run_started_at is the start time of the workflow
                  # we want to get the number of seconds between the start time and now
                  name=$(echo ${run_info} | jq -r '.name')
                  run_url=$(echo ${run_info} | jq -r '.url')
                  run_started_at=$(echo ${run_info} | jq -r '.run_started_at')
                  run_attempt=$(echo ${run_info} | jq -r '.run_attempt')
                  start_seconds=$(date -d "${run_started_at}" +%s)
                  now_seconds=$(date +%s)
                  duration=$((now_seconds-start_seconds))
                  echo running_time_duration_seconds=${duration} >> $GITHUB_ENV
                  echo running_time_run_url=${run_url} >> $GITHUB_ENV
                  echo running_time_run_attempt=${run_attempt} >> $GITHUB_ENV
                  echo running_time_run_id=${run_id} >> $GITHUB_ENV
                  echo running_time_run_started_at=${run_started_at} >> $GITHUB_ENV
            - name: Capture running time to PostHog
              uses: PostHog/posthog-github-action@v0.1
              with:
                  posthog-token: ${{secrets.POSTHOG_API_TOKEN}}
                  event: 'posthog-ci-running-time'
                  properties: '{"runner": "depot", "duration_seconds": ${{ env.running_time_duration_seconds }}, "run_url": "${{ env.running_time_run_url }}", "run_attempt": "${{ env.running_time_run_attempt }}", "run_id": "${{ env.running_time_run_id }}", "run_started_at": "${{ env.running_time_run_started_at }}"}'

    llm-gateway:
        name: LLM Gateway Tests
        needs: changes
        if: needs.changes.outputs.llm_gateway == 'true'
        runs-on: ubuntu-latest
        timeout-minutes: 10
        defaults:
            run:
                working-directory: services/llm-gateway

        steps:
            - uses: actions/checkout@v4

            - name: Set up Python
              uses: actions/setup-python@v5
              with:
                  python-version: '3.12'

            - name: Install uv
              uses: astral-sh/setup-uv@3259c6206f993105e3a61b142c2d97bf4b9ef83d # v7.1.0

            - name: Install dependencies
              run: uv sync --frozen --dev

            - name: Run tests
              env:
                  OPENAI_API_KEY: ${{ secrets.OPENAI_API_KEY }}
                  ANTHROPIC_API_KEY: ${{ secrets.ANTHROPIC_API_KEY }}
              run: uv run pytest tests/ -v --tb=short<|MERGE_RESOLUTION|>--- conflicted
+++ resolved
@@ -154,11 +154,7 @@
         timeout-minutes: 20
 
         name: Validate Django and CH migrations
-<<<<<<< HEAD
-        runs-on: depot-ubuntu-24.04-4
-=======
         runs-on: depot-ubuntu-latest
->>>>>>> abba8eaa
 
         steps:
             - uses: actions/checkout@v4
