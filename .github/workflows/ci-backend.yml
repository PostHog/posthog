--- conflicted
+++ resolved
@@ -263,11 +263,7 @@
                   person-on-events: ${{ matrix.person-on-events }}
 
             - uses: EndBug/add-and-commit@v9 # You can change this to use a specific version.
-<<<<<<< HEAD
-              if: ${{ matrix.clickhouse-server-image-version == 'clickhouse/clickhouse-server:22.3' }}
-=======
-              if: ${{ matrix.clickhouse-server-image == 'clickhouse/clickhouse-server:21.11.11.1' && !matrix.person-on-events }}
->>>>>>> faf75ebb
+              if: ${{ matrix.clickhouse-server-image == 'clickhouse/clickhouse-server:22.3' && !matrix.person-on-events }}
               with:
                   # The arguments for the `git add` command (see the paragraph below for more info)
                   # Default: '.'
