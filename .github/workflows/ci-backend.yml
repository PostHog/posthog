# This workflow runs all of our backend django tests.
#
# If these tests get too slow, look at increasing concurrency and re-timing the tests by manually dispatching
# .github/workflows/ci-backend-update-test-timing.yml action
name: Backend CI
on:
    push:
        branches:
            - master
    workflow_dispatch:
        inputs:
            clickhouseServerVersion:
                description: ClickHouse server version. Leave blank for default
                type: string
    pull_request:

concurrency:
    group: ${{ github.workflow }}-${{ github.head_ref || github.run_id }}
    cancel-in-progress: true
env:
    SECRET_KEY: '6b01eee4f945ca25045b5aab440b953461faf08693a9abbf1166dc7c6b9772da' # unsafe - for testing only
    DATABASE_URL: 'postgres://posthog:posthog@localhost:5432/posthog'
    REDIS_URL: 'redis://localhost'
    CLICKHOUSE_HOST: 'localhost'
    CLICKHOUSE_SECURE: 'False'
    CLICKHOUSE_VERIFY: 'False'
    TEST: 1
    CLICKHOUSE_SERVER_IMAGE_VERSION: ${{ github.event.inputs.clickhouseServerVersion || '' }}
    OBJECT_STORAGE_ENABLED: 'True'
    OBJECT_STORAGE_ENDPOINT: 'http://localhost:19000'
    OBJECT_STORAGE_ACCESS_KEY_ID: 'object_storage_root_user'
    OBJECT_STORAGE_SECRET_ACCESS_KEY: 'object_storage_root_password'
    # tests would intermittently fail in GH actions
    # with exit code 134 _after passing_ all tests
    # this appears to fix it
    # absolute wild tbh https://stackoverflow.com/a/75503402
    DISPLAY: ':99.0'
    OIDC_RSA_PRIVATE_KEY: 'test'
jobs:
    # Job to decide if we should run backend ci
    # See https://github.com/dorny/paths-filter#conditional-execution for more details
    changes:
        runs-on: ubuntu-latest
        timeout-minutes: 5
        name: Determine need to run backend and migration checks
        # Set job outputs to values from filter step
        outputs:
            backend: ${{ steps.filter.outputs.backend }}
            backend_files: ${{ steps.filter.outputs.backend_files }}
            migrations: ${{ steps.filter.outputs.migrations }}
            migrations_files: ${{ steps.filter.outputs.migrations_files }}
            tasks_temporal: ${{ steps.filter.outputs.tasks_temporal }}
        steps:
            # For pull requests it's not necessary to checkout the code, but we
            # also want this to run on master so we need to checkout
            - uses: actions/checkout@v4

            - uses: dorny/paths-filter@4512585405083f25c027a35db413c2b3b9006d50 # v2
              id: filter
              with:
                  list-files: 'escape'
                  filters: |
                      backend:
                        # Avoid running backend tests for irrelevant changes
                        # NOTE: we are at risk of missing a dependency here. We could make
                        # the dependencies more clear if we separated the backend/frontend
                        # code completely
                        # really we should ignore ee/frontend/** but dorny doesn't support that
                        # - '!ee/frontend/**'
                        # including the negated rule appears to work
                        # but makes it always match because the checked file always isn't `ee/frontend/**` 🙈
                        - 'ee/**/*'
                        - 'common/hogvm/**/*'
                        - 'posthog/**/*'
                        - 'products/**/backend/**/*'
                        - 'bin/*.py'
                        - pyproject.toml
                        - uv.lock
                        - requirements.txt
                        - requirements-dev.txt
                        - mypy.ini
                        - pytest.ini
                        - frontend/src/queries/schema.json # Used for generating schema.py
                        - common/plugin_transpiler/src # Used for transpiling plugins
                        # Make sure we run if someone is explicitly changing the workflow
                        - .github/workflows/ci-backend.yml
                        # We use docker compose for tests, make sure we rerun on
                        # changes to docker-compose.dev.yml e.g. dependency
                        # version changes
                        - docker-compose.dev.yml
                        - docker-compose.base.yml
                        - frontend/public/email/*
                        # These scripts are used in the CI
                        - bin/check_temporal_up
                        - bin/check_kafka_clickhouse_up
                      migrations:
                        - 'posthog/migrations/*.py'
                        - 'products/*/backend/migrations/*.py'
                        - 'products/*/migrations/*.py'  # Legacy structure
                        - 'rust/persons_migrations/*.sql'
                        - 'rust/bin/migrate-persons'
                      tasks_temporal:
                        - 'products/tasks/backend/temporal/**/*'

    check-migrations:
        needs: [changes]
        if: needs.changes.outputs.backend == 'true'
        timeout-minutes: 10

        name: Validate Django and CH migrations
        runs-on: ubuntu-latest

        steps:
            - uses: actions/checkout@v4

            - name: Stop/Start stack with Docker Compose
              run: |
                  docker compose -f docker-compose.dev.yml down
                  docker compose -f docker-compose.dev.yml up -d &

            - name: Set up Python
              uses: actions/setup-python@v5
              with:
                  python-version: 3.12.11
                  token: ${{ secrets.POSTHOG_BOT_PAT }}

            - name: Install uv
              id: setup-uv
              uses: astral-sh/setup-uv@0c5e2b8115b80b4c7c5ddf6ffdd634974642d182 # v5.4.1
              with:
                  enable-cache: true
                  version: 0.8.19

            - name: Install SAML (python3-saml) dependencies
              if: steps.setup-uv.outputs.cache-hit != 'true'
              run: |
                  sudo apt-get update
                  sudo apt-get install libxml2-dev libxmlsec1-dev libxmlsec1-openssl
            - name: Install Rust
              uses: dtolnay/rust-toolchain@6691ebadcb18182cc1391d07c9f295f657c593cd # 1.88
              with:
                  toolchain: 1.88.0
                  components: cargo

            - name: Install sqlx-cli
              run: |
                  cargo install sqlx-cli --version 0.8.0 --features postgres --no-default-features --locked

            # First running migrations from master, to simulate the real-world scenario
            - name: Checkout master
              uses: actions/checkout@v4
              with:
                  ref: master

            - name: Install python dependencies for master
              run: |
                  UV_PROJECT_ENVIRONMENT=.venv-master uv sync --frozen --dev

            - name: Wait for services to be available
              run: |
                  bin/check_postgres_up
                  bin/check_kafka_clickhouse_up

            - name: Run migrations up to master
              run: |
                  # Run Django migrations first (excluding managed=False models)
                  .venv-master/bin/python manage.py migrate
                  # Then run persons migrations using sqlx; comment out until we've merged
                  # DATABASE_URL="postgres://posthog:posthog@localhost:5432/posthog_persons" \
                  #   sqlx database create
                  # DATABASE_URL="postgres://posthog:posthog@localhost:5432/posthog_persons" \
                  #   sqlx migrate run --source rust/persons_migrations/

            # Now we can consider this PR's migrations
            - name: Checkout this PR
              uses: actions/checkout@v4

            - name: Install python dependencies for this PR
              run: |
                  UV_PROJECT_ENVIRONMENT=$pythonLocation uv sync --frozen --dev

            - name: Check migrations and post SQL comment
              if: github.event_name == 'pull_request' && needs.changes.outputs.migrations == 'true'
              env:
                  GITHUB_TOKEN: ${{ secrets.GITHUB_TOKEN }}
              run: |
                  # Read the changed files from the output
                  CHANGED_FILES="${{ needs.changes.outputs.migrations_files }}"

                  # If no migration files changed, exit
                  if [ -z "$CHANGED_FILES" ]; then
                    echo "No migration files changed"
                    exit 0
                  fi

                  # Initialize comment body for SQL changes
                  COMMENT_BODY="## Migration SQL Changes\n\nHey 👋, we've detected some migrations on this PR. Here's the SQL output for each migration, make sure they make sense:\n\n"

                  # Process each changed migration file (excluding Rust migrations)
                  for file in $CHANGED_FILES; do
                    # Skip Rust migrations as they're handled separately by sqlx
                    if [[ $file =~ rust/persons_migrations ]]; then
                      continue
                    fi
                    if [[ $file =~ migrations/([0-9]+)_ ]]; then
                      migration_number="${BASH_REMATCH[1]}"
                      # Get app name by looking at the directory structure
                      # For new structure products/user_interviews/backend/migrations, we want user_interviews
                      # For old structure products/user_interviews/migrations, we want user_interviews
                      if [[ $file =~ products/([^/]+)/backend/migrations/ ]]; then
                        app_name="${BASH_REMATCH[1]}"
                      else
                        app_name=$(echo $file | sed -E 's|^([^/]+/)*([^/]+)/migrations/.*|\2|')
                      fi
                        echo "Checking migration $migration_number for app $app_name"

                      # Get SQL output
                      SQL_OUTPUT=$(python manage.py sqlmigrate $app_name $migration_number)

                      # Add to comment body
                      COMMENT_BODY+="#### [\`$file\`](https:\/\/github.com\/${{ github.repository }}\/blob\/${{ github.sha }}\/$file)\n\`\`\`sql\n$SQL_OUTPUT\n\`\`\`\n\n"
                    fi
                  done

                  # Delete previous comments from this workflow
                  COMMENTS=$(curl -s -H "Authorization: token $GITHUB_TOKEN" \
                    -H "Accept: application/vnd.github.v3+json" \
                    "https://api.github.com/repos/${{ github.repository }}/issues/${{ github.event.pull_request.number }}/comments")

                  echo "Output from listing comments: $COMMENTS"
                  echo "$COMMENTS" | jq -r '.[] | select(.body | startswith("## Migration SQL Changes")) | .id' | while read -r comment_id; do
                    echo "Deleting comment $comment_id"
                    curl -X DELETE \
                      -H "Authorization: token $GITHUB_TOKEN" \
                      -H "Accept: application/vnd.github.v3+json" \
                      "https://api.github.com/repos/${{ github.repository }}/issues/comments/$comment_id"
                  done

                  # Convert \n into actual newlines
                  COMMENT_BODY=$(printf '%b' "$COMMENT_BODY")
                  COMMENT_BODY_JSON=$(jq -n --arg body "$COMMENT_BODY" '{body: $body}')

                  # Post SQL comment to PR
                  echo "Posting SQL comment to PR"
                  echo "$COMMENT_BODY_JSON"
                  curl -X POST \
                    -H "Authorization: token $GITHUB_TOKEN" \
                    -H "Accept: application/vnd.github.v3+json" \
                    "https://api.github.com/repos/${{ github.repository }}/issues/${{ github.event.pull_request.number }}/comments" \
                    -d "$COMMENT_BODY_JSON"

            - name: Run migration risk analysis and post comment
              if: github.event_name == 'pull_request'
              env:
                  GITHUB_TOKEN: ${{ secrets.GITHUB_TOKEN }}
              run: |
                  # Get risk analysis for all unapplied migrations (including third-party)
                  set +e  # Don't exit immediately on error
                  RISK_ANALYSIS=$(python manage.py analyze_migration_risk --fail-on-blocked 2>/dev/null)
                  EXIT_CODE=$?
                  set -e  # Re-enable exit on error

                  if [ -n "$RISK_ANALYSIS" ] && echo "$RISK_ANALYSIS" | grep -q "Summary:"; then
                    # Get existing comments
                    COMMENTS=$(curl -s -H "Authorization: token $GITHUB_TOKEN" \
                      -H "Accept: application/vnd.github.v3+json" \
                      "https://api.github.com/repos/${{ github.repository }}/issues/${{ github.event.pull_request.number }}/comments")

                    # Delete previous risk analysis comments
                    echo "$COMMENTS" | jq -r '.[] | select(.body | startswith("## 🔍 Migration Risk Analysis")) | .id' | while read -r comment_id; do
                      echo "Deleting risk analysis comment $comment_id"
                      curl -X DELETE \
                        -H "Authorization: token $GITHUB_TOKEN" \
                        -H "Accept: application/vnd.github.v3+json" \
                        "https://api.github.com/repos/${{ github.repository }}/issues/comments/$comment_id"
                    done

                    # Post risk analysis comment (output already contains markdown formatting with legend)
                    RISK_COMMENT="## 🔍 Migration Risk Analysis\n\nWe've analyzed your migrations for potential risks.\n\n$RISK_ANALYSIS"
                    RISK_COMMENT=$(printf '%b' "$RISK_COMMENT")
                    RISK_COMMENT_JSON=$(jq -n --arg body "$RISK_COMMENT" '{body: $body}')

                    echo "Posting risk analysis comment to PR"
                    curl -X POST \
                      -H "Authorization: token $GITHUB_TOKEN" \
                      -H "Accept: application/vnd.github.v3+json" \
                      "https://api.github.com/repos/${{ github.repository }}/issues/${{ github.event.pull_request.number }}/comments" \
                      -d "$RISK_COMMENT_JSON"
                  fi

                  # Fail the job if there were blocked migrations
                  if [ $EXIT_CODE -ne 0 ]; then
                    exit $EXIT_CODE
                  fi

            - name: Run migrations for this PR
              run: |
                  # Run Django migrations first (excluding managed=False models)
                  python manage.py migrate
                  # Then run persons migrations using sqlx
                  DATABASE_URL="postgres://posthog:posthog@localhost:5432/posthog_persons" \
                    sqlx migrate run --source rust/persons_migrations/

            - name: Check migrations
              run: |
                  DATABASE_URL="postgres://posthog:posthog@localhost:5432/posthog_persons" \
                    sqlx migrate info --source rust/persons_migrations/
                  python manage.py makemigrations --check --dry-run
                  git fetch origin master
                  # Check migration safety using old SQL-based checker (still uses stdin from git diff)
                  echo "${{ needs.changes.outputs.migrations_files }}" | grep -v migrations/0001_ | grep -v 'rust/persons_migrations' | python manage.py test_migrations_are_safe

            - name: Check CH migrations
              run: |
                  # Same as above, except now for CH looking at files that were added in posthog/clickhouse/migrations/
                  git diff --name-status origin/master..HEAD | grep "A\sposthog/clickhouse/migrations/" | grep -v README | awk '{print $2}' |  python manage.py test_ch_migrations_are_safe

    django:
        needs: [changes]
        if: needs.changes.outputs.backend == 'true'
        # increase for tmate testing
        timeout-minutes: 30

        name: Django tests – ${{ matrix.segment }} (persons-on-events ${{ matrix.person-on-events && 'on' || 'off' }}), Py ${{ matrix.python-version }}, ${{ matrix.clickhouse-server-image }} (${{matrix.group}}/${{ matrix.concurrency }})
<<<<<<< HEAD
        runs-on: ${{ needs.changes.outputs.backend == 'true' && 'depot-ubuntu-24.04-4' || 'ubuntu-latest' }}
=======
        runs-on: depot-ubuntu-latest
>>>>>>> 05ad9a7c

        strategy:
            fail-fast: false
            matrix:
                python-version: ['3.12.11']
                clickhouse-server-image: ['clickhouse/clickhouse-server:25.6.9.98']
                segment: ['Core']
                person-on-events: [false]
                # :NOTE: Keep concurrency and groups in sync
                concurrency: [33]
                group:
                    [
                        1,
                        2,
                        3,
                        4,
                        5,
                        6,
                        7,
                        8,
                        9,
                        10,
                        11,
                        12,
                        13,
                        14,
                        15,
                        16,
                        17,
                        18,
                        19,
                        20,
                        21,
                        22,
                        23,
                        24,
                        25,
                        26,
                        27,
                        28,
                        29,
                        30,
                        31,
                        32,
                        33,
                    ]
                include:
                    - segment: 'Core'
                      person-on-events: true
                      clickhouse-server-image: 'clickhouse/clickhouse-server:25.6.9.98'
<<<<<<< HEAD
                      python-version: '3.11.13'
                      concurrency: 8
=======
                      python-version: '3.12.11'
                      concurrency: 10
>>>>>>> 05ad9a7c
                      group: 1
                    - segment: 'Core'
                      person-on-events: true
                      clickhouse-server-image: 'clickhouse/clickhouse-server:25.6.9.98'
<<<<<<< HEAD
                      python-version: '3.11.13'
                      concurrency: 8
=======
                      python-version: '3.12.11'
                      concurrency: 10
>>>>>>> 05ad9a7c
                      group: 2
                    - segment: 'Core'
                      person-on-events: true
                      clickhouse-server-image: 'clickhouse/clickhouse-server:25.6.9.98'
<<<<<<< HEAD
                      python-version: '3.11.13'
                      concurrency: 8
=======
                      python-version: '3.12.11'
                      concurrency: 10
>>>>>>> 05ad9a7c
                      group: 3
                    - segment: 'Core'
                      person-on-events: true
                      clickhouse-server-image: 'clickhouse/clickhouse-server:25.6.9.98'
<<<<<<< HEAD
                      python-version: '3.11.13'
                      concurrency: 8
=======
                      python-version: '3.12.11'
                      concurrency: 10
>>>>>>> 05ad9a7c
                      group: 4
                    - segment: 'Core'
                      person-on-events: true
                      clickhouse-server-image: 'clickhouse/clickhouse-server:25.6.9.98'
<<<<<<< HEAD
                      python-version: '3.11.13'
                      concurrency: 8
=======
                      python-version: '3.12.11'
                      concurrency: 10
>>>>>>> 05ad9a7c
                      group: 5
                    - segment: 'Core'
                      person-on-events: true
                      clickhouse-server-image: 'clickhouse/clickhouse-server:25.6.9.98'
<<<<<<< HEAD
                      python-version: '3.11.13'
                      concurrency: 8
=======
                      python-version: '3.12.11'
                      concurrency: 10
>>>>>>> 05ad9a7c
                      group: 6
                    - segment: 'Core'
                      person-on-events: true
                      clickhouse-server-image: 'clickhouse/clickhouse-server:25.6.9.98'
<<<<<<< HEAD
                      python-version: '3.11.13'
                      concurrency: 8
=======
                      python-version: '3.12.11'
                      concurrency: 10
>>>>>>> 05ad9a7c
                      group: 7
                    - segment: 'Core'
                      person-on-events: true
                      clickhouse-server-image: 'clickhouse/clickhouse-server:25.6.9.98'
<<<<<<< HEAD
                      python-version: '3.11.13'
                      concurrency: 8
                      group: 8
                    - segment: 'Temporal'
                      person-on-events: false
                      clickhouse-server-image: 'clickhouse/clickhouse-server:25.6.9.98'
                      python-version: '3.11.13'
                      concurrency: 8
=======
                      python-version: '3.12.11'
                      concurrency: 10
                      group: 8
                    - segment: 'Core'
                      person-on-events: true
                      clickhouse-server-image: 'clickhouse/clickhouse-server:25.6.9.98'
                      python-version: '3.12.11'
                      concurrency: 10
                      group: 9
                    - segment: 'Core'
                      person-on-events: true
                      clickhouse-server-image: 'clickhouse/clickhouse-server:25.6.9.98'
                      python-version: '3.12.11'
                      concurrency: 10
                      group: 10
                    - segment: 'Temporal'
                      person-on-events: false
                      clickhouse-server-image: 'clickhouse/clickhouse-server:25.6.9.98'
                      python-version: '3.12.11'
                      concurrency: 10
>>>>>>> 05ad9a7c
                      group: 1
                    - segment: 'Temporal'
                      person-on-events: false
                      clickhouse-server-image: 'clickhouse/clickhouse-server:25.6.9.98'
<<<<<<< HEAD
                      python-version: '3.11.13'
                      concurrency: 8
=======
                      python-version: '3.12.11'
                      concurrency: 10
>>>>>>> 05ad9a7c
                      group: 2
                    - segment: 'Temporal'
                      person-on-events: false
                      clickhouse-server-image: 'clickhouse/clickhouse-server:25.6.9.98'
<<<<<<< HEAD
                      python-version: '3.11.13'
                      concurrency: 8
=======
                      python-version: '3.12.11'
                      concurrency: 10
>>>>>>> 05ad9a7c
                      group: 3
                    - segment: 'Temporal'
                      person-on-events: false
                      clickhouse-server-image: 'clickhouse/clickhouse-server:25.6.9.98'
<<<<<<< HEAD
                      python-version: '3.11.13'
                      concurrency: 8
=======
                      python-version: '3.12.11'
                      concurrency: 10
>>>>>>> 05ad9a7c
                      group: 4
                    - segment: 'Temporal'
                      person-on-events: false
                      clickhouse-server-image: 'clickhouse/clickhouse-server:25.6.9.98'
<<<<<<< HEAD
                      python-version: '3.11.13'
                      concurrency: 8
=======
                      python-version: '3.12.11'
                      concurrency: 10
>>>>>>> 05ad9a7c
                      group: 5
                    - segment: 'Temporal'
                      person-on-events: false
                      clickhouse-server-image: 'clickhouse/clickhouse-server:25.6.9.98'
<<<<<<< HEAD
                      python-version: '3.11.13'
                      concurrency: 8
=======
                      python-version: '3.12.11'
                      concurrency: 10
>>>>>>> 05ad9a7c
                      group: 6
                    - segment: 'Temporal'
                      person-on-events: false
                      clickhouse-server-image: 'clickhouse/clickhouse-server:25.6.9.98'
<<<<<<< HEAD
                      python-version: '3.11.13'
                      concurrency: 8
=======
                      python-version: '3.12.11'
                      concurrency: 10
>>>>>>> 05ad9a7c
                      group: 7
                    - segment: 'Temporal'
                      person-on-events: false
                      clickhouse-server-image: 'clickhouse/clickhouse-server:25.6.9.98'
<<<<<<< HEAD
                      python-version: '3.11.13'
                      concurrency: 8
                      group: 8
=======
                      python-version: '3.12.11'
                      concurrency: 10
                      group: 8
                    - segment: 'Temporal'
                      person-on-events: false
                      clickhouse-server-image: 'clickhouse/clickhouse-server:25.6.9.98'
                      python-version: '3.12.11'
                      concurrency: 10
                      group: 9
                    - segment: 'Temporal'
                      person-on-events: false
                      clickhouse-server-image: 'clickhouse/clickhouse-server:25.6.9.98'
                      python-version: '3.12.11'
                      concurrency: 10
                      group: 10
>>>>>>> 05ad9a7c

        steps:
            - uses: actions/checkout@v4
              with:
                  fetch-depth: 1
                  repository: ${{ github.event.pull_request.head.repo.full_name }}
                  ref: ${{ github.event.pull_request.head.ref }}
                  # Use PostHog Bot token when not on forks to enable proper snapshot updating
                  token: ${{ github.event.pull_request.head.repo.full_name == github.repository && secrets.POSTHOG_BOT_PAT || github.token }}

            - name: 'Safeguard: ensure no stray Python modules at product root'
              run: |
                  echo "Checking that products/* only contain backend/, frontend/, or shared/ as Python code roots..."
                  BAD_FILES=$(find products -maxdepth 2 -type f -name "*.py" ! -path "*/backend/*" ! -name "__init__.py" ! -name "conftest.py" -o -maxdepth 2 -type d -name "migrations" ! -path "*/backend/*")
                  if [ -n "$BAD_FILES" ]; then
                    echo "❌ Found Python code or migrations outside backend/:"
                    echo "$BAD_FILES"
                    echo "Please move these into the appropriate backend/ folder."
                    exit 1
                  fi
                  echo "✅ No stray Python files or migrations found at product roots."

            # Pre-tests

            # Copies the fully versioned UDF xml file for use in CI testing
            - name: Stop/Start stack with Docker Compose
              shell: bash
              run: |
                  export CLICKHOUSE_SERVER_IMAGE=${{ matrix.clickhouse-server-image }}
                  export DOCKER_REGISTRY_PREFIX="us-east1-docker.pkg.dev/posthog-301601/mirror/"
                  cp posthog/user_scripts/latest_user_defined_function.xml docker/clickhouse/user_defined_function.xml

                  # Start docker compose in background
                  (
                      max_attempts=3
                      attempt=1
                      delay=5

                      while [ $attempt -le $max_attempts ]; do
                          echo "Attempt $attempt of $max_attempts to start stack..."

                          if docker compose -f docker-compose.dev.yml down && \
                            docker compose -f docker-compose.dev.yml up -d; then
                              echo "Stack started successfully"
                              exit 0
                          fi

                          echo "Failed to start stack on attempt $attempt"

                          if [ $attempt -lt $max_attempts ]; then
                              sleep_time=$((delay * 2 ** (attempt - 1)))
                              echo "Waiting ${sleep_time} seconds before retry..."
                              sleep $sleep_time
                          fi

                          attempt=$((attempt + 1))
                      done

                      echo "Failed to start stack after $max_attempts attempts"
                      exit 1
                  ) &

            - name: Add Kafka and ClickHouse to /etc/hosts
              shell: bash
              run: echo "127.0.0.1 kafka clickhouse" | sudo tee -a /etc/hosts

            - name: Set up Python
              uses: actions/setup-python@v5
              with:
                  python-version: ${{ matrix.python-version }}
                  token: ${{ secrets.POSTHOG_BOT_PAT }}

            - name: Install uv
              id: setup-uv-tests
              uses: astral-sh/setup-uv@0c5e2b8115b80b4c7c5ddf6ffdd634974642d182 # v5.4.1
              with:
                  enable-cache: true
                  version: 0.8.19

            - name: Install SAML (python3-saml) dependencies
              if: ${{ needs.changes.outputs.backend == 'true' && steps.setup-uv-tests.outputs.cache-hit != 'true' }}
              shell: bash
              run: |
                  sudo apt-get update && sudo apt-get install libxml2-dev libxmlsec1-dev libxmlsec1-openssl

            - name: Determine if hogql-parser has changed compared to master
              shell: bash
              id: hogql-parser-diff
              run: |
                  git fetch --no-tags --prune --depth=1 origin master
                  changed=$(git diff --quiet HEAD origin/master -- common/hogql_parser/ && echo "false" || echo "true")
                  echo "changed=$changed" >> $GITHUB_OUTPUT

            - name: Install pnpm
              uses: pnpm/action-setup@a7487c7e89a18df4991f7f222e4898a00d66ddda # v4

            - name: Set up Node.js
              uses: actions/setup-node@v4
              with:
                  node-version: 22.17.1
                  cache: pnpm

            # tests would intermittently fail in GH actions
            # with exit code 134 _after passing_ all tests
            # this appears to fix it
            # absolute wild tbh https://stackoverflow.com/a/75503402
            - uses: tlambert03/setup-qt-libs@19e4ef2d781d81f5f067182e228b54ec90d23b76 # v1

            - name: Install plugin_transpiler
              shell: bash
              run: |
                  pnpm --filter=@posthog/plugin-transpiler... install --frozen-lockfile
                  bin/turbo --filter=@posthog/plugin-transpiler build

            - name: Install Python dependencies
              shell: bash
              run: |
                  UV_PROJECT_ENVIRONMENT=$pythonLocation uv sync --frozen --dev

            - name: Install the working version of hogql-parser
              if: ${{ needs.changes.outputs.backend == 'true' && steps.hogql-parser-diff.outputs.changed == 'true' }}
              shell: bash
              # This is not cached currently, as it's important to build the current HEAD version of hogql-parser if it has
              # changed (requirements.txt has the already-published version)
              run: |
                  sudo apt-get install libboost-all-dev unzip cmake curl uuid pkg-config
                  curl https://www.antlr.org/download/antlr4-cpp-runtime-4.13.1-source.zip --output antlr4-source.zip
                  # Check that the downloaded archive is the expected runtime - a security measure
                  anltr_known_md5sum="c875c148991aacd043f733827644a76f"
                  antlr_found_ms5sum="$(md5sum antlr4-source.zip | cut -d' ' -f1)"
                  if [[ "$anltr_known_md5sum" != "$antlr_found_ms5sum" ]]; then
                      echo "Unexpected MD5 sum of antlr4-source.zip!"
                      echo "Known: $anltr_known_md5sum"
                      echo "Found: $antlr_found_ms5sum"
                      exit 64
                  fi
                  unzip antlr4-source.zip -d antlr4-source && cd antlr4-source
                  cmake .
                  DESTDIR=out make install
                  sudo cp -r out/usr/local/include/antlr4-runtime /usr/include/
                  sudo cp out/usr/local/lib/libantlr4-runtime.so* /usr/lib/
                  sudo ldconfig
                  cd ..
                  pip install ./common/hogql_parser

            - name: Set up needed files
              shell: bash
              run: |
                  mkdir -p frontend/dist
                  touch frontend/dist/index.html
                  touch frontend/dist/layout.html
                  touch frontend/dist/exporter.html
                  ./bin/download-mmdb

            - name: Wait for services to be available
              shell: bash
              run: |
                  bin/check_kafka_clickhouse_up
                  bin/check_postgres_up

            - name: Wait for Temporal
              if: ${{ needs.changes.outputs.backend == 'true' && matrix.segment == 'Temporal' }}
              shell: bash
              run: |
                  bin/check_temporal_up

            - name: Determine if --snapshot-update should be on
              # Skip on forks (due to GITHUB_TOKEN being read-only in PRs coming from them) except for persons-on-events
              # runs, as we want to ignore snapshots diverging there
              if: ${{ needs.changes.outputs.backend == 'true' && (github.event.pull_request.head.repo.full_name == github.repository || matrix.person-on-events) }}
              shell: bash
              run: echo "PYTEST_ARGS=--snapshot-update" >> $GITHUB_ENV # We can only update snapshots within the PostHog org

            # Tests
            - name: Run Core tests
              id: run-core-tests
              if: ${{ needs.changes.outputs.backend == 'true' && matrix.segment == 'Core' }}
              env:
                  PERSON_ON_EVENTS_V2_ENABLED: ${{ matrix.person-on-events && 'true' || 'false' }}
              shell: bash
              run: | # async_migrations covered in ci-async-migrations.yml
                  set +e
                  pytest -n 2 --dist worksteal ${{
                      matrix.person-on-events
                      && './posthog/clickhouse/ ./posthog/queries/ ./posthog/api/test/test_insight* ./posthog/api/test/dashboards/test_dashboard.py'
                      || 'posthog products'
                  }} ${{ matrix.person-on-events && 'ee/clickhouse/' || 'ee/' }} -m "not async_migrations" \
                      --ignore=posthog/temporal \
                      --ignore=products/batch_exports/backend/tests/temporal \
                      --ignore=common/hogvm/python/test \
                      ${{ matrix.person-on-events && '--ignore=posthog/hogql_queries' || '' }} \
                      ${{ matrix.person-on-events && '--ignore=posthog/hogql' || '' }} \
                      --splits ${{ matrix.concurrency }} --group ${{ matrix.group }} \
                      --durations=1000 --durations-min=1.0 --store-durations \
                      --splitting-algorithm=duration_based_chunks \
                      $PYTEST_ARGS
                  exit_code=$?
                  set -e
                  if [ $exit_code -eq 5 ]; then
                      echo "No tests collected for this shard, this is expected when splitting tests"
                      exit 0
                  else
                      exit $exit_code
                  fi

            # Uncomment this code to create an ssh-able console so you can debug issues with github actions
            # (Consider changing the timeout in ci-backend.yml to have more time)
            # - name: Setup tmate session
            #   if: failure()
            #   uses: mxschmitt/action-tmate@v3

            - name: Run /decide read replica tests
              id: run-decide-read-replica-tests
              if: ${{ needs.changes.outputs.backend == 'true' && matrix.segment == 'Core' && matrix.group == 1 && !matrix.person-on-events }}
              env:
                  POSTHOG_DB_NAME: posthog
                  READ_REPLICA_OPT_IN: 'decide,PersonalAPIKey, local_evaluation'
                  POSTHOG_POSTGRES_READ_HOST: localhost
                  POSTHOG_DB_PASSWORD: posthog
                  POSTHOG_DB_USER: posthog
              shell: bash
              run: |
                  pytest -n 2 --dist worksteal posthog/api/test/test_decide.py::TestDecideUsesReadReplica \
                      --durations=1000 --durations-min=1.0 \
                      $PYTEST_ARGS

            - name: Run Temporal tests
              id: run-temporal-tests
              if: ${{ needs.changes.outputs.backend == 'true' && matrix.segment == 'Temporal' }}
              shell: bash
              env:
                  AWS_S3_ALLOW_UNSAFE_RENAME: 'true'
                  RUNLOOP_API_KEY: ${{ needs.changes.outputs.tasks_temporal == 'true' && secrets.RUNLOOP_API_KEY || '' }}
              run: |
                  set +e
                  pytest posthog/temporal products/batch_exports/backend/tests/temporal products/tasks/backend/temporal -m "not async_migrations" \
                      --splits ${{ matrix.concurrency }} --group ${{ matrix.group }} \
                      --durations=100 --durations-min=1.0 --store-durations \
                      --splitting-algorithm=duration_based_chunks \
                      $PYTEST_ARGS
                  exit_code=$?
                  set -e
                  if [ $exit_code -eq 5 ]; then
                      echo "No tests collected for this shard, this is expected when splitting tests"
                      exit 0
                  else
                      exit $exit_code
                  fi

            # Post tests
            - name: Show docker compose logs on failure
              if: failure() && (needs.changes.outputs.backend == 'true' && steps.run-core-tests.outcome != 'failure' && steps.run-decide-read-replica-tests.outcome != 'failure' && steps.run-temporal-tests.outcome != 'failure')
              shell: bash
              run: docker compose -f docker-compose.dev.yml logs

            - name: Upload updated timing data as artifacts
              uses: actions/upload-artifact@v4
              if: ${{ needs.changes.outputs.backend == 'true' && !matrix.person-on-events && matrix.clickhouse-server-image == 'clickhouse/clickhouse-server:25.6.9.98' }}
              with:
                  name: timing_data-${{ matrix.segment }}-${{ matrix.group }}
                  path: .test_durations
                  include-hidden-files: true
                  retention-days: 2

            - uses: EndBug/add-and-commit@a94899bca583c204427a224a7af87c02f9b325d5 # v9
              # Also skip for persons-on-events runs, as we want to ignore snapshots diverging there
              if: ${{ github.event.pull_request.head.repo.full_name == 'PostHog/posthog' && needs.changes.outputs.backend == 'true' && !matrix.person-on-events }}
              with:
                  add: '["ee", "./**/*.ambr", "posthog/queries/", "posthog/migrations", "posthog/tasks", "posthog/hogql/"]'
                  message: 'Update query snapshots'
                  pull: --rebase --autostash # Make sure we're up-to-date with other segments' updates
                  default_author: github_actions
                  github_token: ${{ secrets.POSTHOG_BOT_PAT }}

            - name: Check if any snapshot changes were left uncomitted
              id: changed-files
              if: ${{ github.event.pull_request.head.repo.full_name == 'PostHog/posthog' && needs.changes.outputs.backend == 'true' && !matrix.person-on-events }}
              run: |
                  if [[ -z $(git status -s | grep -v ".test_durations" | tr -d "\n") ]]
                  then
                    echo 'files_found=false' >> $GITHUB_OUTPUT
                  else
                    echo 'diff=$(git status --porcelain)' >> $GITHUB_OUTPUT
                    echo 'files_found=true' >> $GITHUB_OUTPUT
                  fi

            - name: Fail CI if some snapshots have been updated but not committed
              if: steps.changed-files.outputs.files_found == 'true' && steps.add-and-commit.outcome == 'success'
              run: |
                  echo "${{ steps.changed-files.outputs.diff }}"
                  exit 1

            - name: Archive email renders
              uses: actions/upload-artifact@v4
              if: needs.changes.outputs.backend == 'true' && matrix.segment == 'Core' && !matrix.person-on-events
              with:
                  name: email_renders-${{ github.sha }}-${{ github.run_attempt }}-${{ matrix.segment }}-${{ matrix.person-on-events }}-${{ matrix.group }}
                  path: posthog/tasks/test/__emails__
                  retention-days: 1

    # Job just to collate the status of the matrix jobs for requiring passing status
    django_tests:
        needs: [django]
        name: Django Tests Pass
        runs-on: ubuntu-latest
        if: always()
        steps:
            - name: Check matrix outcome
              run: |
                  # The `needs.django.result` will be 'success' only if all jobs in the matrix succeeded.
                  # Otherwise, it will be 'failure'.
                  if [[ "${{ needs.django.result }}" != "success" && "${{ needs.django.result }}" != "skipped" ]]; then
                    echo "One or more jobs in the Django test matrix failed."
                    exit 1
                  fi
                  echo "All jobs in the Django test matrix passed."

    async-migrations:
        name: Async migrations tests -  ${{ matrix.clickhouse-server-image }}
        needs: [changes]
        strategy:
            fail-fast: false
            matrix:
                clickhouse-server-image: ['clickhouse/clickhouse-server:25.6.9.98']
        if: needs.changes.outputs.backend == 'true'
        runs-on: ubuntu-latest
        steps:
            - name: 'Checkout repo'
              uses: actions/checkout@v4
              with:
                  fetch-depth: 1

            - name: Start stack with Docker Compose
              run: |
                  export CLICKHOUSE_SERVER_IMAGE_VERSION=${{ matrix.clickhouse-server-image }}
                  docker compose -f docker-compose.dev.yml down
                  docker compose -f docker-compose.dev.yml up -d &

            - name: Set up Python
              uses: actions/setup-python@v5
              with:
                  python-version-file: 'pyproject.toml'

            - name: Install uv
              id: setup-uv-async
              uses: astral-sh/setup-uv@0c5e2b8115b80b4c7c5ddf6ffdd634974642d182 # v5.4.1
              with:
                  enable-cache: true
                  version: 0.8.19

            - name: Install SAML (python3-saml) dependencies
              if: steps.setup-uv-async.outputs.cache-hit != 'true'
              run: |
                  sudo apt-get update
                  sudo apt-get install libxml2-dev libxmlsec1-dev libxmlsec1-openssl

            - name: Install python dependencies
              shell: bash
              run: |
                  UV_PROJECT_ENVIRONMENT=$pythonLocation uv sync --frozen --dev

            - name: Add Kafka and ClickHouse to /etc/hosts
              run: sudo echo "127.0.0.1 kafka clickhouse" | sudo tee -a /etc/hosts

            - name: Set up needed files
              run: |
                  mkdir -p frontend/dist
                  touch frontend/dist/index.html
                  touch frontend/dist/layout.html
                  touch frontend/dist/exporter.html

            - name: Wait for services to be available
              shell: bash
              run: |
                  bin/check_kafka_clickhouse_up
                  bin/check_postgres_up

            - name: Run async migrations tests
              run: |
                  pytest -m "async_migrations"

    calculate-running-time:
        name: Calculate running time
        needs: [django, async-migrations]
        runs-on: ubuntu-latest
        if: # Run on pull requests to PostHog/posthog + on PostHog/posthog outside of PRs - but never on forks
            needs.changes.outputs.backend == 'true' && (
            (github.event_name == 'pull_request' && github.event.pull_request.head.repo.full_name == 'PostHog/posthog') ||
            (github.event_name != 'pull_request' && github.repository == 'PostHog/posthog'))
        steps:
            - name: Calculate running time
              run: |
                  gh auth login --with-token < <(echo ${{ secrets.GITHUB_TOKEN }})
                  run_id=${GITHUB_RUN_ID}
                  repo=${GITHUB_REPOSITORY}
                  run_info=$(gh api repos/${repo}/actions/runs/${run_id})
                  echo run_info: ${run_info}
                  # name is the name of the workflow file
                  # run_started_at is the start time of the workflow
                  # we want to get the number of seconds between the start time and now
                  name=$(echo ${run_info} | jq -r '.name')
                  run_url=$(echo ${run_info} | jq -r '.url')
                  run_started_at=$(echo ${run_info} | jq -r '.run_started_at')
                  run_attempt=$(echo ${run_info} | jq -r '.run_attempt')
                  start_seconds=$(date -d "${run_started_at}" +%s)
                  now_seconds=$(date +%s)
                  duration=$((now_seconds-start_seconds))
                  echo running_time_duration_seconds=${duration} >> $GITHUB_ENV
                  echo running_time_run_url=${run_url} >> $GITHUB_ENV
                  echo running_time_run_attempt=${run_attempt} >> $GITHUB_ENV
                  echo running_time_run_id=${run_id} >> $GITHUB_ENV
                  echo running_time_run_started_at=${run_started_at} >> $GITHUB_ENV
            - name: Capture running time to PostHog
              uses: PostHog/posthog-github-action@v0.1
              with:
                  posthog-token: ${{secrets.POSTHOG_API_TOKEN}}
                  event: 'posthog-ci-running-time'
                  properties: '{"runner": "depot", "duration_seconds": ${{ env.running_time_duration_seconds }}, "run_url": "${{ env.running_time_run_url }}", "run_attempt": "${{ env.running_time_run_attempt }}", "run_id": "${{ env.running_time_run_id }}", "run_started_at": "${{ env.running_time_run_started_at }}"}'<|MERGE_RESOLUTION|>--- conflicted
+++ resolved
@@ -322,11 +322,7 @@
         timeout-minutes: 30
 
         name: Django tests – ${{ matrix.segment }} (persons-on-events ${{ matrix.person-on-events && 'on' || 'off' }}), Py ${{ matrix.python-version }}, ${{ matrix.clickhouse-server-image }} (${{matrix.group}}/${{ matrix.concurrency }})
-<<<<<<< HEAD
-        runs-on: ${{ needs.changes.outputs.backend == 'true' && 'depot-ubuntu-24.04-4' || 'ubuntu-latest' }}
-=======
         runs-on: depot-ubuntu-latest
->>>>>>> 05ad9a7c
 
         strategy:
             fail-fast: false
@@ -377,195 +373,114 @@
                     - segment: 'Core'
                       person-on-events: true
                       clickhouse-server-image: 'clickhouse/clickhouse-server:25.6.9.98'
-<<<<<<< HEAD
-                      python-version: '3.11.13'
-                      concurrency: 8
-=======
-                      python-version: '3.12.11'
-                      concurrency: 10
->>>>>>> 05ad9a7c
+                      python-version: '3.12.11'
+                      concurrency: 10
                       group: 1
                     - segment: 'Core'
                       person-on-events: true
                       clickhouse-server-image: 'clickhouse/clickhouse-server:25.6.9.98'
-<<<<<<< HEAD
-                      python-version: '3.11.13'
-                      concurrency: 8
-=======
-                      python-version: '3.12.11'
-                      concurrency: 10
->>>>>>> 05ad9a7c
+                      python-version: '3.12.11'
+                      concurrency: 10
                       group: 2
                     - segment: 'Core'
                       person-on-events: true
                       clickhouse-server-image: 'clickhouse/clickhouse-server:25.6.9.98'
-<<<<<<< HEAD
-                      python-version: '3.11.13'
-                      concurrency: 8
-=======
-                      python-version: '3.12.11'
-                      concurrency: 10
->>>>>>> 05ad9a7c
+                      python-version: '3.12.11'
+                      concurrency: 10
                       group: 3
                     - segment: 'Core'
                       person-on-events: true
                       clickhouse-server-image: 'clickhouse/clickhouse-server:25.6.9.98'
-<<<<<<< HEAD
-                      python-version: '3.11.13'
-                      concurrency: 8
-=======
-                      python-version: '3.12.11'
-                      concurrency: 10
->>>>>>> 05ad9a7c
+                      python-version: '3.12.11'
+                      concurrency: 10
                       group: 4
                     - segment: 'Core'
                       person-on-events: true
                       clickhouse-server-image: 'clickhouse/clickhouse-server:25.6.9.98'
-<<<<<<< HEAD
-                      python-version: '3.11.13'
-                      concurrency: 8
-=======
-                      python-version: '3.12.11'
-                      concurrency: 10
->>>>>>> 05ad9a7c
+                      python-version: '3.12.11'
+                      concurrency: 10
                       group: 5
                     - segment: 'Core'
                       person-on-events: true
                       clickhouse-server-image: 'clickhouse/clickhouse-server:25.6.9.98'
-<<<<<<< HEAD
-                      python-version: '3.11.13'
-                      concurrency: 8
-=======
-                      python-version: '3.12.11'
-                      concurrency: 10
->>>>>>> 05ad9a7c
+                      python-version: '3.12.11'
+                      concurrency: 10
                       group: 6
                     - segment: 'Core'
                       person-on-events: true
                       clickhouse-server-image: 'clickhouse/clickhouse-server:25.6.9.98'
-<<<<<<< HEAD
-                      python-version: '3.11.13'
-                      concurrency: 8
-=======
-                      python-version: '3.12.11'
-                      concurrency: 10
->>>>>>> 05ad9a7c
+                      python-version: '3.12.11'
+                      concurrency: 10
                       group: 7
                     - segment: 'Core'
                       person-on-events: true
                       clickhouse-server-image: 'clickhouse/clickhouse-server:25.6.9.98'
-<<<<<<< HEAD
-                      python-version: '3.11.13'
-                      concurrency: 8
+                      python-version: '3.12.11'
+                      concurrency: 10
+                      group: 8
+                    - segment: 'Core'
+                      person-on-events: true
+                      clickhouse-server-image: 'clickhouse/clickhouse-server:25.6.9.98'
+                      python-version: '3.12.11'
+                      concurrency: 10
+                      group: 9
+                    - segment: 'Core'
+                      person-on-events: true
+                      clickhouse-server-image: 'clickhouse/clickhouse-server:25.6.9.98'
+                      python-version: '3.12.11'
+                      concurrency: 10
+                      group: 10
+                    - segment: 'Temporal'
+                      person-on-events: false
+                      clickhouse-server-image: 'clickhouse/clickhouse-server:25.6.9.98'
+                      python-version: '3.12.11'
+                      concurrency: 10
+                      group: 1
+                    - segment: 'Temporal'
+                      person-on-events: false
+                      clickhouse-server-image: 'clickhouse/clickhouse-server:25.6.9.98'
+                      python-version: '3.12.11'
+                      concurrency: 10
+                      group: 2
+                    - segment: 'Temporal'
+                      person-on-events: false
+                      clickhouse-server-image: 'clickhouse/clickhouse-server:25.6.9.98'
+                      python-version: '3.12.11'
+                      concurrency: 10
+                      group: 3
+                    - segment: 'Temporal'
+                      person-on-events: false
+                      clickhouse-server-image: 'clickhouse/clickhouse-server:25.6.9.98'
+                      python-version: '3.12.11'
+                      concurrency: 10
+                      group: 4
+                    - segment: 'Temporal'
+                      person-on-events: false
+                      clickhouse-server-image: 'clickhouse/clickhouse-server:25.6.9.98'
+                      python-version: '3.12.11'
+                      concurrency: 10
+                      group: 5
+                    - segment: 'Temporal'
+                      person-on-events: false
+                      clickhouse-server-image: 'clickhouse/clickhouse-server:25.6.9.98'
+                      python-version: '3.12.11'
+                      concurrency: 10
+                      group: 6
+                    - segment: 'Temporal'
+                      person-on-events: false
+                      clickhouse-server-image: 'clickhouse/clickhouse-server:25.6.9.98'
+                      python-version: '3.12.11'
+                      concurrency: 10
+                      group: 7
+                    - segment: 'Temporal'
+                      person-on-events: false
+                      clickhouse-server-image: 'clickhouse/clickhouse-server:25.6.9.98'
+                      python-version: '3.12.11'
+                      concurrency: 10
                       group: 8
                     - segment: 'Temporal'
                       person-on-events: false
                       clickhouse-server-image: 'clickhouse/clickhouse-server:25.6.9.98'
-                      python-version: '3.11.13'
-                      concurrency: 8
-=======
-                      python-version: '3.12.11'
-                      concurrency: 10
-                      group: 8
-                    - segment: 'Core'
-                      person-on-events: true
-                      clickhouse-server-image: 'clickhouse/clickhouse-server:25.6.9.98'
-                      python-version: '3.12.11'
-                      concurrency: 10
-                      group: 9
-                    - segment: 'Core'
-                      person-on-events: true
-                      clickhouse-server-image: 'clickhouse/clickhouse-server:25.6.9.98'
-                      python-version: '3.12.11'
-                      concurrency: 10
-                      group: 10
-                    - segment: 'Temporal'
-                      person-on-events: false
-                      clickhouse-server-image: 'clickhouse/clickhouse-server:25.6.9.98'
-                      python-version: '3.12.11'
-                      concurrency: 10
->>>>>>> 05ad9a7c
-                      group: 1
-                    - segment: 'Temporal'
-                      person-on-events: false
-                      clickhouse-server-image: 'clickhouse/clickhouse-server:25.6.9.98'
-<<<<<<< HEAD
-                      python-version: '3.11.13'
-                      concurrency: 8
-=======
-                      python-version: '3.12.11'
-                      concurrency: 10
->>>>>>> 05ad9a7c
-                      group: 2
-                    - segment: 'Temporal'
-                      person-on-events: false
-                      clickhouse-server-image: 'clickhouse/clickhouse-server:25.6.9.98'
-<<<<<<< HEAD
-                      python-version: '3.11.13'
-                      concurrency: 8
-=======
-                      python-version: '3.12.11'
-                      concurrency: 10
->>>>>>> 05ad9a7c
-                      group: 3
-                    - segment: 'Temporal'
-                      person-on-events: false
-                      clickhouse-server-image: 'clickhouse/clickhouse-server:25.6.9.98'
-<<<<<<< HEAD
-                      python-version: '3.11.13'
-                      concurrency: 8
-=======
-                      python-version: '3.12.11'
-                      concurrency: 10
->>>>>>> 05ad9a7c
-                      group: 4
-                    - segment: 'Temporal'
-                      person-on-events: false
-                      clickhouse-server-image: 'clickhouse/clickhouse-server:25.6.9.98'
-<<<<<<< HEAD
-                      python-version: '3.11.13'
-                      concurrency: 8
-=======
-                      python-version: '3.12.11'
-                      concurrency: 10
->>>>>>> 05ad9a7c
-                      group: 5
-                    - segment: 'Temporal'
-                      person-on-events: false
-                      clickhouse-server-image: 'clickhouse/clickhouse-server:25.6.9.98'
-<<<<<<< HEAD
-                      python-version: '3.11.13'
-                      concurrency: 8
-=======
-                      python-version: '3.12.11'
-                      concurrency: 10
->>>>>>> 05ad9a7c
-                      group: 6
-                    - segment: 'Temporal'
-                      person-on-events: false
-                      clickhouse-server-image: 'clickhouse/clickhouse-server:25.6.9.98'
-<<<<<<< HEAD
-                      python-version: '3.11.13'
-                      concurrency: 8
-=======
-                      python-version: '3.12.11'
-                      concurrency: 10
->>>>>>> 05ad9a7c
-                      group: 7
-                    - segment: 'Temporal'
-                      person-on-events: false
-                      clickhouse-server-image: 'clickhouse/clickhouse-server:25.6.9.98'
-<<<<<<< HEAD
-                      python-version: '3.11.13'
-                      concurrency: 8
-                      group: 8
-=======
-                      python-version: '3.12.11'
-                      concurrency: 10
-                      group: 8
-                    - segment: 'Temporal'
-                      person-on-events: false
-                      clickhouse-server-image: 'clickhouse/clickhouse-server:25.6.9.98'
                       python-version: '3.12.11'
                       concurrency: 10
                       group: 9
@@ -575,7 +490,6 @@
                       python-version: '3.12.11'
                       concurrency: 10
                       group: 10
->>>>>>> 05ad9a7c
 
         steps:
             - uses: actions/checkout@v4
