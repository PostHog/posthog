# This workflow runs all of our backend django tests.
#
# If these tests get too slow, look at increasing concurrency and re-timing the tests by manually dispatching
# .github/workflows/ci-backend-update-test-timing.yml action
name: Backend CI
on:
    push:
        branches:
            - master
    workflow_dispatch:
        inputs:
            clickhouseServerVersion:
                description: ClickHouse server version. Leave blank for default
                type: string
    pull_request:

concurrency:
    group: ${{ github.workflow }}-${{ github.head_ref || github.run_id }}
    cancel-in-progress: true
env:
    SECRET_KEY: '6b01eee4f945ca25045b5aab440b953461faf08693a9abbf1166dc7c6b9772da' # unsafe - for testing only
    DATABASE_URL: 'postgres://posthog:posthog@localhost:5432/posthog'
    REDIS_URL: 'redis://localhost'
    CLICKHOUSE_HOST: 'localhost'
    CLICKHOUSE_SECURE: 'False'
    CLICKHOUSE_VERIFY: 'False'
    TEST: 1
    CLICKHOUSE_SERVER_IMAGE_VERSION: ${{ github.event.inputs.clickhouseServerVersion || '' }}
    OBJECT_STORAGE_ENABLED: 'True'
    OBJECT_STORAGE_ENDPOINT: 'http://localhost:19000'
    OBJECT_STORAGE_ACCESS_KEY_ID: 'object_storage_root_user'
    OBJECT_STORAGE_SECRET_ACCESS_KEY: 'object_storage_root_password'
    # tests would intermittently fail in GH actions
    # with exit code 134 _after passing_ all tests
    # this appears to fix it
    # absolute wild tbh https://stackoverflow.com/a/75503402
    DISPLAY: ':99.0'
    OIDC_RSA_PRIVATE_KEY: 'test'
jobs:
    # Job to decide if we should run backend ci
    # See https://github.com/dorny/paths-filter#conditional-execution for more details
    changes:
        runs-on: ubuntu-latest
        timeout-minutes: 5
        name: Determine need to run backend and migration checks
        # Set job outputs to values from filter step
        outputs:
            backend: ${{ steps.filter.outputs.backend }}
            backend_files: ${{ steps.filter.outputs.backend_files }}
            migrations: ${{ steps.filter.outputs.migrations }}
            migrations_files: ${{ steps.filter.outputs.migrations_files }}
            tasks_temporal: ${{ steps.filter.outputs.tasks_temporal }}
        steps:
            # For pull requests it's not necessary to checkout the code, but we
            # also want this to run on master so we need to checkout
            - uses: actions/checkout@v4

            - uses: dorny/paths-filter@4512585405083f25c027a35db413c2b3b9006d50 # v2
              id: filter
              with:
                  list-files: 'escape'
                  filters: |
                      backend:
                        # Avoid running backend tests for irrelevant changes
                        # NOTE: we are at risk of missing a dependency here. We could make
                        # the dependencies more clear if we separated the backend/frontend
                        # code completely
                        # really we should ignore ee/frontend/** but dorny doesn't support that
                        # - '!ee/frontend/**'
                        # including the negated rule appears to work
                        # but makes it always match because the checked file always isn't `ee/frontend/**` 🙈
                        - 'ee/**/*'
                        - 'common/hogvm/**/*'
                        - 'posthog/**/*'
                        - 'products/**/backend/**/*'
                        - 'bin/*.py'
                        - pyproject.toml
                        - uv.lock
                        - requirements.txt
                        - requirements-dev.txt
                        - mypy.ini
                        - pytest.ini
                        - frontend/src/queries/schema.json # Used for generating schema.py
                        - common/plugin_transpiler/src # Used for transpiling plugins
                        # Make sure we run if someone is explicitly changing the workflow
                        - .github/workflows/ci-backend.yml
                        # We use docker compose for tests, make sure we rerun on
                        # changes to docker-compose.dev.yml e.g. dependency
                        # version changes
                        - docker-compose.dev.yml
                        - docker-compose.base.yml
                        - frontend/public/email/*
                        # These scripts are used in the CI
                        - bin/check_temporal_up
                        - bin/check_kafka_clickhouse_up
                      migrations:
                        - 'posthog/migrations/*.py'
                        - 'products/*/backend/migrations/*.py'
                        - 'products/*/migrations/*.py'  # Legacy structure
                        - 'rust/persons_migrations/*.sql'
                        - 'rust/bin/migrate-persons'
                      tasks_temporal:
                        - 'products/tasks/backend/temporal/**/*'

    check-migrations:
        needs: [changes]
        if: needs.changes.outputs.backend == 'true'
        timeout-minutes: 10

        name: Validate Django and CH migrations
        runs-on: ubuntu-latest

        steps:
            - uses: actions/checkout@v4

            - name: Stop/Start stack with Docker Compose
              run: |
                  docker compose -f docker-compose.dev.yml down
                  docker compose -f docker-compose.dev.yml up -d &

<<<<<<< HEAD
=======
            - name: Set up Python
              uses: actions/setup-python@v5
              with:
                  python-version: 3.11.13
                  token: ${{ secrets.POSTHOG_BOT_GITHUB_TOKEN }}

            - name: Install uv
              id: setup-uv
              uses: astral-sh/setup-uv@0c5e2b8115b80b4c7c5ddf6ffdd634974642d182 # v5.4.1
              with:
                  enable-cache: true
                  version: 0.7.8

            - name: Install SAML (python3-saml) dependencies
              if: steps.setup-uv.outputs.cache-hit != 'true'
              run: |
                  sudo apt-get update
                  sudo apt-get install libxml2-dev libxmlsec1-dev libxmlsec1-openssl
            - name: Install Rust
              uses: dtolnay/rust-toolchain@6691ebadcb18182cc1391d07c9f295f657c593cd # 1.88
              with:
                  toolchain: 1.88.0
                  components: cargo

            - name: Install sqlx-cli
              run: |
                  cargo install sqlx-cli --version 0.8.0 --features postgres --no-default-features --locked

>>>>>>> 189bd1a4
            # First running migrations from master, to simulate the real-world scenario
            - name: Checkout master
              uses: actions/checkout@v4
              with:
                  ref: master

            - name: Install Flox for master
              uses: flox/install-flox-action@v2

            - name: Install dependencies for master using Flox
              run: |
                  flox activate -- bash -c "
                      echo 'Flox environment activated on master with Python $(python --version), UV $(uv --version)'
                      # Flox runs 'uv sync' automatically, but we need --frozen --dev for CI
                      uv sync --frozen --dev
                  "

            - name: Wait for services to be available
              run: |
                  flox activate -- bash -c "
                      bin/check_postgres_up
                      bin/check_kafka_clickhouse_up
                  "

            - name: Run migrations up to master
<<<<<<< HEAD
              run: flox activate -- python manage.py migrate
=======
              run: |
                  # Run Django migrations first (excluding managed=False models)
                  python manage.py migrate
                  # Then run persons migrations using sqlx; comment out until we've merged
                  # DATABASE_URL="postgres://posthog:posthog@localhost:5432/posthog_persons" \
                  #   sqlx database create
                  # DATABASE_URL="postgres://posthog:posthog@localhost:5432/posthog_persons" \
                  #   sqlx migrate run --source rust/persons_migrations/
>>>>>>> 189bd1a4

            # Now we can consider this PR's migrations
            - name: Checkout this PR
              uses: actions/checkout@v4

            - name: Install Flox for PR
              uses: flox/install-flox-action@v2

            - name: Install dependencies for PR using Flox
              uses: flox/activate-action@v1
              with:
                  command: |
                      echo "Flox environment activated on PR with Python $(python --version), UV $(uv --version)"
                      # Flox runs 'uv sync' automatically, but we need --frozen --dev for CI
                      uv sync --frozen --dev

            - name: Check migrations and post SQL comment
              if: github.event_name == 'pull_request' && needs.changes.outputs.migrations == 'true'
              env:
                  GITHUB_TOKEN: ${{ secrets.GITHUB_TOKEN }}
              run: |
                  # Read the changed files from the output
                  CHANGED_FILES="${{ needs.changes.outputs.migrations_files }}"

                  # If no migration files changed, exit
                  if [ -z "$CHANGED_FILES" ]; then
                    echo "No migration files changed"
                    exit 0
                  fi

                  # Initialize comment body for SQL changes
                  COMMENT_BODY="## Migration SQL Changes\n\nHey 👋, we've detected some migrations on this PR. Here's the SQL output for each migration, make sure they make sense:\n\n"

                  # Process each changed migration file (excluding Rust migrations)
                  for file in $CHANGED_FILES; do
                    # Skip Rust migrations as they're handled separately by sqlx
                    if [[ $file =~ rust/persons_migrations ]]; then
                      continue
                    fi
                    if [[ $file =~ migrations/([0-9]+)_ ]]; then
                      migration_number="${BASH_REMATCH[1]}"
                      # Get app name by looking at the directory structure
                      # For new structure products/user_interviews/backend/migrations, we want user_interviews
                      # For old structure products/user_interviews/migrations, we want user_interviews
                      if [[ $file =~ products/([^/]+)/backend/migrations/ ]]; then
                        app_name="${BASH_REMATCH[1]}"
                      else
                        app_name=$(echo $file | sed -E 's|^([^/]+/)*([^/]+)/migrations/.*|\2|')
                      fi
                        echo "Checking migration $migration_number for app $app_name"

                      # Get SQL output using Flox environment
                      SQL_OUTPUT=$(flox activate -- python manage.py sqlmigrate $app_name $migration_number)

                      # Add to comment body
                      COMMENT_BODY+="#### [\`$file\`](https:\/\/github.com\/${{ github.repository }}\/blob\/${{ github.sha }}\/$file)\n\`\`\`sql\n$SQL_OUTPUT\n\`\`\`\n\n"
                    fi
                  done

                  # Delete previous comments from this workflow
                  COMMENTS=$(curl -s -H "Authorization: token $GITHUB_TOKEN" \
                    -H "Accept: application/vnd.github.v3+json" \
                    "https://api.github.com/repos/${{ github.repository }}/issues/${{ github.event.pull_request.number }}/comments")

                  echo "Output from listing comments: $COMMENTS"
                  echo "$COMMENTS" | jq -r '.[] | select(.body | startswith("## Migration SQL Changes")) | .id' | while read -r comment_id; do
                    echo "Deleting comment $comment_id"
                    curl -X DELETE \
                      -H "Authorization: token $GITHUB_TOKEN" \
                      -H "Accept: application/vnd.github.v3+json" \
                      "https://api.github.com/repos/${{ github.repository }}/issues/comments/$comment_id"
                  done

                  # Convert \n into actual newlines
                  COMMENT_BODY=$(printf '%b' "$COMMENT_BODY")
                  COMMENT_BODY_JSON=$(jq -n --arg body "$COMMENT_BODY" '{body: $body}')

                  # Post SQL comment to PR
                  echo "Posting SQL comment to PR"
                  echo "$COMMENT_BODY_JSON"
                  curl -X POST \
                    -H "Authorization: token $GITHUB_TOKEN" \
                    -H "Accept: application/vnd.github.v3+json" \
                    "https://api.github.com/repos/${{ github.repository }}/issues/${{ github.event.pull_request.number }}/comments" \
                    -d "$COMMENT_BODY_JSON"

            - name: Run migration risk analysis and post comment
              if: github.event_name == 'pull_request'
              env:
                  GITHUB_TOKEN: ${{ secrets.GITHUB_TOKEN }}
              run: |
                  # Get risk analysis for all unapplied migrations (including third-party)
                  set +e  # Don't exit immediately on error
                  RISK_ANALYSIS=$(python manage.py analyze_migration_risk --fail-on-blocked 2>/dev/null)
                  EXIT_CODE=$?
                  set -e  # Re-enable exit on error

                  if [ -n "$RISK_ANALYSIS" ] && echo "$RISK_ANALYSIS" | grep -q "Summary:"; then
                    # Get existing comments
                    COMMENTS=$(curl -s -H "Authorization: token $GITHUB_TOKEN" \
                      -H "Accept: application/vnd.github.v3+json" \
                      "https://api.github.com/repos/${{ github.repository }}/issues/${{ github.event.pull_request.number }}/comments")

                    # Delete previous risk analysis comments
                    echo "$COMMENTS" | jq -r '.[] | select(.body | startswith("## 🔍 Migration Risk Analysis")) | .id' | while read -r comment_id; do
                      echo "Deleting risk analysis comment $comment_id"
                      curl -X DELETE \
                        -H "Authorization: token $GITHUB_TOKEN" \
                        -H "Accept: application/vnd.github.v3+json" \
                        "https://api.github.com/repos/${{ github.repository }}/issues/comments/$comment_id"
                    done

                    # Post risk analysis comment (output already contains markdown formatting with legend)
                    RISK_COMMENT="## 🔍 Migration Risk Analysis\n\nWe've analyzed your migrations for potential risks.\n\n$RISK_ANALYSIS"
                    RISK_COMMENT=$(printf '%b' "$RISK_COMMENT")
                    RISK_COMMENT_JSON=$(jq -n --arg body "$RISK_COMMENT" '{body: $body}')

                    echo "Posting risk analysis comment to PR"
                    curl -X POST \
                      -H "Authorization: token $GITHUB_TOKEN" \
                      -H "Accept: application/vnd.github.v3+json" \
                      "https://api.github.com/repos/${{ github.repository }}/issues/${{ github.event.pull_request.number }}/comments" \
                      -d "$RISK_COMMENT_JSON"
                  fi

                  # Fail the job if there were blocked migrations
                  if [ $EXIT_CODE -ne 0 ]; then
                    exit $EXIT_CODE
                  fi

            - name: Run migrations for this PR
<<<<<<< HEAD
              uses: flox/activate-action@v1
              with:
                  command: python manage.py migrate

            - name: Check migrations
              uses: flox/activate-action@v1
              with:
                  command: |
                      python manage.py makemigrations --check --dry-run
                      git fetch origin master
                      # `git diff --name-only` returns a list of files that were changed - added OR deleted OR modified
                      # With `--name-status` we get the same, but including a column for status, respectively: A, D, M
                      # In this check we exclusively care about files that were
                      # added (A) in posthog/migrations/. We also want to ignore
                      # initial migrations (0001_*) as these are guaranteed to be
                      # run on initial setup where there is no data.
                      echo "${{ needs.changes.outputs.migrations_files }}" | grep -v migrations/0001_ | xargs -r python manage.py test_migrations_are_safe
=======
              run: |
                  # Run Django migrations first (excluding managed=False models)
                  python manage.py migrate
                  # Then run persons migrations using sqlx
                  DATABASE_URL="postgres://posthog:posthog@localhost:5432/posthog_persons" \
                    sqlx migrate run --source rust/persons_migrations/

            - name: Check migrations
              run: |
                  DATABASE_URL="postgres://posthog:posthog@localhost:5432/posthog_persons" \
                    sqlx migrate info --source rust/persons_migrations/
                  python manage.py makemigrations --check --dry-run
                  git fetch origin master
                  # Check migration safety using old SQL-based checker (still uses stdin from git diff)
                  echo "${{ needs.changes.outputs.migrations_files }}" | grep -v migrations/0001_ | grep -v 'rust/persons_migrations' | python manage.py test_migrations_are_safe
>>>>>>> 189bd1a4

            - name: Check CH migrations
              uses: flox/activate-action@v1
              with:
                  command: |
                      # Same as above, except now for CH looking at files that were added in posthog/clickhouse/migrations/
                      git diff --name-status origin/master..HEAD | grep "A\sposthog/clickhouse/migrations/" | grep -v README | awk '{print $2}' | xargs -r python manage.py test_ch_migrations_are_safe

    django:
        needs: [changes]
        if: needs.changes.outputs.backend == 'true'
        # increase for tmate testing
        timeout-minutes: 30

        name: Django tests – ${{ matrix.segment }} (persons-on-events ${{ matrix.person-on-events && 'on' || 'off' }}), Py ${{ matrix.python-version }}, ${{ matrix.clickhouse-server-image }} (${{matrix.group}}/${{ matrix.concurrency }})
        runs-on: depot-ubuntu-latest

        strategy:
            fail-fast: false
            matrix:
                python-version: ['3.11.13']
                clickhouse-server-image: ['clickhouse/clickhouse-server:25.6.9.98']
                segment: ['Core']
                person-on-events: [false]
                # :NOTE: Keep concurrency and groups in sync
                concurrency: [40]
                group:
                    [
                        1,
                        2,
                        3,
                        4,
                        5,
                        6,
                        7,
                        8,
                        9,
                        10,
                        11,
                        12,
                        13,
                        14,
                        15,
                        16,
                        17,
                        18,
                        19,
                        20,
                        21,
                        22,
                        23,
                        24,
                        25,
                        26,
                        27,
                        28,
                        29,
                        30,
                        31,
                        32,
                        33,
                        34,
                        35,
                        36,
                        37,
                        38,
                        39,
                        40,
                    ]
                include:
                    - segment: 'Core'
                      person-on-events: true
                      clickhouse-server-image: 'clickhouse/clickhouse-server:25.6.9.98'
                      python-version: '3.11.13'
                      concurrency: 10
                      group: 1
                    - segment: 'Core'
                      person-on-events: true
                      clickhouse-server-image: 'clickhouse/clickhouse-server:25.6.9.98'
                      python-version: '3.11.13'
                      concurrency: 10
                      group: 2
                    - segment: 'Core'
                      person-on-events: true
                      clickhouse-server-image: 'clickhouse/clickhouse-server:25.6.9.98'
                      python-version: '3.11.13'
                      concurrency: 10
                      group: 3
                    - segment: 'Core'
                      person-on-events: true
                      clickhouse-server-image: 'clickhouse/clickhouse-server:25.6.9.98'
                      python-version: '3.11.13'
                      concurrency: 10
                      group: 4
                    - segment: 'Core'
                      person-on-events: true
                      clickhouse-server-image: 'clickhouse/clickhouse-server:25.6.9.98'
                      python-version: '3.11.13'
                      concurrency: 10
                      group: 5
                    - segment: 'Core'
                      person-on-events: true
                      clickhouse-server-image: 'clickhouse/clickhouse-server:25.6.9.98'
                      python-version: '3.11.13'
                      concurrency: 10
                      group: 6
                    - segment: 'Core'
                      person-on-events: true
                      clickhouse-server-image: 'clickhouse/clickhouse-server:25.6.9.98'
                      python-version: '3.11.13'
                      concurrency: 10
                      group: 7
                    - segment: 'Core'
                      person-on-events: true
                      clickhouse-server-image: 'clickhouse/clickhouse-server:25.6.9.98'
                      python-version: '3.11.13'
                      concurrency: 10
                      group: 8
                    - segment: 'Core'
                      person-on-events: true
                      clickhouse-server-image: 'clickhouse/clickhouse-server:25.6.9.98'
                      python-version: '3.11.13'
                      concurrency: 10
                      group: 9
                    - segment: 'Core'
                      person-on-events: true
                      clickhouse-server-image: 'clickhouse/clickhouse-server:25.6.9.98'
                      python-version: '3.11.13'
                      concurrency: 10
                      group: 10
                    - segment: 'Temporal'
                      person-on-events: false
                      clickhouse-server-image: 'clickhouse/clickhouse-server:25.6.9.98'
                      python-version: '3.11.13'
                      concurrency: 10
                      group: 1
                    - segment: 'Temporal'
                      person-on-events: false
                      clickhouse-server-image: 'clickhouse/clickhouse-server:25.6.9.98'
                      python-version: '3.11.13'
                      concurrency: 10
                      group: 2
                    - segment: 'Temporal'
                      person-on-events: false
                      clickhouse-server-image: 'clickhouse/clickhouse-server:25.6.9.98'
                      python-version: '3.11.13'
                      concurrency: 10
                      group: 3
                    - segment: 'Temporal'
                      person-on-events: false
                      clickhouse-server-image: 'clickhouse/clickhouse-server:25.6.9.98'
                      python-version: '3.11.13'
                      concurrency: 10
                      group: 4
                    - segment: 'Temporal'
                      person-on-events: false
                      clickhouse-server-image: 'clickhouse/clickhouse-server:25.6.9.98'
                      python-version: '3.11.13'
                      concurrency: 10
                      group: 5
                    - segment: 'Temporal'
                      person-on-events: false
                      clickhouse-server-image: 'clickhouse/clickhouse-server:25.6.9.98'
                      python-version: '3.11.13'
                      concurrency: 10
                      group: 6
                    - segment: 'Temporal'
                      person-on-events: false
                      clickhouse-server-image: 'clickhouse/clickhouse-server:25.6.9.98'
                      python-version: '3.11.13'
                      concurrency: 10
                      group: 7
                    - segment: 'Temporal'
                      person-on-events: false
                      clickhouse-server-image: 'clickhouse/clickhouse-server:25.6.9.98'
                      python-version: '3.11.13'
                      concurrency: 10
                      group: 8
                    - segment: 'Temporal'
                      person-on-events: false
                      clickhouse-server-image: 'clickhouse/clickhouse-server:25.6.9.98'
                      python-version: '3.11.13'
                      concurrency: 10
                      group: 9
                    - segment: 'Temporal'
                      person-on-events: false
                      clickhouse-server-image: 'clickhouse/clickhouse-server:25.6.9.98'
                      python-version: '3.11.13'
                      concurrency: 10
                      group: 10

        steps:
            - uses: actions/checkout@v4
              with:
                  fetch-depth: 1
                  repository: ${{ github.event.pull_request.head.repo.full_name }}
                  ref: ${{ github.event.pull_request.head.ref }}
                  # Use PostHog Bot token when not on forks to enable proper snapshot updating
                  token: ${{ github.event.pull_request.head.repo.full_name == github.repository && secrets.POSTHOG_BOT_GITHUB_TOKEN || github.token }}

            - name: 'Safeguard: ensure no stray Python modules at product root'
              run: |
                  echo "Checking that products/* only contain backend/, frontend/, or shared/ as Python code roots..."
                  BAD_FILES=$(find products -maxdepth 2 -type f -name "*.py" ! -path "*/backend/*" ! -name "__init__.py" ! -name "conftest.py" -o -maxdepth 2 -type d -name "migrations" ! -path "*/backend/*")
                  if [ -n "$BAD_FILES" ]; then
                    echo "❌ Found Python code or migrations outside backend/:"
                    echo "$BAD_FILES"
                    echo "Please move these into the appropriate backend/ folder."
                    exit 1
                  fi
                  echo "✅ No stray Python files or migrations found at product roots."

            # Pre-tests

            # Copies the fully versioned UDF xml file for use in CI testing
            - name: Stop/Start stack with Docker Compose
              shell: bash
              run: |
                  export CLICKHOUSE_SERVER_IMAGE=${{ matrix.clickhouse-server-image }}
                  export DOCKER_REGISTRY_PREFIX="us-east1-docker.pkg.dev/posthog-301601/mirror/"
                  cp posthog/user_scripts/latest_user_defined_function.xml docker/clickhouse/user_defined_function.xml

                  # Start docker compose in background
                  (
                      max_attempts=3
                      attempt=1
                      delay=5

                      while [ $attempt -le $max_attempts ]; do
                          echo "Attempt $attempt of $max_attempts to start stack..."

                          if docker compose -f docker-compose.dev.yml down && \
                            docker compose -f docker-compose.dev.yml up -d; then
                              echo "Stack started successfully"
                              exit 0
                          fi

                          echo "Failed to start stack on attempt $attempt"

                          if [ $attempt -lt $max_attempts ]; then
                              sleep_time=$((delay * 2 ** (attempt - 1)))
                              echo "Waiting ${sleep_time} seconds before retry..."
                              sleep $sleep_time
                          fi

                          attempt=$((attempt + 1))
                      done

                      echo "Failed to start stack after $max_attempts attempts"
                      exit 1
                  ) &

            - name: Add Kafka and ClickHouse to /etc/hosts
              shell: bash
              run: echo "127.0.0.1 kafka clickhouse" | sudo tee -a /etc/hosts

<<<<<<< HEAD
=======
            - name: Set up Python
              uses: actions/setup-python@v5
              with:
                  python-version: ${{ matrix.python-version }}
                  token: ${{ secrets.POSTHOG_BOT_GITHUB_TOKEN }}

            - name: Install uv
              id: setup-uv-tests
              uses: astral-sh/setup-uv@0c5e2b8115b80b4c7c5ddf6ffdd634974642d182 # v5.4.1
              with:
                  enable-cache: true
                  version: 0.7.8

            - name: Install SAML (python3-saml) dependencies
              if: ${{ needs.changes.outputs.backend == 'true' && steps.setup-uv-tests.outputs.cache-hit != 'true' }}
              shell: bash
              run: |
                  sudo apt-get update && sudo apt-get install libxml2-dev libxmlsec1-dev libxmlsec1-openssl

>>>>>>> 189bd1a4
            - name: Determine if hogql-parser has changed compared to master
              shell: bash
              id: hogql-parser-diff
              run: |
                  git fetch --no-tags --prune --depth=1 origin master
                  changed=$(git diff --quiet HEAD origin/master -- common/hogql_parser/ && echo "false" || echo "true")
                  echo "changed=$changed" >> $GITHUB_OUTPUT

<<<<<<< HEAD
=======
            - name: Install pnpm
              uses: pnpm/action-setup@a7487c7e89a18df4991f7f222e4898a00d66ddda # v4

            - name: Set up Node.js
              uses: actions/setup-node@v4
              with:
                  node-version: 22.17.1
                  cache: pnpm

>>>>>>> 189bd1a4
            # tests would intermittently fail in GH actions
            # with exit code 134 _after passing_ all tests
            # this appears to fix it
            # absolute wild tbh https://stackoverflow.com/a/75503402
            - uses: tlambert03/setup-qt-libs@19e4ef2d781d81f5f067182e228b54ec90d23b76 # v1

<<<<<<< HEAD
            - name: Install Flox
              if: ${{ needs.changes.outputs.backend == 'true' }}
              uses: flox/install-flox-action@v2

            - name: Activate Flox and install Python dependencies
              if: ${{ needs.changes.outputs.backend == 'true' }}
              uses: flox/activate-action@v1
              with:
                  command: |
                      echo "Flox environment activated with Python $(python --version), Node $(node --version), UV $(uv --version)"
                      # Flox runs 'uv sync' automatically, but we need --frozen --dev for CI
                      uv sync --frozen --dev

            - name: Build plugin transpiler
              if: ${{ needs.changes.outputs.backend == 'true' }}
              uses: flox/activate-action@v1
              with:
                  command: |
                      pnpm --filter=@posthog/plugin-transpiler... install --frozen-lockfile
                      bin/turbo --filter=@posthog/plugin-transpiler build
=======
            - name: Install plugin_transpiler
              shell: bash
              run: |
                  pnpm --filter=@posthog/plugin-transpiler... install --frozen-lockfile
                  bin/turbo --filter=@posthog/plugin-transpiler build

            - name: Install Python dependencies
              shell: bash
              run: |
                  UV_PROJECT_ENVIRONMENT=$pythonLocation uv sync --frozen --dev
>>>>>>> 189bd1a4

            - name: Install the working version of hogql-parser
              if: ${{ needs.changes.outputs.backend == 'true' && steps.hogql-parser-diff.outputs.changed == 'true' }}
              shell: bash
              # This is not cached currently, as it's important to build the current HEAD version of hogql-parser if it has
              # changed (requirements.txt has the already-published version)
              run: |
                  sudo apt-get install libboost-all-dev unzip cmake curl uuid pkg-config
                  curl https://www.antlr.org/download/antlr4-cpp-runtime-4.13.1-source.zip --output antlr4-source.zip
                  # Check that the downloaded archive is the expected runtime - a security measure
                  anltr_known_md5sum="c875c148991aacd043f733827644a76f"
                  antlr_found_ms5sum="$(md5sum antlr4-source.zip | cut -d' ' -f1)"
                  if [[ "$anltr_known_md5sum" != "$antlr_found_ms5sum" ]]; then
                      echo "Unexpected MD5 sum of antlr4-source.zip!"
                      echo "Known: $anltr_known_md5sum"
                      echo "Found: $antlr_found_ms5sum"
                      exit 64
                  fi
                  unzip antlr4-source.zip -d antlr4-source && cd antlr4-source
                  cmake .
                  DESTDIR=out make install
                  sudo cp -r out/usr/local/include/antlr4-runtime /usr/include/
                  sudo cp out/usr/local/lib/libantlr4-runtime.so* /usr/lib/
                  sudo ldconfig
                  cd ..
                  cd ..

            - name: Install hogql_parser
              if: ${{ needs.changes.outputs.backend == 'true' && steps.hogql-parser-diff.outputs.changed == 'true' }}
              uses: flox/activate-action@v1
              with:
                  command: pip install ./common/hogql_parser

            - name: Set up needed files
<<<<<<< HEAD
              if: ${{ needs.changes.outputs.backend == 'true' }}
              uses: flox/activate-action@v1
              with:
                  command: |
                      mkdir -p frontend/dist
                      touch frontend/dist/index.html
                      touch frontend/dist/layout.html
                      touch frontend/dist/exporter.html
                      ./bin/download-mmdb

            - name: Wait for services to be available
              if: ${{ needs.changes.outputs.backend == 'true' }}
              uses: flox/activate-action@v1
              with:
                  command: |
                      bin/check_kafka_clickhouse_up
                      bin/check_postgres_up
=======
              shell: bash
              run: |
                  mkdir -p frontend/dist
                  touch frontend/dist/index.html
                  touch frontend/dist/layout.html
                  touch frontend/dist/exporter.html
                  ./bin/download-mmdb

            - name: Wait for services to be available
              shell: bash
              run: |
                  bin/check_kafka_clickhouse_up
                  bin/check_postgres_up
>>>>>>> 189bd1a4

            - name: Wait for Temporal
              if: ${{ needs.changes.outputs.backend == 'true' && matrix.segment == 'Temporal' }}
              uses: flox/activate-action@v1
              with:
                  command: bin/check_temporal_up

            - name: Determine if --snapshot-update should be on
              # Skip on forks (due to GITHUB_TOKEN being read-only in PRs coming from them) except for persons-on-events
              # runs, as we want to ignore snapshots diverging there
              if: ${{ needs.changes.outputs.backend == 'true' && (github.event.pull_request.head.repo.full_name == github.repository || matrix.person-on-events) }}
              shell: bash
              run: echo "PYTEST_ARGS=--snapshot-update" >> $GITHUB_ENV # We can only update snapshots within the PostHog org

            # Tests
            - name: Run Core tests
              id: run-core-tests
              if: ${{ needs.changes.outputs.backend == 'true' && matrix.segment == 'Core' }}
              env:
                  PERSON_ON_EVENTS_V2_ENABLED: ${{ matrix.person-on-events && 'true' || 'false' }}
              uses: flox/activate-action@v1
              with:
                  command: | # async_migrations covered in ci-async-migrations.yml
                      set +e
                      pytest ${{
                          matrix.person-on-events
                          && './posthog/clickhouse/ ./posthog/queries/ ./posthog/api/test/test_insight* ./posthog/api/test/dashboards/test_dashboard.py'
                          || 'posthog products'
                      }} ${{ matrix.person-on-events && 'ee/clickhouse/' || 'ee/' }} -m "not async_migrations" \
                          --ignore=posthog/temporal \
                          --ignore=products/batch_exports/backend/tests/temporal \
                          --ignore=common/hogvm/python/test \
                          ${{ matrix.person-on-events && '--ignore=posthog/hogql_queries' || '' }} \
                          ${{ matrix.person-on-events && '--ignore=posthog/hogql' || '' }} \
                          --splits ${{ matrix.concurrency }} --group ${{ matrix.group }} \
                          --durations=1000 --durations-min=1.0 --store-durations \
                          --splitting-algorithm=duration_based_chunks \
                          $PYTEST_ARGS
                      exit_code=$?
                      set -e
                      if [ $exit_code -eq 5 ]; then
                          echo "No tests collected for this shard, this is expected when splitting tests"
                          exit 0
                      else
                          exit $exit_code
                      fi

            # Uncomment this code to create an ssh-able console so you can debug issues with github actions
            # (Consider changing the timeout in ci-backend.yml to have more time)
            # - name: Setup tmate session
            #   if: failure()
            #   uses: mxschmitt/action-tmate@v3

            - name: Run /decide read replica tests
              id: run-decide-read-replica-tests
              if: ${{ needs.changes.outputs.backend == 'true' && matrix.segment == 'Core' && matrix.group == 1 && !matrix.person-on-events }}
              env:
                  POSTHOG_DB_NAME: posthog
                  READ_REPLICA_OPT_IN: 'decide,PersonalAPIKey, local_evaluation'
                  POSTHOG_POSTGRES_READ_HOST: localhost
                  POSTHOG_DB_PASSWORD: posthog
                  POSTHOG_DB_USER: posthog
              uses: flox/activate-action@v1
              with:
                  command: |
                      pytest posthog/api/test/test_decide.py::TestDecideUsesReadReplica \
                          --durations=1000 --durations-min=1.0 \
                          $PYTEST_ARGS

            - name: Run Temporal tests
              id: run-temporal-tests
              if: ${{ needs.changes.outputs.backend == 'true' && matrix.segment == 'Temporal' }}
              env:
                  AWS_S3_ALLOW_UNSAFE_RENAME: 'true'
<<<<<<< HEAD
              uses: flox/activate-action@v1
              with:
                  command: |
                      set +e
                      pytest posthog/temporal products/batch_exports/backend/tests/temporal -m "not async_migrations" \
                          --splits ${{ matrix.concurrency }} --group ${{ matrix.group }} \
                          --durations=100 --durations-min=1.0 --store-durations \
                          --splitting-algorithm=duration_based_chunks \
                          $PYTEST_ARGS
                      exit_code=$?
                      set -e
                      if [ $exit_code -eq 5 ]; then
                          echo "No tests collected for this shard, this is expected when splitting tests"
                          exit 0
                      else
                          exit $exit_code
                      fi
=======
                  RUNLOOP_API_KEY: ${{ needs.changes.outputs.tasks_temporal == 'true' && secrets.RUNLOOP_API_KEY || '' }}
              run: |
                  set +e
                  pytest posthog/temporal products/batch_exports/backend/tests/temporal products/tasks/backend/temporal -m "not async_migrations" \
                      --splits ${{ matrix.concurrency }} --group ${{ matrix.group }} \
                      --durations=100 --durations-min=1.0 --store-durations \
                      --splitting-algorithm=duration_based_chunks \
                      $PYTEST_ARGS
                  exit_code=$?
                  set -e
                  if [ $exit_code -eq 5 ]; then
                      echo "No tests collected for this shard, this is expected when splitting tests"
                      exit 0
                  else
                      exit $exit_code
                  fi
>>>>>>> 189bd1a4

            # Post tests
            - name: Show docker compose logs on failure
              if: failure() && (needs.changes.outputs.backend == 'true' && steps.run-core-tests.outcome != 'failure' && steps.run-decide-read-replica-tests.outcome != 'failure' && steps.run-temporal-tests.outcome != 'failure')
              shell: bash
              run: docker compose -f docker-compose.dev.yml logs

            - name: Upload updated timing data as artifacts
              uses: actions/upload-artifact@v4
              if: ${{ needs.changes.outputs.backend == 'true' && !matrix.person-on-events && matrix.clickhouse-server-image == 'clickhouse/clickhouse-server:25.6.9.98' }}
              with:
                  name: timing_data-${{ matrix.segment }}-${{ matrix.group }}
                  path: .test_durations
                  include-hidden-files: true
                  retention-days: 2

            - uses: EndBug/add-and-commit@a94899bca583c204427a224a7af87c02f9b325d5 # v9
              # Also skip for persons-on-events runs, as we want to ignore snapshots diverging there
              if: ${{ github.event.pull_request.head.repo.full_name == 'PostHog/posthog' && needs.changes.outputs.backend == 'true' && !matrix.person-on-events }}
              with:
                  add: '["ee", "./**/*.ambr", "posthog/queries/", "posthog/migrations", "posthog/tasks", "posthog/hogql/"]'
                  message: 'Update query snapshots'
                  pull: --rebase --autostash # Make sure we're up-to-date with other segments' updates
                  default_author: github_actions
                  github_token: ${{ secrets.POSTHOG_BOT_GITHUB_TOKEN }}

            - name: Check if any snapshot changes were left uncomitted
              id: changed-files
              if: ${{ github.event.pull_request.head.repo.full_name == 'PostHog/posthog' && needs.changes.outputs.backend == 'true' && !matrix.person-on-events }}
              run: |
                  if [[ -z $(git status -s | grep -v ".test_durations" | tr -d "\n") ]]
                  then
                    echo 'files_found=false' >> $GITHUB_OUTPUT
                  else
                    echo 'diff=$(git status --porcelain)' >> $GITHUB_OUTPUT
                    echo 'files_found=true' >> $GITHUB_OUTPUT
                  fi

            - name: Fail CI if some snapshots have been updated but not committed
              if: steps.changed-files.outputs.files_found == 'true' && steps.add-and-commit.outcome == 'success'
              run: |
                  echo "${{ steps.changed-files.outputs.diff }}"
                  exit 1

            - name: Archive email renders
              uses: actions/upload-artifact@v4
              if: needs.changes.outputs.backend == 'true' && matrix.segment == 'Core' && !matrix.person-on-events
              with:
                  name: email_renders-${{ github.sha }}-${{ github.run_attempt }}-${{ matrix.segment }}-${{ matrix.person-on-events }}-${{ matrix.group }}
                  path: posthog/tasks/test/__emails__
                  retention-days: 1

    # Job just to collate the status of the matrix jobs for requiring passing status
    django_tests:
        needs: [django]
        name: Django Tests Pass
        runs-on: ubuntu-latest
        if: always()
        steps:
            - name: Check matrix outcome
              run: |
                  # The `needs.django.result` will be 'success' only if all jobs in the matrix succeeded.
                  # Otherwise, it will be 'failure'.
                  if [[ "${{ needs.django.result }}" != "success" && "${{ needs.django.result }}" != "skipped" ]]; then
                    echo "One or more jobs in the Django test matrix failed."
                    exit 1
                  fi
                  echo "All jobs in the Django test matrix passed."

    async-migrations:
        name: Async migrations tests -  ${{ matrix.clickhouse-server-image }}
        needs: [changes]
        strategy:
            fail-fast: false
            matrix:
                clickhouse-server-image: ['clickhouse/clickhouse-server:25.6.9.98']
        if: needs.changes.outputs.backend == 'true'
        runs-on: ubuntu-latest
        steps:
            - name: 'Checkout repo'
              uses: actions/checkout@v4
              with:
                  fetch-depth: 1

            - name: Start stack with Docker Compose
              run: |
                  export CLICKHOUSE_SERVER_IMAGE_VERSION=${{ matrix.clickhouse-server-image }}
                  docker compose -f docker-compose.dev.yml down
                  docker compose -f docker-compose.dev.yml up -d &

<<<<<<< HEAD
            - name: Install Flox
              uses: flox/install-flox-action@v2

            - name: Activate Flox environment and install dependencies
=======
            - name: Set up Python
              uses: actions/setup-python@v5
              with:
                  python-version-file: 'pyproject.toml'
                  token: ${{ secrets.POSTHOG_BOT_GITHUB_TOKEN }}

            - name: Install uv
              id: setup-uv-async
              uses: astral-sh/setup-uv@0c5e2b8115b80b4c7c5ddf6ffdd634974642d182 # v5.4.1
              with:
                  enable-cache: true
                  version: 0.7.8

            - name: Install SAML (python3-saml) dependencies
              if: steps.setup-uv-async.outputs.cache-hit != 'true'
              run: |
                  sudo apt-get update
                  sudo apt-get install libxml2-dev libxmlsec1-dev libxmlsec1-openssl

            - name: Install python dependencies
              shell: bash
>>>>>>> 189bd1a4
              run: |
                  flox activate -- bash -c "
                      echo 'Flox environment activated with Python $(python --version), UV $(uv --version)'
                      # Flox runs 'uv sync' automatically, but we need --frozen --dev for CI
                      uv sync --frozen --dev
                  "

            - name: Add Kafka and ClickHouse to /etc/hosts
              run: sudo echo "127.0.0.1 kafka clickhouse" | sudo tee -a /etc/hosts

            - name: Set up needed files
              run: |
                  mkdir -p frontend/dist
                  touch frontend/dist/index.html
                  touch frontend/dist/layout.html
                  touch frontend/dist/exporter.html

            - name: Wait for services to be available
              uses: flox/activate-action@v1
              with:
                  command: |
                      bin/check_kafka_clickhouse_up
                      bin/check_postgres_up

            - name: Run async migrations tests
              uses: flox/activate-action@v1
              with:
                  command: pytest -m "async_migrations"

    calculate-running-time:
        name: Calculate running time
        needs: [django, async-migrations]
        runs-on: ubuntu-latest
        if: # Run on pull requests to PostHog/posthog + on PostHog/posthog outside of PRs - but never on forks
            needs.changes.outputs.backend == 'true' && (
            (github.event_name == 'pull_request' && github.event.pull_request.head.repo.full_name == 'PostHog/posthog') ||
            (github.event_name != 'pull_request' && github.repository == 'PostHog/posthog'))
        steps:
            - name: Calculate running time
              run: |
                  gh auth login --with-token < <(echo ${{ secrets.GITHUB_TOKEN }})
                  run_id=${GITHUB_RUN_ID}
                  repo=${GITHUB_REPOSITORY}
                  run_info=$(gh api repos/${repo}/actions/runs/${run_id})
                  echo run_info: ${run_info}
                  # name is the name of the workflow file
                  # run_started_at is the start time of the workflow
                  # we want to get the number of seconds between the start time and now
                  name=$(echo ${run_info} | jq -r '.name')
                  run_url=$(echo ${run_info} | jq -r '.url')
                  run_started_at=$(echo ${run_info} | jq -r '.run_started_at')
                  run_attempt=$(echo ${run_info} | jq -r '.run_attempt')
                  start_seconds=$(date -d "${run_started_at}" +%s)
                  now_seconds=$(date +%s)
                  duration=$((now_seconds-start_seconds))
                  echo running_time_duration_seconds=${duration} >> $GITHUB_ENV
                  echo running_time_run_url=${run_url} >> $GITHUB_ENV
                  echo running_time_run_attempt=${run_attempt} >> $GITHUB_ENV
                  echo running_time_run_id=${run_id} >> $GITHUB_ENV
                  echo running_time_run_started_at=${run_started_at} >> $GITHUB_ENV
            - name: Capture running time to PostHog
              uses: PostHog/posthog-github-action@v0.1
              with:
                  posthog-token: ${{secrets.POSTHOG_API_TOKEN}}
                  event: 'posthog-ci-running-time'
                  properties: '{"runner": "depot", "duration_seconds": ${{ env.running_time_duration_seconds }}, "run_url": "${{ env.running_time_run_url }}", "run_attempt": "${{ env.running_time_run_attempt }}", "run_id": "${{ env.running_time_run_id }}", "run_started_at": "${{ env.running_time_run_started_at }}"}'<|MERGE_RESOLUTION|>--- conflicted
+++ resolved
@@ -118,37 +118,6 @@
                   docker compose -f docker-compose.dev.yml down
                   docker compose -f docker-compose.dev.yml up -d &
 
-<<<<<<< HEAD
-=======
-            - name: Set up Python
-              uses: actions/setup-python@v5
-              with:
-                  python-version: 3.11.13
-                  token: ${{ secrets.POSTHOG_BOT_GITHUB_TOKEN }}
-
-            - name: Install uv
-              id: setup-uv
-              uses: astral-sh/setup-uv@0c5e2b8115b80b4c7c5ddf6ffdd634974642d182 # v5.4.1
-              with:
-                  enable-cache: true
-                  version: 0.7.8
-
-            - name: Install SAML (python3-saml) dependencies
-              if: steps.setup-uv.outputs.cache-hit != 'true'
-              run: |
-                  sudo apt-get update
-                  sudo apt-get install libxml2-dev libxmlsec1-dev libxmlsec1-openssl
-            - name: Install Rust
-              uses: dtolnay/rust-toolchain@6691ebadcb18182cc1391d07c9f295f657c593cd # 1.88
-              with:
-                  toolchain: 1.88.0
-                  components: cargo
-
-            - name: Install sqlx-cli
-              run: |
-                  cargo install sqlx-cli --version 0.8.0 --features postgres --no-default-features --locked
-
->>>>>>> 189bd1a4
             # First running migrations from master, to simulate the real-world scenario
             - name: Checkout master
               uses: actions/checkout@v4
@@ -174,18 +143,12 @@
                   "
 
             - name: Run migrations up to master
-<<<<<<< HEAD
-              run: flox activate -- python manage.py migrate
-=======
               run: |
                   # Run Django migrations first (excluding managed=False models)
-                  python manage.py migrate
+                  flox activate -- python manage.py migrate
                   # Then run persons migrations using sqlx; comment out until we've merged
-                  # DATABASE_URL="postgres://posthog:posthog@localhost:5432/posthog_persons" \
-                  #   sqlx database create
-                  # DATABASE_URL="postgres://posthog:posthog@localhost:5432/posthog_persons" \
-                  #   sqlx migrate run --source rust/persons_migrations/
->>>>>>> 189bd1a4
+                  # flox activate -- bash -c "DATABASE_URL='postgres://posthog:posthog@localhost:5432/posthog_persons' sqlx database create"
+                  # flox activate -- bash -c "DATABASE_URL='postgres://posthog:posthog@localhost:5432/posthog_persons' sqlx migrate run --source rust/persons_migrations/"
 
             # Now we can consider this PR's migrations
             - name: Checkout this PR
@@ -317,15 +280,19 @@
                   fi
 
             - name: Run migrations for this PR
-<<<<<<< HEAD
-              uses: flox/activate-action@v1
-              with:
-                  command: python manage.py migrate
+              uses: flox/activate-action@v1
+              with:
+                  command: |
+                      # Run Django migrations first (excluding managed=False models)
+                      python manage.py migrate
+                      # Then run persons migrations using sqlx
+                      # DATABASE_URL="postgres://posthog:posthog@localhost:5432/posthog_persons" sqlx migrate run --source rust/persons_migrations/
 
             - name: Check migrations
               uses: flox/activate-action@v1
               with:
                   command: |
+                      # DATABASE_URL="postgres://posthog:posthog@localhost:5432/posthog_persons" sqlx migrate info --source rust/persons_migrations/
                       python manage.py makemigrations --check --dry-run
                       git fetch origin master
                       # `git diff --name-only` returns a list of files that were changed - added OR deleted OR modified
@@ -334,24 +301,8 @@
                       # added (A) in posthog/migrations/. We also want to ignore
                       # initial migrations (0001_*) as these are guaranteed to be
                       # run on initial setup where there is no data.
-                      echo "${{ needs.changes.outputs.migrations_files }}" | grep -v migrations/0001_ | xargs -r python manage.py test_migrations_are_safe
-=======
-              run: |
-                  # Run Django migrations first (excluding managed=False models)
-                  python manage.py migrate
-                  # Then run persons migrations using sqlx
-                  DATABASE_URL="postgres://posthog:posthog@localhost:5432/posthog_persons" \
-                    sqlx migrate run --source rust/persons_migrations/
-
-            - name: Check migrations
-              run: |
-                  DATABASE_URL="postgres://posthog:posthog@localhost:5432/posthog_persons" \
-                    sqlx migrate info --source rust/persons_migrations/
-                  python manage.py makemigrations --check --dry-run
-                  git fetch origin master
-                  # Check migration safety using old SQL-based checker (still uses stdin from git diff)
-                  echo "${{ needs.changes.outputs.migrations_files }}" | grep -v migrations/0001_ | grep -v 'rust/persons_migrations' | python manage.py test_migrations_are_safe
->>>>>>> 189bd1a4
+                      # Check migration safety using old SQL-based checker (still uses stdin from git diff)
+                      echo "${{ needs.changes.outputs.migrations_files }}" | grep -v migrations/0001_ | grep -v 'rust/persons_migrations' | xargs -r python manage.py test_migrations_are_safe
 
             - name: Check CH migrations
               uses: flox/activate-action@v1
@@ -608,28 +559,6 @@
               shell: bash
               run: echo "127.0.0.1 kafka clickhouse" | sudo tee -a /etc/hosts
 
-<<<<<<< HEAD
-=======
-            - name: Set up Python
-              uses: actions/setup-python@v5
-              with:
-                  python-version: ${{ matrix.python-version }}
-                  token: ${{ secrets.POSTHOG_BOT_GITHUB_TOKEN }}
-
-            - name: Install uv
-              id: setup-uv-tests
-              uses: astral-sh/setup-uv@0c5e2b8115b80b4c7c5ddf6ffdd634974642d182 # v5.4.1
-              with:
-                  enable-cache: true
-                  version: 0.7.8
-
-            - name: Install SAML (python3-saml) dependencies
-              if: ${{ needs.changes.outputs.backend == 'true' && steps.setup-uv-tests.outputs.cache-hit != 'true' }}
-              shell: bash
-              run: |
-                  sudo apt-get update && sudo apt-get install libxml2-dev libxmlsec1-dev libxmlsec1-openssl
-
->>>>>>> 189bd1a4
             - name: Determine if hogql-parser has changed compared to master
               shell: bash
               id: hogql-parser-diff
@@ -638,25 +567,12 @@
                   changed=$(git diff --quiet HEAD origin/master -- common/hogql_parser/ && echo "false" || echo "true")
                   echo "changed=$changed" >> $GITHUB_OUTPUT
 
-<<<<<<< HEAD
-=======
-            - name: Install pnpm
-              uses: pnpm/action-setup@a7487c7e89a18df4991f7f222e4898a00d66ddda # v4
-
-            - name: Set up Node.js
-              uses: actions/setup-node@v4
-              with:
-                  node-version: 22.17.1
-                  cache: pnpm
-
->>>>>>> 189bd1a4
             # tests would intermittently fail in GH actions
             # with exit code 134 _after passing_ all tests
             # this appears to fix it
             # absolute wild tbh https://stackoverflow.com/a/75503402
             - uses: tlambert03/setup-qt-libs@19e4ef2d781d81f5f067182e228b54ec90d23b76 # v1
 
-<<<<<<< HEAD
             - name: Install Flox
               if: ${{ needs.changes.outputs.backend == 'true' }}
               uses: flox/install-flox-action@v2
@@ -677,18 +593,6 @@
                   command: |
                       pnpm --filter=@posthog/plugin-transpiler... install --frozen-lockfile
                       bin/turbo --filter=@posthog/plugin-transpiler build
-=======
-            - name: Install plugin_transpiler
-              shell: bash
-              run: |
-                  pnpm --filter=@posthog/plugin-transpiler... install --frozen-lockfile
-                  bin/turbo --filter=@posthog/plugin-transpiler build
-
-            - name: Install Python dependencies
-              shell: bash
-              run: |
-                  UV_PROJECT_ENVIRONMENT=$pythonLocation uv sync --frozen --dev
->>>>>>> 189bd1a4
 
             - name: Install the working version of hogql-parser
               if: ${{ needs.changes.outputs.backend == 'true' && steps.hogql-parser-diff.outputs.changed == 'true' }}
@@ -723,7 +627,6 @@
                   command: pip install ./common/hogql_parser
 
             - name: Set up needed files
-<<<<<<< HEAD
               if: ${{ needs.changes.outputs.backend == 'true' }}
               uses: flox/activate-action@v1
               with:
@@ -741,21 +644,6 @@
                   command: |
                       bin/check_kafka_clickhouse_up
                       bin/check_postgres_up
-=======
-              shell: bash
-              run: |
-                  mkdir -p frontend/dist
-                  touch frontend/dist/index.html
-                  touch frontend/dist/layout.html
-                  touch frontend/dist/exporter.html
-                  ./bin/download-mmdb
-
-            - name: Wait for services to be available
-              shell: bash
-              run: |
-                  bin/check_kafka_clickhouse_up
-                  bin/check_postgres_up
->>>>>>> 189bd1a4
 
             - name: Wait for Temporal
               if: ${{ needs.changes.outputs.backend == 'true' && matrix.segment == 'Temporal' }}
@@ -830,12 +718,12 @@
               if: ${{ needs.changes.outputs.backend == 'true' && matrix.segment == 'Temporal' }}
               env:
                   AWS_S3_ALLOW_UNSAFE_RENAME: 'true'
-<<<<<<< HEAD
+                  RUNLOOP_API_KEY: ${{ needs.changes.outputs.tasks_temporal == 'true' && secrets.RUNLOOP_API_KEY || '' }}
               uses: flox/activate-action@v1
               with:
                   command: |
                       set +e
-                      pytest posthog/temporal products/batch_exports/backend/tests/temporal -m "not async_migrations" \
+                      pytest posthog/temporal products/batch_exports/backend/tests/temporal products/tasks/backend/temporal -m "not async_migrations" \
                           --splits ${{ matrix.concurrency }} --group ${{ matrix.group }} \
                           --durations=100 --durations-min=1.0 --store-durations \
                           --splitting-algorithm=duration_based_chunks \
@@ -848,24 +736,6 @@
                       else
                           exit $exit_code
                       fi
-=======
-                  RUNLOOP_API_KEY: ${{ needs.changes.outputs.tasks_temporal == 'true' && secrets.RUNLOOP_API_KEY || '' }}
-              run: |
-                  set +e
-                  pytest posthog/temporal products/batch_exports/backend/tests/temporal products/tasks/backend/temporal -m "not async_migrations" \
-                      --splits ${{ matrix.concurrency }} --group ${{ matrix.group }} \
-                      --durations=100 --durations-min=1.0 --store-durations \
-                      --splitting-algorithm=duration_based_chunks \
-                      $PYTEST_ARGS
-                  exit_code=$?
-                  set -e
-                  if [ $exit_code -eq 5 ]; then
-                      echo "No tests collected for this shard, this is expected when splitting tests"
-                      exit 0
-                  else
-                      exit $exit_code
-                  fi
->>>>>>> 189bd1a4
 
             # Post tests
             - name: Show docker compose logs on failure
@@ -956,34 +826,10 @@
                   docker compose -f docker-compose.dev.yml down
                   docker compose -f docker-compose.dev.yml up -d &
 
-<<<<<<< HEAD
             - name: Install Flox
               uses: flox/install-flox-action@v2
 
             - name: Activate Flox environment and install dependencies
-=======
-            - name: Set up Python
-              uses: actions/setup-python@v5
-              with:
-                  python-version-file: 'pyproject.toml'
-                  token: ${{ secrets.POSTHOG_BOT_GITHUB_TOKEN }}
-
-            - name: Install uv
-              id: setup-uv-async
-              uses: astral-sh/setup-uv@0c5e2b8115b80b4c7c5ddf6ffdd634974642d182 # v5.4.1
-              with:
-                  enable-cache: true
-                  version: 0.7.8
-
-            - name: Install SAML (python3-saml) dependencies
-              if: steps.setup-uv-async.outputs.cache-hit != 'true'
-              run: |
-                  sudo apt-get update
-                  sudo apt-get install libxml2-dev libxmlsec1-dev libxmlsec1-openssl
-
-            - name: Install python dependencies
-              shell: bash
->>>>>>> 189bd1a4
               run: |
                   flox activate -- bash -c "
                       echo 'Flox environment activated with Python $(python --version), UV $(uv --version)'
