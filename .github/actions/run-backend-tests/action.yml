#
# This is a composite action that packages our backend Django tests.
# It is called by the `ci-backend.yml` job using a matrix.
#
name: Run Django tests
inputs:
    python-version:
        required: true
        description: Python version, e.g. 3.10.10
    clickhouse-server-image:
        required: true
        description: ClickHouse server image tag, e.g. clickhouse/clickhouse-server:latest
    segment:
        required: true
        description: Either 'FOSS' or 'EE' segment
    concurrency:
        required: true
        description: Count of concurrency groups
    group:
        required: true
        description: Group number
    person-on-events:
        required: true
        description: Whether testing with persons on events, true or false
    token:
        required: false
        description: GitHub token

runs:
    using: 'composite'
    steps:
        # Pre-tests

        - name: Stop/Start stack with Docker Compose
          shell: bash
          run: |
              export CLICKHOUSE_SERVER_IMAGE=${{ inputs.clickhouse-server-image }}
              export DOCKER_REGISTRY_PREFIX="us-east1-docker.pkg.dev/posthog-301601/mirror/"
              docker compose -f docker-compose.dev.yml down
              docker compose -f docker-compose.dev.yml up -d

        - name: Add Kafka to /etc/hosts
          shell: bash
          run: echo "127.0.0.1 kafka" | sudo tee -a /etc/hosts

        - name: Set up Python
          uses: actions/setup-python@v5
          with:
              python-version: ${{ inputs.python-version }}
              cache: pip
              cache-dependency-path: '**/requirements*.txt'
              token: ${{ inputs.token }}

        # uv is a fast pip alternative: https://github.com/astral-sh/uv/
        - name: Install uv
          shell: bash
          run: pip install uv

        - name: Determine if hogql-parser has changed compared to master
          shell: bash
          id: hogql-parser-diff
          run: |
              git fetch --no-tags --prune --depth=1 origin
              changed=$(git diff --quiet HEAD origin/master -- hogql_parser/ && echo "false" || echo "true")
              echo "changed=$changed" >> $GITHUB_OUTPUT

        - name: Install SAML (python3-saml) dependencies
          shell: bash
          run: |
              sudo apt-get update && sudo apt-get install libxml2-dev libxmlsec1-dev libxmlsec1-openssl

        - name: Install pnpm
          uses: pnpm/action-setup@v2
          with:
              version: 8.x.x

        - name: Set up Node.js
          uses: actions/setup-node@v3
          with:
              node-version: 18.12.1
              cache: pnpm

        - name: Install plugin-transpiler
          shell: bash
          run: |
              cd plugin-transpiler
              pnpm install
              pnpm run build

<<<<<<< HEAD
        - uses: syphar/restore-virtualenv@v1
          id: cache-backend-tests
          with:
              custom_cache_key_element: v3

=======
>>>>>>> 2190c518
        - name: Install Python dependencies
          shell: bash
          run: |
              uv pip install --system -r requirements.txt -r requirements-dev.txt

        - name: Install the working version of hogql-parser
          if: steps.hogql-parser-diff.outputs.changed == 'true'
          shell: bash
          # This is not cached currently, as it's important to build the current HEAD version of hogql-parser if it has
          # changed (requirements.txt has the already-published version)
          run: |
              sudo apt-get install libboost-all-dev unzip cmake curl uuid pkg-config
              curl https://www.antlr.org/download/antlr4-cpp-runtime-4.13.1-source.zip --output antlr4-source.zip
              # Check that the downloaded archive is the expected runtime - a security measure
              anltr_known_md5sum="c875c148991aacd043f733827644a76f"
              antlr_found_ms5sum="$(md5sum antlr4-source.zip | cut -d' ' -f1)"
              if [[ "$anltr_known_md5sum" != "$antlr_found_ms5sum" ]]; then
                  echo "Unexpected MD5 sum of antlr4-source.zip!"
                  echo "Known: $anltr_known_md5sum"
                  echo "Found: $antlr_found_ms5sum"
                  exit 64
              fi
              unzip antlr4-source.zip -d antlr4-source && cd antlr4-source
              cmake .
              DESTDIR=out make install
              sudo cp -r out/usr/local/include/antlr4-runtime /usr/include/
              sudo cp out/usr/local/lib/libantlr4-runtime.so* /usr/lib/
              sudo ldconfig
              cd ..
              uv pip install --system ./hogql_parser

        - name: Set up needed files
          shell: bash
          run: |
              mkdir -p frontend/dist
              touch frontend/dist/index.html
              touch frontend/dist/layout.html
              touch frontend/dist/exporter.html
              [ ! -f ./share/GeoLite2-City.mmdb ] && ( curl -L "https://mmdbcdn.posthog.net/" | brotli --decompress --output=./share/GeoLite2-City.mmdb )

        - name: Wait for Clickhouse & Kafka
          shell: bash
          run: bin/check_kafka_clickhouse_up

        - name: Wait for Temporal
          shell: bash
          run: |
              bin/check_temporal_up

        - name: Determine if --snapshot-update should be on
          # Skip on forks (due to GITHUB_TOKEN being read-only in PRs coming from them) except for persons-on-events
          # runs, as we want to ignore snapshots diverging there
          if: github.event.pull_request.head.repo.full_name == github.repository || inputs.person-on-events == 'true'
          shell: bash
          run: echo "PYTEST_ARGS=--snapshot-update" >> $GITHUB_ENV # We can only update snapshots within the PostHog org

        # Tests
        - name: Run FOSS tests
          if: ${{ inputs.segment == 'FOSS' }}
          env:
              PERSON_ON_EVENTS_V2_ENABLED: ${{ inputs.person-on-events }}
              GROUPS_ON_EVENTS_ENABLED: ${{ inputs.person-on-events }}
          shell: bash
          run: | # async_migrations covered in ci-async-migrations.yml
              pytest ${{
                  inputs.person-on-events == 'true'
                  && './posthog/clickhouse/ ./posthog/hogql/ ./posthog/queries/ ./posthog/api/test/test_insight* ./posthog/api/test/dashboards/test_dashboard.py'
                  || 'hogvm posthog'
              }} -m "not async_migrations" \
                  --splits ${{ inputs.concurrency }} --group ${{ inputs.group }} \
                  --durations=100 --durations-min=1.0 \
                  $PYTEST_ARGS

        - name: Run EE tests
          if: ${{ inputs.segment == 'EE' }}
          env:
              PERSON_ON_EVENTS_V2_ENABLED: ${{ inputs.person-on-events }}
              GROUPS_ON_EVENTS_ENABLED: ${{ inputs.person-on-events }}
          shell: bash
          run: | # async_migrations covered in ci-async-migrations.yml
              pytest ${{ inputs.person-on-events == 'true' && 'ee/clickhouse/' || 'ee/' }} -m "not async_migrations" \
                  --splits ${{ inputs.concurrency }} --group ${{ inputs.group }} \
                  --durations=100 --durations-min=1.0 \
                  $PYTEST_ARGS

        - name: Run /decide read replica tests
          if: ${{ inputs.segment == 'FOSS' && inputs.group == 1 && inputs.person-on-events != 'true' }}
          env:
              POSTHOG_DB_NAME: posthog
              READ_REPLICA_OPT_IN: 'decide,PersonalAPIKey, local_evaluation'
              POSTHOG_POSTGRES_READ_HOST: localhost
              POSTHOG_DB_PASSWORD: posthog
              POSTHOG_DB_USER: posthog
          shell: bash
          run: |
              pytest posthog/api/test/test_decide.py::TestDecideUsesReadReplica \
                  --durations=100 --durations-min=1.0 \
                  $PYTEST_ARGS<|MERGE_RESOLUTION|>--- conflicted
+++ resolved
@@ -87,14 +87,6 @@
               pnpm install
               pnpm run build
 
-<<<<<<< HEAD
-        - uses: syphar/restore-virtualenv@v1
-          id: cache-backend-tests
-          with:
-              custom_cache_key_element: v3
-
-=======
->>>>>>> 2190c518
         - name: Install Python dependencies
           shell: bash
           run: |
