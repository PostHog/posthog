import fs from 'fs'
import type { Config } from 'jest'

process.env.TZ = process.env.TZ || 'UTC'

/*
 * For a detailed explanation regarding each configuration property and type check, visit:
 * https://jestjs.io/docs/en/configuration.html
 */

const esmModules = [
    'query-selector-shadow-dom',
    'react-syntax-highlighter',
    '@react-hook',
    '@medv',
    'monaco-editor',
<<<<<<< HEAD
    '@posthog/hedgehog-mode',
=======
    'mdast-util-find-and-replace',
    'escape-string-regexp',
    'unist-util-visit-parents',
    'unist-util-is',
>>>>>>> 2bc144a1
]
const eeFolderExists = fs.existsSync('../ee/frontend/exports.ts')
function rootDirectories(): string[] {
    const rootDirectories = ['<rootDir>/src', '<rootDir>/../products']
    if (eeFolderExists) {
        rootDirectories.push('<rootDir>/../ee/frontend')
    }
    return rootDirectories
}

const config: Config = {
    // All imported modules in your tests should be mocked automatically
    // automock: false,

    // Stop running tests after `n` failures
    // bail: 0,

    // The directory where Jest should store its cached dependency information
    // cacheDirectory: "/private/var/folders/30/3j86j9bx6514w18wx5gffc6r0000gn/T/jest_dx",

    // Automatically clear mock calls and instances between every test
    clearMocks: true,

    // Indicates whether the coverage information should be collected while executing the test
    // collectCoverage: false,

    // An array of glob patterns indicating a set of files for which coverage information should be collected
    // collectCoverageFrom: undefined,

    // The directory where Jest should output its coverage files
    coverageDirectory: 'coverage',

    // An array of regexp pattern strings used to skip coverage collection
    // coveragePathIgnorePatterns: [
    //   "/node_modules/"
    // ],

    // Indicates which provider should be used to instrument code for coverage
    coverageProvider: 'v8',

    // A list of reporter names that Jest uses when writing coverage reports
    // coverageReporters: [
    //   "json",
    //   "text",
    //   "lcov",
    //   "clover"
    // ],

    // An object that configures minimum threshold enforcement for coverage results
    // coverageThreshold: undefined,

    // A path to a custom dependency extractor
    // dependencyExtractor: undefined,

    // Make calling deprecated APIs throw helpful error messages
    // errorOnDeprecated: false,

    // Force coverage collection from ignored files using an array of glob patterns
    // forceCoverageMatch: [],

    // A path to a module which exports an async function that is triggered once before all test suites
    // globalSetup: undefined,

    // A path to a module which exports an async function that is triggered once after all test suites
    // globalTeardown: undefined,

    // The maximum amount of workers used to run your tests. Can be specified as % or a number. E.g. maxWorkers: 10% will use 10% of your CPU amount + 1 as the maximum worker number. maxWorkers: 2 will use a maximum of 2 workers.
    // maxWorkers: "50%",

    // An array of directory names to be searched recursively up from the requiring module's location
    // moduleDirectories: [
    //   "node_modules"
    // ],

    // An array of file extensions your modules use
    // moduleFileExtensions: [
    //   "js",
    //   "json",
    //   "jsx",
    //   "ts",
    //   "tsx",
    //   "node"
    // ],

    // A map from regular expressions to module names or to arrays of module names that allow to stub out resources with a single module
    moduleNameMapper: {
        '^.+\\.(css|less|scss|svg|png|lottie)$': '<rootDir>/src/test/mocks/styleMock.js',
        '^~/(.*)$': '<rootDir>/src/$1',
        '^@posthog/lemon-ui(|/.*)$': '<rootDir>/@posthog/lemon-ui/src/$1',
        '^@posthog/ee/exports': ['<rootDir>/../ee/frontend/exports', '<rootDir>/@posthog/ee/exports'],
        '^lib/(.*)$': '<rootDir>/src/lib/$1',
        'monaco-editor': '<rootDir>/node_modules/monaco-editor/esm/vs/editor/editor.api.d.ts',
        '^scenes/(.*)$': '<rootDir>/src/scenes/$1',
        '^products/(.*)$': '<rootDir>/../products/$1',
        '^common/(.*)$': '<rootDir>/../common/$1',
        '^react-virtualized/dist/es/(.*)$': 'react-virtualized/dist/commonjs/$1',
        '^@posthog/rrweb/es/rrweb': '@posthog/rrweb/dist/rrweb.min.js',
        d3: '<rootDir>/node_modules/d3/dist/d3.min.js',
        '^d3-(.*)$': `d3-$1/dist/d3-$1`,
    },

    // An array of regexp pattern strings, matched against all module paths before considered 'visible' to the module loader
    // modulePathIgnorePatterns: [],

    // Activates notifications for test results
    // notify: false,

    // An enum that specifies notification mode. Requires { notify: true }
    // notifyMode: "failure-change",

    // A preset that is used as a base for Jest's configuration
    // preset: undefined,

    // Run tests from one or more projects
    // projects: undefined,

    // Use this configuration option to add custom reporters to Jest
    // reporters: undefined,

    // Automatically reset mock state between every test
    // resetMocks: false,

    // Reset the module registry before running each individual test
    // resetModules: false,

    // A path to a custom resolver
    // resolver: undefined,

    // Automatically restore mock state between every test
    // restoreMocks: false,

    // The root directory that Jest should scan for tests and modules within
    modulePaths: ['<rootDir>/'],

    // A list of paths to directories that Jest should use to search for files in
    roots: rootDirectories(),

    // Allows you to use a custom runner instead of Jest's default test runner
    // runner: "jest-runner",

    // The paths to modules that run some code to configure or set up the testing environment before each test
    setupFiles: ['<rootDir>/jest.setup.ts', 'fake-indexeddb/auto'],

    // A list of paths to modules that run some code to configure or set up the testing framework before each test
    setupFilesAfterEnv: ['<rootDir>/jest.setupAfterEnv.ts', 'givens/setup', '<rootDir>/src/mocks/jest.ts'],

    // The number of seconds after which a test is considered as slow and reported as such in the results.
    // slowTestThreshold: 5,

    // A list of paths to snapshot serializer modules Jest should use for snapshot testing
    // snapshotSerializers: [],

    // The test environment that will be used for testing
    testEnvironment: 'jsdom',

    // Options that will be passed to the testEnvironment
    testEnvironmentOptions: {},

    // Adds a location field to test results
    // testLocationInResults: false,

    // The glob patterns Jest uses to detect test files
    // testMatch: [
    //   "**/__tests__/**/*.[jt]s?(x)",
    //   "**/?(*.)+(spec|test).[tj]s?(x)"
    // ],

    // An array of regexp pattern strings that are matched against all test paths, matched tests are skipped
    testPathIgnorePatterns: ['/node_modules/', '/products/mcp/'],

    // The regexp pattern or array of patterns that Jest uses to detect test files
    // testRegex: [],

    // This option allows the use of a custom results processor
    // testResultsProcessor: undefined,

    // This option allows use of a custom test runner
    // testRunner: "jasmine2",

    // This option sets the URL for the jsdom environment. It is reflected in properties such as location.href
    // testURL: "http://localhost",

    // Setting this value to "fake" allows the use of fake timers for functions such as "setTimeout"
    // timers: "real",

    // A map from regular expressions to paths to transformers
    transform: {
        '\\.[jt]sx?$': '@sucrase/jest-plugin',
    },

    // An array of regexp pattern strings that are matched against all source file paths, matched files will skip transformation
    transformIgnorePatterns: [`node_modules/(?!.*(${esmModules.join('|')}))`],

    // An array of regexp pattern strings that are matched against all modules before the module loader will automatically return a mock for them
    // unmockedModulePathPatterns: undefined,

    // Indicates whether each individual test should be reported during the run
    // verbose: undefined,

    // An array of regexp patterns that are matched against all source file paths before re-running tests in watch mode
    // watchPathIgnorePatterns: [],

    // Whether to use watchman for file crawling
    // watchman: true,
}

export default config<|MERGE_RESOLUTION|>--- conflicted
+++ resolved
@@ -14,14 +14,11 @@
     '@react-hook',
     '@medv',
     'monaco-editor',
-<<<<<<< HEAD
     '@posthog/hedgehog-mode',
-=======
     'mdast-util-find-and-replace',
     'escape-string-regexp',
     'unist-util-visit-parents',
     'unist-util-is',
->>>>>>> 2bc144a1
 ]
 const eeFolderExists = fs.existsSync('../ee/frontend/exports.ts')
 function rootDirectories(): string[] {
