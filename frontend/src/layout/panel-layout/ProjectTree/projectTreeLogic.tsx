import { IconPlus } from '@posthog/icons'
import { lemonToast, Spinner } from '@posthog/lemon-ui'
import { actions, afterMount, connect, kea, listeners, path, reducers, selectors } from 'kea'
import { loaders } from 'kea-loaders'
import { subscriptions } from 'kea-subscriptions'
import api from 'lib/api'
import { dayjs } from 'lib/dayjs'
import { GroupsAccessStatus } from 'lib/introductions/groupsAccessLogic'
import { LemonTreeSelectMode, TreeDataItem, TreeTableViewKeys } from 'lib/lemon-ui/LemonTree/LemonTree'
import { featureFlagLogic } from 'lib/logic/featureFlagLogic'
import { capitalizeFirstLetter } from 'lib/utils'
import { urls } from 'scenes/urls'

import { breadcrumbsLogic } from '~/layout/navigation/Breadcrumbs/breadcrumbsLogic'
import { groupsModel } from '~/models/groupsModel'
import { FileSystemEntry, FileSystemImport } from '~/queries/schema/schema-general'
import { Breadcrumb, ProjectTreeBreadcrumb, ProjectTreeRef } from '~/types'

import { panelLayoutLogic } from '../panelLayoutLogic'
import { getDefaultTreeExplore, getDefaultTreeNew } from './defaultTree'
import type { projectTreeLogicType } from './projectTreeLogicType'
import { FolderState, ProjectTreeAction } from './types'
import {
    appendResultsToFolders,
    convertFileSystemEntryToTreeDataItem,
    findInProjectTree,
    joinPath,
    sortFilesAndFolders,
    splitPath,
} from './utils'

const PAGINATION_LIMIT = 100
const MOVE_ALERT_LIMIT = 50
const DELETE_ALERT_LIMIT = 0

export type ProjectTreeSortMethod = 'folder' | 'recent'

export interface RecentResults {
    results: FileSystemEntry[]
    startTime: string | null
    endTime: string | null
    hasMore: boolean
}

export interface SearchResults {
    searchTerm: string
    results: FileSystemEntry[]
    hasMore: boolean
    lastCount: number
}

export const projectTreeLogic = kea<projectTreeLogicType>([
    path(['layout', 'navigation-3000', 'components', 'projectTreeLogic']),
    connect(() => ({
        values: [
            groupsModel,
            ['aggregationLabel', 'groupTypes', 'groupsAccessStatus'],
            featureFlagLogic,
            ['featureFlags'],
            panelLayoutLogic,
            ['searchTerm'],
            breadcrumbsLogic,
            ['projectTreeRef', 'appBreadcrumbs', 'sceneBreadcrumbs'],
        ],
        actions: [panelLayoutLogic, ['setSearchTerm']],
    })),
    actions({
        loadUnfiledItems: true,
        addFolder: (folder: string, editAfter = true, callback?: (folder: string) => void) => ({
            folder,
            editAfter,
            callback,
        }),
        deleteItem: (item: FileSystemEntry) => ({ item }),
        moveItem: (item: FileSystemEntry, newPath: string, force = false) => ({ item, newPath, force }),
        movedItem: (item: FileSystemEntry, oldPath: string, newPath: string) => ({ item, oldPath, newPath }),
        linkItem: (oldPath: string, newPath: string, force = false) => ({ oldPath, newPath, force }),
        queueAction: (action: ProjectTreeAction) => ({ action }),
        removeQueuedAction: (action: ProjectTreeAction) => ({ action }),
        createSavedItem: (savedItem: FileSystemEntry) => ({ savedItem }),
        deleteSavedItem: (savedItem: FileSystemEntry) => ({ savedItem }),
        setExpandedFolders: (folderIds: string[]) => ({ folderIds }),
        setExpandedSearchFolders: (folderIds: string[]) => ({ folderIds }),
        setLastViewedId: (id: string) => ({ id }),
        toggleFolderOpen: (folderId: string, isExpanded: boolean) => ({ folderId, isExpanded }),
        loadFolderIfNotLoaded: (folderId: string) => ({ folderId }),
        setHelpNoticeVisibility: (visible: boolean) => ({ visible }),
        loadFolder: (folder: string) => ({ folder }),
        loadFolderStart: (folder: string) => ({ folder }),
        loadFolderSuccess: (folder: string, entries: FileSystemEntry[], hasMore: boolean, offsetIncrease: number) => ({
            folder,
            entries,
            hasMore,
            offsetIncrease,
        }),
        loadFolderFailure: (folder: string, error: string) => ({ folder, error }),
        rename: (value: string, item: FileSystemEntry) => ({ value, item }),
        createFolder: (parentPath: string, editAfter = true, callback?: (folder: string) => void) => ({
            parentPath,
            editAfter,
            callback,
        }),
        loadSearchResults: (searchTerm: string, offset = 0) => ({ searchTerm, offset }),
        loadRecentResults: (type: 'start' | 'end') => ({ type }),
        assureVisibility: (projectTreeRef: ProjectTreeRef) => ({ projectTreeRef }),
        setLastNewFolder: (folder: string | null) => ({ folder }),
        onItemChecked: (id: string, checked: boolean, shift: boolean) => ({ id, checked, shift }),
        setLastCheckedItem: (id: string, checked: boolean, shift: boolean) => ({ id, checked, shift }),
        setCheckedItems: (checkedItems: Record<string, boolean>) => ({ checkedItems }),
        expandProjectFolder: (path: string) => ({ path }),
        moveCheckedItems: (path: string) => ({ path }),
        linkCheckedItems: (path: string) => ({ path }),
        deleteCheckedItems: true,
        checkSelectedFolders: true,
        syncTypeAndRef: (type: string, ref: string) => ({ type, ref }),
        updateSyncedFiles: (files: FileSystemEntry[]) => ({ files }),
        scrollToView: (item: FileSystemEntry) => ({ item }),
        clearScrollTarget: true,
        setEditingItemId: (id: string) => ({ id }),
        setMovingItems: (items: FileSystemEntry[]) => ({ items }),
<<<<<<< HEAD
        setSortMethod: (sortMethod: ProjectTreeSortMethod) => ({ sortMethod }),
=======
        setSelectMode: (selectMode: LemonTreeSelectMode) => ({ selectMode }),
>>>>>>> 94667fc4
        setTreeTableColumnSizes: (sizes: number[]) => ({ sizes }),
    }),
    loaders(({ actions, values }) => ({
        unfiledItems: [
            false as boolean,
            {
                loadUnfiledItems: async () => {
                    const response = await api.fileSystem.unfiled()
                    if (response.results.length > 0) {
                        actions.loadFolder('Unfiled')
                        for (const folder of Object.keys(values.folders)) {
                            if (folder.startsWith('Unfiled/')) {
                                actions.loadFolder(folder)
                            }
                        }
                    }
                    return true
                },
            },
        ],
        searchResults: [
            { searchTerm: '', results: [], hasMore: false, lastCount: 0 } as SearchResults,
            {
                loadSearchResults: async ({ searchTerm, offset }, breakpoint) => {
                    await breakpoint(250)
                    const response = await api.fileSystem.list({
                        search: searchTerm,
                        offset,
                        limit: PAGINATION_LIMIT + 1,
                        orderBy: values.sortMethod === 'recent' ? '-created_at' : undefined,
                    })
                    breakpoint()
                    const results = [
                        ...(offset > 0 && searchTerm === values.searchResults.searchTerm
                            ? values.searchResults.results
                            : []),
                        ...response.results.slice(0, PAGINATION_LIMIT),
                    ]

                    return {
                        searchTerm,
                        results: values.sortMethod === 'recent' ? results : results.sort(sortFilesAndFolders),
                        hasMore: response.results.length > PAGINATION_LIMIT,
                        lastCount: Math.min(response.results.length, PAGINATION_LIMIT),
                    }
                },
            },
        ],
        recentResults: [
            { results: [], hasMore: false, startTime: null, endTime: null } as RecentResults,
            {
                loadRecentResults: async ({ type }, breakpoint) => {
                    await breakpoint(250)
                    const params = {
                        orderBy: '-created_at',
                        notType: 'folder',
                        limit: PAGINATION_LIMIT + 1,
                        createdAtGt:
                            type === 'start' && values.recentResults.startTime
                                ? values.recentResults.startTime
                                : undefined,
                        createdAtLt:
                            type === 'end' && values.recentResults.endTime ? values.recentResults.endTime : undefined,
                    }
                    const response = await api.fileSystem.list(params)
                    const returnedResults = response.results.slice(0, PAGINATION_LIMIT)
                    const hasMore = response.results.length > PAGINATION_LIMIT
                    breakpoint()

                    const seenIds = new Set()
                    const results = [...values.recentResults.results, ...returnedResults]
                        .filter((item) => {
                            if (seenIds.has(item.id)) {
                                return false
                            }
                            seenIds.add(item.id)
                            return true
                        })
                        .sort((a, b) => {
                            return new Date(b.created_at ?? '').getTime() - new Date(a.created_at ?? '').getTime()
                        })
                    return {
                        results,
                        hasMore,
                        startTime: response.results[0]?.created_at ?? null,
                        endTime: response.results[response.results.length - 1]?.created_at ?? null,
                    }
                },
            },
        ],
        pendingLoader: [
            false,
            {
                queueAction: async ({ action }) => {
                    if ((action.type === 'prepare-move' || action.type === 'prepare-link') && action.newPath) {
                        const verb = action.type === 'prepare-link' ? 'link' : 'move'
                        const verbing = action.type === 'prepare-link' ? 'linking' : 'moving'
                        try {
                            const response = await api.fileSystem.count(action.item.id)
                            actions.removeQueuedAction(action)
                            if (response && response.count > MOVE_ALERT_LIMIT) {
                                const confirmMessage = `You're about to ${verb} ${response.count} items. Are you sure?`
                                if (!confirm(confirmMessage)) {
                                    return false
                                }
                            }
                            actions.queueAction({ ...action, type: verb })
                        } catch (error) {
                            console.error(`Error ${verbing} item:`, error)
                            lemonToast.error(`Error ${verbing} item: ${error}`)
                            actions.removeQueuedAction(action)
                        }
                    } else if (action.type === 'move' && action.newPath) {
                        try {
                            const oldPath = action.item.path
                            const newPath = action.newPath
                            await api.fileSystem.move(action.item.id, newPath)
                            actions.removeQueuedAction(action)
                            actions.movedItem(action.item, oldPath, newPath)
                            lemonToast.success('Item moved successfully', {
                                button: {
                                    label: 'Undo',
                                    dataAttr: 'undo-project-tree-move',
                                    action: () => {
                                        actions.moveItem({ ...action.item, path: newPath }, oldPath)
                                    },
                                },
                            })
                        } catch (error) {
                            console.error('Error moving item:', error)
                            lemonToast.error(`Error moving item: ${error}`)
                            actions.removeQueuedAction(action)
                        }
                    } else if (action.type === 'link' && action.newPath) {
                        try {
                            const newPath = action.newPath
                            const newItem = await api.fileSystem.link(action.item.id, newPath)
                            actions.removeQueuedAction(action)
                            if (newItem) {
                                actions.createSavedItem(newItem)
                            }
                            if (action.item.type === 'folder') {
                                actions.loadFolder(newPath)
                            }
                            lemonToast.success('Item linked successfully') // TODO: undo for linking
                        } catch (error) {
                            console.error('Error linking item:', error)
                            lemonToast.error(`Error linking item: ${error}`)
                            actions.removeQueuedAction(action)
                        }
                    } else if (action.type === 'create') {
                        try {
                            const response = await api.fileSystem.create(action.item)
                            actions.removeQueuedAction(action)
                            actions.createSavedItem(response)
                            lemonToast.success('Folder created successfully', {
                                button: {
                                    label: 'Undo',
                                    dataAttr: 'undo-project-tree-create-folder',
                                    action: () => {
                                        actions.deleteItem(response)
                                    },
                                },
                            })
                            actions.expandProjectFolder(action.item.path)
                        } catch (error) {
                            console.error('Error creating folder:', error)
                            lemonToast.error(`Error creating folder: ${error}`)
                            actions.removeQueuedAction(action)
                        }
                    } else if (action.type === 'prepare-delete' && action.item.id) {
                        try {
                            const response = await api.fileSystem.count(action.item.id)
                            actions.removeQueuedAction(action)
                            if (response && response.count > DELETE_ALERT_LIMIT) {
                                const confirmMessage = `You're about to move ${response.count} items into 'Unfiled'. Are you sure?`
                                if (!confirm(confirmMessage)) {
                                    return false
                                }
                            }
                            actions.queueAction({ ...action, type: 'delete' })
                        } catch (error) {
                            console.error('Error deleting item:', error)
                            lemonToast.error(`Error deleting item: ${error}`)
                            actions.removeQueuedAction(action)
                        }
                    } else if (action.type === 'delete' && action.item.id) {
                        try {
                            await api.fileSystem.delete(action.item.id)
                            actions.removeQueuedAction(action)
                            actions.deleteSavedItem(action.item)
                            lemonToast.success('Item deleted successfully')
                        } catch (error) {
                            console.error('Error deleting item:', error)
                            lemonToast.error(`Error deleting item: ${error}`)
                            actions.removeQueuedAction(action)
                        }
                    }
                    return true
                },
            },
        ],
    })),
    reducers({
        folders: [
            {} as Record<string, FileSystemEntry[]>,
            {
                loadFolderSuccess: (state, { folder, entries }) => ({ ...state, [folder]: entries }),
                createSavedItem: (state, { savedItem }) => {
                    const folder = joinPath(splitPath(savedItem.path).slice(0, -1))
                    return {
                        ...state,
                        [folder]: (state[folder] || []).find((f) => f.id === savedItem.id)
                            ? state[folder].map((item) => (item.id === savedItem.id ? savedItem : item))
                            : [...(state[folder] || []), savedItem],
                    }
                },
                loadSearchResultsSuccess: (state, { searchResults }) => {
                    return appendResultsToFolders(searchResults, state)
                },
                loadRecentResultsSuccess: (state, { recentResults }) => {
                    return appendResultsToFolders(recentResults, state)
                },
                deleteSavedItem: (state, { savedItem }) => {
                    const folder = joinPath(splitPath(savedItem.path).slice(0, -1))
                    const newState = {
                        ...state,
                        [folder]: state[folder].filter((item) => item.id !== savedItem.id),
                    }
                    if (savedItem.type === 'folder') {
                        for (const folder of Object.keys(newState)) {
                            if (folder === savedItem.path || folder.startsWith(savedItem.path + '/')) {
                                delete newState[folder]
                            }
                        }
                    }
                    return newState
                },
                movedItem: (state, { oldPath, newPath, item }) => {
                    const newState = { ...state }
                    const oldParentFolder = joinPath(splitPath(oldPath).slice(0, -1))
                    for (const folder of Object.keys(newState)) {
                        if (folder === oldParentFolder) {
                            newState[folder] = newState[folder].filter((i) => i.id !== item.id)
                            const newParentFolder = joinPath(splitPath(newPath).slice(0, -1))
                            newState[newParentFolder] = [
                                ...(newState[newParentFolder] ?? []),
                                { ...item, path: newPath },
                            ]
                        } else if (folder === oldPath || folder.startsWith(oldPath + '/')) {
                            const newFolder = newPath + folder.slice(oldPath.length)
                            newState[newFolder] = [
                                ...(newState[newFolder] ?? []),
                                ...newState[folder].map((item) => ({
                                    ...item,
                                    path: newFolder + item.path.slice(folder.length),
                                })),
                            ]
                            delete newState[folder]
                        }
                    }
                    return newState
                },
                updateSyncedFiles: (state, { files }) => {
                    const newState = { ...state }
                    for (const file of files) {
                        const folder = joinPath(splitPath(file.path).slice(0, -1))
                        if (newState[folder]) {
                            if (newState[folder].find((f) => f.id === file.id)) {
                                newState[folder] = newState[folder].map((f) =>
                                    f.id === file.id ? { ...f, ...file } : f
                                )
                            } else {
                                newState[folder] = [...newState[folder], file]
                            }
                        } else {
                            newState[folder] = [file]
                        }
                    }
                    return newState
                },
            },
        ],
        folderLoadOffset: [
            {} as Record<string, number>,
            {
                loadFolderSuccess: (state, { folder, offsetIncrease }) => {
                    return { ...state, [folder]: offsetIncrease + (state[folder] ?? 0) }
                },
            },
        ],
        folderStates: [
            {} as Record<string, FolderState>,
            {
                loadFolderStart: (state, { folder }) => ({ ...state, [folder]: 'loading' }),
                loadFolderSuccess: (state, { folder, hasMore }) => ({
                    ...state,
                    [folder]: hasMore ? 'has-more' : 'loaded',
                }),
                loadFolderFailure: (state, { folder }) => ({ ...state, [folder]: 'error' }),
            },
        ],
        searchResults: [
            { searchTerm: '', results: [], hasMore: false, lastCount: 0 } as SearchResults,
            {
                movedItem: (state, { newPath, item }) => {
                    if (state.searchTerm && state.results.length > 0) {
                        const newResults = state.results.map((result) => {
                            if (result.id === item.id) {
                                return { ...item, path: newPath }
                            }
                            return result
                        })
                        return { ...state, results: newResults }
                    }
                    return state
                },
                deleteSavedItem: (state, { savedItem }) => {
                    if (state.searchTerm && state.results.length > 0) {
                        const newResults = state.results.filter((result) => result.id !== savedItem.id)
                        return { ...state, results: newResults }
                    }
                    return state
                },
            },
        ],
        recentResults: [
            { results: [], hasMore: false, startTime: null, endTime: null } as RecentResults,
            {
                movedItem: (state, { newPath, item }) => {
                    if (state.results.length > 0) {
                        const newResults = state.results.map((result) => {
                            if (result.id === item.id) {
                                return { ...item, path: newPath }
                            }
                            return result
                        })
                        return { ...state, results: newResults }
                    }
                    return state
                },
                deleteSavedItem: (state, { savedItem }) => {
                    if (state.results.length > 0) {
                        const newResults = state.results.filter((result) => result.id !== savedItem.id)
                        return { ...state, results: newResults }
                    }
                    return state
                },
                createSavedItem: (state, { savedItem }) => {
                    if (state.results.find((result) => result.id === savedItem.id)) {
                        return {
                            ...state,
                            results: state.results.map((result) => (result.id === savedItem.id ? savedItem : result)),
                        }
                    } else if (savedItem.created_at && savedItem.type !== 'folder') {
                        const newResults = [...state.results, savedItem].sort((a, b) => {
                            return new Date(b.created_at ?? '').getTime() - new Date(a.created_at ?? '').getTime()
                        })
                        return { ...state, results: newResults }
                    }
                },
            },
        ],
        lastNewFolder: [
            null as string | null,
            {
                setLastNewFolder: (_, { folder }) => {
                    return folder ?? null
                },
            },
        ],
        pendingActions: [
            [] as ProjectTreeAction[],
            {
                queueAction: (state, { action }) => [...state, action],
                removeQueuedAction: (state, { action }) => state.filter((a) => a !== action),
            },
        ],
        expandedFolders: [
            [] as string[],
            {
                setExpandedFolders: (_, { folderIds }) => folderIds,
            },
        ],
        expandedSearchFolders: [
            ['project-folder/Unfiled'] as string[],
            {
                setExpandedSearchFolders: (_, { folderIds }) => folderIds,
                loadSearchResultsSuccess: (state, { searchResults: { results, lastCount } }) => {
                    const folders: Record<string, boolean> = state.reduce(
                        (acc: Record<string, boolean>, folderId) => {
                            acc[folderId] = true
                            return acc
                        },
                        { 'project-folder/Unfiled': true }
                    )

                    for (const entry of results.slice(-lastCount)) {
                        const splits = splitPath(entry.path)
                        for (let i = 1; i < splits.length; i++) {
                            folders['project-folder/' + joinPath(splits.slice(0, i))] = true
                        }
                    }
                    return Object.keys(folders)
                },
            },
        ],
        lastViewedId: [
            '',
            {
                setLastViewedId: (_, { id }) => id,
            },
        ],
        helpNoticeVisible: [
            true,
            {
                setHelpNoticeVisibility: (_, { visible }) => visible,
            },
        ],
        checkedItems: [
            {} as Record<string, boolean>,
            {
                setCheckedItems: (_, { checkedItems }) => checkedItems,
            },
        ],
        movingItems: [
            [] as FileSystemEntry[],
            {
                setMovingItems: (_, { items }) => items,
            },
        ],
        lastCheckedItem: [
            null as { id: string; checked: boolean; shift: boolean } | null,
            {
                setLastCheckedItem: (_, { id, checked, shift }) => ({ id, checked, shift }),
            },
        ],
        scrollTargetId: [
            '' as string,
            {
                scrollToView: (_, { item }) =>
                    item.type === 'folder' ? `project-folder/${item.path}` : `project/${item.id}`,
                clearScrollTarget: () => '',
            },
        ],
        editingItemId: [
            '',
            {
                setEditingItemId: (_, { id }) => id,
            },
        ],
<<<<<<< HEAD
        sortMethod: [
            'alphabetical' as ProjectTreeSortMethod,
            {
                setSortMethod: (_, { sortMethod }) => sortMethod,
=======
        selectMode: [
            'default' as LemonTreeSelectMode,
            {
                setSelectMode: (_, { selectMode }) => selectMode,
>>>>>>> 94667fc4
            },
        ],
        treeTableColumnSizes: [
            [350, 200, 200] as number[],
            { persist: true },
            {
                setTreeTableColumnSizes: (_, { sizes }) => sizes,
            },
        ],
    }),
    selectors({
        treeTableColumnOffsets: [
            (s) => [s.treeTableColumnSizes],
            (sizes): number[] => sizes.map((_, index) => sizes.slice(0, index).reduce((acc, s) => acc + s, 0)),
        ],
        savedItems: [
            (s) => [s.folders, s.folderStates],
            (folders): FileSystemEntry[] =>
                Object.entries(folders).reduce((acc, [_, items]) => [...acc, ...items], [] as FileSystemEntry[]),
        ],
        savedItemsLoading: [
            (s) => [s.folderStates],
            (folderStates): boolean => Object.values(folderStates).some((state) => state === 'loading'),
        ],
        viableItems: [
            // Combine savedItems with pendingActions
            (s) => [s.savedItems, s.pendingActions],
            (savedItems, pendingActions): FileSystemEntry[] => {
                const initialItems = [...savedItems]
                const itemsByPath = initialItems.reduce((acc, item) => {
                    acc[item.path] = acc[item.path] ? [...acc[item.path], item] : [item]
                    return acc
                }, {} as Record<string, FileSystemEntry[]>)

                for (const action of pendingActions) {
                    if ((action.type === 'move' || action.type === 'prepare-move') && action.newPath) {
                        if (!itemsByPath[action.path] || itemsByPath[action.path].length === 0) {
                            console.error("Item not found, can't move", action.path)
                            continue
                        }
                        for (const item of itemsByPath[action.path]) {
                            const itemTarget = itemsByPath[action.newPath]?.[0]
                            if (item.type === 'folder') {
                                if (!itemTarget || itemTarget.type === 'folder') {
                                    for (const path of Object.keys(itemsByPath)) {
                                        if (path.startsWith(action.path + '/')) {
                                            for (const loopItem of itemsByPath[path]) {
                                                const newPath = action.newPath + loopItem.path.slice(action.path.length)
                                                if (!itemsByPath[newPath]) {
                                                    itemsByPath[newPath] = []
                                                }
                                                itemsByPath[newPath] = [
                                                    ...itemsByPath[newPath],
                                                    { ...loopItem, path: newPath, _loading: true },
                                                ]
                                            }
                                            delete itemsByPath[path]
                                        }
                                    }
                                }
                                if (!itemTarget) {
                                    itemsByPath[action.newPath] = [
                                        ...(itemsByPath[action.newPath] ?? []),
                                        { ...item, path: action.newPath, _loading: true },
                                    ]
                                }
                                delete itemsByPath[action.path]
                            } else if (item.id === action.item.id) {
                                if (!itemsByPath[action.newPath]) {
                                    itemsByPath[action.newPath] = []
                                }
                                itemsByPath[action.newPath] = [
                                    ...itemsByPath[action.newPath],
                                    { ...item, path: action.newPath, _loading: true },
                                ]
                                if (itemsByPath[action.path].length > 1) {
                                    itemsByPath[action.path] = itemsByPath[action.path].filter((i) => i.id !== item.id)
                                } else {
                                    delete itemsByPath[action.path]
                                }
                            }
                        }
                    } else if (action.type === 'create' && action.newPath) {
                        if (!itemsByPath[action.newPath]) {
                            itemsByPath[action.newPath] = [
                                ...(itemsByPath[action.newPath] ?? []),
                                { ...action.item, path: action.newPath, _loading: true },
                            ]
                        } else {
                            console.error("Item already exists, can't create", action.item)
                        }
                    } else if (action.path && itemsByPath[action.path]) {
                        itemsByPath[action.path] = itemsByPath[action.path].map((i) => ({ ...i, loading: true }))
                    }
                }
                return Object.values(itemsByPath).flatMap((a) => a)
            },
        ],
        sortedItems: [
            (s) => [s.viableItems],
            (viableItems): FileSystemEntry[] => [...viableItems].sort(sortFilesAndFolders),
        ],
        viableItemsById: [
            (s) => [s.viableItems],
            (viableItems): Record<string, FileSystemEntry> =>
                viableItems.reduce(
                    (acc, item) => ({
                        ...acc,
                        [item.type === 'folder' ? 'project-folder/' + item.path : 'project/' + item.id]: item,
                    }),
                    {} as Record<string, FileSystemEntry>
                ),
        ],
        unappliedPaths: [
            // Paths that are currently being loaded
            (s) => [s.pendingActions],
            (pendingActions) => {
                const unappliedPaths: Record<string, boolean> = {}
                for (const action of pendingActions) {
                    if (action.type === 'move' || action.type === 'create') {
                        if (action.newPath) {
                            unappliedPaths[action.newPath] = true
                            const split = splitPath(action.newPath)
                            for (let i = 1; i < split.length; i++) {
                                unappliedPaths[joinPath(split.slice(0, i))] = true
                            }
                        }
                    }
                }
                return unappliedPaths
            },
        ],
        loadingPaths: [
            // Paths that are currently being loaded
            (s) => [s.unfiledItemsLoading, s.savedItemsLoading, s.pendingLoaderLoading, s.pendingActions],
            (unfiledItemsLoading, savedItemsLoading, pendingLoaderLoading, pendingActions) => {
                const loadingPaths: Record<string, boolean> = {}
                if (unfiledItemsLoading) {
                    loadingPaths['Unfiled'] = true
                    loadingPaths[''] = true
                }
                if (savedItemsLoading) {
                    loadingPaths[''] = true
                }
                if (pendingLoaderLoading && pendingActions.length > 0) {
                    loadingPaths[pendingActions[0].newPath || pendingActions[0].path] = true
                }
                return loadingPaths
            },
        ],
        pendingActionsCount: [(s) => [s.pendingActions], (pendingActions): number => pendingActions.length],
        projectTree: [
            (s) => [s.viableItems, s.folderStates, s.checkedItems],
            (viableItems, folderStates, checkedItems): TreeDataItem[] =>
                convertFileSystemEntryToTreeDataItem({
                    imports: viableItems,
                    folderStates,
                    checkedItems,
                    root: 'project',
                }),
        ],
        projectTreeOnlyFolders: [
            (s) => [s.viableItems, s.folderStates, s.checkedItems],
            (viableItems, folderStates, checkedItems): TreeDataItem[] => [
                {
                    id: '/',
                    name: '/',
                    displayName: <>Project root</>,
                    record: { type: 'folder', path: '' },
                    children: convertFileSystemEntryToTreeDataItem({
                        imports: viableItems,
                        folderStates,
                        checkedItems,
                        root: 'project',
                        disabledReason: (item) => (item.type !== 'folder' ? 'Only folders can be selected' : undefined),
                    }),
                },
            ],
        ],
        groupNodes: [
            (s) => [s.groupTypes, s.groupsAccessStatus, s.aggregationLabel],
            (groupTypes, groupsAccessStatus, aggregationLabel): FileSystemImport[] => {
                const showGroupsIntroductionPage = [
                    GroupsAccessStatus.HasAccess,
                    GroupsAccessStatus.HasGroupTypes,
                    GroupsAccessStatus.NoAccess,
                ].includes(groupsAccessStatus)

                const groupNodes: FileSystemImport[] = [
                    ...(showGroupsIntroductionPage
                        ? [
                              {
                                  path: 'Groups',
                                  href: () => urls.groups(0),
                              },
                          ]
                        : Array.from(groupTypes.values()).map((groupType) => ({
                              path: capitalizeFirstLetter(aggregationLabel(groupType.group_type_index).plural),
                              href: () => urls.groups(groupType.group_type_index),
                          }))),
                ]

                return groupNodes
            },
        ],
        treeItemsNew: [
            (s) => [s.featureFlags, s.folderStates],
            (featureFlags, folderStates): TreeDataItem[] =>
                convertFileSystemEntryToTreeDataItem({
                    imports: getDefaultTreeNew().filter((f) => !f.flag || featureFlags[f.flag]),
                    checkedItems: {},
                    folderStates,
                    root: 'new',
                }),
        ],
        treeItemsExplore: [
            (s) => [s.featureFlags, s.groupNodes, s.folderStates],
            (featureFlags, groupNodes: FileSystemImport[], folderStates): TreeDataItem[] =>
                convertFileSystemEntryToTreeDataItem({
                    imports: getDefaultTreeExplore(groupNodes).filter((f) => !f.flag || featureFlags[f.flag]),
                    checkedItems: {},
                    folderStates,
                    root: 'explore',
                }),
        ],
        recentTreeItems: [
            (s) => [s.recentResults, s.recentResultsLoading, s.folderStates, s.checkedItems],
            (recentResults, recentResultsLoading, folderStates, checkedItems): TreeDataItem[] => {
                const results = convertFileSystemEntryToTreeDataItem({
                    imports: recentResults.results,
                    folderStates,
                    checkedItems,
                    root: 'project',
                    disableFolderSelect: true,
                    recent: true,
                })
                if (recentResultsLoading) {
                    results.push({
                        id: `recent-loading/`,
                        name: 'Loading...',
                        icon: <Spinner />,
                        disableSelect: true,
                    })
                } else if (recentResults.hasMore) {
                    results.push({
                        id: `recent-load-more/`,
                        name: 'Load more...',
                        icon: <IconPlus />,
                        disableSelect: true,
                        onClick: () => projectTreeLogic.actions.loadRecentResults('end'),
                    })
                }
                return results
            },
        ],
        searchedTreeItems: [
            (s) => [s.searchResults, s.searchResultsLoading, s.folderStates, s.checkedItems, s.sortMethod],
            (searchResults, searchResultsLoading, folderStates, checkedItems, sortMethod): TreeDataItem[] => {
                const results = convertFileSystemEntryToTreeDataItem({
                    imports: searchResults.results,
                    folderStates,
                    checkedItems,
                    root: 'project',
                    searchTerm: searchResults.searchTerm,
                    disableFolderSelect: true,
                    recent: sortMethod === 'recent',
                })
                if (searchResultsLoading) {
                    results.push({
                        id: `search-loading/`,
                        name: 'Loading...',
                        icon: <Spinner />,
                        disableSelect: true,
                    })
                } else if (searchResults.hasMore) {
                    results.push({
                        id: `search-load-more/${searchResults.searchTerm}`,
                        name: 'Load more...',
                        icon: <IconPlus />,
                        disableSelect: true,
                        onClick: () =>
                            projectTreeLogic.actions.loadSearchResults(
                                searchResults.searchTerm,
                                searchResults.results.length
                            ),
                    })
                }
                return results
            },
        ],
        treeData: [
            (s) => [s.searchTerm, s.searchedTreeItems, s.projectTree, s.loadingPaths, s.recentTreeItems, s.sortMethod],
            (searchTerm, searchedTreeItems, projectTree, loadingPaths, recentTreeItems, sortMethod): TreeDataItem[] => {
                if (searchTerm) {
                    return searchedTreeItems
                }
                if (sortMethod === 'recent') {
                    return recentTreeItems
                }
                if (loadingPaths[''] && projectTree.length === 0) {
                    return [
                        {
                            id: `folder-loading/`,
                            name: 'Loading...',
                            icon: <Spinner />,
                        },
                    ]
                }
                return projectTree
            },
        ],
        // TODO: use treeData + some other logic to determine the keys
        treeTableKeys: [
            (s) => [s.treeTableColumnSizes, s.treeTableColumnOffsets, s.sortMethod],
            (sizes, offsets, sortMethod): TreeTableViewKeys => ({
                headers: [
                    {
                        key: 'name',
                        title: 'Name',
                        tooltip: (value: string) => value,
                        width: sizes[0],
                        offset: offsets[0],
                    },
                    {
                        key: 'record.created_at',
                        title: 'Created at',
                        formatFunction: (value: string) => dayjs(value).format('MMM D, YYYY'),
                        tooltip: (value: string) => dayjs(value).format('MMM D, YYYY HH:mm:ss'),
                        width: sizes[1],
                        offset: offsets[1],
                    },
                    {
                        key: 'record.created_by.first_name',
                        title: 'Created by',
                        tooltip: (value: string) => value,
                        width: sizes[2],
                        offset: offsets[2],
                    },
                    ...(sortMethod === 'recent'
                        ? [
                              {
                                  key: 'record.path',
                                  title: 'Path',
                                  formatFunction: (value: string) => value,
                                  tooltip: (value: string) => value,
                                  width: sizes[3],
                                  offset: offsets[3],
                              },
                          ]
                        : []),
                ],
            }),
        ],
        treeTableTotalWidth: [(s) => [s.treeTableColumnSizes], (sizes): number => sizes.reduce((acc, s) => acc + s, 0)],
        checkedItemCountNumeric: [
            (s) => [s.checkedItems],
            (checkedItems): number => Object.values(checkedItems).filter((v) => !!v).length,
        ],
        checkedItemsCount: [
            (s) => [s.checkedItems, s.viableItemsById],
            (checkedItems, viableItemsById): string => {
                let hasFolder = false
                let sum = 0
                for (const [key, value] of Object.entries(checkedItems)) {
                    if (value) {
                        sum += 1
                        if (viableItemsById[key]?.type === 'folder') {
                            hasFolder = true
                        }
                    }
                }

                return `${sum}${hasFolder ? '+' : ''}`
            },
        ],
        checkedItemsArray: [
            (s) => [s.checkedItems, s.viableItemsById],
            (checkedItems, viableItemsById): FileSystemEntry[] => {
                return Object.entries(checkedItems)
                    .filter(([_, checked]) => checked)
                    .map(([id]) => viableItemsById[id])
                    .filter(Boolean)
            },
        ],

        projectTreeRefEntry: [
            (s) => [s.projectTreeRef, s.sortedItems],
            (projectTreeRef, sortedItems): FileSystemEntry | null => {
                if (!projectTreeRef || !projectTreeRef.type || !projectTreeRef.ref) {
                    return null
                }
                const treeItem = projectTreeRef.type.endsWith('/')
                    ? sortedItems.find(
                          (item) => item.type?.startsWith(projectTreeRef.type) && item.ref === projectTreeRef.ref
                      )
                    : sortedItems.find((item) => item.type === projectTreeRef.type && item.ref === projectTreeRef.ref)
                return treeItem ?? null
            },
        ],
        projectTreeRefBreadcrumbs: [
            (s) => [s.projectTreeRef, s.projectTreeRefEntry, s.lastNewFolder, s.appBreadcrumbs, s.sceneBreadcrumbs],
            (
                projectTreeRef,
                projectTreeRefEntry,
                lastNewFolder,
                appBreadcrumbs,
                sceneBreadcrumbs
            ): Breadcrumb[] | null => {
                let folders: string[] = []
                let lastBreadcrumb: Breadcrumb | null = null

                if (projectTreeRefEntry?.path) {
                    folders = splitPath(projectTreeRefEntry.path)
                    lastBreadcrumb = {
                        key: `project-tree/${projectTreeRefEntry.path}`,
                        name: folders.pop(),
                        path: projectTreeRefEntry.href, // link to actual page
                    }
                } else if (!projectTreeRefEntry && projectTreeRef?.ref === null && lastNewFolder) {
                    folders = splitPath(lastNewFolder)
                    lastBreadcrumb =
                        sceneBreadcrumbs.length > 0
                            ? sceneBreadcrumbs.slice(-1)[0]
                            : {
                                  key: `new/${lastNewFolder}`,
                                  name: 'New',
                                  path: joinPath([...folders, 'New']),
                              }
                } else {
                    return null
                }
                const breadcrumbs: ProjectTreeBreadcrumb[] = folders.map((path, index) => ({
                    key: `project-tree/${path}`,
                    name: path,
                    path: joinPath(folders.slice(0, index + 1)),
                    type: 'folder',
                }))
                return [...appBreadcrumbs, ...breadcrumbs, ...(lastBreadcrumb ? [lastBreadcrumb] : [])]
            },
        ],
    }),
    listeners(({ actions, values }) => ({
        loadFolder: async ({ folder }) => {
            const currentState = values.folderStates[folder]
            if (currentState === 'loading' || currentState === 'loaded') {
                return
            }
            actions.loadFolderStart(folder)
            try {
                const previousFiles = values.folders[folder] || []
                const offset = values.folderLoadOffset[folder] ?? 0
                const response = await api.fileSystem.list({
                    parent: folder,
                    depth: splitPath(folder).length + 1,
                    limit: PAGINATION_LIMIT + 1,
                    offset: offset,
                })

                let files = response.results
                let hasMore = false
                if (files.length > PAGINATION_LIMIT) {
                    files = files.slice(0, PAGINATION_LIMIT)
                    hasMore = true
                }
                const fileIds = new Set(files.map((file) => file.id))
                const previousUniqueFiles = previousFiles.filter(
                    (prevFile) => !fileIds.has(prevFile.id) && prevFile.path !== folder
                )
                actions.loadFolderSuccess(folder, [...previousUniqueFiles, ...files], hasMore, files.length)
            } catch (error) {
                actions.loadFolderFailure(folder, String(error))
            }
        },
        loadFolderSuccess: ({ folder }) => {
            if (folder === '') {
                const rootItems = values.folders['']
                if (rootItems.length < 5) {
                    actions.toggleFolderOpen('project-folder/Unfiled', true)
                }
            }
            actions.checkSelectedFolders()
        },
        createSavedItem: () => {
            actions.checkSelectedFolders()
        },
        loadSearchResultsSuccess: () => {
            actions.checkSelectedFolders()
        },
        deleteSavedItem: () => {
            actions.checkSelectedFolders()
        },
        movedItem: () => {
            actions.checkSelectedFolders()
        },
        checkSelectedFolders: () => {
            // Select items added into folders that are selected
            const checkedItems = values.checkedItems
            const toCheck = []
            let checkingFolder: string | null = null
            for (const item of values.sortedItems) {
                if (checkingFolder === null) {
                    if (item.type === 'folder' && checkedItems[`project-folder/${item.path}`]) {
                        checkingFolder = item.path
                    }
                } else {
                    if (item.path.startsWith(checkingFolder + '/')) {
                        if (item.type === 'folder') {
                            if (!checkedItems[`project-folder/${item.path}`]) {
                                toCheck.push(`project-folder/${item.path}`)
                            }
                        } else {
                            if (!checkedItems[`project/${item.id}`]) {
                                toCheck.push(`project/${item.id}`)
                            }
                        }
                    } else {
                        checkingFolder = null
                        if (item.type === 'folder' && checkedItems[`project-folder/${item.path}`]) {
                            checkingFolder = item.path
                        }
                    }
                }
            }
            const toDelete = new Set<string>()
            for (const itemId of Object.keys(checkedItems)) {
                if (!values.viableItemsById[itemId]) {
                    toDelete.add(itemId)
                }
            }
            if (toCheck.length > 0 || toDelete.size > 0) {
                actions.setCheckedItems({
                    ...(toDelete.size === 0
                        ? checkedItems
                        : Object.fromEntries(Object.entries(checkedItems).filter((kv) => !toDelete.has(kv[0])))),
                    ...Object.fromEntries(toCheck.map((item) => [item, true])),
                })
            }
        },
        expandProjectFolder: ({ path }) => {
            const expandedSet = new Set(values.expandedFolders)
            const allFolders = splitPath(path).slice(0, -1)
            const allFullFolders = allFolders.map((_, index) => joinPath(allFolders.slice(0, index + 1)))
            const nonExpandedFolders = allFullFolders.filter((f) => !expandedSet.has('project-folder/' + f))
            for (const folder of nonExpandedFolders) {
                if (values.folderStates[folder] !== 'loaded' && values.folderStates[folder] !== 'loading') {
                    actions.loadFolder(folder)
                }
            }
            actions.setExpandedFolders([
                ...values.expandedFolders,
                ...nonExpandedFolders.map((f) => 'project-folder/' + f),
            ])
        },
        onItemChecked: ({ id, checked, shift }) => {
            const { sortedItems, searchResults, viableItemsById, lastCheckedItem, checkedItems: prevChecked } = values
            const clickedItem = viableItemsById[id]
            if (!clickedItem) {
                // should never happen
                return
            }
            const isSearching = !!values.searchTerm
            const shownItems = isSearching ? searchResults.results : sortedItems

            const checkedItems = { ...prevChecked }

            const itemKey = (item: FileSystemEntry): string =>
                item.type === 'folder' ? `project-folder/${item.path}` : `project/${item.id}`

            const markItem = (item: FileSystemEntry, value: boolean): void => {
                checkedItems[itemKey(item)] = value
            }

            const markFolderContents = (folder: FileSystemEntry, value: boolean): void => {
                if (isSearching) {
                    return
                }
                const startIdx = shownItems.findIndex((i) => i.id === folder.id)
                for (let i = startIdx + 1; i < shownItems.length; i++) {
                    const entry = shownItems[i]
                    if (!entry.path.startsWith(folder.path + '/')) {
                        // left the folder
                        break
                    }
                    markItem(entry, value)
                }
            }

            const applyToItem = (item: FileSystemEntry): void => {
                markItem(item, !!checked)
                if (item.type === 'folder') {
                    markFolderContents(item, !!checked)
                }
            }

            if (shift && lastCheckedItem) {
                const prevIdx = shownItems.findIndex((it) => itemKey(it) === lastCheckedItem.id)
                const currIdx = shownItems.findIndex((it) => it.id === clickedItem.id)
                if (prevIdx !== -1 && currIdx !== -1) {
                    const [start, end] = [Math.min(prevIdx, currIdx), Math.max(prevIdx, currIdx)]
                    for (let i = start; i <= end; i++) {
                        applyToItem(shownItems[i])
                    }
                } else if (currIdx !== -1) {
                    applyToItem(shownItems[currIdx])
                }
            } else {
                applyToItem(clickedItem)
            }

            actions.setLastCheckedItem(id, checked, shift)
            actions.setCheckedItems(checkedItems)

            // If any items are checked, set the select mode to multi
            // We don't do the inverse because we don't want to set the select mode to default when deselecting all
            if (Object.values(checkedItems).some((v) => !!v)) {
                actions.setSelectMode('multi')
            }
        },
        moveCheckedItems: ({ path }) => {
            const { checkedItems } = values
            let skipInFolder: string | null = null
            for (const item of values.sortedItems) {
                if (skipInFolder !== null) {
                    if (item.path.startsWith(skipInFolder + '/')) {
                        continue
                    } else {
                        skipInFolder = null
                    }
                }
                const itemId = item.type === 'folder' ? `project-folder/${item.path}` : `project/${item.id}`
                if (checkedItems[itemId]) {
                    actions.moveItem(item, joinPath([...splitPath(path), ...splitPath(item.path).slice(-1)]), true)
                    if (item.type === 'folder') {
                        skipInFolder = item.path
                    }
                }
            }
        },
        moveItem: async ({ item, newPath, force }) => {
            if (newPath === item.path) {
                return
            }
            if (!item.id) {
                lemonToast.error("Sorry, can't move an unsaved item (no id)")
                return
            }
            actions.queueAction({
                type: !force && item.type === 'folder' ? 'prepare-move' : 'move',
                item,
                path: item.path,
                newPath: newPath,
            })
        },
        linkCheckedItems: ({ path }) => {
            const { checkedItems } = values
            let skipInFolder: string | null = null
            for (const item of values.sortedItems) {
                if (skipInFolder !== null) {
                    if (item.path.startsWith(skipInFolder + '/')) {
                        continue
                    } else {
                        skipInFolder = null
                    }
                }
                const itemId = item.type === 'folder' ? `project-folder/${item.path}` : `project/${item.id}`
                if (checkedItems[itemId]) {
                    actions.linkItem(item.path, joinPath([...splitPath(path), ...splitPath(item.path).slice(-1)]), true)
                    if (item.type === 'folder') {
                        skipInFolder = item.path
                    }
                }
            }
        },
        linkItem: async ({ oldPath, newPath, force }) => {
            if (newPath === oldPath) {
                lemonToast.error('Cannot link folder into itself')
                return
            }
            const item = values.viableItems.find((item) => item.path === oldPath)
            if (item && item.path === oldPath) {
                if (!item.id) {
                    lemonToast.error("Sorry, can't link an unsaved item (no id)")
                    return
                }
                actions.queueAction({
                    type: !force && item.type === 'folder' ? 'prepare-link' : 'link',
                    item,
                    path: item.path,
                    newPath: newPath + item.path.slice(oldPath.length),
                })
            }
        },
        deleteCheckedItems: () => {
            const { checkedItems } = values
            let skipInFolder: string | null = null
            for (const item of values.sortedItems) {
                if (skipInFolder !== null) {
                    if (item.path.startsWith(skipInFolder + '/')) {
                        continue
                    } else {
                        skipInFolder = null
                    }
                }
                const itemId = item.type === 'folder' ? `project-folder/${item.path}` : `project/${item.id}`
                if (checkedItems[itemId]) {
                    actions.deleteItem(item)
                    if (item.type === 'folder') {
                        skipInFolder = item.path
                    }
                }
            }
        },
        deleteItem: async ({ item }) => {
            if (!item.id) {
                const response = await api.fileSystem.list({ type: 'folder', path: item.path })
                const items = response.results ?? []
                if (items.length > 0) {
                    item = items[0]
                } else {
                    lemonToast.error(`Could not find filesystem entry for ${item.path}. Can't delete.`)
                    return
                }
            }
            actions.queueAction({ type: item.type === 'folder' ? 'prepare-delete' : 'delete', item, path: item.path })
        },
        addFolder: ({ folder, editAfter, callback }) => {
            // Like Mac, we don't allow duplicate folder names
            // So we need to increment the folder name until we find a unique one
            let folderName = folder
            let counter = 2
            while (values.viableItems.find((item) => item.path === folderName && item.type === 'folder')) {
                folderName = `${folder} ${counter}`
                counter++
            }

            actions.queueAction({
                type: 'create',
                item: { id: `project/${folderName}`, path: folderName, type: 'folder' },
                path: folderName,
                newPath: folderName,
            })

            // Always set the editing item ID after a short delay to ensure the folder is in the DOM
            if (editAfter) {
                setTimeout(() => {
                    actions.setEditingItemId(`project-folder/${folderName}`)
                }, 50)
            }
            callback?.(folderName)
        },
        toggleFolderOpen: ({ folderId }) => {
            if (values.searchTerm) {
                if (values.expandedSearchFolders.find((f) => f === folderId)) {
                    actions.setExpandedSearchFolders(values.expandedSearchFolders.filter((f) => f !== folderId))
                } else {
                    actions.setExpandedSearchFolders([...values.expandedSearchFolders, folderId])
                }
            } else {
                if (values.expandedFolders.find((f) => f === folderId)) {
                    actions.setExpandedFolders(values.expandedFolders.filter((f) => f !== folderId))
                } else {
                    actions.setExpandedFolders([...values.expandedFolders, folderId])
                    actions.loadFolderIfNotLoaded(folderId)
                }
            }
        },
        loadFolderIfNotLoaded: ({ folderId }) => {
            if (values.folderStates[folderId] !== 'loaded' && values.folderStates[folderId] !== 'loading') {
                const folder = findInProjectTree(folderId, values.projectTree)
                if (folder) {
                    actions.loadFolder(folder.record?.path)
                } else if (folderId.startsWith('project-folder/')) {
                    actions.loadFolder(folderId.slice('project-folder/'.length))
                }
            }
        },
        rename: ({ value, item }) => {
            const splits = splitPath(item.path)
            if (splits.length > 0) {
                if (value) {
                    actions.moveItem(item, joinPath([...splits.slice(0, -1), value]))
                    actions.setEditingItemId('')
                }
            }
        },
        createFolder: ({ parentPath, editAfter, callback }) => {
            const parentSplits = parentPath ? splitPath(parentPath) : []
            const newPath = joinPath([...parentSplits, 'Untitled folder'])
            actions.addFolder(newPath, editAfter, callback)
        },
        setSearchTerm: ({ searchTerm }) => {
            actions.loadSearchResults(searchTerm)
        },
        setSortMethod: ({ sortMethod }) => {
            if (values.searchTerm) {
                actions.loadSearchResults(values.searchTerm, 0)
            }
            if (sortMethod === 'recent' && !values.recentResultsLoading) {
                actions.loadRecentResults('start')
            }
        },
        assureVisibility: async ({ projectTreeRef }, breakpoint) => {
            if (projectTreeRef) {
                if (projectTreeRef.type === 'folder' && projectTreeRef.ref) {
                    actions.expandProjectFolder(projectTreeRef.ref)
                    const item = values.viableItems.find(
                        (item) => item.type === 'folder' && item.path === projectTreeRef.ref
                    )
                    if (item) {
                        actions.scrollToView(item)
                    }
                    return
                }

                const treeItem = projectTreeRef.type.endsWith('/')
                    ? values.viableItems.find(
                          (item) => item.type?.startsWith(projectTreeRef.type) && item.ref === projectTreeRef.ref
                      )
                    : values.viableItems.find(
                          (item) => item.type === projectTreeRef.type && item.ref === projectTreeRef.ref
                      )
                let path: string | undefined
                if (treeItem) {
                    path = treeItem.path
                } else if (projectTreeRef.ref !== null) {
                    const resp = await api.fileSystem.list(
                        projectTreeRef.type.endsWith('/')
                            ? { ref: projectTreeRef.ref, type__startswith: projectTreeRef.type }
                            : { ref: projectTreeRef.ref, type: projectTreeRef.type }
                    )
                    breakpoint() // bail if we opened some other item in the meanwhile
                    if (resp.results && resp.results.length > 0) {
                        const result = resp.results[0]
                        path = result.path
                        actions.createSavedItem(result)
                    }
                }

                if (path) {
                    actions.expandProjectFolder(path)
                    if (treeItem) {
                        actions.scrollToView(treeItem)
                    }
                }
            }
        },
        syncTypeAndRef: async ({ type, ref }) => {
            const items = await (type.endsWith('/')
                ? api.fileSystem.list({ type__startswith: type, ref })
                : api.fileSystem.list({ type, ref }))
            actions.updateSyncedFiles(items.results)
        },
        setLastNewFolder: ({ folder }) => {
            if (folder) {
                actions.assureVisibility({ type: 'folder', ref: folder })
            }
        },
    })),
    subscriptions(({ actions, values }) => ({
        projectTreeRef: (newRef: ProjectTreeRef | null) => {
            if (newRef) {
                if (newRef.ref === null) {
                    if (typeof values.lastNewFolder === 'string') {
                        actions.assureVisibility({ type: 'folder', ref: values.lastNewFolder })
                    }
                } else {
                    actions.assureVisibility(newRef)
                }
            }
        },
    })),
    afterMount(({ actions, values }) => {
        actions.loadFolder('')
        actions.loadUnfiledItems()
        if (values.projectTreeRef) {
            actions.assureVisibility(values.projectTreeRef)
        }
    }),
])

export function refreshTreeItem(type: string, ref: string): void {
    projectTreeLogic.findMounted()?.actions.syncTypeAndRef(type, ref)
}

export function getLastNewFolder(): string | undefined {
    return projectTreeLogic.findMounted()?.values.lastNewFolder ?? undefined
}<|MERGE_RESOLUTION|>--- conflicted
+++ resolved
@@ -118,11 +118,8 @@
         clearScrollTarget: true,
         setEditingItemId: (id: string) => ({ id }),
         setMovingItems: (items: FileSystemEntry[]) => ({ items }),
-<<<<<<< HEAD
         setSortMethod: (sortMethod: ProjectTreeSortMethod) => ({ sortMethod }),
-=======
         setSelectMode: (selectMode: LemonTreeSelectMode) => ({ selectMode }),
->>>>>>> 94667fc4
         setTreeTableColumnSizes: (sizes: number[]) => ({ sizes }),
     }),
     loaders(({ actions, values }) => ({
@@ -574,17 +571,16 @@
                 setEditingItemId: (_, { id }) => id,
             },
         ],
-<<<<<<< HEAD
         sortMethod: [
             'alphabetical' as ProjectTreeSortMethod,
             {
                 setSortMethod: (_, { sortMethod }) => sortMethod,
-=======
+            },
+        ],
         selectMode: [
             'default' as LemonTreeSelectMode,
             {
                 setSelectMode: (_, { selectMode }) => selectMode,
->>>>>>> 94667fc4
             },
         ],
         treeTableColumnSizes: [
@@ -794,7 +790,9 @@
             (s) => [s.featureFlags, s.folderStates],
             (featureFlags, folderStates): TreeDataItem[] =>
                 convertFileSystemEntryToTreeDataItem({
-                    imports: getDefaultTreeNew().filter((f) => !f.flag || featureFlags[f.flag]),
+                    imports: getDefaultTreeNew().filter(
+                        (f) => !f.flag || (featureFlags as Record<string, boolean>)[f.flag]
+                    ),
                     checkedItems: {},
                     folderStates,
                     root: 'new',
@@ -804,7 +802,9 @@
             (s) => [s.featureFlags, s.groupNodes, s.folderStates],
             (featureFlags, groupNodes: FileSystemImport[], folderStates): TreeDataItem[] =>
                 convertFileSystemEntryToTreeDataItem({
-                    imports: getDefaultTreeExplore(groupNodes).filter((f) => !f.flag || featureFlags[f.flag]),
+                    imports: getDefaultTreeExplore(groupNodes).filter(
+                        (f) => !f.flag || (featureFlags as Record<string, boolean>)[f.flag]
+                    ),
                     checkedItems: {},
                     folderStates,
                     root: 'explore',
