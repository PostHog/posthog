--- conflicted
+++ resolved
@@ -284,46 +284,30 @@
         {
             path: `Data/Source`,
             type: 'hog_function/source',
-<<<<<<< HEAD
             href: urls.dataPipelinesNew('source'),
-=======
-            href: urls.pipelineNodeNew(PipelineStage.Source),
             icon: <IconPlug />,
             iconColor: ['var(--color-product-data-pipeline-light)'] as FileSystemIconColor,
->>>>>>> d069ddf9
         },
         {
             path: `Data/Destination`,
             type: 'hog_function/destination',
-<<<<<<< HEAD
             href: urls.dataPipelinesNew('destination'),
-=======
-            href: urls.pipelineNodeNew(PipelineStage.Destination),
             icon: <IconPlug />,
             iconColor: ['var(--color-product-data-pipeline-light)'] as FileSystemIconColor,
->>>>>>> d069ddf9
         },
         {
             path: `Data/Transformation`,
             type: 'hog_function/transformation',
-<<<<<<< HEAD
             href: urls.dataPipelinesNew('transformation'),
-=======
-            href: urls.pipelineNodeNew(PipelineStage.Transformation),
             icon: <IconPlug />,
             iconColor: ['var(--color-product-data-pipeline-light)'] as FileSystemIconColor,
->>>>>>> d069ddf9
         },
         {
             path: `Data/Site app`,
             type: 'hog_function/site_app',
-<<<<<<< HEAD
             href: urls.dataPipelinesNew('site_app'),
-=======
-            href: urls.pipelineNodeNew(PipelineStage.SiteApp),
             icon: <IconPlug />,
             iconColor: ['var(--color-product-data-pipeline-light)'] as FileSystemIconColor,
->>>>>>> d069ddf9
         },
     ].sort((a, b) => a.path.localeCompare(b.path, undefined, { sensitivity: 'accent' }))
 
@@ -364,37 +348,22 @@
         path: `Sources`,
         category: 'Pipeline',
         type: 'hog_function/source',
-<<<<<<< HEAD
-        iconType: 'plug',
+        iconType: 'data_pipeline',
         href: urls.dataPipelines('sources'),
-=======
-        iconType: 'data_pipeline',
-        href: urls.pipeline(PipelineTab.Sources),
->>>>>>> d069ddf9
     } as FileSystemImport,
     {
         path: `Transformations`,
         category: 'Pipeline',
         type: 'hog_function/transformation',
-<<<<<<< HEAD
-        iconType: 'plug',
+        iconType: 'data_pipeline',
         href: urls.dataPipelines('transformations'),
-=======
-        iconType: 'data_pipeline',
-        href: urls.pipeline(PipelineTab.Transformations),
->>>>>>> d069ddf9
     } as FileSystemImport,
     {
         path: `Destinations`,
         category: 'Pipeline',
         type: 'hog_function/destination',
-<<<<<<< HEAD
-        iconType: 'plug',
+        iconType: 'data_pipeline',
         href: urls.dataPipelines('destinations'),
-=======
-        iconType: 'data_pipeline',
-        href: urls.pipeline(PipelineTab.Destinations),
->>>>>>> d069ddf9
     } as FileSystemImport,
 ]
 
@@ -420,14 +389,9 @@
             path: `Data pipelines`,
             category: 'Tools',
             type: 'hog_function',
-<<<<<<< HEAD
-            iconType: 'plug',
-            href: urls.dataPipelines(),
-=======
             iconType: 'data_pipeline' as FileSystemIconType,
             iconColor: ['var(--color-product-data-pipeline-light)'] as FileSystemIconColor,
-            href: urls.pipeline(),
->>>>>>> d069ddf9
+            href: urls.dataPipelines(),
         } as FileSystemImport,
         {
             path: `SQL editor`,
