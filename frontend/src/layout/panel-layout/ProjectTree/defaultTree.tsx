import React, { CSSProperties } from 'react'

import {
    IconAI,
    IconApp,
    IconApps,
    IconBook,
    IconBug,
    IconCircleDashed,
    IconCode2,
    IconCursor,
    IconDashboard,
    IconDatabase,
    IconExternal,
    IconFeatures,
    IconFlask,
    IconFunnels,
    IconGraph,
    IconHogQL,
    IconHome,
    IconLifecycle,
    IconLive,
    IconMegaphone,
    IconMessage,
    IconNotebook,
    IconNotification,
    IconPeople,
    IconPieChart,
    IconPiggyBank,
    IconPlug,
    IconRetention,
    IconRewindPlay,
    IconRocket,
    IconServer,
    IconStickiness,
    IconToggle,
    IconTrends,
    IconUser,
    IconUserPaths,
    IconWarning,
} from '@posthog/icons'

import { FEATURE_FLAGS } from 'lib/constants'
import { urls } from 'scenes/urls'

import {
    fileSystemTypes,
    getTreeItemsGames,
    getTreeItemsMetadata,
    getTreeItemsNew,
    getTreeItemsProducts,
} from '~/products'
import { FileSystemIconType, FileSystemImport } from '~/queries/schema/schema-general'
import { FileSystemIconColor } from '~/types'

const iconTypes: Record<FileSystemIconType, { icon: JSX.Element; iconColor?: FileSystemIconColor }> = {
    default_icon_type: {
        icon: <IconCircleDashed />,
    },
    dashboard: {
        icon: <IconDashboard />,
        iconColor: ['var(--color-product-dashboards-light)'],
    },
    llm_analytics: {
        icon: <IconAI />,
        iconColor: ['var(--color-product-llm-analytics-light)'],
    },
    product_analytics: {
        icon: <IconGraph />,
        iconColor: ['var(--color-product-product-analytics-light)'],
    },
    revenue_analytics: {
        icon: <IconPiggyBank />,
        iconColor: ['var(--color-product-revenue-analytics-light)', 'var(--color-product-revenue-analytics-dark)'],
    },
    revenue_analytics_metadata: {
        icon: <IconPiggyBank />,
    },
    marketing_settings: {
        icon: <IconMegaphone />,
    },
    web_analytics: {
        icon: <IconPieChart />,
        iconColor: ['var(--color-product-web-analytics-light)', 'var(--color-product-web-analytics-dark)'],
    },
    endpoints: {
        icon: <IconCode2 />,
        iconColor: ['var(--color-product-endpoints-light)', 'var(--color-product-endpoints-dark)'],
    },
    sql_editor: {
        icon: <IconServer />,
        iconColor: ['var(--color-product-data-warehouse-light)'],
    },
    error_tracking: {
        icon: <IconWarning />,
        iconColor: ['var(--color-product-error-tracking-light)', 'var(--color-product-error-tracking-dark)'],
    },
    heatmap: {
        icon: <IconApp />,
        iconColor: ['var(--color-product-heatmaps-light)', 'var(--color-product-heatmaps-dark)'],
    },
    session_replay: {
        icon: <IconRewindPlay />,
        iconColor: ['var(--color-product-session-replay-light)', 'var(--color-product-session-replay-dark)'],
    },
    survey: {
        icon: <IconMessage />,
        iconColor: ['var(--color-product-surveys-light)'],
    },
    user_interview: {
        icon: <IconApp />,
        iconColor: ['var(--color-product-user-interviews-light)'],
    },
    home: {
        icon: <IconHome />,
    },
    task: {
        icon: <IconBug />,
    },
    logs: {
        icon: <IconLive />,
        iconColor: ['var(--color-product-logs-light)'],
    },
    early_access_feature: {
        icon: <IconRocket />,
        iconColor: [
            'var(--color-product-early-access-features-light)',
            'var(--color-product-early-access-features-dark)',
        ],
    },
    experiment: {
        icon: <IconFlask />,
        iconColor: ['var(--color-product-experiments-light)'],
    },
    feature_flag: {
        icon: <IconToggle />,
        iconColor: ['var(--color-product-feature-flags-light)'],
    },
    data_pipeline: {
        icon: <IconPlug />,
        iconColor: ['var(--color-product-data-pipeline-light)'],
    },
    data_pipeline_metadata: {
        icon: <IconPlug />,
    },
    data_warehouse: {
        icon: <IconDatabase />,
        iconColor: ['var(--color-product-data-warehouse-light)'],
    },
    link: {
        icon: <IconExternal />,
        iconColor: ['var(--color-product-links-light)', 'var(--color-product-links-dark)'],
    },
    messaging: {
        icon: <IconMessage />,
        iconColor: ['var(--color-product-messaging-light)', 'var(--color-product-messaging-dark)'],
    },
    notebook: {
        icon: <IconNotebook />,
    },
    action: {
        icon: <IconCursor />,
    },
    comment: {
        icon: <IconNotification />,
    },
    annotation: {
        icon: <IconNotification />,
    },
    event_definition: {
        icon: <IconApps />,
    },
    property_definition: {
        icon: <IconApps />,
    },
    ingestion_warning: {
        icon: <IconWarning />,
    },
    persons: {
        icon: <IconPeople />,
    },
    user: {
        icon: <IconUser />,
    },
    cohort: {
        icon: <IconPeople />,
    },
    group: {
        icon: <IconPeople />,
    },
    'insight/funnels': {
        icon: <IconFunnels />,
        iconColor: ['var(--color-insight-funnel-light)'],
    },
    'insight/trends': {
        icon: <IconTrends />,
        iconColor: ['var(--color-insight-trends-light)'],
    },
    'insight/retention': {
        icon: <IconRetention />,
        iconColor: ['var(--color-insight-retention-light)'],
    },
    'insight/paths': {
        icon: <IconUserPaths />,
        iconColor: ['var(--color-insight-user-paths-light)', 'var(--color-user-paths-dark)'],
    },
    'insight/lifecycle': {
        icon: <IconLifecycle />,
        iconColor: ['var(--color-insight-lifecycle-light)'],
    },
    'insight/stickiness': {
        icon: <IconStickiness />,
        iconColor: ['var(--color-insight-stickiness-light)'],
    },
    'insight/hog': {
        icon: <IconHogQL />,
        iconColor: ['var(--color-insight-sql-light)'],
    },
    team_activity: {
        icon: <IconNotification />,
        iconColor: ['var(--color-product-activity-light)', 'var(--color-product-activity-dark)'],
    },
<<<<<<< HEAD
    chat: {
        icon: <IconFeatures />,
=======
    apps: {
        icon: <IconApps />,
    },
    live: {
        icon: <IconLive />,
>>>>>>> 9c7b5eb8
    },
}

const getIconColor = (type?: string, colorOverride?: FileSystemIconColor): FileSystemIconColor => {
    // Manifest color takes precedence
    const fileSystemColor = (fileSystemTypes as unknown as Record<string, { iconColor?: FileSystemIconColor }>)[
        type as keyof typeof fileSystemTypes
    ]?.iconColor

    // Fallback to iconTypes if no manifest color is provided
    const iconTypeColor = type && iconTypes[type as keyof typeof iconTypes]?.iconColor

    // If we have a color override, use it
    // Otherwise, use the above colors in order of precedence
    const color = colorOverride ?? fileSystemColor ?? iconTypeColor ?? ['currentColor', 'currentColor']
    return color.length === 1 ? [color[0], color[0]] : (color as FileSystemIconColor)
}

type ProductIconWrapperProps = {
    type?: string
    children: React.ReactNode
    // Light and dark color overrides
    colorOverride?: FileSystemIconColor
}

export const ProductIconWrapper = ({ type, children, colorOverride }: ProductIconWrapperProps): JSX.Element => {
    const [light, dark] = getIconColor(type, colorOverride)

    // By default icons will not be colorful, to add color, wrap the icon with the class: "group/colorful-product-icons colorful-product-icons-true"
    return (
        <span
            className="flex items-center group-[.colorful-product-icons-true]/colorful-product-icons:text-[var(--product-icon-color-light)] dark:group-[.colorful-product-icons-true]/colorful-product-icons:text-[var(--product-icon-color-dark)]"
            // eslint-disable-next-line react/forbid-dom-props
            style={
                {
                    '--product-icon-color-light': light,
                    '--product-icon-color-dark': dark,
                } as CSSProperties
            }
        >
            {children}
        </span>
    )
}

export function iconForType(type?: FileSystemIconType, colorOverride?: FileSystemIconColor): JSX.Element {
    if (!type) {
        return (
            <ProductIconWrapper type={type} colorOverride={colorOverride}>
                <IconBook />
            </ProductIconWrapper>
        )
    }

    // Check if the type exists in fileSystemTypes manifest and resolve iconType from there
    const fileSystemType = fileSystemTypes[type as keyof typeof fileSystemTypes]
    if (fileSystemType?.iconType && fileSystemType.iconType in iconTypes) {
        return (
            <ProductIconWrapper type={fileSystemType.iconType} colorOverride={colorOverride}>
                {iconTypes[fileSystemType.iconType as keyof typeof iconTypes].icon}
            </ProductIconWrapper>
        )
    }

    if (type in iconTypes) {
        return (
            <ProductIconWrapper type={type} colorOverride={colorOverride}>
                {iconTypes[type as keyof typeof iconTypes].icon}
            </ProductIconWrapper>
        )
    }

    // Handle hog_function types
    if (type.startsWith('hog_function/')) {
        return (
            <ProductIconWrapper type="plug" colorOverride={colorOverride}>
                <IconPlug />
            </ProductIconWrapper>
        )
    }

    // Default
    return (
        <ProductIconWrapper type={type} colorOverride={colorOverride}>
            <IconBook />
        </ProductIconWrapper>
    )
}

export const getDefaultTreeNew = (): FileSystemImport[] =>
    [
        ...getTreeItemsNew(),
        {
            path: `Data/Source`,
            type: 'hog_function/source',
            href: urls.dataPipelinesNew('source'),
            icon: <IconPlug />,
            iconColor: ['var(--color-product-data-pipeline-light)'] as FileSystemIconColor,
        },
        {
            path: `Data/Destination`,
            type: 'hog_function/destination',
            href: urls.dataPipelinesNew('destination'),
            icon: <IconPlug />,
            iconColor: ['var(--color-product-data-pipeline-light)'] as FileSystemIconColor,
        },
        {
            path: `Data/Transformation`,
            type: 'hog_function/transformation',
            href: urls.dataPipelinesNew('transformation'),
            icon: <IconPlug />,
            iconColor: ['var(--color-product-data-pipeline-light)'] as FileSystemIconColor,
        },
        {
            path: `Data/Site app`,
            type: 'hog_function/site_app',
            href: urls.dataPipelinesNew('site_app'),
            icon: <IconPlug />,
            iconColor: ['var(--color-product-data-pipeline-light)'] as FileSystemIconColor,
        },
    ].sort((a, b) => a.path.localeCompare(b.path, undefined, { sensitivity: 'accent' }))

export const getDefaultTreeData = (): FileSystemImport[] => [
    ...getTreeItemsMetadata(),
    {
        path: 'Event definitions',
        category: 'Definitions',
        iconType: 'event_definition',
        href: urls.eventDefinitions(),
    },
    {
        path: 'Property definitions',
        category: 'Definitions',
        iconType: 'property_definition',
        href: urls.propertyDefinitions(),
    },
    {
        path: 'Annotations',
        category: 'Metadata',
        iconType: 'annotation',
        href: urls.annotations(),
    },
    {
        path: 'Comments',
        category: 'Metadata',
        iconType: 'comment',
        href: urls.comments(),
    },
    {
        path: 'Ingestion warnings',
        category: 'Pipeline',
        iconType: 'ingestion_warning',
        href: urls.ingestionWarnings(),
        flag: FEATURE_FLAGS.INGESTION_WARNINGS_ENABLED,
    },
    {
        path: `Sources`,
        category: 'Pipeline',
        type: 'hog_function/source',
        iconType: 'data_pipeline_metadata',
        href: urls.dataPipelines('sources'),
    } as FileSystemImport,
    {
        path: `Transformations`,
        category: 'Pipeline',
        type: 'hog_function/transformation',
        iconType: 'data_pipeline_metadata',
        href: urls.dataPipelines('transformations'),
    } as FileSystemImport,
    {
        path: `Destinations`,
        category: 'Pipeline',
        type: 'hog_function/destination',
        iconType: 'data_pipeline_metadata',
        href: urls.dataPipelines('destinations'),
    } as FileSystemImport,
]

export const getDefaultTreeProducts = (): FileSystemImport[] =>
    [
        ...getTreeItemsProducts(),
        {
            path: 'Dashboards',
            category: 'Analytics',
            type: 'dashboard',
            iconType: 'dashboard' as FileSystemIconType,
            iconColor: ['var(--color-product-dashboards-light)'] as FileSystemIconColor,
            href: urls.dashboards(),
        },
        {
            path: 'Notebooks',
            category: 'Tools',
            type: 'notebook',
            iconType: 'notebook' as FileSystemIconType,
            href: urls.notebooks(),
        },
        {
            path: `Data pipelines`,
            category: 'Tools',
            type: 'hog_function',
            iconType: 'data_pipeline' as FileSystemIconType,
            iconColor: ['var(--color-product-data-pipeline-light)'] as FileSystemIconColor,
            href: urls.dataPipelines(),
        } as FileSystemImport,
        {
            path: `SQL editor`,
            category: 'Analytics',
            type: 'sql',
            iconType: 'sql_editor' as FileSystemIconType,
            iconColor: ['var(--color-product-data-warehouse-light)'] as FileSystemIconColor,
            href: urls.sqlEditor(),
        } as FileSystemImport,
        {
            path: 'Heatmaps',
            category: 'Behavior',
            iconType: 'heatmap' as FileSystemIconType,
            iconColor: [
                'var(--color-product-heatmaps-light)',
                'var(--color-product-heatmaps-dark)',
            ] as FileSystemIconColor,
            href: urls.heatmaps(),
            tags: ['beta'],
        } as FileSystemImport,
    ].sort((a, b) => {
        if (a.visualOrder === -1) {
            return -1
        }
        if (b.visualOrder === -1) {
            return 1
        }
        return (a.visualOrder ?? 0) - (b.visualOrder ?? 0)
    })

export const getDefaultTreeGames = (): FileSystemImport[] =>
    [...getTreeItemsGames()].sort((a, b) => a.path.localeCompare(b.path, undefined, { sensitivity: 'accent' }))

export const getDefaultTreePersons = (): FileSystemImport[] => [
    {
        path: 'Persons',
        category: 'People',
        iconType: 'persons',
        href: urls.persons(),
        visualOrder: 10,
    },
    {
        path: 'Cohorts',
        category: 'People',
        type: 'cohort',
        href: urls.cohorts(),
        visualOrder: 20,
    },
]<|MERGE_RESOLUTION|>--- conflicted
+++ resolved
@@ -220,16 +220,14 @@
         icon: <IconNotification />,
         iconColor: ['var(--color-product-activity-light)', 'var(--color-product-activity-dark)'],
     },
-<<<<<<< HEAD
+    apps: {
+        icon: <IconApps />,
+    },
+    live: {
+        icon: <IconLive />,
+    },
     chat: {
         icon: <IconFeatures />,
-=======
-    apps: {
-        icon: <IconApps />,
-    },
-    live: {
-        icon: <IconLive />,
->>>>>>> 9c7b5eb8
     },
 }
 
