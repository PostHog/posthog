import { IconChevronRight, IconPlusSmall } from '@posthog/icons'
import { useActions, useValues } from 'kea'
import { upgradeModalLogic } from 'lib/components/UpgradeModal/upgradeModalLogic'
import { UploadedLogo } from 'lib/lemon-ui/UploadedLogo/UploadedLogo'
import { ButtonPrimitive } from 'lib/ui/Button/ButtonPrimitives'
import {
    DropdownMenu,
    DropdownMenuContent,
    DropdownMenuItem,
    DropdownMenuLabel,
    DropdownMenuSeparator,
    DropdownMenuTrigger,
} from 'lib/ui/DropdownMenu/DropdownMenu'
import { organizationLogic } from 'scenes/organizationLogic'
import { preflightLogic } from 'scenes/PreflightCheck/preflightLogic'
import { userLogic } from 'scenes/userLogic'

import { globalModalsLogic } from '~/layout/GlobalModals'
import { navigationLogic } from '~/layout/navigation/navigationLogic'
import { AccessLevelIndicator } from '~/layout/navigation/OrganizationSwitcher'
import { AvailableFeature } from '~/types'

export function OrganizationDropdownMenu(): JSX.Element {
    const { preflight } = useValues(preflightLogic)
    const { otherOrganizations } = useValues(userLogic)
    const { updateCurrentOrganization } = useActions(userLogic)
    const { currentOrganization } = useValues(organizationLogic)
    const { guardAvailableFeature } = useValues(upgradeModalLogic)
    const { closeAccountPopover } = useActions(navigationLogic)
    const { showCreateOrganizationModal } = useActions(globalModalsLogic)

    return (
        <DropdownMenu>
            <DropdownMenuTrigger asChild>
<<<<<<< HEAD
                <ButtonPrimitive className="max-w-[200px]">
                    {currentOrganization ? (
                        <UploadedLogo
                            size="xsmall"
                            name={currentOrganization.name}
                            entityId={currentOrganization.id}
                            mediaId={currentOrganization.logo_media_id}
                        />
                    ) : (
                        <IconPlusSmall />
                    )}
                    <span className="truncate">
=======
                <Button.Root className="max-w-[210px]">
                    <Button.Icon>
                        {currentOrganization ? (
                            <UploadedLogo
                                size="xsmall"
                                name={currentOrganization.name}
                                entityId={currentOrganization.id}
                                mediaId={currentOrganization.logo_media_id}
                            />
                        ) : (
                            <IconPlusSmall />
                        )}
                    </Button.Icon>
                    <Button.Label className="font-semibold truncate">
>>>>>>> cb117cad
                        {currentOrganization ? currentOrganization.name : 'Select organization'}
                    </span>
                    <IconChevronRight className="text-secondary rotate-90 group-data-[state=open]/button-root:rotate-270 transition-transform duration-200 prefers-reduced-motion:transition-none" />
                </ButtonPrimitive>
            </DropdownMenuTrigger>
            <DropdownMenuContent loop align="start" className="w-fit min-w-[240px]">
                <DropdownMenuLabel>Organizations</DropdownMenuLabel>
                <DropdownMenuSeparator />
                {currentOrganization && (
                    <DropdownMenuItem asChild>
<<<<<<< HEAD
                        <ButtonPrimitive menuItem active>
                            <UploadedLogo
                                size="xsmall"
                                name={currentOrganization.name}
                                entityId={currentOrganization.id}
                                mediaId={currentOrganization.logo_media_id}
                            />
                            {currentOrganization.name}
                            <div className="ml-auto">
                                <AccessLevelIndicator organization={currentOrganization} />
                            </div>
                        </ButtonPrimitive>
=======
                        <Button.Root menuItem active>
                            <Button.Icon>
                                <UploadedLogo
                                    size="xsmall"
                                    name={currentOrganization.name}
                                    entityId={currentOrganization.id}
                                    mediaId={currentOrganization.logo_media_id}
                                />
                            </Button.Icon>
                            <Button.Label>{currentOrganization.name}</Button.Label>
                            <div className="ml-auto">
                                <AccessLevelIndicator organization={currentOrganization} />
                            </div>
                        </Button.Root>
>>>>>>> cb117cad
                    </DropdownMenuItem>
                )}
                {otherOrganizations.map((otherOrganization) => (
                    <DropdownMenuItem key={otherOrganization.id} asChild>
<<<<<<< HEAD
                        <ButtonPrimitive menuItem onClick={() => updateCurrentOrganization(otherOrganization.id)}>
                            <UploadedLogo
                                size="xsmall"
                                name={otherOrganization.name}
                                entityId={otherOrganization.id}
                                mediaId={otherOrganization.logo_media_id}
                            />
                            {otherOrganization.name}
                            <div className="ml-auto">
                                <AccessLevelIndicator organization={otherOrganization} />
                            </div>
                        </ButtonPrimitive>
=======
                        <Button.Root menuItem onClick={() => updateCurrentOrganization(otherOrganization.id)}>
                            <Button.Icon>
                                <UploadedLogo
                                    size="xsmall"
                                    name={otherOrganization.name}
                                    entityId={otherOrganization.id}
                                    mediaId={otherOrganization.logo_media_id}
                                />
                            </Button.Icon>
                            <Button.Label>{otherOrganization.name}</Button.Label>
                            <div className="ml-auto">
                                <AccessLevelIndicator organization={otherOrganization} />
                            </div>
                        </Button.Root>
>>>>>>> cb117cad
                    </DropdownMenuItem>
                ))}
                {preflight?.can_create_org && (
                    <DropdownMenuItem asChild>
                        <ButtonPrimitive
                            menuItem
                            data-attr="new-organization-button"
                            onClick={() =>
                                guardAvailableFeature(
                                    AvailableFeature.ORGANIZATIONS_PROJECTS,
                                    () => {
                                        closeAccountPopover()
                                        showCreateOrganizationModal()
                                    },
                                    {
                                        guardOnCloud: false,
                                    }
                                )
                            }
                        >
                            <IconPlusSmall />
                            New organization
                        </ButtonPrimitive>
                    </DropdownMenuItem>
                )}
            </DropdownMenuContent>
        </DropdownMenu>
    )
}<|MERGE_RESOLUTION|>--- conflicted
+++ resolved
@@ -32,8 +32,7 @@
     return (
         <DropdownMenu>
             <DropdownMenuTrigger asChild>
-<<<<<<< HEAD
-                <ButtonPrimitive className="max-w-[200px]">
+                <ButtonPrimitive className="max-w-[240px]">
                     {currentOrganization ? (
                         <UploadedLogo
                             size="xsmall"
@@ -45,22 +44,6 @@
                         <IconPlusSmall />
                     )}
                     <span className="truncate">
-=======
-                <Button.Root className="max-w-[210px]">
-                    <Button.Icon>
-                        {currentOrganization ? (
-                            <UploadedLogo
-                                size="xsmall"
-                                name={currentOrganization.name}
-                                entityId={currentOrganization.id}
-                                mediaId={currentOrganization.logo_media_id}
-                            />
-                        ) : (
-                            <IconPlusSmall />
-                        )}
-                    </Button.Icon>
-                    <Button.Label className="font-semibold truncate">
->>>>>>> cb117cad
                         {currentOrganization ? currentOrganization.name : 'Select organization'}
                     </span>
                     <IconChevronRight className="text-secondary rotate-90 group-data-[state=open]/button-root:rotate-270 transition-transform duration-200 prefers-reduced-motion:transition-none" />
@@ -71,7 +54,6 @@
                 <DropdownMenuSeparator />
                 {currentOrganization && (
                     <DropdownMenuItem asChild>
-<<<<<<< HEAD
                         <ButtonPrimitive menuItem active>
                             <UploadedLogo
                                 size="xsmall"
@@ -84,27 +66,10 @@
                                 <AccessLevelIndicator organization={currentOrganization} />
                             </div>
                         </ButtonPrimitive>
-=======
-                        <Button.Root menuItem active>
-                            <Button.Icon>
-                                <UploadedLogo
-                                    size="xsmall"
-                                    name={currentOrganization.name}
-                                    entityId={currentOrganization.id}
-                                    mediaId={currentOrganization.logo_media_id}
-                                />
-                            </Button.Icon>
-                            <Button.Label>{currentOrganization.name}</Button.Label>
-                            <div className="ml-auto">
-                                <AccessLevelIndicator organization={currentOrganization} />
-                            </div>
-                        </Button.Root>
->>>>>>> cb117cad
                     </DropdownMenuItem>
                 )}
                 {otherOrganizations.map((otherOrganization) => (
                     <DropdownMenuItem key={otherOrganization.id} asChild>
-<<<<<<< HEAD
                         <ButtonPrimitive menuItem onClick={() => updateCurrentOrganization(otherOrganization.id)}>
                             <UploadedLogo
                                 size="xsmall"
@@ -117,22 +82,6 @@
                                 <AccessLevelIndicator organization={otherOrganization} />
                             </div>
                         </ButtonPrimitive>
-=======
-                        <Button.Root menuItem onClick={() => updateCurrentOrganization(otherOrganization.id)}>
-                            <Button.Icon>
-                                <UploadedLogo
-                                    size="xsmall"
-                                    name={otherOrganization.name}
-                                    entityId={otherOrganization.id}
-                                    mediaId={otherOrganization.logo_media_id}
-                                />
-                            </Button.Icon>
-                            <Button.Label>{otherOrganization.name}</Button.Label>
-                            <div className="ml-auto">
-                                <AccessLevelIndicator organization={otherOrganization} />
-                            </div>
-                        </Button.Root>
->>>>>>> cb117cad
                     </DropdownMenuItem>
                 ))}
                 {preflight?.can_create_org && (
