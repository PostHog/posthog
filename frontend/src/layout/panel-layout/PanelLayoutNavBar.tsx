--- conflicted
+++ resolved
@@ -13,7 +13,6 @@
     IconGear,
     IconHome,
     IconPeople,
-    IconSearch,
     IconShortcut,
     IconToolbar,
 } from '@posthog/icons'
@@ -29,7 +28,6 @@
 import { ListBox } from 'lib/ui/ListBox/ListBox'
 import { cn } from 'lib/utils/css-classes'
 import { removeProjectIdIfPresent } from 'lib/utils/router-utils'
-import { sceneLogic } from 'scenes/sceneLogic'
 import { urls } from 'scenes/urls'
 import { userLogic } from 'scenes/userLogic'
 
@@ -39,7 +37,6 @@
 
 import { OrganizationMenu } from '../../lib/components/Account/OrganizationMenu'
 import { ProjectMenu } from '../../lib/components/Account/ProjectMenu'
-import { KeyboardShortcut } from '../navigation-3000/components/KeyboardShortcut'
 import { navigation3000Logic } from '../navigation-3000/navigationLogic'
 import { SidePanelActivationIcon } from '../navigation-3000/sidepanel/panels/activation/SidePanelActivation'
 import { sidePanelLogic } from '../navigation-3000/sidepanel/sidePanelLogic'
@@ -84,7 +81,6 @@
     const { visibleTabs, sidePanelOpen, selectedTab } = useValues(sidePanelLogic)
     const { openSidePanel, closeSidePanel } = useActions(sidePanelStateLogic)
     const { sceneLayoutConfig } = useValues(sceneLayoutLogic)
-    const { firstTabIsActive } = useValues(sceneLogic)
 
     function handlePanelTriggerClick(item: PanelLayoutNavIdentifier): void {
         if (activePanelIdentifier !== item) {
@@ -139,14 +135,8 @@
         showChevron?: boolean
         to?: string
         onClick?: (e?: React.KeyboardEvent) => void
-<<<<<<< HEAD
-        tooltip?: React.ReactNode
-        tooltipDocLink?: string
-        forceTooltip?: boolean
-=======
         collapsedTooltip?: React.ReactNode | [React.ReactNode, React.ReactNode] // Open and closed tooltips
         documentationUrl?: string
->>>>>>> 95313266
     }[] = [
         {
             identifier: 'ProjectHomepage',
@@ -155,26 +145,6 @@
             to: urls.projectRoot(),
             onClick: () => handleStaticNavbarItemClick(urls.projectRoot(), true),
             collapsedTooltip: 'Home',
-        },
-        {
-            identifier: 'Search',
-            label: 'Search',
-            icon: <IconSearch />,
-            to: urls.newTab(),
-            onClick: () => {
-                handleStaticNavbarItemClick(urls.newTab(), true)
-            },
-            forceTooltip: true,
-            tooltip: (
-                <div className="flex flex-col gap-1">
-                    <span>
-                        Open search <KeyboardShortcut command k />
-                    </span>
-                    <span>
-                        Open command palette <KeyboardShortcut command shift k />
-                    </span>
-                </div>
-            ),
         },
         {
             identifier: 'Products',
@@ -324,79 +294,6 @@
                                         'items-center': isLayoutNavCollapsed,
                                     })}
                                 >
-<<<<<<< HEAD
-                                    {navItems.map((item) => (
-                                        <ListBox.Item
-                                            key={item.identifier}
-                                            asChild
-                                            onClick={() => item.onClick?.()}
-                                            onKeyDown={(e) => {
-                                                if (e.key === 'Enter') {
-                                                    item.onClick?.(e)
-                                                }
-                                            }}
-                                        >
-                                            {item.showChevron ? (
-                                                <ButtonPrimitive
-                                                    active={
-                                                        activePanelIdentifier === item.identifier ||
-                                                        activePanelIdentifierFromUrl === item.identifier
-                                                    }
-                                                    className="group"
-                                                    menuItem={!isLayoutNavCollapsed}
-                                                    iconOnly={isLayoutNavCollapsed}
-                                                    tooltip={
-                                                        isLayoutNavCollapsed || item.forceTooltip
-                                                            ? item.tooltip
-                                                            : undefined
-                                                    }
-                                                    tooltipPlacement="right"
-                                                    tooltipCloseDelayMs={item.tooltipDocLink ? undefined : 0}
-                                                    tooltipDocLink={item.tooltipDocLink}
-                                                    data-attr={`menu-item-${item.identifier.toString().toLowerCase()}`}
-                                                >
-                                                    <span
-                                                        className={`flex text-tertiary group-hover:text-primary ${
-                                                            isLayoutNavCollapsed ? '[&_svg]:size-5' : ''
-                                                        }`}
-                                                    >
-                                                        {item.icon}
-                                                    </span>
-
-                                                    {!isLayoutNavCollapsed && (
-                                                        <>
-                                                            <span className="truncate">{item.label}</span>
-                                                            <span className="ml-auto pr-1">
-                                                                <IconChevronRight className="size-3 text-tertiary" />
-                                                            </span>
-                                                        </>
-                                                    )}
-                                                </ButtonPrimitive>
-                                            ) : (
-                                                <ButtonGroupPrimitive
-                                                    fullWidth
-                                                    className="flex justify-center [&>span]:w-full [&>span]:flex [&>span]:justify-center"
-                                                >
-                                                    <Link
-                                                        data-attr={`menu-item-${item.identifier
-                                                            .toString()
-                                                            .toLowerCase()}`}
-                                                        buttonProps={{
-                                                            menuItem: !isLayoutNavCollapsed,
-                                                            className: 'group',
-                                                            iconOnly: isLayoutNavCollapsed,
-                                                            active: isStaticNavItemActive(item.identifier),
-                                                        }}
-                                                        to={item.to}
-                                                        tooltip={
-                                                            isLayoutNavCollapsed || item.forceTooltip
-                                                                ? item.tooltip
-                                                                : undefined
-                                                        }
-                                                        tooltipPlacement="right"
-                                                        tooltipCloseDelayMs={item.tooltipDocLink ? undefined : 0}
-                                                        tooltipDocLink={item.tooltipDocLink}
-=======
                                     {navItems.map((item) => {
                                         const tooltip = isLayoutNavCollapsed
                                             ? Array.isArray(item.collapsedTooltip)
@@ -434,7 +331,6 @@
                                                         tooltipPlacement="right"
                                                         tooltipDocLink={item.documentationUrl}
                                                         data-attr={`menu-item-${item.identifier.toString().toLowerCase()}`}
->>>>>>> 95313266
                                                     >
                                                         <span className={iconClassName}>{item.icon}</span>
                                                         {!isLayoutNavCollapsed && (
@@ -603,9 +499,9 @@
                             onToggleClosed={(shouldBeClosed) => toggleLayoutNavCollapsed(shouldBeClosed)}
                             onDoubleClick={() => toggleLayoutNavCollapsed()}
                             data-attr="tree-navbar-resizer"
-                            className={cn('top-[var(--scene-layout-header-height)] right-[-1px]', {
+                            className={cn({
+                                'top-[calc(var(--scene-layout-header-height)+7px)] rounded-tl-lg': true,
                                 'top-0': isLayoutPanelVisible || sceneLayoutConfig?.layout === 'app-raw-no-header',
-                                'top-[calc(var(--scene-layout-header-height)+8px)]': !firstTabIsActive,
                             })}
                             offset={0}
                         />
