--- conflicted
+++ resolved
@@ -105,25 +105,7 @@
     ]
     const navItems = [
         {
-<<<<<<< HEAD
             identifier: 'ProjectHomepage',
-=======
-            id: 'Project',
-            icon: <IconFolderOpen className="stroke-[1.2]" />,
-            onClick: (e?: React.KeyboardEvent) => {
-                if (!e || e.key === 'Enter' || e.key === ' ' || e.key === 'ArrowRight') {
-                    handlePanelTriggerClick('Project')
-                }
-            },
-            showChevron: true,
-        },
-        {
-            id: 'Search',
-            icon: <IconSearch />,
-            onClick: () => toggleSearchBar(),
-        },
-        {
->>>>>>> ddbaf7f2
             id: 'Home',
             icon: <IconHome />,
             to: urls.projectHomepage(),
@@ -132,7 +114,6 @@
             },
         },
         {
-<<<<<<< HEAD
             identifier: 'Project',
             id: 'Project',
             icon: <IconFolderOpen className="stroke-[1.2]" />,
@@ -145,16 +126,6 @@
         },
         {
             identifier: 'Dashboards',
-=======
-            id: 'Max',
-            icon: <IconSparkles />,
-            to: urls.max(),
-            onClick: () => {
-                handleStaticNavbarItemClick(urls.max(), true)
-            },
-        },
-        {
->>>>>>> ddbaf7f2
             id: 'Dashboards',
             icon: <IconDashboard />,
             to: urls.dashboards(),
@@ -163,10 +134,7 @@
             },
         },
         {
-<<<<<<< HEAD
             identifier: 'Notebooks',
-=======
->>>>>>> ddbaf7f2
             id: 'Notebooks',
             icon: <IconNotebook />,
             to: urls.notebooks(),
@@ -175,10 +143,7 @@
             },
         },
         {
-<<<<<<< HEAD
             identifier: 'DataManagement',
-=======
->>>>>>> ddbaf7f2
             id: 'Data management',
             icon: <IconDatabase />,
             to: urls.eventDefinitions(),
@@ -187,10 +152,7 @@
             },
         },
         {
-<<<<<<< HEAD
             identifier: 'PersonsManagement',
-=======
->>>>>>> ddbaf7f2
             id: 'Persons and groups',
             icon: <IconPeople />,
             to: urls.persons(),
@@ -199,10 +161,7 @@
             },
         },
         {
-<<<<<<< HEAD
             identifier: 'Activity',
-=======
->>>>>>> ddbaf7f2
             id: 'Activity',
             icon: <IconClock />,
             to: urls.activity(),
@@ -224,25 +183,17 @@
                     <div className="flex justify-between p-1">
                         <OrganizationDropdownMenu />
 
-                        {/* <LemonButton
+                        <LemonButton
                             size="small"
                             type="tertiary"
-<<<<<<< HEAD
                             tooltip="Search"
                             onClick={() => toggleSearchBar()}
-=======
-                            tooltip="Create new"
-                            onClick={() =>
-                                alert('global "new" button which would let you create a bunch of new things')
-                            }
-                            className="hover:bg-fill-highlight-50 shrink-0"
->>>>>>> ddbaf7f2
                             icon={
                                 <IconWrapper>
                                     <IconSearch />
                                 </IconWrapper>
                             }
-                        /> */}
+                        /> 
                     </div>
 
                     <div className="z-[var(--z-main-nav)] flex flex-col flex-1 overflow-y-auto">
@@ -253,11 +204,7 @@
                             styledScrollbars
                         >
                             <ListBox className="flex flex-col gap-px">
-<<<<<<< HEAD
                                 <div className="px-1 flex flex-col gap-px">
-=======
-                                <div className="px-1">
->>>>>>> ddbaf7f2
                                     {navItems.map((item) => (
                                         <ListBox.Item
                                             key={item.id}
@@ -271,13 +218,8 @@
                                         >
                                             <LemonButton
                                                 className={cn(
-<<<<<<< HEAD
                                                     activePanelIdentifier === item.identifier &&
                                                         'bg-fill-button-tertiary-active'
-=======
-                                                    'hover:bg-fill-highlight-50 data-[focused=true]:bg-fill-highlight-50',
-                                                    activePanelIdentifier === item.id && 'bg-fill-highlight-100'
->>>>>>> ddbaf7f2
                                                 )}
                                                 icon={<IconWrapper>{item.icon}</IconWrapper>}
                                                 fullWidth
@@ -290,14 +232,6 @@
                                                     ) : undefined
                                                 }
                                                 to={item.to}
-<<<<<<< HEAD
-=======
-                                                disabledReason={
-                                                    item.id === 'Project' && isLayoutPanelPinned && isLayoutPanelVisible
-                                                        ? 'Project panel is pinned'
-                                                        : undefined
-                                                }
->>>>>>> ddbaf7f2
                                             >
                                                 <span>{item.id}</span>
                                                 <span className="ml-auto">
@@ -387,11 +321,7 @@
 
                         <div className="border-b border-secondary h-px " />
 
-<<<<<<< HEAD
                         <div className="pt-1 px-1 pb-2 flex flex-col gap-px">
-=======
-                        <div className="pt-1 px-1 pb-2">
->>>>>>> ddbaf7f2
                             <LemonButton
                                 className={cn(
                                     (activeScene === Scene.ToolbarLaunch ||
