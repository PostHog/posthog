--- conflicted
+++ resolved
@@ -24,24 +24,9 @@
     const { toggleDatabaseTreeCollapsed, setDatabaseTreeCollapsed } = useActions(editorSizingLogic)
 
     return (
-<<<<<<< HEAD
-        <div className="flex flex-col">
-            <DatabaseSearchField placeholder="Search warehouse" />
-            <ScrollableShadows
-                direction="vertical"
-                className="flex flex-col gap-2 z-20 border-r border-primary h-full group/colorful-product-icons colorful-product-icons-true grow overflow-auto"
-                innerClassName="p-3"
-            >
-                <div className="-mx-2 grow">
-                    <QueryDatabase />
-                </div>
-            </ScrollableShadows>
-            <SyncMoreNotice />
-            <ViewLinkModal />
-=======
         <div
             className={cn(
-                'relative bg-primary border-r border-primary transition-opacity duration-100 flex flex-col',
+                'relative bg-primary border-r border-primary transition-opacity duration-100 flex flex-col h-scene-height',
                 isDatabaseTreeCollapsed ? 'w-11' : `w-[var(--database-tree-width)]`,
                 databaseTreeWillCollapse && 'opacity-50'
             )}
@@ -68,7 +53,7 @@
             </div>
             <ScrollableShadows
                 direction="vertical"
-                className="flex flex-col gap-2 z-20 group/colorful-product-icons colorful-product-icons-true h-[calc(100vh-var(--scene-layout-header-height))] overflow-auto"
+                className="flex flex-col gap-2 z-20 group/colorful-product-icons colorful-product-icons-true grow overflow-auto"
                 innerClassName="flex flex-col gap-2"
                 styledScrollbars
             >
@@ -87,7 +72,6 @@
                 closeThreshold={DATABASE_TREE_COLLAPSE_THRESHOLD}
                 onToggleClosed={(closed) => setDatabaseTreeCollapsed(closed)}
             />
->>>>>>> dc868f5c
         </div>
     )
 })