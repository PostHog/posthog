import {
    IconChevronDown,
    IconFeatures,
    IconFlask,
    IconHelmet,
    IconMap,
    IconMessage,
    IconRewindPlay,
    IconStack,
    IconToggle,
    IconTrends,
} from '@posthog/icons'
import { LemonBanner, LemonButton, Link } from '@posthog/lemon-ui'
import { useActions, useValues } from 'kea'
import { SupportForm } from 'lib/components/Support/SupportForm'
import { getPublicSupportSnippet, supportLogic } from 'lib/components/Support/supportLogic'
import React, { useMemo } from 'react'
import { billingLogic } from 'scenes/billing/billingLogic'
import { preflightLogic } from 'scenes/PreflightCheck/preflightLogic'
import { urls } from 'scenes/urls'
import { userLogic } from 'scenes/userLogic'

import { AvailableFeature, BillingV2PlanType, ProductKey, SidePanelTab } from '~/types'

import AlgoliaSearch from '../../components/AlgoliaSearch'
import { SidePanelPaneHeader } from '../components/SidePanelPaneHeader'
import { SIDE_PANEL_TABS } from '../SidePanel'
import { sidePanelStateLogic } from '../sidePanelStateLogic'
import { sidePanelStatusLogic } from './sidePanelStatusLogic'

const PRODUCTS = [
    {
        name: 'Product OS',
        slug: 'product-os',
        icon: <IconStack className="text-danger h-5 w-5" />,
    },
    {
        name: 'Product analytics',
        slug: 'product-analytics',
        icon: <IconTrends className="text-brand-blue h-5 w-5" />,
    },
    {
        name: 'Session replay',
        slug: 'session-replay',
        icon: <IconRewindPlay className="text-warning h-5 w-5" />,
    },
    {
        name: 'Feature flags',
        slug: 'feature-flags',
        icon: <IconToggle className="text-success h-5 w-5" />,
    },
    {
        name: 'A/B testing',
        slug: 'ab-testing',
        icon: <IconFlask className="text-purple h-5 w-5" />,
    },
    {
        name: 'Surveys',
        slug: 'surveys',
        icon: <IconMessage className="text-danger h-5 w-5" />,
    },
]

const Section = ({ title, children }: { title: string; children: React.ReactNode }): React.ReactElement => {
    return (
        <section className="mb-6">
            <h3>{title}</h3>
            {children}
        </section>
    )
}

const SupportFormBlock = ({ onCancel }: { onCancel: () => void }): JSX.Element => {
    const { billing } = useValues(billingLogic)

<<<<<<< HEAD
    const getSupportPlans = (): BillingV2PlanType[] => {
        const platformAndSupportProduct = billing?.products?.find(
            (product) => product.type == ProductKey.PLATFORM_AND_SUPPORT
        )
        if (!platformAndSupportProduct?.plans) {
            return []
        }

        const addonPlans = platformAndSupportProduct?.addons?.map((addon) => addon.plans).flat()
        const insertionIndex = Math.max(0, (platformAndSupportProduct?.plans?.length ?? 1) - 1)
        const allPlans = platformAndSupportProduct?.plans?.slice(0) || []
        allPlans.splice(insertionIndex, 0, ...addonPlans)
        return allPlans
=======
    // TODO(@zach): remove after updated plans w/ support levels are shipped
    const supportResponseTimes = {
        [AvailableFeature.EMAIL_SUPPORT]: '24 hours',
        [AvailableFeature.PRIORITY_SUPPORT]: '12 hours',
>>>>>>> fa7dec52
    }

    const supportPlans = useMemo(() => getSupportPlans(), [billing])
    const hasAddonPlan = billing?.products
        ?.find((product) => product.type == ProductKey.PLATFORM_AND_SUPPORT)
        ?.addons.find((addon) => addon.plans.find((plan) => plan.current_plan))
    return (
        <Section title="Email an engineer">
            <div className="grid grid-cols-2 border rounded [&_>*]:px-2 [&_>*]:py-0.5 mb-4 bg-bg-light">
                <div className="col-span-full flex justify-between border-b bg-bg-white py-1">
                    <div>
                        <strong>Avg support response times</strong>
                    </div>
                    <div>
                        <Link to={urls.organizationBilling([ProductKey.PLATFORM_AND_SUPPORT])}>Explore options</Link>
                    </div>
                </div>
                {supportPlans?.map((plan) => {
                    // If they have an addon plan, only show the addon plan
                    const currentPlan = plan.current_plan && (!hasAddonPlan || plan.plan_key?.includes('addon'))
                    return (
                        <React.Fragment key={`support-panel-${plan.plan_key}`}>
                            <div className={currentPlan ? 'font-bold' : undefined}>
                                {plan.name}
                                {currentPlan && (
                                    <>
                                        {' '}
                                        <span className="font-normal opacity-60 text-sm">(your plan)</span>
                                    </>
                                )}
                            </div>
                            <div className={currentPlan ? 'font-bold' : undefined}>
                                {/* TODO(@zach): remove fallback after updated plans w/ support levels are shipped */}
                                {plan.features.find((f) => f.key == AvailableFeature.SUPPORT_RESPONSE_TIME)?.note}
                            </div>
                        </React.Fragment>
                    )
                })}
            </div>
            <SupportForm />
            <LemonButton
                form="support-modal-form"
                htmlType="submit"
                type="primary"
                data-attr="submit"
                fullWidth
                center
                className="mt-4"
            >
                Submit
            </LemonButton>
            <LemonButton
                form="support-modal-form"
                type="secondary"
                onClick={onCancel}
                fullWidth
                center
                className="mt-2"
            >
                Cancel
            </LemonButton>
        </Section>
    )
}

export const SidePanelSupport = (): JSX.Element => {
    const { openSidePanel, closeSidePanel } = useActions(sidePanelStateLogic)
    const { openEmailForm, closeEmailForm } = useActions(supportLogic)
    const { isEmailFormOpen } = useValues(supportLogic)
    const { preflight } = useValues(preflightLogic)
    const { user } = useValues(userLogic)
    const region = preflight?.region
    const { status } = useValues(sidePanelStatusLogic)

    const theLogic = supportLogic({ onClose: () => closeSidePanel(SidePanelTab.Support) })
    const { title } = useValues(theLogic)

    return (
        <>
            <SidePanelPaneHeader title={isEmailFormOpen ? title : SIDE_PANEL_TABS[SidePanelTab.Support].label} />

            <div className="overflow-y-auto" data-attr="side-panel-support-container">
                <div className="p-3 max-w-160 w-full mx-auto">
                    {isEmailFormOpen ? (
                        <SupportFormBlock onCancel={() => closeEmailForm()} />
                    ) : (
                        <>
                            <Section title="Search docs & community questions">
                                <AlgoliaSearch />
                            </Section>

                            <Section title="Explore the docs">
                                <ul className="border rounded divide-y bg-bg-light dark:bg-transparent font-title font-medium">
                                    {PRODUCTS.map((product, index) => (
                                        <li key={index}>
                                            <Link
                                                to={`https://posthog.com/docs/${product.slug}`}
                                                className="group flex items-center justify-between px-2 py-1.5"
                                            >
                                                <div className="flex items-center gap-1.5">
                                                    {product.icon}
                                                    <span className="text-default opacity-75 group-hover:opacity-100">
                                                        {product.name}
                                                    </span>
                                                </div>
                                                <div>
                                                    <IconChevronDown className="text-default h-6 w-6 opacity-60 -rotate-90 group-hover:opacity-90" />
                                                </div>
                                            </Link>
                                        </li>
                                    ))}
                                </ul>
                            </Section>

                            {status !== 'operational' ? (
                                <Section title="">
                                    <LemonBanner type={status.includes('outage') ? 'error' : 'warning'}>
                                        <div>
                                            <span>
                                                We are experiencing {status.includes('outage') ? 'major' : ''} issues.
                                            </span>
                                            <LemonButton
                                                type="secondary"
                                                fullWidth
                                                center
                                                targetBlank
                                                onClick={() => openSidePanel(SidePanelTab.Status)}
                                                className="mt-2 bg-[white]"
                                            >
                                                View system status
                                            </LemonButton>
                                        </div>
                                    </LemonBanner>
                                </Section>
                            ) : null}

                            <Section title="Contact us">
                                <p>Can't find what you need in the docs?</p>
                                <LemonButton
                                    type="primary"
                                    fullWidth
                                    center
                                    onClick={() => openEmailForm()}
                                    targetBlank
                                    className="mt-2"
                                >
                                    Email an engineer
                                </LemonButton>
                            </Section>
                            <Section title="Ask the community">
                                <p>
                                    Questions about features, how to's, or use cases? There are thousands of discussions
                                    in our community forums.{' '}
                                    <Link to="https://posthog.com/questions">Ask a question</Link>
                                </p>
                            </Section>

                            <Section title="Share feedback">
                                <ul>
                                    <li>
                                        <LemonButton
                                            type="secondary"
                                            status="alt"
                                            to="https://posthog.com/wip"
                                            icon={<IconHelmet />}
                                            targetBlank
                                        >
                                            See what we're building
                                        </LemonButton>
                                    </li>
                                    <li>
                                        <LemonButton
                                            type="secondary"
                                            status="alt"
                                            to="https://posthog.com/roadmap"
                                            icon={<IconMap />}
                                            targetBlank
                                        >
                                            Vote on our roadmap
                                        </LemonButton>
                                    </li>
                                    <li>
                                        <LemonButton
                                            type="secondary"
                                            status="alt"
                                            to={`https://github.com/PostHog/posthog/issues/new?&labels=enhancement&template=feature_request.yml&debug-info=${encodeURIComponent(
                                                getPublicSupportSnippet(region, user)
                                            )}`}
                                            icon={<IconFeatures />}
                                            targetBlank
                                        >
                                            Request a feature
                                        </LemonButton>
                                    </li>
                                </ul>
                            </Section>
                        </>
                    )}
                </div>
            </div>
        </>
    )
}<|MERGE_RESOLUTION|>--- conflicted
+++ resolved
@@ -73,7 +73,6 @@
 const SupportFormBlock = ({ onCancel }: { onCancel: () => void }): JSX.Element => {
     const { billing } = useValues(billingLogic)
 
-<<<<<<< HEAD
     const getSupportPlans = (): BillingV2PlanType[] => {
         const platformAndSupportProduct = billing?.products?.find(
             (product) => product.type == ProductKey.PLATFORM_AND_SUPPORT
@@ -87,12 +86,6 @@
         const allPlans = platformAndSupportProduct?.plans?.slice(0) || []
         allPlans.splice(insertionIndex, 0, ...addonPlans)
         return allPlans
-=======
-    // TODO(@zach): remove after updated plans w/ support levels are shipped
-    const supportResponseTimes = {
-        [AvailableFeature.EMAIL_SUPPORT]: '24 hours',
-        [AvailableFeature.PRIORITY_SUPPORT]: '12 hours',
->>>>>>> fa7dec52
     }
 
     const supportPlans = useMemo(() => getSupportPlans(), [billing])
