import clsx from 'clsx'
import { useActions, useValues } from 'kea'
import React from 'react'

import { IconCheckCircle, IconChevronRight, IconCollapse, IconExpand, IconLock, IconPlus } from '@posthog/icons'
import { LemonButton, Tooltip } from '@posthog/lemon-ui'

import { ProfessorHog } from 'lib/components/hedgehogs'
import { LemonProgress } from 'lib/lemon-ui/LemonProgress'
import { LemonProgressCircle } from 'lib/lemon-ui/LemonProgressCircle'
import type { LemonIconProps } from 'lib/lemon-ui/icons'
import { eventUsageLogic } from 'lib/utils/eventUsageLogic'

import {
    type ActivationSection,
    ActivationTaskType,
    activationLogic,
} from '~/layout/navigation-3000/sidepanel/panels/activation/activationLogic'

import { SidePanelPaneHeader } from '../../components/SidePanelPaneHeader'
import { activationTaskContentMap } from './ActivationTaskContent'

export const SidePanelActivation = (): JSX.Element | null => {
    const { completionPercent, sections, isReady, showHiddenSections, hasHiddenSections } = useValues(activationLogic)
    const { toggleShowHiddenSections } = useActions(activationLogic)

    if (!isReady) {
        return null
    }

    return (
        <>
            <SidePanelPaneHeader title="Quick start" />
            <div className="py-4 deprecated-space-y-2 overflow-y-auto no-scrollbar">
                <div className="flex flex-col px-4 deprecated-space-y-2">
                    <div className="flex">
                        <p>
                            Use our Quick Start guide to learn about everything PostHog can do for you and your product.
                        </p>
                        <ProfessorHog className="max-h-full w-20 object-contain" />
                    </div>
                    <div className="flex items-center justify-center gap-2 w-full">
                        <LemonProgress
                            percent={completionPercent}
                            size="medium"
                            bgColor="var(--color-bg-3000)"
                            strokeColor="var(--success)"
                            className="w-full stroke-opacity-80 h-2"
                        />
                        <span className="font-medium text-muted-foreground-foreground">{completionPercent}%</span>
                    </div>
                </div>
                <div className="divide-y">
                    {sections
                        .filter((section) => section.visible)
                        .map((section) => (
                            <div className="px-4" key={section.key}>
                                <ActivationSectionComponent sectionKey={section.key} section={section} />
                            </div>
                        ))}
                </div>
                {hasHiddenSections && (
                    <div className="w-full">
                        <button
                            className="px-4 py-2 flex items-center justify-between w-full cursor-pointer"
                            onClick={() => toggleShowHiddenSections()}
                            role="button"
                            aria-expanded={showHiddenSections}
                        >
                            <h4 className="font-semibold text-[16px]">Onboard to more products?</h4>
                            {showHiddenSections ? (
                                <IconCollapse className="h-5 w-5" />
                            ) : (
                                <IconExpand className="h-5 w-5" />
                            )}
                        </button>
                        <div className="divide-y">
                            {showHiddenSections &&
                                sections
                                    .filter((section) => !section.visible)
                                    .map((section) => (
                                        <div className="px-4" key={section.key}>
                                            <ActivationSectionComponent sectionKey={section.key} section={section} />
                                        </div>
                                    ))}
                        </div>
                    </div>
                )}
            </div>
        </>
    )
}

export const SidePanelActivationIcon = ({
    className,
    size = 20,
}: {
    className?: LemonIconProps['className']
    size?: number
}): JSX.Element => {
    const { activeTasks, completionPercent } = useValues(activationLogic)

    return (
        <LemonProgressCircle
            progress={completionPercent / 100}
            strokePercentage={0.15}
            size={size}
            className={clsx(activeTasks.length > 0 ? 'text-accent' : 'text-muted-foreground-foreground', className)}
        >
            <span className="text-xs font-semibold">{activeTasks.length}</span>
        </LemonProgressCircle>
    )
}

const ActivationSectionComponent = ({
    sectionKey,
    section,
}: {
    sectionKey: ActivationSection
    section: (typeof activationLogic.values.sections)[number]
}): JSX.Element | null => {
    const { tasks } = useValues(activationLogic)
    const { toggleSectionOpen, addIntentForSection } = useActions(activationLogic)

    const sectionTasks = tasks.filter((task) => task.section === sectionKey)

    if (sectionTasks.length === 0) {
        return null
    }

    const handleClick = (): void => {
        if (section.visible) {
            toggleSectionOpen(sectionKey)
        }
    }

    const handleAddProduct = (): void => {
        if (!section.visible) {
            addIntentForSection(sectionKey)
        }
        if (!section.open) {
            toggleSectionOpen(sectionKey)
        }
    }

    const itemsCompleted = sectionTasks.filter((task) => task.completed).length
    const totalItems = sectionTasks.length

    return (
        <div className="py-3">
            <button
                className={clsx(
                    'flex items-center justify-between select-none w-full',
                    section.visible && 'cursor-pointer'
                )}
                onClick={section.visible ? handleClick : undefined}
                role="button"
                aria-expanded={section.open}
            >
                <div className="flex items-center gap-2">
                    {section.icon}
                    <h4 className="m-0 font-semibold text-[16px]">{section.title}</h4>
                </div>
                <div className="flex items-center gap-2">
                    {section.visible && (
                        <span className="text-sm text-muted-foreground-foreground font-medium">
                            {itemsCompleted} of {totalItems} complete
                        </span>
                    )}
                    {section.visible ? (
                        <IconChevronRight className={clsx('h-4 w-4', section.open && 'rotate-90')} />
                    ) : (
                        <LemonButton
                            icon={<IconPlus className="h-4 w-4" />}
                            onClick={handleAddProduct}
                            size="xsmall"
                            type="secondary"
                        >
                            Add to list
                        </LemonButton>
                    )}
                </div>
            </button>
            {section.visible && section.open && (
                <ul className="deprecated-space-y-2 mt-2">
                    {sectionTasks.map((task: ActivationTaskType) => (
                        <ActivationTask key={task.id} {...task} />
                    ))}
                </ul>
            )}
        </div>
    )
}

const ActivationTask = ({
    id,
    title,
    completed,
    skipped,
    canSkip,
    lockedReason,
    url,
    buttonText,
}: ActivationTaskType): JSX.Element => {
    const { runTask, markTaskAsSkipped, unmarkTaskAsSkipped, setExpandedTaskId, setTaskContentHeight } =
        useActions(activationLogic)
    const { reportActivationSideBarTaskClicked } = useActions(eventUsageLogic)
    const { expandedTaskId, taskContentHeights } = useValues(activationLogic)
    const isActive = !completed && !lockedReason
    const hasContent = Boolean(activationTaskContentMap[id])
    const expanded = expandedTaskId === id
    const ContentComponent = hasContent ? activationTaskContentMap[id] : undefined
    const contentHeight = taskContentHeights[id] || 0

    const handleUrlOpen = (url: string): void => {
        try {
            const newWindow = window.open(url, '_blank')
            if (newWindow === null) {
                window.location.href = url
            }
        } catch {
            window.location.href = url
        }
    }

    const handleRowClick = (): void => {
        if (completed || lockedReason) {
            return
        }

        if (hasContent) {
            setExpandedTaskId(expanded ? null : id)
        } else {
            reportActivationSideBarTaskClicked(id)
            if (url) {
                handleUrlOpen(url)
            } else {
                runTask(id)
            }
        }
    }

    const handleSkip = (e: React.MouseEvent): void => {
        e.stopPropagation()
        markTaskAsSkipped(id)
    }

    const handleUnskip = (e: React.MouseEvent): void => {
        e.stopPropagation()
        unmarkTaskAsSkipped(id)
    }

    const handleGetStarted = (e: React.MouseEvent): void => {
        e.stopPropagation()
        reportActivationSideBarTaskClicked(id)
        if (url) {
            handleUrlOpen(url)
        } else {
            runTask(id)
        }
    }

    return (
        <li
            className={clsx(
<<<<<<< HEAD
                'p-2 border bg-card-alt-highlight flex flex-col',
                completed || skipped ? 'line-through opacity-70' : '',
=======
                'p-2 border bg-primary-alt-highlight flex flex-col',

>>>>>>> 983b3d78
                lockedReason && 'opacity-70'
            )}
        >
            <div
                className={clsx(
                    'flex items-center justify-between gap-2 w-full select-none',
                    isActive && 'cursor-pointer'
                )}
                onClick={handleRowClick}
            >
                <div className={clsx('flex items-center gap-2', completed || skipped ? 'line-through opacity-70' : '')}>
                    {completed ? (
                        <IconCheckCircle className="h-6 w-6 text-success" />
                    ) : lockedReason ? (
                        <Tooltip title={lockedReason}>
                            <IconLock className="h-6 w-6 text-muted-foreground-foreground" />
                        </Tooltip>
                    ) : (
                        <div className="rounded-full border-2 w-5 h-5 border-muted-alt" />
                    )}
                    <p className="m-0 font-semibold">{title}</p>
                </div>
<<<<<<< HEAD
                {isActive && canSkip && (
                    <LemonButton
                        size="xsmall"
                        type="secondary"
                        className="h-6 font-semibold text-muted-foreground-foreground activation-task-skip"
                        onClick={handleSkip}
                    >
                        Skip
                    </LemonButton>
                )}
=======
                {isActive &&
                    canSkip &&
                    (skipped ? (
                        <LemonButton
                            size="xsmall"
                            type="secondary"
                            className="h-6 font-semibold text-muted-alt activation-task-skip"
                            onClick={handleUnskip}
                        >
                            Unskip
                        </LemonButton>
                    ) : (
                        <LemonButton
                            size="xsmall"
                            type="secondary"
                            className="h-6 font-semibold text-muted-alt activation-task-skip"
                            onClick={handleSkip}
                        >
                            Skip
                        </LemonButton>
                    ))}
>>>>>>> 983b3d78
            </div>
            {isActive && hasContent && (
                <div
                    className="overflow-hidden transition-[max-height] duration-300"
                    style={{
                        maxHeight: expanded ? `${contentHeight}px` : '0px',
                        marginBottom: expanded ? '8px' : '0px',
                        marginTop: expanded ? '0px' : '0px',
                    }}
                >
                    <div
                        className="pt-2"
                        ref={(el) => {
                            // scrollHeight refers to the height of the content,
                            // including content not visible on the screen due to overflow
                            if (el && expanded && contentHeight !== el.scrollHeight) {
                                setTaskContentHeight(id, el.scrollHeight)
                            }
                        }}
                    >
                        {ContentComponent && <ContentComponent />}
                        <LemonButton type="primary" size="small" className="mt-2" onClick={handleGetStarted}>
                            {buttonText || 'Get started'}
                        </LemonButton>
                    </div>
                </div>
            )}
        </li>
    )
}<|MERGE_RESOLUTION|>--- conflicted
+++ resolved
@@ -47,7 +47,7 @@
                             strokeColor="var(--success)"
                             className="w-full stroke-opacity-80 h-2"
                         />
-                        <span className="font-medium text-muted-foreground-foreground">{completionPercent}%</span>
+                        <span className="font-medium text-muted-foreground">{completionPercent}%</span>
                     </div>
                 </div>
                 <div className="divide-y">
@@ -105,7 +105,7 @@
             progress={completionPercent / 100}
             strokePercentage={0.15}
             size={size}
-            className={clsx(activeTasks.length > 0 ? 'text-accent' : 'text-muted-foreground-foreground', className)}
+            className={clsx(activeTasks.length > 0 ? 'text-accent' : 'text-muted-foreground', className)}
         >
             <span className="text-xs font-semibold">{activeTasks.length}</span>
         </LemonProgressCircle>
@@ -163,7 +163,7 @@
                 </div>
                 <div className="flex items-center gap-2">
                     {section.visible && (
-                        <span className="text-sm text-muted-foreground-foreground font-medium">
+                        <span className="text-sm text-muted-foreground font-medium">
                             {itemsCompleted} of {totalItems} complete
                         </span>
                     )}
@@ -263,13 +263,8 @@
     return (
         <li
             className={clsx(
-<<<<<<< HEAD
-                'p-2 border bg-card-alt-highlight flex flex-col',
-                completed || skipped ? 'line-through opacity-70' : '',
-=======
                 'p-2 border bg-primary-alt-highlight flex flex-col',
 
->>>>>>> 983b3d78
                 lockedReason && 'opacity-70'
             )}
         >
@@ -285,32 +280,20 @@
                         <IconCheckCircle className="h-6 w-6 text-success" />
                     ) : lockedReason ? (
                         <Tooltip title={lockedReason}>
-                            <IconLock className="h-6 w-6 text-muted-foreground-foreground" />
+                            <IconLock className="h-6 w-6 text-muted-foreground" />
                         </Tooltip>
                     ) : (
                         <div className="rounded-full border-2 w-5 h-5 border-muted-alt" />
                     )}
                     <p className="m-0 font-semibold">{title}</p>
                 </div>
-<<<<<<< HEAD
-                {isActive && canSkip && (
-                    <LemonButton
-                        size="xsmall"
-                        type="secondary"
-                        className="h-6 font-semibold text-muted-foreground-foreground activation-task-skip"
-                        onClick={handleSkip}
-                    >
-                        Skip
-                    </LemonButton>
-                )}
-=======
                 {isActive &&
                     canSkip &&
                     (skipped ? (
                         <LemonButton
                             size="xsmall"
                             type="secondary"
-                            className="h-6 font-semibold text-muted-alt activation-task-skip"
+                            className="h-6 font-semibold text-muted-foreground activation-task-skip"
                             onClick={handleUnskip}
                         >
                             Unskip
@@ -319,13 +302,12 @@
                         <LemonButton
                             size="xsmall"
                             type="secondary"
-                            className="h-6 font-semibold text-muted-alt activation-task-skip"
+                            className="h-6 font-semibold text-muted-foreground activation-task-skip"
                             onClick={handleSkip}
                         >
                             Skip
                         </LemonButton>
                     ))}
->>>>>>> 983b3d78
             </div>
             {isActive && hasContent && (
                 <div
