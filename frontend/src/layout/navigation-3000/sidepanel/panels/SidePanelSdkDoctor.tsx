--- conflicted
+++ resolved
@@ -141,7 +141,7 @@
         title: '# events, last 7 days',
         dataIndex: 'count',
         render: function RenderCount(_, record) {
-            return <div className="text-xs text-muted-foreground-foreground">{record.count}</div>
+            return <div className="text-xs text-muted-foreground">{record.count}</div>
         },
     },
 ]
@@ -215,16 +215,11 @@
 
             <div className="p-3">
                 {loading ? null : hasErrors ? (
-                    <div className="text-center text-muted-foreground-foreground p-4">
+                    <div className="text-center text-muted-foreground p-4">
                         Error loading SDK information. Please try again later.
                     </div>
-<<<<<<< HEAD
-                ) : Object.keys(sdkVersionsMap).length === 0 ? (
-                    <div className="text-center text-muted-foreground-foreground p-4">
-=======
                 ) : Object.keys(augmentedData).length === 0 ? (
-                    <div className="text-center text-muted p-4">
->>>>>>> 983b3d78
+                    <div className="text-center text-muted-foreground p-4">
                         No SDK information found. Are you sure you have our SDK installed? You can scan events to get
                         started.
                     </div>
