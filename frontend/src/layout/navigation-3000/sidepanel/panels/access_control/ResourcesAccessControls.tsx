--- conflicted
+++ resolved
@@ -281,39 +281,6 @@
                 />
             )}
 
-<<<<<<< HEAD
-    // Generic function to create resource columns for a specific type
-    function createResourceColumnsForType<T extends DefaultResourceAccessControls>(
-        getRole: (item: T) => RoleType | undefined,
-        getMember: (item: T) => OrganizationMemberType | undefined
-    ): LemonTableColumns<T> {
-        return resources.map((resource: APIScopeObject) => ({
-            title: pluralizeResource(resource),
-            key: resource,
-            width: 0,
-            render: (_: any, item: T) => {
-                const { accessControlByResource } = item
-                const role = getRole(item)
-                const organization_member = getMember(item)
-                const ac = accessControlByResource[resource]
-
-                const minimumLevel = resource === 'action' ? 'viewer' : null
-                const options: { value: string | null; label: string; disabledReason?: string }[] = availableLevels.map(
-                    (level: AccessControlLevel) => {
-                        const isDisabled =
-                            minimumLevel && availableLevels.indexOf(level) < availableLevels.indexOf(minimumLevel)
-                        return {
-                            value: level,
-                            label: capitalizeFirstLetter(level ?? ''),
-                            disabledReason: isDisabled ? 'Not available for this resource type' : undefined,
-                        }
-                    }
-                )
-                options.push({
-                    value: null,
-                    label: 'No override',
-                })
-=======
             {roleModalOpen && (
                 <ResourceAccessControlModal
                     key={editingRole?.role?.id || 'new'}
@@ -330,7 +297,6 @@
                     loading={resourceAccessControlsLoading}
                 />
             )}
->>>>>>> 6d9dd032
 
             {defaultModalOpen && (
                 <DefaultResourceAccessControlModal
@@ -550,26 +516,7 @@
         }))
     }
 
-<<<<<<< HEAD
     // Get appropriate title based on the type (member or role)
-=======
-    // Create options for the access level dropdown
-    const getLevelOptions = (): { value: AccessControlLevel | null; label: string }[] => {
-        const options: { value: AccessControlLevel | null; label: string }[] = availableLevels.map((level) => ({
-            value: level as AccessControlLevel,
-            label: capitalizeFirstLetter(level ?? ''),
-        }))
-
-        // Add "No override" option
-        options.push({
-            value: null,
-            label: 'No override',
-        })
-
-        return options
-    }
-
->>>>>>> 6d9dd032
     const getModalTitle = (): string => {
         if (isEditMode) {
             return props.type === 'member' ? 'Edit member resource access' : 'Edit role resource access'
@@ -632,41 +579,8 @@
                 )}
 
                 <div className="space-y-2">
-<<<<<<< HEAD
-                    <h5 className="mb-2">Resource access levels</h5>
-                    {resources.map((resource) => {
-                        const minimumLevel = resource === 'action' ? 'viewer' : null
-                        const levelOptions = availableLevels.map((level) => {
-                            const isDisabled =
-                                minimumLevel && availableLevels.indexOf(level) < availableLevels.indexOf(minimumLevel)
-                            return {
-                                value: level as AccessControlLevel,
-                                label: capitalizeFirstLetter(level ?? ''),
-                                disabledReason: isDisabled ? 'Not available for this resource type' : undefined,
-                            }
-                        })
-                        levelOptions.push({
-                            value: null,
-                            label: 'No override',
-                        } as any)
-
-                        return (
-                            <div key={resource} className="flex gap-2 items-center justify-between">
-                                <div className="font-medium">{capitalizeFirstLetter(pluralizeResource(resource))}</div>
-                                <div className="min-w-[8rem]">
-                                    <LemonSelect
-                                        placeholder="No override"
-                                        value={resourceLevels[resource]}
-                                        onChange={(newValue) =>
-                                            updateResourceLevel(resource, newValue as AccessControlLevel | null)
-                                        }
-                                        options={levelOptions}
-                                        disabled={!canEditRoleBasedAccessControls}
-                                    />
-                                </div>
-=======
                     <div className="flex items-center justify-between">
-                        <h5 className="mb-0">Resource access levels</h5>
+                        <h5 className="mb-2">Resource access levels</h5>
                         <Link
                             to="#"
                             onClick={(e) => {
@@ -684,20 +598,36 @@
                             Clear all
                         </Link>
                     </div>
-                    {resources.map((resource) => (
-                        <div key={resource} className="flex gap-2 items-center justify-between">
-                            <div className="font-medium">{capitalizeFirstLetter(pluralizeResource(resource))}</div>
-                            <div className="min-w-[8rem]">
-                                <LemonSelect
-                                    placeholder="No override"
-                                    value={resourceLevels[resource]}
-                                    onChange={(newValue) =>
-                                        updateResourceLevel(resource, newValue as AccessControlLevel | null)
-                                    }
-                                    options={getLevelOptions()}
-                                    disabled={!canEditRoleBasedAccessControls}
-                                />
->>>>>>> 6d9dd032
+                    {resources.map((resource) => {
+                        const minimumLevel = resource === 'action' ? AccessControlLevel.Viewer : null
+                        const levelOptions = availableLevels.map((level) => {
+                            const isDisabled =
+                                minimumLevel && availableLevels.indexOf(level) < availableLevels.indexOf(minimumLevel)
+                            return {
+                                value: level as AccessControlLevel,
+                                label: capitalizeFirstLetter(level ?? ''),
+                                disabledReason: isDisabled ? 'Not available for this resource type' : undefined,
+                            }
+                        })
+                        levelOptions.push({
+                            value: null,
+                            label: 'No override',
+                        } as any)
+
+                        return (
+                            <div key={resource} className="flex gap-2 items-center justify-between">
+                                <div className="font-medium">{capitalizeFirstLetter(pluralizeResource(resource))}</div>
+                                <div className="min-w-[8rem]">
+                                    <LemonSelect
+                                        placeholder="No override"
+                                        value={resourceLevels[resource]}
+                                        onChange={(newValue) =>
+                                            updateResourceLevel(resource, newValue as AccessControlLevel | null)
+                                        }
+                                        options={levelOptions}
+                                        disabled={!canEditRoleBasedAccessControls}
+                                    />
+                                </div>
                             </div>
                         )
                     })}
@@ -745,11 +675,20 @@
         }))
     }
 
-    const getLevelOptions = (): { value: AccessControlLevel | null; label: string }[] => {
-        const options: { value: AccessControlLevel | null; label: string }[] = availableLevels.map((level) => ({
-            value: level as AccessControlLevel,
-            label: capitalizeFirstLetter(level ?? ''),
-        }))
+    const getLevelOptions = (
+        resource: APIScopeObject
+    ): { value: AccessControlLevel | null; label: string; disabledReason?: string }[] => {
+        const minimumLevel = resource === 'action' ? AccessControlLevel.Viewer : null
+        const options: { value: AccessControlLevel | null; label: string; disabledReason?: string }[] =
+            availableLevels.map((level) => {
+                const isDisabled =
+                    minimumLevel && availableLevels.indexOf(level) < availableLevels.indexOf(minimumLevel)
+                return {
+                    value: level as AccessControlLevel,
+                    label: capitalizeFirstLetter(level ?? ''),
+                    disabledReason: isDisabled ? 'Not available for this resource type' : undefined,
+                }
+            })
 
         options.push({
             value: null,
@@ -812,7 +751,7 @@
                                 onChange={(newValue) =>
                                     updateResourceLevel(resource, newValue as AccessControlLevel | null)
                                 }
-                                options={getLevelOptions()}
+                                options={getLevelOptions(resource)}
                                 disabled={!canEditRoleBasedAccessControls}
                             />
                         </div>
