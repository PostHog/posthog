import { connect, kea, path, selectors } from 'kea'
import { combineUrl, router, urlToAction } from 'kea-router'

import { FEATURE_FLAGS } from 'lib/constants'
import { dayjs } from 'lib/dayjs'
import { featureFlagLogic } from 'lib/logic/featureFlagLogic'
import { preflightLogic } from 'scenes/PreflightCheck/preflightLogic'
import { teamLogic } from 'scenes/teamLogic'
import { urls } from 'scenes/urls'
import { userLogic } from 'scenes/userLogic'

import { activationLogic } from '~/layout/navigation-3000/sidepanel/panels/activation/activationLogic'
import { sidePanelNotificationsLogic } from '~/layout/navigation-3000/sidepanel/panels/activity/sidePanelNotificationsLogic'
import { AvailableFeature, SidePanelTab } from '~/types'

import { sidePanelContextLogic } from './panels/sidePanelContextLogic'
import { sidePanelSdkDoctorLogic } from './panels/sidePanelSdkDoctorLogic'
import { sidePanelStatusLogic } from './panels/sidePanelStatusLogic'
import type { sidePanelLogicType } from './sidePanelLogicType'
import { sidePanelStateLogic } from './sidePanelStateLogic'

const ALWAYS_EXTRA_TABS = [
    SidePanelTab.Settings,
    SidePanelTab.Activity,
    SidePanelTab.Status,
    SidePanelTab.Exports,
    SidePanelTab.SdkDoctor,
]

const TABS_REQUIRING_A_TEAM = [
    SidePanelTab.Max,
    SidePanelTab.Notebooks,
    SidePanelTab.Activity,
    SidePanelTab.Activation,
    SidePanelTab.Discussion,
    SidePanelTab.AccessControl,
    SidePanelTab.Exports,
]

export const sidePanelLogic = kea<sidePanelLogicType>([
    path(['scenes', 'navigation', 'sidepanel', 'sidePanelLogic']),
    connect(() => ({
        values: [
            featureFlagLogic,
            ['featureFlags'],
            preflightLogic,
            ['isCloudOrDev'],
            activationLogic,
            ['shouldShowActivationTab'],
            sidePanelStateLogic,
            ['selectedTab', 'sidePanelOpen'],
            // We need to mount this to ensure that marking as read works when the panel closes
            sidePanelNotificationsLogic,
            ['unreadCount'],
            sidePanelStatusLogic,
            ['status'],
            sidePanelSdkDoctorLogic,
            ['needsAttention'],
            userLogic,
            ['hasAvailableFeature'],
            sidePanelContextLogic,
            ['sceneSidePanelContext'],
            teamLogic,
            ['currentTeam'],
        ],
        actions: [sidePanelStateLogic, ['closeSidePanel', 'openSidePanel']],
    })),

    selectors({
        enabledTabs: [
            (s) => [
                s.selectedTab,
                s.sidePanelOpen,
                s.isCloudOrDev,
                s.featureFlags,
                s.sceneSidePanelContext,
                s.currentTeam,
                s.status,
            ],
            (selectedTab, sidePanelOpen, isCloudOrDev, featureFlags, sceneSidePanelContext, currentTeam, status) => {
                const tabs: SidePanelTab[] = []

                if (featureFlags[FEATURE_FLAGS.ARTIFICIAL_HOG] || (sidePanelOpen && selectedTab === SidePanelTab.Max)) {
                    // Show Max if user is already enrolled into beta OR they got a link to Max (even if they haven't enrolled)
                    tabs.push(SidePanelTab.Max)
                }
                if (isCloudOrDev) {
                    tabs.push(SidePanelTab.Status)
                }
                tabs.push(SidePanelTab.Notebooks)
                tabs.push(SidePanelTab.Docs)
                if (isCloudOrDev) {
                    tabs.push(SidePanelTab.Support)
                }
                tabs.push(SidePanelTab.Activity)

                if (currentTeam?.created_at) {
                    const teamCreatedAt = dayjs(currentTeam.created_at)

                    if (dayjs().diff(teamCreatedAt, 'day') < 30) {
                        tabs.push(SidePanelTab.Activation)
                    }
                }

                tabs.push(SidePanelTab.Discussion)

                if (sceneSidePanelContext.access_control_resource && sceneSidePanelContext.access_control_resource_id) {
                    tabs.push(SidePanelTab.AccessControl)
                }
                tabs.push(SidePanelTab.Exports)
                tabs.push(SidePanelTab.Settings)

                if (featureFlags[FEATURE_FLAGS.SDK_DOCTOR_BETA]) {
                    tabs.push(SidePanelTab.SdkDoctor)
                }

<<<<<<< HEAD
                if (isCloudOrDev) {
                    if (status.includes('outage')) {
                        // We push it to the top if there is an active outage
                        tabs.unshift(SidePanelTab.Status)
                    } else {
                        tabs.push(SidePanelTab.Status)
                    }
                }

=======
>>>>>>> 5ec81736
                if (!currentTeam) {
                    return tabs.filter((tab) => !TABS_REQUIRING_A_TEAM.includes(tab))
                }
                return tabs
            },
        ],

        visibleTabs: [
            (s) => [
                s.enabledTabs,
                s.selectedTab,
                s.sidePanelOpen,
                s.unreadCount,
                s.status,
                s.needsAttention,
                s.hasAvailableFeature,
                s.shouldShowActivationTab,
            ],
            (
                enabledTabs,
                selectedTab,
                sidePanelOpen,
                unreadCount,
                status,
                needsAttention,
                hasAvailableFeature,
                shouldShowActivationTab
            ): SidePanelTab[] => {
                return enabledTabs.filter((tab) => {
                    if (tab === selectedTab && sidePanelOpen) {
                        return true
                    }

                    if (
                        tab === SidePanelTab.Activity &&
                        unreadCount &&
                        hasAvailableFeature(AvailableFeature.AUDIT_LOGS)
                    ) {
                        return true
                    }

                    if (tab === SidePanelTab.Status && status !== 'operational') {
                        return true
                    }

                    if (tab === SidePanelTab.SdkDoctor && needsAttention) {
                        return true
                    }

                    if (tab === SidePanelTab.Activation && !shouldShowActivationTab) {
                        return false
                    }

                    // Hide certain tabs unless they are selected
                    if (ALWAYS_EXTRA_TABS.includes(tab)) {
                        return false
                    }

                    return true
                })
            },
        ],

        extraTabs: [
            (s) => [s.enabledTabs, s.visibleTabs],
            (enabledTabs, visibleTabs): SidePanelTab[] => {
                return enabledTabs.filter((tab: any) => !visibleTabs.includes(tab))
            },
        ],
    }),
    urlToAction(() => {
        return {
            '/': (_, _searchParams, hashParams): void => {
                // Redirect old feature preview side panel links to new settings page
                if (hashParams.panel?.startsWith('feature-previews')) {
                    // it will be encoded as %3A, so we need to split on :
                    const parts = hashParams.panel.split(':')
                    // from: ${url}/#panel=feature-previews
                    // to:   ${url}/settings/user-feature-previews
                    if (parts.length > 1) {
                        // from: ${url}/#panel=feature-previews%3A${flagKey} or ${url}/#panel=feature-previews:${flagKey}
                        // to:   ${url}/settings/user-feature-previews#${flagKey}
                        router.actions.replace(combineUrl(urls.settings('user-feature-previews'), {}, parts[1]).url)
                    } else {
                        router.actions.replace(urls.settings('user-feature-previews'))
                    }
                }
            },
        }
    }),
])<|MERGE_RESOLUTION|>--- conflicted
+++ resolved
@@ -114,7 +114,6 @@
                     tabs.push(SidePanelTab.SdkDoctor)
                 }
 
-<<<<<<< HEAD
                 if (isCloudOrDev) {
                     if (status.includes('outage')) {
                         // We push it to the top if there is an active outage
@@ -124,8 +123,6 @@
                     }
                 }
 
-=======
->>>>>>> 5ec81736
                 if (!currentTeam) {
                     return tabs.filter((tab) => !TABS_REQUIRING_A_TEAM.includes(tab))
                 }
