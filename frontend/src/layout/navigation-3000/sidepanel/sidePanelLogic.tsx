import { kea, path, selectors, connect } from 'kea'

import type { sidePanelLogicType } from './sidePanelLogicType'
import { featureFlagLogic } from 'lib/logic/featureFlagLogic'
import { FEATURE_FLAGS } from 'lib/constants'
import { preflightLogic } from 'scenes/PreflightCheck/preflightLogic'
<<<<<<< HEAD

export enum SidePanelTab {
    Notebooks = 'notebook',
    Support = 'support',
    Docs = 'docs',
}
=======
import { activationLogic } from 'lib/components/ActivationSidebar/activationLogic'
import { SidePanelTab } from '~/types'
import { sidePanelStateLogic } from './sidePanelStateLogic'
>>>>>>> fded6fdf

export const sidePanelLogic = kea<sidePanelLogicType>([
    path(['scenes', 'navigation', 'sidepanel', 'sidePanelLogic']),
    connect({
        values: [
            featureFlagLogic,
            ['featureFlags'],
            preflightLogic,
            ['isCloudOrDev'],
            activationLogic,
            ['isReady', 'hasCompletedAllTasks'],
        ],
    }),

    selectors({
        enabledTabs: [
            (s) => [s.featureFlags, s.isCloudOrDev],
            (featureFlags, isCloudOrDev) => {
                const tabs: SidePanelTab[] = []

                if (featureFlags[FEATURE_FLAGS.NOTEBOOKS]) {
                    tabs.push(SidePanelTab.Notebooks)
                }

                if (isCloudOrDev) {
                    tabs.push(SidePanelTab.Support)
                }

                if (featureFlags[FEATURE_FLAGS.SIDE_PANEL_DOCS]) {
                    tabs.push(SidePanelTab.Docs)
                }

                tabs.push(SidePanelTab.Settings)
                tabs.push(SidePanelTab.Activation)

                return tabs
            },
        ],

        visibleTabs: [
            (s) => [
                s.enabledTabs,
                sidePanelStateLogic.selectors.selectedTab,
                sidePanelStateLogic.selectors.sidePanelOpen,
                s.isReady,
                s.hasCompletedAllTasks,
            ],
            (enabledTabs, selectedTab, sidePanelOpen, isReady, hasCompletedAllTasks): SidePanelTab[] => {
                return enabledTabs.filter((tab: any) => {
                    if (tab === selectedTab && sidePanelOpen) {
                        return true
                    }

                    // Hide certain tabs unless they are selected
                    if ([SidePanelTab.Settings].includes(tab)) {
                        return false
                    }

                    if (tab === SidePanelTab.Activation && (!isReady || hasCompletedAllTasks)) {
                        return false
                    }

                    return true
                })
            },
        ],
    }),
])<|MERGE_RESOLUTION|>--- conflicted
+++ resolved
@@ -4,18 +4,9 @@
 import { featureFlagLogic } from 'lib/logic/featureFlagLogic'
 import { FEATURE_FLAGS } from 'lib/constants'
 import { preflightLogic } from 'scenes/PreflightCheck/preflightLogic'
-<<<<<<< HEAD
-
-export enum SidePanelTab {
-    Notebooks = 'notebook',
-    Support = 'support',
-    Docs = 'docs',
-}
-=======
 import { activationLogic } from 'lib/components/ActivationSidebar/activationLogic'
 import { SidePanelTab } from '~/types'
 import { sidePanelStateLogic } from './sidePanelStateLogic'
->>>>>>> fded6fdf
 
 export const sidePanelLogic = kea<sidePanelLogicType>([
     path(['scenes', 'navigation', 'sidepanel', 'sidePanelLogic']),
