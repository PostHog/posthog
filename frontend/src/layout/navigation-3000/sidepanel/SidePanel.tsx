--- conflicted
+++ resolved
@@ -7,7 +7,6 @@
 import { IconEllipsis, IconGear, IconInfo, IconLock, IconLogomark, IconNotebook, IconSupport } from '@posthog/icons'
 import { LemonButton, LemonMenu, LemonMenuItems, LemonModal } from '@posthog/lemon-ui'
 
-import { hedgehogModeLogic } from 'lib/components/HedgehogMode/hedgehogModeLogic'
 import { Resizer } from 'lib/components/Resizer/Resizer'
 import { ResizerLogicProps, resizerLogic } from 'lib/components/Resizer/resizerLogic'
 import { NotebookPanel } from 'scenes/notebooks/NotebookPanel/NotebookPanel'
@@ -39,22 +38,8 @@
     { label: string; Icon: any; Content: any; noModalSupport?: boolean }
 > = {
     [SidePanelTab.Max]: {
-<<<<<<< HEAD
-        label: 'Max AI',
-        Icon: function IconMaxFromHedgehogConfig() {
-            const { minimalHedgehogConfig } = useValues(hedgehogModeLogic)
-            return (
-                <ProfilePicture
-                    user={{ hedgehog_config: minimalHedgehogConfig }}
-                    size="md"
-                    className="border bg-bg-light -scale-x-100" // Flip the hedegehog to face the scene
-                />
-            )
-        },
-=======
         label: 'PostHog AI',
         Icon: IconLogomark,
->>>>>>> 2bc144a1
         Content: SidePanelMax,
     },
     [SidePanelTab.Notebooks]: {
