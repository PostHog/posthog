--- conflicted
+++ resolved
@@ -84,7 +84,6 @@
             <ProjectDragAndDropProvider>
                 <PanelLayout />
 
-<<<<<<< HEAD
                 <FloatingContainerContext.Provider value={mainRef}>
                     <main
                         ref={mainRef}
@@ -105,10 +104,20 @@
                                     : 'var(--color-bg-primary)',
                             } as React.CSSProperties
                         }
+                        onScroll={(e) => {
+                            if (activeTabId) {
+                                setTabScrollDepth(activeTabId, e.currentTarget.scrollTop)
+                            }
+                        }}
                     >
                         <SceneLayout sceneConfig={sceneConfig}>
                             {(!sceneConfig?.hideBillingNotice || !sceneConfig?.hideProjectNotice) && (
-                                <div className={sceneConfig?.layout === 'app-raw-no-header' ? 'px-4' : ''}>
+                                <div
+                                    className={cn({
+                                        'px-4': sceneConfig?.layout === 'app-raw-no-header',
+                                        'pt-4': sceneConfig?.layout === 'app-raw',
+                                    })}
+                                >
                                     {!sceneConfig?.hideBillingNotice && <BillingAlertsV2 className="my-0 mb-4" />}
                                     {!sceneConfig?.hideProjectNotice && <ProjectNotice className="my-0 mb-4" />}
                                 </div>
@@ -117,54 +126,8 @@
                         </SceneLayout>
                     </main>
                     <SidePanel />
-                    {!useAppShortcuts && <CommandBar />}
                 </FloatingContainerContext.Provider>
             </ProjectDragAndDropProvider>
-=======
-            <FloatingContainerContext.Provider value={mainRef}>
-                <main
-                    ref={mainRef}
-                    role="main"
-                    tabIndex={0}
-                    id="main-content"
-                    className="@container/main-content bg-surface-tertiary"
-                    style={
-                        {
-                            '--scene-layout-rect-right': mainContentRect?.right + 'px',
-                            '--scene-layout-rect-width': mainContentRect?.width + 'px',
-                            '--scene-layout-rect-height': mainContentRect?.height + 'px',
-                            '--scene-layout-scrollbar-width': mainRef?.current?.clientWidth
-                                ? mainRef.current.clientWidth - (mainContentRect?.width ?? 0) + 'px'
-                                : '0px',
-                            '--scene-layout-background': sceneConfig?.canvasBackground
-                                ? 'var(--color-bg-surface-primary)'
-                                : 'var(--color-bg-primary)',
-                        } as React.CSSProperties
-                    }
-                    onScroll={(e) => {
-                        if (activeTabId) {
-                            setTabScrollDepth(activeTabId, e.currentTarget.scrollTop)
-                        }
-                    }}
-                >
-                    <SceneLayout sceneConfig={sceneConfig}>
-                        {(!sceneConfig?.hideBillingNotice || !sceneConfig?.hideProjectNotice) && (
-                            <div
-                                className={cn({
-                                    'px-4': sceneConfig?.layout === 'app-raw-no-header',
-                                    'pt-4': sceneConfig?.layout === 'app-raw',
-                                })}
-                            >
-                                {!sceneConfig?.hideBillingNotice && <BillingAlertsV2 className="my-0 mb-4" />}
-                                {!sceneConfig?.hideProjectNotice && <ProjectNotice className="my-0 mb-4" />}
-                            </div>
-                        )}
-                        {children}
-                    </SceneLayout>
-                </main>
-                <SidePanel />
-            </FloatingContainerContext.Provider>
->>>>>>> 3f920603
         </div>
     )
 }