import './Navigation.scss'

import clsx from 'clsx'
import { useMountedLogic, useValues } from 'kea'
import { CommandPalette } from 'lib/components/CommandPalette/CommandPalette'
import { FlaggedFeature } from 'lib/components/FlaggedFeature'
import { FEATURE_FLAGS } from 'lib/constants'
import { ReactNode, useEffect } from 'react'
import { SceneConfig } from 'scenes/sceneTypes'

import { Breadcrumbs } from './components/Breadcrumbs'
import { Navbar } from './components/Navbar'
import { Sidebar } from './components/Sidebar'
import { navigation3000Logic } from './navigationLogic'
import { SidePanel } from './sidepanel/SidePanel'
<<<<<<< HEAD
import { themeLogic } from './themeLogic'
=======
import { MinimalNavigation } from './components/MinimalNavigation'
>>>>>>> 217b3658

export function Navigation({
    children,
    sceneConfig,
}: {
    children: ReactNode
    sceneConfig: SceneConfig | null
}): JSX.Element {
    useMountedLogic(themeLogic)
    const { activeNavbarItem, mode } = useValues(navigation3000Logic)

    useEffect(() => {
        // FIXME: Include debug notice in a non-obstructing way
        document.getElementById('bottom-notice')?.remove()
    }, [])

    if (mode !== 'full') {
        return (
            <div className="Navigation3000 flex-col">
                {mode === 'minimal' ? <MinimalNavigation /> : null}
                <main>{children}</main>
            </div>
        )
    }

    return (
        <div className="Navigation3000">
            <Navbar />
            <FlaggedFeature flag={FEATURE_FLAGS.POSTHOG_3000_NAV}>
                {activeNavbarItem && <Sidebar key={activeNavbarItem.identifier} navbarItem={activeNavbarItem} />}
            </FlaggedFeature>
            <main>
                <Breadcrumbs />
                <div
                    className={clsx(
                        'Navigation3000__scene',
                        // Hack - once we only have 3000 the "minimal" scenes should become "app-raw"
                        sceneConfig?.layout === 'app-raw' && 'Navigation3000__scene--raw'
                    )}
                >
                    {children}
                </div>
            </main>
            <SidePanel />
            <CommandPalette />
        </div>
    )
}<|MERGE_RESOLUTION|>--- conflicted
+++ resolved
@@ -9,15 +9,12 @@
 import { SceneConfig } from 'scenes/sceneTypes'
 
 import { Breadcrumbs } from './components/Breadcrumbs'
+import { MinimalNavigation } from './components/MinimalNavigation'
 import { Navbar } from './components/Navbar'
 import { Sidebar } from './components/Sidebar'
 import { navigation3000Logic } from './navigationLogic'
 import { SidePanel } from './sidepanel/SidePanel'
-<<<<<<< HEAD
 import { themeLogic } from './themeLogic'
-=======
-import { MinimalNavigation } from './components/MinimalNavigation'
->>>>>>> 217b3658
 
 export function Navigation({
     children,
