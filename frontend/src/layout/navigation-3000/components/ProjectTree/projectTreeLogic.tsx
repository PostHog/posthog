--- conflicted
+++ resolved
@@ -43,14 +43,11 @@
         updateLastViewedId: (id: string) => ({ id }),
         toggleFolderOpen: (folderId: string, isExpanded: boolean) => ({ folderId, isExpanded }),
         updateHelpNoticeVisibility: (visible: boolean) => ({ visible }),
-<<<<<<< HEAD
         toggleDragAndDrop: (enabled: boolean) => ({ enabled }),
-=======
         loadFolder: (folder: string) => ({ folder }),
         loadFolderStart: (folder: string) => ({ folder }),
         loadFolderSuccess: (folder: string, entries: FileSystemEntry[]) => ({ folder, entries }),
         loadFolderFailure: (folder: string, error: string) => ({ folder, error }),
->>>>>>> a7ad7199
     }),
     loaders(({ actions, values }) => ({
         allUnfiledItems: [
@@ -158,17 +155,7 @@
         expandedFolders: [
             [] as string[],
             {
-<<<<<<< HEAD
                 updateExpandedFolders: (_, { folderIds }) => folderIds,
-=======
-                updateExpandedFolders: (_, { folders }) => folders,
-            },
-        ],
-        activeFolder: [
-            null as string | null,
-            {
-                updateActiveFolder: (_, { folder }) => folder,
->>>>>>> a7ad7199
             },
         ],
         lastViewedId: [
