import { IconAsterisk, IconDay, IconGear, IconNight, IconSearch, IconToolbar } from '@posthog/icons'
import { LemonBadge } from '@posthog/lemon-ui'
import clsx from 'clsx'
import { useActions, useValues } from 'kea'
import { commandBarLogic } from 'lib/components/CommandBar/commandBarLogic'
import { Resizer } from 'lib/components/Resizer/Resizer'
import { Popover } from 'lib/lemon-ui/Popover'
import { ProfilePicture } from 'lib/lemon-ui/ProfilePicture'
import { featureFlagLogic } from 'lib/logic/featureFlagLogic'
import { useRef } from 'react'
import { Scene } from 'scenes/sceneTypes'
import { urls } from 'scenes/urls'
import { userLogic } from 'scenes/userLogic'

import { navigationLogic } from '~/layout/navigation/navigationLogic'
import { SitePopoverOverlay } from '~/layout/navigation/TopBar/SitePopover'

import { navigation3000Logic } from '../navigationLogic'
import { themeLogic } from '../themeLogic'
import { NavbarButton } from './NavbarButton'

export function ThemeIcon(): JSX.Element {
    const { isDarkModeOn, isThemeSyncedWithSystem } = useValues(themeLogic)

    const activeThemeIcon = isDarkModeOn ? <IconNight /> : <IconDay />

    return isThemeSyncedWithSystem ? (
        <div className="relative">
            {activeThemeIcon}
            <LemonBadge size="small" position="top-right" content={<IconAsterisk />} />
        </div>
    ) : (
        activeThemeIcon
    )
}

export function Navbar(): JSX.Element {
    const { user } = useValues(userLogic)
    const { isSitePopoverOpen } = useValues(navigationLogic)
    const { closeSitePopover, toggleSitePopover } = useActions(navigationLogic)
    const { isNavShown, isSidebarShown, activeNavbarItemId, navbarItems, mobileLayout } = useValues(navigation3000Logic)
    const { showSidebar, hideSidebar, toggleNavCollapsed, hideNavOnMobile } = useActions(navigation3000Logic)
    const { darkModeSavedPreference, darkModeSystemPreference } = useValues(themeLogic)
    const { toggleTheme } = useActions(themeLogic)
    const { featureFlags } = useValues(featureFlagLogic)
    const { toggleSearchBar } = useActions(commandBarLogic)

    const containerRef = useRef<HTMLDivElement | null>(null)

    return (
        <>
            <nav className={clsx('Navbar3000', !isNavShown && 'Navbar3000--hidden')} ref={containerRef}>
                <div className="Navbar3000__content">
                    <div className="Navbar3000__top">
                        {navbarItems.map((section, index) => (
                            <ul key={index}>
                                {section.map((item) =>
                                    item.featureFlag && !featureFlags[item.featureFlag] ? null : (
                                        <NavbarButton
                                            key={item.identifier}
                                            title={item.label}
                                            identifier={item.identifier}
                                            icon={item.icon}
                                            tag={item.tag}
                                            to={'to' in item ? item.to : undefined}
                                            onClick={
                                                'logic' in item
                                                    ? () => {
                                                          if (
                                                              activeNavbarItemId === item.identifier &&
                                                              isSidebarShown
                                                          ) {
                                                              hideSidebar()
                                                          } else {
                                                              showSidebar(item.identifier)
                                                          }
                                                      }
<<<<<<< HEAD
                                                  }
                                                : undefined
                                        }
                                        active={activeNavbarItemId === item.identifier && isSidebarShown}
                                    />
                                )
                            )}
                        </ul>
                    ))}
                </div>
                <div className="Navbar3000__bottom">
                    <ul>
                        <NavbarButton
                            identifier="search-button"
                            icon={<IconSearch />}
                            title="Search"
                            onClick={toggleSearchBar}
                            keyboardShortcut={{ command: true, k: true }}
                        />
                        <NavbarButton
                            icon={<IconToolbar />}
                            identifier={Scene.ToolbarLaunch}
                            title="Toolbar"
                            to={urls.toolbarLaunch()}
                        />
                        <NavbarButton
                            icon={<ThemeIcon />}
                            identifier="theme-button"
                            title={
                                darkModeSavedPreference === false
                                    ? `Sync theme with system preference (${
                                          darkModeSystemPreference ? 'dark' : 'light'
                                      } mode)`
                                    : darkModeSavedPreference
                                    ? 'Switch to light mode'
                                    : 'Switch to dark mode'
                            }
                            shortTitle="Toggle theme"
                            onClick={() => toggleTheme()}
                            persistentTooltip
                        />
                        <NavbarButton
                            icon={<IconGear />}
                            identifier={Scene.Settings}
                            title="Project settings"
                            to={urls.settings('project')}
                        />

                        <Popover
                            overlay={<SitePopoverOverlay />}
                            visible={isSitePopoverOpen}
                            onClickOutside={closeSitePopover}
                            placement="right-end"
                        >
=======
                                                    : undefined
                                            }
                                            active={activeNavbarItemId === item.identifier && isSidebarShown}
                                        />
                                    )
                                )}
                            </ul>
                        ))}
                    </div>
                    <div className="Navbar3000__bottom">
                        <ul>
                            <NavbarButton
                                identifier="search-button"
                                icon={<IconSearch />}
                                title="Search"
                                onClick={toggleSearchBar}
                                keyboardShortcut={{ command: true, k: true }}
                            />
>>>>>>> d7acdd6f
                            <NavbarButton
                                icon={<ThemeIcon />}
                                identifier="theme-button"
                                title={
                                    darkModeSavedPreference === false
                                        ? `Sync theme with system preference (${
                                              darkModeSystemPreference ? 'dark' : 'light'
                                          } mode)`
                                        : darkModeSavedPreference
                                        ? 'Switch to light mode'
                                        : 'Switch to dark mode'
                                }
                                shortTitle="Toggle theme"
                                forceTooltipOnHover
                                onClick={() => toggleTheme()}
                                persistentTooltip
                            />
                            <NavbarButton
                                icon={<IconGear />}
                                identifier={Scene.Settings}
                                title="Project settings"
                                to={urls.settings('project')}
                            />

                            <Popover
                                overlay={<SitePopoverOverlay />}
                                visible={isSitePopoverOpen}
                                onClickOutside={closeSitePopover}
                                placement="right-end"
                            >
                                <NavbarButton
                                    icon={<ProfilePicture name={user?.first_name} email={user?.email} size="md" />}
                                    identifier="me"
                                    title={`Hi${user?.first_name ? `, ${user?.first_name}` : ''}!`}
                                    shortTitle={user?.first_name || user?.email}
                                    onClick={toggleSitePopover}
                                />
                            </Popover>
                        </ul>
                    </div>
                </div>
                {!mobileLayout && (
                    <Resizer
                        placement={'right'}
                        containerRef={containerRef}
                        closeThreshold={100}
                        onToggleClosed={(shouldBeClosed) => toggleNavCollapsed(shouldBeClosed)}
                        onDoubleClick={() => toggleNavCollapsed()}
                    />
                )}
            </nav>
            {mobileLayout && (
                <div
                    className={clsx('Navbar3000__overlay', !isNavShown && 'Navbar3000--hidden')}
                    onClick={() => hideNavOnMobile()}
                />
            )}
        </>
    )
}<|MERGE_RESOLUTION|>--- conflicted
+++ resolved
@@ -75,62 +75,6 @@
                                                               showSidebar(item.identifier)
                                                           }
                                                       }
-<<<<<<< HEAD
-                                                  }
-                                                : undefined
-                                        }
-                                        active={activeNavbarItemId === item.identifier && isSidebarShown}
-                                    />
-                                )
-                            )}
-                        </ul>
-                    ))}
-                </div>
-                <div className="Navbar3000__bottom">
-                    <ul>
-                        <NavbarButton
-                            identifier="search-button"
-                            icon={<IconSearch />}
-                            title="Search"
-                            onClick={toggleSearchBar}
-                            keyboardShortcut={{ command: true, k: true }}
-                        />
-                        <NavbarButton
-                            icon={<IconToolbar />}
-                            identifier={Scene.ToolbarLaunch}
-                            title="Toolbar"
-                            to={urls.toolbarLaunch()}
-                        />
-                        <NavbarButton
-                            icon={<ThemeIcon />}
-                            identifier="theme-button"
-                            title={
-                                darkModeSavedPreference === false
-                                    ? `Sync theme with system preference (${
-                                          darkModeSystemPreference ? 'dark' : 'light'
-                                      } mode)`
-                                    : darkModeSavedPreference
-                                    ? 'Switch to light mode'
-                                    : 'Switch to dark mode'
-                            }
-                            shortTitle="Toggle theme"
-                            onClick={() => toggleTheme()}
-                            persistentTooltip
-                        />
-                        <NavbarButton
-                            icon={<IconGear />}
-                            identifier={Scene.Settings}
-                            title="Project settings"
-                            to={urls.settings('project')}
-                        />
-
-                        <Popover
-                            overlay={<SitePopoverOverlay />}
-                            visible={isSitePopoverOpen}
-                            onClickOutside={closeSitePopover}
-                            placement="right-end"
-                        >
-=======
                                                     : undefined
                                             }
                                             active={activeNavbarItemId === item.identifier && isSidebarShown}
@@ -149,7 +93,12 @@
                                 onClick={toggleSearchBar}
                                 keyboardShortcut={{ command: true, k: true }}
                             />
->>>>>>> d7acdd6f
+                            <NavbarButton
+                                icon={<IconToolbar />}
+                                identifier={Scene.ToolbarLaunch}
+                                title="Toolbar"
+                                to={urls.toolbarLaunch()}
+                            />
                             <NavbarButton
                                 icon={<ThemeIcon />}
                                 identifier="theme-button"
@@ -170,7 +119,7 @@
                             <NavbarButton
                                 icon={<IconGear />}
                                 identifier={Scene.Settings}
-                                title="Project settings"
+                                title="Settings"
                                 to={urls.settings('project')}
                             />
 
