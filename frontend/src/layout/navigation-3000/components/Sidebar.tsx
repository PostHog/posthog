import { LemonButton, LemonInput } from '@posthog/lemon-ui'
import clsx from 'clsx'
import { LogicWrapper, useActions, useValues } from 'kea'
import { IconClose, IconMagnifier } from 'lib/lemon-ui/icons'
import { Spinner } from 'lib/lemon-ui/Spinner'
import { capitalizeFirstLetter } from 'lib/utils'
import React, { useRef, useState } from 'react'
import { useDebouncedCallback } from 'use-debounce'

import { navigation3000Logic } from '../navigationLogic'
<<<<<<< HEAD
import { SidebarCategory, SidebarLogic, SidebarNavbarItem } from '../types'
import { KeyboardShortcut } from './KeyboardShortcut'
=======
import { KeyboardShortcut } from './KeyboardShortcut'
import { SidebarAccordion, pluralizeCategory } from './SidebarAccordion'
import { SidebarLogic, SidebarNavbarItem } from '../types'
import { Spinner } from 'lib/lemon-ui/Spinner'
import { useDebouncedCallback } from 'use-debounce'
import { SidebarList } from './SidebarList'
>>>>>>> 45575756
import { NewItemButton } from './NewItemButton'
import { pluralizeCategory, SidebarAccordion } from './SidebarAccordion'
import { SidebarList } from './SidebarList'

/** A small delay that prevents us from making a search request on each key press. */
const SEARCH_DEBOUNCE_MS = 300

interface SidebarProps {
    navbarItem: SidebarNavbarItem // Sidebar can only be rendered if there's an active sidebar navbar item
}
export function Sidebar({ navbarItem }: SidebarProps): JSX.Element {
    const inputElementRef = useRef<HTMLInputElement>(null)

    const {
        sidebarWidth: width,
        isSidebarShown: isShown,
        isResizeInProgress,
        sidebarOverslideDirection: overslideDirection,
        isSidebarKeyboardShortcutAcknowledged,
        isSearchShown,
    } = useValues(navigation3000Logic({ inputElement: inputElementRef.current }))
    const { beginResize } = useActions(navigation3000Logic({ inputElement: inputElementRef.current }))
    const { contents } = useValues(navbarItem.logic)

    const onlyCategoryTitle = contents.length === 1 ? capitalizeFirstLetter(pluralizeCategory(contents[0].noun)) : null
    const title =
        !onlyCategoryTitle || onlyCategoryTitle.toLowerCase() === navbarItem.label.toLowerCase()
            ? navbarItem.label
            : `${navbarItem.label} — ${onlyCategoryTitle}`

    return (
        <div
            className={clsx(
                'Sidebar3000',
                isResizeInProgress && 'Sidebar3000--resizing',
                overslideDirection && `Sidebar3000--overslide-${overslideDirection}`
            )}
            aria-hidden={!isShown}
            // eslint-disable-next-line react/forbid-dom-props
            style={
                {
                    '--sidebar-width': `${isShown ? width : 0}px`,
                } as React.CSSProperties
            }
        >
            <div className="Sidebar3000__content">
                <div className="Sidebar3000__header">
                    <h3 className="grow">{title}</h3>
                    <SidebarActions activeSidebarLogic={navbarItem.logic} />
                </div>
                {navbarItem?.logic && isSearchShown && (
                    <SidebarSearchBar activeSidebarLogic={navbarItem.logic} inputElementRef={inputElementRef} />
                )}
                <div className="Sidebar3000__lists">
                    {navbarItem?.logic && <SidebarContent activeSidebarLogic={navbarItem.logic} />}
                </div>
                {!isSidebarKeyboardShortcutAcknowledged && <SidebarKeyboardShortcut />}
                {contents
                    .filter(({ modalContent }) => modalContent)
                    .map((category) => (
                        <React.Fragment key={category.key}>{category.modalContent}</React.Fragment>
                    ))}
            </div>
            <div
                className="Sidebar3000__slider"
                onMouseDown={(e) => {
                    if (e.button === 0) {
                        beginResize()
                    }
                }}
            />
        </div>
    )
}

function SidebarActions({ activeSidebarLogic }: { activeSidebarLogic: LogicWrapper<SidebarLogic> }): JSX.Element {
    const { isSearchShown } = useValues(navigation3000Logic)
    const { setIsSearchShown } = useActions(navigation3000Logic)
    const { contents } = useValues(activeSidebarLogic)

    return (
        <>
            {contents.length === 1 && (
                // If there's only one category, show a top level "New" button
                <NewItemButton category={contents[0]} />
            )}
            <LemonButton
                icon={<IconMagnifier />}
                size="small"
                noPadding
                onClick={() => setIsSearchShown(!isSearchShown)}
                active={isSearchShown}
                tooltip={
                    <>
                        Find <KeyboardShortcut shift command f />
                    </>
                }
                tooltipPlacement="bottom"
            />
        </>
    )
}

function SidebarSearchBar({
    activeSidebarLogic,
    inputElementRef,
}: {
    activeSidebarLogic: LogicWrapper<SidebarLogic>
    inputElementRef: React.RefObject<HTMLInputElement>
}): JSX.Element {
    const { searchTerm } = useValues(navigation3000Logic)
    const { setIsSearchShown, setSearchTerm, focusNextItem, setLastFocusedItemIndex } = useActions(navigation3000Logic)
    const { contents, debounceSearch } = useValues(activeSidebarLogic)

    const [localSearchTerm, setLocalSearchTerm] = useState(searchTerm)
    const setSearchTermDebounced = useDebouncedCallback(
        (value: string) => setSearchTerm(value),
        debounceSearch ? SEARCH_DEBOUNCE_MS : undefined
    )

    const isLoading = contents.some((item) => item.loading)

    return (
        <div>
            <LemonInput
                ref={inputElementRef}
                type="search"
                value={localSearchTerm}
                onChange={(value) => {
                    setLocalSearchTerm(value)
                    setSearchTermDebounced(value)
                }}
                size="small"
                // Show a loading spinner when search term is being debounced or just loading data
                prefix={
                    (localSearchTerm || searchTerm) && (localSearchTerm !== searchTerm || isLoading) ? (
                        <Spinner textColored />
                    ) : null
                }
                placeholder="Search..."
                onKeyDown={(e) => {
                    if (e.key === 'Escape') {
                        setIsSearchShown(false)
                        e.preventDefault()
                    } else if (e.key === 'ArrowDown') {
                        focusNextItem()
                        e.preventDefault()
                    }
                }}
                onFocus={() => {
                    setLastFocusedItemIndex(-1)
                }}
                autoFocus
                suffix={<KeyboardShortcut muted arrowdown arrowup />}
            />
        </div>
    )
}

function SidebarContent({
    activeSidebarLogic,
}: {
    activeSidebarLogic: LogicWrapper<SidebarLogic>
}): JSX.Element | null {
    const { contents } = useValues(activeSidebarLogic)

    return contents.length !== 1 ? (
        <>
            {contents.map((accordion) => (
                <SidebarAccordion key={accordion.key} category={accordion} />
            ))}
        </>
    ) : (
        <SidebarList category={contents[0]} />
    )
}

function SidebarKeyboardShortcut(): JSX.Element {
    const { acknowledgeSidebarKeyboardShortcut } = useActions(navigation3000Logic)

    return (
        <div className="Sidebar3000__hint">
            <span className="truncate">
                <i>Tip:</i> Press <KeyboardShortcut command b /> to toggle this sidebar
            </span>
            <LemonButton
                icon={<IconClose />}
                size="small"
                onClick={() => acknowledgeSidebarKeyboardShortcut()}
                noPadding
            />
        </div>
    )
}<|MERGE_RESOLUTION|>--- conflicted
+++ resolved
@@ -8,17 +8,8 @@
 import { useDebouncedCallback } from 'use-debounce'
 
 import { navigation3000Logic } from '../navigationLogic'
-<<<<<<< HEAD
-import { SidebarCategory, SidebarLogic, SidebarNavbarItem } from '../types'
+import { SidebarLogic, SidebarNavbarItem } from '../types'
 import { KeyboardShortcut } from './KeyboardShortcut'
-=======
-import { KeyboardShortcut } from './KeyboardShortcut'
-import { SidebarAccordion, pluralizeCategory } from './SidebarAccordion'
-import { SidebarLogic, SidebarNavbarItem } from '../types'
-import { Spinner } from 'lib/lemon-ui/Spinner'
-import { useDebouncedCallback } from 'use-debounce'
-import { SidebarList } from './SidebarList'
->>>>>>> 45575756
 import { NewItemButton } from './NewItemButton'
 import { pluralizeCategory, SidebarAccordion } from './SidebarAccordion'
 import { SidebarList } from './SidebarList'
