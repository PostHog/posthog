--- conflicted
+++ resolved
@@ -318,37 +318,14 @@
                             to: isUsingSidebar ? undefined : urls.eventDefinitions(),
                         },
                         {
-<<<<<<< HEAD
                             identifier: Scene.PersonsManagement,
-                            label: 'Persons, cohorts and groups',
+                            label: 'People, cohorts and groups',
                             icon: <IconPeople />,
                             logic: isUsingSidebar ? personsAndGroupsSidebarLogic : undefined,
                             to: isUsingSidebar ? undefined : urls.persons(),
                         },
                     ],
                     [
-=======
-                            identifier: Scene.Persons,
-                            label: 'People and groups',
-                            icon: <IconPerson />,
-                            logic: isUsingSidebar ? personsAndGroupsSidebarLogic : undefined,
-                            to: isUsingSidebar ? undefined : urls.persons(),
-                        },
-                        {
-                            identifier: Scene.Cohorts,
-                            label: 'Cohorts',
-                            icon: <IconPeople />,
-                            logic: isUsingSidebar ? cohortsSidebarLogic : undefined,
-                            to: isUsingSidebar ? undefined : urls.cohorts(),
-                        },
-                        {
-                            identifier: Scene.Annotations,
-                            label: 'Annotations',
-                            icon: <IconQuestion />,
-                            logic: isUsingSidebar ? annotationsSidebarLogic : undefined,
-                            to: isUsingSidebar ? undefined : urls.annotations(),
-                        },
->>>>>>> 74da1728
                         {
                             identifier: Scene.ToolbarLaunch,
                             label: 'Toolbar',
