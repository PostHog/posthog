import { LemonTagType, SideAction } from '@posthog/lemon-ui'
import { Logic, LogicWrapper } from 'kea'
import { FEATURE_FLAGS } from 'lib/constants'
import { Dayjs } from 'lib/dayjs'
import { LemonMenuItems } from 'lib/lemon-ui/LemonMenu'
import React from 'react'

export interface SidebarLogic extends Logic {
    actions: Record<never, never> // No actions required in the base version
    values: {
        contents: SidebarCategory[]
        /**
         * Tuple for an item inside an accordion, the first element being the accordion key.
         * Otherwise a primitive (string or number key). Null if no item is active.
         */
        activeListItemKey?: string | number | [string, string | number] | null
        /** If this selector returns true, the searchTerm value will be debounced. */
        debounceSearch?: boolean
    }
    selectors: {
        contents: (state: any, props?: any) => SidebarLogic['values']['contents']
        activeListItemKey?: (state: any, props?: any) => SidebarLogic['values']['activeListItemKey']
        debounceSearch?: (state: any, props?: any) => SidebarLogic['values']['debounceSearch']
    }
}

interface NavbarItemBase {
    identifier: string
    label: string
    icon: JSX.Element
    featureFlag?: (typeof FEATURE_FLAGS)[keyof typeof FEATURE_FLAGS]
<<<<<<< HEAD
    tag?: 'alpha' | 'beta' | 'new'
=======
    tag?: 'alpha' | 'beta'
    sideAction?: Pick<SideAction, 'icon' | 'to' | 'onClick' | 'tooltip'> & { identifier: string }
>>>>>>> 7e2065a4
}
export interface SceneNavbarItem extends NavbarItemBase {
    to: string
    logic?: undefined
}
export interface SidebarNavbarItem extends NavbarItemBase {
    to?: undefined
    logic: LogicWrapper<SidebarLogic>
}
/** A navbar item either points to a sidebar (via a sidebar logic) or directly to a scene (via a URL). */
export type NavbarItem = NavbarItemBase | SceneNavbarItem | SidebarNavbarItem

export type ListItemSaveHandler = (newName: string) => Promise<void>

/** A category of items. This is either displayed directly for sidebars with only one category, or as an accordion. */
export interface SidebarCategory {
    key: string
    /** Category content noun. If the plural form is non-standard, provide a tuple with both forms. @example 'person' */
    noun: string | [singular: string, plural: string]
    items: BasicListItem[] | ExtendedListItem[]
    loading: boolean
    /**
     * Items can be created in three ways:
     * 1. In a "new item" scene, in which case this is a string pointing to the scene URL (such as new insight).
     * 2. In a modal, in which case this is a zero-argument function that opens the modal.
     * 3. Directly in the sidebar, in which case this is a single-argument function that takes the new item's name
     *    and saves it. For a smooth experience, this should only resolve once the new item is present in `contents`.
     */
    onAdd?: string | (() => void) | ListItemSaveHandler
    /**
     * Name validation. Returns a message string in case of an error, otherwise null.
     * This is relevant if the category has `onAdd` or items have `onRename`.
     */
    validateName?: (name: string) => string | null
    /** Optional extra JSX rendered in the background, enabling category-specific modals. */
    modalContent?: JSX.Element
    /** Controls for data that's only loaded partially from the API at first. This powers infinite loading. */
    remote?: {
        isItemLoaded: (index: number) => boolean
        loadMoreItems: (startIndex: number, stopIndex: number) => Promise<void>
        itemCount: number
        /** The "page" size. @default 100 */
        minimumBatchSize?: number
    }
}

export interface SearchMatch {
    /**
     * Fields that are matching the search term - they will be shown within the list item.
     * Not included in server-side search.
     */
    matchingFields?: readonly string[]
    /** What parts of the name were matched - they will be bolded. */
    nameHighlightRanges?: readonly [number, number][]
}

/** Single-row list item. */
export interface BasicListItem {
    /**
     * Key uniquely identifying this item.
     *
     * This can also be an array of keys - for example persons have multiple distinct IDs.
     * Note that in such an array, EACH key must represent this and ONLY this item.
     */
    key: string | number | string[]
    /** Item name. This must be a string for accesibility. */
    name: string
    /** Whether the name is a placeholder (e.g. an insight derived name), in which case it'll be italicized. */
    isNamePlaceholder?: boolean
    /**
     * URL within the app. In specific cases this can be null - such items are italicized.
     */
    url: string | null
    /** An optional marker to highlight item state. */
    marker?: {
        /** A marker of type `fold` is a small triangle in the top left, `ribbon` is a narrow ribbon to the left. */
        type: 'fold' | 'ribbon'
        /**
         * Optional marker color.
         * @default 'muted'
         */
        status?: 'muted' | 'success' | 'warning' | 'danger' | 'completion'
    }
    /** An optional tag shown as a suffix of the name. */
    tag?: {
        status: LemonTagType
        text: string
    }
    /** If search is on, this should be present to convey why this item is included in results. */
    searchMatch?: SearchMatch | null
    menuItems?: LemonMenuItems | ((initiateRename?: () => void) => LemonMenuItems)
    onRename?: ListItemSaveHandler
    /** Ref to the corresponding <a> element. This is injected automatically when the element is rendered. */
    ref?: React.MutableRefObject<HTMLElement | null>
}

export type ExtraListItemContext = string | Dayjs
/** Double-row list item. */
export interface ExtendedListItem extends BasicListItem {
    summary: string | JSX.Element
    /** A small piece of extra context to be displayed in the top right of the row. */
    extraContextTop: ExtraListItemContext
    /** A small piece of extra context to be displayed in the bottom right of the row. */
    extraContextBottom: ExtraListItemContext
}

/** Just a stub for a list item that's being added. */
export interface TentativeListItem {
    key: '__tentative__'
    onSave: ListItemSaveHandler
    onCancel: () => void
    loading: boolean
    adding: boolean
    ref?: BasicListItem['ref']
}<|MERGE_RESOLUTION|>--- conflicted
+++ resolved
@@ -29,12 +29,8 @@
     label: string
     icon: JSX.Element
     featureFlag?: (typeof FEATURE_FLAGS)[keyof typeof FEATURE_FLAGS]
-<<<<<<< HEAD
     tag?: 'alpha' | 'beta' | 'new'
-=======
-    tag?: 'alpha' | 'beta'
     sideAction?: Pick<SideAction, 'icon' | 'to' | 'onClick' | 'tooltip'> & { identifier: string }
->>>>>>> 7e2065a4
 }
 export interface SceneNavbarItem extends NavbarItemBase {
     to: string
