--- conflicted
+++ resolved
@@ -7,11 +7,7 @@
 export const themeLogic = kea<themeLogicType>([
     path(['layout', 'navigation-3000', 'themeLogic']),
     connect({
-<<<<<<< HEAD
-        values: [userLogic, ['user']],
-=======
-        values: [featureFlagLogic, ['featureFlags'], userLogic, ['themeMode']],
->>>>>>> 7a34700b
+        values: [userLogic, ['themeMode']],
     }),
     actions({
         syncDarkModePreference: (darkModePreference: boolean) => ({ darkModePreference }),
@@ -26,13 +22,8 @@
     }),
     selectors({
         isDarkModeOn: [
-<<<<<<< HEAD
-            (s) => [s.user, s.darkModeSystemPreference, sceneLogic.selectors.sceneConfig],
-            (user, darkModeSystemPreference, sceneConfig) => {
-=======
-            (s) => [s.themeMode, s.darkModeSystemPreference, s.featureFlags, sceneLogic.selectors.sceneConfig],
-            (themeMode, darkModeSystemPreference, featureFlags, sceneConfig) => {
->>>>>>> 7a34700b
+            (s) => [s.themeMode, s.darkModeSystemPreference, sceneLogic.selectors.sceneConfig],
+            (themeMode, darkModeSystemPreference, sceneConfig) => {
                 // NOTE: Unauthenticated users always get the light mode until we have full support across onboarding flows
                 if (
                     sceneConfig?.layout === 'plain' ||
@@ -42,21 +33,7 @@
                     return false
                 }
 
-<<<<<<< HEAD
-                // User-saved preference is used when set, oterwise we fall back to the system value
-                return user?.theme_mode ? user.theme_mode === 'dark' : darkModeSystemPreference
-=======
-                // Dark mode is a PostHog 3000 feature
-                if (featureFlags[FEATURE_FLAGS.POSTHOG_3000] !== 'test') {
-                    return false
-                }
-
-                return featureFlags[FEATURE_FLAGS.POSTHOG_3000] === 'test'
-                    ? themeMode === 'system'
-                        ? darkModeSystemPreference
-                        : themeMode === 'dark'
-                    : false
->>>>>>> 7a34700b
+                return themeMode === 'system' ? darkModeSystemPreference : themeMode === 'dark'
             },
         ],
     }),
