import '~/layout/scenes/SceneTabs.css'

import { DndContext, DragEndEvent, PointerSensor, useSensor, useSensors } from '@dnd-kit/core'
import { SortableContext, horizontalListSortingStrategy, useSortable } from '@dnd-kit/sortable'
import { CSS } from '@dnd-kit/utilities'
import { useActions, useValues } from 'kea'
import { router } from 'kea-router'
import React, { useEffect, useRef, useState } from 'react'

import { IconPlus, IconSearch, IconX } from '@posthog/icons'

import { commandBarLogic } from 'lib/components/CommandBar/commandBarLogic'
import { Link } from 'lib/lemon-ui/Link'
import { Spinner } from 'lib/lemon-ui/Spinner'
import { IconMenu } from 'lib/lemon-ui/icons'
import { ButtonGroupPrimitive, ButtonPrimitive } from 'lib/ui/Button/ButtonPrimitives'
import { cn } from 'lib/utils/css-classes'
import { SceneTab } from 'scenes/sceneTypes'
import { urls } from 'scenes/urls'

import { KeyboardShortcut } from '~/layout/navigation-3000/components/KeyboardShortcut'
import { iconForType } from '~/layout/panel-layout/ProjectTree/defaultTree'
import { SceneTabContextMenu } from '~/layout/scenes/SceneTabContextMenu'
import { FileSystemIconType } from '~/queries/schema/schema-general'
import { sceneLogic } from '~/scenes/sceneLogic'

import { navigationLogic } from '../navigation/navigationLogic'
import { panelLayoutLogic } from '../panel-layout/panelLayoutLogic'

export interface SceneTabsProps {
    className?: string
}

export function SceneTabs({ className }: SceneTabsProps): JSX.Element {
    const { tabs } = useValues(sceneLogic)
    const { newTab, reorderTabs } = useActions(sceneLogic)
    const { toggleSearchBar } = useActions(commandBarLogic)
    const { isLayoutPanelVisible } = useValues(panelLayoutLogic)
    const { mobileLayout } = useValues(navigationLogic)
    const { showLayoutNavBar } = useActions(panelLayoutLogic)
    const { isLayoutNavbarVisibleForMobile } = useValues(panelLayoutLogic)
    const sensors = useSensors(useSensor(PointerSensor, { activationConstraint: { distance: 5 } }))

    const handleDragEnd = ({ active, over }: DragEndEvent): void => {
        if (over && active.id !== over.id) {
            reorderTabs(active.id as string, over.id as string)
        }
    }

    return (
        <div
            className={cn(
                'h-[var(--scene-layout-header-height)] flex items-center w-full bg-surface-tertiary z-[var(--z-top-navigation)] pr-1.5 border-b border-primary relative',
                className
            )}
        >
            {/* rounded corner on the left to make scene curve into tab line */}
            {mobileLayout && (
                <ButtonPrimitive
                    onClick={() => showLayoutNavBar(!isLayoutNavbarVisibleForMobile)}
                    iconOnly
                    className="ml-1"
                >
                    {isLayoutNavbarVisibleForMobile ? <IconX /> : <IconMenu />}
                </ButtonPrimitive>
            )}

            {/* rounded corner on the left to make scene curve into tab line */}
            {!isLayoutPanelVisible && (
                <div className="absolute left-0 -bottom-1 size-2 bg-surface-tertiary">
                    <div className="relative -bottom-1 size-2 border-l border-t border-primary rounded-tl bg-[var(--scene-layout-background)]" />
                </div>
            )}

            <DndContext sensors={sensors} onDragEnd={handleDragEnd}>
                <SortableContext items={[...tabs.map((t) => t.id), 'new']} strategy={horizontalListSortingStrategy}>
                    <div className={cn('flex flex-row gap-1 max-w-full items-center', className)}>
                        <div className="pl-[2px] shrink-0">
                            <ButtonPrimitive
                                iconOnly
                                onClick={toggleSearchBar}
                                data-attr="tree-navbar-search-button"
                                size="sm"
                                aria-label="Search (Command + K) or Commands (Command + Shift + K)"
                                aria-describedby="search-tooltip"
                                tooltip={
                                    <div className="flex flex-col gap-0.5" id="search-tooltip">
                                        <span>
                                            For search, press <KeyboardShortcut command k />
                                        </span>
                                        <span>
                                            For commands, press <KeyboardShortcut command shift k />
                                        </span>
                                    </div>
                                }
                            >
                                <IconSearch className="text-secondary size-4" />
                            </ButtonPrimitive>
                        </div>
                        <div
                            className="scene-tab-row grid min-w-0 gap-1 items-center h-[36px]"
                            style={{
                                gridTemplateColumns:
                                    tabs.length === 1
                                        ? '250px'
                                        : tabs.length === 2
                                          ? 'repeat(2, 250px)'
                                          : `repeat(${tabs.length}, minmax(40px, 250px))`,
                            }}
                        >
                            {tabs.map((tab) => (
                                <SortableSceneTab key={tab.id} tab={tab} />
                            ))}
                        </div>
                        <Link
                            to={urls.newTab()}
                            data-attr="scene-tab-new-button"
                            onClick={(e) => {
                                e.preventDefault()
                                newTab()
                            }}
                            buttonProps={{
                                size: 'sm',
                                className:
                                    'p-1 flex flex-row items-center gap-1 cursor-pointer rounded-tr rounded-tl border-b',
                                iconOnly: true,
                            }}
                            tooltip={
                                <>
                                    New tab <KeyboardShortcut command b />
                                </>
                            }
                        >
                            <IconPlus className="!ml-0" fontSize={14} />
                        </Link>
                    </div>
                </SortableContext>
            </DndContext>
        </div>
    )
}

function SortableSceneTab({ tab }: { tab: SceneTab }): JSX.Element {
    const { setNodeRef, attributes, listeners, transform, transition, isDragging } = useSortable({ id: tab.id })
    const style: React.CSSProperties = {
        transform: CSS.Translate.toString(transform),
        transition,
        opacity: isDragging ? 0.5 : undefined,
    }

    return (
        <div ref={setNodeRef} style={style} {...attributes} {...listeners}>
            <SceneTabContextMenu tab={tab}>
                <SceneTabComponent tab={tab} isDragging={isDragging} />
            </SceneTabContextMenu>
        </div>
    )
}

interface SceneTabProps {
    tab: SceneTab
    className?: string
    isDragging?: boolean
}

function SceneTabComponent({ tab, className, isDragging }: SceneTabProps): JSX.Element {
    const inputRef = useRef<HTMLInputElement>(null)
    const canRemoveTab = true
    const { clickOnTab, removeTab, startTabEdit, endTabEdit, saveTabEdit } = useActions(sceneLogic)
    const { editingTabId } = useValues(sceneLogic)
    const [editValue, setEditValue] = useState('')

    const isEditing = editingTabId === tab.id

    useEffect(() => {
        if (isEditing && editValue === '') {
            setEditValue(tab.customTitle || tab.title)
        }
    }, [isEditing, tab.customTitle, tab.title, editValue])

    useEffect(() => {
        if (isEditing && inputRef.current) {
<<<<<<< HEAD
            // bring the tab into focus
            // oxlint-disable-next-line exhaustive-deps
            clickOnTab(tab)
            // focus the input with delay to ensure the tab input is rendered
=======
>>>>>>> 8872b163
            setTimeout(() => {
                inputRef.current?.focus()
            }, 100)
        }
    }, [isEditing])

    return (
        <div className="relative">
            <div
                className={cn({
                    'scene-tab-active-indicator': tab.active,
                })}
            />

            <ButtonGroupPrimitive groupVariant="default" fullWidth className="border-0 rounded-none">
                <ButtonPrimitive
                    onClick={(e) => {
                        e.stopPropagation()
                        e.preventDefault()
                        if (!isDragging) {
                            clickOnTab(tab)
                            router.actions.push(`${tab.pathname}${tab.search}${tab.hash}`)
                        }
                    }}
                    onAuxClick={(e) => {
                        e.stopPropagation()
                        e.preventDefault()
                        if (e.button === 1 && !isDragging) {
                            removeTab(tab)
                        }
                    }}
                    onDoubleClick={(e) => {
                        e.stopPropagation()
                        e.preventDefault()
                        if (!isDragging && !isEditing) {
                            startTabEdit(tab)
                            setEditValue(tab.customTitle || tab.title)
                        }
                    }}
                    hasSideActionRight
                    className={cn(
                        'w-full',
                        'relative py-0.5 pl-2 pr-5 flex flex-row items-center gap-1 rounded-tr rounded-tl border border-transparent',
                        tab.active
                            ? 'rounded-bl-none rounded-br-none cursor-default text-primary bg-primary border-primary'
                            : 'cursor-pointer text-secondary bg-transparent hover:bg-surface-primary hover:text-primary-hover z-20',
                        'focus:outline-none',
                        className
                    )}
                    tooltip={
                        tab.customTitle && tab.customTitle !== 'New tab'
                            ? `${tab.customTitle} (${tab.title})`
                            : tab.title
                    }
                >
                    {tab.iconType === 'blank' ? (
                        <></>
                    ) : tab.iconType === 'loading' ? (
                        <Spinner />
                    ) : (
                        iconForType(tab.iconType as FileSystemIconType)
                    )}
                    {isEditing ? (
                        <input
                            ref={inputRef}
                            className="scene-tab-title flex-grow text-left bg-primary border-none outline-1 text-primary z-10"
                            value={editValue}
                            onChange={(e) => setEditValue(e.target.value)}
                            onBlur={() => {
                                saveTabEdit(tab, editValue)
                                endTabEdit()
                            }}
                            onKeyDown={(e) => {
                                if (e.key === 'Escape') {
                                    endTabEdit()
                                    setEditValue('')
                                } else if (e.key === 'Enter') {
                                    saveTabEdit(tab, editValue)
                                    endTabEdit()
                                }
                            }}
                            autoComplete="off"
                            autoFocus
                            onFocus={(e) => e.target.select()}
                        />
                    ) : (
                        <div
                            className={cn('scene-tab-title flex-grow text-left truncate', tab.customTitle && 'italic')}
                        >
                            {tab.customTitle || tab.title}
                        </div>
                    )}
                </ButtonPrimitive>
                {canRemoveTab && (
                    <ButtonPrimitive
                        onClick={(e) => {
                            e.stopPropagation()
                            e.preventDefault()
                            removeTab(tab)
                        }}
                        isSideActionRight
                        iconOnly
                        size="xs"
                        className="group hover:bg-transparent mt-px z-20"
                        tooltip={
                            tab.active ? (
                                <>
                                    Close active tab <KeyboardShortcut shift command b />
                                </>
                            ) : (
                                'Close tab'
                            )
                        }
                    >
                        <IconX className="text-tertiary size-3 group-hover:text-primary z-10" />
                    </ButtonPrimitive>
                )}
            </ButtonGroupPrimitive>
        </div>
    )
}<|MERGE_RESOLUTION|>--- conflicted
+++ resolved
@@ -180,13 +180,7 @@
 
     useEffect(() => {
         if (isEditing && inputRef.current) {
-<<<<<<< HEAD
-            // bring the tab into focus
-            // oxlint-disable-next-line exhaustive-deps
-            clickOnTab(tab)
             // focus the input with delay to ensure the tab input is rendered
-=======
->>>>>>> 8872b163
             setTimeout(() => {
                 inputRef.current?.focus()
             }, 100)
