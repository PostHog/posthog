--- conflicted
+++ resolved
@@ -187,7 +187,6 @@
     }, [isEditing])
 
     return (
-<<<<<<< HEAD
         <div className="relative">
             <div
                 className={cn({
@@ -204,60 +203,6 @@
                             clickOnTab(tab)
                             router.actions.push(`${tab.pathname}${tab.search}${tab.hash}`)
                         }
-=======
-        <Link
-            onClick={(e) => {
-                e.stopPropagation()
-                e.preventDefault()
-                if (!isDragging) {
-                    clickOnTab(tab)
-                }
-            }}
-            onAuxClick={(e) => {
-                e.stopPropagation()
-                e.preventDefault()
-                if (e.button === 1 && !isDragging) {
-                    removeTab(tab)
-                }
-            }}
-            onDoubleClick={(e) => {
-                e.stopPropagation()
-                e.preventDefault()
-                if (!isDragging && !isEditing) {
-                    startTabEdit(tab)
-                    setEditValue(tab.customTitle || tab.title)
-                }
-            }}
-            to={isDragging ? undefined : `${tab.pathname}${tab.search}${tab.hash}`}
-            className={cn(
-                'w-full',
-                'relative h-[37px] p-0.5 flex flex-row items-center gap-1 rounded-tr rounded-tl border border-transparent bottom-[-2px]',
-                tab.active
-                    ? 'cursor-default text-primary border-primary border-b-transparent bg-[var(--scene-layout-background)]'
-                    : 'cursor-pointer text-secondary bg-transparent hover:bg-surface-primary hover:text-primary-hover',
-                canRemoveTab ? 'pl-2 pr-1' : 'px-3',
-                'focus:outline-none',
-                className
-            )}
-            tooltip={tab.customTitle || tab.title}
-        >
-            {tab.iconType === 'blank' ? (
-                <></>
-            ) : tab.iconType === 'loading' ? (
-                <Spinner />
-            ) : (
-                iconForType(tab.iconType as FileSystemIconType)
-            )}
-            {isEditing ? (
-                <input
-                    ref={inputRef}
-                    className="scene-tab-title flex-grow text-left bg-primary border-none outline-1 text-primary z-10"
-                    value={editValue}
-                    onChange={(e) => setEditValue(e.target.value)}
-                    onBlur={() => {
-                        saveTabEdit(tab, editValue)
-                        endTabEdit()
->>>>>>> 7e15d1cd
                     }}
                     onAuxClick={(e) => {
                         e.stopPropagation()
