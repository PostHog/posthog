import { useActions, useValues } from 'kea'
import { useEffect, useState } from 'react'
import { useDebouncedCallback } from 'use-debounce'

import { IconEllipsis, IconPencil, IconX } from '@posthog/icons'
import { LemonButton, Tooltip } from '@posthog/lemon-ui'

import { LemonMarkdown } from 'lib/lemon-ui/LemonMarkdown'
import { ButtonPrimitive, buttonPrimitiveVariants } from 'lib/ui/Button/ButtonPrimitives'
import { TextareaPrimitive } from 'lib/ui/TextareaPrimitive/TextareaPrimitive'
import { WrappingLoadingSkeleton } from 'lib/ui/WrappingLoadingSkeleton/WrappingLoadingSkeleton'
import { cn } from 'lib/utils/css-classes'

import { breadcrumbsLogic } from '~/layout/navigation/Breadcrumbs/breadcrumbsLogic'
import { FileSystemIconType } from '~/queries/schema/schema-general'
import { Breadcrumb, FileSystemIconColor } from '~/types'

import '../../panel-layout/ProjectTree/defaultTree'
import { ProductIconWrapper, iconForType } from '../../panel-layout/ProjectTree/defaultTree'
import { sceneLayoutLogic } from '../sceneLayoutLogic'
import { SceneBreadcrumbBackButton } from './SceneBreadcrumbs'

function SceneTitlePanelButton(): JSX.Element | null {
    const { scenePanelOpen, scenePanelIsPresent, scenePanelIsRelative, forceScenePanelClosedWhenRelative } =
        useValues(sceneLayoutLogic)
    const { setScenePanelOpen, setForceScenePanelClosedWhenRelative } = useActions(sceneLayoutLogic)

    if (!scenePanelIsPresent) {
        return null
    }

    return (
        <LemonButton
            onClick={() =>
                scenePanelIsRelative
                    ? setForceScenePanelClosedWhenRelative(!forceScenePanelClosedWhenRelative)
                    : setScenePanelOpen(!scenePanelOpen)
            }
            icon={!scenePanelOpen ? <IconEllipsis className="text-primary" /> : <IconX className="text-primary" />}
            tooltip={
                !scenePanelOpen
                    ? 'Open Info & actions panel'
                    : scenePanelIsRelative
                      ? 'Force close Info & actions panel'
                      : 'Close Info & actions panel'
            }
            data-attr="info-actions-panel"
            aria-label={
                !scenePanelOpen
                    ? 'Open Info & actions panel'
                    : scenePanelIsRelative
                      ? 'Force close Info & actions panel'
                      : 'Close Info & actions panel'
            }
            active={scenePanelOpen}
            size="small"
        />
    )
}
type ResourceType = {
    to?: string
    /** pass in a value from the FileSystemIconType enum, or a string if not available */
    type: FileSystemIconType | string
    /** If your resource type matches a product in fileSystemTypes, you can use this to override the icon */
    forceIcon?: JSX.Element
    /** If your resource type matches a product in fileSystemTypes and has a color defined, you can use this to override the product's icon color */
    forceIconColorOverride?: FileSystemIconColor
}

type SceneMainTitleProps = {
    /**
     * null to hide the name,
     * undefined to show the default name
     */
    name?: string | null
    /**
     * null to hide the description,
     * undefined to show the default description
     */
    description?: string | null
    resourceType: ResourceType
    markdown?: boolean
    isLoading?: boolean
    onNameChange?: (value: string) => void
    onDescriptionChange?: (value: string) => void
    /**
     * If true, the name and description will be editable
     */
    canEdit?: boolean
    /**
     * If true, the name and description will be editable even if canEdit is false
     * Usually this is for 'new' resources, or "edit" mode
     */
    forceEdit?: boolean
    /**
     * The number of milliseconds to debounce the name and description changes
     * useful for renaming resources that update too fast
     * e.g. insights are renamed too fast, so we need to debounce it with 1000ms
     * @default 100
     */
    renameDebounceMs?: number
    /**
     * If true, saves only on blur (when leaving the field)
     * If false, saves on every change (debounced) - original behavior
     * @default false
     */
    saveOnBlur?: boolean
    /**
     * If true, the actions from PageHeader will be shown
     * @default false
     */
    actions?: JSX.Element
    /**
     * If provided, the back button will be forced to this breadcrumb
     * @default undefined
     */
    forceBackTo?: Breadcrumb
}

export function SceneTitleSection({
    name,
    description,
    resourceType,
    markdown = false,
    isLoading = false,
    onNameChange,
    onDescriptionChange,
    canEdit = false,
    forceEdit = false,
    renameDebounceMs,
    saveOnBlur = false,
    actions,
    forceBackTo,
}: SceneMainTitleProps): JSX.Element | null {
    const { breadcrumbs } = useValues(breadcrumbsLogic)
    const { sceneLayoutConfig } = useValues(sceneLayoutLogic)
    const willShowBreadcrumbs = forceBackTo || breadcrumbs.length > 2

    const effectiveDescription = description !== undefined ? description : sceneLayoutConfig?.description

    const icon = resourceType.forceIcon ? (
        <ProductIconWrapper type={resourceType.type} colorOverride={resourceType.forceIconColorOverride}>
            {resourceType.forceIcon}
        </ProductIconWrapper>
    ) : (
        iconForType(resourceType.type ? (resourceType.type as FileSystemIconType) : undefined)
    )
    return (
        <div
            className="scene-title-section w-full flex flex-col @2xl/main-content:flex-row gap-3 group/colorful-product-icons colorful-product-icons-true items-start group"
            data-editable={canEdit}
        >
            <div className="w-full flex flex-col flex-1 -ml-[var(--button-padding-x-sm)] group/colorful-product-icons colorful-product-icons-true items-start">
                {/* If we're showing breadcrumbs, we want to show the actions inline with the back button */}
                {willShowBreadcrumbs && (
                    <div className="flex justify-between w-full items-center mb-1">
                        <SceneBreadcrumbBackButton forceBackTo={forceBackTo} />
                        <div className="pt-1 shrink-0">
                            {actions && (
                                <div className="flex gap-2 shrink-0 ml-auto">
                                    {actions}
                                    <SceneTitlePanelButton />
                                </div>
                            )}
                        </div>
                    </div>
                )}
                <div className="flex w-full justify-between items-start gap-2">
                    {name !== null && (
                        <div className="flex gap-1 [&_svg]:size-6 items-center w-full">
                            <span
                                className={buttonPrimitiveVariants({
                                    size: 'base',
                                    iconOnly: true,
                                    className: 'rounded-sm',
                                    inert: true,
                                })}
                                aria-hidden
                            >
                                {icon}
                            </span>
                            <SceneName
                                name={name}
                                isLoading={isLoading}
                                onChange={onNameChange}
                                canEdit={canEdit}
                                forceEdit={forceEdit}
                                renameDebounceMs={renameDebounceMs}
                                saveOnBlur={saveOnBlur}
                            />
                        </div>
                    )}
                    {/* If we're not showing breadcrumbs, we want to show the actions inline with the title */}
                    {!willShowBreadcrumbs && (
                        <div className="shrink-0">
                            {actions && (
                                <div className="flex gap-2 shrink-0 ml-auto">
                                    {actions}
                                    <SceneTitlePanelButton />
                                </div>
                            )}
                        </div>
                    )}
                </div>
<<<<<<< HEAD
                {description !== null && (description || canEdit) && (
                    <div className="flex gap-2 [&_svg]:size-6 items-center w-full group-data-[editable=true]:mt-1">
=======
                {effectiveDescription !== null && (effectiveDescription || canEdit) && (
                    <div className="flex gap-2 [&_svg]:size-6 items-center w-full">
>>>>>>> c0925a0e
                        <SceneDescription
                            description={effectiveDescription}
                            markdown={markdown}
                            isLoading={isLoading}
                            onChange={onDescriptionChange}
                            canEdit={canEdit}
                            forceEdit={forceEdit}
                            renameDebounceMs={renameDebounceMs}
                            saveOnBlur={saveOnBlur}
                        />
                    </div>
                )}
            </div>
        </div>
    )
}

type SceneNameProps = {
    name?: string
    isLoading?: boolean
    onChange?: (value: string) => void
    canEdit?: boolean
    forceEdit?: boolean
    renameDebounceMs?: number
    saveOnBlur?: boolean
}

function SceneName({
    name: initialName,
    isLoading = false,
    onChange,
    canEdit = false,
    forceEdit = false,
    renameDebounceMs = 100,
    saveOnBlur = false,
}: SceneNameProps): JSX.Element {
    const [name, setName] = useState(initialName)
    const [isEditing, setIsEditing] = useState(forceEdit)

    const textClasses =
        'text-xl font-semibold my-0 pl-[var(--button-padding-x-sm)] min-h-[var(--button-height-base)] group-data-[editable=false]:py-0 leading-[1.4] select-auto'

    useEffect(() => {
        if (!isLoading) {
            setName(initialName)
        }
    }, [initialName, isLoading])

    useEffect(() => {
        if (!isLoading && forceEdit) {
            setIsEditing(true)
        } else {
            setIsEditing(false)
        }
    }, [isLoading, forceEdit])

    const debouncedOnBlurSave = useDebouncedCallback((value: string) => {
        if (onChange) {
            onChange(value)
        }
    }, renameDebounceMs)

    const debouncedOnChange = useDebouncedCallback((value: string) => {
        if (onChange) {
            onChange(value)
        }
    }, renameDebounceMs)

    // If onBlur is provided, we want to show a button that allows the user to edit the name
    // Otherwise, we want to show the name as a text
    const Element =
        onChange && canEdit ? (
            <>
                {isEditing ? (
                    <TextareaPrimitive
                        variant="default"
                        name="name"
                        value={name || ''}
                        onChange={(e) => {
                            setName(e.target.value)
                            if (!saveOnBlur) {
                                debouncedOnChange(e.target.value)
                            }
                        }}
                        data-attr="scene-title-textarea"
                        className={cn(
                            buttonPrimitiveVariants({
                                inert: true,
                                className: `${textClasses} field-sizing-content w-full hover:bg-fill-input`,
                                autoHeight: true,
                            }),
                            '[&_.LemonIcon]:size-4'
                        )}
                        placeholder="Enter name"
                        onBlur={() => {
                            // Save changes when leaving the field (only if saveOnBlur is true)
                            if (saveOnBlur && name !== initialName) {
                                debouncedOnBlurSave(name || '')
                            }
                            // Exit edit mode if not forced
                            if (!forceEdit) {
                                setIsEditing(false)
                            }
                        }}
                        autoFocus={!forceEdit}
                        onKeyDown={(e) => {
                            if (e.key === 'Enter') {
                                e.preventDefault()
                            }
                        }}
                    />
                ) : (
                    <Tooltip
                        title={canEdit && !forceEdit ? 'Edit name' : undefined}
                        placement="top-start"
                        arrowOffset={10}
                    >
                        <ButtonPrimitive
                            className={cn(
                                buttonPrimitiveVariants({ size: 'fit', className: textClasses }),
                                'flex text-left [&_.LemonIcon]:size-4 h-auto pl-[var(--button-padding-x-sm)]'
                            )}
                            onClick={() => setIsEditing(true)}
                            fullWidth
                        >
                            {name || <span className="text-tertiary">Unnamed</span>}
                            {canEdit && !forceEdit && <IconPencil />}
                        </ButtonPrimitive>
                    </Tooltip>
                )}
            </>
        ) : (
            <h1 className={cn(buttonPrimitiveVariants({ size: 'lg', inert: true, className: textClasses }))}>
                {name || <span className="text-tertiary">Unnamed</span>}
            </h1>
        )

    if (isLoading) {
        return (
            <div className="w-full flex-1">
                <WrappingLoadingSkeleton fullWidth>{Element}</WrappingLoadingSkeleton>
            </div>
        )
    }

    return <div className="scene-name flex flex-col gap-0 flex-1">{Element}</div>
}

type SceneDescriptionProps = {
    description?: string | null
    markdown?: boolean
    isLoading?: boolean
    onChange?: (value: string) => void
    canEdit?: boolean
    forceEdit?: boolean
    renameDebounceMs?: number
    saveOnBlur?: boolean
}

function SceneDescription({
    description: initialDescription,
    markdown = false,
    isLoading = false,
    onChange,
    canEdit = false,
    forceEdit = false,
    renameDebounceMs = 100,
    saveOnBlur = false,
}: SceneDescriptionProps): JSX.Element | null {
    const [description, setDescription] = useState(initialDescription)
    const [isEditing, setIsEditing] = useState(forceEdit)

    const textClasses = 'text-sm my-0 select-auto group-data-[editable=false]:py-0'

    const emptyText = canEdit ? 'Enter description (optional)' : 'No description'

    useEffect(() => {
        if (!isLoading) {
            setDescription(initialDescription)
        }
    }, [initialDescription, isLoading])

    useEffect(() => {
        if (!isLoading && forceEdit) {
            setIsEditing(true)
        } else {
            setIsEditing(false)
        }
    }, [isLoading, forceEdit])

    const debouncedOnBlurSaveDescription = useDebouncedCallback((value: string) => {
        if (onChange) {
            onChange(value)
        }
    }, renameDebounceMs)

    const debouncedOnDescriptionChange = useDebouncedCallback((value: string) => {
        if (onChange) {
            onChange(value)
        }
    }, renameDebounceMs)

    const Element =
        onChange && canEdit ? (
            <>
                {isEditing ? (
                    <TextareaPrimitive
                        variant="default"
                        name="description"
                        value={description || ''}
                        onChange={(e) => {
                            setDescription(e.target.value)
                            if (!saveOnBlur) {
                                debouncedOnDescriptionChange(e.target.value)
                            }
                        }}
                        data-attr="scene-description-textarea"
                        className={cn(
                            buttonPrimitiveVariants({
                                inert: true,
                                className: `${textClasses} field-sizing-content w-full hover:bg-fill-input`,
                                autoHeight: true,
                            }),
                            '[&_.LemonIcon]:size-4'
                        )}
                        markdown={markdown}
                        placeholder={emptyText}
                        onBlur={() => {
                            // Save changes when leaving the field (only if saveOnBlur is true)
                            if (saveOnBlur && description !== initialDescription) {
                                debouncedOnBlurSaveDescription(description || '')
                            }
                            // Exit edit mode if not forced
                            if (!forceEdit) {
                                setIsEditing(false)
                            }
                        }}
                        autoFocus={!forceEdit}
                    />
                ) : (
                    <Tooltip
                        title={canEdit && !forceEdit ? 'Edit description' : undefined}
                        placement="top-start"
                        arrowOffset={10}
                    >
                        <ButtonPrimitive
                            onClick={() => setIsEditing(true)}
                            className="flex text-start px-[var(--button-padding-x-base)] py-[var(--button-padding-y-base)] [&_.LemonIcon]:size-4"
                            autoHeight
                            fullWidth
                            size="base"
                        >
                            <LemonMarkdown lowKeyHeadings>
                                {description || (canEdit ? 'Enter description (optional)' : 'No description')}
                            </LemonMarkdown>
                            {canEdit && !forceEdit && <IconPencil />}
                        </ButtonPrimitive>
                    </Tooltip>
                )}
            </>
        ) : (
            <>
                {markdown && description !== null && description !== undefined ? (
                    <LemonMarkdown
                        lowKeyHeadings
                        className={buttonPrimitiveVariants({
                            inert: true,
                            className: `${textClasses} block`,
                            autoHeight: true,
                        })}
                    >
                        {description}
                    </LemonMarkdown>
                ) : (
                    <p
                        className={buttonPrimitiveVariants({
                            inert: true,
                            className: `${textClasses}`,
                            autoHeight: true,
                        })}
                    >
                        {description !== null ? description : <span className="text-tertiary">{emptyText}</span>}
                    </p>
                )}
            </>
        )

    if (isLoading) {
        return (
            <div className="w-full">
                <WrappingLoadingSkeleton fullWidth>{Element}</WrappingLoadingSkeleton>
            </div>
        )
    }

    return <div className="scene-description flex flex-col gap-0 flex-1">{Element}</div>
}<|MERGE_RESOLUTION|>--- conflicted
+++ resolved
@@ -202,13 +202,9 @@
                         </div>
                     )}
                 </div>
-<<<<<<< HEAD
-                {description !== null && (description || canEdit) && (
+
+                {effectiveDescription !== null && (effectiveDescription || canEdit) && (
                     <div className="flex gap-2 [&_svg]:size-6 items-center w-full group-data-[editable=true]:mt-1">
-=======
-                {effectiveDescription !== null && (effectiveDescription || canEdit) && (
-                    <div className="flex gap-2 [&_svg]:size-6 items-center w-full">
->>>>>>> c0925a0e
                         <SceneDescription
                             description={effectiveDescription}
                             markdown={markdown}
