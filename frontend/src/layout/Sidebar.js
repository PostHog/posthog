import './Sidebar.scss'
import React, { useState } from 'react'
import { router } from 'kea-router'
import { Menu, Layout, Modal } from 'antd'
import {
    SmileOutlined,
    TeamOutlined,
    SendOutlined,
    DeploymentUnitOutlined,
    UserOutlined,
    RiseOutlined,
    SyncOutlined,
    AimOutlined,
    UsergroupAddOutlined,
    ContainerOutlined,
    LineChartOutlined,
    FundOutlined,
    ExperimentOutlined,
    ClockCircleOutlined,
    MessageOutlined,
    ProjectOutlined,
    LockOutlined,
    WalletOutlined,
} from '@ant-design/icons'
import { useActions, useValues } from 'kea'
import { Link } from 'lib/components/Link'
import { sceneLogic } from 'scenes/sceneLogic'
import { dashboardsModel } from '~/models/dashboardsModel'
import { triggerResizeAfterADelay } from 'lib/utils'
import { HogIcon } from 'lib/icons/HogIcon'
import { useEscapeKey } from 'lib/hooks/useEscapeKey'
import { ToolbarModal } from '~/layout/ToolbarModal/ToolbarModal'
import whiteLogo from './../../public/posthog-logo-white.svg'
<<<<<<< HEAD
import { hot } from 'react-hot-loader/root'
=======
import { featureFlagLogic } from 'lib/logic/featureFlagLogic'
>>>>>>> f117b66e

const itemStyle = { display: 'flex', alignItems: 'center' }

function Logo() {
    return (
        <div
            className="row logo-row d-flex align-items-center justify-content-center"
            style={{ margin: 16, height: 42, whiteSpace: 'nowrap', width: 168, overflow: 'hidden' }}
        >
            <img className="logo posthog-logo" src={whiteLogo} style={{ maxHeight: '100%' }} />
        </div>
    )
}

// to show the right page in the sidebar
const sceneOverride = {
    action: 'actions',
    person: 'people',
    dashboard: 'dashboards',
    featureFlags: 'experiments',
}

// to show the open submenu
const submenuOverride = {
    actions: 'events',
    liveActions: 'events',
    sessions: 'events',
    cohorts: 'people',
<<<<<<< HEAD
    organizationSettings: 'organization',
    organizationMembers: 'organization',
    organizationInvites: 'organization',
    organizationLicenses: 'organization',
=======
    setup: 'settings',
    annotations: 'settings',
    billing: 'settings',
    licenses: 'settings',
>>>>>>> f117b66e
}

export const Sidebar = hot(_Sidebar)
function _Sidebar({ user, sidebarCollapsed, setSidebarCollapsed }) {
    const [toolbarModalOpen, setToolbarModalOpen] = useState(false)
    const collapseSidebar = () => {
        if (!sidebarCollapsed && window.innerWidth <= 991) {
            setSidebarCollapsed(true)
        }
    }
    const { scene, loadingScene } = useValues(sceneLogic)
    const { location } = useValues(router)
    const { push } = useActions(router)
    const { dashboards, pinnedDashboards } = useValues(dashboardsModel)
<<<<<<< HEAD
=======
    const { featureFlags } = useValues(featureFlagLogic)

>>>>>>> f117b66e
    useEscapeKey(collapseSidebar, [sidebarCollapsed])

    let activeScene = sceneOverride[loadingScene || scene] || loadingScene || scene
    const openSubmenu = submenuOverride[activeScene] || activeScene

    if (activeScene === 'dashboards') {
        const dashboardId = parseInt(location.pathname.split('/dashboard/')[1])
        const dashboard = dashboardId && dashboards.find((d) => d.id === dashboardId)
        if (dashboard && dashboard.pinned) {
            activeScene = `dashboard-${dashboardId}`
        }
    }

    return (
        <>
            <div
                className={`sidebar-responsive-overlay${!sidebarCollapsed ? ' open' : ''}`}
                onClick={collapseSidebar}
            />
            <Layout.Sider
                breakpoint="lg"
                collapsedWidth="0"
                className="bg-dark"
                collapsed={sidebarCollapsed}
                onCollapse={(sidebarCollapsed) => {
                    setSidebarCollapsed(sidebarCollapsed)
                    triggerResizeAfterADelay()
                }}
            >
                <Menu
                    className="h-100 bg-dark"
                    theme="dark"
                    selectedKeys={[activeScene]}
                    openKeys={[openSubmenu]}
                    mode="inline"
                >
                    <Logo />

                    <Menu.Item
                        key="toolbar"
                        style={{ ...itemStyle, background: 'hsl(210, 10%, 11%)', fontWeight: 'bold' }}
                        onClick={() => setToolbarModalOpen(true)}
                        data-attr="menu-item-toolbar"
                    >
                        <div className="sidebar-toolbar-imitation">
                            <HogIcon />
                        </div>
                        <span className="sidebar-label">Launch Toolbar!</span>
                    </Menu.Item>

                    {pinnedDashboards.map((dashboard, index) => (
                        <Menu.Item
                            key={`dashboard-${dashboard.id}`}
                            style={itemStyle}
                            data-attr={'pinned-dashboard-' + index}
                            title=""
                        >
                            <LineChartOutlined />
                            <span className="sidebar-label">{dashboard.name}</span>
                            <Link to={`/dashboard/${dashboard.id}`} onClick={collapseSidebar} />
                        </Menu.Item>
                    ))}

                    <Menu.Item key="dashboards" style={itemStyle} data-attr="menu-item-dashboards" title="">
                        <FundOutlined />
                        <span className="sidebar-label">Dashboards</span>
                        <Link to="/dashboard" onClick={collapseSidebar} />
                    </Menu.Item>

                    {pinnedDashboards.length > 0 ? <Menu.Divider /> : null}

                    <Menu.Item key="insights" style={itemStyle} data-attr="menu-item-insights" title="">
                        <RiseOutlined />
                        <span className="sidebar-label">{'Insights'}</span>
                        <Link to={'/insights?insight=TRENDS'} onClick={collapseSidebar} />
                    </Menu.Item>

                    <Menu.SubMenu
                        key="events"
                        title={
                            <span style={itemStyle} data-attr="menu-item-events">
                                <ContainerOutlined />
                                <span className="sidebar-label">{'Events'}</span>
                            </span>
                        }
                        onTitleClick={() => {
                            collapseSidebar()
                            location.pathname !== '/events' && push('/events')
                        }}
                    >
                        <Menu.Item key="events" style={itemStyle} data-attr="menu-item-all-events">
                            <ContainerOutlined />
                            <span className="sidebar-label">{'All Events'}</span>
                            <Link to={'/events'} onClick={collapseSidebar} />
                        </Menu.Item>
                        <Menu.Item key="actions" style={itemStyle} data-attr="menu-item-actions">
                            <AimOutlined />
                            <span className="sidebar-label">{'Actions'}</span>
                            <Link to={'/actions'} onClick={collapseSidebar} />
                        </Menu.Item>
                        <Menu.Item key="liveActions" style={itemStyle} data-attr="menu-item-live-actions">
                            <SyncOutlined />
                            <span className="sidebar-label">{'Live Actions'}</span>
                            <Link to={'/actions/live'} onClick={collapseSidebar} />
                        </Menu.Item>
                        <Menu.Item key="sessions" style={itemStyle} data-attr="menu-item-sessions">
                            <ClockCircleOutlined />
                            <span className="sidebar-label">{'Sessions'}</span>
                            <Link to={'/sessions'} onClick={collapseSidebar} />
                        </Menu.Item>
                    </Menu.SubMenu>

                    <Menu.SubMenu
                        key="people"
                        title={
                            <span style={itemStyle} data-attr="menu-item-people">
                                <UserOutlined />
                                <span className="sidebar-label">{'People'}</span>
                            </span>
                        }
                        onTitleClick={() => {
                            collapseSidebar()
                            location.pathname !== '/people/individuals' && push('/people/individuals')
                        }}
                    >
                        <Menu.Item key="people" style={itemStyle} data-attr="menu-item-all-people">
                            <UserOutlined />
                            <span className="sidebar-label">Individuals</span>
                            <Link to={'/people/individuals'} onClick={collapseSidebar} />
                        </Menu.Item>
                        <Menu.Item key="cohorts" style={itemStyle} data-attr="menu-item-cohorts">
                            <UsergroupAddOutlined />
                            <span className="sidebar-label">Cohorts</span>
                            <Link to={'/people/cohorts'} onClick={collapseSidebar} />
                        </Menu.Item>
                    </Menu.SubMenu>

                    <Menu.Item key="experiments" style={itemStyle} data-attr="menu-item-feature-f">
                        <ExperimentOutlined />
                        <span className="sidebar-label">Feature Flags</span>
                        <Link to={'/feature_flags'} onClick={collapseSidebar} />
                    </Menu.Item>

                    <Menu.Item key="annotations" style={itemStyle} data-attr="menu-item-annotations">
                        <MessageOutlined />
                        <span className="sidebar-label">Annotations</span>
                        <Link to={'/annotations'} onClick={collapseSidebar} />
                    </Menu.Item>

                    <Menu.SubMenu
                        key="organization"
                        title={
                            <span style={itemStyle} data-attr="menu-item-organization">
                                <DeploymentUnitOutlined />
                                <span className="sidebar-label">Organization</span>
                            </span>
                        }
                        onTitleClick={() => {
                            collapseSidebar()
                            if (location.pathname !== '/organization/members') push('/organization/members')
                        }}
                    >
                        <Menu.Item
                            key="organizationMembers"
                            style={itemStyle}
                            data-attr="menu-item-organization-members"
                        >
                            <TeamOutlined />
                            <span className="sidebar-label">Members</span>
                            <Link to={'/organization/members'} onClick={collapseSidebar} />
                        </Menu.Item>
                        <Menu.Item
                            key="organizationInvites"
                            style={itemStyle}
                            data-attr="menu-item-organization-invites"
                        >
                            <SendOutlined />
                            <span className="sidebar-label">Invites</span>
                            <Link to={'/organization/invites'} onClick={collapseSidebar} />
                        </Menu.Item>

                        {featureFlags && featureFlags['billing-management-page'] && (
                            <Menu.Item key="billing" style={itemStyle} data-attr="menu-item-billing">
                                <WalletOutlined />
                                <span className="sidebar-label">Billing</span>
                                <Link to="/billing" onClick={collapseSidebar} />
                            </Menu.Item>
                        )}

                        {!user.is_multi_tenancy && user.ee_available && (
                            <Menu.Item
                                key="organizationLicenses"
                                style={itemStyle}
                                data-attr="menu-item-organizaiton-licenses"
                            >
                                <LockOutlined />
                                <span className="sidebar-label">Licenses</span>
                                <Link to={'/organization/licenses'} onClick={collapseSidebar} />
                            </Menu.Item>
                        )}
                    </Menu.SubMenu>

                    <Menu.Item key="projectSettings" style={itemStyle} data-attr="menu-item-project-settings">
                        <ProjectOutlined />
                        <span className="sidebar-label">Project</span>
                        <Link to={'/project/settings'} onClick={collapseSidebar} />
                    </Menu.Item>

                    <Menu.Item key="mySettings" style={itemStyle} data-attr="menu-item-my-settings">
                        <SmileOutlined />
                        <span className="sidebar-label">Me</span>
                        <Link to={'/me/settings'} onClick={collapseSidebar} />
                    </Menu.Item>
                </Menu>

                <Modal
                    bodyStyle={{ padding: 0 }}
                    visible={toolbarModalOpen}
                    footer={null}
                    onCancel={() => setToolbarModalOpen(false)}
                >
                    <ToolbarModal />
                </Modal>
            </Layout.Sider>
        </>
    )
}<|MERGE_RESOLUTION|>--- conflicted
+++ resolved
@@ -31,11 +31,8 @@
 import { useEscapeKey } from 'lib/hooks/useEscapeKey'
 import { ToolbarModal } from '~/layout/ToolbarModal/ToolbarModal'
 import whiteLogo from './../../public/posthog-logo-white.svg'
-<<<<<<< HEAD
 import { hot } from 'react-hot-loader/root'
-=======
 import { featureFlagLogic } from 'lib/logic/featureFlagLogic'
->>>>>>> f117b66e
 
 const itemStyle = { display: 'flex', alignItems: 'center' }
 
@@ -64,17 +61,11 @@
     liveActions: 'events',
     sessions: 'events',
     cohorts: 'people',
-<<<<<<< HEAD
     organizationSettings: 'organization',
     organizationMembers: 'organization',
     organizationInvites: 'organization',
     organizationLicenses: 'organization',
-=======
-    setup: 'settings',
-    annotations: 'settings',
-    billing: 'settings',
-    licenses: 'settings',
->>>>>>> f117b66e
+    billing: 'organization',
 }
 
 export const Sidebar = hot(_Sidebar)
@@ -89,11 +80,8 @@
     const { location } = useValues(router)
     const { push } = useActions(router)
     const { dashboards, pinnedDashboards } = useValues(dashboardsModel)
-<<<<<<< HEAD
-=======
     const { featureFlags } = useValues(featureFlagLogic)
 
->>>>>>> f117b66e
     useEscapeKey(collapseSidebar, [sidebarCollapsed])
 
     let activeScene = sceneOverride[loadingScene || scene] || loadingScene || scene
