--- conflicted
+++ resolved
@@ -215,16 +215,6 @@
                         <span className="sidebar-label">{'Funnels'}</span>
                         <Link to={'/funnel'} onClick={collapseSidebar} />
                     </Menu.Item>
-<<<<<<< HEAD
-=======
-
-                    <Menu.Item key="paths" style={itemStyle} data-attr="menu-item-paths">
-                        <ForkOutlined />
-                        <span className="sidebar-label">{'Paths'}</span>
-                        <Link to={'/paths'} onClick={collapseSidebar} />
-                    </Menu.Item>
-
->>>>>>> b75a46d5
                     <Menu.Item key="experiments" style={itemStyle} data-attr="menu-item-feature-f">
                         <ExperimentOutlined />
                         <span className="sidebar-label">{'Experiments'}</span>
