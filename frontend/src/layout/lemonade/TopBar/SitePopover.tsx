import React from 'react'
import { CaretDownOutlined } from '@ant-design/icons'
import { useActions, useMountedLogic, useValues } from 'kea'
import { userLogic } from '../../../scenes/userLogic'
import { ProfilePicture } from '../../../lib/components/ProfilePicture'
import { LemonButton } from '../../../lib/components/LemonButton'
import { LemonRow } from '../../../lib/components/LemonRow'
<<<<<<< HEAD
import { IconCheckmark, IconOffline, IconPlus, IconLogout, IconUpdate } from '../../../lib/components/icons'
=======
import {
    IconCheckmark,
    IconOffline,
    IconPlus,
    IconLogout,
    IconUpdate,
    IconExclamation,
    IconBill,
} from 'lib/components/icons'
>>>>>>> a39596c0
import { Popup } from '../../../lib/components/Popup/Popup'
import { Link } from '../../../lib/components/Link'
import { urls } from '../../../scenes/urls'
import { lemonadeLogic } from '../lemonadeLogic'
import { AvailableFeature, LicenseType, OrganizationBasicType } from '../../../types'
import { organizationLogic } from '../../../scenes/organizationLogic'
import { preflightLogic } from '../../../scenes/PreflightCheck/logic'
import { sceneLogic } from '../../../scenes/sceneLogic'
import { navigationLogic } from '../../navigation/navigationLogic'
import { licenseLogic } from '../../../scenes/instance/Licenses/logic'
import dayjs from 'dayjs'
import { identifierToHuman } from '../../../lib/utils'
import { Lettermark } from '../../../lib/components/Lettermark/Lettermark'
<<<<<<< HEAD
=======
import { membershipLevelToName } from '../../../lib/utils/permissioning'
>>>>>>> a39596c0

function SitePopoverSection({ title, children }: { title?: string; children: any }): JSX.Element {
    return (
        <div className="SitePopover__section">
            {title && <h5>{title}</h5>}
            {children}
        </div>
    )
}

function AccountInfo(): JSX.Element {
    const { user } = useValues(userLogic)
    const { closeSitePopover } = useActions(lemonadeLogic)

    return (
        <div className="AccountInfo">
            <ProfilePicture name={user?.first_name} email={user?.email} size="xl" />
            <div className="AccountInfo__identification SitePopover__main-info">
                <b>{user?.first_name}</b>
                <div className="supplement" title={user?.email}>
                    {user?.email}
                </div>
            </div>
            <Link
                to={urls.mySettings()}
                onClick={closeSitePopover}
                className="SitePopover__side-link"
                data-attr="top-menu-item-me"
            >
                Manage account
            </Link>
        </div>
    )
}

<<<<<<< HEAD
=======
function AccessLevelIndicator({ organization }: { organization: OrganizationBasicType }): JSX.Element {
    return (
        <div className="AccessLevelIndicator" title={`Your ${organization.name} organization access level`}>
            {organization.membership_level ? membershipLevelToName.get(organization.membership_level) : '?'}
        </div>
    )
}

>>>>>>> a39596c0
function CurrentOrganization({ organization }: { organization: OrganizationBasicType }): JSX.Element {
    const { closeSitePopover } = useActions(lemonadeLogic)

    return (
        <LemonRow icon={<Lettermark name={organization.name} />} fullWidth>
            <>
                <div className="SitePopover__main-info SitePopover__organization">
                    <strong>{organization.name}</strong>
                    <AccessLevelIndicator organization={organization} />
                </div>
                <Link
                    to={urls.organizationSettings()}
                    onClick={closeSitePopover}
                    className="SitePopover__side-link"
                    data-attr="top-menu-item-org-settings"
                >
                    Settings
                </Link>
            </>
        </LemonRow>
    )
}

function OtherOrganizationButton({ organization }: { organization: OrganizationBasicType }): JSX.Element {
    const { updateCurrentOrganization } = useActions(userLogic)

    return (
        <LemonButton
            onClick={() => updateCurrentOrganization(organization.id)}
            icon={<Lettermark name={organization.name} />}
            className="SitePopover__organization"
            type="stealth"
            title={`Switch to organization ${organization.name}`}
            fullWidth
        >
            {organization.name}
            <AccessLevelIndicator organization={organization} />
        </LemonButton>
    )
}

function InviteMembersButton(): JSX.Element {
    const { closeSitePopover, showInviteModal } = useActions(lemonadeLogic)

    return (
        <LemonButton
            icon={<IconPlus />}
            onClick={() => {
                closeSitePopover()
                showInviteModal()
            }}
            fullWidth
            data-attr="top-menu-invite-team-members"
        >
            Invite members
        </LemonButton>
    )
}

function NewOrganizationButton(): JSX.Element {
    const { closeSitePopover, showCreateOrganizationModal } = useActions(lemonadeLogic)
    const { guardAvailableFeature } = useActions(sceneLogic)

    return (
        <LemonButton
            icon={<IconPlus />}
            onClick={() =>
                guardAvailableFeature(
                    AvailableFeature.ORGANIZATIONS_PROJECTS,
                    'multiple organizations',
                    'Organizations group people building products together. An organization can then have multiple projects.',
                    () => {
                        closeSitePopover()
                        showCreateOrganizationModal()
                    },
                    {
                        cloud: false,
                        selfHosted: true,
                    }
                )
            }
            fullWidth
        >
            New organization
        </LemonButton>
    )
}

function License(): JSX.Element {
    const { closeSitePopover } = useActions(lemonadeLogic)
    const { licenses } = useValues(licenseLogic)

    const relevantLicense = licenses[0] as LicenseType | undefined

    return (
        <LemonRow icon={<Lettermark name={relevantLicense ? relevantLicense.plan : '–'} />} fullWidth>
            <>
                <div className="SitePopover__main-info">
                    <div>{relevantLicense ? `${identifierToHuman(relevantLicense.plan)} plan` : 'Free plan'}</div>
                    {relevantLicense && (
                        <div className="supplement">
                            Valid till {dayjs(relevantLicense.valid_until).format('D MMM YYYY')}
                        </div>
                    )}
                </div>
                <Link
                    to={urls.instanceLicenses()}
                    onClick={closeSitePopover}
                    className="SitePopover__side-link"
                    data-attr="top-menu-item-licenses"
                >
                    Manage license
                </Link>
            </>
        </LemonRow>
    )
}

function SystemStatus(): JSX.Element {
    const { closeSitePopover } = useActions(lemonadeLogic)
    const { systemStatus } = useValues(navigationLogic) // TODO: Don't use navigationLogic in Lemonade

    return (
        <LemonRow
            status={systemStatus ? 'success' : 'danger'}
            icon={systemStatus ? <IconCheckmark /> : <IconOffline />}
            fullWidth
        >
            <>
                <div className="SitePopover__main-info">
                    {systemStatus ? 'All systems operational' : 'Potential system issue'}
                </div>
                <Link
                    to={urls.systemStatus()}
                    onClick={closeSitePopover}
                    className="SitePopover__side-link"
                    data-attr="system-status-badge"
                >
                    System status
                </Link>
            </>
        </LemonRow>
    )
}

function Version(): JSX.Element {
    const { closeSitePopover, showChangelogModal } = useActions(lemonadeLogic)
    const { updateAvailable, latestVersion } = useValues(navigationLogic) // TODO: Don't use navigationLogic in Lemonade
    const { preflight } = useValues(preflightLogic)

    return (
        <LemonRow
            status={updateAvailable ? 'warning' : 'success'}
            icon={updateAvailable ? <IconUpdate /> : <IconCheckmark />}
            fullWidth
        >
            <>
                <div className="SitePopover__main-info">
                    <div>
                        Version <strong>{preflight?.posthog_version}</strong>
                    </div>
                    {updateAvailable && <div className="supplement">{latestVersion} is available</div>}
                </div>
                <Link
                    onClick={() => {
                        showChangelogModal()
                        closeSitePopover()
                    }}
                    className="SitePopover__side-link"
                    data-attr="update-indicator-badge"
                >
                    Release notes
                </Link>
            </>
        </LemonRow>
    )
}

function SignOutButton(): JSX.Element {
    const { logout } = useActions(userLogic)

    return (
<<<<<<< HEAD
        <LemonButton onClick={logout} icon={<IconLogout />} type="stealth" fullWidth>
=======
        <LemonButton onClick={logout} icon={<IconLogout />} type="stealth" fullWidth data-attr="top-menu-item-logout">
>>>>>>> a39596c0
            Sign out
        </LemonButton>
    )
}

export function SitePopover(): JSX.Element {
    const { user, otherOrganizations } = useValues(userLogic)
    const { currentOrganization } = useValues(organizationLogic)
    const { preflight } = useValues(preflightLogic)
    const { isSitePopoverOpen } = useValues(lemonadeLogic)
    const { toggleSitePopover, closeSitePopover } = useActions(lemonadeLogic)
    const { systemStatus } = useValues(navigationLogic) // TODO: Don't use navigationLogic in Lemonade
    useMountedLogic(licenseLogic)

    return (
        <Popup
            visible={isSitePopoverOpen}
            className="SitePopover"
            onClickOutside={closeSitePopover}
            overlay={
                <>
                    <SitePopoverSection title="Signed in as">
                        <AccountInfo />
                    </SitePopoverSection>
                    <SitePopoverSection title="Current organization">
                        {currentOrganization && <CurrentOrganization organization={currentOrganization} />}
                        {preflight?.cloud && (
                            <LemonButton
                                onClick={closeSitePopover}
                                to={urls.organizationBilling()}
                                icon={<IconBill />}
                                fullWidth
                                data-attr="top-menu-item-billing"
                            >
                                Billing
                            </LemonButton>
                        )}
                        <InviteMembersButton />
                    </SitePopoverSection>
                    {(otherOrganizations.length > 0 || preflight?.can_create_org) && (
                        <SitePopoverSection title="Other organizations">
                            {otherOrganizations.map((otherOrganization) => (
                                <OtherOrganizationButton key={otherOrganization.id} organization={otherOrganization} />
                            ))}
                            {preflight?.can_create_org && <NewOrganizationButton />}
                        </SitePopoverSection>
                    )}
                    {(!preflight?.cloud || user?.is_staff) && (
                        <SitePopoverSection title="PostHog status">
                            {!preflight?.cloud && <License />}
                            <SystemStatus />
                            {!preflight?.cloud && <Version />}
                        </SitePopoverSection>
                    )}
                    <SitePopoverSection>
                        <SignOutButton />
                    </SitePopoverSection>
                </>
            }
        >
            <div className="SitePopover__crumb" onClick={toggleSitePopover}>
                <div
                    className="SitePopover__profile-picture"
                    title={systemStatus ? undefined : 'Potential system issue'}
                >
                    <ProfilePicture name={user?.first_name} email={user?.email} size="md" />
                    {!systemStatus && <IconExclamation className="SitePopover__danger" />}
                </div>
                <CaretDownOutlined />
            </div>
        </Popup>
    )
}<|MERGE_RESOLUTION|>--- conflicted
+++ resolved
@@ -5,9 +5,6 @@
 import { ProfilePicture } from '../../../lib/components/ProfilePicture'
 import { LemonButton } from '../../../lib/components/LemonButton'
 import { LemonRow } from '../../../lib/components/LemonRow'
-<<<<<<< HEAD
-import { IconCheckmark, IconOffline, IconPlus, IconLogout, IconUpdate } from '../../../lib/components/icons'
-=======
 import {
     IconCheckmark,
     IconOffline,
@@ -17,7 +14,6 @@
     IconExclamation,
     IconBill,
 } from 'lib/components/icons'
->>>>>>> a39596c0
 import { Popup } from '../../../lib/components/Popup/Popup'
 import { Link } from '../../../lib/components/Link'
 import { urls } from '../../../scenes/urls'
@@ -31,10 +27,7 @@
 import dayjs from 'dayjs'
 import { identifierToHuman } from '../../../lib/utils'
 import { Lettermark } from '../../../lib/components/Lettermark/Lettermark'
-<<<<<<< HEAD
-=======
 import { membershipLevelToName } from '../../../lib/utils/permissioning'
->>>>>>> a39596c0
 
 function SitePopoverSection({ title, children }: { title?: string; children: any }): JSX.Element {
     return (
@@ -53,7 +46,7 @@
         <div className="AccountInfo">
             <ProfilePicture name={user?.first_name} email={user?.email} size="xl" />
             <div className="AccountInfo__identification SitePopover__main-info">
-                <b>{user?.first_name}</b>
+                <strong>{user?.first_name}</strong>
                 <div className="supplement" title={user?.email}>
                     {user?.email}
                 </div>
@@ -70,8 +63,6 @@
     )
 }
 
-<<<<<<< HEAD
-=======
 function AccessLevelIndicator({ organization }: { organization: OrganizationBasicType }): JSX.Element {
     return (
         <div className="AccessLevelIndicator" title={`Your ${organization.name} organization access level`}>
@@ -80,7 +71,6 @@
     )
 }
 
->>>>>>> a39596c0
 function CurrentOrganization({ organization }: { organization: OrganizationBasicType }): JSX.Element {
     const { closeSitePopover } = useActions(lemonadeLogic)
 
@@ -263,11 +253,7 @@
     const { logout } = useActions(userLogic)
 
     return (
-<<<<<<< HEAD
-        <LemonButton onClick={logout} icon={<IconLogout />} type="stealth" fullWidth>
-=======
         <LemonButton onClick={logout} icon={<IconLogout />} type="stealth" fullWidth data-attr="top-menu-item-logout">
->>>>>>> a39596c0
             Sign out
         </LemonButton>
     )
