--- conflicted
+++ resolved
@@ -179,39 +179,14 @@
                     />
                     <PageButton icon={<IconRecording />} identifier={Scene.Replay} to={urls.replay()} />
 
-<<<<<<< HEAD
-                    <FlaggedFeature flag={FEATURE_FLAGS.EARLY_ACCESS_FEATURE}>
-                        <div className="SideBar__heading">Feature Management</div>
-                    </FlaggedFeature>
-=======
                     <div className="SideBar__heading">Feature Management</div>
->>>>>>> 5da50e63
 
                     <PageButton icon={<IconFlag />} identifier={Scene.FeatureFlags} to={urls.featureFlags()} />
+
                     {(hasAvailableFeature(AvailableFeature.EXPERIMENTATION) ||
                         !preflight?.instance_preferences?.disable_paid_fs) && (
                         <PageButton icon={<IconExperiment />} identifier={Scene.Experiments} to={urls.experiments()} />
                     )}
-<<<<<<< HEAD
-                    <FlaggedFeature flag={FEATURE_FLAGS.EARLY_ACCESS_FEATURE}>
-                        <PageButton
-                            icon={<IconRocketLaunch />}
-                            identifier={Scene.EarlyAccessFeatures}
-                            title={'Early Access Management'}
-                            to={urls.earlyAccessFeatures()}
-                        />
-                    </FlaggedFeature>
-                    <FlaggedFeature flag={FEATURE_FLAGS.SURVEYS}>
-                        <PageButton
-                            icon={<IconSurveys />}
-                            identifier={Scene.Surveys}
-                            title={'Surveys'}
-                            to={urls.surveys()}
-                            highlight="beta"
-                        />
-                    </FlaggedFeature>
-                    <FlaggedFeature flag={FEATURE_FLAGS.WEB_ANALYTICS}>
-=======
                     <PageButton
                         icon={<IconRocketLaunch />}
                         identifier={Scene.EarlyAccessFeatures}
@@ -227,8 +202,7 @@
                         highlight="beta"
                     />
 
-                    {featureFlags[FEATURE_FLAGS.WEB_ANALYTICS] && (
->>>>>>> 5da50e63
+                    <FlaggedFeature flag={FEATURE_FLAGS.WEB_ANALYTICS}>
                         <PageButton
                             icon={<IconWeb />}
                             identifier={Scene.WebAnalytics}
