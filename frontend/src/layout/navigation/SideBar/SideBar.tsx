import clsx from 'clsx'
import { useActions, useValues } from 'kea'
import { Link } from 'lib/components/Link'
import React, { useState } from 'react'
<<<<<<< HEAD
import { sceneConfigurations } from 'scenes/scenes'
=======
import { PushpinOutlined } from '@ant-design/icons'
>>>>>>> 52f68a9d
import { ProjectSwitcherOverlay } from '~/layout/navigation/ProjectSwitcher'
import {
    EventStackGearIcon,
    IconApps,
    IconBarChart,
    IconCohort,
    IconComment,
    IconExperiment,
    IconFlag,
    IconGauge,
    IconPerson,
    IconPin,
    IconPlus,
    IconRecording,
    IconSettings,
    IconTools,
    LiveIcon,
} from 'lib/components/icons'
import { LemonDivider } from 'lib/components/LemonDivider'
import { Lettermark } from 'lib/components/Lettermark/Lettermark'
import { dashboardsModel } from '~/models/dashboardsModel'
import { organizationLogic } from '~/scenes/organizationLogic'
import { canViewPlugins } from '~/scenes/plugins/access'
import { Scene } from '~/scenes/sceneTypes'
import { teamLogic } from '~/scenes/teamLogic'
import { urls } from '~/scenes/urls'
import { AvailableFeature } from '~/types'
import './SideBar.scss'
import { navigationLogic } from '../navigationLogic'
import { FEATURE_FLAGS } from 'lib/constants'
import { featureFlagLogic } from 'lib/logic/featureFlagLogic'
import { groupsModel } from '~/models/groupsModel'
import { CoffeeOutlined } from '@ant-design/icons'
import { userLogic } from 'scenes/userLogic'
import { preflightLogic } from 'scenes/PreflightCheck/preflightLogic'
<<<<<<< HEAD
import { LemonRow } from 'lib/components/LemonRow'

interface PageButtonProps extends Pick<LemonButtonProps, 'icon' | 'onClick' | 'popup' | 'to'> {
    /** Used for highlighting the active scene. `identifier` of type number means dashboard ID instead of scene. */
    identifier: string | number
    sideAction?: Omit<SideAction, 'type'> & { identifier?: string }
    title?: React.ReactNode
    highlight?: 'beta' | 'new'
}

function PageButton({ title, sideAction, identifier, highlight, ...buttonProps }: PageButtonProps): JSX.Element {
    const { aliasedActiveScene, activeScene } = useValues(sceneLogic)
    const { hideSideBarMobile } = useActions(navigationLogic)
    const { lastDashboardId } = useValues(dashboardsModel)

    const isActiveSide: boolean = sideAction?.identifier === aliasedActiveScene
    const isActive: boolean =
        isActiveSide ||
        (typeof identifier === 'string'
            ? identifier === aliasedActiveScene
            : activeScene === Scene.Dashboard && identifier === lastDashboardId)

    return sideAction ? (
        <LemonButtonWithSideAction
            fullWidth
            type={isActive ? 'highlighted' : 'stealth'}
            onClick={hideSideBarMobile}
            sideAction={{
                ...sideAction,
                type: isActiveSide ? 'highlighted' : isActive ? undefined : 'stealth',
                'data-attr': sideAction.identifier ? `menu-item-${sideAction.identifier.toLowerCase()}` : undefined,
            }}
            data-attr={`menu-item-${identifier.toString().toLowerCase()}`}
            {...buttonProps}
        >
            {title || sceneConfigurations[identifier].name}
        </LemonButtonWithSideAction>
    ) : (
        <LemonButton
            fullWidth
            type={isActive ? 'highlighted' : 'stealth'}
            data-attr={`menu-item-${identifier.toString().toLowerCase()}`}
            onClick={hideSideBarMobile}
            {...buttonProps}
        >
            <span style={{ flexGrow: 1 }}>{title || sceneConfigurations[identifier].name}</span>
            {highlight === 'beta' ? (
                <LemonTag type="warning" style={{ marginLeft: 4, float: 'right' }}>
                    Beta
                </LemonTag>
            ) : highlight === 'new' ? (
                <LemonTag type="success" style={{ marginLeft: 4, float: 'right' }}>
                    New
                </LemonTag>
            ) : null}
        </LemonButton>
    )
}
=======
import { SideBarApps } from '~/layout/navigation/SideBar/SideBarApps'
import { PageButton } from '~/layout/navigation/SideBar/PageButton'
import { frontendAppsLogic } from 'scenes/apps/frontendAppsLogic'
>>>>>>> 52f68a9d

function Pages(): JSX.Element {
    const { currentOrganization } = useValues(organizationLogic)
    const { hideSideBarMobile, toggleProjectSwitcher, hideProjectSwitcher } = useActions(navigationLogic)
    const { isProjectSwitcherShown } = useValues(navigationLogic)
    const { pinnedDashboards } = useValues(dashboardsModel)
    const { featureFlags } = useValues(featureFlagLogic)
    const { showGroupsOptions } = useValues(groupsModel)
    const { hasAvailableFeature } = useValues(userLogic)
    const { preflight } = useValues(preflightLogic)
    const { currentTeam } = useValues(teamLogic)
    const { frontendApps } = useValues(frontendAppsLogic)

    const [arePinnedDashboardsShown, setArePinnedDashboardsShown] = useState(false)

    return (
        <div className="Pages">
            <div className="SideBar__heading">Project</div>
            <PageButton
                title={currentTeam?.name ?? 'Choose project'}
                icon={<Lettermark name={currentOrganization?.name} />}
                identifier={Scene.ProjectHomepage}
                to={urls.projectHomepage()}
                sideAction={{
                    onClick: () => toggleProjectSwitcher(),
                    popup: {
                        visible: isProjectSwitcherShown,
                        onClickOutside: hideProjectSwitcher,
                        overlay: <ProjectSwitcherOverlay />,
                        actionable: true,
                    },
                }}
            />
            {currentTeam && (
                <>
                    <LemonDivider />
                    <PageButton
                        icon={<IconGauge />}
                        identifier={Scene.Dashboards}
                        to={urls.dashboards()}
                        sideAction={{
                            identifier: 'pinned-dashboards',
                            tooltip: 'Pinned dashboards',
                            onClick: () => setArePinnedDashboardsShown((state) => !state),
                            popup: {
                                visible: arePinnedDashboardsShown,
                                onClickOutside: () => setArePinnedDashboardsShown(false),
                                onClickInside: hideSideBarMobile,
                                overlay: (
                                    <div className="SideBar__pinned-dashboards">
                                        <h5>Pinned dashboards</h5>
                                        <LemonDivider />
                                        {pinnedDashboards.length > 0 ? (
                                            pinnedDashboards.map((dashboard) => (
                                                <PageButton
                                                    key={dashboard.id}
                                                    title={dashboard.name || <i>Untitled</i>}
                                                    identifier={dashboard.id}
                                                    onClick={() => setArePinnedDashboardsShown(false)}
                                                    to={urls.dashboard(dashboard.id)}
                                                />
                                            ))
                                        ) : (
                                            <LemonRow icon={<IconPin />} fullWidth>
                                                <span>
                                                    <Link
                                                        onClick={() => setArePinnedDashboardsShown(false)}
                                                        to={urls.dashboards()}
                                                    >
                                                        Pin some dashboards
                                                    </Link>
                                                    <br />
                                                    for them to show up here
                                                </span>
                                            </LemonRow>
                                        )}
                                    </div>
                                ),
                            },
                        }}
                    />
                    <PageButton
                        icon={<IconBarChart />}
                        identifier={Scene.SavedInsights}
                        to={urls.savedInsights()}
                        sideAction={{
                            icon: <IconPlus />,
                            to: urls.insightNew(),
                            tooltip: 'New insight',
                            identifier: Scene.Insight,
                            onClick: hideSideBarMobile,
                        }}
                    />
                    <PageButton
                        icon={<IconRecording />}
                        identifier={Scene.SessionRecordings}
                        to={urls.sessionRecordings()}
                    />
                    <PageButton icon={<IconFlag />} identifier={Scene.FeatureFlags} to={urls.featureFlags()} />
                    {(hasAvailableFeature(AvailableFeature.EXPERIMENTATION) ||
                        !preflight?.instance_preferences?.disable_paid_fs) && (
                        <PageButton icon={<IconExperiment />} identifier={Scene.Experiments} to={urls.experiments()} />
                    )}
                    {featureFlags[FEATURE_FLAGS.WEB_PERFORMANCE] && (
                        <PageButton
                            icon={<CoffeeOutlined />}
                            identifier={Scene.WebPerformance}
                            to={urls.webPerformance()}
                        />
                    )}
                    {featureFlags[FEATURE_FLAGS.FRONTEND_APPS] ? (
                        <div className="SideBar__heading">Data</div>
                    ) : (
                        <LemonDivider />
                    )}

                    <PageButton icon={<LiveIcon />} identifier={Scene.Events} to={urls.events()} />
                    <PageButton
                        icon={<EventStackGearIcon />}
                        identifier={Scene.DataManagement}
                        to={urls.eventDefinitions()}
                    />
                    <PageButton
                        icon={<IconPerson />}
                        identifier={Scene.Persons}
                        to={urls.persons()}
                        title={`Persons${showGroupsOptions ? ' & Groups' : ''}`}
                    />
                    <PageButton icon={<IconCohort />} identifier={Scene.Cohorts} to={urls.cohorts()} />
                    <PageButton icon={<IconComment />} identifier={Scene.Annotations} to={urls.annotations()} />
                    {featureFlags[FEATURE_FLAGS.FRONTEND_APPS] ? (
                        <>
                            {canViewPlugins(currentOrganization) || Object.keys(frontendApps).length > 0 ? (
                                <>
                                    <div className="SideBar__heading">Apps</div>
                                    {canViewPlugins(currentOrganization) && (
                                        <PageButton
                                            title="Browse Apps"
                                            icon={<IconApps />}
                                            identifier={Scene.Plugins}
                                            to={urls.projectApps()}
                                        />
                                    )}
                                    {Object.keys(frontendApps).length > 0 && <SideBarApps />}
                                </>
                            ) : null}
                            <div className="SideBar__heading">Configuration</div>
                        </>
                    ) : (
                        <>
                            <LemonDivider />
                            {canViewPlugins(currentOrganization) && (
                                <PageButton icon={<IconApps />} identifier={Scene.Plugins} to={urls.projectApps()} />
                            )}
                        </>
                    )}

                    <PageButton icon={<IconTools />} identifier={Scene.ToolbarLaunch} to={urls.toolbarLaunch()} />
                    <PageButton
                        icon={<IconSettings />}
                        identifier={Scene.ProjectSettings}
                        to={urls.projectSettings()}
                    />
                </>
            )}
        </div>
    )
}

export function SideBar({ children }: { children: React.ReactNode }): JSX.Element {
    const { isSideBarShown } = useValues(navigationLogic)
    const { hideSideBarMobile } = useActions(navigationLogic)

    return (
        <div className={clsx('SideBar', 'SideBar__layout', !isSideBarShown && 'SideBar--hidden')}>
            <div className="SideBar__slider">
                <div className="SideBar__content">
                    <Pages />
                </div>
            </div>
            <div className="SideBar__overlay" onClick={hideSideBarMobile} />
            {children}
        </div>
    )
}<|MERGE_RESOLUTION|>--- conflicted
+++ resolved
@@ -2,11 +2,6 @@
 import { useActions, useValues } from 'kea'
 import { Link } from 'lib/components/Link'
 import React, { useState } from 'react'
-<<<<<<< HEAD
-import { sceneConfigurations } from 'scenes/scenes'
-=======
-import { PushpinOutlined } from '@ant-design/icons'
->>>>>>> 52f68a9d
 import { ProjectSwitcherOverlay } from '~/layout/navigation/ProjectSwitcher'
 import {
     EventStackGearIcon,
@@ -42,70 +37,10 @@
 import { CoffeeOutlined } from '@ant-design/icons'
 import { userLogic } from 'scenes/userLogic'
 import { preflightLogic } from 'scenes/PreflightCheck/preflightLogic'
-<<<<<<< HEAD
-import { LemonRow } from 'lib/components/LemonRow'
-
-interface PageButtonProps extends Pick<LemonButtonProps, 'icon' | 'onClick' | 'popup' | 'to'> {
-    /** Used for highlighting the active scene. `identifier` of type number means dashboard ID instead of scene. */
-    identifier: string | number
-    sideAction?: Omit<SideAction, 'type'> & { identifier?: string }
-    title?: React.ReactNode
-    highlight?: 'beta' | 'new'
-}
-
-function PageButton({ title, sideAction, identifier, highlight, ...buttonProps }: PageButtonProps): JSX.Element {
-    const { aliasedActiveScene, activeScene } = useValues(sceneLogic)
-    const { hideSideBarMobile } = useActions(navigationLogic)
-    const { lastDashboardId } = useValues(dashboardsModel)
-
-    const isActiveSide: boolean = sideAction?.identifier === aliasedActiveScene
-    const isActive: boolean =
-        isActiveSide ||
-        (typeof identifier === 'string'
-            ? identifier === aliasedActiveScene
-            : activeScene === Scene.Dashboard && identifier === lastDashboardId)
-
-    return sideAction ? (
-        <LemonButtonWithSideAction
-            fullWidth
-            type={isActive ? 'highlighted' : 'stealth'}
-            onClick={hideSideBarMobile}
-            sideAction={{
-                ...sideAction,
-                type: isActiveSide ? 'highlighted' : isActive ? undefined : 'stealth',
-                'data-attr': sideAction.identifier ? `menu-item-${sideAction.identifier.toLowerCase()}` : undefined,
-            }}
-            data-attr={`menu-item-${identifier.toString().toLowerCase()}`}
-            {...buttonProps}
-        >
-            {title || sceneConfigurations[identifier].name}
-        </LemonButtonWithSideAction>
-    ) : (
-        <LemonButton
-            fullWidth
-            type={isActive ? 'highlighted' : 'stealth'}
-            data-attr={`menu-item-${identifier.toString().toLowerCase()}`}
-            onClick={hideSideBarMobile}
-            {...buttonProps}
-        >
-            <span style={{ flexGrow: 1 }}>{title || sceneConfigurations[identifier].name}</span>
-            {highlight === 'beta' ? (
-                <LemonTag type="warning" style={{ marginLeft: 4, float: 'right' }}>
-                    Beta
-                </LemonTag>
-            ) : highlight === 'new' ? (
-                <LemonTag type="success" style={{ marginLeft: 4, float: 'right' }}>
-                    New
-                </LemonTag>
-            ) : null}
-        </LemonButton>
-    )
-}
-=======
 import { SideBarApps } from '~/layout/navigation/SideBar/SideBarApps'
 import { PageButton } from '~/layout/navigation/SideBar/PageButton'
 import { frontendAppsLogic } from 'scenes/apps/frontendAppsLogic'
->>>>>>> 52f68a9d
+import { LemonRow } from 'lib/components/LemonRow'
 
 function Pages(): JSX.Element {
     const { currentOrganization } = useValues(organizationLogic)
