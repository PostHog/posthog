import React, { useEffect, useRef, useState } from 'react'
import { Layout, Menu, Modal, Popover, Tooltip } from 'antd'
import {
    ApiFilled,
    ClockCircleFilled,
    DownOutlined,
    HomeOutlined,
    MessageOutlined,
    PlusOutlined,
    ProjectFilled,
    PushpinFilled,
    SettingOutlined,
} from '@ant-design/icons'
import { useActions, useValues } from 'kea'
import { Link } from 'lib/components/Link'
import { Scene, sceneLogic, urls } from 'scenes/sceneLogic'
import { isMobile } from 'lib/utils'
import { useEscapeKey } from 'lib/hooks/useEscapeKey'
import lgLogo from 'public/posthog-logo-white.svg'
import smLogo from 'public/icon-white.svg'
import './Navigation.scss'
import {
    IconCohorts,
    IconDashboard,
    IconEvents,
    IconFeatureFlags,
    IconInsights,
    IconPerson,
    IconToolbar,
} from 'lib/components/icons'
import { navigationLogic } from './navigationLogic'
import { ToolbarModal } from '~/layout/ToolbarModal/ToolbarModal'
import { dashboardsModel } from '~/models/dashboardsModel'
import { DashboardType, HotKeys } from '~/types'
import { userLogic } from 'scenes/userLogic'
import { organizationLogic } from 'scenes/organizationLogic'
import { canViewPlugins } from 'scenes/plugins/access'
import { useGlobalKeyboardHotkeys, useKeyboardHotkeys } from 'lib/hooks/useKeyboardHotkeys'
import { featureFlagLogic } from 'lib/logic/featureFlagLogic'
import { router } from 'kea-router'
import { eventUsageLogic } from 'lib/utils/eventUsageLogic'
import { FEATURE_FLAGS } from 'lib/constants'
import { ViewType } from 'scenes/insights/insightLogic'

// to show the right page in the sidebar
const sceneOverride: Partial<Record<Scene, string>> = {
    action: 'actions',
    person: 'persons',
    dashboard: 'dashboards',
}

interface MenuItemProps {
    title: string
    icon: JSX.Element
    identifier: string
    to: string
    hotkey?: HotKeys
    tooltip?: string
    onClick?: () => void
}

const MenuItem = ({ title, icon, identifier, to, hotkey, tooltip, onClick }: MenuItemProps): JSX.Element => {
    const { activeScene } = useValues(sceneLogic)
    const { hotkeyNavigationEngaged } = useValues(navigationLogic)
    const { collapseMenu, setHotkeyNavigationEngaged } = useActions(navigationLogic)
    const { push } = useActions(router)
    const { reportHotkeyNavigation } = useActions(eventUsageLogic)

    const isActive = activeScene && identifier === (sceneOverride[activeScene] || activeScene)

    function handleClick(): void {
        onClick?.()
        collapseMenu()
        setHotkeyNavigationEngaged(false)
    }

    useKeyboardHotkeys(
        hotkeyNavigationEngaged && hotkey
            ? {
                  [hotkey]: {
                      action: () => {
                          handleClick()
                          if (to) {
                              push(to)
                          }
                          reportHotkeyNavigation('global', hotkey)
                      },
                  },
              }
            : {},
        undefined,
        true
    )

    return (
        <Link to={to} onClick={handleClick}>
            <Tooltip
                title={
                    tooltip && !isMobile() ? (
                        <>
                            <div className="mb-025">
                                <b>{title}</b>
                                {hotkey && (
                                    <>
                                        <span className="hotkey menu-tooltip-hotkey">G</span>
                                        <span className="hotkey-plus" />
                                        <span className="hotkey menu-tooltip-hotkey">{hotkey.toUpperCase()}</span>
                                    </>
                                )}
                            </div>
                            {tooltip}
                        </>
                    ) : undefined
                }
                placement="left"
            >
                <div
                    className={`menu-item${isActive ? ' menu-item-active' : ''}`}
                    data-attr={`menu-item-${identifier}`}
                >
                    {icon}
                    <span className="menu-title text-center">{title}</span>
                    {hotkey && (
                        <span className={`hotkey${hotkeyNavigationEngaged ? '' : ' hide'}`}>
                            {hotkey.toUpperCase()}
                        </span>
                    )}
                </div>
            </Tooltip>
        </Link>
    )
}

function PinnedDashboards(): JSX.Element {
    const { pinnedDashboards, dashboards } = useValues(dashboardsModel)
    const { setPinnedDashboardsVisible } = useActions(navigationLogic)

    return (
        <Menu className="pinned-dashboards">
            {dashboards.length ? (
                <>
                    {pinnedDashboards.length && (
                        <Menu.ItemGroup title="Pinned dashboards" key="pinned">
                            {pinnedDashboards.map((item: DashboardType, index: number) => (
                                <Menu.Item key={`pinned-${item.id}`} style={{ margin: 0 }}>
                                    <MenuItem
                                        title={item.name}
                                        icon={<PushpinFilled />}
                                        identifier={`dashboard-${index}`}
                                        to={urls.dashboard(item.id)}
                                        onClick={() => setPinnedDashboardsVisible(false)}
                                    />
                                </Menu.Item>
                            ))}
                        </Menu.ItemGroup>
                    )}
                    {dashboards.length > pinnedDashboards.length && (
                        <Menu.ItemGroup title="All dashboards" key="all" className="all-dashboard-list">
                            {dashboards
                                .filter((item: DashboardType) => !item.pinned)
                                .map((item: DashboardType) => (
                                    <Menu.Item key={`dashboard-${item.id}`} style={{ margin: 0 }}>
                                        <MenuItem
                                            title={item.name}
                                            icon={<IconDashboard />}
                                            identifier={`dashboard-${item.id}`}
                                            to={urls.dashboard(item.id)}
                                            onClick={() => setPinnedDashboardsVisible(false)}
                                        />
                                    </Menu.Item>
                                ))}
                        </Menu.ItemGroup>
                    )}
                </>
            ) : (
                <Menu.Item className="text-center" style={{ height: 'initial' }}>
                    <span className="text-muted">You don't have any dashboards yet.</span>
                    <div>
                        <Link
                            to={[urls.dashboards(), '?new']}
                            style={{ color: 'var(--primary)' }}
                            data-attr="create-dashboard-pinned-overlay"
                        >
                            <PlusOutlined />
                            Create your first dashboard now
                        </Link>
                    </div>
                </Menu.Item>
            )}
        </Menu>
    )
}

export function MainNavigation(): JSX.Element {
    const { user } = useValues(userLogic)
    const { currentOrganization } = useValues(organizationLogic)
    const { menuCollapsed, toolbarModalOpen, pinnedDashboardsVisible, hotkeyNavigationEngaged } = useValues(
        navigationLogic
    )
    const {
        setMenuCollapsed,
        collapseMenu,
        setToolbarModalOpen,
        setPinnedDashboardsVisible,
        setHotkeyNavigationEngaged,
    } = useActions(navigationLogic)
    const navRef = useRef<HTMLDivElement | null>(null)
    const [canScroll, setCanScroll] = useState(false)
    const { featureFlags } = useValues(featureFlagLogic)

    useEscapeKey(collapseMenu, [menuCollapsed])

    const calcCanScroll = (target: HTMLDivElement | null): boolean => {
        return !!target && target.scrollHeight > target.offsetHeight + target.scrollTop + 60 // 60px of offset tolerance
    }

    const handleNavScroll = (e: React.UIEvent<HTMLDivElement>): void => {
        const target = e.target as HTMLDivElement
        setCanScroll(calcCanScroll(target))
    }

    const scrollToBottom = (): void => {
        navRef.current?.scrollTo(0, navRef.current?.scrollHeight)
    }

    useEffect(() => {
        setCanScroll(calcCanScroll(navRef.current))
    }, [navRef])

    useGlobalKeyboardHotkeys({ g: { action: () => setHotkeyNavigationEngaged(!hotkeyNavigationEngaged) } })

    return (
        <>
            <div className={`navigation-mobile-overlay${!menuCollapsed ? ' open' : ''}`} onClick={collapseMenu} />
            <Layout.Sider
                breakpoint="lg"
                collapsedWidth={0}
                width={80}
                collapsed={menuCollapsed}
                trigger={null}
                onCollapse={(collapsed) => {
                    setMenuCollapsed(collapsed)
                }}
                className="navigation-main"
            >
                <div className="navigation-inner" ref={navRef} onScroll={handleNavScroll}>
                    <div className="nav-logo">
<<<<<<< HEAD
                        {featureFlags[FEATURE_FLAGS.PROJECT_HOME] ? (
                            <Link to={urls.home()}>
                                <img src={smLogo} className="logo-sm" alt="" />
                                <img src={lgLogo} className="logo-lg" alt="" />
                            </Link>
                        ) : (
                            <Link to={urls.insights()}>
=======
                        {
                            <Link to="/insights">
>>>>>>> cc499d8f
                                <img src={smLogo} className="logo-sm" alt="" />
                                <img src={lgLogo} className="logo-lg" alt="" />
                            </Link>
                        }
                    </div>
                    {currentOrganization?.setup.is_active && (
                        <MenuItem
                            title="Setup"
                            icon={<SettingOutlined />}
                            identifier="onboardingSetup"
                            to={urls.onboardingSetup()}
                            hotkey="u"
                        />
                    )}
                    {featureFlags[FEATURE_FLAGS.PROJECT_HOME] && (
                        <MenuItem title="Home" icon={<HomeOutlined />} identifier="home" to={urls.home()} />
                    )}
                    <MenuItem
                        title="Insights"
                        icon={<IconInsights />}
                        identifier="insights"
                        to={urls.insightView(ViewType.TRENDS)}
                        hotkey="i"
                        tooltip="Answers to all your analytics questions."
                    />
                    <Popover
                        content={PinnedDashboards}
                        placement="right"
                        trigger="hover"
                        arrowPointAtCenter
                        overlayClassName="pinned-dashboards-popover"
                        onVisibleChange={(visible) => setPinnedDashboardsVisible(visible)}
                        visible={pinnedDashboardsVisible}
                    >
                        <div>
                            <MenuItem
                                title="Dashboards"
                                icon={<IconDashboard />}
                                identifier="dashboards"
                                to={urls.dashboards()}
                                onClick={() => setPinnedDashboardsVisible(false)}
                                hotkey="d"
                            />
                        </div>
                    </Popover>

                    <div className="divider" />
                    <MenuItem
                        title="Events"
                        icon={<IconEvents />}
                        identifier="events"
                        to={urls.events()}
                        hotkey="e"
                        tooltip="List of events and actions"
                    />
                    <MenuItem
                        title="Sessions"
                        icon={<ClockCircleFilled />}
                        identifier="sessions"
                        to={urls.sessions()}
                        hotkey="s"
                        tooltip="Understand interactions based by visits and watch session recordings"
                    />
                    <div className="divider" />
                    <MenuItem
                        title="Persons"
                        icon={<IconPerson />}
                        identifier="persons"
                        to={urls.persons()}
                        hotkey="p"
                        tooltip="Understand your users individually"
                    />
                    <MenuItem
                        title="Cohorts"
                        icon={<IconCohorts />}
                        identifier="cohorts"
                        to={urls.cohorts()}
                        hotkey="c"
                        tooltip="Group users for easy filtering"
                    />
                    <div className="divider" />
                    <MenuItem
                        title="Feat. Flags"
                        icon={<IconFeatureFlags />}
                        identifier="featureFlags"
                        to={urls.featureFlags()}
                        hotkey="f"
                        tooltip="Controlled feature releases"
                    />
                    <div className="divider" />
                    {canViewPlugins(user?.organization) && (
                        <MenuItem
                            title="Plugins"
                            icon={<ApiFilled />}
                            identifier="plugins"
                            to={urls.plugins()}
                            hotkey="l"
                            tooltip="Extend your analytics functionality"
                        />
                    )}
                    <MenuItem
                        title="Annotations"
                        icon={<MessageOutlined />}
                        identifier="annotations"
                        to={urls.annotations()}
                        hotkey="a"
                    />
                    <MenuItem
                        title="Project"
                        icon={<ProjectFilled />}
                        identifier="projectSettings"
                        to={urls.projectSettings()}
                        hotkey="j"
                    />
                    <div className="divider" />
                    <MenuItem
                        title="Toolbar"
                        icon={<IconToolbar />}
                        identifier="toolbar"
                        to=""
                        hotkey="t"
                        onClick={() => setToolbarModalOpen(true)}
                    />
                    <div className={`scroll-indicator ${canScroll ? '' : 'hide'}`} onClick={scrollToBottom}>
                        <DownOutlined />
                    </div>
                </div>
            </Layout.Sider>

            <Modal
                bodyStyle={{ padding: 0 }}
                visible={toolbarModalOpen}
                footer={null}
                onCancel={() => setToolbarModalOpen(false)}
            >
                <ToolbarModal />
            </Modal>
        </>
    )
}<|MERGE_RESOLUTION|>--- conflicted
+++ resolved
@@ -245,18 +245,8 @@
             >
                 <div className="navigation-inner" ref={navRef} onScroll={handleNavScroll}>
                     <div className="nav-logo">
-<<<<<<< HEAD
-                        {featureFlags[FEATURE_FLAGS.PROJECT_HOME] ? (
-                            <Link to={urls.home()}>
-                                <img src={smLogo} className="logo-sm" alt="" />
-                                <img src={lgLogo} className="logo-lg" alt="" />
-                            </Link>
-                        ) : (
+                        {
                             <Link to={urls.insights()}>
-=======
-                        {
-                            <Link to="/insights">
->>>>>>> cc499d8f
                                 <img src={smLogo} className="logo-sm" alt="" />
                                 <img src={lgLogo} className="logo-lg" alt="" />
                             </Link>
