--- conflicted
+++ resolved
@@ -236,21 +236,15 @@
                         to="/feature_flags"
                     />
                     <div className="divider" />
-<<<<<<< HEAD
-                    {user?.plugin_access.configure ? (
+                    {canViewPlugins(user?.organization) && (
                         <MenuItem
                             title="Plugins"
                             icon={<ApiFilled />}
                             identifier="plugins"
                             to="/project/plugins"
-                            highlight={!user.flags['has_checked_out_plugins']}
+                            highlight={!user?.flags['has_checked_out_plugins']}
                         />
-                    ) : null}
-=======
-                    {canViewPlugins(user?.organization) && (
-                        <MenuItem title="Plugins" icon={<ApiFilled />} identifier="plugins" to="/project/plugins" />
-                    )}
->>>>>>> 9b652fe0
+                    )}
                     <MenuItem
                         title="Annotations"
                         icon={<MessageOutlined />}
