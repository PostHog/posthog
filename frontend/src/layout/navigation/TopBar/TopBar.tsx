import { useActions, useValues } from 'kea'
import { Logo } from '~/toolbar/assets/Logo'
import { SitePopover } from './SitePopover'
import { Announcement } from './Announcement'
import { navigationLogic } from '../navigationLogic'
import { HelpButton } from 'lib/components/HelpButton/HelpButton'
import { CommandPalette } from 'lib/components/CommandPalette'
import { Link } from 'lib/lemon-ui/Link'
import { IconMenu, IconMenuOpen } from 'lib/lemon-ui/icons'
import './TopBar.scss'
import { UniversalSearchPopover } from 'lib/components/UniversalSearch/UniversalSearchPopover'
import { TaxonomicFilterGroupType } from 'lib/components/TaxonomicFilter/types'
import { groupsModel } from '~/models/groupsModel'
import { NotificationBell } from '~/layout/navigation/TopBar/NotificationBell'
import { featureFlagLogic } from 'lib/logic/featureFlagLogic'
import { FEATURE_FLAGS } from 'lib/constants'
import { NotebookButton } from '~/layout/navigation/TopBar/NotebookButton'
<<<<<<< HEAD
=======
import { ActivationSidebarToggle } from 'lib/components/ActivationSidebar/ActivationSidebarToggle'
import { GlobalModals } from '~/layout/GlobalModals'
>>>>>>> f3e674a3

export function TopBar(): JSX.Element {
    const { isSideBarShown, noSidebar, minimalTopBar, mobileLayout } = useValues(navigationLogic)
    const { toggleSideBarBase, toggleSideBarMobile } = useActions(navigationLogic)
    const { groupNamesTaxonomicTypes } = useValues(groupsModel)
    const { featureFlags } = useValues(featureFlagLogic)

    const hasNotebooks = !!featureFlags[FEATURE_FLAGS.NOTEBOOKS]

    const groupTypes = [
        TaxonomicFilterGroupType.Events,
        TaxonomicFilterGroupType.Persons,
        TaxonomicFilterGroupType.Actions,
        TaxonomicFilterGroupType.Cohorts,
        TaxonomicFilterGroupType.Insights,
        TaxonomicFilterGroupType.FeatureFlags,
        TaxonomicFilterGroupType.Plugins,
        TaxonomicFilterGroupType.Experiments,
        TaxonomicFilterGroupType.Dashboards,
        ...groupNamesTaxonomicTypes,
    ]

    if (hasNotebooks) {
        groupTypes.push(TaxonomicFilterGroupType.Notebooks)
    }

    return (
        <>
            <Announcement />
            <header className="TopBar">
                <div className="TopBar__segment TopBar__segment--left">
                    {!noSidebar && (
                        <div
                            className="TopBar__hamburger"
                            onClick={() => (mobileLayout ? toggleSideBarMobile() : toggleSideBarBase())}
                        >
                            {isSideBarShown ? <IconMenuOpen /> : <IconMenu />}
                        </div>
                    )}
                    <Link to="/" className="TopBar__logo">
                        <Logo />
                    </Link>
                    {!minimalTopBar && (
                        <>
                            <div className="grow">
                                <UniversalSearchPopover
                                    groupType={TaxonomicFilterGroupType.Events}
                                    groupTypes={groupTypes}
                                />
                            </div>
                            <ActivationSidebarToggle />
                        </>
                    )}
                </div>
                <div className="TopBar__segment TopBar__segment--right">
                    {!minimalTopBar && (
                        <>
                            {hasNotebooks && <NotebookButton />}
                            <NotificationBell />
                        </>
                    )}
                    <HelpButton />
                    <SitePopover />
                </div>
            </header>
            <CommandPalette />
        </>
    )
}<|MERGE_RESOLUTION|>--- conflicted
+++ resolved
@@ -15,11 +15,7 @@
 import { featureFlagLogic } from 'lib/logic/featureFlagLogic'
 import { FEATURE_FLAGS } from 'lib/constants'
 import { NotebookButton } from '~/layout/navigation/TopBar/NotebookButton'
-<<<<<<< HEAD
-=======
 import { ActivationSidebarToggle } from 'lib/components/ActivationSidebar/ActivationSidebarToggle'
-import { GlobalModals } from '~/layout/GlobalModals'
->>>>>>> f3e674a3
 
 export function TopBar(): JSX.Element {
     const { isSideBarShown, noSidebar, minimalTopBar, mobileLayout } = useValues(navigationLogic)
