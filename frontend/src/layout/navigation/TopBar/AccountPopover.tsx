import './AccountPopover.scss'

import {
    IconCheckCircle,
    IconConfetti,
    IconFeatures,
    IconGear,
    IconLive,
    IconPlusSmall,
    IconServer,
} from '@posthog/icons'
import { LemonButtonPropsBase } from '@posthog/lemon-ui'
import clsx from 'clsx'
import { useActions, useValues } from 'kea'
import { IconBill, IconLogout } from 'lib/lemon-ui/icons'
import { LemonButton } from 'lib/lemon-ui/LemonButton'
import { Lettermark } from 'lib/lemon-ui/Lettermark'
import { ProfilePicture } from 'lib/lemon-ui/ProfilePicture'
import { Tooltip } from 'lib/lemon-ui/Tooltip'
import { eventUsageLogic } from 'lib/utils/eventUsageLogic'
import { inviteLogic } from 'scenes/settings/organization/inviteLogic'
import { ThemeSwitcher } from 'scenes/settings/user/ThemeSwitcher'

import { featurePreviewsLogic } from '~/layout/FeaturePreviews/featurePreviewsLogic'
import {
    AccessLevelIndicator,
    NewOrganizationButton,
    OtherOrganizationButton,
} from '~/layout/navigation/OrganizationSwitcher'
import { sidePanelStateLogic } from '~/layout/navigation-3000/sidepanel/sidePanelStateLogic'

import { organizationLogic } from '../../../scenes/organizationLogic'
import { preflightLogic } from '../../../scenes/PreflightCheck/preflightLogic'
import { urls } from '../../../scenes/urls'
import { userLogic } from '../../../scenes/userLogic'
import { OrganizationBasicType, SidePanelTab } from '../../../types'
import { navigationLogic } from '../navigationLogic'

function AccountPopoverSection({
    title,
    className,
    children,
}: {
    title?: string | JSX.Element
    className?: string
    children: any
}): JSX.Element {
    return (
        <div className={clsx('AccountPopover__section', className)}>
            {title && <h5 className="flex items-center">{title}</h5>}
            {children}
        </div>
    )
}

function AccountInfo(): JSX.Element {
    const { user } = useValues(userLogic)
    const { closeAccountPopover } = useActions(navigationLogic)

    return (
        <div className="AccountInfo">
            <LemonButton
                to={urls.settings('user')}
                onClick={closeAccountPopover}
                data-attr="top-menu-item-me"
                fullWidth
                tooltip="Account settings"
                tooltipPlacement="left"
                sideIcon={<IconGear />}
            >
                <ProfilePicture user={user} size="xl" />
                <div className="AccountInfo__identification AccountPopover__main-info font-sans font-normal">
                    <div className="font-semibold mb-1">{user?.first_name}</div>
                    <div className="supplement" title={user?.email}>
                        {user?.email}
                    </div>
                </div>
            </LemonButton>
        </div>
    )
}

function CurrentOrganization({ organization }: { organization: OrganizationBasicType }): JSX.Element {
    const { closeAccountPopover } = useActions(navigationLogic)

    return (
        <Tooltip title="Organization settings" placement="left">
            <LemonButton
                data-attr="top-menu-item-org-settings"
                icon={<Lettermark name={organization.name} />}
                sideIcon={<IconGear />}
                fullWidth
                to={urls.settings('organization')}
                onClick={closeAccountPopover}
            >
                <div className="grow">
                    <span className="font-medium">{organization.name}</span>
                    <AccessLevelIndicator organization={organization} />
                </div>
            </LemonButton>
        </Tooltip>
    )
}

export function InviteMembersButton({
    center = false,
    type = 'tertiary',
}: {
    center?: boolean
    type?: LemonButtonPropsBase['type']
}): JSX.Element {
    const { closeAccountPopover } = useActions(navigationLogic)
    const { showInviteModal } = useActions(inviteLogic)
    const { reportInviteMembersButtonClicked } = useActions(eventUsageLogic)

    return (
        <LemonButton
            icon={<IconPlusSmall />}
            onClick={() => {
                closeAccountPopover()
                showInviteModal()
                reportInviteMembersButtonClicked()
            }}
            center={center}
            type={type}
            fullWidth
            data-attr="top-menu-invite-team-members"
        >
            Invite members
        </LemonButton>
    )
}

function InstanceSettings(): JSX.Element | null {
    const { closeAccountPopover } = useActions(navigationLogic)
    const { user } = useValues(userLogic)

    if (!user?.is_staff) {
        return null
    }

    return (
        <LemonButton
            icon={<IconServer />}
            onClick={closeAccountPopover}
            fullWidth
            to={urls.instanceStatus()}
            sideAction={{
                tooltip: 'Async migrations',
                tooltipPlacement: 'right',
                icon: <IconCheckCircle />,
                to: urls.asyncMigrations(),
                onClick: closeAccountPopover,
            }}
            data-attr="top-menu-instance-panel"
        >
            Instance panel
        </LemonButton>
    )
}

function FeaturePreviewsButton(): JSX.Element {
    const { closeAccountPopover } = useActions(navigationLogic)
    const { showFeaturePreviewsModal } = useActions(featurePreviewsLogic)

    return (
        <LemonButton
            onClick={() => {
                closeAccountPopover()
                showFeaturePreviewsModal()
            }}
            icon={<IconFeatures />}
            fullWidth
        >
            Feature previews
        </LemonButton>
    )
}

function SignOutButton(): JSX.Element {
    const { logout } = useActions(userLogic)

    return (
        <LemonButton onClick={logout} icon={<IconLogout />} fullWidth data-attr="top-menu-item-logout">
            Sign out
        </LemonButton>
    )
}

export function AccountPopoverOverlay(): JSX.Element {
    const { user, otherOrganizations } = useValues(userLogic)
    const { currentOrganization } = useValues(organizationLogic)
<<<<<<< HEAD
    const { preflight } = useValues(preflightLogic)
    const { mobileLayout } = useValues(navigationLogic)
    const { closeAccountPopover } = useActions(navigationLogic)
    const { billing } = useValues(billingLogic)
    const { openSidePanel } = useActions(sidePanelStateLogic)
=======
    const { preflight, isCloudOrDev } = useValues(preflightLogic)
    const { closeAccountPopover } = useActions(navigationLogic)
>>>>>>> 5fdf6457

    return (
        <>
            <AccountPopoverSection title="Signed in as">
                <AccountInfo />
            </AccountPopoverSection>
            <AccountPopoverSection title="Current organization">
                {currentOrganization && <CurrentOrganization organization={currentOrganization} />}
                {isCloudOrDev ? (
                    <LemonButton
                        onClick={closeAccountPopover}
                        to={urls.organizationBilling()}
                        icon={<IconBill />}
                        fullWidth
                        data-attr="top-menu-item-billing"
                    >
                        Billing
                    </LemonButton>
                ) : null}
                <InviteMembersButton />
            </AccountPopoverSection>
            {(otherOrganizations.length > 0 || preflight?.can_create_org) && (
                <AccountPopoverSection title="Other organizations">
                    {otherOrganizations.map((otherOrganization, i) => (
                        <OtherOrganizationButton
                            key={otherOrganization.id}
                            organization={otherOrganization}
                            index={i + 2}
                        />
                    ))}
                    {preflight?.can_create_org && <NewOrganizationButton />}
                </AccountPopoverSection>
            )}
            <AccountPopoverSection>
                <ThemeSwitcher fullWidth type="tertiary" />
                <LemonButton
                    to="https://posthog.com/changelog"
                    onClick={(e) => {
                        closeAccountPopover()
                        if (!mobileLayout) {
                            e.preventDefault()
                            openSidePanel(SidePanelTab.Docs, '/changelog')
                        }
                    }}
                    icon={<IconLive />}
                    fullWidth
                    data-attr="whats-new-button"
                    targetBlank
                >
                    What's new?
                </LemonButton>
                <FeaturePreviewsButton />
                {user?.is_staff && <InstanceSettings />}
            </AccountPopoverSection>
            {!isCloudOrDev && (
                <AccountPopoverSection>
                    <LemonButton
                        onClick={closeAccountPopover}
                        to={urls.moveToPostHogCloud()}
                        icon={<IconConfetti />}
                        fullWidth
                        data-attr="top-menu-item-upgrade-to-cloud"
                    >
                        Try PostHog Cloud
                    </LemonButton>
                </AccountPopoverSection>
            )}
            <AccountPopoverSection>
                <SignOutButton />
            </AccountPopoverSection>
        </>
    )
}<|MERGE_RESOLUTION|>--- conflicted
+++ resolved
@@ -190,16 +190,10 @@
 export function AccountPopoverOverlay(): JSX.Element {
     const { user, otherOrganizations } = useValues(userLogic)
     const { currentOrganization } = useValues(organizationLogic)
-<<<<<<< HEAD
-    const { preflight } = useValues(preflightLogic)
     const { mobileLayout } = useValues(navigationLogic)
-    const { closeAccountPopover } = useActions(navigationLogic)
-    const { billing } = useValues(billingLogic)
     const { openSidePanel } = useActions(sidePanelStateLogic)
-=======
     const { preflight, isCloudOrDev } = useValues(preflightLogic)
     const { closeAccountPopover } = useActions(navigationLogic)
->>>>>>> 5fdf6457
 
     return (
         <>
