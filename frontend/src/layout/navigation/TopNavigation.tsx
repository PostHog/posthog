--- conflicted
+++ resolved
@@ -29,10 +29,7 @@
 import { LinkButton } from 'lib/components/LinkButton'
 import { BulkInviteModal } from 'scenes/organization/Settings/BulkInviteModal'
 import { UserType } from '~/types'
-<<<<<<< HEAD
 import { CreateInviteModalWithButton } from 'scenes/organization/Settings/CreateInviteModal'
-=======
-import { CreateInviteModalWithButton } from 'scenes/organization/TeamMembers/CreateInviteModal'
 import MD5 from 'crypto-js/md5'
 
 export interface ProfilePictureProps {
@@ -58,7 +55,6 @@
     }
     return <div className="profile-picture">?</div>
 }
->>>>>>> 6f85e8f5
 
 export function WhoAmI({ user }: { user: UserType }): JSX.Element {
     return (
