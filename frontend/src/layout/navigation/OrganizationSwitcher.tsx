import { useActions, useValues } from 'kea'
import { IconPlus } from 'lib/components/icons'
import { LemonButton } from 'lib/components/LemonButton'
import { LemonDivider } from 'lib/components/LemonDivider'
import { LemonTag } from 'lib/components/LemonTag/LemonTag'
import { Lettermark } from 'lib/components/Lettermark/Lettermark'
import { membershipLevelToName } from 'lib/utils/permissioning'
import React from 'react'
import { organizationLogic } from 'scenes/organizationLogic'
import { preflightLogic } from 'scenes/PreflightCheck/preflightLogic'
import { sceneLogic } from 'scenes/sceneLogic'
import { userLogic } from 'scenes/userLogic'
import { AvailableFeature, OrganizationBasicType } from '~/types'
import { navigationLogic } from './navigationLogic'

export function AccessLevelIndicator({ organization }: { organization: OrganizationBasicType }): JSX.Element {
    return (
        <LemonTag className="AccessLevelIndicator" title={`Your ${organization.name} organization access level`}>
            {(organization.membership_level ? membershipLevelToName.get(organization.membership_level) : null) || '?'}
        </LemonTag>
    )
}

export function OtherOrganizationButton({
    organization,
    index,
}: {
    organization: OrganizationBasicType
    index: number
}): JSX.Element {
    const { updateCurrentOrganization } = useActions(userLogic)

    return (
        <LemonButton
            onClick={() => updateCurrentOrganization(organization.id)}
<<<<<<< HEAD
            icon={<Lettermark index={index} name={organization.name} />}
            className="SitePopover__organization"
            type="stealth"
=======
            icon={<Lettermark name={organization.name} />}
            status="stealth"
>>>>>>> 5f8b524e
            title={`Switch to organization ${organization.name}`}
            fullWidth
        >
            {organization.name}
            <AccessLevelIndicator organization={organization} />
        </LemonButton>
    )
}

export function NewOrganizationButton(): JSX.Element {
    const { closeSitePopover, showCreateOrganizationModal } = useActions(navigationLogic)
    const { guardAvailableFeature } = useActions(sceneLogic)

    return (
        <LemonButton
            icon={<IconPlus />}
            onClick={() =>
                guardAvailableFeature(
                    AvailableFeature.ORGANIZATIONS_PROJECTS,
                    'multiple organizations',
                    'Organizations group people building products together. An organization can then have multiple projects.',
                    () => {
                        closeSitePopover()
                        showCreateOrganizationModal()
                    },
                    {
                        cloud: false,
                        selfHosted: true,
                    }
                )
            }
            fullWidth
        >
            New organization
        </LemonButton>
    )
}

export function OrganizationSwitcherOverlay(): JSX.Element {
    const { preflight } = useValues(preflightLogic)
    const { otherOrganizations } = useValues(userLogic)
    const { currentOrganization } = useValues(organizationLogic)
    return (
        <div>
            <h5>Organizations</h5>
            <LemonDivider />
            {currentOrganization && (
                <LemonButton
                    icon={<Lettermark name={currentOrganization.name} />}
                    status="stealth"
                    title={`Switch to organization ${currentOrganization.name}`}
                    fullWidth
                >
                    <strong>{currentOrganization.name}</strong>
                    <AccessLevelIndicator organization={currentOrganization} />
                </LemonButton>
            )}
            {otherOrganizations.map((otherOrganization, i) => (
                <OtherOrganizationButton key={otherOrganization.id} organization={otherOrganization} index={i} />
            ))}
            {preflight?.can_create_org && <NewOrganizationButton />}
        </div>
    )
}<|MERGE_RESOLUTION|>--- conflicted
+++ resolved
@@ -33,14 +33,8 @@
     return (
         <LemonButton
             onClick={() => updateCurrentOrganization(organization.id)}
-<<<<<<< HEAD
             icon={<Lettermark index={index} name={organization.name} />}
-            className="SitePopover__organization"
-            type="stealth"
-=======
-            icon={<Lettermark name={organization.name} />}
             status="stealth"
->>>>>>> 5f8b524e
             title={`Switch to organization ${organization.name}`}
             fullWidth
         >
