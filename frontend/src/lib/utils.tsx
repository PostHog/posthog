--- conflicted
+++ resolved
@@ -290,17 +290,12 @@
     } else if (['sum', 'avg', 'min', 'max', 'median', 'p90', 'p95', 'p99'].includes(action.math || '')) {
         label += ` (${action.math} of ${action.math_property}) `
     }
-    console.log(action.properties)
     if (action.properties?.length) {
         label += ` (${action.properties
-<<<<<<< HEAD
-            .map((property) => `${operatorMap[property.operator || 'exact'].split(' ')[0]} ${property.value}`)
-=======
             .map(
                 (property) =>
                     `${property.key} ${operatorMap[property.operator || 'exact'].split(' ')[0]} ${property.value}`
             )
->>>>>>> 1918675f
             .join(', ')})`
     }
     return label
