import type { Monaco } from '@monaco-editor/react'
import { actions, kea, key, path, props, propsChanged, selectors } from 'kea'
import { loaders } from 'kea-loaders'
// Note: we can oly import types and not values from monaco-editor, because otherwise some Monaco code breaks
// auto reload in development. Specifically, on this line:
// `export const suggestWidgetStatusbarMenu = new MenuId('suggestWidgetStatusBar')`
// `new MenuId('suggestWidgetStatusBar')` causes the app to crash, because it cannot be called twice in the same
// JS context, and that's exactly what happens on auto-reload when the new script chunks are loaded. Unfortunately
// esbuild doesn't support manual chunks as of 2023, so we can't just put Monaco in its own chunk, which would prevent
// re-importing. As for @monaco-editor/react, it does some lazy loading and doesn't have this problem.
import { editor, MarkerSeverity } from 'monaco-editor'

import { performQuery } from '~/queries/query'
import { DataNode, HogQLFilters, HogQLMetadata, HogQLMetadataResponse, HogQLNotice, NodeKind } from '~/queries/schema'
import { isActorsQuery, isHogQLQuery } from '~/queries/utils'

import type { codeEditorLogicType } from './codeEditorLogicType'

export interface ModelMarker extends editor.IMarkerData {
    hogQLFix?: string
    start: number
    end: number
}

export interface CodeEditorLogicProps {
    key: string
    query: string
    language?: string
    metadataSource?: DataNode
    metadataFilters?: HogQLFilters
    monaco?: Monaco | null
    editor?: editor.IStandaloneCodeEditor | null
    globals?: Record<string, any>
    exprSource?: string
}

export function metadataSourceToQuery(metadataSource?: DataNode): string {
    return metadataSource && isActorsQuery(metadataSource)
        ? 'select * from persons'
        : isHogQLQuery(metadataSource)
        ? metadataSource.query
        : 'select * from events'
}

export const codeEditorLogic = kea<codeEditorLogicType>([
    path(['lib', 'monaco', 'hogQLMetadataProvider']),
    props({} as CodeEditorLogicProps),
    key((props) => props.key),
    actions({
        reloadMetadata: true,
    }),
    loaders(({ props }) => ({
        metadata: [
            null as null | [string, HogQLMetadataResponse],
            {
                reloadMetadata: async (_, breakpoint) => {
                    const model = props.editor?.getModel()
                    if (
                        !model ||
                        !props.monaco ||
                        !['hog', 'hogQL', 'hogQLExpr', 'hogTemplate'].includes(props.language ?? '')
                    ) {
                        return null
                    }
                    await breakpoint(300)
                    const query = props.query
                    if (query === '') {
                        return null
                    }
                    const response = await performQuery<HogQLMetadata>(
                        props.language === 'hogQL'
                            ? {
                                  kind: NodeKind.HogQLMetadata,
                                  select: query,
                                  globals: props.globals,
                                  filters: props.metadataFilters,
                              }
                            : props.language === 'hogTemplate'
                            ? {
                                  kind: NodeKind.HogQLMetadata,
                                  template: query,
<<<<<<< HEAD
                                  globals: props.globals,
                                  filters: props.metadataFilters,
                              }
                            : props.language === 'hogExpr'
                            ? {
                                  kind: NodeKind.HogQLMetadata,
                                  expr: query,
                                  globals: props.globals,
                                  filters: props.metadataFilters,
                              }
                            : {
                                  kind: NodeKind.HogQLMetadata,
                                  program: query,
                                  globals: props.globals,
                                  filters: props.metadataFilters,
                              }
=======
                                  exprSource: metadataSourceToQuery(props.metadataSource),
                                  filters: props.metadataFilters,
                              }
                            : props.language === 'hogQLExpr'
                            ? {
                                  kind: NodeKind.HogQLMetadata,
                                  expr: query,
                                  exprSource: metadataSourceToQuery(props.metadataSource),
                                  filters: props.metadataFilters,
                              }
                            : { kind: NodeKind.HogQLMetadata, program: query, filters: props.metadataFilters }
>>>>>>> 807ba424
                    )
                    breakpoint()
                    return [query, response]
                },
            },
        ],
        modelMarkers: [
            [] as ModelMarker[],
            {
                reloadMetadataSuccess: ({ metadata }) => {
                    const model = props.editor?.getModel()
                    if (!model || !metadata) {
                        return []
                    }
                    const markers: ModelMarker[] = []
                    const [query, metadataResponse] = metadata

                    function noticeToMarker(error: HogQLNotice, severity: MarkerSeverity): ModelMarker {
                        const start = model!.getPositionAt(error.start ?? 0)
                        const end = model!.getPositionAt(error.end ?? query.length)
                        return {
                            start: error.start ?? 0,
                            startLineNumber: start.lineNumber,
                            startColumn: start.column,
                            end: error.end ?? query.length,
                            endLineNumber: end.lineNumber,
                            endColumn: end.column,
                            message: error.message ?? 'Unknown error',
                            severity: severity,
                            hogQLFix: error.fix,
                        }
                    }

                    for (const notice of metadataResponse?.errors ?? []) {
                        markers.push(noticeToMarker(notice, 8 /* MarkerSeverity.Error */))
                    }
                    for (const notice of metadataResponse?.warnings ?? []) {
                        markers.push(noticeToMarker(notice, 4 /* MarkerSeverity.Warning */))
                    }
                    for (const notice of metadataResponse?.notices ?? []) {
                        markers.push(noticeToMarker(notice, 1 /* MarkerSeverity.Hint */))
                    }

                    props.monaco?.editor.setModelMarkers(model, 'hogql', markers)
                    return markers
                },
            },
        ],
    })),
    selectors({
        isValidView: [(s) => [s.metadata], (metadata) => !!(metadata && metadata[1]?.isValidView)],
        hasErrors: [
            (s) => [s.modelMarkers],
            (modelMarkers) => !!(modelMarkers ?? []).filter((e) => e.severity === 8 /* MarkerSeverity.Error */).length,
        ],
        error: [
            (s) => [s.hasErrors, s.modelMarkers],
            (hasErrors, modelMarkers) => {
                const firstError = modelMarkers.find((e) => e.severity === 8 /* MarkerSeverity.Error */)
                return hasErrors && firstError
                    ? `Error on line ${firstError.startLineNumber}, column ${firstError.startColumn}`
                    : null
            },
        ],
    }),
    propsChanged(({ actions, props }, oldProps) => {
        if (
            props.query !== oldProps.query ||
            props.language !== oldProps.language ||
            props.editor !== oldProps.editor
        ) {
            actions.reloadMetadata()
        }
    }),
])<|MERGE_RESOLUTION|>--- conflicted
+++ resolved
@@ -79,7 +79,7 @@
                             ? {
                                   kind: NodeKind.HogQLMetadata,
                                   template: query,
-<<<<<<< HEAD
+                                  exprSource: metadataSourceToQuery(props.metadataSource),
                                   globals: props.globals,
                                   filters: props.metadataFilters,
                               }
@@ -87,6 +87,7 @@
                             ? {
                                   kind: NodeKind.HogQLMetadata,
                                   expr: query,
+                                  exprSource: metadataSourceToQuery(props.metadataSource),
                                   globals: props.globals,
                                   filters: props.metadataFilters,
                               }
@@ -96,7 +97,9 @@
                                   globals: props.globals,
                                   filters: props.metadataFilters,
                               }
-=======
+                            ? {
+                                  kind: NodeKind.HogQLMetadata,
+                                  template: query,
                                   exprSource: metadataSourceToQuery(props.metadataSource),
                                   filters: props.metadataFilters,
                               }
@@ -108,7 +111,6 @@
                                   filters: props.metadataFilters,
                               }
                             : { kind: NodeKind.HogQLMetadata, program: query, filters: props.metadataFilters }
->>>>>>> 807ba424
                     )
                     breakpoint()
                     return [query, response]
