--- conflicted
+++ resolved
@@ -37,10 +37,6 @@
 
 const MIN_WINDOW_WIDTH = 480
 const MIN_WINDOW_HEIGHT = 360
-<<<<<<< HEAD
-
-type ActionLogItem = { id: number; ts: number; type: string; payload: unknown }
-=======
 const MAX_STATE_DIFF_ENTRIES = 200
 
 type StateDiffChange = 'added' | 'removed' | 'updated'
@@ -69,7 +65,6 @@
     stateDiffText: string
     stateDiffTruncated: boolean
 }
->>>>>>> 7b0e8cca
 
 function useStoreTick(): number {
     const { store } = getContext() as KeaContext
@@ -1880,13 +1875,10 @@
         pausedRef.current = paused
     }, [paused])
     const dispatchPatched = useRef(false)
-<<<<<<< HEAD
-=======
     const maxActionsRef = useRef(maxActions)
     useEffect(() => {
         maxActionsRef.current = maxActions
     }, [maxActions])
->>>>>>> 7b0e8cca
     const [windowed, setWindowed] = useState(false)
     const [windowRect, setWindowRect] = useState<WindowRect>(() => {
         if (typeof window !== 'undefined') {
@@ -2153,6 +2145,14 @@
                     title="Analyze store size by logic"
                 >
                     Memory
+                </button>
+                <button
+                    type="button"
+                    onClick={() => setWindowed((value) => !value)}
+                    style={simpleBtnStyle}
+                    title={windowed ? 'Return to full-screen mode' : 'Switch to windowed mode'}
+                >
+                    {windowed ? 'Full screen' : 'Windowed'}
                 </button>
                 <button
                     type="button"
