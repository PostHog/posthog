--- conflicted
+++ resolved
@@ -13,22 +13,6 @@
 
 import { AvailableFeature } from '~/types'
 
-<<<<<<< HEAD
-type PayGateSupportedFeatures =
-    | AvailableFeature.ADVANCED_PERMISSIONS
-    | AvailableFeature.SSO_ENFORCEMENT
-    | AvailableFeature.TWOFA_ENFORCEMENT
-    | AvailableFeature.TEAM_COLLABORATION
-    | AvailableFeature.ROLE_BASED_ACCESS
-    | AvailableFeature.CORRELATION_ANALYSIS
-    | AvailableFeature.PATHS_ADVANCED
-    | AvailableFeature.SURVEYS_STYLING
-    | AvailableFeature.SURVEYS_TEXT_HTML
-    | AvailableFeature.DATA_PIPELINES
-    | AvailableFeature.AUDIT_LOGS
-
-=======
->>>>>>> e416bb06
 export interface PayGateMiniProps {
     feature: AvailableFeature
     children: React.ReactNode
@@ -36,79 +20,6 @@
     className?: string
 }
 
-<<<<<<< HEAD
-const FEATURE_SUMMARIES: Record<
-    PayGateSupportedFeatures,
-    {
-        /** IconPremium is the default one, but choose a more relevant one when possible. */
-        icon?: React.ReactElement
-        description: string
-        umbrella: string
-        docsHref?: string
-    }
-> = {
-    [AvailableFeature.ADVANCED_PERMISSIONS]: {
-        icon: <IconEmojiPeople />,
-        description: 'Control access to this dashboard with advanced permissions.',
-        umbrella: 'team-oriented permissioning',
-    },
-    [AvailableFeature.SSO_ENFORCEMENT]: {
-        icon: <IconLock />,
-        description: 'Use SAML single sign-on, enforce login with SSO, enable automatic user provisioning.',
-        umbrella: 'organization-level authentication',
-        docsHref: 'https://posthog.com/manual/sso',
-    },
-    [AvailableFeature.TEAM_COLLABORATION]: {
-        description:
-            'Make sense of insights your team has learned with the help of tags, descriptions, and text cards.',
-        umbrella: 'collaboration features',
-        docsHref: 'https://posthog.com/docs/user-guides/dashboards#tagging-a-dashboard',
-    },
-    [AvailableFeature.ROLE_BASED_ACCESS]: {
-        description: 'Create and manage custom roles for granular access control within your organization.',
-        umbrella: 'team-oriented permissioning',
-        docsHref: 'https://posthog.com/manual/role-based-access',
-    },
-    [AvailableFeature.CORRELATION_ANALYSIS]: {
-        icon: <IconLightBulb />,
-        description:
-            'Correlation Analysis reveals which events and properties go hand in hand with conversion or drop-off.',
-        umbrella: 'advanced analysis capabilities',
-        docsHref: 'https://posthog.com/manual/correlation',
-    },
-    [AvailableFeature.PATHS_ADVANCED]: {
-        description:
-            'Tune path analysis with wildcards, path cleaning rules, or custom end points, and quickly jump from a path to its funnel.',
-        umbrella: 'advanced analysis capabilities',
-        docsHref: 'https://posthog.com/manual/paths',
-    },
-    [AvailableFeature.SURVEYS_STYLING]: {
-        description: 'Customize the look and feel of your surveys with custom colors and positions.',
-        umbrella: 'surveys customization',
-        docsHref: 'https://posthog.com/docs/surveys',
-    },
-    [AvailableFeature.SURVEYS_TEXT_HTML]: {
-        description: 'Use HTML to customize the content of your surveys.',
-        umbrella: 'surveys customization',
-        docsHref: 'https://posthog.com/docs/surveys',
-    },
-    [AvailableFeature.DATA_PIPELINES]: {
-        description: 'Create export workflows to send your data to a destination of your choice.',
-        umbrella: 'data pipelines',
-        docsHref: 'https://posthog.com/docs/cdp',
-    },
-    [AvailableFeature.TWOFA_ENFORCEMENT]: {
-        description: 'Enforce two-factor authentication for all users in your organization.',
-        umbrella: 'organization-level authentication',
-    },
-    [AvailableFeature.AUDIT_LOGS]: {
-        description: "Track changes to your organization's settings and data.",
-        umbrella: 'organization-level authentication',
-    },
-}
-
-=======
->>>>>>> e416bb06
 /** A sort of paywall for premium features.
  *
  * Simply shows its children when the feature is available,
