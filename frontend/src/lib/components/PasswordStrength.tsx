--- conflicted
+++ resolved
@@ -39,11 +39,7 @@
             title={
                 <>
                     Your password scores a{' '}
-<<<<<<< HEAD
-                    <strong className="deprecated-space-x-0.5">
-=======
                     <strong className="deprecated-space-x-0_5">
->>>>>>> d247f6a3
                         <span>{score}</span>
                         <span>/</span>
                         <span>5</span>
