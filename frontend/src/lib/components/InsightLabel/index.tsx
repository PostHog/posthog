import React from 'react'
import { Col, Row, Tag } from 'antd'
import { ActionFilter } from '~/types'
import { PropertyKeyInfo } from 'lib/components/PropertyKeyInfo'
import { capitalizeFirstLetter, hexToRGBA } from 'lib/utils'
import './InsightLabel.scss'
import { SeriesLetter } from 'lib/components/SeriesGlyph'
import { EntityFilterInfo } from 'lib/components/EntityFilterInfo'
<<<<<<< HEAD
import { useValues } from 'kea'
import { mathsLogic } from 'scenes/trends/mathsLogic'
=======
import clsx from 'clsx'
>>>>>>> bc9ebaf7

export enum IconSize {
    Small = 'small',
    Medium = 'medium',
    Large = 'large',
}

// InsightsLabel pretty prints the action (or event) returned from /insights
interface InsightsLabelProps {
    seriesColor?: string
    action?: ActionFilter
    value?: string
    className?: string
    breakdownValue?: string | number
    hideBreakdown?: boolean // Whether to hide the breakdown detail in the label
    hideIcon?: boolean // Whether to hide the icon that showcases the color of the series
    iconSize?: IconSize // Size of the series color icon
    iconStyle?: Record<string, any> // style on series color icon
    seriesStatus?: string // Used by lifecycle chart to display the series name
    fallbackName?: string // Name to display for the series if it can be determined from `action`
    hasMultipleSeries?: boolean // Whether the graph has multiple discrete series (not breakdown values)
    showCountedByTag?: boolean // Force 'counted by' tag to show (always shown when action.math is set)
    allowWrap?: boolean // Allow wrapping to multiple lines (useful for long values like URLs)
    useCustomName?: boolean // Whether to show new custom name (FF `6063-rename-filters`). `{custom_name} ({id})`.
    hideSeriesSubtitle?: boolean // Whether to show the base event/action name (if a custom name is set) in the insight label
    onLabelClick?: () => void // Click handler for inner label
}

function MathTag({ math, mathProperty }: Record<string, string | undefined>): JSX.Element {
    const { mathDefinitions } = useValues(mathsLogic)

    if (!math || math === 'total') {
        return <Tag>Total</Tag>
    }
    if (math === 'dau') {
        return <Tag>Unique</Tag>
    }
    if (math && ['sum', 'avg', 'min', 'max', 'median', 'p90', 'p95', 'p99'].includes(math || '')) {
        return (
            <>
                <Tag>{mathDefinitions[math]?.name || capitalizeFirstLetter(math)}</Tag>
                {mathProperty && (
                    <>
                        <span style={{ paddingLeft: 4, paddingRight: 2 }}>of</span>
                        <PropertyKeyInfo disableIcon value={mathProperty} />
                    </>
                )}
            </>
        )
    }
    return <Tag>{capitalizeFirstLetter(math)}</Tag>
}

export function InsightLabel({
    seriesColor = '#000000',
    action,
    value,
    className,
    breakdownValue,
    hideBreakdown,
    hideIcon,
    iconSize = IconSize.Large,
    iconStyle,
    seriesStatus,
    fallbackName,
    hasMultipleSeries,
    showCountedByTag,
    allowWrap = false,
    useCustomName = false,
    hideSeriesSubtitle,
    onLabelClick,
}: InsightsLabelProps): JSX.Element {
    const showEventName = !breakdownValue || hasMultipleSeries
    const eventName = seriesStatus ? capitalizeFirstLetter(seriesStatus) : action?.name || fallbackName || ''
    const iconSizePx = iconSize === IconSize.Large ? 14 : iconSize === IconSize.Medium ? 12 : 10

    return (
        <Row className={clsx('insights-label', className)} wrap={false}>
            <Col style={{ display: 'flex', alignItems: 'center' }} flex="auto">
                {!(hasMultipleSeries && !breakdownValue) && !hideIcon && (
                    <div
                        className="color-icon"
                        style={{
                            background: seriesColor,
                            boxShadow: `0px 0px 0px 1px ${hexToRGBA(seriesColor, 0.5)}`,
                            minWidth: iconSizePx,
                            minHeight: iconSizePx,
                            width: iconSizePx,
                            height: iconSizePx,
                            ...iconStyle,
                        }}
                    />
                )}
                {hasMultipleSeries && !hideIcon && action?.order !== undefined && (
                    <SeriesLetter
                        seriesIndex={action.order}
                        seriesColor={seriesColor}
                        hasBreakdown={!!breakdownValue}
                    />
                )}
                <div className={allowWrap ? '' : 'protect-width'} onClick={onLabelClick}>
                    {showEventName && (
                        <>
                            {useCustomName && action ? (
                                <EntityFilterInfo filter={action} showSubTitle={!hideSeriesSubtitle} />
                            ) : (
                                <PropertyKeyInfo disableIcon disablePopover value={eventName} ellipsis={!allowWrap} />
                            )}
                        </>
                    )}

                    {((action?.math && action.math !== 'total') || showCountedByTag) && (
                        <MathTag math={action?.math} mathProperty={action?.math_property} />
                    )}

                    {breakdownValue && !hideBreakdown && (
                        <>
                            {hasMultipleSeries && <span style={{ padding: '0 2px' }}>-</span>}
                            {breakdownValue === 'total' ? <i>Total</i> : breakdownValue}
                        </>
                    )}
                </div>
            </Col>
            <Col flex="none">
                <span className="value">{value}</span>
            </Col>
        </Row>
    )
}<|MERGE_RESOLUTION|>--- conflicted
+++ resolved
@@ -6,12 +6,9 @@
 import './InsightLabel.scss'
 import { SeriesLetter } from 'lib/components/SeriesGlyph'
 import { EntityFilterInfo } from 'lib/components/EntityFilterInfo'
-<<<<<<< HEAD
 import { useValues } from 'kea'
 import { mathsLogic } from 'scenes/trends/mathsLogic'
-=======
 import clsx from 'clsx'
->>>>>>> bc9ebaf7
 
 export enum IconSize {
     Small = 'small',
