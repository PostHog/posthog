--- conflicted
+++ resolved
@@ -2,15 +2,8 @@
 import * as Sentry from '@sentry/react'
 import { actions, connect, kea, listeners, path, props, reducers, selectors } from 'kea'
 import { forms } from 'kea-forms'
-<<<<<<< HEAD
 import { urlToAction } from 'kea-router'
-import { lemonToast } from 'lib/lemon-ui/lemonToast'
-=======
-import { actionToUrl, router, urlToAction } from 'kea-router'
-import { FEATURE_FLAGS } from 'lib/constants'
 import { lemonToast } from 'lib/lemon-ui/LemonToast/LemonToast'
->>>>>>> 7a34700b
-import { featureFlagLogic } from 'lib/logic/featureFlagLogic'
 import { uuid } from 'lib/utils'
 import posthog from 'posthog-js'
 import { preflightLogic } from 'scenes/PreflightCheck/preflightLogic'
@@ -128,16 +121,7 @@
     props({} as SupportFormLogicProps),
     path(['lib', 'components', 'support', 'supportLogic']),
     connect(() => ({
-        values: [
-            userLogic,
-            ['user'],
-            preflightLogic,
-            ['preflight'],
-            featureFlagLogic,
-            ['featureFlags'],
-            sidePanelStateLogic,
-            ['sidePanelAvailable'],
-        ],
+        values: [userLogic, ['user'], preflightLogic, ['preflight'], sidePanelStateLogic, ['sidePanelAvailable']],
         actions: [sidePanelStateLogic, ['openSidePanel', 'setSidePanelOptions']],
     })),
     actions(() => ({
