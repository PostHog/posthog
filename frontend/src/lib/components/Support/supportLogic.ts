import { captureException } from '@sentry/react'
import * as Sentry from '@sentry/react'
import { actions, connect, kea, listeners, path, props, reducers, selectors } from 'kea'
import { forms } from 'kea-forms'
import { urlToAction } from 'kea-router'
import { lemonToast } from 'lib/lemon-ui/LemonToast/LemonToast'
import { uuid } from 'lib/utils'
import posthog from 'posthog-js'
import { preflightLogic } from 'scenes/PreflightCheck/preflightLogic'
import { teamLogic } from 'scenes/teamLogic'
import { userLogic } from 'scenes/userLogic'

import { sidePanelStateLogic } from '~/layout/navigation-3000/sidepanel/sidePanelStateLogic'
import { Region, SidePanelTab, TeamType, UserType } from '~/types'

import type { supportLogicType } from './supportLogicType'
import { openSupportModal } from './SupportModal'

function getSessionReplayLink(): string {
    const link = posthog
        .get_session_replay_url({ withTimestamp: true, timestampLookBack: 30 })
        .replace(window.location.origin + '/replay/', 'http://go/session/')

    return `Session: ${link} (at ${window.location.href.replace(/&supportModal=.+($|&)?/, '$1')})`
}

function getDjangoAdminLink(
    user: UserType | null,
    cloudRegion: Region | null | undefined,
    currentTeamId: TeamType['id'] | null
): string {
    if (!user || !cloudRegion) {
        return ''
    }
    const link = `http://go/admin${cloudRegion}/${user.email}`
    return `Admin: ${link} (Organization: '${user.organization?.name}'; Project: ${currentTeamId}:'${user.team?.name}')`
}

function getSentryLink(user: UserType | null, cloudRegion: Region | null | undefined): string {
    if (!user || !cloudRegion) {
        return ''
    }
    const link = `http://go/sentry${cloudRegion}/${user.team?.id}`
    return `Sentry: ${link}`
}

const SUPPORT_TICKET_KIND_TO_TITLE: Record<SupportTicketKind, string> = {
    support: 'Ask a question',
    feedback: 'Give feedback',
    bug: 'Report a bug',
}

<<<<<<< HEAD
export const TARGET_AREA_TO_NAME = {
    app_performance: 'App Performance',
    apps: 'Apps',
    login: 'Authentication (Login / Sign-up / Invites)',
    billing: 'Billing',
    onboarding: 'Onboarding',
    cohorts: 'Cohorts',
    data_integrity: 'Data Integrity',
    data_management: 'Data Management',
    data_warehouse: 'Data Warehouse',
    ingestion: 'Event Ingestion',
    experiments: 'A/B Testing',
    feature_flags: 'Feature Flags',
    analytics: 'Product Analytics (Insights, Dashboards, Annotations)',
    session_replay: 'Session Replay (Recordings)',
    toolbar: 'Toolbar & Heatmaps',
    surveys: 'Surveys',
    web_analytics: 'Web Analytics',
    mobile: 'Mobile',
}
=======
export const TARGET_AREA_TO_NAME = [
    {
        title: 'General',
        options: [
            {
                value: 'apps',
                'data-attr': `support-form-target-area-apps`,
                label: 'Apps',
            },
            {
                value: 'login',
                'data-attr': `support-form-target-area-login`,
                label: 'Authentication (incl. login, sign-up, invites)',
            },
            {
                value: 'billing',
                'data-attr': `support-form-target-area-billing`,
                label: 'Billing',
            },
            {
                value: 'onboarding',
                'data-attr': `support-form-target-area-onboarding`,
                label: 'Onboarding',
            },
            {
                value: 'cohorts',
                'data-attr': `support-form-target-area-cohorts`,
                label: 'Cohorts',
            },
            {
                value: 'data_management',
                'data-attr': `support-form-target-area-data_management`,
                label: 'Data management (incl. events, actions, properties)',
            },
            {
                value: 'notebooks',
                'data-attr': `support-form-target-area-notebooks`,
                label: 'Notebooks',
            },
        ],
    },
    {
        title: 'Individual product',
        options: [
            {
                value: 'experiments',
                'data-attr': `support-form-target-area-experiments`,
                label: 'A/B testing',
            },
            {
                value: 'data_warehouse',
                'data-attr': `support-form-target-area-data_warehouse`,
                label: 'Data warehouse (beta)',
            },
            {
                value: 'feature_flags',
                'data-attr': `support-form-target-area-feature_flags`,
                label: 'Feature flags',
            },
            {
                value: 'analytics',
                'data-attr': `support-form-target-area-analytics`,
                label: 'Product analytics (incl. insights, dashboards, annotations)',
            },
            {
                value: 'session_replay',
                'data-attr': `support-form-target-area-session_replay`,
                label: 'Session replay (incl. recordings)',
            },
            {
                value: 'toolbar',
                'data-attr': `support-form-target-area-toolbar`,
                label: 'Toolbar (incl. heatmaps)',
            },
            {
                value: 'surveys',
                'data-attr': `support-form-target-area-surveys`,
                label: 'Surveys',
            },
            {
                value: 'web_analytics',
                'data-attr': `support-form-target-area-web_analytics`,
                label: 'Web Analytics (beta)',
            },
        ],
    },
]
>>>>>>> 62ee59c2

export const SEVERITY_LEVEL_TO_NAME = {
    critical: 'Product outage / data loss / data breach',
    high: 'Specific feature not working at all',
    medium: 'Feature functioning but not as expected',
    low: 'General question or feature request',
}

export const SUPPORT_KIND_TO_SUBJECT = {
    bug: 'Bug Report',
    feedback: 'Feedback',
    support: 'Support Ticket',
}

export type SupportTicketTargetArea =
    | 'experiments'
    | 'apps'
    | 'login'
    | 'billing'
    | 'onboarding'
    | 'cohorts'
    | 'data_management'
    | 'notebooks'
    | 'data_warehouse'
    | 'feature_flags'
    | 'analytics'
    | 'session_replay'
    | 'toolbar'
    | 'surveys'
    | 'web_analytics'
export type SupportTicketSeverityLevel = keyof typeof SEVERITY_LEVEL_TO_NAME
export type SupportTicketKind = keyof typeof SUPPORT_KIND_TO_SUBJECT

export const getLabelBasedOnTargetArea = (target_area: SupportTicketTargetArea): null | string => {
    for (const category of TARGET_AREA_TO_NAME) {
        for (const option of category.options) {
            if (option.value === target_area) {
                return option.label
            }
        }
    }
    return null // Return null if the value is not found
}

export const URL_PATH_TO_TARGET_AREA: Record<string, SupportTicketTargetArea> = {
    insights: 'analytics',
    recordings: 'session_replay',
    replay: 'session_replay',
    dashboard: 'analytics',
    feature_flags: 'feature_flags',
    experiments: 'experiments',
    'web-performance': 'session_replay',
    events: 'analytics',
    'data-management': 'data_management',
    cohorts: 'cohorts',
    annotations: 'analytics',
    persons: 'analytics',
    groups: 'analytics',
    app: 'apps',
    toolbar: 'session_replay',
    warehouse: 'data_warehouse',
    surveys: 'surveys',
    web: 'web_analytics',
}

export function getURLPathToTargetArea(pathname: string): SupportTicketTargetArea | null {
    const first_part = pathname.split('/')[1]
    return URL_PATH_TO_TARGET_AREA[first_part] ?? null
}

export type SupportFormLogicProps = {
    onClose?: () => void
}

export type SupportFormFields = {
    name: string
    email: string
    kind: SupportTicketKind
    target_area: SupportTicketTargetArea | null
    severity_level: SupportTicketSeverityLevel | null
    message: string
}

export const supportLogic = kea<supportLogicType>([
    props({} as SupportFormLogicProps),
    path(['lib', 'components', 'support', 'supportLogic']),
    connect(() => ({
        values: [userLogic, ['user'], preflightLogic, ['preflight'], sidePanelStateLogic, ['sidePanelAvailable']],
        actions: [sidePanelStateLogic, ['openSidePanel', 'setSidePanelOptions']],
    })),
    actions(() => ({
        closeSupportForm: true,
        openSupportForm: (values: Partial<SupportFormFields>) => values,
        submitZendeskTicket: (form: SupportFormFields) => form,
        updateUrlParams: true,
    })),
    reducers(() => ({
        isSupportFormOpen: [
            false,
            {
                openSupportForm: () => true,
                closeSupportForm: () => false,
            },
        ],
    })),
    forms(({ actions, values }) => ({
        sendSupportRequest: {
            defaults: {
                name: '',
                email: '',
                kind: 'support',
                severity_level: null,
                target_area: null,
                message: '',
            } as SupportFormFields,
            errors: ({ name, email, message, kind, target_area, severity_level }) => {
                return {
                    name: !values.user ? (!name ? 'Please enter your name' : '') : '',
                    email: !values.user ? (!email ? 'Please enter your email' : '') : '',
                    message: !message ? 'Please enter a message' : '',
                    kind: !kind ? 'Please choose' : undefined,
                    severity_level: !severity_level ? 'Please choose' : undefined,
                    target_area: !target_area ? 'Please choose' : undefined,
                }
            },
            submit: async (formValues) => {
                // name must be present for zendesk to accept the ticket
                formValues.name = values.user?.first_name ?? formValues.name ?? 'name not set'
                formValues.email = values.user?.email ?? formValues.email ?? ''
                actions.submitZendeskTicket(formValues)
                actions.closeSupportForm()
                actions.resetSendSupportRequest()
            },
        },
    })),
    selectors({
        title: [
            (s) => [s.sendSupportRequest ?? null],
            (sendSupportRequest) =>
                sendSupportRequest.kind
                    ? SUPPORT_TICKET_KIND_TO_TITLE[sendSupportRequest.kind]
                    : 'Leave a message with PostHog',
        ],
    }),
    listeners(({ actions, props, values }) => ({
        updateUrlParams: async () => {
            const panelOptions = [
                values.sendSupportRequest.kind ?? '',
                values.sendSupportRequest.target_area ?? '',
                values.sendSupportRequest.severity_level ?? '',
            ].join(':')

            if (panelOptions !== ':') {
                actions.setSidePanelOptions(panelOptions)
            }
        },
        openSupportForm: async ({ name, email, kind, target_area, severity_level, message }) => {
            const area = target_area ?? getURLPathToTargetArea(window.location.pathname)
            kind = kind ?? 'support'
            actions.resetSendSupportRequest({
                name: name ?? '',
                email: email ?? '',
                kind,
                target_area: area,
                severity_level: severity_level ?? null,
                message: message ?? '',
            })

            if (values.sidePanelAvailable) {
                const panelOptions = [kind ?? '', area ?? ''].join(':')
                actions.openSidePanel(SidePanelTab.Support, panelOptions === ':' ? undefined : panelOptions)
            } else {
                openSupportModal()
            }

            actions.updateUrlParams()
        },
        submitZendeskTicket: async ({ name, email, kind, target_area, severity_level, message }) => {
            const zendesk_ticket_uuid = uuid()
            const subject =
                SUPPORT_KIND_TO_SUBJECT[kind ?? 'support'] +
                ': ' +
                (target_area
                    ? getLabelBasedOnTargetArea(target_area) ?? `${target_area} (feature preview)`
                    : 'General') +
                ' (' +
                zendesk_ticket_uuid +
                ')'
            const cloudRegion = preflightLogic.values.preflight?.region

            const payload = {
                request: {
                    requester: { name: name, email: email },
                    subject: subject,
                    custom_fields: [
                        {
                            id: 22084126888475,
                            value: severity_level,
                        },
                        {
                            id: 22129191462555,
                            value: posthog.get_distinct_id(),
                        },
                    ],
                    comment: {
                        body: (
                            message +
                            `\n\n-----` +
                            `\nKind: ${kind}` +
                            `\nTarget area: ${target_area}` +
                            `\nReport event: http://go/ticketByUUID/${zendesk_ticket_uuid}` +
                            '\n' +
                            getSessionReplayLink() +
                            '\n' +
                            getDjangoAdminLink(userLogic.values.user, cloudRegion, teamLogic.values.currentTeamId) +
                            '\n' +
                            getSentryLink(userLogic.values.user, cloudRegion)
                        ).trim(),
                    },
                },
            }

            try {
                const zendeskRequestBody = JSON.stringify(payload, undefined, 4)
                const response = await fetch('https://posthoghelp.zendesk.com/api/v2/requests.json', {
                    method: 'POST',
                    body: zendeskRequestBody,
                    headers: { 'Content-Type': 'application/json' },
                })
                if (!response.ok) {
                    const error = new Error(`There was an error creating the support ticket with zendesk.`)
                    const extra: Record<string, any> = { zendeskBody: zendeskRequestBody }
                    Object.entries(payload).forEach(([key, value]) => {
                        extra[`payload_${key}`] = value
                    })
                    const body = await response.text()
                    const contexts = {
                        response: {
                            status_code: response.status,
                            data: body,
                            body_size: body?.length,
                        },
                    }
                    captureException(error, {
                        extra,
                        contexts,
                    })
                    lemonToast.error(`There was an error sending the message.`)
                    return
                }

                const json = await response.json()

                const zendesk_ticket_id = json.request.id
                const zendesk_ticket_link = `https://posthoghelp.zendesk.com/agent/tickets/${zendesk_ticket_id}`
                const properties = {
                    zendesk_ticket_uuid,
                    kind,
                    target_area,
                    message,
                    zendesk_ticket_id,
                    zendesk_ticket_link,
                }
                posthog.capture('support_ticket', properties)
                Sentry.captureMessage('User submitted Zendesk ticket', {
                    tags: {
                        zendesk_ticket_uuid,
                        zendesk_ticket_link,
                        support_request_kind: kind,
                        support_request_area: target_area,
                        team_id: teamLogic.values.currentTeamId,
                    },
                    extra: properties,
                    level: 'log',
                })
                lemonToast.success("Got the message! If we have follow-up information for you, we'll reply via email.")
            } catch (e) {
                captureException(e)
                lemonToast.error(`There was an error sending the message.`)
            }
        },

        closeSupportForm: () => {
            props.onClose?.()
        },

        setSendSupportRequestValue: () => {
            actions.updateUrlParams()
        },
    })),

    urlToAction(({ actions, values }) => ({
        '*': (_, _search, hashParams) => {
            if (values.isSupportFormOpen) {
                return
            }

            const [panel, ...panelOptions] = (hashParams['panel'] ?? '').split(':')

            if (panel === SidePanelTab.Support) {
                const [kind, area, severity] = panelOptions

                actions.openSupportForm({
                    kind: Object.keys(SUPPORT_KIND_TO_SUBJECT).includes(kind) ? kind : null,
                    target_area: Object.keys(TARGET_AREA_TO_NAME).includes(area) ? area : null,
                    severity_level: Object.keys(SEVERITY_LEVEL_TO_NAME).includes(severity) ? severity : null,
                })
                return
            }

            // Legacy supportModal param
            if ('supportModal' in hashParams) {
                const [kind, area, severity] = (hashParams['supportModal'] || '').split(':')

                actions.openSupportForm({
                    kind: Object.keys(SUPPORT_KIND_TO_SUBJECT).includes(kind) ? kind : null,
                    target_area: Object.keys(TARGET_AREA_TO_NAME).includes(area) ? area : null,
                    severity_level: Object.keys(SEVERITY_LEVEL_TO_NAME).includes(severity) ? severity : null,
                })
            }
        },
    })),
])<|MERGE_RESOLUTION|>--- conflicted
+++ resolved
@@ -50,28 +50,6 @@
     bug: 'Report a bug',
 }
 
-<<<<<<< HEAD
-export const TARGET_AREA_TO_NAME = {
-    app_performance: 'App Performance',
-    apps: 'Apps',
-    login: 'Authentication (Login / Sign-up / Invites)',
-    billing: 'Billing',
-    onboarding: 'Onboarding',
-    cohorts: 'Cohorts',
-    data_integrity: 'Data Integrity',
-    data_management: 'Data Management',
-    data_warehouse: 'Data Warehouse',
-    ingestion: 'Event Ingestion',
-    experiments: 'A/B Testing',
-    feature_flags: 'Feature Flags',
-    analytics: 'Product Analytics (Insights, Dashboards, Annotations)',
-    session_replay: 'Session Replay (Recordings)',
-    toolbar: 'Toolbar & Heatmaps',
-    surveys: 'Surveys',
-    web_analytics: 'Web Analytics',
-    mobile: 'Mobile',
-}
-=======
 export const TARGET_AREA_TO_NAME = [
     {
         title: 'General',
@@ -110,6 +88,11 @@
                 value: 'notebooks',
                 'data-attr': `support-form-target-area-notebooks`,
                 label: 'Notebooks',
+            },
+            {
+                value: 'mobile',
+                'data-attr': `support-form-target-area-mobile`,
+                label: 'Mobile',
             },
         ],
     },
@@ -159,7 +142,6 @@
         ],
     },
 ]
->>>>>>> 62ee59c2
 
 export const SEVERITY_LEVEL_TO_NAME = {
     critical: 'Product outage / data loss / data breach',
