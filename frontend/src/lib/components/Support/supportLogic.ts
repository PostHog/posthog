import { actions, connect, kea, listeners, path, reducers } from 'kea'
import { uuid } from 'lib/utils'
import posthog from 'posthog-js'
import { userLogic } from 'scenes/userLogic'

import type { supportLogicType } from './supportLogicType'
import { forms } from 'kea-forms'
import { UserType } from '~/types'
import { lemonToast } from 'lib/lemon-ui/lemonToast'
import { actionToUrl, router, urlToAction } from 'kea-router'
import { captureException } from '@sentry/react'

function getSessionReplayLink(): string {
    const LOOK_BACK = 30
    const recordingStartTime = Math.max(
        Math.floor((new Date().getTime() - (posthog?.sessionManager?._sessionStartTimestamp || 0)) / 1000) - LOOK_BACK,
        0
    )
<<<<<<< HEAD
    const link = `https://app.posthog.com/replay/${posthog?.sessionRecording?.sessionId}?t=${recordingStartTime}`
    return `\nSession replay: ${link}`
=======
    const link = `https://app.posthog.com/recordings/${posthog?.sessionRecording?.sessionId}?t=${recordingStartTime}`
    return `[Session replay](${link})`
>>>>>>> 7a206e00
}

function getDjangoAdminLink(user: UserType | null): string {
    if (!user) {
        return ''
    }
    const link = `${window.location.origin}/admin/posthog/user/?q=${user.email}`
    return `[Admin](${link}) (Organization: '${user.organization?.name}'; Project: ${user.team?.id}:'${user.team?.name}')`
}

function getSentryLinks(user: UserType | null): string {
    if (!user) {
        return ''
    }
    const cloud = window.location.origin == 'https://eu.posthog.com' ? 'EU' : 'US'
    const link = `http://go/sentry${cloud}/${user.email}`
    const pluginServer = `http://go/pluginServerSentry${cloud}/${user.team?.id}`
    return `[Sentry](${link}) | [Plugin Server Sentry](${pluginServer})`
}

export const TARGET_AREA_TO_NAME = {
    app_performance: 'App Performance',
    apps: 'Apps',
    login: 'Authentication (Login / Sign-up / Invites)',
    billing: 'Billing',
    cohorts: 'Cohorts',
    data_integrity: 'Data Integrity',
    data_management: 'Data Management',
    ingestion: 'Event Ingestion',
    experiments: 'Experiments',
    feature_flags: 'Feature Flags',
    analytics: 'Product Analytics (Insights, Dashboards, Annotations)',
    session_replay: 'Session Replay (Recordings)',
}
export const SUPPORT_KIND_TO_SUBJECT = {
    bug: 'Bug Report',
    feedback: 'Feedback',
    support: 'Support Ticket',
}
export type SupportTicketTargetArea = keyof typeof TARGET_AREA_TO_NAME
export type SupportTicketKind = keyof typeof SUPPORT_KIND_TO_SUBJECT

export const URL_PATH_TO_TARGET_AREA: Record<string, SupportTicketTargetArea> = {
    insights: 'analytics',
    recordings: 'session_replay',
    replay: 'session_replay',
    dashboard: 'analytics',
    feature_flags: 'feature_flags',
    experiments: 'experiments',
    'web-performance': 'session_replay',
    events: 'analytics',
    'data-management': 'data_management',
    cohorts: 'cohorts',
    annotations: 'analytics',
    persons: 'data_integrity',
    groups: 'data_integrity',
    app: 'apps',
    toolbar: 'analytics',
}

export function getURLPathToTargetArea(pathname: string): SupportTicketTargetArea | null {
    const first_part = pathname.split('/')[1]
    return URL_PATH_TO_TARGET_AREA[first_part] ?? null
}

export const supportLogic = kea<supportLogicType>([
    path(['lib', 'components', 'support', 'supportLogic']),
    connect(() => ({
        values: [userLogic, ['user']],
    })),
    actions(() => ({
        closeSupportForm: () => true,
        openSupportForm: (
            kind: SupportTicketKind | null = null,
            target_area: SupportTicketTargetArea | null = null
        ) => ({
            kind,
            target_area,
        }),
        submitZendeskTicket: (
            kind: SupportTicketKind | null,
            target_area: SupportTicketTargetArea | null,
            message: string
        ) => ({
            kind,
            target_area,
            message,
        }),
    })),
    reducers(() => ({
        isSupportFormOpen: [
            false,
            {
                openSupportForm: () => true,
                closeSupportForm: () => false,
            },
        ],
    })),
    forms(({ actions }) => ({
        sendSupportRequest: {
            defaults: {} as unknown as {
                kind: SupportTicketKind | null
                target_area: SupportTicketTargetArea | null
                message: string
            },
            errors: ({ message, kind, target_area }) => {
                return {
                    message: !message ? 'Please enter a message' : '',
                    kind: !kind ? 'Please choose' : undefined,
                    target_area: !target_area ? 'Please choose' : undefined,
                }
            },
            submit: async ({ kind, target_area, message }) => {
                actions.submitZendeskTicket(kind, target_area, message)
                actions.closeSupportForm()
                actions.resetSendSupportRequest()
            },
        },
    })),
    listeners(({ actions }) => ({
        openSupportForm: async ({ kind, target_area }) => {
            actions.resetSendSupportRequest({
                kind,
                target_area: target_area ?? getURLPathToTargetArea(window.location.pathname),
                message: '',
            })
        },
        submitZendeskTicket: async ({ kind, target_area, message }) => {
            const name = userLogic.values.user?.first_name
            const email = userLogic.values.user?.email

            const zendesk_ticket_uuid = uuid()
            const subject =
                SUPPORT_KIND_TO_SUBJECT[kind ?? 'support'] +
                ': ' +
                (target_area ? TARGET_AREA_TO_NAME[target_area] : 'General') +
                ' (' +
                zendesk_ticket_uuid +
                ')'
            const payload = {
                request: {
                    requester: { name: name, email: email },
                    subject: subject,
                    comment: {
                        body:
                            message +
                            `\n\n-----` +
                            `\nKind: ${kind}` +
                            `\nTarget area: ${target_area}` +
                            `\nInternal links: [Event](http://go/ticketByUUID/${zendesk_ticket_uuid})` +
                            '\n' +
                            getSessionReplayLink() +
                            '\n' +
                            getDjangoAdminLink(userLogic.values.user) +
                            '\n' +
                            getSentryLinks(userLogic.values.user),
                    },
                },
            }
            await fetch('https://posthoghelp.zendesk.com/api/v2/requests.json', {
                method: 'POST',
                body: JSON.stringify(payload, undefined, 4),
                headers: { 'Content-Type': 'application/json' },
            })
                .then((res) => res.json())
                .then((res) => {
                    const zendesk_ticket_id = res.request.id
                    const properties = {
                        zendesk_ticket_uuid,
                        kind,
                        target_area,
                        message,
                        zendesk_ticket_id,
                        zendesk_ticket_link: `https://posthoghelp.zendesk.com/agent/tickets/${zendesk_ticket_id}`,
                    }
                    posthog.capture('support_ticket', properties)
                    lemonToast.success(
                        "Got the message! If we have follow-up information for you, we'll reply via email."
                    )
                })
                .catch((err) => {
                    captureException(err)
                    console.log(err)
                    lemonToast.error(`There was an error sending the message.`)
                })
        },
    })),

    urlToAction(({ actions, values }) => ({
        '*': (_, _search, hashParams) => {
            if ('supportModal' in hashParams && !values.isSupportFormOpen) {
                const [kind, area] = (hashParams['supportModal'] || '').split(':')

                actions.openSupportForm(
                    Object.keys(SUPPORT_KIND_TO_SUBJECT).includes(kind) ? kind : null,
                    Object.keys(TARGET_AREA_TO_NAME).includes(area) ? area : null
                )
            }
        },
    })),
    actionToUrl(({ values }) => {
        const updateUrl = (): any => {
            const hashParams = router.values.hashParams
            hashParams['supportModal'] = `${values.sendSupportRequest.kind || ''}:${
                values.sendSupportRequest.target_area || ''
            }`
            return [router.values.location.pathname, router.values.searchParams, hashParams]
        }
        return {
            openSupportForm: () => updateUrl(),
            setSendSupportRequestValue: () => updateUrl(),
            closeSupportForm: () => {
                const hashParams = router.values.hashParams
                delete hashParams['supportModal']
                return [router.values.location.pathname, router.values.searchParams, hashParams]
            },
        }
    }),
])<|MERGE_RESOLUTION|>--- conflicted
+++ resolved
@@ -16,13 +16,8 @@
         Math.floor((new Date().getTime() - (posthog?.sessionManager?._sessionStartTimestamp || 0)) / 1000) - LOOK_BACK,
         0
     )
-<<<<<<< HEAD
     const link = `https://app.posthog.com/replay/${posthog?.sessionRecording?.sessionId}?t=${recordingStartTime}`
-    return `\nSession replay: ${link}`
-=======
-    const link = `https://app.posthog.com/recordings/${posthog?.sessionRecording?.sessionId}?t=${recordingStartTime}`
     return `[Session replay](${link})`
->>>>>>> 7a206e00
 }
 
 function getDjangoAdminLink(user: UserType | null): string {
