--- conflicted
+++ resolved
@@ -245,31 +245,6 @@
                     const taxonomicGroups = selectors.taxonomicGroups(state)
                     const group = taxonomicGroups.find((g) => g.type === props.listGroupType)
 
-<<<<<<< HEAD
-                    const isCohortArray = (items: any): items is CohortType[] => {
-                        return Array.isArray(items) && items.every((item) => 'filters' in item)
-                    }
-
-                    const filterNonBehavioralCohorts = (items: CohortType[]): CohortType[] => {
-                        return items.filter((item: CohortType) => {
-                            if (item.filters?.properties?.values) {
-                                return !item.filters.properties.values.some((value: any) =>
-                                    value.values?.some((subValue: any) => subValue.type === 'behavioral')
-                                )
-                            }
-                            return true
-                        })
-                    }
-
-                    if (group?.logic && group?.value) {
-                        const items = group.logic.selectors[group.value]?.(state)
-                        if (isCohortArray(items)) {
-                            return filterNonBehavioralCohorts(items)
-                        } else if (Array.isArray(items)) {
-                            return items as (EventDefinition | CohortType)[]
-                        }
-                        return null
-=======
                     if (group?.logic && group?.value) {
                         const items = group.logic.selectors[group.value]?.(state)
                         // TRICKY: Feature flags don't support dynamic behavioral cohorts,
@@ -281,7 +256,6 @@
                             return filterOutBehavioralCohorts(items, props.hideBehavioralCohorts)
                         }
                         return items
->>>>>>> 2efac4c9
                     }
                     if (group?.options) {
                         return group.options
