--- conflicted
+++ resolved
@@ -58,12 +58,9 @@
         setLimit: (limit: number) => ({ limit }),
         onRowsRendered: (rowInfo: RenderedRows) => ({ rowInfo }),
         loadRemoteItems: (options: LoaderOptions) => options,
-<<<<<<< HEAD
+        updateRemoteItem: (item: TaxonomicDefinitionTypes) => ({ item }),
         expand: true,
         collapse: true,
-=======
-        updateRemoteItem: (item: TaxonomicDefinitionTypes) => ({ item }),
->>>>>>> 126cd4c4
     },
 
     reducers: {
