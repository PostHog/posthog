import Fuse from 'fuse.js'
import { BuiltLogic, actions, connect, kea, key, listeners, path, props, reducers, selectors } from 'kea'
import { combineUrl } from 'kea-router'
import posthog from 'posthog-js'

import { IconServer } from '@posthog/icons'

import { infiniteListLogic } from 'lib/components/TaxonomicFilter/infiniteListLogic'
import { infiniteListLogicType } from 'lib/components/TaxonomicFilter/infiniteListLogicType'
import { taxonomicFilterPreferencesLogic } from 'lib/components/TaxonomicFilter/taxonomicFilterPreferencesLogic'
import {
    DataWarehousePopoverField,
    ExcludedProperties,
    ListStorage,
    SelectedProperties,
    SimpleOption,
    TaxonomicDefinitionTypes,
    TaxonomicFilterGroup,
    TaxonomicFilterGroupType,
    TaxonomicFilterLogicProps,
    TaxonomicFilterValue,
} from 'lib/components/TaxonomicFilter/types'
import { Link } from 'lib/lemon-ui/Link'
import { IconCohort } from 'lib/lemon-ui/icons'
import { capitalizeFirstLetter, isString, pluralize, toParams } from 'lib/utils'
import {
    getEventDefinitionIcon,
    getEventMetadataDefinitionIcon,
    getPropertyDefinitionIcon,
    getRevenueAnalyticsDefinitionIcon,
} from 'scenes/data-management/events/DefinitionHeader'
import { dataWarehouseJoinsLogic } from 'scenes/data-warehouse/external/dataWarehouseJoinsLogic'
import { dataWarehouseSettingsSceneLogic } from 'scenes/data-warehouse/settings/dataWarehouseSettingsSceneLogic'
import { experimentsLogic } from 'scenes/experiments/experimentsLogic'
import { COHORT_BEHAVIORAL_LIMITATIONS_URL } from 'scenes/feature-flags/constants'
import { getInternalEventFilterOptions } from 'scenes/hog-functions/filters/HogFunctionFiltersInternal'
import { MaxContextTaxonomicFilterOption } from 'scenes/max/maxTypes'
import { NotebookType } from 'scenes/notebooks/types'
import { groupDisplayId } from 'scenes/persons/GroupActorDisplay'
import { projectLogic } from 'scenes/projectLogic'
import {
    ReplayTaxonomicFilters,
    replayTaxonomicFiltersProperties,
} from 'scenes/session-recordings/filters/ReplayTaxonomicFilters'
import { teamLogic } from 'scenes/teamLogic'
import { PREAGGREGATED_TABLE_SUPPORTED_PROPERTIES_BY_GROUP } from 'scenes/web-analytics/WebPropertyFilters'

import { actionsModel } from '~/models/actionsModel'
import { dashboardsModel } from '~/models/dashboardsModel'
import { groupsModel } from '~/models/groupsModel'
import { propertyDefinitionsModel, updatePropertyDefinitions } from '~/models/propertyDefinitionsModel'
import { AnyDataNode, DatabaseSchemaField, DatabaseSchemaTable, NodeKind } from '~/queries/schema/schema-general'
import { getCoreFilterDefinition } from '~/taxonomy/helpers'
import { CORE_FILTER_DEFINITIONS_BY_GROUP } from '~/taxonomy/taxonomy'
import {
    ActionType,
    CohortType,
    DashboardType,
    EventDefinition,
    EventDefinitionType,
    Experiment,
    FeatureFlagType,
    Group,
    PersonProperty,
    PersonType,
    PropertyDefinition,
    PropertyDefinitionType,
    QueryBasedInsightModel,
    TeamType,
} from '~/types'

import { InlineHogQLEditor } from './InlineHogQLEditor'
import type { taxonomicFilterLogicType } from './taxonomicFilterLogicType'

export const eventTaxonomicGroupProps: Pick<TaxonomicFilterGroup, 'getPopoverHeader' | 'getIcon'> = {
    getPopoverHeader: (eventDefinition: EventDefinition): string => {
        if (CORE_FILTER_DEFINITIONS_BY_GROUP.events[eventDefinition.name]) {
            return 'PostHog event'
        }
        return `${eventDefinition.verified ? 'Verified' : 'Unverified'} event`
    },
    getIcon: getEventDefinitionIcon,
}

export const propertyTaxonomicGroupProps = (
    verified: boolean = false
): Pick<TaxonomicFilterGroup, 'getPopoverHeader' | 'getIcon'> => ({
    getPopoverHeader: (propertyDefinition: PropertyDefinition): string => {
        if (verified || !!CORE_FILTER_DEFINITIONS_BY_GROUP.event_properties[propertyDefinition.name]) {
            return 'PostHog property'
        }
        return 'Property'
    },
    getIcon: getPropertyDefinitionIcon,
})

export const defaultDataWarehousePopoverFields: DataWarehousePopoverField[] = [
    {
        key: 'id_field',
        label: 'ID Field',
    },
    {
        key: 'timestamp_field',
        label: 'Timestamp Field',
        allowHogQL: true,
    },
    {
        key: 'distinct_id_field',
        label: 'Distinct ID Field',
        allowHogQL: true,
    },
]

export const taxonomicFilterLogic = kea<taxonomicFilterLogicType>([
    props({} as TaxonomicFilterLogicProps),
    key((props) => `${props.taxonomicFilterLogicKey}`),
    path(['lib', 'components', 'TaxonomicFilter', 'taxonomicFilterLogic']),
    connect(() => ({
        values: [
            teamLogic,
            ['currentTeamId', 'currentTeam'],
            projectLogic,
            ['currentProjectId'],
            groupsModel,
            ['groupTypes', 'aggregationLabel'],
            dataWarehouseSettingsSceneLogic, // This logic needs to be connected to stop the popover from erroring out
            ['dataWarehouseTables'],
            dataWarehouseJoinsLogic,
            ['columnsJoinedToPersons'],
            propertyDefinitionsModel,
            ['eventMetadataPropertyDefinitions'],
            taxonomicFilterPreferencesLogic,
            ['eventOrdering'],
        ],
    })),
    actions(() => ({
        moveUp: true,
        moveDown: true,
        selectSelected: true,
        enableMouseInteractions: true,
        tabLeft: true,
        tabRight: true,
        setSearchQuery: (searchQuery: string) => ({ searchQuery }),
        setActiveTab: (activeTab: TaxonomicFilterGroupType) => ({ activeTab }),
        selectItem: (group: TaxonomicFilterGroup, value: TaxonomicFilterValue | null, item: any, originalQuery) => ({
            group,
            value,
            item,
            originalQuery,
        }),
        infiniteListResultsReceived: (groupType: TaxonomicFilterGroupType, results: ListStorage) => ({
            groupType,
            results,
        }),
    })),
    reducers(({ props, selectors }) => ({
        searchQuery: [
            props.initialSearchQuery || '',
            {
                setSearchQuery: (_, { searchQuery }) => searchQuery,
            },
        ],
        activeTab: [
            (state: any): TaxonomicFilterGroupType => {
                return selectors.groupType(state) || selectors.taxonomicGroupTypes(state)[0]
            },
            {
                setActiveTab: (_, { activeTab }) => activeTab,
            },
        ],
        mouseInteractionsEnabled: [
            // This fixes a bug with keyboard up/down scrolling when the mouse is over the list.
            // Otherwise shifting list elements cause the "hover" action to be triggered randomly.
            true,
            {
                moveUp: () => false,
                moveDown: () => false,
                setActiveTab: () => true,
                enableMouseInteractions: () => true,
            },
        ],
    })),
    selectors({
        selectedItemMeta: [() => [(_, props) => props.filter], (filter) => filter],
        showNumericalPropsOnly: [
            () => [(_, props) => props.showNumericalPropsOnly],
            (showNumericalPropsOnly) => showNumericalPropsOnly ?? false,
        ],
        taxonomicFilterLogicKey: [
            (_, p) => [p.taxonomicFilterLogicKey],
            (taxonomicFilterLogicKey) => taxonomicFilterLogicKey,
        ],
        eventNames: [() => [(_, props) => props.eventNames], (eventNames) => eventNames ?? []],
        schemaColumns: [() => [(_, props) => props.schemaColumns], (schemaColumns) => schemaColumns ?? []],
        maxContextOptions: [
            () => [(_, props) => props.maxContextOptions],
            (maxContextOptions) => maxContextOptions ?? [],
        ],
        dataWarehousePopoverFields: [
            () => [(_, props) => props.dataWarehousePopoverFields],
            (dataWarehousePopoverFields) => dataWarehousePopoverFields ?? {},
        ],
        metadataSource: [
            () => [(_, props) => props.metadataSource],
            (metadataSource): AnyDataNode =>
                metadataSource ?? { kind: NodeKind.HogQLQuery, query: 'select event from events' },
        ],
        excludedProperties: [
            () => [(_, props) => props.excludedProperties],
            (excludedProperties) => (excludedProperties ?? {}) as ExcludedProperties,
        ],
        selectedProperties: [
            () => [(_, props) => props.selectedProperties],
            (selectedProperties) => (selectedProperties ?? {}) as SelectedProperties,
        ],
        propertyAllowList: [
            () => [(_, props) => props.propertyAllowList],
            (propertyAllowList) => propertyAllowList as TaxonomicFilterLogicProps['propertyAllowList'],
        ],
        propertyFilters: [
            (s) => [s.excludedProperties, s.propertyAllowList],
            (excludedProperties, propertyAllowList) => ({ excludedProperties, propertyAllowList }),
        ],
        allowNonCapturedEvents: [
            () => [(_, props) => props.allowNonCapturedEvents],
            (allowNonCapturedEvents: boolean | undefined) => allowNonCapturedEvents ?? false,
        ],
<<<<<<< HEAD
        enablePreaggregatedTableHints: [
            () => [(_, props) => props.enablePreaggregatedTableHints],
            (enablePreaggregatedTableHints) => !!enablePreaggregatedTableHints,
=======
        hideBehavioralCohorts: [
            () => [(_, props) => props.hideBehavioralCohorts],
            (hideBehavioralCohorts: boolean | undefined) => hideBehavioralCohorts ?? false,
>>>>>>> 4ebbf456
        ],
        taxonomicGroups: [
            (s) => [
                s.currentTeam,
                s.currentProjectId,
                s.groupAnalyticsTaxonomicGroups,
                s.groupAnalyticsTaxonomicGroupNames,
                s.eventNames,
                s.schemaColumns,
                s.metadataSource,
                s.propertyFilters,
                s.eventMetadataPropertyDefinitions,
                s.eventOrdering,
                s.maxContextOptions,
<<<<<<< HEAD
                s.enablePreaggregatedTableHints,
=======
                s.hideBehavioralCohorts,
>>>>>>> 4ebbf456
            ],
            (
                currentTeam: TeamType,
                projectId: number | null,
                groupAnalyticsTaxonomicGroups: TaxonomicFilterGroup[],
                groupAnalyticsTaxonomicGroupNames: TaxonomicFilterGroup[],
                eventNames: string[],
                schemaColumns: DatabaseSchemaField[],
                metadataSource: AnyDataNode,
                propertyFilters,
                eventMetadataPropertyDefinitions: PropertyDefinition[],
                eventOrdering: string | null,
                maxContextOptions: MaxContextTaxonomicFilterOption[],
<<<<<<< HEAD
                enablePreaggregatedTableHints: boolean
=======
                hideBehavioralCohorts: boolean
>>>>>>> 4ebbf456
            ): TaxonomicFilterGroup[] => {
                const { id: teamId } = currentTeam
                const { excludedProperties, propertyAllowList } = propertyFilters
                const groups: TaxonomicFilterGroup[] = [
                    {
                        name: 'Events',
                        searchPlaceholder: 'events',
                        type: TaxonomicFilterGroupType.Events,
                        options: [{ name: 'All events', value: null }].filter(
                            (o) => !excludedProperties[TaxonomicFilterGroupType.Events]?.includes(o.value)
                        ),
                        endpoint: combineUrl(`api/projects/${projectId}/event_definitions`, {
                            event_type: EventDefinitionType.Event,
                            exclude_hidden: true,
                            ordering: eventOrdering ?? undefined,
                        }).url,
                        excludedProperties:
                            excludedProperties?.[TaxonomicFilterGroupType.Events]?.filter(isString) ?? [],
                        getName: (eventDefinition: Record<string, any>) => eventDefinition.name,
                        getValue: (eventDefinition: Record<string, any>) =>
                            'id' in eventDefinition ? eventDefinition.name : eventDefinition.value,
                        ...eventTaxonomicGroupProps,
                    },
                    {
                        name: 'Internal Events',
                        searchPlaceholder: 'internal events',
                        type: TaxonomicFilterGroupType.InternalEvents,
                        options: [
                            { name: 'All internal events', value: null },
                            ...getInternalEventFilterOptions('standard').map((item) => ({
                                name: item.label,
                                value: item.value,
                            })),
                        ],
                        getName: (eventDefinition: Record<string, any>) => eventDefinition.name,
                        getValue: (eventDefinition: Record<string, any>) =>
                            'id' in eventDefinition ? eventDefinition.name : eventDefinition.value,
                        ...eventTaxonomicGroupProps,
                    },
                    {
                        name: 'Actions',
                        searchPlaceholder: 'actions',
                        type: TaxonomicFilterGroupType.Actions,
                        logic: actionsModel,
                        value: 'actionsSorted',
                        getName: (action: ActionType) => action.name || '',
                        getValue: (action: ActionType) => action.id,
                        getPopoverHeader: () => 'Action',
                        getIcon: getEventDefinitionIcon,
                    },
                    {
                        name: 'Data warehouse tables',
                        searchPlaceholder: 'data warehouse tables',
                        type: TaxonomicFilterGroupType.DataWarehouse,
                        logic: dataWarehouseSettingsSceneLogic,
                        value: 'dataWarehouseTablesAndViews',
                        getName: (table: DatabaseSchemaTable) => table.name,
                        getValue: (table: DatabaseSchemaTable) => table.name,
                        getPopoverHeader: () => 'Data Warehouse Table',
                        getIcon: () => <IconServer />,
                    },
                    {
                        name: 'Data warehouse properties',
                        searchPlaceholder: 'data warehouse properties',
                        type: TaxonomicFilterGroupType.DataWarehouseProperties,
                        options: schemaColumns,
                        getName: (col: DatabaseSchemaField) => col.name,
                        getValue: (col: DatabaseSchemaField) => col.name,
                        getPopoverHeader: () => 'Data Warehouse Column',
                        getIcon: () => <IconServer />,
                    },
                    {
                        name: 'Extended person properties',
                        searchPlaceholder: 'extended person properties',
                        type: TaxonomicFilterGroupType.DataWarehousePersonProperties,
                        logic: dataWarehouseJoinsLogic,
                        value: 'columnsJoinedToPersons',
                        getName: (personProperty: PersonProperty) => personProperty.name,
                        getValue: (personProperty: PersonProperty) => personProperty.id,
                        getPopoverHeader: () => 'Extended Person Property',
                    },
                    {
                        name: 'Autocapture elements',
                        searchPlaceholder: 'autocapture elements',
                        type: TaxonomicFilterGroupType.Elements,
                        options: ['tag_name', 'text', 'href', 'selector'].map((option) => ({
                            name: option,
                        })) as SimpleOption[],
                        getName: (option: SimpleOption) => option.name,
                        getValue: (option: SimpleOption) => option.name,
                        getPopoverHeader: () => 'Autocapture Element',
                    },
                    {
                        name: 'Metadata',
                        searchPlaceholder: 'metadata',
                        type: TaxonomicFilterGroupType.Metadata,
                        // populate options using `optionsFromProp` depending on context in which
                        // this taxonomic group type is used
                        getName: (option: SimpleOption) => option.name,
                        getValue: (option: SimpleOption) => option.name,
                        ...propertyTaxonomicGroupProps(true),
                    },
                    {
                        name: 'Event properties',
                        searchPlaceholder: 'event properties',
                        type: TaxonomicFilterGroupType.EventProperties,
                        endpoint: combineUrl(`api/projects/${projectId}/property_definitions`, {
                            is_feature_flag: false,
                            ...(eventNames.length > 0 ? { event_names: eventNames } : {}),
                            properties: propertyAllowList?.[TaxonomicFilterGroupType.EventProperties]
                                ? propertyAllowList[TaxonomicFilterGroupType.EventProperties].join(',')
                                : undefined,
                            exclude_hidden: true,
                        }).url,
                        scopedEndpoint:
                            eventNames.length > 0
                                ? combineUrl(`api/projects/${projectId}/property_definitions`, {
                                      event_names: eventNames,
                                      is_feature_flag: false,
                                      filter_by_event_names: true,
                                      properties: propertyAllowList?.[TaxonomicFilterGroupType.EventProperties]
                                          ? propertyAllowList[TaxonomicFilterGroupType.EventProperties].join(',')
                                          : undefined,
                                      exclude_hidden: true,
                                  }).url
                                : undefined,
                        expandLabel: ({ count, expandedCount }: { count: number; expandedCount: number }) =>
                            `Show ${pluralize(expandedCount - count, 'property', 'properties')} that ${pluralize(
                                expandedCount - count,
                                'has',
                                'have',
                                false
                            )}n't been seen with ${pluralize(eventNames.length, 'this event', 'these events', false)}`,
                        getName: (propertyDefinition: PropertyDefinition) => propertyDefinition.name,
                        getValue: (propertyDefinition: PropertyDefinition) => propertyDefinition.name,
                        excludedProperties:
                            excludedProperties?.[TaxonomicFilterGroupType.EventProperties]?.filter(isString),
                        propertyAllowList:
                            propertyAllowList?.[TaxonomicFilterGroupType.EventProperties]?.filter(isString),
                        ...propertyTaxonomicGroupProps(),
                    },
                    {
                        name: 'Event metadata',
                        searchPlaceholder: 'event metadata',
                        type: TaxonomicFilterGroupType.EventMetadata,
                        options: eventMetadataPropertyDefinitions,
                        getIcon: (option: PropertyDefinition) => getEventMetadataDefinitionIcon(option),
                        getName: (option: PropertyDefinition) => {
                            const coreDefinition = getCoreFilterDefinition(
                                option.id,
                                TaxonomicFilterGroupType.EventMetadata
                            )
                            return coreDefinition ? coreDefinition.label : option.name
                        },
                        getValue: (option: PropertyDefinition) => option.id,
                        valuesEndpoint: (key) => {
                            return `api/event/values/?key=${encodeURIComponent(key)}&is_column=true`
                        },
                        getPopoverHeader: () => 'Event metadata',
                    },
                    {
                        name: 'Feature flags',
                        searchPlaceholder: 'feature flags',
                        type: TaxonomicFilterGroupType.EventFeatureFlags,
                        endpoint: combineUrl(`api/projects/${projectId}/property_definitions`, {
                            is_feature_flag: true,
                            ...(eventNames.length > 0 ? { event_names: eventNames } : {}),
                        }).url,
                        scopedEndpoint:
                            eventNames.length > 0
                                ? combineUrl(`api/projects/${projectId}/property_definitions`, {
                                      event_names: eventNames,
                                      is_feature_flag: true,
                                      filter_by_event_names: true,
                                  }).url
                                : undefined,
                        expandLabel: ({ count, expandedCount }: { count: number; expandedCount: number }) =>
                            `Show ${pluralize(expandedCount - count, 'property', 'properties')} that ${pluralize(
                                expandedCount - count,
                                'has',
                                'have',
                                false
                            )}n't been seen with ${pluralize(eventNames.length, 'this event', 'these events', false)}`,
                        getName: (propertyDefinition: PropertyDefinition) => propertyDefinition.name,
                        getValue: (propertyDefinition: PropertyDefinition) => propertyDefinition.name,
                        excludedProperties:
                            excludedProperties?.[TaxonomicFilterGroupType.EventFeatureFlags]?.filter(isString),
                        ...propertyTaxonomicGroupProps(),
                    },
                    {
                        name: 'Issues',
                        searchPlaceholder: 'issues',
                        type: TaxonomicFilterGroupType.ErrorTrackingIssues,
                        options: Object.entries(
                            CORE_FILTER_DEFINITIONS_BY_GROUP[TaxonomicFilterGroupType.ErrorTrackingIssues]
                        )
                            .map(([key, { label }]) => ({
                                value: key,
                                name: label,
                            }))
                            .filter(
                                (o) =>
                                    !excludedProperties[TaxonomicFilterGroupType.ErrorTrackingIssues]?.includes(o.value)
                            ),
                        getName: (option) => option.name,
                        getValue: (option) => option.value,
                        valuesEndpoint: (key) =>
                            `api/environments/${projectId}/error_tracking/issues/values?key=` + key,
                        getPopoverHeader: () => 'Issues',
                    },
                    {
                        name: 'Exception properties',
                        searchPlaceholder: 'exceptions',
                        type: TaxonomicFilterGroupType.ErrorTrackingProperties,
                        options: [
                            ...[
                                '$exception_types',
                                '$exception_values',
                                '$exception_sources',
                                '$exception_functions',
                            ].map((value) => ({ name: value, value, group: TaxonomicFilterGroupType.EventProperties })),
                            ...(currentTeam?.person_display_name_properties
                                ? currentTeam.person_display_name_properties.map((property) => ({
                                      name: property,
                                      value: property,
                                      group: TaxonomicFilterGroupType.PersonProperties,
                                  }))
                                : []),
                        ],
                        getIcon: getPropertyDefinitionIcon,
                        getPopoverHeader: () => 'Exception properties',
                    },
                    {
                        name: 'Revenue analytics properties',
                        searchPlaceholder: 'revenue analytics properties',
                        type: TaxonomicFilterGroupType.RevenueAnalyticsProperties,
                        options: Object.entries(
                            CORE_FILTER_DEFINITIONS_BY_GROUP[TaxonomicFilterGroupType.RevenueAnalyticsProperties]
                        )
                            .map(([key, { type: property_type }]) => ({
                                id: key,
                                name: key,
                                value: key,
                                property_type,
                                type: PropertyDefinitionType.RevenueAnalytics,
                            }))
                            .filter(
                                (o) =>
                                    !excludedProperties[TaxonomicFilterGroupType.RevenueAnalyticsProperties]?.includes(
                                        o.value
                                    )
                            ),
                        getIcon: (option: PropertyDefinition): JSX.Element => getRevenueAnalyticsDefinitionIcon(option),
                        getName: (option: PropertyDefinition) => {
                            const coreDefinition = getCoreFilterDefinition(
                                option.id,
                                TaxonomicFilterGroupType.RevenueAnalyticsProperties
                            )

                            return coreDefinition ? coreDefinition.label : option.name
                        },
                        getValue: (option: PropertyDefinition) => option.id,
                        valuesEndpoint: (key) => {
                            return `api/environments/${projectId}/revenue_analytics/taxonomy/values?key=${encodeURIComponent(
                                key
                            )}`
                        },
                        getPopoverHeader: () => 'Revenue analytics properties',
                    },
                    {
                        name: 'Log attributes',
                        searchPlaceholder: 'logs',
                        type: TaxonomicFilterGroupType.LogAttributes,
                        endpoint: combineUrl(`api/environments/${projectId}/logs/attributes`, {
                            is_feature_flag: false,
                            ...(eventNames.length > 0 ? { event_names: eventNames } : {}),
                            properties: propertyAllowList?.[TaxonomicFilterGroupType.EventProperties]
                                ? propertyAllowList[TaxonomicFilterGroupType.EventProperties].join(',')
                                : undefined,
                            exclude_hidden: true,
                        }).url,
                        valuesEndpoint: (key) => `api/environments/${projectId}/logs/values?key=` + key,
                        getName: (option: SimpleOption) => option.name,
                        getValue: (option: SimpleOption) => option.name,
                        getPopoverHeader: () => 'Log attributes',
                    },
                    {
                        name: 'Numerical event properties',
                        searchPlaceholder: 'numerical event properties',
                        type: TaxonomicFilterGroupType.NumericalEventProperties,
                        endpoint: combineUrl(`api/projects/${projectId}/property_definitions`, {
                            is_numerical: true,
                            event_names: eventNames,
                        }).url,
                        getName: (propertyDefinition: PropertyDefinition) => propertyDefinition.name,
                        getValue: (propertyDefinition: PropertyDefinition) => propertyDefinition.name,
                        ...propertyTaxonomicGroupProps(),
                    },
                    {
                        name: 'Person properties',
                        searchPlaceholder: 'person properties',
                        type: TaxonomicFilterGroupType.PersonProperties,
                        endpoint: combineUrl(`api/projects/${projectId}/property_definitions`, {
                            type: 'person',
                            properties: propertyAllowList?.[TaxonomicFilterGroupType.PersonProperties]
                                ? propertyAllowList[TaxonomicFilterGroupType.PersonProperties].join(',')
                                : undefined,
                            exclude_hidden: true,
                        }).url,
                        getName: (personProperty: PersonProperty) => personProperty.name,
                        getValue: (personProperty: PersonProperty) => personProperty.name,
                        propertyAllowList:
                            propertyAllowList?.[TaxonomicFilterGroupType.PersonProperties]?.filter(isString),
                        ...propertyTaxonomicGroupProps(true),
                    },
                    {
                        name: 'Cohorts',
                        searchPlaceholder: 'cohorts',
                        type: TaxonomicFilterGroupType.Cohorts,
                        endpoint: combineUrl(`api/projects/${projectId}/cohorts/`).url,
                        value: 'cohorts',
                        getName: (cohort: CohortType) => cohort.name || `Cohort ${cohort.id}`,
                        getValue: (cohort: CohortType) => cohort.id,
                        getPopoverHeader: (cohort: CohortType) => `${cohort.is_static ? 'Static' : 'Dynamic'} Cohort`,
                        getIcon: function _getIcon(): JSX.Element {
                            return <IconCohort className="taxonomy-icon taxonomy-icon-muted" />
                        },
                        footerMessage: hideBehavioralCohorts ? (
                            <>
                                <Link to={COHORT_BEHAVIORAL_LIMITATIONS_URL} target="_blank">
                                    Some cohorts excluded due to containing behavioral filters.
                                </Link>
                            </>
                        ) : undefined,
                    },
                    {
                        name: 'Cohorts',
                        searchPlaceholder: 'cohorts',
                        type: TaxonomicFilterGroupType.CohortsWithAllUsers,
                        endpoint: combineUrl(`api/projects/${projectId}/cohorts/`).url,
                        options: [{ id: 'all', name: 'All Users*' }],
                        getName: (cohort: CohortType) => cohort.name || `Cohort ${cohort.id}`,
                        getValue: (cohort: CohortType) => cohort.id,
                        getPopoverHeader: () => `All Users`,
                        getIcon: function _getIcon(): JSX.Element {
                            return <IconCohort className="taxonomy-icon taxonomy-icon-muted" />
                        },
                    },
                    {
                        name: 'Pageview URLs',
                        searchPlaceholder: 'pageview URLs',
                        type: TaxonomicFilterGroupType.PageviewUrls,
                        endpoint: `api/environments/${teamId}/events/values/?key=$current_url`,
                        searchAlias: 'value',
                        getName: (option: SimpleOption) => option.name,
                        getValue: (option: SimpleOption) => option.name,
                        getPopoverHeader: () => `Pageview URL`,
                    },
                    {
                        name: 'Screens',
                        searchPlaceholder: 'screens',
                        type: TaxonomicFilterGroupType.Screens,
                        endpoint: `api/environments/${teamId}/events/values/?key=$screen_name`,
                        searchAlias: 'value',
                        getName: (option: SimpleOption) => option.name,
                        getValue: (option: SimpleOption) => option.name,
                        getPopoverHeader: () => `Screen`,
                    },
                    {
                        name: 'Custom Events',
                        searchPlaceholder: 'custom events',
                        type: TaxonomicFilterGroupType.CustomEvents,
                        endpoint: combineUrl(`api/projects/${projectId}/event_definitions`, {
                            event_type: EventDefinitionType.EventCustom,
                            exclude_hidden: true,
                        }).url,
                        getName: (eventDefinition: EventDefinition) => eventDefinition.name,
                        getValue: (eventDefinition: EventDefinition) => eventDefinition.name,
                        ...eventTaxonomicGroupProps,
                    },
                    {
                        name: 'Wildcards',
                        searchPlaceholder: 'wildcards',
                        type: TaxonomicFilterGroupType.Wildcards,
                        // Populated via optionsFromProp
                        getName: (option: SimpleOption) => option.name,
                        getValue: (option: SimpleOption) => option.name,
                        getPopoverHeader: () => `Wildcard`,
                    },
                    {
                        name: 'Persons',
                        searchPlaceholder: 'persons',
                        type: TaxonomicFilterGroupType.Persons,
                        endpoint: `api/environments/${teamId}/persons/`,
                        getName: (person: PersonType) => person.name || 'Anon user?',
                        getValue: (person: PersonType) => person.distinct_ids[0],
                        getPopoverHeader: () => `Person`,
                    },
                    {
                        name: 'Insights',
                        searchPlaceholder: 'insights',
                        type: TaxonomicFilterGroupType.Insights,
                        endpoint: combineUrl(`api/environments/${teamId}/insights/`, {
                            saved: true,
                        }).url,
                        getName: (insight: QueryBasedInsightModel) => insight.name,
                        getValue: (insight: QueryBasedInsightModel) => insight.short_id,
                        getPopoverHeader: () => `Insights`,
                    },
                    {
                        name: 'Feature Flags',
                        searchPlaceholder: 'feature flags',
                        type: TaxonomicFilterGroupType.FeatureFlags, // Feature flag dependencies
                        endpoint: combineUrl(`api/projects/${projectId}/feature_flags/`).url,
                        getName: (featureFlag: FeatureFlagType) => featureFlag.key || featureFlag.name,
                        getValue: (featureFlag: FeatureFlagType) => featureFlag.id || '',
                        getPopoverHeader: () => `Feature Flags`,
                        excludedProperties:
                            excludedProperties?.[TaxonomicFilterGroupType.FeatureFlags]?.filter(isString),
                    },
                    {
                        name: 'Experiments',
                        searchPlaceholder: 'experiments',
                        type: TaxonomicFilterGroupType.Experiments,
                        logic: experimentsLogic,
                        value: 'experiments',
                        getName: (experiment: Experiment) => experiment.name,
                        getValue: (experiment: Experiment) => experiment.id,
                        getPopoverHeader: () => `Experiments`,
                    },
                    {
                        name: 'Dashboards',
                        searchPlaceholder: 'dashboards',
                        type: TaxonomicFilterGroupType.Dashboards,
                        logic: dashboardsModel,
                        value: 'nameSortedDashboards',
                        getName: (dashboard: DashboardType) => dashboard.name,
                        getValue: (dashboard: DashboardType) => dashboard.id,
                        getPopoverHeader: () => `Dashboards`,
                    },
                    {
                        name: 'Notebooks',
                        searchPlaceholder: 'notebooks',
                        type: TaxonomicFilterGroupType.Notebooks,
                        value: 'notebooks',
                        endpoint: `api/projects/${projectId}/notebooks/`,
                        getName: (notebook: NotebookType) => notebook.title || `Notebook ${notebook.short_id}`,
                        getValue: (notebook: NotebookType) => notebook.short_id,
                        getPopoverHeader: () => 'Notebooks',
                    },
                    {
                        name: 'Session properties',
                        searchPlaceholder: 'sessions',
                        type: TaxonomicFilterGroupType.SessionProperties,
                        ...(propertyAllowList
                            ? {
                                  options: propertyAllowList[TaxonomicFilterGroupType.SessionProperties]
                                      ?.filter(isString)
                                      ?.map((property: string) => ({
                                          name: property,
                                          value: property,
<<<<<<< HEAD
                                          supported_by_preaggregated_tables: enablePreaggregatedTableHints
                                              ? PREAGGREGATED_TABLE_SUPPORTED_PROPERTIES_BY_GROUP[
                                                    TaxonomicFilterGroupType.SessionProperties
                                                ].includes(property)
                                              : false,
                                      })
                                  ),
=======
                                      })),
>>>>>>> 4ebbf456
                              }
                            : {
                                  endpoint: combineUrl(
                                      `api/environments/${teamId}/sessions/property_definitions`,
                                      enablePreaggregatedTableHints ? { enable_preaggregated_table_hints: 'true' } : {}
                                  ).url,
                              }),
                        getName: (option: any) => option.name,
                        getValue: (option) => option.name,
                        getPopoverHeader: () => 'Session',
                        getIcon: getPropertyDefinitionIcon,
                    },
                    {
                        name: 'SQL expression',
                        searchPlaceholder: null,
                        categoryLabel: () => 'SQL expression',
                        type: TaxonomicFilterGroupType.HogQLExpression,
                        render: InlineHogQLEditor,
                        getPopoverHeader: () => 'SQL expression',
                        componentProps: { metadataSource },
                    },
                    {
                        name: 'Replay',
                        searchPlaceholder: 'Replay',
                        categoryLabel: (count: number) => 'Replay' + (count > 0 ? `: ${count}` : ''),
                        type: TaxonomicFilterGroupType.Replay,
                        render: ReplayTaxonomicFilters,
                        localItemsSearch: (
                            items: TaxonomicDefinitionTypes[],
                            q: string
                        ): TaxonomicDefinitionTypes[] => {
                            if (q.trim() === '') {
                                return items
                            }
                            const fuse = new Fuse(replayTaxonomicFiltersProperties, {
                                keys: ['label', 'key'],
                                threshold: 0.3,
                            })
                            return fuse.search(q).map((result) => result.item)
                        },
                        valuesEndpoint: (key) => {
                            if (key === 'visited_page') {
                                return (
                                    `api/environments/${teamId}/events/values/?key=` +
                                    'api/event/values/?key=' +
                                    encodeURIComponent('$current_url') +
                                    '&event_name=' +
                                    encodeURIComponent('$pageview')
                                )
                            }
                        },
                        getPopoverHeader: () => 'Replay',
                    },
                    {
                        name: 'On this page',
                        searchPlaceholder: 'elements from this page',
                        type: TaxonomicFilterGroupType.MaxAIContext,
                        options: maxContextOptions,
                        getName: (option: MaxContextTaxonomicFilterOption) => option.name,
                        getValue: (option: MaxContextTaxonomicFilterOption) => option.value,
                        getIcon: (option: MaxContextTaxonomicFilterOption) => {
                            const Icon = option.icon as React.ComponentType
                            if (Icon) {
                                return <Icon />
                            }
                            return <></>
                        },
                        getPopoverHeader: () => 'On this page',
                    },
                    ...groupAnalyticsTaxonomicGroups,
                    ...groupAnalyticsTaxonomicGroupNames,
                ]

                return groups
            },
        ],
        activeTaxonomicGroup: [
            (s) => [s.activeTab, s.taxonomicGroups],
            (activeTab, taxonomicGroups) => taxonomicGroups.find((g) => g.type === activeTab),
        ],
        taxonomicGroupTypes: [
            (s, p) => [p.taxonomicGroupTypes, s.taxonomicGroups],
            (groupTypes, taxonomicGroups): TaxonomicFilterGroupType[] =>
                groupTypes || taxonomicGroups.map((g) => g.type),
        ],
        groupAnalyticsTaxonomicGroupNames: [
            (s) => [s.groupTypes, s.currentTeamId, s.aggregationLabel],
            (groupTypes, teamId, aggregationLabel): TaxonomicFilterGroup[] =>
                Array.from(groupTypes.values()).map((type) => ({
                    name: `${capitalizeFirstLetter(aggregationLabel(type.group_type_index).plural)}`,
                    searchPlaceholder: `${aggregationLabel(type.group_type_index).plural}`,
                    type: `${TaxonomicFilterGroupType.GroupNamesPrefix}_${type.group_type_index}` as unknown as TaxonomicFilterGroupType,
                    endpoint: combineUrl(`api/environments/${teamId}/groups/`, {
                        group_type_index: type.group_type_index,
                    }).url,
                    getPopoverHeader: () => `Group Names`,
                    getName: (group: Group) => groupDisplayId(group.group_key, group.group_properties),
                    getValue: (group: Group) => group.group_key,
                    groupTypeIndex: type.group_type_index,
                })),
        ],
        groupAnalyticsTaxonomicGroups: [
            (s) => [s.groupTypes, s.currentProjectId, s.aggregationLabel],
            (groupTypes, projectId, aggregationLabel): TaxonomicFilterGroup[] =>
                Array.from(groupTypes.values()).map((type) => ({
                    name: `${capitalizeFirstLetter(aggregationLabel(type.group_type_index).singular)} properties`,
                    searchPlaceholder: `${aggregationLabel(type.group_type_index).singular} properties`,
                    type: `${TaxonomicFilterGroupType.GroupsPrefix}_${type.group_type_index}` as unknown as TaxonomicFilterGroupType,
                    endpoint: combineUrl(`api/projects/${projectId}/property_definitions`, {
                        type: 'group',
                        group_type_index: type.group_type_index,
                        exclude_hidden: true,
                    }).url,
                    valuesEndpoint: (key) =>
                        `api/projects/${projectId}/groups/property_values?${toParams({
                            key,
                            group_type_index: type.group_type_index,
                        })}`,
                    getName: (group) => group.name,
                    getValue: (group) => group.name,
                    getPopoverHeader: () => `Property`,
                    getIcon: getPropertyDefinitionIcon,
                    groupTypeIndex: type.group_type_index,
                })),
        ],
        infiniteListLogics: [
            (s) => [s.taxonomicGroupTypes, (_, props) => props],
            (taxonomicGroupTypes, props): Record<string, BuiltLogic<infiniteListLogicType>> =>
                Object.fromEntries(
                    taxonomicGroupTypes.map((groupType) => [
                        groupType,
                        infiniteListLogic.build({
                            ...props,
                            listGroupType: groupType,
                        }),
                    ])
                ),
        ],
        infiniteListCounts: [
            (s) => [
                (state, props) =>
                    Object.fromEntries(
                        Object.entries(s.infiniteListLogics(state, props)).map(([groupType, logic]) => [
                            groupType,
                            logic.isMounted() ? logic.selectors.totalListCount(state, logic.props) : 0,
                        ])
                    ),
            ],
            (infiniteListCounts) => infiniteListCounts,
        ],
        value: [() => [(_, props) => props.value], (value) => value],
        groupType: [() => [(_, props) => props.groupType], (groupType) => groupType],
        currentTabIndex: [
            (s) => [s.taxonomicGroupTypes, s.activeTab],
            (groupTypes, activeTab) => Math.max(groupTypes.indexOf(activeTab || ''), 0),
        ],
        searchPlaceholder: [
            (s) => [s.taxonomicGroups, s.taxonomicGroupTypes],
            (allTaxonomicGroups, searchGroupTypes) => {
                if (searchGroupTypes.length > 1) {
                    searchGroupTypes = searchGroupTypes.filter(
                        (type) =>
                            !type.startsWith(TaxonomicFilterGroupType.GroupsPrefix) &&
                            !type.startsWith(TaxonomicFilterGroupType.GroupNamesPrefix)
                    )
                }
                const names = searchGroupTypes
                    .map((type) => {
                        const taxonomicGroup = allTaxonomicGroups.find(
                            (tGroup) => tGroup.type == type
                        ) as TaxonomicFilterGroup
                        return taxonomicGroup.searchPlaceholder
                    })
                    .filter(Boolean)
                return names
                    .filter((a) => !!a)
                    .map(
                        (name, index) =>
                            `${index !== 0 ? (index === searchGroupTypes.length - 1 ? ' or ' : ', ') : ''}${name}`
                    )
                    .join('')
            },
        ],
    }),
    listeners(({ actions, values, props }) => ({
        selectItem: ({ group, value, item, originalQuery }) => {
            if (item) {
                try {
                    const hasOriginalQuery = originalQuery && originalQuery.trim().length > 0
                    const hasName = item && item.name && item.name.trim().length > 0
                    const hasSwappedIn = hasOriginalQuery && hasName && item.name !== originalQuery
                    if (hasSwappedIn) {
                        posthog.capture('selected swapped in query in taxonomic filter', {
                            group: group.type,
                            value: value,
                            itemName: item.name,
                            originalQuery,
                            item,
                        })
                    }
                } catch (e) {
                    posthog.captureException(e, { posthog_feature: 'taxonomic_filter_swapped_in_query' })
                }
                props.onChange?.(group, value, item, originalQuery)
            } else if (group.type === TaxonomicFilterGroupType.HogQLExpression && value) {
                props.onChange?.(group, value, item, originalQuery)
            } else if (props.onEnter) {
                // If the user pressed enter on a group with no item selected, we want to pass the original query
                props.onEnter(values.searchQuery)
                return
            }
            actions.setSearchQuery('')
        },

        moveUp: async (_, breakpoint) => {
            if (values.activeTab) {
                infiniteListLogic({
                    ...props,
                    listGroupType: values.activeTab,
                }).actions.moveUp()
            }
            await breakpoint(100)
            actions.enableMouseInteractions()
        },

        moveDown: async (_, breakpoint) => {
            if (values.activeTab) {
                infiniteListLogic({
                    ...props,
                    listGroupType: values.activeTab,
                }).actions.moveDown()
            }
            await breakpoint(100)
            actions.enableMouseInteractions()
        },

        selectSelected: async (_, breakpoint) => {
            if (values.activeTab) {
                infiniteListLogic({
                    ...props,
                    listGroupType: values.activeTab,
                }).actions.selectSelected()
            }
            await breakpoint(100)
            actions.enableMouseInteractions()
        },

        tabLeft: () => {
            const { currentTabIndex, taxonomicGroupTypes, infiniteListCounts } = values
            for (let i = 1; i < taxonomicGroupTypes.length; i++) {
                const newIndex = (currentTabIndex - i + taxonomicGroupTypes.length) % taxonomicGroupTypes.length
                if (infiniteListCounts[taxonomicGroupTypes[newIndex]] > 0) {
                    actions.setActiveTab(taxonomicGroupTypes[newIndex])
                    return
                }
            }
        },

        tabRight: () => {
            const { currentTabIndex, taxonomicGroupTypes, infiniteListCounts } = values
            for (let i = 1; i < taxonomicGroupTypes.length; i++) {
                const newIndex = (currentTabIndex + i) % taxonomicGroupTypes.length
                if (infiniteListCounts[taxonomicGroupTypes[newIndex]] > 0) {
                    actions.setActiveTab(taxonomicGroupTypes[newIndex])
                    return
                }
            }
        },

        setSearchQuery: async ({ searchQuery }, breakpoint) => {
            const { activeTaxonomicGroup, infiniteListCounts } = values

            // does replay have 0 results
            // if you have a render function, and replay does, then infiniteListCounts will always be 1 or more 🤷
            const shouldTabRightBecauseReplay =
                activeTaxonomicGroup &&
                activeTaxonomicGroup.type === TaxonomicFilterGroupType.Replay &&
                infiniteListCounts[activeTaxonomicGroup.type] === 1
            // or is this a Taxonomic group with a local data source, zero results after searching.
            const shouldOtherwiseTabRight =
                activeTaxonomicGroup &&
                !activeTaxonomicGroup.endpoint &&
                infiniteListCounts[activeTaxonomicGroup.type] === 0
            if (shouldTabRightBecauseReplay || shouldOtherwiseTabRight) {
                actions.tabRight()
            }

            await breakpoint(500)
            if (searchQuery) {
                posthog.capture('taxonomic_filter_search_query', {
                    searchQuery,
                    groupType: activeTaxonomicGroup?.type,
                })
            }
        },

        infiniteListResultsReceived: ({ groupType, results }) => {
            // Open the next tab if no results on an active tab.
            const activeTabHasNoResults = groupType === values.activeTab && !results.count && !results.expandedCount

            if (activeTabHasNoResults) {
                actions.tabRight()
            }

            // Update app-wide cached property metadata
            if (
                results.count > 0 &&
                (groupType === TaxonomicFilterGroupType.EventProperties ||
                    groupType === TaxonomicFilterGroupType.PersonProperties ||
                    groupType === TaxonomicFilterGroupType.NumericalEventProperties)
            ) {
                const propertyDefinitions: PropertyDefinition[] = results.results as PropertyDefinition[]
                const apiType = groupType === TaxonomicFilterGroupType.PersonProperties ? 'person' : 'event'
                const newPropertyDefinitions = Object.fromEntries(
                    propertyDefinitions.map((propertyDefinition) => [
                        `${apiType}/${propertyDefinition.name}`,
                        propertyDefinition,
                    ])
                )
                updatePropertyDefinitions(newPropertyDefinitions)
            }
        },
    })),
])<|MERGE_RESOLUTION|>--- conflicted
+++ resolved
@@ -225,15 +225,13 @@
             () => [(_, props) => props.allowNonCapturedEvents],
             (allowNonCapturedEvents: boolean | undefined) => allowNonCapturedEvents ?? false,
         ],
-<<<<<<< HEAD
         enablePreaggregatedTableHints: [
             () => [(_, props) => props.enablePreaggregatedTableHints],
             (enablePreaggregatedTableHints) => !!enablePreaggregatedTableHints,
-=======
+        ],
         hideBehavioralCohorts: [
             () => [(_, props) => props.hideBehavioralCohorts],
             (hideBehavioralCohorts: boolean | undefined) => hideBehavioralCohorts ?? false,
->>>>>>> 4ebbf456
         ],
         taxonomicGroups: [
             (s) => [
@@ -248,11 +246,8 @@
                 s.eventMetadataPropertyDefinitions,
                 s.eventOrdering,
                 s.maxContextOptions,
-<<<<<<< HEAD
                 s.enablePreaggregatedTableHints,
-=======
                 s.hideBehavioralCohorts,
->>>>>>> 4ebbf456
             ],
             (
                 currentTeam: TeamType,
@@ -266,11 +261,8 @@
                 eventMetadataPropertyDefinitions: PropertyDefinition[],
                 eventOrdering: string | null,
                 maxContextOptions: MaxContextTaxonomicFilterOption[],
-<<<<<<< HEAD
-                enablePreaggregatedTableHints: boolean
-=======
+                enablePreaggregatedTableHints: boolean,
                 hideBehavioralCohorts: boolean
->>>>>>> 4ebbf456
             ): TaxonomicFilterGroup[] => {
                 const { id: teamId } = currentTeam
                 const { excludedProperties, propertyAllowList } = propertyFilters
@@ -732,17 +724,12 @@
                                       ?.map((property: string) => ({
                                           name: property,
                                           value: property,
-<<<<<<< HEAD
                                           supported_by_preaggregated_tables: enablePreaggregatedTableHints
                                               ? PREAGGREGATED_TABLE_SUPPORTED_PROPERTIES_BY_GROUP[
                                                     TaxonomicFilterGroupType.SessionProperties
                                                 ].includes(property)
                                               : false,
-                                      })
-                                  ),
-=======
                                       })),
->>>>>>> 4ebbf456
                               }
                             : {
                                   endpoint: combineUrl(
