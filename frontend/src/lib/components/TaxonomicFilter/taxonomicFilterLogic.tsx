import { BuiltLogic, actions, connect, kea, key, listeners, path, props, reducers, selectors } from 'kea'
import { combineUrl } from 'kea-router'
import posthog from 'posthog-js'

import { IconServer } from '@posthog/icons'

import { infiniteListLogic } from 'lib/components/TaxonomicFilter/infiniteListLogic'
import { infiniteListLogicType } from 'lib/components/TaxonomicFilter/infiniteListLogicType'
import { taxonomicFilterPreferencesLogic } from 'lib/components/TaxonomicFilter/taxonomicFilterPreferencesLogic'
import {
    DataWarehousePopoverField,
    ExcludedProperties,
    ListStorage,
    SimpleOption,
    TaxonomicFilterGroup,
    TaxonomicFilterGroupType,
    TaxonomicFilterLogicProps,
    TaxonomicFilterValue,
} from 'lib/components/TaxonomicFilter/types'
import { IconCohort } from 'lib/lemon-ui/icons'
<<<<<<< HEAD
import { capitalizeFirstLetter, isString, pluralize, toParams } from 'lib/utils'
import posthog from 'posthog-js'
=======
import { capitalizeFirstLetter, pluralize, toParams } from 'lib/utils'
>>>>>>> 7f965950
import {
    getEventDefinitionIcon,
    getEventMetadataDefinitionIcon,
    getPropertyDefinitionIcon,
    getRevenueAnalyticsDefinitionIcon,
} from 'scenes/data-management/events/DefinitionHeader'
import { dataWarehouseJoinsLogic } from 'scenes/data-warehouse/external/dataWarehouseJoinsLogic'
import { dataWarehouseSceneLogic } from 'scenes/data-warehouse/settings/dataWarehouseSceneLogic'
import { experimentsLogic } from 'scenes/experiments/experimentsLogic'
import { MaxContextTaxonomicFilterOption } from 'scenes/max/maxTypes'
import { NotebookType } from 'scenes/notebooks/types'
import { groupDisplayId } from 'scenes/persons/GroupActorDisplay'
import { projectLogic } from 'scenes/projectLogic'
import { ReplayTaxonomicFilters } from 'scenes/session-recordings/filters/ReplayTaxonomicFilters'
import { teamLogic } from 'scenes/teamLogic'

import { actionsModel } from '~/models/actionsModel'
import { dashboardsModel } from '~/models/dashboardsModel'
import { groupsModel } from '~/models/groupsModel'
import { propertyDefinitionsModel, updatePropertyDefinitions } from '~/models/propertyDefinitionsModel'
import { AnyDataNode, DatabaseSchemaField, DatabaseSchemaTable, NodeKind } from '~/queries/schema/schema-general'
import { getCoreFilterDefinition } from '~/taxonomy/helpers'
import { CORE_FILTER_DEFINITIONS_BY_GROUP } from '~/taxonomy/taxonomy'
import {
    ActionType,
    CohortType,
    DashboardType,
    EventDefinition,
    EventDefinitionType,
    Experiment,
    FeatureFlagType,
    Group,
    PersonProperty,
    PersonType,
    PropertyDefinition,
    PropertyDefinitionType,
    QueryBasedInsightModel,
    TeamType,
} from '~/types'

import { InlineHogQLEditor } from './InlineHogQLEditor'
import type { taxonomicFilterLogicType } from './taxonomicFilterLogicType'

export const eventTaxonomicGroupProps: Pick<TaxonomicFilterGroup, 'getPopoverHeader' | 'getIcon'> = {
    getPopoverHeader: (eventDefinition: EventDefinition): string => {
        if (CORE_FILTER_DEFINITIONS_BY_GROUP.events[eventDefinition.name]) {
            return 'PostHog event'
        }
        return `${eventDefinition.verified ? 'Verified' : 'Unverified'} event`
    },
    getIcon: getEventDefinitionIcon,
}

export const propertyTaxonomicGroupProps = (
    verified: boolean = false
): Pick<TaxonomicFilterGroup, 'getPopoverHeader' | 'getIcon'> => ({
    getPopoverHeader: (propertyDefinition: PropertyDefinition): string => {
        if (verified || !!CORE_FILTER_DEFINITIONS_BY_GROUP.event_properties[propertyDefinition.name]) {
            return 'PostHog property'
        }
        return 'Property'
    },
    getIcon: getPropertyDefinitionIcon,
})

export const defaultDataWarehousePopoverFields: DataWarehousePopoverField[] = [
    {
        key: 'id_field',
        label: 'ID Field',
    },
    {
        key: 'timestamp_field',
        label: 'Timestamp Field',
        allowHogQL: true,
    },
    {
        key: 'distinct_id_field',
        label: 'Distinct ID Field',
        allowHogQL: true,
    },
]

export const taxonomicFilterLogic = kea<taxonomicFilterLogicType>([
    props({} as TaxonomicFilterLogicProps),
    key((props) => `${props.taxonomicFilterLogicKey}`),
    path(['lib', 'components', 'TaxonomicFilter', 'taxonomicFilterLogic']),
    connect(() => ({
        values: [
            teamLogic,
            ['currentTeamId', 'currentTeam'],
            projectLogic,
            ['currentProjectId'],
            groupsModel,
            ['groupTypes', 'aggregationLabel'],
            dataWarehouseSceneLogic, // This logic needs to be connected to stop the popover from erroring out
            ['dataWarehouseTables'],
            dataWarehouseJoinsLogic,
            ['columnsJoinedToPersons'],
            propertyDefinitionsModel,
            ['eventMetadataPropertyDefinitions'],
            taxonomicFilterPreferencesLogic,
            ['eventOrdering'],
        ],
    })),
    actions(() => ({
        moveUp: true,
        moveDown: true,
        selectSelected: true,
        enableMouseInteractions: true,
        tabLeft: true,
        tabRight: true,
        setSearchQuery: (searchQuery: string) => ({ searchQuery }),
        setActiveTab: (activeTab: TaxonomicFilterGroupType) => ({ activeTab }),
        selectItem: (group: TaxonomicFilterGroup, value: TaxonomicFilterValue | null, item: any, originalQuery) => ({
            group,
            value,
            item,
            originalQuery,
        }),
        infiniteListResultsReceived: (groupType: TaxonomicFilterGroupType, results: ListStorage) => ({
            groupType,
            results,
        }),
    })),
    reducers(({ props, selectors }) => ({
        searchQuery: [
            props.initialSearchQuery || '',
            {
                setSearchQuery: (_, { searchQuery }) => searchQuery,
            },
        ],
        activeTab: [
            (state: any): TaxonomicFilterGroupType => {
                return selectors.groupType(state) || selectors.taxonomicGroupTypes(state)[0]
            },
            {
                setActiveTab: (_, { activeTab }) => activeTab,
            },
        ],
        mouseInteractionsEnabled: [
            // This fixes a bug with keyboard up/down scrolling when the mouse is over the list.
            // Otherwise shifting list elements cause the "hover" action to be triggered randomly.
            true,
            {
                moveUp: () => false,
                moveDown: () => false,
                setActiveTab: () => true,
                enableMouseInteractions: () => true,
            },
        ],
    })),
    selectors({
        selectedItemMeta: [() => [(_, props) => props.filter], (filter) => filter],
        taxonomicFilterLogicKey: [
            (_, p) => [p.taxonomicFilterLogicKey],
            (taxonomicFilterLogicKey) => taxonomicFilterLogicKey,
        ],
        eventNames: [() => [(_, props) => props.eventNames], (eventNames) => eventNames ?? []],
        schemaColumns: [() => [(_, props) => props.schemaColumns], (schemaColumns) => schemaColumns ?? []],
        maxContextOptions: [
            () => [(_, props) => props.maxContextOptions],
            (maxContextOptions) => maxContextOptions ?? [],
        ],
        dataWarehousePopoverFields: [
            () => [(_, props) => props.dataWarehousePopoverFields],
            (dataWarehousePopoverFields) => dataWarehousePopoverFields ?? {},
        ],
        metadataSource: [
            () => [(_, props) => props.metadataSource],
            (metadataSource): AnyDataNode =>
                metadataSource ?? { kind: NodeKind.HogQLQuery, query: 'select event from events' },
        ],
        excludedProperties: [
            () => [(_, props) => props.excludedProperties],
            (excludedProperties) => (excludedProperties ?? {}) as ExcludedProperties,
        ],
        propertyAllowList: [
            () => [(_, props) => props.propertyAllowList],
            (propertyAllowList) => propertyAllowList as TaxonomicFilterLogicProps['propertyAllowList'],
        ],
        propertyFilters: [
            (s) => [s.excludedProperties, s.propertyAllowList],
            (excludedProperties, propertyAllowList) => ({ excludedProperties, propertyAllowList }),
        ],
        allowNonCapturedEvents: [
            () => [(_, props) => props.allowNonCapturedEvents],
            (allowNonCapturedEvents: boolean | undefined) => allowNonCapturedEvents ?? false,
        ],
        taxonomicGroups: [
            (s) => [
                s.currentTeam,
                s.currentProjectId,
                s.groupAnalyticsTaxonomicGroups,
                s.groupAnalyticsTaxonomicGroupNames,
                s.eventNames,
                s.schemaColumns,
                s.metadataSource,
                s.propertyFilters,
                s.eventMetadataPropertyDefinitions,
                s.eventOrdering,
                s.maxContextOptions,
            ],
            (
                currentTeam: TeamType,
                projectId: number | null,
                groupAnalyticsTaxonomicGroups: TaxonomicFilterGroup[],
                groupAnalyticsTaxonomicGroupNames: TaxonomicFilterGroup[],
                eventNames: string[],
                schemaColumns: DatabaseSchemaField[],
                metadataSource: AnyDataNode,
                propertyFilters,
                eventMetadataPropertyDefinitions: PropertyDefinition[],
                eventOrdering: string | null,
                maxContextOptions: MaxContextTaxonomicFilterOption[]
            ): TaxonomicFilterGroup[] => {
                const { id: teamId } = currentTeam
                const { excludedProperties, propertyAllowList } = propertyFilters
                const groups: TaxonomicFilterGroup[] = [
                    {
                        name: 'Events',
                        searchPlaceholder: 'events',
                        type: TaxonomicFilterGroupType.Events,
                        options: [{ name: 'All events', value: null }].filter(
                            (o) => !excludedProperties[TaxonomicFilterGroupType.Events]?.includes(o.value)
                        ),
                        // the default ordering for the API is "both"
                        // so we don't need to add an ordering param in that case
                        endpoint: combineUrl(`api/projects/${projectId}/event_definitions`, {
                            event_type: EventDefinitionType.Event,
                            exclude_hidden: true,
                            ordering: eventOrdering ?? undefined,
                        }).url,
                        excludedProperties:
                            excludedProperties?.[TaxonomicFilterGroupType.Events]?.filter(isString) ?? [],
                        getName: (eventDefinition: Record<string, any>) => eventDefinition.name,
                        getValue: (eventDefinition: Record<string, any>) =>
                            // Use the property's "name" when available, or "value" if a local option
                            'id' in eventDefinition ? eventDefinition.name : eventDefinition.value,
                        ...eventTaxonomicGroupProps,
                    },
                    {
                        name: 'Actions',
                        searchPlaceholder: 'actions',
                        type: TaxonomicFilterGroupType.Actions,
                        logic: actionsModel,
                        value: 'actionsSorted',
                        getName: (action: ActionType) => action.name || '',
                        getValue: (action: ActionType) => action.id,
                        getPopoverHeader: () => 'Action',
                        getIcon: getEventDefinitionIcon,
                    },
                    {
                        name: 'Data warehouse tables',
                        searchPlaceholder: 'data warehouse tables',
                        type: TaxonomicFilterGroupType.DataWarehouse,
                        logic: dataWarehouseSceneLogic,
                        value: 'dataWarehouseTablesAndViews',
                        getName: (table: DatabaseSchemaTable) => table.name,
                        getValue: (table: DatabaseSchemaTable) => table.name,
                        getPopoverHeader: () => 'Data Warehouse Table',
                        getIcon: () => <IconServer />,
                    },
                    {
                        name: 'Data warehouse properties',
                        searchPlaceholder: 'data warehouse properties',
                        type: TaxonomicFilterGroupType.DataWarehouseProperties,
                        options: schemaColumns,
                        getName: (col: DatabaseSchemaField) => col.name,
                        getValue: (col: DatabaseSchemaField) => col.name,
                        getPopoverHeader: () => 'Data Warehouse Column',
                        getIcon: () => <IconServer />,
                    },
                    {
                        name: 'Extended person properties',
                        searchPlaceholder: 'extended person properties',
                        type: TaxonomicFilterGroupType.DataWarehousePersonProperties,
                        logic: dataWarehouseJoinsLogic,
                        value: 'columnsJoinedToPersons',
                        getName: (personProperty: PersonProperty) => personProperty.name,
                        getValue: (personProperty: PersonProperty) => personProperty.id,
                        getPopoverHeader: () => 'Extended Person Property',
                    },
                    {
                        name: 'Autocapture elements',
                        searchPlaceholder: 'autocapture elements',
                        type: TaxonomicFilterGroupType.Elements,
                        options: ['tag_name', 'text', 'href', 'selector'].map((option) => ({
                            name: option,
                        })) as SimpleOption[],
                        getName: (option: SimpleOption) => option.name,
                        getValue: (option: SimpleOption) => option.name,
                        getPopoverHeader: () => 'Autocapture Element',
                    },
                    {
                        name: 'Metadata',
                        searchPlaceholder: 'metadata',
                        type: TaxonomicFilterGroupType.Metadata,
                        // populate options using `optionsFromProp` depending on context in which
                        // this taxonomic group type is used
                        getName: (option: SimpleOption) => option.name,
                        getValue: (option: SimpleOption) => option.name,
                        ...propertyTaxonomicGroupProps(true),
                    },
                    {
                        name: 'Event properties',
                        searchPlaceholder: 'event properties',
                        type: TaxonomicFilterGroupType.EventProperties,
                        endpoint: combineUrl(`api/projects/${projectId}/property_definitions`, {
                            is_feature_flag: false,
                            ...(eventNames.length > 0 ? { event_names: eventNames } : {}),
                            properties: propertyAllowList?.[TaxonomicFilterGroupType.EventProperties]
                                ? propertyAllowList[TaxonomicFilterGroupType.EventProperties].join(',')
                                : undefined,
                            exclude_hidden: true,
                        }).url,
                        scopedEndpoint:
                            eventNames.length > 0
                                ? combineUrl(`api/projects/${projectId}/property_definitions`, {
                                      event_names: eventNames,
                                      is_feature_flag: false,
                                      filter_by_event_names: true,
                                      properties: propertyAllowList?.[TaxonomicFilterGroupType.EventProperties]
                                          ? propertyAllowList[TaxonomicFilterGroupType.EventProperties].join(',')
                                          : undefined,
                                      exclude_hidden: true,
                                  }).url
                                : undefined,
                        expandLabel: ({ count, expandedCount }: { count: number; expandedCount: number }) =>
                            `Show ${pluralize(expandedCount - count, 'property', 'properties')} that ${pluralize(
                                expandedCount - count,
                                'has',
                                'have',
                                false
                            )}n't been seen with ${pluralize(eventNames.length, 'this event', 'these events', false)}`,
                        getName: (propertyDefinition: PropertyDefinition) => propertyDefinition.name,
                        getValue: (propertyDefinition: PropertyDefinition) => propertyDefinition.name,
                        excludedProperties:
                            excludedProperties?.[TaxonomicFilterGroupType.EventProperties]?.filter(isString),
                        propertyAllowList: propertyAllowList?.[TaxonomicFilterGroupType.EventProperties],
                        ...propertyTaxonomicGroupProps(),
                    },
                    {
                        name: 'Event metadata',
                        searchPlaceholder: 'event metadata',
                        type: TaxonomicFilterGroupType.EventMetadata,
                        options: eventMetadataPropertyDefinitions,
                        getIcon: (option: PropertyDefinition) => getEventMetadataDefinitionIcon(option),
                        getName: (option: PropertyDefinition) => {
                            const coreDefinition = getCoreFilterDefinition(
                                option.id,
                                TaxonomicFilterGroupType.EventMetadata
                            )
                            return coreDefinition ? coreDefinition.label : option.name
                        },
                        getValue: (option: PropertyDefinition) => option.id,
                        valuesEndpoint: (key) => {
                            return `api/event/values/?key=${encodeURIComponent(key)}&is_column=true`
                        },
                        getPopoverHeader: () => 'Event metadata',
                    },
                    {
                        name: 'Feature flags',
                        searchPlaceholder: 'feature flags',
                        type: TaxonomicFilterGroupType.EventFeatureFlags,
                        endpoint: combineUrl(`api/projects/${projectId}/property_definitions`, {
                            is_feature_flag: true,
                            ...(eventNames.length > 0 ? { event_names: eventNames } : {}),
                        }).url,
                        scopedEndpoint:
                            eventNames.length > 0
                                ? combineUrl(`api/projects/${projectId}/property_definitions`, {
                                      event_names: eventNames,
                                      is_feature_flag: true,
                                      filter_by_event_names: true,
                                  }).url
                                : undefined,
                        expandLabel: ({ count, expandedCount }: { count: number; expandedCount: number }) =>
                            `Show ${pluralize(expandedCount - count, 'property', 'properties')} that ${pluralize(
                                expandedCount - count,
                                'has',
                                'have',
                                false
                            )}n't been seen with ${pluralize(eventNames.length, 'this event', 'these events', false)}`,
                        getName: (propertyDefinition: PropertyDefinition) => propertyDefinition.name,
                        getValue: (propertyDefinition: PropertyDefinition) => propertyDefinition.name,
                        excludedProperties:
                            excludedProperties?.[TaxonomicFilterGroupType.EventFeatureFlags]?.filter(isString),
                        ...propertyTaxonomicGroupProps(),
                    },
                    {
                        name: 'Issues',
                        searchPlaceholder: 'issues',
                        type: TaxonomicFilterGroupType.ErrorTrackingIssues,
                        options: Object.entries(
                            CORE_FILTER_DEFINITIONS_BY_GROUP[TaxonomicFilterGroupType.ErrorTrackingIssues]
                        )
                            .map(([key, { label }]) => ({
                                value: key,
                                name: label,
                            }))
                            .filter(
                                (o) =>
                                    !excludedProperties[TaxonomicFilterGroupType.ErrorTrackingIssues]?.includes(o.value)
                            ),
                        getName: (option) => option.name,
                        getValue: (option) => option.value,
                        valuesEndpoint: (key) =>
                            `api/environments/${projectId}/error_tracking/issues/values?key=` + key,
                        getPopoverHeader: () => 'Issues',
                    },
                    {
                        name: 'Exception properties',
                        searchPlaceholder: 'exceptions',
                        type: TaxonomicFilterGroupType.ErrorTrackingProperties,
                        options: [
                            ...[
                                '$exception_types',
                                '$exception_values',
                                '$exception_sources',
                                '$exception_functions',
                            ].map((value) => ({ name: value, value, group: TaxonomicFilterGroupType.EventProperties })),
                            ...(currentTeam?.person_display_name_properties
                                ? currentTeam.person_display_name_properties.map((property) => ({
                                      name: property,
                                      value: property,
                                      group: TaxonomicFilterGroupType.PersonProperties,
                                  }))
                                : []),
                        ],
                        getIcon: getPropertyDefinitionIcon,
                        getPopoverHeader: () => 'Exception properties',
                    },
                    {
                        name: 'Revenue analytics properties',
                        searchPlaceholder: 'revenue analytics properties',
                        type: TaxonomicFilterGroupType.RevenueAnalyticsProperties,
                        options: Object.entries(
                            CORE_FILTER_DEFINITIONS_BY_GROUP[TaxonomicFilterGroupType.RevenueAnalyticsProperties]
                        )
                            .map(([key, { type: property_type }]) => ({
                                id: key,
                                name: key,
                                value: key,
                                property_type,
                                type: PropertyDefinitionType.RevenueAnalytics,
                            }))
                            .filter(
                                (o) =>
                                    !excludedProperties[TaxonomicFilterGroupType.RevenueAnalyticsProperties]?.includes(
                                        o.value
                                    )
                            ),
                        getIcon: (option: PropertyDefinition): JSX.Element => getRevenueAnalyticsDefinitionIcon(option),
                        getName: (option: PropertyDefinition) => {
                            const coreDefinition = getCoreFilterDefinition(
                                option.id,
                                TaxonomicFilterGroupType.RevenueAnalyticsProperties
                            )

                            return coreDefinition ? coreDefinition.label : option.name
                        },
                        getValue: (option: PropertyDefinition) => option.id,
                        valuesEndpoint: (key) => {
                            return `api/environments/${projectId}/revenue_analytics/taxonomy/values?key=${encodeURIComponent(
                                key
                            )}`
                        },
                        getPopoverHeader: () => 'Revenue analytics properties',
                    },
                    {
                        name: 'Log attributes',
                        searchPlaceholder: 'logs',
                        type: TaxonomicFilterGroupType.LogAttributes,
                        endpoint: combineUrl(`api/environments/${projectId}/logs/attributes`, {
                            is_feature_flag: false,
                            ...(eventNames.length > 0 ? { event_names: eventNames } : {}),
                            properties: propertyAllowList?.[TaxonomicFilterGroupType.EventProperties]
                                ? propertyAllowList[TaxonomicFilterGroupType.EventProperties].join(',')
                                : undefined,
                            exclude_hidden: true,
                        }).url,
                        valuesEndpoint: (key) => `api/environments/${projectId}/logs/values?key=` + key,
                        getName: (option: SimpleOption) => option.name,
                        getValue: (option: SimpleOption) => option.name,
                        getPopoverHeader: () => 'Log attributes',
                    },
                    {
                        name: 'Numerical event properties',
                        searchPlaceholder: 'numerical event properties',
                        type: TaxonomicFilterGroupType.NumericalEventProperties,
                        endpoint: combineUrl(`api/projects/${projectId}/property_definitions`, {
                            is_numerical: true,
                            event_names: eventNames,
                        }).url,
                        getName: (propertyDefinition: PropertyDefinition) => propertyDefinition.name,
                        getValue: (propertyDefinition: PropertyDefinition) => propertyDefinition.name,
                        ...propertyTaxonomicGroupProps(),
                    },
                    {
                        name: 'Person properties',
                        searchPlaceholder: 'person properties',
                        type: TaxonomicFilterGroupType.PersonProperties,
                        endpoint: combineUrl(`api/projects/${projectId}/property_definitions`, {
                            type: 'person',
                            properties: propertyAllowList?.[TaxonomicFilterGroupType.PersonProperties]
                                ? propertyAllowList[TaxonomicFilterGroupType.PersonProperties].join(',')
                                : undefined,
                            exclude_hidden: true,
                        }).url,
                        getName: (personProperty: PersonProperty) => personProperty.name,
                        getValue: (personProperty: PersonProperty) => personProperty.name,
                        propertyAllowList: propertyAllowList?.[TaxonomicFilterGroupType.PersonProperties],
                        ...propertyTaxonomicGroupProps(true),
                    },
                    {
                        name: 'Cohorts',
                        searchPlaceholder: 'cohorts',
                        type: TaxonomicFilterGroupType.Cohorts,
                        endpoint: combineUrl(`api/projects/${projectId}/cohorts/`).url,
                        value: 'cohorts',
                        getName: (cohort: CohortType) => cohort.name || `Cohort ${cohort.id}`,
                        getValue: (cohort: CohortType) => cohort.id,
                        getPopoverHeader: (cohort: CohortType) => `${cohort.is_static ? 'Static' : 'Dynamic'} Cohort`,
                        getIcon: function _getIcon(): JSX.Element {
                            return <IconCohort className="taxonomy-icon taxonomy-icon-muted" />
                        },
                    },
                    {
                        name: 'Cohorts',
                        searchPlaceholder: 'cohorts',
                        type: TaxonomicFilterGroupType.CohortsWithAllUsers,
                        endpoint: combineUrl(`api/projects/${projectId}/cohorts/`).url,
                        options: [{ id: 'all', name: 'All Users*' }],
                        getName: (cohort: CohortType) => cohort.name || `Cohort ${cohort.id}`,
                        getValue: (cohort: CohortType) => cohort.id,
                        getPopoverHeader: () => `All Users`,
                        getIcon: function _getIcon(): JSX.Element {
                            return <IconCohort className="taxonomy-icon taxonomy-icon-muted" />
                        },
                    },
                    {
                        name: 'Pageview URLs',
                        searchPlaceholder: 'pageview URLs',
                        type: TaxonomicFilterGroupType.PageviewUrls,
                        endpoint: `api/environments/${teamId}/events/values/?key=$current_url`,
                        searchAlias: 'value',
                        getName: (option: SimpleOption) => option.name,
                        getValue: (option: SimpleOption) => option.name,
                        getPopoverHeader: () => `Pageview URL`,
                    },
                    {
                        name: 'Screens',
                        searchPlaceholder: 'screens',
                        type: TaxonomicFilterGroupType.Screens,
                        endpoint: `api/environments/${teamId}/events/values/?key=$screen_name`,
                        searchAlias: 'value',
                        getName: (option: SimpleOption) => option.name,
                        getValue: (option: SimpleOption) => option.name,
                        getPopoverHeader: () => `Screen`,
                    },
                    {
                        name: 'Custom Events',
                        searchPlaceholder: 'custom events',
                        type: TaxonomicFilterGroupType.CustomEvents,
                        endpoint: combineUrl(`api/projects/${projectId}/event_definitions`, {
                            event_type: EventDefinitionType.EventCustom,
                            exclude_hidden: true,
                        }).url,
                        getName: (eventDefinition: EventDefinition) => eventDefinition.name,
                        getValue: (eventDefinition: EventDefinition) => eventDefinition.name,
                        ...eventTaxonomicGroupProps,
                    },
                    {
                        name: 'Wildcards',
                        searchPlaceholder: 'wildcards',
                        type: TaxonomicFilterGroupType.Wildcards,
                        // Populated via optionsFromProp
                        getName: (option: SimpleOption) => option.name,
                        getValue: (option: SimpleOption) => option.name,
                        getPopoverHeader: () => `Wildcard`,
                    },
                    {
                        name: 'Persons',
                        searchPlaceholder: 'persons',
                        type: TaxonomicFilterGroupType.Persons,
                        endpoint: `api/environments/${teamId}/persons/`,
                        getName: (person: PersonType) => person.name || 'Anon user?',
                        getValue: (person: PersonType) => person.distinct_ids[0],
                        getPopoverHeader: () => `Person`,
                    },
                    {
                        name: 'Insights',
                        searchPlaceholder: 'insights',
                        type: TaxonomicFilterGroupType.Insights,
                        endpoint: combineUrl(`api/environments/${teamId}/insights/`, {
                            saved: true,
                        }).url,
                        getName: (insight: QueryBasedInsightModel) => insight.name,
                        getValue: (insight: QueryBasedInsightModel) => insight.short_id,
                        getPopoverHeader: () => `Insights`,
                    },
                    {
                        name: 'Feature Flags',
                        searchPlaceholder: 'feature flags',
                        type: TaxonomicFilterGroupType.FeatureFlags, // Feature flag dependencies
                        endpoint: combineUrl(`api/projects/${projectId}/feature_flags/`).url,
                        getName: (featureFlag: FeatureFlagType) => featureFlag.key || featureFlag.name,
                        getValue: (featureFlag: FeatureFlagType) => featureFlag.id || '',
                        getPopoverHeader: () => `Feature Flags`,
                        excludedProperties:
                            excludedProperties?.[TaxonomicFilterGroupType.FeatureFlags]?.filter(isString),
                    },
                    {
                        name: 'Experiments',
                        searchPlaceholder: 'experiments',
                        type: TaxonomicFilterGroupType.Experiments,
                        logic: experimentsLogic,
                        value: 'experiments',
                        getName: (experiment: Experiment) => experiment.name,
                        getValue: (experiment: Experiment) => experiment.id,
                        getPopoverHeader: () => `Experiments`,
                    },
                    {
                        name: 'Dashboards',
                        searchPlaceholder: 'dashboards',
                        type: TaxonomicFilterGroupType.Dashboards,
                        logic: dashboardsModel,
                        value: 'nameSortedDashboards',
                        getName: (dashboard: DashboardType) => dashboard.name,
                        getValue: (dashboard: DashboardType) => dashboard.id,
                        getPopoverHeader: () => `Dashboards`,
                    },
                    {
                        name: 'Notebooks',
                        searchPlaceholder: 'notebooks',
                        type: TaxonomicFilterGroupType.Notebooks,
                        value: 'notebooks',
                        endpoint: `api/projects/${projectId}/notebooks/`,
                        getName: (notebook: NotebookType) => notebook.title || `Notebook ${notebook.short_id}`,
                        getValue: (notebook: NotebookType) => notebook.short_id,
                        getPopoverHeader: () => 'Notebooks',
                    },
                    {
                        name: 'Session properties',
                        searchPlaceholder: 'sessions',
                        type: TaxonomicFilterGroupType.SessionProperties,
                        ...(propertyAllowList
                            ? {
                                  options: propertyAllowList[TaxonomicFilterGroupType.SessionProperties]?.map(
                                      (property: string) => ({
                                          name: property,
                                          value: property,
                                      })
                                  ),
                              }
                            : {
                                  endpoint: `api/environments/${teamId}/sessions/property_definitions`,
                              }),
                        getName: (option: any) => option.name,
                        getValue: (option) => option.name,
                        getPopoverHeader: () => 'Session',
                        getIcon: getPropertyDefinitionIcon,
                    },
                    {
                        name: 'SQL expression',
                        searchPlaceholder: null,
                        type: TaxonomicFilterGroupType.HogQLExpression,
                        render: InlineHogQLEditor,
                        getPopoverHeader: () => 'SQL expression',
                        componentProps: { metadataSource },
                    },
                    {
                        name: 'Replay',
                        searchPlaceholder: 'Replay',
                        type: TaxonomicFilterGroupType.Replay,
                        render: ReplayTaxonomicFilters,
                        valuesEndpoint: (key) => {
                            if (key === 'visited_page') {
                                return (
                                    `api/environments/${teamId}/events/values/?key=` +
                                    'api/event/values/?key=' +
                                    encodeURIComponent('$current_url') +
                                    '&event_name=' +
                                    encodeURIComponent('$pageview')
                                )
                            }
                        },
                        getPopoverHeader: () => 'Replay',
                    },
                    {
                        name: 'On this page',
                        searchPlaceholder: 'elements from this page',
                        type: TaxonomicFilterGroupType.MaxAIContext,
                        options: maxContextOptions,
                        getName: (option: MaxContextTaxonomicFilterOption) => option.name,
                        getValue: (option: MaxContextTaxonomicFilterOption) => option.value,
                        getIcon: (option: MaxContextTaxonomicFilterOption) => {
                            const Icon = option.icon as React.ComponentType
                            if (Icon) {
                                return <Icon />
                            }
                            return <></>
                        },
                        getPopoverHeader: () => 'On this page',
                    },
                    ...groupAnalyticsTaxonomicGroups,
                    ...groupAnalyticsTaxonomicGroupNames,
                ]

                return groups
            },
        ],
        activeTaxonomicGroup: [
            (s) => [s.activeTab, s.taxonomicGroups],
            (activeTab, taxonomicGroups) => taxonomicGroups.find((g) => g.type === activeTab),
        ],
        taxonomicGroupTypes: [
            (s, p) => [p.taxonomicGroupTypes, s.taxonomicGroups],
            (groupTypes, taxonomicGroups): TaxonomicFilterGroupType[] =>
                groupTypes || taxonomicGroups.map((g) => g.type),
        ],
        groupAnalyticsTaxonomicGroupNames: [
            (s) => [s.groupTypes, s.currentTeamId, s.aggregationLabel],
            (groupTypes, teamId, aggregationLabel): TaxonomicFilterGroup[] =>
                Array.from(groupTypes.values()).map((type) => ({
                    name: `${capitalizeFirstLetter(aggregationLabel(type.group_type_index).plural)}`,
                    searchPlaceholder: `${aggregationLabel(type.group_type_index).plural}`,
                    type: `${TaxonomicFilterGroupType.GroupNamesPrefix}_${type.group_type_index}` as unknown as TaxonomicFilterGroupType,
                    endpoint: combineUrl(`api/environments/${teamId}/groups/`, {
                        group_type_index: type.group_type_index,
                    }).url,
                    getPopoverHeader: () => `Group Names`,
                    getName: (group: Group) => groupDisplayId(group.group_key, group.group_properties),
                    getValue: (group: Group) => group.group_key,
                    groupTypeIndex: type.group_type_index,
                })),
        ],
        groupAnalyticsTaxonomicGroups: [
            (s) => [s.groupTypes, s.currentProjectId, s.aggregationLabel],
            (groupTypes, projectId, aggregationLabel): TaxonomicFilterGroup[] =>
                Array.from(groupTypes.values()).map((type) => ({
                    name: `${capitalizeFirstLetter(aggregationLabel(type.group_type_index).singular)} properties`,
                    searchPlaceholder: `${aggregationLabel(type.group_type_index).singular} properties`,
                    type: `${TaxonomicFilterGroupType.GroupsPrefix}_${type.group_type_index}` as unknown as TaxonomicFilterGroupType,
                    endpoint: combineUrl(`api/projects/${projectId}/property_definitions`, {
                        type: 'group',
                        group_type_index: type.group_type_index,
                        exclude_hidden: true,
                    }).url,
                    valuesEndpoint: (key) =>
                        `api/projects/${projectId}/groups/property_values?${toParams({
                            key,
                            group_type_index: type.group_type_index,
                        })}`,
                    getName: (group) => group.name,
                    getValue: (group) => group.name,
                    getPopoverHeader: () => `Property`,
                    getIcon: getPropertyDefinitionIcon,
                    groupTypeIndex: type.group_type_index,
                })),
        ],
        infiniteListLogics: [
            (s) => [s.taxonomicGroupTypes, (_, props) => props],
            (taxonomicGroupTypes, props): Record<string, BuiltLogic<infiniteListLogicType>> =>
                Object.fromEntries(
                    taxonomicGroupTypes.map((groupType) => [
                        groupType,
                        infiniteListLogic.build({
                            ...props,
                            listGroupType: groupType,
                        }),
                    ])
                ),
        ],
        infiniteListCounts: [
            (s) => [
                (state, props) =>
                    Object.fromEntries(
                        Object.entries(s.infiniteListLogics(state, props)).map(([groupType, logic]) => [
                            groupType,
                            logic.isMounted() ? logic.selectors.totalListCount(state, logic.props) : 0,
                        ])
                    ),
            ],
            (infiniteListCounts) => infiniteListCounts,
        ],
        value: [() => [(_, props) => props.value], (value) => value],
        groupType: [() => [(_, props) => props.groupType], (groupType) => groupType],
        currentTabIndex: [
            (s) => [s.taxonomicGroupTypes, s.activeTab],
            (groupTypes, activeTab) => Math.max(groupTypes.indexOf(activeTab || ''), 0),
        ],
        searchPlaceholder: [
            (s) => [s.taxonomicGroups, s.taxonomicGroupTypes],
            (allTaxonomicGroups, searchGroupTypes) => {
                if (searchGroupTypes.length > 1) {
                    searchGroupTypes = searchGroupTypes.filter(
                        (type) =>
                            !type.startsWith(TaxonomicFilterGroupType.GroupsPrefix) &&
                            !type.startsWith(TaxonomicFilterGroupType.GroupNamesPrefix)
                    )
                }
                const names = searchGroupTypes
                    .map((type) => {
                        const taxonomicGroup = allTaxonomicGroups.find(
                            (tGroup) => tGroup.type == type
                        ) as TaxonomicFilterGroup
                        return taxonomicGroup.searchPlaceholder
                    })
                    .filter(Boolean)
                return names
                    .filter((a) => !!a)
                    .map(
                        (name, index) =>
                            `${index !== 0 ? (index === searchGroupTypes.length - 1 ? ' or ' : ', ') : ''}${name}`
                    )
                    .join('')
            },
        ],
    }),
    listeners(({ actions, values, props }) => ({
        selectItem: ({ group, value, item, originalQuery }) => {
            if (item) {
                try {
                    const hasOriginalQuery = originalQuery && originalQuery.trim().length > 0
                    const hasName = item && item.name && item.name.trim().length > 0
                    const hasSwappedIn = hasOriginalQuery && hasName && item.name !== originalQuery
                    if (hasSwappedIn) {
                        posthog.capture('selected swapped in query in taxonomic filter', {
                            group: group.type,
                            value: value,
                            itemName: item.name,
                            originalQuery,
                            item,
                        })
                    }
                } catch (e) {
                    posthog.captureException(e, { posthog_feature: 'taxonomic_filter_swapped_in_query' })
                }
                props.onChange?.(group, value, item, originalQuery)
            } else if (group.type === TaxonomicFilterGroupType.HogQLExpression && value) {
                props.onChange?.(group, value, item, originalQuery)
            } else if (props.onEnter) {
                // If the user pressed enter on a group with no item selected, we want to pass the original query
                props.onEnter(values.searchQuery)
                return
            }
            actions.setSearchQuery('')
        },

        moveUp: async (_, breakpoint) => {
            if (values.activeTab) {
                infiniteListLogic({
                    ...props,
                    listGroupType: values.activeTab,
                }).actions.moveUp()
            }
            await breakpoint(100)
            actions.enableMouseInteractions()
        },

        moveDown: async (_, breakpoint) => {
            if (values.activeTab) {
                infiniteListLogic({
                    ...props,
                    listGroupType: values.activeTab,
                }).actions.moveDown()
            }
            await breakpoint(100)
            actions.enableMouseInteractions()
        },

        selectSelected: async (_, breakpoint) => {
            if (values.activeTab) {
                infiniteListLogic({
                    ...props,
                    listGroupType: values.activeTab,
                }).actions.selectSelected()
            }
            await breakpoint(100)
            actions.enableMouseInteractions()
        },

        tabLeft: () => {
            const { currentTabIndex, taxonomicGroupTypes, infiniteListCounts } = values
            for (let i = 1; i < taxonomicGroupTypes.length; i++) {
                const newIndex = (currentTabIndex - i + taxonomicGroupTypes.length) % taxonomicGroupTypes.length
                if (infiniteListCounts[taxonomicGroupTypes[newIndex]] > 0) {
                    actions.setActiveTab(taxonomicGroupTypes[newIndex])
                    return
                }
            }
        },

        tabRight: () => {
            const { currentTabIndex, taxonomicGroupTypes, infiniteListCounts } = values
            for (let i = 1; i < taxonomicGroupTypes.length; i++) {
                const newIndex = (currentTabIndex + i) % taxonomicGroupTypes.length
                if (infiniteListCounts[taxonomicGroupTypes[newIndex]] > 0) {
                    actions.setActiveTab(taxonomicGroupTypes[newIndex])
                    return
                }
            }
        },

        setSearchQuery: async ({ searchQuery }, breakpoint) => {
            const { activeTaxonomicGroup, infiniteListCounts } = values

            // Taxonomic group with a local data source, zero results after searching.
            // Open the next tab.
            if (
                activeTaxonomicGroup &&
                !activeTaxonomicGroup.endpoint &&
                infiniteListCounts[activeTaxonomicGroup.type] === 0
            ) {
                actions.tabRight()
            }

            await breakpoint(500)
            if (searchQuery) {
                posthog.capture('taxonomic_filter_search_query', {
                    searchQuery,
                    groupType: activeTaxonomicGroup?.type,
                })
            }
        },

        infiniteListResultsReceived: ({ groupType, results }) => {
            // Open the next tab if no results on an active tab.
            const activeTabHasNoResults = groupType === values.activeTab && !results.count && !results.expandedCount
            const onReplayTabWithSomeSearchResults =
                values.activeTab === TaxonomicFilterGroupType.Replay && results.count > 0 && values.searchQuery

            if (activeTabHasNoResults || onReplayTabWithSomeSearchResults) {
                actions.tabRight()
            }

            // Update app-wide cached property metadata
            if (
                results.count > 0 &&
                (groupType === TaxonomicFilterGroupType.EventProperties ||
                    groupType === TaxonomicFilterGroupType.PersonProperties ||
                    groupType === TaxonomicFilterGroupType.NumericalEventProperties)
            ) {
                const propertyDefinitions: PropertyDefinition[] = results.results as PropertyDefinition[]
                const apiType = groupType === TaxonomicFilterGroupType.PersonProperties ? 'person' : 'event'
                const newPropertyDefinitions = Object.fromEntries(
                    propertyDefinitions.map((propertyDefinition) => [
                        `${apiType}/${propertyDefinition.name}`,
                        propertyDefinition,
                    ])
                )
                updatePropertyDefinitions(newPropertyDefinitions)
            }
        },
    })),
])<|MERGE_RESOLUTION|>--- conflicted
+++ resolved
@@ -18,12 +18,7 @@
     TaxonomicFilterValue,
 } from 'lib/components/TaxonomicFilter/types'
 import { IconCohort } from 'lib/lemon-ui/icons'
-<<<<<<< HEAD
 import { capitalizeFirstLetter, isString, pluralize, toParams } from 'lib/utils'
-import posthog from 'posthog-js'
-=======
-import { capitalizeFirstLetter, pluralize, toParams } from 'lib/utils'
->>>>>>> 7f965950
 import {
     getEventDefinitionIcon,
     getEventMetadataDefinitionIcon,
