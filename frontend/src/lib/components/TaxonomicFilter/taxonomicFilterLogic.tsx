--- conflicted
+++ resolved
@@ -397,30 +397,6 @@
                         getPopoverHeader: () => 'Issues',
                     },
                     {
-<<<<<<< HEAD
-                        name: 'Issue properties',
-                        searchPlaceholder: 'issue properties',
-                        type: TaxonomicFilterGroupType.ErrorTrackingIssueProperties,
-                        options: Object.entries(
-                            CORE_FILTER_DEFINITIONS_BY_GROUP[TaxonomicFilterGroupType.ErrorTrackingIssueProperties]
-                        )
-                            .map(([key, { label }]) => ({
-                                value: key,
-                                name: label,
-                            }))
-                            .filter(
-                                (o) =>
-                                    !excludedProperties[
-                                        TaxonomicFilterGroupType.ErrorTrackingIssueProperties
-                                    ]?.includes(o.value)
-                            ),
-                        getName: (option) => option.name,
-                        getValue: (option) => option.value,
-                        getPopoverHeader: () => 'Issue properties',
-                    },
-                    {
-=======
->>>>>>> 7f7be857
                         name: 'Numerical event properties',
                         searchPlaceholder: 'numerical event properties',
                         type: TaxonomicFilterGroupType.NumericalEventProperties,
