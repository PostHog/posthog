import React from 'react'
import { BuiltLogic, kea } from 'kea'
import type { taxonomicFilterLogicType } from './taxonomicFilterLogicType'
import {
    SimpleOption,
    TaxonomicFilterGroupType,
    TaxonomicFilterGroup,
    TaxonomicFilterLogicProps,
    TaxonomicFilterValue,
    ListStorage,
} from 'lib/components/TaxonomicFilter/types'
import { infiniteListLogic } from 'lib/components/TaxonomicFilter/infiniteListLogic'
import { personPropertiesModel } from '~/models/personPropertiesModel'
import {
    ActionType,
    CohortType,
    DashboardType,
    EventDefinition,
    Experiment,
    FeatureFlagType,
    Group,
    InsightModel,
    PersonProperty,
    PersonType,
    PluginType,
    PropertyDefinition,
} from '~/types'
import { cohortsModel } from '~/models/cohortsModel'
import { actionsModel } from '~/models/actionsModel'
import { eventDefinitionsModel } from '~/models/eventDefinitionsModel'
import { teamLogic } from 'scenes/teamLogic'
import { groupsModel } from '~/models/groupsModel'
import { groupPropertiesModel } from '~/models/groupPropertiesModel'
import { capitalizeFirstLetter, pluralize, toParams } from 'lib/utils'
import { combineUrl } from 'kea-router'
import { ActionStack, CohortIcon } from 'lib/components/icons'
import { keyMapping } from 'lib/components/PropertyKeyInfo'
import {
    getEventDefinitionIcon,
    getPropertyDefinitionIcon,
} from 'scenes/data-management/events/DefinitionHeader'
import { featureFlagsLogic } from 'scenes/feature-flags/featureFlagsLogic'
import { experimentsLogic } from 'scenes/experiments/experimentsLogic'
import { pluginsLogic } from 'scenes/plugins/pluginsLogic'
import { dashboardsModel } from '~/models/dashboardsModel'
import { groupDisplayId } from 'scenes/persons/GroupActorHeader'
import { infiniteListLogicType } from 'lib/components/TaxonomicFilter/infiniteListLogicType'
import { featureFlagLogic } from 'lib/logic/featureFlagLogic'
import { FEATURE_FLAGS } from 'lib/constants'

export const eventTaxonomicGroupProps: Pick<TaxonomicFilterGroup, 'getPopupHeader' | 'getIcon'> = {
    getPopupHeader: (eventDefinition: EventDefinition): string => {
        if (!!keyMapping.event[eventDefinition.name]) {
            return 'Verified Event'
        }
        return `${eventDefinition.verified ? 'Verified' : 'Unverified'} Event`
    },
    getIcon: getEventDefinitionIcon,
}

export const propertyTaxonomicGroupProps = (
    verified: boolean = false
): Pick<TaxonomicFilterGroup, 'getPopupHeader' | 'getIcon'> => ({
    getPopupHeader: (propertyDefinition: PropertyDefinition): string => {
        if (verified || !!keyMapping.event[propertyDefinition.name]) {
            return 'Verified Property'
        }
        return 'Property'
    },
    getIcon: getPropertyDefinitionIcon,
})

export const taxonomicFilterLogic = kea<taxonomicFilterLogicType>({
    path: ['lib', 'components', 'TaxonomicFilter', 'taxonomicFilterLogic'],
    props: {} as TaxonomicFilterLogicProps,
    key: (props) => `${props.taxonomicFilterLogicKey}`,
    connect: {
        values: [
            teamLogic,
            ['currentTeamId'],
            groupsModel,
            ['groupTypes', 'aggregationLabel'],
            groupPropertiesModel,
            ['allGroupProperties'],
        ],
    },
    actions: () => ({
        moveUp: true,
        moveDown: true,
        selectSelected: (onComplete?: () => void) => ({ onComplete }),
        enableMouseInteractions: true,
        tabLeft: true,
        tabRight: true,
        setSearchQuery: (searchQuery: string) => ({ searchQuery }),
        setActiveTab: (activeTab: TaxonomicFilterGroupType) => ({ activeTab }),
        selectItem: (group: TaxonomicFilterGroup, value: TaxonomicFilterValue | null, item: any) => ({
            group,
            value,
            item,
        }),
        infiniteListResultsReceived: (groupType: TaxonomicFilterGroupType, results: ListStorage) => ({
            groupType,
            results,
        }),
    }),

    reducers: ({ selectors }) => ({
        searchQuery: [
            '',
            {
                setSearchQuery: (_, { searchQuery }) => searchQuery,
            },
        ],
        activeTab: [
            (state: any): TaxonomicFilterGroupType => {
                return selectors.groupType(state) || selectors.taxonomicGroupTypes(state)[0]
            },
            {
                setActiveTab: (_, { activeTab }) => activeTab,
            },
        ],
        mouseInteractionsEnabled: [
            // This fixes a bug with keyboard up/down scrolling when the mouse is over the list.
            // Otherwise shifting list elements cause the "hover" action to be triggered randomly.
            true,
            {
                moveUp: () => false,
                moveDown: () => false,
                setActiveTab: () => true,
                enableMouseInteractions: () => true,
            },
        ],
    }),

    // NB, don't change to the async "selectors: (logic) => {}", as this causes a white screen when infiniteListLogic-s
    // connect to taxonomicFilterLogic to select their initial values. They won't be built yet and will be unknown.
    selectors: {
        taxonomicFilterLogicKey: [
            () => [(_, props) => props.taxonomicFilterLogicKey],
            (taxonomicFilterLogicKey) => taxonomicFilterLogicKey,
        ],
        eventNames: [() => [(_, props) => props.eventNames], (eventNames) => eventNames ?? []],
        excludedProperties: [
            () => [(_, props) => props.excludedProperties],
            (excludedProperties) => excludedProperties ?? {},
        ],
        taxonomicGroups: [
            (selectors) => [
                selectors.currentTeamId,
                selectors.groupAnalyticsTaxonomicGroups,
                selectors.groupAnalyticsTaxonomicGroupNames,
                selectors.eventNames,
                selectors.excludedProperties,
            ],
            (
                teamId,
                groupAnalyticsTaxonomicGroups,
                groupAnalyticsTaxonomicGroupNames,
<<<<<<< HEAD
                eventNames
            ): TaxonomicFilterGroup[] => {
                const shouldSimplifyActions =
                    !!featureFlagLogic.findMounted()?.values?.featureFlags?.[FEATURE_FLAGS.SIMPLIFY_ACTIONS]
                return [
                    {
                        name: shouldSimplifyActions ? "Raw events" : 'Events',
                        searchPlaceholder: shouldSimplifyActions ? "raw events" : 'events',
                        type: TaxonomicFilterGroupType.Events,
                        endpoint: `api/projects/${teamId}/event_definitions`,
                        getName: (eventDefinition: EventDefinition) => eventDefinition.name,
                        getValue: (eventDefinition: EventDefinition) => eventDefinition.name,
                        ...eventTaxonomicGroupProps,
                    },
                    {
                        name: shouldSimplifyActions ? 'Events' : 'Actions',
                        searchPlaceholder: shouldSimplifyActions ? 'events' : 'actions',
                        type: TaxonomicFilterGroupType.Actions,
                        logic: actionsModel,
                        value: 'actions',
                        getName: (action: ActionType) => action.name || '',
                        getValue: (action: ActionType) => action.id,
                        getPopupHeader: () => (shouldSimplifyActions ? 'Event' : 'Action'),
                        getIcon: shouldSimplifyActions
                            ? getEventDefinitionIcon
                            : function _getIcon(): JSX.Element {
                                  return <ActionStack className="taxonomy-icon taxonomy-icon-muted" />
                              },
=======
                eventNames,
                excludedProperties
            ): TaxonomicFilterGroup[] => [
                {
                    name: 'Events',
                    searchPlaceholder: 'events',
                    type: TaxonomicFilterGroupType.Events,
                    endpoint: `api/projects/${teamId}/event_definitions`,
                    getName: (eventDefinition: EventDefinition) => eventDefinition.name,
                    getValue: (eventDefinition: EventDefinition) => eventDefinition.name,
                    ...eventTaxonomicGroupProps,
                },
                {
                    name: 'Actions',
                    searchPlaceholder: 'actions',
                    type: TaxonomicFilterGroupType.Actions,
                    logic: actionsModel,
                    value: 'actions',
                    getName: (action: ActionType) => action.name || '',
                    getValue: (action: ActionType) => action.id,
                    getPopupHeader: () => 'Action',
                    getIcon: function _getIcon(): JSX.Element {
                        return <ActionStack className="taxonomy-icon taxonomy-icon-muted" />
                    },
                },
                {
                    name: 'Autocapture elements',
                    searchPlaceholder: 'autocapture elements',
                    type: TaxonomicFilterGroupType.Elements,
                    options: ['tag_name', 'text', 'href', 'selector'].map((option) => ({
                        name: option,
                    })) as SimpleOption[],
                    getName: (option: SimpleOption) => option.name,
                    getValue: (option: SimpleOption) => option.name,
                    getPopupHeader: () => 'Autocapture Element',
                },
                {
                    name: 'Event properties',
                    searchPlaceholder: 'event properties',
                    type: TaxonomicFilterGroupType.EventProperties,
                    endpoint: combineUrl(
                        `api/projects/${teamId}/property_definitions`,
                        eventNames.length > 0 ? { event_names: eventNames } : {}
                    ).url,
                    scopedEndpoint:
                        eventNames.length > 0
                            ? combineUrl(`api/projects/${teamId}/property_definitions`, {
                                  event_names: eventNames,
                                  is_event_property: true,
                              }).url
                            : undefined,
                    expandLabel: ({ count, expandedCount }) =>
                        `Show ${pluralize(expandedCount - count, 'property', 'properties')} that ${pluralize(
                            eventNames.length,
                            'has',
                            'have',
                            false
                        )}n't been seen with ${pluralize(eventNames.length, 'this event', 'these events', false)}`,
                    getName: (propertyDefinition: PropertyDefinition) => propertyDefinition.name,
                    getValue: (propertyDefinition: PropertyDefinition) => propertyDefinition.name,
                    excludedProperties: excludedProperties[TaxonomicFilterGroupType.EventProperties],
                    ...propertyTaxonomicGroupProps(),
                },
                {
                    name: 'Numerical event properties',
                    searchPlaceholder: 'numerical event properties',
                    type: TaxonomicFilterGroupType.NumericalEventProperties,
                    endpoint: combineUrl(`api/projects/${teamId}/property_definitions`, {
                        is_numerical: true,
                        event_names: eventNames,
                    }).url,
                    getName: (propertyDefinition: PropertyDefinition) => propertyDefinition.name,
                    getValue: (propertyDefinition: PropertyDefinition) => propertyDefinition.name,
                    ...propertyTaxonomicGroupProps(),
                },
                {
                    name: 'Person properties',
                    searchPlaceholder: 'person properties',
                    type: TaxonomicFilterGroupType.PersonProperties,
                    logic: personPropertiesModel,
                    value: 'personProperties',
                    getName: (personProperty: PersonProperty) => personProperty.name,
                    getValue: (personProperty: PersonProperty) => personProperty.name,
                    ...propertyTaxonomicGroupProps(true),
                },
                {
                    name: 'Cohorts',
                    searchPlaceholder: 'cohorts',
                    type: TaxonomicFilterGroupType.Cohorts,
                    logic: cohortsModel,
                    value: 'cohorts',
                    getName: (cohort: CohortType) => cohort.name || `Cohort ${cohort.id}`,
                    getValue: (cohort: CohortType) => cohort.id,
                    getPopupHeader: (cohort: CohortType) => `${cohort.is_static ? 'Static' : 'Dynamic'} Cohort`,
                    getIcon: function _getIcon(): JSX.Element {
                        return <CohortIcon className="taxonomy-icon taxonomy-icon-muted" />
>>>>>>> 9e068119
                    },
                    {
                        name: 'Autocapture elements',
                        searchPlaceholder: 'autocapture elements',
                        type: TaxonomicFilterGroupType.Elements,
                        options: ['tag_name', 'text', 'href', 'selector'].map((option) => ({
                            name: option,
                        })) as SimpleOption[],
                        getName: (option: SimpleOption) => option.name,
                        getValue: (option: SimpleOption) => option.name,
                        getPopupHeader: () => 'Autocapture Element',
                    },
                    {
                        name: 'Event properties',
                        searchPlaceholder: 'event properties',
                        type: TaxonomicFilterGroupType.EventProperties,
                        endpoint: combineUrl(
                            `api/projects/${teamId}/property_definitions`,
                            eventNames.length > 0 ? { event_names: eventNames } : {}
                        ).url,
                        scopedEndpoint:
                            eventNames.length > 0
                                ? combineUrl(`api/projects/${teamId}/property_definitions`, {
                                      event_names: eventNames,
                                      is_event_property: true,
                                  }).url
                                : undefined,
                        expandLabel: ({ count, expandedCount }) =>
                            `Show ${pluralize(expandedCount - count, 'property', 'properties')} that ${pluralize(
                                eventNames.length,
                                'has',
                                'have',
                                false
                            )}n't been seen with ${pluralize(eventNames.length, 'this event', 'these events', false)}`,
                        getName: (propertyDefinition: PropertyDefinition) => propertyDefinition.name,
                        getValue: (propertyDefinition: PropertyDefinition) => propertyDefinition.name,
                        ...propertyTaxonomicGroupProps(),
                    },
                    {
                        name: 'Numerical event properties',
                        searchPlaceholder: 'numerical event properties',
                        type: TaxonomicFilterGroupType.NumericalEventProperties,
                        endpoint: combineUrl(`api/projects/${teamId}/property_definitions`, {
                            is_numerical: true,
                            event_names: eventNames,
                        }).url,
                        getName: (propertyDefinition: PropertyDefinition) => propertyDefinition.name,
                        getValue: (propertyDefinition: PropertyDefinition) => propertyDefinition.name,
                        ...propertyTaxonomicGroupProps(),
                    },
                    {
                        name: 'Person properties',
                        searchPlaceholder: 'person properties',
                        type: TaxonomicFilterGroupType.PersonProperties,
                        logic: personPropertiesModel,
                        value: 'personProperties',
                        getName: (personProperty: PersonProperty) => personProperty.name,
                        getValue: (personProperty: PersonProperty) => personProperty.name,
                        ...propertyTaxonomicGroupProps(true),
                    },
                    {
                        name: 'Cohorts',
                        searchPlaceholder: 'cohorts',
                        type: TaxonomicFilterGroupType.Cohorts,
                        logic: cohortsModel,
                        value: 'cohorts',
                        getName: (cohort: CohortType) => cohort.name || `Cohort ${cohort.id}`,
                        getValue: (cohort: CohortType) => cohort.id,
                        getPopupHeader: (cohort: CohortType) => `${cohort.is_static ? 'Static' : 'Dynamic'} Cohort`,
                        getIcon: function _getIcon(): JSX.Element {
                            return <CohortIcon className="taxonomy-icon taxonomy-icon-muted" />
                        },
                    },
                    {
                        name: 'Cohorts',
                        searchPlaceholder: 'cohorts',
                        type: TaxonomicFilterGroupType.CohortsWithAllUsers,
                        logic: cohortsModel,
                        value: 'cohortsWithAllUsers',
                        getName: (cohort: CohortType) => cohort.name || `Cohort ${cohort.id}`,
                        getValue: (cohort: CohortType) => cohort.id,
                        getPopupHeader: () => `All Users`,
                        getIcon: function _getIcon(): JSX.Element {
                            return <CohortIcon className="taxonomy-icon taxonomy-icon-muted" />
                        },
                    },
                    {
                        name: 'Pageview URLs',
                        searchPlaceholder: 'pageview URLs',
                        type: TaxonomicFilterGroupType.PageviewUrls,
                        endpoint: `api/projects/${teamId}/events/values/?key=$current_url`,
                        searchAlias: 'value',
                        getName: (option: SimpleOption) => option.name,
                        getValue: (option: SimpleOption) => option.name,
                        getPopupHeader: () => `Pageview URL`,
                    },
                    {
                        name: 'Screens',
                        searchPlaceholder: 'screens',
                        type: TaxonomicFilterGroupType.Screens,
                        endpoint: `api/projects/${teamId}/events/values/?key=$screen_name`,
                        searchAlias: 'value',
                        getName: (option: SimpleOption) => option.name,
                        getValue: (option: SimpleOption) => option.name,
                        getPopupHeader: () => `Screen`,
                    },
                    {
                        name: 'Custom Events',
                        searchPlaceholder: 'custom events',
                        type: TaxonomicFilterGroupType.CustomEvents,
                        logic: eventDefinitionsModel,
                        value: 'customEvents',
                        getName: (eventDefinition: EventDefinition) => eventDefinition.name,
                        getValue: (eventDefinition: EventDefinition) => eventDefinition.name,
                        ...eventTaxonomicGroupProps,
                    },
                    {
                        name: 'Wildcards',
                        searchPlaceholder: 'wildcards',
                        type: TaxonomicFilterGroupType.Wildcards,
                        // Populated via optionsFromProp
                        getName: (option: SimpleOption) => option.name,
                        getValue: (option: SimpleOption) => option.name,
                        getPopupHeader: () => `Wildcard`,
                    },
                    {
                        name: 'Persons',
                        searchPlaceholder: 'persons',
                        type: TaxonomicFilterGroupType.Persons,
                        endpoint: `api/projects/${teamId}/persons/`,
                        getName: (person: PersonType) => person.name || 'Anon user?',
                        getValue: (person: PersonType) => person.distinct_ids[0],
                        getPopupHeader: () => `Person`,
                    },
                    {
                        name: 'Insights',
                        searchPlaceholder: 'insights',
                        type: TaxonomicFilterGroupType.Insights,
                        endpoint: combineUrl(`api/projects/${teamId}/insights/`, {
                            saved: true,
                        }).url,
                        getName: (insight: InsightModel) => insight.name,
                        getValue: (insight: InsightModel) => insight.short_id,
                        getPopupHeader: () => `Insights`,
                    },
                    {
                        name: 'Feature Flags',
                        searchPlaceholder: 'feature flags',
                        type: TaxonomicFilterGroupType.FeatureFlags,
                        logic: featureFlagsLogic,
                        value: 'featureFlags',
                        getName: (featureFlag: FeatureFlagType) => featureFlag.key || featureFlag.name,
                        getValue: (featureFlag: FeatureFlagType) => featureFlag.id || '',
                        getPopupHeader: () => `Feature Flags`,
                    },
                    {
                        name: 'Experiments',
                        searchPlaceholder: 'experiments',
                        type: TaxonomicFilterGroupType.Experiments,
                        logic: experimentsLogic,
                        value: 'experiments',
                        getName: (experiment: Experiment) => experiment.name,
                        getValue: (experiment: Experiment) => experiment.id,
                        getPopupHeader: () => `Experiments`,
                    },
                    {
                        name: 'Plugins',
                        searchPlaceholder: 'plugins',
                        type: TaxonomicFilterGroupType.Plugins,
                        logic: pluginsLogic,
                        value: 'allPossiblePlugins',
                        getName: (plugin: Pick<PluginType, 'name' | 'url'>) => plugin.name,
                        getValue: (plugin: Pick<PluginType, 'name' | 'url'>) => plugin.name,
                        getPopupHeader: () => `Plugins`,
                    },
                    {
                        name: 'Dashboards',
                        searchPlaceholder: 'dashboards',
                        type: TaxonomicFilterGroupType.Dashboards,
                        logic: dashboardsModel,
                        value: 'nameSortedDashboards',
                        getName: (dashboard: DashboardType) => dashboard.name,
                        getValue: (dashboard: DashboardType) => dashboard.id,
                        getPopupHeader: () => `Dashboards`,
                    },
                    ...groupAnalyticsTaxonomicGroups,
                    ...groupAnalyticsTaxonomicGroupNames,
                ]
            },
        ],
        activeTaxonomicGroup: [
            (s) => [s.activeTab, s.taxonomicGroups],
            (activeTab, taxonomicGroups) => taxonomicGroups.find((g) => g.type === activeTab),
        ],
        taxonomicGroupTypes: [
            (selectors) => [(_, props) => props.taxonomicGroupTypes, selectors.taxonomicGroups],
            (groupTypes, taxonomicGroups): TaxonomicFilterGroupType[] =>
                groupTypes || taxonomicGroups.map((g) => g.type),
        ],
        groupAnalyticsTaxonomicGroupNames: [
            (selectors) => [selectors.groupTypes, selectors.currentTeamId, selectors.aggregationLabel],
            (groupTypes, teamId, aggregationLabel): TaxonomicFilterGroup[] =>
                groupTypes.map((type) => ({
                    name: `${capitalizeFirstLetter(aggregationLabel(type.group_type_index).plural)}`,
                    searchPlaceholder: `${aggregationLabel(type.group_type_index).plural}`,
                    type: `${TaxonomicFilterGroupType.GroupNamesPrefix}_${type.group_type_index}` as unknown as TaxonomicFilterGroupType,
                    endpoint: combineUrl(`api/projects/${teamId}/groups/`, {
                        group_type_index: type.group_type_index,
                    }).url,
                    searchAlias: 'group_key',
                    getPopupHeader: () => `Group Names`,
                    getName: (group: Group) => groupDisplayId(group.group_key, group.group_properties),
                    getValue: (group: Group) => group.group_key,
                    groupTypeIndex: type.group_type_index,
                })),
        ],
        groupAnalyticsTaxonomicGroups: [
            (selectors) => [selectors.groupTypes, selectors.currentTeamId, selectors.aggregationLabel],
            (groupTypes, teamId, aggregationLabel): TaxonomicFilterGroup[] =>
                groupTypes.map((type) => ({
                    name: `${capitalizeFirstLetter(aggregationLabel(type.group_type_index).singular)} properties`,
                    searchPlaceholder: `${aggregationLabel(type.group_type_index).singular} properties`,
                    type: `${TaxonomicFilterGroupType.GroupsPrefix}_${type.group_type_index}` as unknown as TaxonomicFilterGroupType,
                    logic: groupPropertiesModel,
                    value: `groupProperties_${type.group_type_index}`,
                    valuesEndpoint: (key) =>
                        `api/projects/${teamId}/groups/property_values/?${toParams({
                            key,
                            group_type_index: type.group_type_index,
                        })}`,
                    getName: () => capitalizeFirstLetter(aggregationLabel(type.group_type_index).singular),
                    getValue: (group) => group.name,
                    getPopupHeader: () => `Property`,
                    getIcon: getPropertyDefinitionIcon,
                    groupTypeIndex: type.group_type_index,
                })),
        ],
        infiniteListLogics: [
            (s) => [s.taxonomicGroupTypes, (_, props) => props],
            (taxonomicGroupTypes, props): Record<string, BuiltLogic<infiniteListLogicType>> =>
                Object.fromEntries(
                    taxonomicGroupTypes.map((groupType) => [
                        groupType,
                        infiniteListLogic.build({
                            ...props,
                            listGroupType: groupType,
                        }),
                    ])
                ),
        ],
        infiniteListCounts: [
            (s) => [
                (state, props) =>
                    Object.fromEntries(
                        Object.entries(s.infiniteListLogics(state, props)).map(([groupType, logic]) => [
                            groupType,
                            logic.isMounted() ? logic.selectors.totalListCount(state, logic.props) : 0,
                        ])
                    ),
            ],
            (infiniteListCounts) => infiniteListCounts,
        ],
        value: [() => [(_, props) => props.value], (value) => value],
        groupType: [() => [(_, props) => props.groupType], (groupType) => groupType],
        currentTabIndex: [
            (s) => [s.taxonomicGroupTypes, s.activeTab],
            (groupTypes, activeTab) => Math.max(groupTypes.indexOf(activeTab || ''), 0),
        ],
        searchPlaceholder: [
            (s) => [s.taxonomicGroups, s.taxonomicGroupTypes],
            (allTaxonomicGroups, searchGroupTypes) => {
                if (searchGroupTypes.length > 1) {
                    searchGroupTypes = searchGroupTypes.filter(
                        (type) =>
                            !type.startsWith(TaxonomicFilterGroupType.GroupsPrefix) &&
                            !type.startsWith(TaxonomicFilterGroupType.GroupNamesPrefix)
                    )
                }
                const names = searchGroupTypes.map((type) => {
                    const taxonomicGroup = allTaxonomicGroups.find(
                        (tGroup) => tGroup.type == type
                    ) as TaxonomicFilterGroup
                    return taxonomicGroup.searchPlaceholder
                })
                return names
                    .map(
                        (name, index) =>
                            `${index !== 0 ? (index === searchGroupTypes.length - 1 ? ' or ' : ', ') : ''}${name}`
                    )
                    .join('')
            },
        ],
    },
    listeners: ({ actions, values, props }) => ({
        selectItem: ({ group, value, item }) => {
            if (item && value) {
                props.onChange?.(group, value, item)
            }
            actions.setSearchQuery('')
        },

        moveUp: async (_, breakpoint) => {
            if (values.activeTab) {
                infiniteListLogic({
                    ...props,
                    listGroupType: values.activeTab,
                }).actions.moveUp()
            }
            await breakpoint(100)
            actions.enableMouseInteractions()
        },

        moveDown: async (_, breakpoint) => {
            if (values.activeTab) {
                infiniteListLogic({
                    ...props,
                    listGroupType: values.activeTab,
                }).actions.moveDown()
            }
            await breakpoint(100)
            actions.enableMouseInteractions()
        },

        selectSelected: async (_, breakpoint) => {
            if (values.activeTab) {
                infiniteListLogic({
                    ...props,
                    listGroupType: values.activeTab,
                }).actions.selectSelected()
            }
            await breakpoint(100)
            actions.enableMouseInteractions()
        },

        tabLeft: () => {
            const { currentTabIndex, taxonomicGroupTypes, infiniteListCounts } = values
            for (let i = 1; i < taxonomicGroupTypes.length; i++) {
                const newIndex = (currentTabIndex - i + taxonomicGroupTypes.length) % taxonomicGroupTypes.length
                if (infiniteListCounts[taxonomicGroupTypes[newIndex]] > 0) {
                    actions.setActiveTab(taxonomicGroupTypes[newIndex])
                    return
                }
            }
        },

        tabRight: () => {
            const { currentTabIndex, taxonomicGroupTypes, infiniteListCounts } = values
            for (let i = 1; i < taxonomicGroupTypes.length; i++) {
                const newIndex = (currentTabIndex + i) % taxonomicGroupTypes.length
                if (infiniteListCounts[taxonomicGroupTypes[newIndex]] > 0) {
                    actions.setActiveTab(taxonomicGroupTypes[newIndex])
                    return
                }
            }
        },

        setSearchQuery: () => {
            const { activeTaxonomicGroup, infiniteListCounts } = values

            // Taxonomic group with a local data source, zero results after searching.
            // Open the next tab.
            if (
                activeTaxonomicGroup &&
                !activeTaxonomicGroup.endpoint &&
                infiniteListCounts[activeTaxonomicGroup.type] === 0
            ) {
                actions.tabRight()
            }
        },

        infiniteListResultsReceived: ({ groupType, results }) => {
            // Open the next tab if no results on an active tab.
            if (groupType === values.activeTab && !results.count && !results.expandedCount) {
                actions.tabRight()
            }
        },
    }),
})<|MERGE_RESOLUTION|>--- conflicted
+++ resolved
@@ -35,10 +35,7 @@
 import { combineUrl } from 'kea-router'
 import { ActionStack, CohortIcon } from 'lib/components/icons'
 import { keyMapping } from 'lib/components/PropertyKeyInfo'
-import {
-    getEventDefinitionIcon,
-    getPropertyDefinitionIcon,
-} from 'scenes/data-management/events/DefinitionHeader'
+import { getEventDefinitionIcon, getPropertyDefinitionIcon } from 'scenes/data-management/events/DefinitionHeader'
 import { featureFlagsLogic } from 'scenes/feature-flags/featureFlagsLogic'
 import { experimentsLogic } from 'scenes/experiments/experimentsLogic'
 import { pluginsLogic } from 'scenes/plugins/pluginsLogic'
@@ -156,15 +153,15 @@
                 teamId,
                 groupAnalyticsTaxonomicGroups,
                 groupAnalyticsTaxonomicGroupNames,
-<<<<<<< HEAD
-                eventNames
+                eventNames,
+                excludedProperties
             ): TaxonomicFilterGroup[] => {
                 const shouldSimplifyActions =
                     !!featureFlagLogic.findMounted()?.values?.featureFlags?.[FEATURE_FLAGS.SIMPLIFY_ACTIONS]
                 return [
                     {
-                        name: shouldSimplifyActions ? "Raw events" : 'Events',
-                        searchPlaceholder: shouldSimplifyActions ? "raw events" : 'events',
+                        name: shouldSimplifyActions ? 'Raw events' : 'Events',
+                        searchPlaceholder: shouldSimplifyActions ? 'raw events' : 'events',
                         type: TaxonomicFilterGroupType.Events,
                         endpoint: `api/projects/${teamId}/event_definitions`,
                         getName: (eventDefinition: EventDefinition) => eventDefinition.name,
@@ -185,104 +182,6 @@
                             : function _getIcon(): JSX.Element {
                                   return <ActionStack className="taxonomy-icon taxonomy-icon-muted" />
                               },
-=======
-                eventNames,
-                excludedProperties
-            ): TaxonomicFilterGroup[] => [
-                {
-                    name: 'Events',
-                    searchPlaceholder: 'events',
-                    type: TaxonomicFilterGroupType.Events,
-                    endpoint: `api/projects/${teamId}/event_definitions`,
-                    getName: (eventDefinition: EventDefinition) => eventDefinition.name,
-                    getValue: (eventDefinition: EventDefinition) => eventDefinition.name,
-                    ...eventTaxonomicGroupProps,
-                },
-                {
-                    name: 'Actions',
-                    searchPlaceholder: 'actions',
-                    type: TaxonomicFilterGroupType.Actions,
-                    logic: actionsModel,
-                    value: 'actions',
-                    getName: (action: ActionType) => action.name || '',
-                    getValue: (action: ActionType) => action.id,
-                    getPopupHeader: () => 'Action',
-                    getIcon: function _getIcon(): JSX.Element {
-                        return <ActionStack className="taxonomy-icon taxonomy-icon-muted" />
-                    },
-                },
-                {
-                    name: 'Autocapture elements',
-                    searchPlaceholder: 'autocapture elements',
-                    type: TaxonomicFilterGroupType.Elements,
-                    options: ['tag_name', 'text', 'href', 'selector'].map((option) => ({
-                        name: option,
-                    })) as SimpleOption[],
-                    getName: (option: SimpleOption) => option.name,
-                    getValue: (option: SimpleOption) => option.name,
-                    getPopupHeader: () => 'Autocapture Element',
-                },
-                {
-                    name: 'Event properties',
-                    searchPlaceholder: 'event properties',
-                    type: TaxonomicFilterGroupType.EventProperties,
-                    endpoint: combineUrl(
-                        `api/projects/${teamId}/property_definitions`,
-                        eventNames.length > 0 ? { event_names: eventNames } : {}
-                    ).url,
-                    scopedEndpoint:
-                        eventNames.length > 0
-                            ? combineUrl(`api/projects/${teamId}/property_definitions`, {
-                                  event_names: eventNames,
-                                  is_event_property: true,
-                              }).url
-                            : undefined,
-                    expandLabel: ({ count, expandedCount }) =>
-                        `Show ${pluralize(expandedCount - count, 'property', 'properties')} that ${pluralize(
-                            eventNames.length,
-                            'has',
-                            'have',
-                            false
-                        )}n't been seen with ${pluralize(eventNames.length, 'this event', 'these events', false)}`,
-                    getName: (propertyDefinition: PropertyDefinition) => propertyDefinition.name,
-                    getValue: (propertyDefinition: PropertyDefinition) => propertyDefinition.name,
-                    excludedProperties: excludedProperties[TaxonomicFilterGroupType.EventProperties],
-                    ...propertyTaxonomicGroupProps(),
-                },
-                {
-                    name: 'Numerical event properties',
-                    searchPlaceholder: 'numerical event properties',
-                    type: TaxonomicFilterGroupType.NumericalEventProperties,
-                    endpoint: combineUrl(`api/projects/${teamId}/property_definitions`, {
-                        is_numerical: true,
-                        event_names: eventNames,
-                    }).url,
-                    getName: (propertyDefinition: PropertyDefinition) => propertyDefinition.name,
-                    getValue: (propertyDefinition: PropertyDefinition) => propertyDefinition.name,
-                    ...propertyTaxonomicGroupProps(),
-                },
-                {
-                    name: 'Person properties',
-                    searchPlaceholder: 'person properties',
-                    type: TaxonomicFilterGroupType.PersonProperties,
-                    logic: personPropertiesModel,
-                    value: 'personProperties',
-                    getName: (personProperty: PersonProperty) => personProperty.name,
-                    getValue: (personProperty: PersonProperty) => personProperty.name,
-                    ...propertyTaxonomicGroupProps(true),
-                },
-                {
-                    name: 'Cohorts',
-                    searchPlaceholder: 'cohorts',
-                    type: TaxonomicFilterGroupType.Cohorts,
-                    logic: cohortsModel,
-                    value: 'cohorts',
-                    getName: (cohort: CohortType) => cohort.name || `Cohort ${cohort.id}`,
-                    getValue: (cohort: CohortType) => cohort.id,
-                    getPopupHeader: (cohort: CohortType) => `${cohort.is_static ? 'Static' : 'Dynamic'} Cohort`,
-                    getIcon: function _getIcon(): JSX.Element {
-                        return <CohortIcon className="taxonomy-icon taxonomy-icon-muted" />
->>>>>>> 9e068119
                     },
                     {
                         name: 'Autocapture elements',
@@ -319,6 +218,7 @@
                             )}n't been seen with ${pluralize(eventNames.length, 'this event', 'these events', false)}`,
                         getName: (propertyDefinition: PropertyDefinition) => propertyDefinition.name,
                         getValue: (propertyDefinition: PropertyDefinition) => propertyDefinition.name,
+                        excludedProperties: excludedProperties[TaxonomicFilterGroupType.EventProperties],
                         ...propertyTaxonomicGroupProps(),
                     },
                     {
