--- conflicted
+++ resolved
@@ -7,11 +7,7 @@
 import { AutoSizer } from 'react-virtualized/dist/es/AutoSizer'
 import { List, ListRowProps, ListRowRenderer } from 'react-virtualized/dist/es/List'
 
-<<<<<<< HEAD
-import { IconArchive, IconBolt, IconPlus } from '@posthog/icons'
-=======
-import { IconArchive, IconCheck, IconPlus } from '@posthog/icons'
->>>>>>> 4ebbf456
+import { IconArchive, IconBolt, IconCheck, IconPlus } from '@posthog/icons'
 import { LemonTag } from '@posthog/lemon-ui'
 
 import { ControlledDefinitionPopover } from 'lib/components/DefinitionPopover/DefinitionPopoverContents'
@@ -96,21 +92,15 @@
     listGroupType,
     itemGroup,
     eventNames,
-<<<<<<< HEAD
     enablePreaggregatedTableHints = false,
-=======
     isActive,
->>>>>>> 4ebbf456
 }: {
     item: TaxonomicDefinitionTypes
     listGroupType: TaxonomicFilterGroupType
     itemGroup: TaxonomicFilterGroup
     eventNames: string[]
-<<<<<<< HEAD
     enablePreaggregatedTableHints?: boolean
-=======
     isActive: boolean
->>>>>>> 4ebbf456
 }): JSX.Element | string => {
     const parsedLastSeen = (item as EventDefinition).last_seen_at ? dayjs((item as EventDefinition).last_seen_at) : null
     const isStale =
@@ -123,21 +113,17 @@
         (item as PropertyDefinition).is_seen_on_filtered_events !== null &&
         !(item as PropertyDefinition).is_seen_on_filtered_events
 
-<<<<<<< HEAD
     const isPreAggregatedTableSupportedProperty =
         enablePreaggregatedTableHints &&
         (listGroupType === TaxonomicFilterGroupType.EventProperties ||
             listGroupType === TaxonomicFilterGroupType.SessionProperties) &&
         (item as PropertyDefinition).supported_by_preaggregated_tables
 
-    const icon = itemGroup.getIcon ? (
-=======
     const icon = isActive ? (
         <div className="taxonomic-list-row-contents-icon">
             <IconCheck />
         </div>
     ) : itemGroup.getIcon ? (
->>>>>>> 4ebbf456
         <div className="taxonomic-list-row-contents-icon">{itemGroup.getIcon(item)}</div>
     ) : null
 
@@ -369,11 +355,8 @@
                         listGroupType,
                         itemGroup,
                         eventNames,
-<<<<<<< HEAD
                         enablePreaggregatedTableHints,
-=======
                         isActive,
->>>>>>> 4ebbf456
                     })}
                 </div>
             )
