import './InfiniteList.scss'
import '../Popup/Popup.scss'
import React, { useState } from 'react'
import { Empty, Skeleton, Tag } from 'antd'
import { AutoSizer } from 'react-virtualized/dist/es/AutoSizer'
import { List, ListRowProps, ListRowRenderer } from 'react-virtualized/dist/es/List'
import {
    getKeyMapping,
    PropertyKeyDescription,
    PropertyKeyInfo,
    PropertyKeyTitle,
} from 'lib/components/PropertyKeyInfo'
import { BindLogic, Provider, useActions, useValues } from 'kea'
import { infiniteListLogic } from './infiniteListLogic'
import { taxonomicFilterLogic } from 'lib/components/TaxonomicFilter/taxonomicFilterLogic'
import {
    TaxonomicDefinitionTypes,
    TaxonomicFilterGroup,
    TaxonomicFilterGroupType,
} from 'lib/components/TaxonomicFilter/types'
import ReactDOM from 'react-dom'
import { usePopper } from 'react-popper'
import { ActionType, CohortType, EventDefinition, KeyMapping, PropertyDefinition } from '~/types'
import { AimOutlined } from '@ant-design/icons'
import { Link } from 'lib/components/Link'
import { ActionSelectInfo } from 'scenes/insights/ActionSelectInfo'
import { urls } from 'scenes/urls'
import { dayjs } from 'lib/dayjs'
import { FEATURE_FLAGS, STALE_EVENT_SECONDS } from 'lib/constants'
import { Tooltip } from '../Tooltip'
import clsx from 'clsx'
import { featureFlagLogic, FeatureFlagsSet } from 'lib/logic/featureFlagLogic'
import { definitionPopupLogic } from 'lib/components/DefinitionPopup/definitionPopupLogic'
import { DefinitionPopupContents } from 'lib/components/DefinitionPopup/DefinitionPopupContents'

enum ListTooltip {
    None = 0,
    Left = 1,
    Right = 2,
}

export function tooltipDesiredState(element?: Element | null): ListTooltip {
    let desiredState: ListTooltip = ListTooltip.None
    const rect = element?.getBoundingClientRect()
    if (rect) {
        if (window.innerWidth - rect.right > 300) {
            desiredState = ListTooltip.Right
        } else if (rect.left > 300) {
            desiredState = ListTooltip.Left
        }
    }
    return desiredState
}

const staleIndicator = (parsedLastSeen: dayjs.Dayjs | null): JSX.Element => {
    return (
        <Tooltip
            title={
                <>
                    This event was last seen <b>{parsedLastSeen ? parsedLastSeen.fromNow() : 'a while ago'}</b>.
                </>
            }
        >
            <Tag className="lemonade-tag">Stale</Tag>
        </Tooltip>
    )
}

const unusedIndicator = (eventNames: string[]): JSX.Element => {
    return (
        <Tooltip
            title={
                <>
                    This property has not been seen on{' '}
                    {eventNames ? (
                        <>
                            the event{eventNames.length > 1 ? 's' : ''}{' '}
                            {eventNames.map((e, index) => (
                                <>
                                    {index === 0 ? '' : index === eventNames.length - 1 ? ' and ' : ', '}
                                    <strong>"{e}"</strong>
                                </>
                            ))}
                        </>
                    ) : (
                        'this event'
                    )}
                    , but has been seen on other events.
                </>
            }
        >
            <Tag className="lemonade-tag">Not seen</Tag>
        </Tooltip>
    )
}

const renderItemContents = ({
    item,
    listGroupType,
    featureFlags,
    eventNames,
}: {
    item: TaxonomicDefinitionTypes
    listGroupType: TaxonomicFilterGroupType
    featureFlags: FeatureFlagsSet
    eventNames: string[]
}): JSX.Element | string => {
    const parsedLastSeen = (item as EventDefinition).last_seen_at ? dayjs((item as EventDefinition).last_seen_at) : null
    const isStale =
        (featureFlags[FEATURE_FLAGS.STALE_EVENTS] &&
            listGroupType === TaxonomicFilterGroupType.Events &&
            !parsedLastSeen) ||
        dayjs().diff(parsedLastSeen, 'seconds') > STALE_EVENT_SECONDS

    const isUnusedEventProperty =
        featureFlags[FEATURE_FLAGS.UNSEEN_EVENT_PROPERTIES] &&
        (listGroupType === TaxonomicFilterGroupType.NumericalEventProperties ||
            listGroupType === TaxonomicFilterGroupType.EventProperties) &&
        (item as PropertyDefinition).is_event_property !== null &&
        !(item as PropertyDefinition).is_event_property

    return listGroupType === TaxonomicFilterGroupType.EventProperties ||
        listGroupType === TaxonomicFilterGroupType.NumericalEventProperties ||
        listGroupType === TaxonomicFilterGroupType.PersonProperties ||
        listGroupType === TaxonomicFilterGroupType.Events ||
        listGroupType === TaxonomicFilterGroupType.CustomEvents ||
        listGroupType.startsWith(TaxonomicFilterGroupType.GroupsPrefix) ? (
        <>
            <div className={clsx(isStale && 'text-muted')}>
                <PropertyKeyInfo value={item.name ?? ''} disablePopover />
            </div>
            {isStale && staleIndicator(parsedLastSeen)}
            {isUnusedEventProperty && unusedIndicator(eventNames)}
        </>
    ) : listGroupType === TaxonomicFilterGroupType.Elements ? (
        <PropertyKeyInfo type="element" value={item.name ?? ''} disablePopover />
    ) : (
        item.name ?? ''
    )
}

const renderItemPopupWithoutTaxonomy = (
    item: PropertyDefinition | CohortType | ActionType,
    listGroupType: TaxonomicFilterGroupType,
    group: TaxonomicFilterGroup
): JSX.Element | string => {
    const width = 265
    let data: KeyMapping | null = null
    const value = group.getValue(item)

    if (value) {
        if (listGroupType === TaxonomicFilterGroupType.Actions && 'id' in item) {
            return (
                <div style={{ width, overflowWrap: 'break-word' }}>
                    <AimOutlined /> Actions
                    <Link to={urls.action(item.id)} style={{ float: 'right' }} tabIndex={-1}>
                        edit
                    </Link>
                    <br />
                    <h3>
                        <PropertyKeyInfo value={item.name ?? ''} />
                    </h3>
                    {item && <ActionSelectInfo entity={item as ActionType} />}
                </div>
            )
        }

        if (
            // NB: also update "selectedItemHasPopup" below
            listGroupType === TaxonomicFilterGroupType.Events ||
            listGroupType === TaxonomicFilterGroupType.EventProperties ||
            listGroupType === TaxonomicFilterGroupType.NumericalEventProperties ||
            listGroupType === TaxonomicFilterGroupType.PersonProperties
        ) {
            data = getKeyMapping(value.toString(), 'event')
        } else if (listGroupType === TaxonomicFilterGroupType.Elements) {
            data = getKeyMapping(value.toString(), 'element')
        }

        if (data) {
            return (
                <div style={{ width, overflowWrap: 'break-word' }}>
                    <PropertyKeyTitle data={data} />
                    {data.description ? <hr /> : null}
                    <PropertyKeyDescription
                        data={data}
                        value={value.toString()}
                        propertyType={(item as PropertyDefinition)?.property_type}
                    />
                    {'volume_30_day' in item && (item.volume_30_day || 0) > 0 ? (
                        <p>
                            Seen <strong>{item.volume_30_day}</strong> times.{' '}
                        </p>
                    ) : null}
                    {'query_usage_30_day' in item && (item.query_usage_30_day || 0) > 0 ? (
                        <p>
                            Used in <strong>{item.query_usage_30_day}</strong> queries.
                        </p>
                    ) : null}
                </div>
            )
        }
    }

    return item.name ?? ''
}

const selectedItemHasPopup = (
    item?: TaxonomicDefinitionTypes,
    listGroupType?: TaxonomicFilterGroupType,
    group?: TaxonomicFilterGroup,
    showNewPopups: boolean = false
): boolean => {
    if (showNewPopups) {
        return (
            // NB: also update "renderItemPopup" above
            !!item &&
            !!group?.getValue(item) &&
            !!listGroupType &&
            ([
                TaxonomicFilterGroupType.Actions,
                TaxonomicFilterGroupType.Elements,
                TaxonomicFilterGroupType.Events,
                TaxonomicFilterGroupType.CustomEvents,
                TaxonomicFilterGroupType.EventProperties,
                TaxonomicFilterGroupType.NumericalEventProperties,
                TaxonomicFilterGroupType.PersonProperties,
                TaxonomicFilterGroupType.Cohorts,
                TaxonomicFilterGroupType.CohortsWithAllUsers,
            ].includes(listGroupType) ||
                listGroupType.startsWith(TaxonomicFilterGroupType.GroupsPrefix))
        )
    }

    return (
        // NB: also update "renderItemPopup" above
        !!item &&
        !!group?.getValue(item) &&
        (listGroupType === TaxonomicFilterGroupType.Actions ||
            ((listGroupType === TaxonomicFilterGroupType.Elements ||
                listGroupType === TaxonomicFilterGroupType.Events ||
                listGroupType === TaxonomicFilterGroupType.EventProperties ||
                listGroupType === TaxonomicFilterGroupType.NumericalEventProperties ||
                listGroupType === TaxonomicFilterGroupType.PersonProperties) &&
                !!getKeyMapping(
                    group?.getValue(item),
                    listGroupType === TaxonomicFilterGroupType.Elements ? 'element' : 'event'
                )))
    )
}

export function InfiniteList(): JSX.Element {
    const { mouseInteractionsEnabled, activeTab, searchQuery, value, groupType, eventNames } =
        useValues(taxonomicFilterLogic)
    const { selectItem } = useActions(taxonomicFilterLogic)
    const { featureFlags } = useValues(featureFlagLogic)

<<<<<<< HEAD
    const {
        isLoading,
        results,
        index,
        listGroupType,
        group,
        selectedItem,
        selectedItemInView,
        isExpandable,
        totalCount,
        totalListCount,
        expandedCount,
    } = useValues(infiniteListLogic)
    const { onRowsRendered, setIndex, expand } = useActions(infiniteListLogic)
=======
    const { isLoading, results, totalCount, index, listGroupType, group, selectedItem, selectedItemInView } =
        useValues(infiniteListLogic)
    const { onRowsRendered, setIndex, updateRemoteItem } = useActions(infiniteListLogic)
>>>>>>> 126cd4c4

    const isActiveTab = listGroupType === activeTab
    const showEmptyState = totalListCount === 0 && !isLoading
    const showNewPopups = !!featureFlags[FEATURE_FLAGS.COLLABORATIONS_TAXONOMY]

    const [referenceElement, setReferenceElement] = useState<HTMLDivElement | null>(null)
    const [popperElement, setPopperElement] = useState<HTMLDivElement | null>(null)

    const { styles, attributes, forceUpdate } = usePopper(referenceElement, popperElement, {
        placement: 'right',
        modifiers: [
            {
                name: 'offset',
                options: {
                    offset: [0, 10],
                },
            },
            {
                name: 'preventOverflow',
                options: {
                    padding: 10,
                },
            },
        ],
    })

    const renderItem: ListRowRenderer = ({ index: rowIndex, style }: ListRowProps): JSX.Element | null => {
        const item = results[rowIndex]
        const itemValue = item ? group?.getValue?.(item) : null
        const isSelected = listGroupType === groupType && itemValue === value
        const isHighlighted = rowIndex === index && isActiveTab

        const commonDivProps = {
            key: `item_${rowIndex}`,
            className: `taxonomic-list-row${rowIndex === index ? ' hover' : ''}${isSelected ? ' selected' : ''}`,
            onMouseOver: () => (mouseInteractionsEnabled ? setIndex(rowIndex) : null),
            style: style,
            'data-attr': `prop-filter-${listGroupType}-${rowIndex}`,
            ref: isHighlighted ? setReferenceElement : null,
        }

        return item && group ? (
            <div
                {...commonDivProps}
                className={`taxonomic-list-row${rowIndex === index ? ' hover' : ''}${isSelected ? ' selected' : ''}`}
                onClick={() => selectItem(group, itemValue ?? null, item)}
            >
                {renderItemContents({
                    item,
                    listGroupType,
                    featureFlags,
                    eventNames,
                })}
            </div>
        ) : !item && rowIndex === totalListCount - 1 && isExpandable && !isLoading ? (
            <div
                {...commonDivProps}
                className={`taxonomic-list-row expand-row${rowIndex === index ? ' hover' : ''}${
                    isSelected ? ' selected' : ''
                }`}
                onClick={expand}
            >
                {group.expandLabel?.({ count: totalCount, expandedCount }) ??
                    `Click here to see ${expandedCount - totalCount} more rows`}
            </div>
        ) : (
            <div {...commonDivProps} className={`taxonomic-list-row skeleton-row${rowIndex === index ? ' hover' : ''}`}>
                <Skeleton active title={false} paragraph={{ rows: 1 }} />
            </div>
        )
    }

    return (
        <div className={`taxonomic-infinite-list${showEmptyState ? ' empty-infinite-list' : ''}`}>
            {showEmptyState ? (
                <div className="no-infinite-results">
                    <Empty
                        description={
                            <>
                                {searchQuery ? (
                                    <>
                                        No results for "<strong>{searchQuery}</strong>"
                                    </>
                                ) : (
                                    'No results'
                                )}
                            </>
                        }
                    />
                </div>
            ) : (
                <AutoSizer>
                    {({ height, width }) => (
                        <List
                            width={width}
                            height={height}
                            rowCount={isLoading && totalListCount === 0 ? 7 : totalListCount}
                            overscanRowCount={100}
                            rowHeight={32}
                            rowRenderer={renderItem}
                            onRowsRendered={onRowsRendered}
                            scrollToIndex={index}
                        />
                    )}
                </AutoSizer>
            )}
            {isActiveTab &&
            selectedItemInView &&
            selectedItemHasPopup(selectedItem, listGroupType, group, showNewPopups) &&
            tooltipDesiredState(referenceElement) !== ListTooltip.None ? (
                <Provider>
                    {ReactDOM.createPortal(
                        selectedItem && group ? (
                            showNewPopups ? (
                                <BindLogic
                                    logic={definitionPopupLogic}
                                    props={{
                                        type: listGroupType,
                                        updateRemoteItem,
                                    }}
                                >
                                    <DefinitionPopupContents
                                        item={selectedItem}
                                        group={group}
                                        popper={{
                                            styles: styles.popper,
                                            attributes: attributes.popper,
                                            forceUpdate,
                                            setRef: setPopperElement,
                                            ref: popperElement,
                                        }}
                                    />
                                </BindLogic>
                            ) : (
                                <div
                                    className="popper-tooltip click-outside-block Popup Popup__box"
                                    ref={setPopperElement}
                                    // zIndex: 1063 ensures it opens above the overlay and taxonomic filter
                                    style={{ ...styles.popper, transition: 'none', zIndex: 1063 }}
                                    {...attributes.popper}
                                >
                                    {renderItemPopupWithoutTaxonomy(
                                        selectedItem as PropertyDefinition | CohortType | ActionType,
                                        listGroupType,
                                        group
                                    )}
                                </div>
                            )
                        ) : null,
                        document.querySelector('body') as HTMLElement
                    )}
                </Provider>
            ) : null}
        </div>
    )
}<|MERGE_RESOLUTION|>--- conflicted
+++ resolved
@@ -255,10 +255,10 @@
     const { selectItem } = useActions(taxonomicFilterLogic)
     const { featureFlags } = useValues(featureFlagLogic)
 
-<<<<<<< HEAD
     const {
         isLoading,
         results,
+        totalCount,
         index,
         listGroupType,
         group,
@@ -269,12 +269,7 @@
         totalListCount,
         expandedCount,
     } = useValues(infiniteListLogic)
-    const { onRowsRendered, setIndex, expand } = useActions(infiniteListLogic)
-=======
-    const { isLoading, results, totalCount, index, listGroupType, group, selectedItem, selectedItemInView } =
-        useValues(infiniteListLogic)
-    const { onRowsRendered, setIndex, updateRemoteItem } = useActions(infiniteListLogic)
->>>>>>> 126cd4c4
+    const { onRowsRendered, setIndex, expand, updateRemoteItem } = useActions(infiniteListLogic)
 
     const isActiveTab = listGroupType === activeTab
     const showEmptyState = totalListCount === 0 && !isLoading
