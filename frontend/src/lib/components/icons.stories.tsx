--- conflicted
+++ resolved
@@ -1,12 +1,8 @@
 import * as React from 'react'
 import * as icons from './icons'
 import { Meta } from '@storybook/react'
-<<<<<<< HEAD
-import { Table } from 'antd'
+import { LemonTable } from './LemonTable'
 import { IconGauge, IconWithCount } from './icons'
-=======
-import { LemonTable } from './LemonTable'
->>>>>>> 27018353
 
 interface IconDefinition {
     name: string
