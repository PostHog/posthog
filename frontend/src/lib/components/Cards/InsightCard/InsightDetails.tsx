--- conflicted
+++ resolved
@@ -1,6 +1,6 @@
 import { useValues } from 'kea'
-<<<<<<< HEAD
 import {
+    formatPropertyLabel,
     isAnyPropertyfilter,
     isCohortPropertyFilter,
     isPropertyFilterWithOperator,
@@ -12,11 +12,8 @@
 import { Link } from 'lib/lemon-ui/Link'
 import { ProfilePicture } from 'lib/lemon-ui/ProfilePicture'
 import { KEY_MAPPING } from 'lib/taxonomy'
-import { allOperatorsMapping, capitalizeFirstLetter, formatPropertyLabel } from 'lib/utils'
+import { allOperatorsMapping, capitalizeFirstLetter } from 'lib/utils'
 import React from 'react'
-=======
-import { allOperatorsMapping, capitalizeFirstLetter } from 'lib/utils'
->>>>>>> 897a4584
 import { LocalFilter, toLocalFilters } from 'scenes/insights/filters/ActionFilter/entityFilterLogic'
 import { BreakdownTag } from 'scenes/insights/filters/BreakdownFilter/BreakdownTag'
 import { isPathsFilter, isTrendsFilter } from 'scenes/insights/sharedUtils'
@@ -38,21 +35,6 @@
 
 import { PropertyKeyInfo } from '../../PropertyKeyInfo'
 import { TZLabel } from '../../TZLabel'
-<<<<<<< HEAD
-=======
-import { propertyDefinitionsModel } from '~/models/propertyDefinitionsModel'
-import { cohortsModel } from '~/models/cohortsModel'
-import React from 'react'
-import { isPathsFilter, isTrendsFilter } from 'scenes/insights/sharedUtils'
-import {
-    formatPropertyLabel,
-    isAnyPropertyfilter,
-    isCohortPropertyFilter,
-    isPropertyFilterWithOperator,
-} from 'lib/components/PropertyFilters/utils'
-import { filterForQuery, isInsightQueryNode } from '~/queries/utils'
-import { BreakdownTag } from 'scenes/insights/filters/BreakdownFilter/BreakdownTag'
->>>>>>> 897a4584
 
 function CompactPropertyFiltersDisplay({
     groupFilter,
