--- conflicted
+++ resolved
@@ -3,11 +3,8 @@
 import { Label } from 'lib/ui/Label/Label'
 import { TextareaPrimitive } from 'lib/ui/TextareaPrimitive/TextareaPrimitive'
 import { useEffect, useState } from 'react'
-<<<<<<< HEAD
 import { ScenePanelLabel } from '~/layout/scenes/SceneLayout'
-=======
 import { SceneInputProps } from './utils'
->>>>>>> 7bc123ab
 
 type SceneDescriptionProps = SceneInputProps
 
