--- conflicted
+++ resolved
@@ -93,13 +93,8 @@
     {
         key: 'setup',
         icon: SettingOutlined,
-<<<<<<< HEAD
         display: 'go to Setup',
         synonyms: ['settings', 'configuration'],
-=======
-        display: 'Go to Setup',
-        synonyms: ['setup', 'configuration'],
->>>>>>> 642a8e44
         executor: ({ push }) => {
             push('/setup')
         },
