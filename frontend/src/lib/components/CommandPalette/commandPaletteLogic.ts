import { kea } from 'kea'
import { router } from 'kea-router'
import { commandPaletteLogicType } from 'types/lib/components/CommandPalette/commandPaletteLogicType'
import Fuse from 'fuse.js'
import { dashboardsModel } from '~/models/dashboardsModel'
import { Parser } from 'expr-eval'
import {
    CommentOutlined,
    FundOutlined,
    RiseOutlined,
    ContainerOutlined,
    AimOutlined,
    CheckOutlined,
    SyncOutlined,
    TagOutlined,
    ClockCircleOutlined,
    UserOutlined,
    UsergroupAddOutlined,
    ExperimentOutlined,
    SettingOutlined,
    MessageOutlined,
    TeamOutlined,
    LinkOutlined,
    CalculatorOutlined,
    FunnelPlotOutlined,
    GatewayOutlined,
    InteractionOutlined,
    MailOutlined,
    KeyOutlined,
    VideoCameraOutlined,
    SendOutlined,
    LogoutOutlined,
    PlusOutlined,
    LineChartOutlined,
} from '@ant-design/icons'
import { DashboardType } from '~/types'
import api from 'lib/api'
import { appUrlsLogic } from '../AppEditorLink/appUrlsLogic'
<<<<<<< HEAD
import { copyToClipboard, isMobile, isURL } from 'lib/utils'
=======
import { copyToClipboard, isURL, sample, uniqueBy } from 'lib/utils'
import { userLogic } from 'scenes/userLogic'
>>>>>>> 4e62aed5
import { personalAPIKeysLogic } from '../PersonalAPIKeys/personalAPIKeysLogic'

// If CommandExecutor returns CommandFlow, flow will be entered
export type CommandExecutor = () => CommandFlow | void

export interface CommandResultTemplate {
    icon: any // any, because Ant Design icons are some weird ForwardRefExoticComponent type
    display: string
    synonyms?: string[]
    prefixApplied?: string
    executor?: CommandExecutor | true // true means "just clear input"
    guarantee?: boolean // show result always and first, regardless of fuzzy search
}

export interface CommandResult extends CommandResultTemplate {
    source: Command | CommandFlow
}

export interface CommandResultDisplayable extends CommandResult {
    index: number
}

export type CommandResolver = (
    argument?: string,
    prefixApplied?: string
) => CommandResultTemplate[] | CommandResultTemplate | null

export interface Command {
    key: string // Unique command identification key
    prefixes?: string[] // Command prefixes, e.g. "go to". Prefix-less case is dynamic base command (e.g. Dashboard)
    resolver: CommandResolver | CommandResultTemplate[] | CommandResultTemplate // Resolver based on arguments (prefix excluded)
    scope: string
}

export interface CommandFlow {
    icon?: any
    instruction?: string
    resolver: CommandResolver | CommandResultTemplate[] | CommandResultTemplate
    scope: string
}

export interface CommandRegistrations {
    [commandKey: string]: Command
}

export type RegExpCommandPairs = [RegExp | null, Command][]

const RESULTS_MAX = 5

const GLOBAL_COMMAND_SCOPE = 'global'

function resolveCommand(source: Command | CommandFlow, argument?: string, prefixApplied?: string): CommandResult[] {
    // run resolver or use ready-made results
    let results = source.resolver instanceof Function ? source.resolver(argument, prefixApplied) : source.resolver
    if (!results) return [] // skip if no result
    if (!Array.isArray(results)) results = [results] // work with a single result and with an array of results
    const resultsWithCommand: CommandResult[] = results.map((result) => {
        return { ...result, source }
    })
    return resultsWithCommand
}

export const commandPaletteLogic = kea<
    commandPaletteLogicType<Command, CommandRegistrations, CommandResult, CommandFlow, RegExpCommandPairs>
>({
    connect: {
        actions: [personalAPIKeysLogic, ['createKey']],
        values: [appUrlsLogic, ['appUrls', 'suggestions']],
    },
    actions: {
        hidePalette: true,
        showPalette: true,
        togglePalette: true,
        setInput: (input: string) => ({ input }),
        onArrowUp: true,
        onArrowDown: (maxIndex: number) => ({ maxIndex }),
        onMouseEnterResult: (index: number) => ({ index }),
        onMouseLeaveResult: true,
        executeResult: (result: CommandResult) => ({ result }),
        activateFlow: (flow: CommandFlow | null) => ({ flow }),
        registerCommand: (command: Command) => ({ command }),
        deregisterCommand: (commandKey: string) => ({ commandKey }),
        setCustomCommand: (commandKey: string) => ({ commandKey }),
        deregisterScope: (scope: string) => ({ scope }),
    },
    reducers: {
        isPaletteShown: [
            false,
            {
                hidePalette: () => false,
                showPalette: () => true,
                togglePalette: (previousState) => !previousState,
            },
        ],
        keyboardResultIndex: [
            0,
            {
                setInput: () => 0,
                executeResult: () => 0,
                activateFlow: () => 0,
                onArrowUp: (previousIndex) => (previousIndex > 0 ? previousIndex - 1 : 0),
                onArrowDown: (previousIndex, { maxIndex }) => (previousIndex < maxIndex ? previousIndex + 1 : maxIndex),
            },
        ],
        hoverResultIndex: [
            null as number | null,
            {
                onMouseEnterResult: (_, { index }) => index,
                onMouseLeaveResult: () => null,
                onArrowUp: () => null,
                onArrowDown: () => null,
                activateFlow: () => null,
            },
        ],
        input: [
            '',
            {
                setInput: (_, { input }) => input,
                activateFlow: () => '',
                executeResult: () => '',
            },
        ],
        activeFlow: [
            null as CommandFlow | null,
            {
                activateFlow: (_, { flow }) => flow,
            },
        ],
        rawCommandRegistrations: [
            {} as CommandRegistrations,
            {
                registerCommand: (commands, { command }) => {
                    return { ...commands, [command.key]: command }
                },
                deregisterCommand: (commands, { commandKey }) => {
                    const { [commandKey]: _, ...cleanedCommands } = commands // eslint-disable-line
                    return cleanedCommands
                },
            },
        ],
    },

    listeners: ({ actions, values }) => ({
        showPalette: () => {
            window.posthog?.capture('palette shown', { isMobile: isMobile() })
        },
        togglePalette: () => {
            if (values.isPaletteShown) window.posthog?.capture('palette shown', { isMobile: isMobile() })
        },
        executeResult: ({ result }: { result: CommandResult }) => {
            if (result.executor === true) {
                actions.activateFlow(null)
                actions.hidePalette()
            } else {
                const possibleFlow = result.executor?.() || null
                actions.activateFlow(possibleFlow)
                if (!possibleFlow) actions.hidePalette()
            }
            // Capture command execution, without useless data
            // eslint-disable-next-line @typescript-eslint/no-unused-vars
            const { icon, index, ...cleanedResult }: Record<string, any> = result
            // eslint-disable-next-line @typescript-eslint/no-unused-vars
            const { resolver, ...cleanedCommand } = cleanedResult.source
            cleanedResult.source = cleanedCommand
            cleanedResult.isMobile = isMobile()
            window.posthog?.capture('palette command executed', cleanedResult)
        },
        deregisterScope: ({ scope }) => {
            for (const command of Object.values(values.commandRegistrations)) {
                if (command.scope === scope) actions.deregisterCommand(command.key)
            }
        },
        setInput: async ({ input }, breakpoint) => {
            await breakpoint(300)
            if (input.length > 8) {
                const response = await api.get('api/person/?key_identifier=' + input)
                const person = response.results[0]
                if (person) {
                    actions.registerCommand({
                        key: `person-${person.distinct_ids[0]}`,
                        resolver: [
                            {
                                icon: UserOutlined,
                                display: `View person ${input}`,
                                executor: () => {
                                    const { push } = router.actions
                                    push(`/person/${person.distinct_ids[0]}`)
                                },
                            },
                        ],
                        scope: GLOBAL_COMMAND_SCOPE,
                    })
                }
            }
        },
    }),
    selectors: {
        isSqueak: [
            (selectors) => [selectors.input],
            (input: string) => {
                return input.trim().toLowerCase() === 'squeak'
            },
        ],
        activeResultIndex: [
            (selectors) => [selectors.keyboardResultIndex, selectors.hoverResultIndex],
            (keyboardResultIndex: number, hoverResultIndex: number | null) => {
                return hoverResultIndex ?? keyboardResultIndex
            },
        ],
        commandRegistrations: [
            (selectors) => [
                selectors.rawCommandRegistrations,
                dashboardsModel.selectors.dashboards,
                appUrlsLogic({ actionId: null }).selectors.appUrls,
                appUrlsLogic({ actionId: null }).selectors.suggestions,
            ],
            (rawCommandRegistrations: CommandRegistrations, dashboards: DashboardType[]): CommandRegistrations => ({
                ...rawCommandRegistrations,
                custom_dashboards: {
                    key: 'custom_dashboards',
                    resolver: dashboards.map((dashboard: DashboardType) => ({
                        key: `dashboard_${dashboard.id}`,
                        icon: LineChartOutlined,
                        display: `Go to Dashboard ${dashboard.name}`,
                        executor: () => {
                            const { push } = router.actions
                            push(`/dashboard/${dashboard.id}`)
                        },
                    })),
                    scope: GLOBAL_COMMAND_SCOPE,
                },
            }),
        ],
        regexpCommandPairs: [
            (selectors) => [selectors.commandRegistrations],
            (commandRegistrations: CommandRegistrations) => {
                const array: RegExpCommandPairs = []
                for (const command of Object.values(commandRegistrations)) {
                    if (command.prefixes)
                        array.push([new RegExp(`^\\s*(${command.prefixes.join('|')})(?:\\s+(.*)|$)`, 'i'), command])
                    else array.push([null, command])
                }
                return array
            },
        ],
        commandSearchResults: [
            (selectors) => [selectors.regexpCommandPairs, selectors.input, selectors.activeFlow, selectors.isSqueak],
            (
                regexpCommandPairs: RegExpCommandPairs,
                argument: string,
                activeFlow: CommandFlow | null,
                isSqueak: boolean
            ) => {
                if (isSqueak) return []
                if (activeFlow) return resolveCommand(activeFlow, argument)
                let directResults: CommandResult[] = []
                let prefixedResults: CommandResult[] = []
                for (const [regexp, command] of regexpCommandPairs) {
                    if (regexp) {
                        const match = argument.match(regexp)
                        if (match && match[1]) {
                            prefixedResults = [...prefixedResults, ...resolveCommand(command, match[2], match[1])]
                        }
                    }
                    directResults = [...directResults, ...resolveCommand(command, argument)]
                }
                const allResults = directResults.concat(prefixedResults)
                let fusableResults: CommandResult[] = []
                let guaranteedResults: CommandResult[] = []
                for (const result of allResults) {
                    if (result.guarantee) guaranteedResults.push(result)
                    else fusableResults.push(result)
                }
                fusableResults = uniqueBy(fusableResults, (result) => result.display)
                guaranteedResults = uniqueBy(guaranteedResults, (result) => result.display)
                const fusedResults = argument
                    ? new Fuse(fusableResults, {
                          keys: ['display', 'synonyms'],
                      })
                          .search(argument)
                          .slice(0, RESULTS_MAX)
                          .map((result) => result.item)
                    : sample(fusableResults, RESULTS_MAX - guaranteedResults.length)
                const finalResults = guaranteedResults.concat(fusedResults)
                // put global scope last
                return finalResults.sort((resultA, resultB) =>
                    resultA.source.scope === resultB.source.scope
                        ? 0
                        : resultA.source.scope === GLOBAL_COMMAND_SCOPE
                        ? 1
                        : -1
                )
            },
        ],
        commandSearchResultsGrouped: [
            (selectors) => [selectors.commandSearchResults, selectors.activeFlow],
            (commandSearchResults: CommandResult[], activeFlow: CommandFlow | null) => {
                const resultsGrouped: { [scope: string]: CommandResult[] } = {}
                if (activeFlow) resultsGrouped[activeFlow.scope] = []
                for (const result of commandSearchResults) {
                    const scope: string = result.source.scope
                    if (!(scope in resultsGrouped)) resultsGrouped[scope] = [] // Ensure there's an array to push to
                    resultsGrouped[scope].push({ ...result })
                }
                let rollingGroupIndex = 0
                let rollingResultIndex = 0
                const resultsGroupedInOrder: [string, CommandResultDisplayable[]][] = []
                for (const [group, results] of Object.entries(resultsGrouped)) {
                    resultsGroupedInOrder.push([group, []])
                    for (const result of results) {
                        resultsGroupedInOrder[rollingGroupIndex][1].push({ ...result, index: rollingResultIndex++ })
                    }
                    rollingGroupIndex++
                }
                return resultsGroupedInOrder
            },
        ],
    },

    events: ({ actions }) => ({
        afterMount: () => {
            const { push } = router.actions

            const goTo: Command = {
                key: 'go-to',
                scope: GLOBAL_COMMAND_SCOPE,
                prefixes: ['open', 'visit'],
                resolver: [
                    {
                        icon: FundOutlined,
                        display: 'Go to Dashboards',
                        executor: () => {
                            push('/dashboard')
                        },
                    },
                    {
                        icon: RiseOutlined,
                        display: 'Go to Insights',
                        executor: () => {
                            push('/insights')
                        },
                    },
                    {
                        icon: RiseOutlined,
                        display: 'Go to Trends',
                        executor: () => {
                            // FIXME: Don't reset insight on change
                            push('/insights?insight=TRENDS')
                        },
                    },
                    {
                        icon: ClockCircleOutlined,
                        display: 'Go to Sessions',
                        executor: () => {
                            // FIXME: Don't reset insight on change
                            push('/insights?insight=SESSIONS')
                        },
                    },
                    {
                        icon: FunnelPlotOutlined,
                        display: 'Go to Funnels',
                        executor: () => {
                            // FIXME: Don't reset insight on change
                            push('/insights?insight=FUNNELS')
                        },
                    },
                    {
                        icon: GatewayOutlined,
                        display: 'Go to Retention',
                        executor: () => {
                            // FIXME: Don't reset insight on change
                            push('/insights?insight=RETENTION')
                        },
                    },
                    {
                        icon: InteractionOutlined,
                        display: 'Go to User Paths',
                        executor: () => {
                            // FIXME: Don't reset insight on change
                            push('/insights?insight=PATHS')
                        },
                    },
                    {
                        icon: ContainerOutlined,
                        display: 'Go to Events',
                        executor: () => {
                            push('/events')
                        },
                    },
                    {
                        icon: AimOutlined,
                        display: 'Go to Actions',
                        executor: () => {
                            push('/actions')
                        },
                    },
                    {
                        icon: SyncOutlined,
                        display: 'Go to Live Actions',
                        executor: () => {
                            push('/actions/live')
                        },
                    },
                    {
                        icon: ClockCircleOutlined,
                        display: 'Go to Live Sessions',
                        executor: () => {
                            push('/sessions')
                        },
                    },
                    {
                        icon: UserOutlined,
                        display: 'Go to People',
                        synonyms: ['people'],
                        executor: () => {
                            push('/people')
                        },
                    },
                    {
                        icon: UsergroupAddOutlined,
                        display: 'Go to Cohorts',
                        executor: () => {
                            push('/people/cohorts')
                        },
                    },
                    {
                        icon: ExperimentOutlined,
                        display: 'Go to Experiments',
                        synonyms: ['feature flags', 'a/b tests'],
                        executor: () => {
                            push('/experiments/feature_flags')
                        },
                    },
                    {
                        icon: SettingOutlined,
                        display: 'Go to Setup',
                        synonyms: ['settings', 'configuration'],
                        executor: () => {
                            push('/setup')
                        },
                    },
                    {
                        icon: MessageOutlined,
                        display: 'Go to Annotations',
                        executor: () => {
                            push('/annotations')
                        },
                    },
                    {
                        icon: TeamOutlined,
                        display: 'Go to Team',
                        executor: () => {
                            push('/team')
                        },
                    },
                    {
                        icon: PlusOutlined,
                        display: 'Create Action',
                        executor: () => {
                            push('/action')
                        },
                    },
                    {
                        icon: LogoutOutlined,
                        display: 'Log Out',
                        executor: () => {
                            userLogic.actions.logout()
                        },
                    },
                ],
            }

            const calculator: Command = {
                key: 'calculator',
                scope: GLOBAL_COMMAND_SCOPE,
                resolver: (argument) => {
                    // don't try evaluating if there's no argument or if it's a plain number already
                    if (!argument || !isNaN(+argument)) return null
                    try {
                        const result = +Parser.evaluate(argument)
                        return isNaN(result)
                            ? null
                            : {
                                  icon: CalculatorOutlined,
                                  display: `= ${result}`,
                                  guarantee: true,
                                  executor: () => {
                                      copyToClipboard(result.toString(), 'calculation result')
                                  },
                              }
                    } catch {
                        return null
                    }
                },
            }

            const openUrls: Command = {
                key: 'open-urls',
                scope: GLOBAL_COMMAND_SCOPE,
                prefixes: ['open', 'visit'],
                resolver: (argument) => {
                    const results: CommandResultTemplate[] = (appUrlsLogic.values.appUrls ?? [])
                        .concat(appUrlsLogic.values.suggestedUrls ?? [])
                        .map((url: string) => ({
                            icon: LinkOutlined,
                            display: `Open ${url}`,
                            synonyms: [`Visit ${url}`],
                            executor: () => {
                                open(url)
                            },
                        }))
                    if (isURL(argument))
                        results.push({
                            icon: LinkOutlined,
                            display: `Open ${argument}`,
                            synonyms: [`Visit ${argument}`],
                            executor: () => {
                                open(argument)
                            },
                        })
                    results.push({
                        icon: LinkOutlined,
                        display: 'Open PostHog Docs',
                        synonyms: ['technical documentation'],
                        executor: () => {
                            open('https://posthog.com/docs')
                        },
                    })
                    return results
                },
            }

            const createPersonalApiKey: Command = {
                key: 'create-personal-api-key',
                scope: GLOBAL_COMMAND_SCOPE,
                resolver: {
                    icon: KeyOutlined,
                    display: 'Create Personal API Key',
                    executor: () => ({
                        instruction: 'Give your key a label',
                        icon: TagOutlined,
                        scope: 'Creating Personal API Key',
                        resolver: (argument) => {
                            if (argument?.length)
                                return {
                                    icon: KeyOutlined,
                                    display: `Create Key "${argument}"`,
                                    executor: () => {
                                        personalAPIKeysLogic.actions.createKey(argument)
                                        push('/setup', {}, 'personal-api-keys')
                                    },
                                }
                            return null
                        },
                    }),
                },
            }

            const createDashboard: Command = {
                key: 'create-dashboard',
                scope: GLOBAL_COMMAND_SCOPE,
                resolver: {
                    icon: FundOutlined,
                    display: 'Create Dashboard',
                    executor: () => ({
                        instruction: 'Name your new dashboard',
                        icon: TagOutlined,
                        scope: 'Creating Dashboard',
                        resolver: (argument) => {
                            if (argument?.length)
                                return {
                                    icon: FundOutlined,
                                    display: `Create Dashboard "${argument}"`,
                                    executor: () => {
                                        dashboardsModel.actions.addDashboard({ name: argument, push: true })
                                    },
                                }
                            return null
                        },
                    }),
                },
            }

            const shareFeedback: Command = {
                key: 'share-feedback',
                scope: GLOBAL_COMMAND_SCOPE,
                resolver: {
                    icon: CommentOutlined,
                    display: 'Share Feedback',
                    synonyms: ['send opinion', 'ask question', 'message posthog'],
                    executor: () => ({
                        scope: 'Sharing Feedback',
                        instruction: "What's on your mind?",
                        icon: CommentOutlined,
                        resolver: (argument) => [
                            {
                                icon: SendOutlined,
                                display: 'Send Message Directly to PostHog',
                                executor: !argument?.length
                                    ? undefined
                                    : () => {
                                          window.posthog?.capture('palette feedback', { message: argument })
                                          return {
                                              scope: 'Sharing Feedback',
                                              resolver: {
                                                  icon: CheckOutlined,
                                                  display: 'Message Sent!',
                                                  executor: true,
                                              },
                                          }
                                      },
                            },
                            {
                                icon: VideoCameraOutlined,
                                display: 'Schedule Quick Call',
                                executor: () => {
                                    open('https://calendly.com/posthog-feedback')
                                },
                            },
                            {
                                icon: MailOutlined,
                                display: 'Email Core Team',
                                executor: () => {
                                    open('mailto:hey@posthog.com')
                                },
                            },
                        ],
                    }),
                },
            }

            actions.registerCommand(goTo)
            actions.registerCommand(openUrls)
            actions.registerCommand(calculator)
            actions.registerCommand(createPersonalApiKey)
            actions.registerCommand(createDashboard)
            actions.registerCommand(shareFeedback)
        },
        beforeUnmount: () => {
            actions.deregisterCommand('go-to')
            actions.deregisterCommand('open-urls')
            actions.deregisterCommand('calculator')
            actions.deregisterCommand('create-personal-api-key')
            actions.deregisterCommand('create-dashboard')
            actions.deregisterCommand('share-feedback')
        },
    }),
})<|MERGE_RESOLUTION|>--- conflicted
+++ resolved
@@ -36,12 +36,8 @@
 import { DashboardType } from '~/types'
 import api from 'lib/api'
 import { appUrlsLogic } from '../AppEditorLink/appUrlsLogic'
-<<<<<<< HEAD
-import { copyToClipboard, isMobile, isURL } from 'lib/utils'
-=======
-import { copyToClipboard, isURL, sample, uniqueBy } from 'lib/utils'
+import { copyToClipboard, isMobile, isURL, sample, uniqueBy } from 'lib/utils'
 import { userLogic } from 'scenes/userLogic'
->>>>>>> 4e62aed5
 import { personalAPIKeysLogic } from '../PersonalAPIKeys/personalAPIKeysLogic'
 
 // If CommandExecutor returns CommandFlow, flow will be entered
