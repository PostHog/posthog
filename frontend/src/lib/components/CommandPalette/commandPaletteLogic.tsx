--- conflicted
+++ resolved
@@ -147,13 +147,8 @@
             ['push'],
             userLogic,
             ['updateUser'],
-<<<<<<< HEAD
             hedgehogModeLogic,
-            ['setHedgehogModeEnabled'],
-=======
-            hedgehogBuddyLogic,
             ['toggleHedgehogMode'],
->>>>>>> 00ec76f2
             commandBarLogic,
             ['setCommandBar'],
             sidePanelStateLogic,
