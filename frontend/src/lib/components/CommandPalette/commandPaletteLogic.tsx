--- conflicted
+++ resolved
@@ -1,30 +1,13 @@
-import { Parser } from 'expr-eval'
-import Fuse from 'fuse.js'
-import { actions, connect, events, kea, listeners, path, reducers, selectors } from 'kea'
-import { router } from 'kea-router'
-import api from 'lib/api'
-<<<<<<< HEAD
-import { FEATURE_FLAGS } from 'lib/constants'
-=======
-import { isMobile, isURL, uniqueBy } from 'lib/utils'
-import { copyToClipboard } from 'lib/utils/copyToClipboard'
-import { userLogic } from 'scenes/userLogic'
-import { personalAPIKeysLogic } from '../../../scenes/settings/user/personalAPIKeysLogic'
-import { teamLogic } from 'scenes/teamLogic'
-import posthog from 'posthog-js'
-import { openCHQueriesDebugModal } from './DebugCHQueries'
-import { preflightLogic } from 'scenes/PreflightCheck/preflightLogic'
-import { urls } from 'scenes/urls'
-import { newDashboardLogic } from 'scenes/dashboard/newDashboardLogic'
->>>>>>> f1427f55
 import {
     IconApps,
+    IconAsterisk,
     IconCalculator,
     IconChat,
     IconCheck,
     IconCursor,
     IconDashboard,
     IconDatabase,
+    IconDay,
     IconExternal,
     IconFunnels,
     IconGear,
@@ -37,6 +20,7 @@
     IconLifecycle,
     IconList,
     IconLive,
+    IconNight,
     IconNotebook,
     IconPageChart,
     IconPeople,
@@ -54,33 +38,33 @@
     IconTrends,
     IconUnlock,
     IconUserPaths,
-    IconDay,
-    IconNight,
-    IconAsterisk,
 } from '@posthog/icons'
+import { Parser } from 'expr-eval'
+import Fuse from 'fuse.js'
+import { actions, connect, events, kea, listeners, path, reducers, selectors } from 'kea'
+import { router } from 'kea-router'
+import api from 'lib/api'
+import { FEATURE_FLAGS } from 'lib/constants'
 import { ProfilePicture } from 'lib/lemon-ui/ProfilePicture'
 import { featureFlagLogic } from 'lib/logic/featureFlagLogic'
-<<<<<<< HEAD
-import { isMobile, isURL, sample, uniqueBy } from 'lib/utils'
+import { isMobile, isURL, uniqueBy } from 'lib/utils'
 import { copyToClipboard } from 'lib/utils/copyToClipboard'
 import posthog from 'posthog-js'
 import { newDashboardLogic } from 'scenes/dashboard/newDashboardLogic'
+import { insightTypeURL } from 'scenes/insights/utils'
 import { preflightLogic } from 'scenes/PreflightCheck/preflightLogic'
 import { teamLogic } from 'scenes/teamLogic'
 import { urls } from 'scenes/urls'
 import { userLogic } from 'scenes/userLogic'
 
+import { ThemeIcon } from '~/layout/navigation-3000/components/Navbar'
+import { themeLogic } from '~/layout/navigation-3000/themeLogic'
 import { dashboardsModel } from '~/models/dashboardsModel'
 import { DashboardType, InsightType } from '~/types'
 
 import { personalAPIKeysLogic } from '../../../scenes/settings/user/personalAPIKeysLogic'
 import type { commandPaletteLogicType } from './commandPaletteLogicType'
 import { openCHQueriesDebugModal } from './DebugCHQueries'
-=======
-import { insightTypeURL } from 'scenes/insights/utils'
-import { ThemeIcon } from '~/layout/navigation-3000/components/Navbar'
-import { themeLogic } from '~/layout/navigation-3000/themeLogic'
->>>>>>> f1427f55
 
 // If CommandExecutor returns CommandFlow, flow will be entered
 export type CommandExecutor = () => CommandFlow | void
