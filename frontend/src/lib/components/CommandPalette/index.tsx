import React, { useEffect, useState, useRef } from 'react'
import { useOutsideClickHandler } from 'lib/utils'
import { useHotkeys } from 'react-hotkeys-hook'
import { useValues } from 'kea'
<<<<<<< HEAD
import { isMac } from 'lib/utils'
import { useCommandsSearch, CommandResult as CommandResultType } from './commandLogic'
=======
import { useCommands, useCommandsSearch, CommandResult as CommandResultType } from './commandLogic'
import { globalCommands } from './globalCommands'
>>>>>>> b63edbac
import { CommandSearch } from './CommandSearch'
import { CommandResult } from './CommandResult'
import { GlobalCommands } from './GlobalCommands'
import styled from 'styled-components'
import { userLogic } from 'scenes/userLogic'
import { useEventListener } from 'lib/hooks/useEventListener'
import { useCallback } from 'react'

const CommandPaletteContainer = styled.div`
    position: absolute;
    top: 0;
    left: 0;
    width: 100%;
    height: 100%;
    display: flex;
    flex-direction: column;
    align-items: center;
`

const CommandPaletteBox = styled.div`
    position: absolute;
    top: 30%;
    display: flex;
    flex-direction: column;
    z-index: 9999;
    width: 700px;
    min-height: 200px;
    max-height: 60%;
    box-shadow: 1px 4px 6px rgba(0, 0, 0, 0.1);
    border-radius: 10px;
    overflow: hidden;
`
/*const ResultsGroup = styled.div`
    background-color: #4d4d4d;
    height: 22px;
    width: 100%;
    box-shadow: 0px 2px 4px rgba(0, 0, 0, 0.1);
    padding-left: 16px;
    padding-right: 16px;
    text-transform: uppercase;
    color: rgba(255, 255, 255, 0.9);
    font-weight: bold;
`*/

const Title = styled.div`
    font-weight: bold;
    font-size: 14px;
    color: #ffffff;
    padding-top: 8px;
    padding-left: 16px;
`

const ResultsContainer = styled.div`
    overflow-y: scroll;
    padding-top: 8px;
`

const PaletteError = styled.div`
    color: #ec6f48;
    font-size: 14px;
    padding-top: 8px;
    padding-left: 32px;
    padding-right: 32px;
`

export function CommandPalette(): JSX.Element | null {
    const boxRef = useRef<HTMLDivElement | null>(null)
    const [state] = useState({ error: null, title: null })
    const [input, setInput] = useState('')
    const [isPaletteShown, setIsPaletteShown] = useState(false)
    const { user } = useValues(userLogic)

    const handleCommandSelection = (result: CommandResultType): void => {
        // Called after a command is selected by the user
        result.executor()
        setIsPaletteShown(false)
        setInput('')
    }
    const [activeResultIndex, setActiveResultIndex] = useState(0)

    useHotkeys('cmd+k', () => {
        setIsPaletteShown(!isPaletteShown)
    })

    useHotkeys('ctrl+k', () => {
        setIsPaletteShown(!isPaletteShown)
    })

    useHotkeys('esc', () => {
        setIsPaletteShown(false)
    })

    useOutsideClickHandler(boxRef, () => {
        setIsPaletteShown(false)
    })

    useEffect(() => {
        // prevent scrolling when box is open
        document.body.style.overflow = isPaletteShown ? 'hidden' : ''
        setActiveResultIndex(0)
    }, [isPaletteShown])

    useEffect(() => {
        if (Object.keys(commandsSearch(input)).length - 1 > activeResultIndex) {
            setActiveResultIndex(0)
        }
    }, [input])

    const commandsSearch = useCommandsSearch()

    const _handleKeyDown = useCallback(
        (e: KeyboardEvent) => {
            if (isPaletteShown) {
                if (e.key === 'ArrowDown') {
                    setActiveResultIndex((prevIndex) => {
                        if (prevIndex === Object.keys(commandsSearch(input)).length - 1) return prevIndex
                        else return prevIndex + 1
                    })
                } else if (e.key === 'ArrowUp') {
                    setActiveResultIndex((prevIndex) => {
                        if (prevIndex === 0) return prevIndex
                        else return prevIndex - 1
                    })
                }
            }
        },
        [input, isPaletteShown]
    )

    useEventListener('keydown', _handleKeyDown)

    const _handleEnterDown = useCallback(
        (e: KeyboardEvent) => {
            if (e.key === 'Enter') {
                handleCommandSelection(commandsSearch(input)[activeResultIndex])
            }
        },
        [activeResultIndex, input]
    )

    useEventListener('keydown', _handleEnterDown)

<<<<<<< HEAD
    return (
        <>
            <GlobalCommands />
            {!user || !isPaletteShown ? null : (
                <CommandPaletteContainer>
                    <CommandPaletteBox ref={boxRef} className="bg-dark">
                        {state.title && <Title>{state.title}</Title>}
                        <CommandSearch
                            onClose={() => {
                                setIsPaletteShown(false)
                            }}
                            input={input}
                            setInput={setInput}
=======
    return !user || !isPaletteShown ? null : (
        <CommandPaletteContainer>
            <CommandPaletteBox ref={boxRef} className="bg-dark">
                {state.title && <Title>{state.title}</Title>}
                <CommandSearch
                    onClose={() => {
                        setIsPaletteShown(false)
                    }}
                    input={input}
                    setInput={setInput}
                />
                {state.error && <PaletteError>{state.error}</PaletteError>}
                <ResultsContainer>
                    {commandsSearch(input).map((result, index) => (
                        <CommandResult
                            focused={activeResultIndex === index}
                            key={`command-result-${index}`}
                            result={result}
                            handleSelection={handleCommandSelection}
                            onMouseOver={(): void => setActiveResultIndex(index)}
>>>>>>> b63edbac
                        />
                        {state.error && <PaletteError>{state.error}</PaletteError>}
                        <ResultsContainer>
                            {commandsSearch(input).map((result, index) => (
                                <CommandResult
                                    focused={activeResultIndex === index}
                                    key={`command-result-${index}`}
                                    result={result}
                                    handleSelection={handleCommandSelection}
                                    onMouseOver={(): void => setActiveResultIndex(-1)}
                                    onMouseOut={(): void => setActiveResultIndex(0)}
                                />
                            ))}
                        </ResultsContainer>
                    </CommandPaletteBox>
                </CommandPaletteContainer>
            )}
        </>
    )
}<|MERGE_RESOLUTION|>--- conflicted
+++ resolved
@@ -2,13 +2,7 @@
 import { useOutsideClickHandler } from 'lib/utils'
 import { useHotkeys } from 'react-hotkeys-hook'
 import { useValues } from 'kea'
-<<<<<<< HEAD
-import { isMac } from 'lib/utils'
 import { useCommandsSearch, CommandResult as CommandResultType } from './commandLogic'
-=======
-import { useCommands, useCommandsSearch, CommandResult as CommandResultType } from './commandLogic'
-import { globalCommands } from './globalCommands'
->>>>>>> b63edbac
 import { CommandSearch } from './CommandSearch'
 import { CommandResult } from './CommandResult'
 import { GlobalCommands } from './GlobalCommands'
@@ -151,7 +145,6 @@
 
     useEventListener('keydown', _handleEnterDown)
 
-<<<<<<< HEAD
     return (
         <>
             <GlobalCommands />
@@ -165,28 +158,6 @@
                             }}
                             input={input}
                             setInput={setInput}
-=======
-    return !user || !isPaletteShown ? null : (
-        <CommandPaletteContainer>
-            <CommandPaletteBox ref={boxRef} className="bg-dark">
-                {state.title && <Title>{state.title}</Title>}
-                <CommandSearch
-                    onClose={() => {
-                        setIsPaletteShown(false)
-                    }}
-                    input={input}
-                    setInput={setInput}
-                />
-                {state.error && <PaletteError>{state.error}</PaletteError>}
-                <ResultsContainer>
-                    {commandsSearch(input).map((result, index) => (
-                        <CommandResult
-                            focused={activeResultIndex === index}
-                            key={`command-result-${index}`}
-                            result={result}
-                            handleSelection={handleCommandSelection}
-                            onMouseOver={(): void => setActiveResultIndex(index)}
->>>>>>> b63edbac
                         />
                         {state.error && <PaletteError>{state.error}</PaletteError>}
                         <ResultsContainer>
