--- conflicted
+++ resolved
@@ -63,43 +63,6 @@
                     </Combobox.Group>
                 )}
 
-<<<<<<< HEAD
-                <Label intent="menu" className="px-2 mt-2">
-                    Other organizations
-                </Label>
-                <div className="-mx-1 my-1 h-px bg-border-primary shrink-0" />
-
-                {otherOrganizations.map((otherOrganization) => (
-                    <Combobox.Group value={[otherOrganization.name]} key={otherOrganization.id}>
-                        <Combobox.Item key={otherOrganization.id} asChild>
-                            <ButtonPrimitive
-                                menuItem
-                                onClick={() => updateCurrentOrganization(otherOrganization.id)}
-                                tooltip={
-                                    otherOrganization.is_active === false
-                                        ? otherOrganization.is_not_active_reason || 'Organization is disabled'
-                                        : `Switch to organization: ${otherOrganization.name}`
-                                }
-                                tooltipPlacement="right"
-                                data-attr="tree-navbar-organization-dropdown-other-organization-button"
-                                disabled={otherOrganization.is_active === false}
-                            >
-                                <IconBlank />
-                                <UploadedLogo
-                                    size="xsmall"
-                                    name={otherOrganization.name}
-                                    entityId={otherOrganization.id}
-                                    mediaId={otherOrganization.logo_media_id}
-                                />
-                                <span className="truncate max-w-full">{otherOrganization.name}</span>
-                                <div className="ml-auto">
-                                    <AccessLevelIndicator organization={otherOrganization} />
-                                </div>
-                            </ButtonPrimitive>
-                        </Combobox.Item>
-                    </Combobox.Group>
-                ))}
-=======
                 {otherOrganizations.length > 0 ? (
                     <>
                         <Label intent="menu" className="px-2 mt-2">
@@ -112,9 +75,14 @@
                                     <ButtonPrimitive
                                         menuItem
                                         onClick={() => updateCurrentOrganization(otherOrganization.id)}
-                                        tooltip={`Switch to organization: ${otherOrganization.name}`}
+                                        tooltip={
+                                            otherOrganization.is_active === false
+                                                ? otherOrganization.is_not_active_reason || 'Organization is disabled'
+                                                : `Switch to organization: ${otherOrganization.name}`
+                                        }
                                         tooltipPlacement="right"
                                         data-attr="tree-navbar-organization-dropdown-other-organization-button"
+                                        disabled={otherOrganization.is_active === false}
                                     >
                                         <IconBlank />
                                         <UploadedLogo
@@ -135,7 +103,6 @@
                 ) : (
                     <Combobox.Empty>No other organizations found</Combobox.Empty>
                 )}
->>>>>>> 2be972fc
 
                 {preflight?.can_create_org && allowCreate && (
                     <>
