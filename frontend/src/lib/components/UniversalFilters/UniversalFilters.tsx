import { BindLogic, useActions, useValues } from 'kea'
import { useState } from 'react'

import { IconPlusSmall } from '@posthog/icons'
import { LemonButton, LemonButtonProps, LemonDropdown, Popover } from '@posthog/lemon-ui'

import { OperatorValueSelectProps } from 'lib/components/PropertyFilters/components/OperatorValueSelect'

import { AnyDataNode } from '~/queries/schema/schema-general'
import { UniversalFilterValue, UniversalFiltersGroup } from '~/types'

import { PropertyFilters } from '../PropertyFilters/PropertyFilters'
import { TaxonomicPropertyFilter } from '../PropertyFilters/components/TaxonomicPropertyFilter'
import { isValidPropertyFilter } from '../PropertyFilters/utils'
import { TaxonomicFilter } from '../TaxonomicFilter/TaxonomicFilter'
import { TaxonomicFilterGroupType } from '../TaxonomicFilter/types'
import { UniversalFilterButton } from './UniversalFilterButton'
import { universalFiltersLogic } from './universalFiltersLogic'
import { isEditableFilter, isEventFilter } from './utils'

type UniversalFiltersProps = {
    rootKey: string
    group: UniversalFiltersGroup | null
    onChange: (group: UniversalFiltersGroup) => void
    taxonomicGroupTypes: TaxonomicFilterGroupType[]
    children?: React.ReactNode
}

function UniversalFilters({
    rootKey,
    group = null,
    onChange,
    taxonomicGroupTypes,
    children,
}: UniversalFiltersProps): JSX.Element {
    return (
        <BindLogic
            logic={universalFiltersLogic}
            props={{
                rootKey,
                group,
                onChange,
                taxonomicGroupTypes,
            }}
        >
            {children}
        </BindLogic>
    )
}

function Group({
    group,
    index,
    children,
}: {
    group: UniversalFiltersGroup
    index: number
    children: React.ReactNode
}): JSX.Element {
    const { rootKey, taxonomicGroupTypes } = useValues(universalFiltersLogic)
    const { replaceGroupValue } = useActions(universalFiltersLogic)

    return (
        <UniversalFilters
            key={index}
            rootKey={`${rootKey}.group_${index}`}
            group={group}
            onChange={(group) => replaceGroupValue(index, group)}
            taxonomicGroupTypes={taxonomicGroupTypes}
        >
            {children}
        </UniversalFilters>
    )
}

const Value = ({
    index,
    filter,
    onChange,
    onRemove,
    initiallyOpen = false,
    metadataSource,
    className,
<<<<<<< HEAD
    operatorAllowList,
=======
    operatorAllowlist,
>>>>>>> 7f965950
}: {
    index: number
    filter: UniversalFilterValue
    onChange: (property: UniversalFilterValue) => void
    onRemove: () => void
    initiallyOpen?: boolean
    metadataSource?: AnyDataNode
    className?: string
<<<<<<< HEAD
    operatorAllowList?: OperatorValueSelectProps['operatorAllowlist']
=======
    operatorAllowlist?: OperatorValueSelectProps['operatorAllowlist']
>>>>>>> 7f965950
}): JSX.Element => {
    const { rootKey, taxonomicPropertyFilterGroupTypes } = useValues(universalFiltersLogic)

    const isEvent = isEventFilter(filter)
    const isEditable = isEditableFilter(filter)

    const [open, setOpen] = useState<boolean>(isEditable && initiallyOpen)

    const pageKey = `${rootKey}.filter_${index}`

    return (
        <Popover
            visible={open}
            onClickOutside={() => setOpen(false)}
            overlay={
                isEvent ? (
                    <PropertyFilters
                        pageKey={pageKey}
                        propertyFilters={filter.properties}
                        onChange={(properties) => onChange({ ...filter, properties })}
                        disablePopover
                        taxonomicGroupTypes={[TaxonomicFilterGroupType.EventProperties]}
                        metadataSource={metadataSource}
                    />
                ) : isEditable ? (
                    <TaxonomicPropertyFilter
                        pageKey={pageKey}
                        index={0}
                        filters={[filter]}
                        onComplete={() => {
                            if (isValidPropertyFilter(filter) && !filter.key) {
                                onRemove()
                            }
                        }}
                        setFilter={(_, property) => onChange(property)}
                        disablePopover={false}
                        taxonomicGroupTypes={taxonomicPropertyFilterGroupTypes}
<<<<<<< HEAD
                        operatorAllowList={operatorAllowList}
=======
                        operatorAllowlist={operatorAllowlist}
>>>>>>> 7f965950
                    />
                ) : null
            }
        >
            <UniversalFilterButton
                onClick={() => setOpen(!open)}
                onClose={onRemove}
                filter={filter}
                className={className}
            />
        </Popover>
    )
}

const AddFilterButton = (props: Omit<LemonButtonProps, 'onClick' | 'sideAction' | 'icon'>): JSX.Element => {
    const [dropdownOpen, setDropdownOpen] = useState<boolean>(false)

    const { taxonomicGroupTypes } = useValues(universalFiltersLogic)
    const { addGroupFilter } = useActions(universalFiltersLogic)

    return (
        <LemonDropdown
            overlay={
                <TaxonomicFilter
                    onChange={(taxonomicGroup, value, item, originalQuery) => {
                        addGroupFilter(taxonomicGroup, value, item, originalQuery)
                        setDropdownOpen(false)
                    }}
                    taxonomicGroupTypes={taxonomicGroupTypes}
                />
            }
            visible={dropdownOpen}
            onClickOutside={() => setDropdownOpen(false)}
        >
            <LemonButton
                icon={<IconPlusSmall />}
                sideIcon={null}
                onClick={() => setDropdownOpen(!dropdownOpen)}
                {...props}
            >
                {props?.title || 'Add filter'}
            </LemonButton>
        </LemonDropdown>
    )
}

const PureTaxonomicFilter = ({ fullWidth = true }: { fullWidth?: boolean }): JSX.Element => {
    const { taxonomicGroupTypes } = useValues(universalFiltersLogic)
    const { addGroupFilter } = useActions(universalFiltersLogic)

    return (
        <TaxonomicFilter
            {...(fullWidth ? { width: '100%' } : {})}
            onChange={(taxonomicGroup, value, item, originalQuery) => {
                addGroupFilter(taxonomicGroup, value, item, originalQuery)
            }}
            taxonomicGroupTypes={taxonomicGroupTypes}
        />
    )
}

UniversalFilters.Group = Group
UniversalFilters.Value = Value
UniversalFilters.AddFilterButton = AddFilterButton
UniversalFilters.PureTaxonomicFilter = PureTaxonomicFilter

export default UniversalFilters<|MERGE_RESOLUTION|>--- conflicted
+++ resolved
@@ -81,11 +81,7 @@
     initiallyOpen = false,
     metadataSource,
     className,
-<<<<<<< HEAD
-    operatorAllowList,
-=======
     operatorAllowlist,
->>>>>>> 7f965950
 }: {
     index: number
     filter: UniversalFilterValue
@@ -94,11 +90,7 @@
     initiallyOpen?: boolean
     metadataSource?: AnyDataNode
     className?: string
-<<<<<<< HEAD
-    operatorAllowList?: OperatorValueSelectProps['operatorAllowlist']
-=======
     operatorAllowlist?: OperatorValueSelectProps['operatorAllowlist']
->>>>>>> 7f965950
 }): JSX.Element => {
     const { rootKey, taxonomicPropertyFilterGroupTypes } = useValues(universalFiltersLogic)
 
@@ -136,11 +128,7 @@
                         setFilter={(_, property) => onChange(property)}
                         disablePopover={false}
                         taxonomicGroupTypes={taxonomicPropertyFilterGroupTypes}
-<<<<<<< HEAD
-                        operatorAllowList={operatorAllowList}
-=======
                         operatorAllowlist={operatorAllowlist}
->>>>>>> 7f965950
                     />
                 ) : null
             }
