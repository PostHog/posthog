--- conflicted
+++ resolved
@@ -1,6 +1,7 @@
-import { actions, connect, kea, path, reducers } from 'kea'
+import { actions, afterMount, connect, kea, path, reducers } from 'kea'
 import { subscriptions } from 'kea-subscriptions'
 
+import { shouldIgnoreInput } from 'lib/utils'
 import { eventUsageLogic } from 'lib/utils/eventUsageLogic'
 
 import type { commandBarLogicType } from './commandBarLogicType'
@@ -49,8 +50,6 @@
             }
         },
     })),
-<<<<<<< HEAD
-=======
     afterMount(({ actions, cache }) => {
         // register keyboard shortcuts
         cache.disposables.add(() => {
@@ -68,5 +67,4 @@
             return () => window.removeEventListener('keydown', onKeyDown)
         }, 'keyboardShortcuts')
     }),
->>>>>>> 27a06f04
 ])