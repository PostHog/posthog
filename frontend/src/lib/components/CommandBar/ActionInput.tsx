import React from 'react'
import { useActions, useValues } from 'kea'

import { LemonInput } from '@posthog/lemon-ui'
import { KeyboardShortcut } from '~/layout/navigation-3000/components/KeyboardShortcut'

import { actionBarLogic } from './actionBarLogic'
import { IconChevronRight, IconEdit } from 'lib/lemon-ui/icons'
import { CommandFlow } from 'lib/components/CommandPalette/commandPaletteLogic'

type PrefixIconProps = {
    activeFlow: CommandFlow | null
}
const PrefixIcon = ({ activeFlow }: PrefixIconProps): React.ReactElement | null => {
    if (activeFlow) {
        return <activeFlow.icon className="palette__icon" /> ?? <IconEdit className="palette__icon" />
    } else {
        return <IconChevronRight className="palette__icon" />
    }
}

export const ActionInput = (): JSX.Element => {
    const { input, activeFlow } = useValues(actionBarLogic)
    const { setInput } = useActions(actionBarLogic)

    return (
        <div className="border-b">
            <LemonInput
                size="small"
                className="CommandBar__input"
                fullWidth
                prefix={<PrefixIcon activeFlow={activeFlow} />}
<<<<<<< HEAD
                suffix={<KeyboardShortcut escape muted />}
                placeholder={activeFlow?.instruction ?? 'Run a command…'}
=======
                suffix={<KeyboardShortcut escape />}
                placeholder={activeFlow?.instruction ?? 'What would you like to do? Try some suggestions…'}
>>>>>>> d056580b
                autoFocus
                value={input}
                onChange={setInput}
            />
        </div>
    )
}<|MERGE_RESOLUTION|>--- conflicted
+++ resolved
@@ -2,7 +2,6 @@
 import { useActions, useValues } from 'kea'
 
 import { LemonInput } from '@posthog/lemon-ui'
-import { KeyboardShortcut } from '~/layout/navigation-3000/components/KeyboardShortcut'
 
 import { actionBarLogic } from './actionBarLogic'
 import { IconChevronRight, IconEdit } from 'lib/lemon-ui/icons'
@@ -30,13 +29,7 @@
                 className="CommandBar__input"
                 fullWidth
                 prefix={<PrefixIcon activeFlow={activeFlow} />}
-<<<<<<< HEAD
-                suffix={<KeyboardShortcut escape muted />}
                 placeholder={activeFlow?.instruction ?? 'Run a command…'}
-=======
-                suffix={<KeyboardShortcut escape />}
-                placeholder={activeFlow?.instruction ?? 'What would you like to do? Try some suggestions…'}
->>>>>>> d056580b
                 autoFocus
                 value={input}
                 onChange={setInput}
