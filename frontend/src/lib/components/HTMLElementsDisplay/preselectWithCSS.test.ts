import { ElementType } from '~/types'
import {
    parseCSSSelector,
    matchesSelector,
    preselect,
    parsedSelectorToSelectorString,
} from 'lib/components/HTMLElementsDisplay/preselectWithCSS'
import { EXAMPLE_ELEMENTS } from 'lib/components/HTMLElementsDisplay/HTMLElementsDisplay.stories'
import { elementsChain } from 'lib/components/HTMLElementsDisplay/htmlElementsDisplayLogic'

const elements = [
    {
        attributes: {},
        tag_name: 'div',
    },
    {
        attributes: {
            class: 'SideBar SideBar__layout SideBar--hidden',
        },
        tag_name: 'div',
    },
    {
        attributes: {
            class: 'main-app-content',
        },
        tag_name: 'div',
    },
    {
        attributes: {
            class: 'project-homepage',
        },
        tag_name: 'div',
    },
    {
        attributes: {
            class: 'top-list-container-horizontal',
        },
        tag_name: 'div',
    },
    {
        attributes: {
            class: 'top-list',
        },
        tag_name: 'div',
    },
    {
        attributes: {
            class: 'compact-list',
        },
        tag_name: 'div',
    },
    {
        attributes: {
            class: 'scrollable-list',
        },
        tag_name: 'div',
    },
    {
        attributes: {
            type: 'button',
            class: 'LemonButton LemonButton--tertiary LemonButton--status-primary LemonButton--full-width',
            href: '/insights/0UJGO3yI',
        },
        href: '/insights/0UJGO3yI',
        tag_name: 'a',
        text: 'Pageview count\nLast modified 2 days ago',
    },
] as ElementType[]
describe('can preselect selectors for editing', () => {
    describe('can parse parts out of a single selector and they are mostly reversible', () => {
        const testcases = [
            { selector: 'div', expected: { tag: 'div' } },
            { selector: '.Something__something--something', expected: { class: ['Something__something--something'] } },
            {
                selector: '.Something__something--something:first-of-type',
                expectedSelector: '.Something__something--something',
                expected: { class: ['Something__something--something'] },
            },
            { selector: '[key="value"]', expected: { key: 'value' } },
            {
                selector: 'span.Something__something--something:first-of-type[href="wat"].second-class',
                expectedSelector: 'span.Something__something--something.second-class[href="wat"]',
                expected: {
                    class: ['Something__something--something', 'second-class'],
                    href: 'wat',
                    tag: 'span',
                },
            },
            {
                selector: 'div#wat',
                expectedSelector: 'div[id="wat"]',
                expected: {
                    id: 'wat',
                    tag: 'div',
                },
            },
            {
                selector: '>',
                expected: {
                    combinator: '>',
                },
            },
            {
                selector: '+',
                expectedSelector: '',
                expected: {},
            },
        ]

        testcases.forEach((testcase) => {
            test(`can parse ${testcase.selector}`, () => {
                expect(parseCSSSelector(testcase.selector)).toEqual(testcase.expected)
                expect(parsedSelectorToSelectorString(testcase.expected)).toEqual(
                    // some selectors are not reversible since we throw away some information
                    testcase.expectedSelector === undefined ? testcase.selector : testcase.expectedSelector
                )
            })
        })
    })

    describe('elements can be matched to ParsedCSSSelectors', () => {
        test('a simple tag match', () => {
            const el = {
                tag_name: 'div',
                attributes: {},
            } as ElementType
            const selector = parseCSSSelector('div')
            expect(matchesSelector(el, selector)).toBe(true)
        })
        test('a simple tag miss', () => {
            const el = {
                tag_name: 'div',
                attributes: {},
            } as ElementType
            const selector = parseCSSSelector('span')
            expect(matchesSelector(el, selector)).toBe(false)
        })

        test('a simple class match', () => {
            const el = {
                tag_name: 'span',
                attributes: {
                    class: 'something',
                },
            } as ElementType
            const selector = parseCSSSelector('.something')
            expect(matchesSelector(el, selector)).toBe(true)
        })

        test('a simple class match with attr__ prefix', () => {
            const el = {
                tag_name: 'span',
                attributes: {
                    attr__class: 'something',
                },
            } as ElementType
            const selector = parseCSSSelector('.something')
            expect(matchesSelector(el, selector)).toBe(true)
        })

        test('a simple class miss', () => {
            const el = {
                tag_name: 'span',
            } as ElementType
            const selector = parseCSSSelector('span.something')
            expect(matchesSelector(el, selector)).toBe(false)
        })

        test('a simple hash id match', () => {
            const el = {
                tag_name: 'span',
                attributes: {
                    id: 'something',
                },
            } as ElementType
            const selector = parseCSSSelector('#something')
            expect(matchesSelector(el, selector)).toBe(true)
        })

        test('a simple attribute id match', () => {
            const el = {
                tag_name: 'span',
                attributes: {
                    id: 'something',
                },
            } as ElementType
            const selector = parseCSSSelector('[id="something"]')
            expect(matchesSelector(el, selector)).toBe(true)
        })

        test('a simple attribute match', () => {
            const el = {
                tag_name: 'a',
                attributes: {
                    href: 'something',
                },
            } as ElementType
            const selector = parseCSSSelector('[href="something"]')
            expect(matchesSelector(el, selector)).toBe(true)
        })

        test('rejects combinators', () => {
            const el = {
                tag_name: 'a',
                attributes: {
                    href: 'something',
                },
            } as ElementType
            const selector = parseCSSSelector('>')
            expect(matchesSelector(el, selector)).toBe(false)
        })
    })

    test('a single tag can be selected', () => {
        const elements = [
            {
                attributes: {},
                tag_name: 'div',
            },
        ] as ElementType[]

        const autoSelector = 'div'

        const expectedSelectedElements = {
            0: {
                tag: 'div',
            },
        }

        expect(preselect(elements, autoSelector)).toEqual(expectedSelectedElements)
    })

    test('no matches returns empty', () => {
        const elements = [
            {
                attributes: {},
                tag_name: 'div',
            },
        ] as ElementType[]

        const autoSelector = 'span'

        expect(preselect(elements, autoSelector)).toEqual({})
    })

    test('can match tag and class', () => {
        const elements = [
            {
                attr_class: 'SideBar SideBar__layout SideBar--hidden',
                attributes: {
                    class: 'SideBar SideBar__layout SideBar--hidden',
                },
                tag_name: 'div',
            } as unknown as ElementType,
        ] as ElementType[]

        const autoSelector = 'div.SideBar--hidden'

        expect(preselect(elements, autoSelector)).toEqual({
            0: {
                tag: 'div',
                class: ['SideBar--hidden'],
            },
        })
    })

    test('no child combinator', () => {
        const autoSelector = '.top-list-container-horizontal .top-list:nth-child(1) .LemonButton:nth-child(1)'

        const expectedSelectedElements = {
            4: {
                class: ['top-list-container-horizontal'],
            },
            5: {
                class: ['top-list'],
            },
            8: {
                class: ['LemonButton'],
            },
        }

        expect(preselect(elements, autoSelector)).toEqual(expectedSelectedElements)
    })

    test('multiple css matches on single elements', () => {
        const autoSelector =
            '.top-list-container-horizontal .top-list:nth-child(1) .LemonButton.LemonButton--status-primary:nth-child(1)'

        const expectedSelectedElements = {
            4: {
                class: ['top-list-container-horizontal'],
            },
            5: {
                class: ['top-list'],
            },
            8: {
                class: ['LemonButton', 'LemonButton--status-primary'],
            },
        }

        expect(preselect(elements, autoSelector)).toEqual(expectedSelectedElements)
    })

    test('multiple types of css matches', () => {
        const autoSelector =
            '.top-list-container-horizontal .top-list:nth-child(1) .LemonButton.LemonButton--status-primary[href="/insights/0UJGO3yI"]'

        const expectedSelectedElements = {
            4: {
                class: ['top-list-container-horizontal'],
            },
            5: {
                class: ['top-list'],
            },
            8: {
                class: ['LemonButton', 'LemonButton--status-primary'],
                href: '/insights/0UJGO3yI',
            },
        }

        expect(preselect(elements, autoSelector)).toEqual(expectedSelectedElements)
    })

    test('when child combinator is necessary', () => {
        const selector = 'div.parent div.child > div.grandchild'
        // the below will match parent and child at index 1 and 2 naively but,
        // because of the child combinator, it should only match the parent
        // at either 1 or 3
        // and then the child and grandchild at 4, and 5
        const elements = [
            {
                attributes: {},
                tag_name: 'div',
            },
            {
                attributes: {
                    class: 'parent',
                },
                tag_name: 'div',
            },
            {
                attributes: {
                    class: 'child',
                },
                tag_name: 'div',
            },
            {
                attributes: {
                    class: 'parent',
                },
                tag_name: 'div',
            },
            {
                attributes: {
                    class: 'child',
                },
                tag_name: 'div',
            },
            {
                attributes: {
                    class: 'grandchild',
                },
                tag_name: 'div',
            },
        ] as ElementType[]
        expect(preselect(elements, selector)).toEqual({
            1: {
                tag: 'div',
                class: ['parent'],
            },
            4: {
                tag: 'div',
                class: ['child'],
            },
            5: {
                tag: 'div',
                class: ['grandchild'],
            },
        })
    })

    test('fixing the storybook example', () => {
        const selector = 'div div.SideBar .LemonButton__content span.text-default'

<<<<<<< HEAD
        expect(preselect(elementsChain(elementsExample), selector)).toEqual({
            '1': {
=======
        expect(preselect(elementsChain(EXAMPLE_ELEMENTS), selector)).toEqual({
            '0': {
>>>>>>> e6574356
                tag: 'div',
            },
            '3': {
                class: ['SideBar'],
                tag: 'div',
            },
            '10': {
                class: ['LemonButton__content'],
            },
            '11': {
                class: ['text-default'],
                tag: 'span',
            },
        })
    })

    /**
     * regression test for the case where if all selectors match the pre-selctor will run for eternity
     * see: https://posthoghelp.zendesk.com/agent/tickets/2945
     * */
    test('it does not run for eternity when all selectors match', () => {
        const selector =
            '.search-box__result-item:nth-child(1) .example-l-flex__item:nth-child(1) > .example-c-button-group .example-c-button'

        expect(
            preselect(
                [
                    {
                        attributes: {
                            class: 'example-o-stack__item',
                        },
                        tag_name: 'div',
                    },
                    {
                        attributes: {
                            class: 'search-box__result-item',
                        },
                        tag_name: 'div',
                    },
                    {
                        attributes: {
                            'data-testid': 'searchResultItem',
                        },
                        tag_name: 'div',
                    },
                    {
                        attributes: {
                            class: 'example-l-flex__item example-l-flex example-l-flex--gutter-none example-l-flex--direction-column@s-up example-l-flex--align-items-stretch@s-up example-l-flex--justify-content-flex-start@s-up example-l-flex--wrap-nowrap@s-up search-journal-item',
                        },
                        tag_name: 'div',
                    },
                    {
                        attributes: {
                            class: 'example-l-flex__item search-journal-item__social-bar',
                        },
                        tag_name: 'div',
                    },
                    {
                        attributes: {
                            class: 'example-l-flex__item example-l-flex example-l-flex--gutter-m example-l-flex--direction-row@s-up example-l-flex--align-items-center@s-up example-l-flex--justify-content-flex-start@s-up example-l-flex--wrap-wrap@s-up',
                        },
                        tag_name: 'div',
                    },
                    {
                        attributes: {
                            class: 'example-l-flex__item example-l-flex__item--grow',
                        },
                        tag_name: 'div',
                    },
                    {
                        attributes: {
                            class: 'example-c-button-group example-c-button-group--gutter-m example-c-button-group--orientation-horizontal example-c-button-group--width-auto',
                        },
                        tag_name: 'div',
                    },
                    {
                        attributes: {
                            class: 'example-c-button-group__item',
                        },
                        tag_name: 'div',
                    },
                    {
                        attributes: {
                            class: 'example-c-button example-c-button--align-center example-c-button--radius-full example-c-button--size-s example-c-button--color-blue example-c-button--theme-ghost',
                        },
                        tag_name: 'a',
                        text: 'View',
                    },
                ],
                selector
            )
        ).toEqual({
            '1': {
                class: ['search-box__result-item'],
            },
            '6': {
                class: ['example-l-flex__item'],
            },
            '7': {
                class: ['example-c-button-group'],
            },
            '8': {
                class: ['example-c-button'],
            },
        })
    })
})<|MERGE_RESOLUTION|>--- conflicted
+++ resolved
@@ -382,13 +382,8 @@
     test('fixing the storybook example', () => {
         const selector = 'div div.SideBar .LemonButton__content span.text-default'
 
-<<<<<<< HEAD
-        expect(preselect(elementsChain(elementsExample), selector)).toEqual({
+        expect(preselect(elementsChain(EXAMPLE_ELEMENTS), selector)).toEqual({
             '1': {
-=======
-        expect(preselect(elementsChain(EXAMPLE_ELEMENTS), selector)).toEqual({
-            '0': {
->>>>>>> e6574356
                 tag: 'div',
             },
             '3': {
