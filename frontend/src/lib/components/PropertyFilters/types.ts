import { propertyFilterLogic } from 'lib/components/PropertyFilters/propertyFilterLogic'
import { SelectGradientOverflowProps } from 'lib/components/SelectGradientOverflow'
import {
    TaxonomicFilterGroup,
    TaxonomicFilterGroupType,
    TaxonomicFilterProps,
    TaxonomicFilterValue,
} from 'lib/components/TaxonomicFilter/types'

import { AnyDataNode } from '~/queries/schema'
import { AnyPropertyFilter, FilterLogicalOperator, PropertyFilterType, PropertyGroupFilter } from '~/types'

export interface PropertyFilterBaseProps {
    pageKey: string
}

export interface PropertyFilterLogicProps extends PropertyFilterBaseProps {
    propertyFilters?: AnyPropertyFilter[] | null
    onChange: (filters: AnyPropertyFilter[]) => void
    sendAllKeyUpdates?: boolean
}

export interface PropertyGroupFilterLogicProps extends PropertyFilterBaseProps {
    value?: PropertyGroupFilter
    onChange: (filters: PropertyGroupFilter) => void
}
export interface TaxonomicPropertyFilterLogicProps extends PropertyFilterBaseProps {
    propertyFilterLogic: ReturnType<typeof propertyFilterLogic.build>
    taxonomicGroupTypes: TaxonomicFilterGroupType[]
    taxonomicOnChange?: (group: TaxonomicFilterGroup, value: TaxonomicFilterValue, item: any) => void
    filterIndex: number
    eventNames?: string[]
    propertyAllowList?: { [key in TaxonomicFilterGroupType]?: string[] }
    metadataTaxonomicGroupToPropertyFilterType?: PropertyFilterType
}

export interface PropertyFilterInternalProps {
    pageKey?: string
    index: number
    selectProps: Partial<SelectGradientOverflowProps>
    onComplete: () => void
    disablePopover: boolean
    taxonomicGroupTypes?: TaxonomicFilterGroupType[]
    taxonomicFilterOptionsFromProp?: TaxonomicFilterProps['optionsFromProp']
<<<<<<< HEAD
    metadataTaxonomicGroupToPropertyFilterType?: PropertyFilterType
=======
>>>>>>> 527e7fb3
    eventNames?: string[]
    propertyGroupType?: FilterLogicalOperator | null
    orFiltering?: boolean
    addText?: string | null
    hasRowOperator?: boolean
    metadataSource?: AnyDataNode
    propertyAllowList?: { [key in TaxonomicFilterGroupType]?: string[] }
    allowRelativeDateOptions?: boolean
}<|MERGE_RESOLUTION|>--- conflicted
+++ resolved
@@ -42,10 +42,6 @@
     disablePopover: boolean
     taxonomicGroupTypes?: TaxonomicFilterGroupType[]
     taxonomicFilterOptionsFromProp?: TaxonomicFilterProps['optionsFromProp']
-<<<<<<< HEAD
-    metadataTaxonomicGroupToPropertyFilterType?: PropertyFilterType
-=======
->>>>>>> 527e7fb3
     eventNames?: string[]
     propertyGroupType?: FilterLogicalOperator | null
     orFiltering?: boolean
