--- conflicted
+++ resolved
@@ -58,45 +58,6 @@
     const validationError = getValidationError(operator, value)
 
     return (
-<<<<<<< HEAD
-        <SelectGradientOverflow
-            showSearch
-            autoFocus={!value}
-            style={{ width: '100%', ...style }}
-            onChange={(_, payload) => onSet((payload && payload.value) || null)}
-            value={value || placeholder}
-            loading={optionsCache[input] === 'loading'}
-            onSearch={(input) => {
-                setInput(input)
-                if (!optionsCache[input] && !isOperatorFlag(operator)) {
-                    loadPropertyValues(input)
-                }
-            }}
-            data-attr="prop-val"
-            dropdownMatchSelectWidth={350}
-            bordered={bordered}
-            placeholder={placeholder}
-            allowClear={value}
-        >
-            {input && (
-                <Select.Option className="ph-no-capture" key={input} value={input}>
-                    Specify: {input}
-                </Select.Option>
-            )}
-            {displayOptions.map(({ name, id }, index) => (
-                <Select.Option
-                    className="ph-no-capture"
-                    key={id || name}
-                    value={id || name}
-                    data-attr={'prop-val-' + index}
-                >
-                    {name === true && 'true'}
-                    {name === false && 'false'}
-                    {name}
-                </Select.Option>
-            ))}
-        </SelectGradientOverflow>
-=======
         <>
             <SelectGradientOverflow
                 showSearch
@@ -118,12 +79,17 @@
                 allowClear={value}
             >
                 {input && (
-                    <Select.Option key={input} value={input}>
+                    <Select.Option className="ph-no-capture" key={input} value={input}>
                         Specify: {input}
                     </Select.Option>
                 )}
                 {displayOptions.map(({ name, id }, index) => (
-                    <Select.Option key={id || name} value={id || name} data-attr={'prop-val-' + index}>
+                    <Select.Option 
+                        className="ph-no-capture"
+                        key={id || name} 
+                        value={id || name} 
+                        data-attr={'prop-val-' + index}
+                    >
                         {name === true && 'true'}
                         {name === false && 'false'}
                         {name}
@@ -132,7 +98,6 @@
             </SelectGradientOverflow>
             {validationError && <p className="text-danger">{validationError}</p>}
         </>
->>>>>>> 92fb7449
     )
 }
 
