--- conflicted
+++ resolved
@@ -73,48 +73,9 @@
         }
     }, [value])
 
-<<<<<<< HEAD
-    const loadPropertyValues = useThrottledCallback((newInput) => {
-        if (['cohort', 'session'].includes(type)) {
-            return
-        }
-        if (!propertyKey) {
-            return
-        }
-        const key = propertyKey.split('__')[0]
-        setOptions({ ...options, [propertyKey]: { ...options[propertyKey], status: 'loading' } })
-        if (outerOptions) {
-            setOptions({
-                ...options,
-                [propertyKey]: {
-                    values: [...Array.from(new Set(outerOptions))],
-                    status: 'loaded',
-                },
-            })
-        } else {
-            let eventParams = ''
-            for (const eventName of eventNames) {
-                eventParams += `&event_name=${eventName}`
-            }
-
-            api.get(
-                endpoint || 'api/' + type + '/values/?key=' + key + (newInput ? '&value=' + newInput : '') + eventParams
-            ).then((propValues: PropValue[]) => {
-                setOptions({
-                    ...options,
-                    [propertyKey]: {
-                        values: [...Array.from(new Set(propValues))],
-                        status: 'loaded',
-                    },
-                })
-            })
-        }
-    }, 300)
-=======
     const load = (newInput: string | undefined): void => {
-        loadPropertyValues({ endpoint, type, newInput, propertyKey })
-    }
->>>>>>> f5123f52
+        loadPropertyValues({ endpoint, type, newInput, propertyKey, eventNames })
+    }
 
     function setValue(newValue: PropertyValueProps['value']): void {
         onSet(newValue)
