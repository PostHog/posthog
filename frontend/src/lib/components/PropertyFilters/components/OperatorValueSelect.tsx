<<<<<<< HEAD
import { LemonDropdownProps, LemonSelect, LemonSelectProps } from '@posthog/lemon-ui'
=======
import { useEffect, useState } from 'react'

import { LemonSelect, LemonSelectProps } from '@posthog/lemon-ui'

>>>>>>> a67f89f1
import { allOperatorsToHumanName } from 'lib/components/DefinitionPopover/utils'
import { dayjs } from 'lib/dayjs'
import {
    allOperatorsMapping,
    chooseOperatorMap,
    isMobile,
    isOperatorCohort,
    isOperatorFlag,
    isOperatorMulti,
    isOperatorRange,
    isOperatorRegex,
} from 'lib/utils'

import {
    GroupTypeIndex,
    PropertyDefinition,
    PropertyFilterType,
    PropertyFilterValue,
    PropertyOperator,
    PropertyType,
} from '~/types'

import { PropertyValue } from './PropertyValue'

export interface OperatorValueSelectProps {
    type?: PropertyFilterType
    propertyKey?: string
    operator?: PropertyOperator | null
    value?: PropertyFilterValue
    editable: boolean
    placeholder?: string
    endpoint?: string
    onChange: (operator: PropertyOperator, value: PropertyFilterValue) => void
    operatorSelectProps?: Partial<Omit<LemonSelectProps<any>, 'onChange'>>
    eventNames?: string[]
    propertyDefinitions: PropertyDefinition[]
    addRelativeDateTimeOptions?: boolean
    groupTypeIndex?: GroupTypeIndex
    size?: 'xsmall' | 'small' | 'medium'
    startVisible?: LemonDropdownProps['startVisible']
    /**
     * in some contexts you want to externally limit the available operators
     * this won't add an operator if it isn't valid
     * it limits the options shown from the options that would have been shown
     * **/
    operatorAllowlist?: Array<PropertyOperator>
}

interface OperatorSelectProps extends Omit<LemonSelectProps<any>, 'options'> {
    operator: PropertyOperator
    operators: Array<PropertyOperator>
    onChange: (operator: PropertyOperator) => void
    startVisible?: LemonDropdownProps['startVisible']
}

function getValidationError(operator: PropertyOperator, value: any, property?: string): string | null {
    if (isOperatorRegex(operator)) {
        try {
            new RegExp(value)
        } catch (e: any) {
            return e.message
        }
    }
    if (isOperatorRange(operator) && isNaN(value)) {
        let message = `Range operators only work with numeric values`
        if (dayjs(value).isValid()) {
            const propertyReference = property ? `property ${property}` : 'this property'
            message += `. If you'd like to compare dates and times, make sure ${propertyReference} is typed as DateTime in Data Management. You will then be able to use operators "before" and "after"`
        }
        return message
    }
    return null
}

export function OperatorValueSelect({
    type,
    propertyKey,
    operator,
    value,
    placeholder,
    endpoint,
    onChange,
    operatorSelectProps,
    propertyDefinitions = [],
    eventNames = [],
    addRelativeDateTimeOptions,
    groupTypeIndex = undefined,
    size,
    editable,
    startVisible,
    operatorAllowlist,
}: OperatorValueSelectProps): JSX.Element {
    const lookupKey = type === PropertyFilterType.DataWarehousePersonProperty ? 'id' : 'name'
    const propertyDefinition = propertyDefinitions.find((pd) => pd[lookupKey] === propertyKey)

    const isCohortProperty = propertyKey === 'id' && type === PropertyFilterType.Cohort

    // DateTime properties should not default to Exact
    const isDateTimeProperty = propertyDefinition?.property_type == PropertyType.DateTime

    const isInitialOperator = !operator || operator == PropertyOperator.Exact

    let startingOperator = operator || PropertyOperator.Exact
    if (isInitialOperator) {
        if (isDateTimeProperty) {
            startingOperator = PropertyOperator.IsDateExact
        } else if (isCohortProperty) {
            startingOperator = PropertyOperator.In
        }
    }

    const [currentOperator, setCurrentOperator] = useState(startingOperator)
    const [validationError, setValidationError] = useState<string | null>(null)

    const [operators, setOperators] = useState([] as Array<PropertyOperator>)
    useEffect(() => {
        let propertyType = propertyDefinition?.property_type
        if (propertyKey === 'selector' || propertyKey === 'tag_name') {
            propertyType = PropertyType.Selector
        } else if (propertyKey === 'id' && type === PropertyFilterType.Cohort) {
            propertyType = PropertyType.Cohort
        } else if (type === PropertyFilterType.Flag) {
            propertyType = PropertyType.Flag
        } else if (propertyKey === 'assignee' && type === PropertyFilterType.ErrorTrackingIssue) {
            propertyType = PropertyType.Assignee
        } else if (
            type === PropertyFilterType.Event &&
            propertyKey &&
            ['$exception_types', '$exception_values', '$exception_sources', '$exception_functions'].includes(
                propertyKey
            )
        ) {
            propertyType = PropertyType.StringArray
        }

        const operatorMapping: Record<string, string> = chooseOperatorMap(propertyType)

        const operators = (Object.keys(operatorMapping) as Array<PropertyOperator>).filter((op) => {
            return !operatorAllowlist || operatorAllowlist.includes(op as PropertyOperator)
        })
        setOperators(operators)
        if ((currentOperator !== operator && operators.includes(startingOperator)) || !propertyDefinition) {
            setCurrentOperator(startingOperator)
        } else if (!operators.includes(currentOperator) && propertyDefinition) {
            // Whenever the property type changes such that the operator is not compatible, we need to reset the operator
            // But, only if the propertyDefinition is available
            let defaultProperty = PropertyOperator.Exact
            if (isDateTimeProperty) {
                defaultProperty = PropertyOperator.IsDateExact
            } else if (propertyType === PropertyType.Cohort) {
                defaultProperty = PropertyOperator.In
            }
            setCurrentOperator(defaultProperty)
        }
    }, [propertyDefinition, propertyKey, operator, operatorAllowlist]) // oxlint-disable-line react-hooks/exhaustive-deps

    return (
        <>
            <div data-attr="taxonomic-operator">
                {editable ? (
                    <OperatorSelect
                        operator={currentOperator || PropertyOperator.Exact}
                        operators={operators}
                        onChange={(newOperator: PropertyOperator) => {
                            const tentativeValidationError =
                                newOperator && value ? getValidationError(newOperator, value, propertyKey) : null
                            if (tentativeValidationError) {
                                setValidationError(tentativeValidationError)
                                return
                            }
                            setValidationError(null)

                            setCurrentOperator(newOperator)
                            if (isOperatorCohort(newOperator)) {
                                onChange(newOperator, value || null)
                            } else if (isOperatorFlag(newOperator)) {
                                onChange(newOperator, newOperator)
                            } else if (isOperatorFlag(currentOperator || PropertyOperator.Exact)) {
                                onChange(newOperator, null)
                            } else if (
                                isOperatorMulti(currentOperator || PropertyOperator.Exact) &&
                                !isOperatorMulti(newOperator) &&
                                Array.isArray(value)
                            ) {
                                onChange(newOperator, value[0])
                            } else if (value) {
                                onChange(newOperator, value)
                            }
                        }}
                        {...operatorSelectProps}
                        size={size}
                        startVisible={startVisible}
                    />
                ) : (
                    <span>{allOperatorsToHumanName(currentOperator)} </span>
                )}
            </div>
            {!isOperatorFlag(currentOperator || PropertyOperator.Exact) && type && propertyKey && (
                <div
                    // High flex-grow for proper sizing within TaxonomicPropertyFilter
                    className="shrink grow-[1000] min-w-[10rem]"
                    data-attr="taxonomic-value-select"
                >
                    <PropertyValue
                        type={type}
                        key={propertyKey}
                        propertyKey={propertyKey}
                        endpoint={endpoint}
                        operator={currentOperator || PropertyOperator.Exact}
                        placeholder={placeholder}
                        value={value}
                        eventNames={eventNames}
                        onSet={(newValue: string | number | string[] | null) => {
                            const tentativeValidationError =
                                currentOperator && newValue
                                    ? getValidationError(currentOperator, newValue, propertyKey)
                                    : null
                            if (tentativeValidationError) {
                                setValidationError(tentativeValidationError)
                                return
                            }
                            setValidationError(null)

                            onChange(currentOperator || PropertyOperator.Exact, newValue)
                        }}
                        // open automatically only if new filter
                        autoFocus={!isMobile() && value === null}
                        addRelativeDateTimeOptions={addRelativeDateTimeOptions}
                        groupTypeIndex={groupTypeIndex}
                        editable={editable}
                        size={size}
                    />
                </div>
            )}
            {validationError && <span className="taxonomic-validation-error">{validationError}</span>}
        </>
    )
}

export function OperatorSelect({
    operator,
    operators,
    onChange,
    className,
    size,
    startVisible,
}: OperatorSelectProps): JSX.Element {
    const operatorOptions = operators.map((op) => ({
        label: <span className="operator-value-option">{allOperatorsMapping[op || PropertyOperator.Exact]}</span>,
        value: op || PropertyOperator.Exact,
    }))
    return (
        <LemonSelect
            options={operatorOptions}
            value={operator || '='}
            placeholder="Property key"
            dropdownMatchSelectWidth={false}
            fullWidth
            onChange={(op) => {
                op && onChange(op)
            }}
            className={className}
            size={size}
            menu={{
                closeParentPopoverOnClickInside: false,
            }}
            startVisible={startVisible}
        />
    )
}<|MERGE_RESOLUTION|>--- conflicted
+++ resolved
@@ -1,11 +1,7 @@
-<<<<<<< HEAD
+import { useEffect, useState } from 'react'
+
 import { LemonDropdownProps, LemonSelect, LemonSelectProps } from '@posthog/lemon-ui'
-=======
-import { useEffect, useState } from 'react'
-
-import { LemonSelect, LemonSelectProps } from '@posthog/lemon-ui'
-
->>>>>>> a67f89f1
+
 import { allOperatorsToHumanName } from 'lib/components/DefinitionPopover/utils'
 import { dayjs } from 'lib/dayjs'
 import {
