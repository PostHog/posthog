import { useEffect, useState } from 'react'

import { LemonDropdownProps, LemonSelect, LemonSelectProps } from '@posthog/lemon-ui'

import { allOperatorsToHumanName } from 'lib/components/DefinitionPopover/utils'
import { dayjs } from 'lib/dayjs'
import {
    allOperatorsMapping,
    chooseOperatorMap,
    isMobile,
    isOperatorCohort,
    isOperatorFlag,
    isOperatorMulti,
    isOperatorRange,
    isOperatorRegex,
} from 'lib/utils'

import {
    GroupTypeIndex,
    PropertyDefinition,
    PropertyFilterType,
    PropertyFilterValue,
    PropertyOperator,
    PropertyType,
} from '~/types'

import { PropertyValue } from './PropertyValue'

export interface OperatorValueSelectProps {
    type?: PropertyFilterType
    propertyKey?: string
    operator?: PropertyOperator | null
    value?: PropertyFilterValue
    editable: boolean
    placeholder?: string
    endpoint?: string
    onChange: (operator: PropertyOperator, value: PropertyFilterValue) => void
    operatorSelectProps?: Partial<Omit<LemonSelectProps<any>, 'onChange'>>
    eventNames?: string[]
    propertyDefinitions: PropertyDefinition[]
    addRelativeDateTimeOptions?: boolean
    groupTypeIndex?: GroupTypeIndex
    size?: 'xsmall' | 'small' | 'medium'
    startVisible?: LemonDropdownProps['startVisible']
    /**
     * in some contexts you want to externally limit the available operators
     * this won't add an operator if it isn't valid
<<<<<<< HEAD
     * it limits the options shown from the options that would have been shown
=======
     * i.e. it limits the options shown from the options that would have been shown
>>>>>>> 7f965950
     * **/
    operatorAllowlist?: Array<PropertyOperator>
}

interface OperatorSelectProps extends Omit<LemonSelectProps<any>, 'options'> {
    operator: PropertyOperator
    operators: Array<PropertyOperator>
    onChange: (operator: PropertyOperator) => void
    startVisible?: LemonDropdownProps['startVisible']
}

function getValidationError(operator: PropertyOperator, value: any, property?: string): string | null {
    if (isOperatorRegex(operator)) {
        try {
            new RegExp(value)
        } catch (e: any) {
            return e.message
        }
    }
    if (isOperatorRange(operator) && isNaN(value)) {
        let message = `Range operators only work with numeric values`
        if (dayjs(value).isValid()) {
            const propertyReference = property ? `property ${property}` : 'this property'
            message += `. If you'd like to compare dates and times, make sure ${propertyReference} is typed as DateTime in Data Management. You will then be able to use operators "before" and "after"`
        }
        return message
    }
    return null
}

export function OperatorValueSelect({
    type,
    propertyKey,
    operator,
    value,
    placeholder,
    endpoint,
    onChange,
    operatorSelectProps,
    propertyDefinitions = [],
    eventNames = [],
    addRelativeDateTimeOptions,
    groupTypeIndex = undefined,
    size,
    editable,
    startVisible,
    operatorAllowlist,
}: OperatorValueSelectProps): JSX.Element {
    const lookupKey = type === PropertyFilterType.DataWarehousePersonProperty ? 'id' : 'name'
    const propertyDefinition = propertyDefinitions.find((pd) => pd[lookupKey] === propertyKey)

    const isCohortProperty = propertyKey === 'id' && type === PropertyFilterType.Cohort

    // DateTime properties should not default to Exact
    const isDateTimeProperty = propertyDefinition?.property_type == PropertyType.DateTime

    const isInitialOperator = !operator || operator == PropertyOperator.Exact

    let startingOperator = operator || PropertyOperator.Exact
    if (isInitialOperator) {
        if (isDateTimeProperty) {
            startingOperator = PropertyOperator.IsDateExact
        } else if (isCohortProperty) {
            startingOperator = PropertyOperator.In
        }
    }

    const [currentOperator, setCurrentOperator] = useState(startingOperator)
    const [validationError, setValidationError] = useState<string | null>(null)

    const [operators, setOperators] = useState([] as Array<PropertyOperator>)
    useEffect(() => {
        let propertyType = propertyDefinition?.property_type
        if (propertyKey === 'selector' || propertyKey === 'tag_name') {
            propertyType = PropertyType.Selector
        } else if (propertyKey === 'id' && type === PropertyFilterType.Cohort) {
            propertyType = PropertyType.Cohort
        } else if (type === PropertyFilterType.Flag) {
            propertyType = PropertyType.Flag
        } else if (propertyKey === 'assignee' && type === PropertyFilterType.ErrorTrackingIssue) {
            propertyType = PropertyType.Assignee
        } else if (
            type === PropertyFilterType.Event &&
            propertyKey &&
            ['$exception_types', '$exception_values', '$exception_sources', '$exception_functions'].includes(
                propertyKey
            )
        ) {
            propertyType = PropertyType.StringArray
        }

        const operatorMapping: Record<string, string> = chooseOperatorMap(propertyType)

        const operators = (Object.keys(operatorMapping) as Array<PropertyOperator>).filter((op) => {
<<<<<<< HEAD
            return !operatorAllowlist || operatorAllowlist.includes(op as PropertyOperator)
=======
            return !operatorAllowlist || operatorAllowlist.includes(op)
>>>>>>> 7f965950
        })
        setOperators(operators)
        if ((currentOperator !== operator && operators.includes(startingOperator)) || !propertyDefinition) {
            setCurrentOperator(startingOperator)
        } else if (!operators.includes(currentOperator) && propertyDefinition) {
            // Whenever the property type changes such that the operator is not compatible, we need to reset the operator
            // But, only if the propertyDefinition is available
            let defaultProperty = PropertyOperator.Exact
            if (isDateTimeProperty) {
                defaultProperty = PropertyOperator.IsDateExact
            } else if (propertyType === PropertyType.Cohort) {
                defaultProperty = PropertyOperator.In
            }
            setCurrentOperator(defaultProperty)
        }
    }, [propertyDefinition, propertyKey, operator, operatorAllowlist]) // oxlint-disable-line react-hooks/exhaustive-deps

    return (
        <>
            <div data-attr="taxonomic-operator">
                {editable ? (
                    <OperatorSelect
                        operator={currentOperator || PropertyOperator.Exact}
                        operators={operators}
                        onChange={(newOperator: PropertyOperator) => {
                            const tentativeValidationError =
                                newOperator && value ? getValidationError(newOperator, value, propertyKey) : null
                            if (tentativeValidationError) {
                                setValidationError(tentativeValidationError)
                                return
                            }
                            setValidationError(null)

                            setCurrentOperator(newOperator)
                            if (isOperatorCohort(newOperator)) {
                                onChange(newOperator, value || null)
                            } else if (isOperatorFlag(newOperator)) {
                                onChange(newOperator, newOperator)
                            } else if (isOperatorFlag(currentOperator || PropertyOperator.Exact)) {
                                onChange(newOperator, null)
                            } else if (
                                isOperatorMulti(currentOperator || PropertyOperator.Exact) &&
                                !isOperatorMulti(newOperator) &&
                                Array.isArray(value)
                            ) {
                                onChange(newOperator, value[0])
                            } else if (value) {
                                onChange(newOperator, value)
                            }
                        }}
                        {...operatorSelectProps}
                        size={size}
                        startVisible={startVisible}
                    />
                ) : (
                    <span>{allOperatorsToHumanName(currentOperator)} </span>
                )}
            </div>
            {!isOperatorFlag(currentOperator || PropertyOperator.Exact) && type && propertyKey && (
                <div
                    // High flex-grow for proper sizing within TaxonomicPropertyFilter
                    className="shrink grow-[1000] min-w-[10rem]"
                    data-attr="taxonomic-value-select"
                >
                    <PropertyValue
                        type={type}
                        key={propertyKey}
                        propertyKey={propertyKey}
                        endpoint={endpoint}
                        operator={currentOperator || PropertyOperator.Exact}
                        placeholder={placeholder}
                        value={value}
                        eventNames={eventNames}
                        onSet={(newValue: string | number | string[] | null) => {
                            const tentativeValidationError =
                                currentOperator && newValue
                                    ? getValidationError(currentOperator, newValue, propertyKey)
                                    : null
                            if (tentativeValidationError) {
                                setValidationError(tentativeValidationError)
                                return
                            }
                            setValidationError(null)

                            onChange(currentOperator || PropertyOperator.Exact, newValue)
                        }}
                        // open automatically only if new filter
                        autoFocus={!isMobile() && value === null}
                        addRelativeDateTimeOptions={addRelativeDateTimeOptions}
                        groupTypeIndex={groupTypeIndex}
                        editable={editable}
                        size={size}
                    />
                </div>
            )}
            {validationError && <span className="taxonomic-validation-error">{validationError}</span>}
        </>
    )
}

export function OperatorSelect({
    operator,
    operators,
    onChange,
    className,
    size,
    startVisible,
}: OperatorSelectProps): JSX.Element {
    const operatorOptions = operators.map((op) => ({
        label: <span className="operator-value-option">{allOperatorsMapping[op || PropertyOperator.Exact]}</span>,
        value: op || PropertyOperator.Exact,
    }))
    return (
        <LemonSelect
            options={operatorOptions}
            value={operator || '='}
            placeholder="Property key"
            dropdownMatchSelectWidth={false}
            fullWidth
            onChange={(op) => {
                op && onChange(op)
            }}
            className={className}
            size={size}
            menu={{
                closeParentPopoverOnClickInside: false,
            }}
            startVisible={startVisible}
        />
    )
}<|MERGE_RESOLUTION|>--- conflicted
+++ resolved
@@ -45,11 +45,7 @@
     /**
      * in some contexts you want to externally limit the available operators
      * this won't add an operator if it isn't valid
-<<<<<<< HEAD
-     * it limits the options shown from the options that would have been shown
-=======
      * i.e. it limits the options shown from the options that would have been shown
->>>>>>> 7f965950
      * **/
     operatorAllowlist?: Array<PropertyOperator>
 }
@@ -144,11 +140,7 @@
         const operatorMapping: Record<string, string> = chooseOperatorMap(propertyType)
 
         const operators = (Object.keys(operatorMapping) as Array<PropertyOperator>).filter((op) => {
-<<<<<<< HEAD
-            return !operatorAllowlist || operatorAllowlist.includes(op as PropertyOperator)
-=======
             return !operatorAllowlist || operatorAllowlist.includes(op)
->>>>>>> 7f965950
         })
         setOperators(operators)
         if ((currentOperator !== operator && operators.includes(startingOperator)) || !propertyDefinition) {
