--- conflicted
+++ resolved
@@ -1,6 +1,6 @@
 import './PropertyFilterButton.scss'
 import { Button } from 'antd'
-import { AnyPropertyFilter, PropertyFilterType } from '~/types'
+import { AnyPropertyFilter } from '~/types'
 import { CloseButton } from 'lib/components/CloseButton'
 import { cohortsModel } from '~/models/cohortsModel'
 import { useValues } from 'kea'
@@ -18,37 +18,6 @@
     style?: React.CSSProperties
 }
 
-<<<<<<< HEAD
-export function PropertyFilterIcon({ type }: { type?: PropertyFilterType }): JSX.Element {
-    let iconElement = <></>
-    switch (type) {
-        case 'event':
-            iconElement = (
-                <Tooltip title={'Event property'}>
-                    <UnverifiedEvent width={14} height={14} />
-                </Tooltip>
-            )
-            break
-        case 'person':
-            iconElement = (
-                <Tooltip title={'Person property'}>
-                    <IconPerson />
-                </Tooltip>
-            )
-            break
-        case 'cohort':
-            iconElement = (
-                <Tooltip title={'Cohort filter'}>
-                    <IconCohort />
-                </Tooltip>
-            )
-            break
-    }
-    return iconElement
-}
-
-=======
->>>>>>> cd120ce3
 export const PropertyFilterButton = React.forwardRef<HTMLElement, PropertyFilterButtonProps>(
     function PropertyFilterButton({ onClick, onClose, children, item, style }, ref): JSX.Element {
         const { cohortsById } = useValues(cohortsModel)
