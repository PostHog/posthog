import React, { useState } from 'react'
import { Col, Row, Select, Tabs } from 'antd'
import { keyMapping } from 'lib/components/PropertyKeyInfo'
import { cohortsModel } from '../../../models/cohortsModel'
import { useValues, useActions } from 'kea'
import { SelectGradientOverflow } from 'lib/components/SelectGradientOverflow'
import { Link } from '../Link'
import { PropertySelect } from './PropertySelect'
import { OperatorValueSelect } from 'lib/components/PropertyFilters/OperatorValueSelect'
import { isOperatorMulti } from 'lib/utils'

const { TabPane } = Tabs

function PropertyPaneContents({
    onComplete,
    setThisFilter,
    eventProperties,
    personProperties,
    propkey,
    value,
    operator,
    type,
    displayOperatorAndValue,
    selectProps: { delayBeforeAutoOpen = 0 },
}) {
    const optionGroups = [
        {
            type: 'event',
            label: 'Event properties',
            options: eventProperties,
        },
        {
            type: 'person',
            label: 'User properties',
            options: personProperties,
        },
    ]

    if (eventProperties.length > 0) {
        optionGroups.push({
            type: 'element',
            label: 'Elements',
            options: ['tag_name', 'text', 'href', 'selector'].map((option) => ({
                value: option,
                label: option,
            })),
        })
    }

    return (
        <Row gutter={8} className="full-width" wrap={false}>
            <Col flex={1} style={{ minWidth: '11rem' }}>
                <PropertySelect
                    value={
                        type === 'cohort'
                            ? null
                            : {
                                  value: propkey,
                                  label:
                                      keyMapping[type === 'element' ? 'element' : 'event'][propkey]?.label || propkey,
                              }
                    }
                    onChange={(newType, newValue) =>
                        setThisFilter(
                            newValue,
                            undefined,
                            newValue === '$active_feature_flags' ? 'icontains' : operator,
                            newType
                        )
                    }
                    optionGroups={optionGroups}
                    autoOpenIfEmpty
                    delayBeforeAutoOpen={delayBeforeAutoOpen}
                    placeholder="Property key"
                />
            </Col>

            {displayOperatorAndValue && (
                <OperatorValueSelect
                    type={type}
                    propkey={propkey}
                    operator={operator}
                    value={value}
                    onChange={(newOperator, newValue) => {
                        setThisFilter(propkey, newValue, newOperator, type)
                        if (newOperator && newValue && !isOperatorMulti(newOperator)) {
                            onComplete()
                        }
                    }}
                    columnOptions={{
                        flex: 1,
                        style: {
                            maxWidth: '50vw',
                        },
                    }}
                />
            )}
        </Row>
    )
}

function CohortPaneContents({ onComplete, setThisFilter, value, displayOperatorAndValue, selectProps }) {
    const { cohorts } = useValues(cohortsModel)

    return (
<<<<<<< HEAD
        <Row gutter={8} className="full-width" wrap={false}>
            <Col flex={1} style={{ minWidth: '11rem' }}>
                <SelectGradientOverflow
                    style={{ width: '100%' }}
                    showSearch
                    optionFilterProp="children"
                    labelInValue
                    placeholder="Cohort name"
                    value={
                        displayOperatorAndValue
                            ? { value: '' }
                            : {
                                  value: value,
                                  label: cohorts?.find((cohort) => cohort.id === value)?.name || value,
                              }
                    }
                    onChange={(_, newFilter) => {
                        onComplete()
                        setThisFilter('id', newFilter.value, undefined, newFilter.type)
                    }}
                    data-attr="cohort-filter-select"
                    selectProps={selectProps}
                >
                    {cohorts.map((item, index) => (
                        <Select.Option
                            className="ph-no-capture"
                            key={'cohort-filter-' + index}
                            value={item.id}
                            type="cohort"
                            data-attr={'cohort-filter-' + index}
                        >
                            {item.name}
                        </Select.Option>
                    ))}
                </SelectGradientOverflow>
            </Col>
        </Row>
=======
        <SelectGradientOverflow
            style={{ width: '100%' }}
            showSearch
            optionFilterProp="children"
            labelInValue
            placeholder="Cohort name"
            value={
                displayOperatorAndValue
                    ? { value: '' }
                    : {
                          value: value,
                          label: cohorts?.find((cohort) => cohort.id === value)?.name || value,
                      }
            }
            onChange={(_, newFilter) => {
                onComplete()
                setThisFilter('id', newFilter.value, undefined, newFilter.type)
            }}
            data-attr="cohort-filter-select"
            selectProps={selectProps}
        >
            {cohorts.map((item, index) => (
                <Select.Option
                    className="ph-no-capture"
                    key={'cohort-filter-' + index}
                    value={item.id}
                    type="cohort"
                    data-attr={'cohort-filter-' + index}
                >
                    {item.name}
                </Select.Option>
            ))}
        </SelectGradientOverflow>
>>>>>>> 90e4419d
    )
}

export function PropertyFilter({ index, onComplete, logic, selectProps }) {
    const { eventProperties, personProperties, filters } = useValues(logic)
    const { setFilter } = useActions(logic)
    let { key, value, operator, type } = filters[index]
    const [activeKey, setActiveKey] = useState(type === 'cohort' ? 'cohort' : 'property')

    const displayOperatorAndValue = key && type !== 'cohort'

    const setThisFilter = (newKey, newValue, newOperator, newType) =>
        setFilter(index, newKey, newValue, newOperator, newType)

    return (
        <Tabs
            defaultActiveKey={type === 'cohort' ? 'cohort' : 'property'}
            onChange={setActiveKey}
            tabPosition="top"
            animated={false}
            style={{ minWidth: displayOperatorAndValue ? 700 : 350 }}
        >
            <TabPane
                tab="Property"
                key="property"
                style={{ display: 'flex', marginLeft: activeKey === 'cohort' ? '-100%' : 0 }}
            >
                <PropertyPaneContents
                    onComplete={onComplete}
                    setThisFilter={setThisFilter}
                    eventProperties={eventProperties}
                    personProperties={personProperties}
                    propkey={key}
                    value={value}
                    operator={operator}
                    type={type}
                    displayOperatorAndValue={displayOperatorAndValue}
                    selectProps={selectProps}
                />
            </TabPane>
            <TabPane tab="Cohort" key="cohort" style={{ display: 'flex' }}>
                <CohortPaneContents
                    onComplete={onComplete}
                    setThisFilter={setThisFilter}
                    value={value}
                    displayOperatorAndValue={displayOperatorAndValue}
                    selectProps={selectProps}
                />
                {type === 'cohort' && value ? (
                    <Link to={`/cohorts/${value}`} target="_blank">
                        <Col style={{ marginLeft: 10, marginTop: 5 }}> View </Col>
                    </Link>
                ) : null}
            </TabPane>
        </Tabs>
    )
}<|MERGE_RESOLUTION|>--- conflicted
+++ resolved
@@ -103,7 +103,6 @@
     const { cohorts } = useValues(cohortsModel)
 
     return (
-<<<<<<< HEAD
         <Row gutter={8} className="full-width" wrap={false}>
             <Col flex={1} style={{ minWidth: '11rem' }}>
                 <SelectGradientOverflow
@@ -141,41 +140,6 @@
                 </SelectGradientOverflow>
             </Col>
         </Row>
-=======
-        <SelectGradientOverflow
-            style={{ width: '100%' }}
-            showSearch
-            optionFilterProp="children"
-            labelInValue
-            placeholder="Cohort name"
-            value={
-                displayOperatorAndValue
-                    ? { value: '' }
-                    : {
-                          value: value,
-                          label: cohorts?.find((cohort) => cohort.id === value)?.name || value,
-                      }
-            }
-            onChange={(_, newFilter) => {
-                onComplete()
-                setThisFilter('id', newFilter.value, undefined, newFilter.type)
-            }}
-            data-attr="cohort-filter-select"
-            selectProps={selectProps}
-        >
-            {cohorts.map((item, index) => (
-                <Select.Option
-                    className="ph-no-capture"
-                    key={'cohort-filter-' + index}
-                    value={item.id}
-                    type="cohort"
-                    data-attr={'cohort-filter-' + index}
-                >
-                    {item.name}
-                </Select.Option>
-            ))}
-        </SelectGradientOverflow>
->>>>>>> 90e4419d
     )
 }
 
