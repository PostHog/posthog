import React from 'react'
import { Select } from 'antd'
import { operatorMap } from 'lib/utils'
import { PropertyValue } from './PropertyValue'
import { PropertyKeyInfo } from 'lib/components/PropertyKeyInfo'
import { useValues, useActions } from 'kea'

export function PropertyFilter({ index, onComplete, logic }) {
    const { eventProperties, personProperties, filters } = useValues(logic)
    const { setFilter } = useActions(logic)
    let { key, value, operator, type } = filters[index]
    return (
        <div className="row" style={{ margin: '0.5rem -15px', minWidth: key ? 700 : 400 }}>
            <div className={key ? 'col-4' : 'col'}>
                <Select
                    showSearch
                    autoFocus={!key}
                    defaultOpen={!key}
                    placeholder="Property key"
                    value={key}
<<<<<<< HEAD
                    filterOption={(input, option) => option.value?.toLowerCase().indexOf(input.toLowerCase()) >= 0}
                    onChange={(_, new_key) => setFilter(index, new_key.value, undefined, operator, new_key.type)}
=======
                    filterOption={(input, option) =>
                        option.children && option.children.toLowerCase().indexOf(input.toLowerCase()) >= 0
                    }
                    onChange={(_, new_key) => setFilter(index, new_key.children, undefined, operator, new_key.type)}
>>>>>>> 84968a71
                    style={{ width: '100%' }}
                    virtual={false}
                >
                    {eventProperties.length > 0 && (
                        <Select.OptGroup key="Event properties" label="Event properties">
                            {eventProperties.map((item, index) => (
                                <Select.Option
                                    key={'event_' + item.value}
                                    value={item.value}
                                    type="event"
                                    data-attr={'prop-filter-event-' + index}
                                >
                                    <PropertyKeyInfo value={item.value} />
                                </Select.Option>
                            ))}
                        </Select.OptGroup>
                    )}
                    {personProperties && (
                        <Select.OptGroup key="User properties" label="User properties">
                            {personProperties.map((item, index) => (
                                <Select.Option
                                    key={'person_' + item.value}
                                    value={item.value}
                                    type="person"
                                    data-attr={'prop-filter-person-' + index}
                                >
                                    <PropertyKeyInfo value={item.value} />
                                </Select.Option>
                            ))}
                        </Select.OptGroup>
                    )}
                </Select>
            </div>

            {key && (
                <div className="col-3 pl-0">
                    <Select
                        style={{ width: '100%' }}
                        defaultActiveFirstOption
                        labelInValue
                        value={{
                            value: operator || '=',
                            label: operatorMap[operator] || '= equals',
                        }}
                        placeholder="Property key"
                        onChange={(_, new_operator) => {
                            let new_value = value
                            if (operator === 'is_set') new_value = undefined
                            if (new_operator.value === 'is_set') new_value = 'true'
                            setFilter(index, key, new_value, new_operator.value, type)
                        }}
                    >
                        {Object.keys(operatorMap).map(operator => (
                            <Select.Option key={operator} value={operator}>
                                {operatorMap[operator] || '= equals'}
                            </Select.Option>
                        ))}
                    </Select>
                </div>
            )}
            {key && (
                <div className="col-5 pl-0">
                    <PropertyValue
                        type={type}
                        key={key}
                        propertyKey={key}
                        operator={operator}
                        value={value}
                        onSet={value => {
                            onComplete()
                            setFilter(index, key, value, operator, type)
                        }}
                    />
                    {(operator === 'gt' || operator === 'lt') && isNaN(value) && (
                        <p className="text-danger">Value needs to be a number. Try "equals" or "contains" instead.</p>
                    )}
                </div>
            )}
        </div>
    )
}<|MERGE_RESOLUTION|>--- conflicted
+++ resolved
@@ -18,15 +18,8 @@
                     defaultOpen={!key}
                     placeholder="Property key"
                     value={key}
-<<<<<<< HEAD
                     filterOption={(input, option) => option.value?.toLowerCase().indexOf(input.toLowerCase()) >= 0}
                     onChange={(_, new_key) => setFilter(index, new_key.value, undefined, operator, new_key.type)}
-=======
-                    filterOption={(input, option) =>
-                        option.children && option.children.toLowerCase().indexOf(input.toLowerCase()) >= 0
-                    }
-                    onChange={(_, new_key) => setFilter(index, new_key.children, undefined, operator, new_key.type)}
->>>>>>> 84968a71
                     style={{ width: '100%' }}
                     virtual={false}
                 >
