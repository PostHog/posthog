import { kea } from 'kea'
import api from 'lib/api'
import moment from 'moment'
import _ from 'lodash'
import { determineDifferenceType, deleteWithUndo, toParams } from '~/lib/utils'
import { annotationsModel } from '~/models/annotationsModel'

export const annotationsLogic = kea({
    key: (props) => (props.pageKey ? `${props.pageKey}_annotations` : 'annotations_default'),
    connect: {
        actions: [annotationsModel, ['loadGlobalAnnotations']],
        values: [annotationsModel, ['globalAnnotations']],
    },
    actions: () => ({
        createAnnotation: (content, date_marker, apply_all = false) => ({
            content,
            date_marker,
            created_at: moment(),
            apply_all,
        }),
        createAnnotationNow: (content, date_marker, apply_all = false) => ({
            content,
            date_marker,
            created_at: moment(),
            apply_all,
        }),
        deleteAnnotation: (id) => ({ id }),
        clearAnnotationsToCreate: true,
        updateDiffType: (dates) => ({ dates }),
        setDiffType: (type) => ({ type }),
    }),
    loaders: ({ props }) => ({
        annotations: {
            __default: [],
            loadAnnotations: async ({ before, after }) => {
                const params = {
                    ...(before ? { before } : {}),
                    ...(after ? { after } : {}),
                    ...(props.pageKey ? { dashboardItemId: props.pageKey } : {}),
                }
                const response = await api.get('api/annotation/?' + toParams(params))
                return response.results
            },
        },
    }),
    reducers: () => ({
        annotations: {
            createAnnotationNow: (state, { content, date_marker, created_at, apply_all }) => [
                ...state,
<<<<<<< HEAD
                { id: getNextKey(state), content, date_marker, created_at, apply_all },
=======
                { id: getNextKey(state), content, date_marker, created_at, created_by: 'local' },
>>>>>>> f021820c
            ],
            deleteAnnotation: (state, { id }) => {
                if (id >= 0) {
                    return state.filter((a) => a.id !== id)
                } else {
                    return state
                }
            },
        },
        annotationsToCreate: [
            [],
            {
                createAnnotation: (state, { content, date_marker, created_at, apply_all }) => [
                    ...state,
                    {
                        id: getNextKey(state),
                        content,
                        date_marker,
                        created_at,
                        created_by: 'local',
                        apply_all,
                    },
                ],
                clearAnnotationsToCreate: () => [],
                deleteAnnotation: (state, { id }) => {
                    if (id < 0) {
                        return state.filter((a) => a.id !== id)
                    } else {
                        return state
                    }
                },
            },
        ],
        diffType: [
            'day',
            {
                setDiffType: (_, { type }) => type,
            },
        ],
    }),
    selectors: ({ selectors }) => ({
        annotationsList: [
            () => [selectors.annotationsToCreate, selectors.annotations, selectors.globalAnnotations],
            (annotationsToCreate, annotations, globalAnnotations) => {
                const result = [
                    ...annotationsToCreate.map((val) => ({
                        ...val,
                        id: parseInt(val.id),
                    })),
                    ...annotations.map((val) => ({
                        ...val,
                        id: parseInt(val.id),
                    })),
                    ...globalAnnotations.map((val) => ({
                        ...val,
                        id: parseInt(val.id),
                    })),
                ]
                return result
            },
        ],
        groupedAnnotations: [
            () => [selectors.annotationsList, selectors.diffType],
            (annotationsList, diffType) => {
                const groupedResults = _.groupBy(annotationsList, (annote) =>
                    moment(annote['date_marker']).startOf(diffType)
                )
                return groupedResults
            },
        ],
    }),
    listeners: ({ actions, props }) => ({
        createAnnotationNow: async ({ content, date_marker, created_at, apply_all }) => {
            await api.create('api/annotation', {
                content,
                date_marker: moment(date_marker),
                created_at,
                dashboard_item: props.pageKey,
                apply_all,
            })
            actions.loadAnnotations({})
        },
        deleteAnnotation: async ({ id }) => {
            id >= 0 &&
                deleteWithUndo({
                    endpoint: 'annotation',
                    object: { name: 'Annotation', id },
                    callback: () => actions.loadAnnotations({}),
                })
        },
        updateDiffType: ({ dates }) => {
            actions.setDiffType(determineDifferenceType(dates[0], dates[1]))
        },
    }),
    events: ({ actions, props }) => ({
        afterMount: () => props.pageKey && actions.loadAnnotations({}),
    }),
})

function getNextKey(arr) {
    if (arr.length === 0) return -1
    const result = arr.reduce((prev, curr) => (prev.id < curr.id ? prev : curr))
    if (result.id >= 0) return -1
    else return result.id - 1
}<|MERGE_RESOLUTION|>--- conflicted
+++ resolved
@@ -47,11 +47,7 @@
         annotations: {
             createAnnotationNow: (state, { content, date_marker, created_at, apply_all }) => [
                 ...state,
-<<<<<<< HEAD
-                { id: getNextKey(state), content, date_marker, created_at, apply_all },
-=======
-                { id: getNextKey(state), content, date_marker, created_at, created_by: 'local' },
->>>>>>> f021820c
+                { id: getNextKey(state), content, date_marker, created_at, created_by: 'local', apply_all },
             ],
             deleteAnnotation: (state, { id }) => {
                 if (id >= 0) {
