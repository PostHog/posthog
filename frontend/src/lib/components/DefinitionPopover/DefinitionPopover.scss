.definition-popover {
    width: 20rem;
    padding: 0.5rem 0.75rem 0.75rem;

    .definition-popover-header {
        display: flex;
        flex-direction: column;

        .definition-popover-header-row {
            display: flex;
            flex-direction: row;
            justify-content: space-between;
            margin-bottom: 0.25rem;
            line-height: 2rem;

            .definition-popover-header-row-title {
                font-size: 0.6875rem;
                font-weight: 600;
                color: var(--muted);
                text-transform: uppercase;
                letter-spacing: 0.05em;
            }

            .definition-popover-header-row-buttons {
                display: flex;
                flex-direction: row;
                font-size: 0.8125rem;

                a {
                    margin-left: 1rem;
                    user-select: none;
                }

                .definition-popover-disabled-button {
                    color: var(--muted);
                    cursor: not-allowed;
                }
            }
        }

        .definition-popover-title {
            display: flex;
            align-items: center;
            min-height: 1.5rem;
            margin-bottom: 0.25rem;
            font-size: 1.25rem;
            font-weight: 600;
            line-height: 1.2;
            white-space: normal;

            svg.taxonomy-icon {
                flex-shrink: 0;
                margin-right: 0.75rem;
                font-size: 1.5rem;

                &.taxonomy-icon-muted {
                    color: var(--muted-alt);
                }

                &.taxonomy-icon-verified {
                    color: var(--success);
                }

                &.taxonomy-icon-built-in {
                    color: var(--primary-3000);
                }
            }
        }
    }

    .definition-popover-tags {
        margin: 0 !important;
    }

    .definition-popover-description {
        margin: 0.5rem 0;
        font-weight: 400;
        overflow-wrap: break-word;

        &.empty {
            font-style: italic;
            color: var(--muted);
        }
    }

    .definition-popover-examples {
        margin-bottom: 0.25rem;
        font-style: italic;
    }

    .definition-popover-timemeta {
        margin: 0.5rem 0;

        .definition-popover-timemeta-user {
            display: inline-flex;
        }

        .definition-popover-timemeta-spacer {
            margin-right: 0.5rem;
        }
    }

    .definition-popover-divider {
        align-items: flex-start;
        width: 100%;
        margin-top: 1rem;
        margin-bottom: 1rem;
        font-size: 0.6875rem;
        text-transform: uppercase;
    }

    .definition-popover-grid {
        display: grid;
        grid-gap: 0.5rem;

        .definition-popover-grid-card {
            display: flex;
            flex-direction: column;

            .definition-popover-grid-card-title {
                font-size: 0.6875rem;
                font-weight: 600;
                color: var(--muted);
                text-transform: uppercase;
                letter-spacing: 0.05em;
            }

            .definition-popover-grid-card-content {
                margin-top: 0.25rem;
            }
        }
    }

    .definition-popover-edit-form {
        display: flex;
        flex-direction: column;

        .label-text {
            margin-right: 0.25rem;
            font-weight: 600;
        }

        .definition-popover-edit-form-label {
            margin-bottom: 0.5rem;
        }

        .definition-popover-edit-form-value {
            margin-bottom: 1rem;
<<<<<<< HEAD

            &.definition-popover-owner-select {
                .ant-select-selector {
                    .ant-select-selection-placeholder {
                        font-weight: normal;
                        color: black;
                    }
                }
            }
=======
>>>>>>> 266c3ff5
        }
    }
}<|MERGE_RESOLUTION|>--- conflicted
+++ resolved
@@ -146,18 +146,6 @@
 
         .definition-popover-edit-form-value {
             margin-bottom: 1rem;
-<<<<<<< HEAD
-
-            &.definition-popover-owner-select {
-                .ant-select-selector {
-                    .ant-select-selection-placeholder {
-                        font-weight: normal;
-                        color: black;
-                    }
-                }
-            }
-=======
->>>>>>> 266c3ff5
         }
     }
 }