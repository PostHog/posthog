import clsx from 'clsx'
import React from 'react'
import { LemonRow, LemonRowProps } from '../LemonRow'
import './LemonButton.scss'

export interface LemonButtonProps extends Omit<LemonRowProps<'button'>, 'tag'> {
    type?: 'default' | 'primary' | 'stealth' | 'highlighted'
}

/** Styled button. */
<<<<<<< HEAD
export function LemonButton({ children, icon, type = 'default', ...buttonProps }: LemonButtonProps): JSX.Element {
=======
export function LemonButton({
    children,
    icon,
    type = 'default',
    align,
    className,
    ...buttonProps
}: LemonButtonProps): JSX.Element {
>>>>>>> a0dfa178
    return (
        <LemonRow
            tag="button"
            className={clsx('LemonButton', type !== 'default' && `LemonButton--${type}`, className)}
            icon={icon}
            type="button"
            {...buttonProps}
        >
            {children}
        </LemonRow>
    )
}<|MERGE_RESOLUTION|>--- conflicted
+++ resolved
@@ -8,18 +8,13 @@
 }
 
 /** Styled button. */
-<<<<<<< HEAD
-export function LemonButton({ children, icon, type = 'default', ...buttonProps }: LemonButtonProps): JSX.Element {
-=======
 export function LemonButton({
     children,
     icon,
     type = 'default',
-    align,
     className,
     ...buttonProps
 }: LemonButtonProps): JSX.Element {
->>>>>>> a0dfa178
     return (
         <LemonRow
             tag="button"
