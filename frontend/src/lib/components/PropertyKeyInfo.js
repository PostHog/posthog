import React from 'react'
import { Popover } from 'antd'

export const keyMapping = {
    $browser: {
        label: 'Browser',
        description: 'Name of the browser the user has used.',
        examples: ['Chrome', 'Firefox'],
    },
    $os: {
        label: 'OS',
        description: 'The operating system of the user.',
        examples: ['Windows', 'Mac OS X'],
    },
    $current_url: {
        label: 'Current URL',
        description: 'The URL visited for this path, including all the trimings.',
        examples: ['https://example.com/interesting-article?parameter=true'],
    },
    $browser_version: {
        label: 'Browser Version',
        description: 'The version of the browser that was used. Used in combination with Browser.',
        examples: ['70', '79'],
    },
    $screen_height: {
        label: 'Screen Height',
        description: "The height of the user's screen in pixels.",
        examples: ['2160', '1050'],
    },
    $screen_width: {
        label: 'Screen Width',
        description: "The width of the user's screen in pixels.",
        examples: ['1440', '1920'],
    },
    $lib: {
        label: 'Library',
        description: 'What library was used to send the event.',
        examples: ['web', 'posthog-ios'],
    },
    $lib_version: {
        label: 'Library Version',
        description: 'Version of the library used to send the event. Used in combination with Library.',
        examples: ['1.0.3'],
    },
    $initial_referrer: {
        label: 'Initial Referrer URL',
        description: 'URL of where the user initially came from (first-touch).',
        examples: ['https://google.com/search?q=posthog&rlz=1C...'],
    },
    $initial_referring_domain: {
        label: 'Initial Referring Domain',
        description: 'Domain of where the user initially came from (first-touch).',
        examples: ['google.com', 'facebook.com'],
    },
    $referrer: {
        label: 'Referrer URL',
        description: 'URL of where the user came from most recently (last-touch).',
        examples: ['https://google.com/search?q=posthog&rlz=1C...'],
    },
    $referring_domain: {
        label: 'Referring Domain',
        description: 'Domain of where the user came from most recently (last-touch).',
        examples: ['google.com', 'facebook.com'],
    },
    $user_id: {
        label: 'User ID',
        description: (
            <span>
                This variable will be set to the distinct ID if you've called{' '}
                <pre style={{ display: 'inline' }}>posthog.identify('distinct id')</pre>. If the user is anonymous,
                it'll be empty.
            </span>
        ),
    },
    $ip: {
        label: 'IP Address',
        description: 'IP address for this user when the event was sent.',
        examples: ['203.0.113.0'],
    },
    $host: {
        label: 'Host',
        description: 'The hostname of the Current URL.',
        examples: ['example.com', 'localhost:8000'],
    },
    $pathname: {
        label: 'Path Name',
        description: 'The path of the Current URL, which means everything in the url after the domain.',
        examples: ['/pricing', '/about-us/team'],
    },
    $search_engine: {
        label: 'Search Engine',
        description: 'The search engine the user came in from (if any). This is last-touch.',
        examples: ['Google', 'DuckDuckGo'],
    },
    distinct_id: {
        label: 'Distinct ID',
        description: (
            <span>
                Distinct ID either given by calling{' '}
                <pre style={{ display: 'inline' }}>posthog.identify('distinct id')</pre> or generated automatically if
                the user is anonymous.
            </span>
        ),
        examples: ['1234', '16ff262c4301e5-0aa346c03894bc-39667c0e-1aeaa0-16ff262c431767'],
    },
    // Events we maybe hide entirely from the list
    $had_persisted_distinct_id: {
        label: '$had_persisted_distinct_id',
        description: '',
    },
    $device: {
        label: 'Device',
        description: 'The mobile device that was used.',
        examples: ['iPad', 'iPhone', 'Android'],
    },
    $ce_version: {
        label: '$ce_version',
        description: '',
    },
    $anon_distinct_id: {
        label: 'Anon Distinct ID',
<<<<<<< HEAD
        description: 'If the user ',
=======
        description: 'If the user was previously anonymous, their anonymous ID will be set here.',
        examples: ['16ff262c4301e5-0aa346c03894bc-39667c0e-1aeaa0-16ff262c431767'],
>>>>>>> ce00a3c6
    },
    $event_type: {
        label: 'Event Type',
        description: 'When the event is an $autocapture event, this specifies what the action was against the element.',
        examples: ['click', 'submit', 'change'],
    },
    $insert_id: {
        label: 'Insert ID',
        description: 'Unique insert ID for the event.',
    },
    $time: {
        label: 'Time',
        description: 'Time as given by the client.',
    },
    $device_id: {
        label: 'Device ID',
        description: 'Unique ID for that device, consistent even if users are logging in/out.',
        examples: ['16ff262c4301e5-0aa346c03894bc-39667c0e-1aeaa0-16ff262c431767'],
    },
}

export function PropertyKeyInfo({ value }) {
    let data = keyMapping[value]
    if (!data) return value
    return (
        <Popover
            overlayStyle={{ maxWidth: 500 }}
            placement="right"
            title={
                <span>
                    <span className="property-key-info-logo" />
                    {data.label}
                </span>
            }
            content={
                <span>
                    {data.description}
                    {data.examples && (
                        <span>
                            <br />
                            <br />
                            <i>Example: </i>
                            {data.examples.join(', ')}
                        </span>
                    )}
                </span>
            }
        >
            <div style={{ width: '100%' }}>
                <span className="property-key-info-logo" />
                {data.label}
            </div>
        </Popover>
    )
}<|MERGE_RESOLUTION|>--- conflicted
+++ resolved
@@ -119,12 +119,8 @@
     },
     $anon_distinct_id: {
         label: 'Anon Distinct ID',
-<<<<<<< HEAD
-        description: 'If the user ',
-=======
         description: 'If the user was previously anonymous, their anonymous ID will be set here.',
         examples: ['16ff262c4301e5-0aa346c03894bc-39667c0e-1aeaa0-16ff262c431767'],
->>>>>>> ce00a3c6
     },
     $event_type: {
         label: 'Event Type',
