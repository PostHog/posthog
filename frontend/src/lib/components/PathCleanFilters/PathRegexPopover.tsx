import { LemonButton, LemonDivider, LemonInput, Link } from '@posthog/lemon-ui'
import { useState } from 'react'

import { PathCleaningFilter } from '~/types'

interface PathRegexPopoverProps {
    filter?: PathCleaningFilter
    onSave: (filter: PathCleaningFilter) => void
    onCancel: () => void
    /** Wether we're editing an existing filter or adding a new one */
    isNew?: boolean
}

export function PathRegexPopover({ filter = {}, onSave, onCancel, isNew = false }: PathRegexPopoverProps): JSX.Element {
    const [alias, setAlias] = useState(filter.alias)
    const [regex, setRegex] = useState(filter.regex)

    return (
        <div className="px-2 py-1">
            {isNew ? <b>Add Path Cleaning Rule</b> : <b>Edit Path Cleaning Rule</b>}
            <LemonDivider />
            <div className="space-y-2">
                <div>
                    <span>Alias</span>
                    <LemonInput defaultValue={alias} onChange={(alias) => setAlias(alias)} onPressEnter={() => false} />
                    <div className="text-muted">
                        We suggest you use <code>&lt;id&gt;</code> or <code>&lt;slug&gt;</code> to indicate a dynamic
                        part of the path.
                    </div>
                </div>
                <div>
                    <span>Regex</span>
                    <LemonInput defaultValue={regex} onChange={(regex) => setRegex(regex)} onPressEnter={() => false} />
<<<<<<< HEAD
                    <div className="text-secondary mb-3">
                        For example: <code>\/merchant\/\d+\/dashboard$</code>
                    </div>
=======
                    <p className="text-muted">
                        <span>
                            Example:{' '}
                            <span title={filter.regex} className="font-mono text-accent-primary text-xs">
                                /merchant/\d+/dashboard$
                            </span>{' '}
                            (no need to escape slashes)
                        </span>{' '}
                        <br />
                        <span>
                            We use the{' '}
                            <Link to="https://github.com/google/re2/wiki/Syntax" target="_blank">
                                re2
                            </Link>{' '}
                            syntax.
                        </span>
                    </p>
>>>>>>> 1253d960
                </div>
            </div>

            <div className="flex justify-end gap-2 mt-3">
                <LemonButton type="secondary" onClick={onCancel}>
                    Cancel
                </LemonButton>
                <LemonButton type="primary" onClick={() => onSave({ alias, regex })}>
                    Save
                </LemonButton>
            </div>
        </div>
    )
}<|MERGE_RESOLUTION|>--- conflicted
+++ resolved
@@ -31,12 +31,7 @@
                 <div>
                     <span>Regex</span>
                     <LemonInput defaultValue={regex} onChange={(regex) => setRegex(regex)} onPressEnter={() => false} />
-<<<<<<< HEAD
-                    <div className="text-secondary mb-3">
-                        For example: <code>\/merchant\/\d+\/dashboard$</code>
-                    </div>
-=======
-                    <p className="text-muted">
+                    <p className="text-secondary">
                         <span>
                             Example:{' '}
                             <span title={filter.regex} className="font-mono text-accent-primary text-xs">
@@ -53,7 +48,6 @@
                             syntax.
                         </span>
                     </p>
->>>>>>> 1253d960
                 </div>
             </div>
 
