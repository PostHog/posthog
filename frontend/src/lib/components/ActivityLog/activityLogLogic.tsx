import { actions, events, kea, key, listeners, path, props, reducers, selectors } from 'kea'
import { loaders } from 'kea-loaders'
<<<<<<< HEAD
import { router, urlToAction } from 'kea-router'
import api, { ACTIVITY_PAGE_SIZE, ActivityLogPaginatedResponse } from 'lib/api'
=======
import { kea, props, key, path, actions, reducers, selectors, listeners, events } from 'kea'
import api, { ActivityLogPaginatedResponse } from 'lib/api'
>>>>>>> 897a4584
import {
    ActivityLogItem,
    ActivityScope,
    Describer,
    humanize,
    HumanizedActivityLogItem,
} from 'lib/components/ActivityLog/humanizeActivity'
import { PaginationManual } from 'lib/lemon-ui/PaginationControl'
import { dataManagementActivityDescriber } from 'scenes/data-management/dataManagementDescribers'
import { flagActivityDescriber } from 'scenes/feature-flags/activityDescriptions'
import { notebookActivityDescriber } from 'scenes/notebooks/Notebook/notebookActivityDescriber'
import { personActivityDescriber } from 'scenes/persons/activityDescriptions'
import { pluginActivityDescriber } from 'scenes/plugins/pluginActivityDescriptions'
import { insightActivityDescriber } from 'scenes/saved-insights/activityDescriptions'
<<<<<<< HEAD
import { urls } from 'scenes/urls'

import type { activityLogLogicType } from './activityLogLogicType'
=======
import { personActivityDescriber } from 'scenes/persons/activityDescriptions'
import { dataManagementActivityDescriber } from 'scenes/data-management/dataManagementDescribers'
import { notebookActivityDescriber } from 'scenes/notebooks/Notebook/notebookActivityDescriber'
import { ACTIVITY_PAGE_SIZE } from 'lib/constants'
>>>>>>> 897a4584

/**
 * Having this function inside the `humanizeActivity module was causing very weird test errors in other modules
 * see https://github.com/PostHog/posthog/pull/12062
 * So, we inject the function instead
 * **/
export const describerFor = (logItem?: ActivityLogItem): Describer | undefined => {
    switch (logItem?.scope) {
        case ActivityScope.FEATURE_FLAG:
            return flagActivityDescriber
        case ActivityScope.PLUGIN:
        case ActivityScope.PLUGIN_CONFIG:
            return pluginActivityDescriber
        case ActivityScope.INSIGHT:
            return insightActivityDescriber
        case ActivityScope.PERSON:
            return personActivityDescriber
        case ActivityScope.EVENT_DEFINITION:
        case ActivityScope.PROPERTY_DEFINITION:
            return dataManagementActivityDescriber
        case ActivityScope.NOTEBOOK:
            return notebookActivityDescriber
        default:
            return undefined
    }
}

export type ActivityLogLogicProps = {
    scope: ActivityScope
    // if no id is provided, the list is not scoped by id and shows all activity ordered by time
    id?: number | string
}

export const activityLogLogic = kea<activityLogLogicType>([
    props({} as ActivityLogLogicProps),
    key(({ scope, id }) => `activity/${scope}/${id || 'all'}`),
    path((key) => ['lib', 'components', 'ActivityLog', 'activitylog', 'logic', key]),
    actions({
        setPage: (page: number) => ({ page }),
    }),
    loaders(({ values, props }) => ({
        activity: [
            { results: [], total_count: 0 } as ActivityLogPaginatedResponse<ActivityLogItem>,
            {
                fetchActivity: async () => await api.activity.list(props, values.page),
            },
        ],
    })),
    reducers(() => ({
        page: [
            1,
            {
                setPage: (_, { page }) => page,
            },
        ],
    })),
    selectors(({ actions }) => ({
        pagination: [
            (s) => [s.page, s.totalCount],
            (page, totalCount): PaginationManual => {
                return {
                    controlled: true,
                    pageSize: ACTIVITY_PAGE_SIZE,
                    currentPage: page,
                    entryCount: totalCount || 0,
                    onBackward: () => actions.setPage(page - 1),
                    onForward: () => actions.setPage(page + 1),
                }
            },
        ],
        humanizedActivity: [
            (s) => [s.activity],
            (activity): HumanizedActivityLogItem[] => {
                return activity.results ? humanize(activity.results, describerFor) : []
            },
        ],
        totalCount: [
            (s) => [s.activity],
            (activity): number | null => {
                return activity.total_count ?? null
            },
        ],
    })),
    listeners(({ actions }) => ({
        setPage: async (_, breakpoint) => {
            breakpoint()
            actions.fetchActivity()
        },
    })),
    urlToAction(({ values, actions, props }) => {
        const onPageChange = (
            searchParams: Record<string, any>,
            hashParams: Record<string, any>,
            pageScope: ActivityScope,
            forceUsePageParam?: boolean
        ): void => {
            const pageInURL = searchParams['page']

            const shouldPage =
                forceUsePageParam ||
                (pageScope === ActivityScope.PERSON && hashParams['activeTab'] === 'history') ||
                ([ActivityScope.FEATURE_FLAG, ActivityScope.INSIGHT, ActivityScope.PLUGIN].includes(pageScope) &&
                    searchParams['tab'] === 'history')

            if (shouldPage && pageInURL && pageInURL !== values.page && pageScope === props.scope) {
                actions.setPage(pageInURL)
            }

            const shouldRemovePageParam =
                (pageScope === ActivityScope.PERSON && hashParams['activeTab'] !== 'history') ||
                ([ActivityScope.FEATURE_FLAG, ActivityScope.INSIGHT, ActivityScope.PLUGIN].includes(pageScope) &&
                    searchParams['tab'] !== 'history')

            if (!forceUsePageParam && shouldRemovePageParam && 'page' in router.values.searchParams) {
                const { page: _, ...newSearchParams } = router.values.searchParams
                router.actions.replace(
                    router.values.currentLocation.pathname,
                    newSearchParams,
                    router.values.hashParams
                )
            }
        }
        return {
            '/person/*': (_, searchParams, hashParams) => onPageChange(searchParams, hashParams, ActivityScope.PERSON),
            [urls.featureFlags()]: (_, searchParams, hashParams) =>
                onPageChange(searchParams, hashParams, ActivityScope.FEATURE_FLAG),
            [urls.savedInsights()]: (_, searchParams, hashParams) =>
                onPageChange(searchParams, hashParams, ActivityScope.INSIGHT),
            [urls.projectApps()]: (_, searchParams, hashParams) =>
                onPageChange(searchParams, hashParams, ActivityScope.PLUGIN),
            [urls.featureFlag(':id')]: (_, searchParams, hashParams) =>
                onPageChange(searchParams, hashParams, ActivityScope.FEATURE_FLAG, true),
            [urls.appHistory(':pluginConfigId')]: (_, searchParams, hashParams) =>
                onPageChange(searchParams, hashParams, ActivityScope.PLUGIN, true),
        }
    }),
    events(({ actions }) => ({
        afterMount: () => {
            actions.fetchActivity()
        },
    })),
])<|MERGE_RESOLUTION|>--- conflicted
+++ resolved
@@ -1,12 +1,7 @@
 import { actions, events, kea, key, listeners, path, props, reducers, selectors } from 'kea'
 import { loaders } from 'kea-loaders'
-<<<<<<< HEAD
 import { router, urlToAction } from 'kea-router'
-import api, { ACTIVITY_PAGE_SIZE, ActivityLogPaginatedResponse } from 'lib/api'
-=======
-import { kea, props, key, path, actions, reducers, selectors, listeners, events } from 'kea'
 import api, { ActivityLogPaginatedResponse } from 'lib/api'
->>>>>>> 897a4584
 import {
     ActivityLogItem,
     ActivityScope,
@@ -14,6 +9,7 @@
     humanize,
     HumanizedActivityLogItem,
 } from 'lib/components/ActivityLog/humanizeActivity'
+import { ACTIVITY_PAGE_SIZE } from 'lib/constants'
 import { PaginationManual } from 'lib/lemon-ui/PaginationControl'
 import { dataManagementActivityDescriber } from 'scenes/data-management/dataManagementDescribers'
 import { flagActivityDescriber } from 'scenes/feature-flags/activityDescriptions'
@@ -21,16 +17,9 @@
 import { personActivityDescriber } from 'scenes/persons/activityDescriptions'
 import { pluginActivityDescriber } from 'scenes/plugins/pluginActivityDescriptions'
 import { insightActivityDescriber } from 'scenes/saved-insights/activityDescriptions'
-<<<<<<< HEAD
 import { urls } from 'scenes/urls'
 
 import type { activityLogLogicType } from './activityLogLogicType'
-=======
-import { personActivityDescriber } from 'scenes/persons/activityDescriptions'
-import { dataManagementActivityDescriber } from 'scenes/data-management/dataManagementDescribers'
-import { notebookActivityDescriber } from 'scenes/notebooks/Notebook/notebookActivityDescriber'
-import { ACTIVITY_PAGE_SIZE } from 'lib/constants'
->>>>>>> 897a4584
 
 /**
  * Having this function inside the `humanizeActivity module was causing very weird test errors in other modules
