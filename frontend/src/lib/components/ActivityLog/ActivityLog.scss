--- conflicted
+++ resolved
@@ -1,14 +1,26 @@
 @import '~/vars.scss';
 
 .activity-log {
+    .empty {
+        text-align: center;
+
+        h1 {
+            font-weight: 700;
+            line-height: 26px;
+            margin-top: $default_spacing * 5;
+            margin-bottom: 0;
+        }
+
+        div {
+            line-height: 24px;
+        }
+    }
+
     .activity-log-row {
         display: flex;
         margin-top: $default_spacing;
         line-height: 24px;
-<<<<<<< HEAD
         max-width: 50rem;
-=======
->>>>>>> 40c1777b
 
         &:first-of-type {
             margin-top: $default_spacing / 2;
@@ -22,15 +34,6 @@
             flex-grow: 1;
             margin-left: $default_spacing / 2;
 
-<<<<<<< HEAD
-            .activity-description > div {
-                display: inline-block;
-            }
-        }
-
-        .highlighted-info {
-            background-color: #fbdd994d;
-=======
             .property-filters {
                 display: inline;
                 margin-left: $default_spacing / 4;
@@ -47,7 +50,10 @@
             div {
                 display: inline-block;
             }
->>>>>>> 40c1777b
+
+            .activity-description > div {
+                display: inline-block;
+            }
         }
     }
 }