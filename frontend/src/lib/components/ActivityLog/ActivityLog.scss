--- conflicted
+++ resolved
@@ -54,18 +54,6 @@
             .highlighted-activity {
                 background-color: var(--yellow-lightest);
                 display: inline;
-<<<<<<< HEAD
-
-                & > .person-header {
-                    display: inline-block;
-                    min-width: 5.5rem;
-                }
-            }
-
-            .sentence-list {
-                display: inline;
-=======
->>>>>>> b7461b14
 
                 & > .person-header {
                     display: inline-block;
