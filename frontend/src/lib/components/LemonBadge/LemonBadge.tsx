import clsx from 'clsx'
import { CSSTransition } from 'react-transition-group'
import './LemonBadge.scss'

export interface LemonBadgeProps {
    count?: number | JSX.Element
    size?: 'small' | 'medium' | 'large'
    position?: 'none' | 'top-left' | 'top-right' | 'bottom-left' | 'bottom-right'
<<<<<<< HEAD
    /** How many digits can be shown at once at most. Default value: 1 (so all numbers above 9 are shown as "9+"). */
=======
    /** Maximum number of digits shown. Default: 1. */
>>>>>>> 3c8a926e
    maxDigits?: number
    showZero?: boolean
    className?: string
    status?: 'primary' | 'danger' | 'muted'
    style?: React.CSSProperties
}

/** An icon-sized badge for displaying a count.
 *
 * Numbers up to 9 are displayed in full, in integer form, with 9+ for higher values.
 * JSX elements are rendered outright to support use cases where the badge is meant to show an icon.
 * If `showZero` is set to `true`, the component won't be hidden if the count is 0.
 */
export function LemonBadge({
    count,
    size = 'medium',
    position = 'none',
    maxDigits = 1,
    showZero = false,
    className,
    status = 'primary',
    ...spanProps
}: LemonBadgeProps): JSX.Element {
    // NOTE: We use 1 for the text if not showing so the fade out animation looks right
    const text =
        typeof count === 'object'
            ? count
            : typeof count === 'number' && count !== 0
<<<<<<< HEAD
            ? !maxDigits || count < Math.pow(10, maxDigits)
=======
            ? count < Math.pow(10, maxDigits)
>>>>>>> 3c8a926e
                ? String(count)
                : `${'9'.repeat(maxDigits)}+`
            : showZero
            ? '0'
            : '1'
    const hide = count === undefined || (count == 0 && !showZero)

    return (
        <CSSTransition in={!hide} timeout={150} classNames="LemonBadge-" mountOnEnter unmountOnExit>
            <span
                className={clsx(
                    'LemonBadge',
                    `LemonBadge--${size}`,
                    `LemonBadge--${status}`,
                    `LemonBadge--position-${position}`,
                    className
                )}
                title={String(count)}
                {...spanProps}
            >
                {text}
            </span>
        </CSSTransition>
    )
}<|MERGE_RESOLUTION|>--- conflicted
+++ resolved
@@ -6,11 +6,7 @@
     count?: number | JSX.Element
     size?: 'small' | 'medium' | 'large'
     position?: 'none' | 'top-left' | 'top-right' | 'bottom-left' | 'bottom-right'
-<<<<<<< HEAD
-    /** How many digits can be shown at once at most. Default value: 1 (so all numbers above 9 are shown as "9+"). */
-=======
-    /** Maximum number of digits shown. Default: 1. */
->>>>>>> 3c8a926e
+    /** Maximum number of digits shown at once. Default value: 1 (so all numbers above 9 are shown as "9+"). */
     maxDigits?: number
     showZero?: boolean
     className?: string
@@ -39,11 +35,7 @@
         typeof count === 'object'
             ? count
             : typeof count === 'number' && count !== 0
-<<<<<<< HEAD
-            ? !maxDigits || count < Math.pow(10, maxDigits)
-=======
             ? count < Math.pow(10, maxDigits)
->>>>>>> 3c8a926e
                 ? String(count)
                 : `${'9'.repeat(maxDigits)}+`
             : showZero
