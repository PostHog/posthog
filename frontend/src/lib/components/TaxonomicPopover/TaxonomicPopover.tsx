--- conflicted
+++ resolved
@@ -43,11 +43,8 @@
     showNumericalPropsOnly?: boolean
     dataWarehousePopoverFields?: DataWarehousePopoverField[]
     maxContextOptions?: MaxContextTaxonomicFilterOption[]
-<<<<<<< HEAD
+    allowNonCapturedEvents?: boolean
     sideIcon?: React.ReactElement | null
-=======
-    allowNonCapturedEvents?: boolean
->>>>>>> d57c42d9
 }
 
 /** Like TaxonomicPopover, but convenient when you know you will only use string values */
