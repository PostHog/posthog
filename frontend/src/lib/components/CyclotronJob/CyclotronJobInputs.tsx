--- conflicted
+++ resolved
@@ -42,23 +42,15 @@
 const INPUT_TYPE_LIST = ['string', 'number', 'boolean', 'dictionary', 'choice', 'json', 'integration', 'email'] as const
 
 export type CyclotronJobInputsProps = {
-<<<<<<< HEAD
     configuration:
         | HogFunctionConfigurationType
         | HogFunctionMappingType
         | { inputs: Record<string, CyclotronJobInputType>; inputs_schema: CyclotronJobInputSchemaType[] }
     onInputSchemaChange: (schema: CyclotronJobInputSchemaType[]) => void
-=======
-    configuration: CyclotronJobInputConfiguration
->>>>>>> 399feb16
     onInputChange: (key: string, input: CyclotronJobInputType) => void
-    onInputSchemaChange?: (schema: CyclotronJobInputSchemaType[]) => void
     showSource: boolean
 }
 
-<<<<<<< HEAD
-const typeList = ['string', 'number', 'boolean', 'dictionary', 'choice', 'json', 'integration', 'email'] as const
-=======
 export function CyclotronJobInputs({
     configuration,
     onInputSchemaChange,
@@ -105,7 +97,6 @@
         </>
     )
 }
->>>>>>> 399feb16
 
 function JsonConfigField(props: {
     input: CyclotronJobInputType
@@ -663,57 +654,4 @@
             )}
         </div>
     )
-}
-
-export function CyclotronJobInputs({
-    configuration,
-    onInputSchemaChange,
-    onInputChange,
-    showSource,
-}: CyclotronJobInputsProps): JSX.Element | null {
-    const config = configuration
-
-    if (!config.inputs_schema?.length) {
-        if (!('type' in config)) {
-            // If this is a mapping, don't show any error message.
-            return null
-        }
-        return <span className="italic text-secondary">This does not require any input variables.</span>
-    }
-
-    const inputSchemas = config.inputs_schema
-    const inputSchemaIds = inputSchemas.map((schema: CyclotronJobInputSchemaType) => schema.key)
-
-    return (
-        <>
-            <DndContext
-                collisionDetection={closestCenter}
-                onDragEnd={({ active, over }) => {
-                    if (over && active.id !== over.id) {
-                        const oldIndex = inputSchemaIds.indexOf(active.id as string)
-                        const newIndex = inputSchemaIds.indexOf(over.id as string)
-
-                        onInputSchemaChange?.(arrayMove(inputSchemas, oldIndex, newIndex))
-                    }
-                }}
-            >
-                <SortableContext disabled={!showSource} items={inputSchemaIds} strategy={verticalListSortingStrategy}>
-                    {config.inputs_schema
-                        ?.filter((i: CyclotronJobInputSchemaType) => !i.hidden)
-                        .map((schema: CyclotronJobInputSchemaType) => {
-                            return (
-                                <CyclotronJobInputWithSchema
-                                    key={schema.key}
-                                    schema={schema}
-                                    configuration={configuration}
-                                    onInputSchemaChange={onInputSchemaChange}
-                                    onInputChange={onInputChange}
-                                    showSource={showSource}
-                                />
-                            )
-                        })}
-                </SortableContext>
-            </DndContext>
-        </>
-    )
 }