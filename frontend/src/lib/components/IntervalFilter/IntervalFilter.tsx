import React from 'react'
import { Select } from 'antd'
import { intervalFilterLogic } from './intervalFilterLogic'
import { useValues, useActions } from 'kea'
import { CalendarOutlined } from '@ant-design/icons'
import { intervals } from 'lib/components/IntervalFilter/intervals'
import { InsightType } from '~/types'
import { insightLogic } from 'scenes/insights/insightLogic'

interface InvertalFilterProps {
    view: InsightType
    disabled?: boolean
}

export function IntervalFilter({ view, disabled }: InvertalFilterProps): JSX.Element {
    const { insightProps } = useValues(insightLogic)
<<<<<<< HEAD
    const {
        filters: { interval },
    } = useValues(intervalFilterLogic(insightProps))
    const { setIntervalFilter, setDateFrom } = useActions(intervalFilterLogic(insightProps))
=======
    const { interval } = useValues(intervalFilterLogic(insightProps))
    const { setInterval } = useActions(intervalFilterLogic(insightProps))
>>>>>>> 2470aed8
    const options = Object.entries(intervals).map(([key, { label }]) => ({
        key,
        value: key,
        label:
            key === interval ? (
                <>
                    <CalendarOutlined /> {label}
                </>
            ) : (
                label
            ),
        disabled: (key === 'minute' || key === 'hour') && view === InsightType.SESSIONS,
    }))
    return (
        <Select
            bordered
            disabled={disabled}
            defaultValue={interval || 'day'}
            value={interval || undefined}
            dropdownMatchSelectWidth={false}
            onChange={setInterval}
            data-attr="interval-filter"
            options={options}
        />
    )
}<|MERGE_RESOLUTION|>--- conflicted
+++ resolved
@@ -14,15 +14,8 @@
 
 export function IntervalFilter({ view, disabled }: InvertalFilterProps): JSX.Element {
     const { insightProps } = useValues(insightLogic)
-<<<<<<< HEAD
-    const {
-        filters: { interval },
-    } = useValues(intervalFilterLogic(insightProps))
-    const { setIntervalFilter, setDateFrom } = useActions(intervalFilterLogic(insightProps))
-=======
     const { interval } = useValues(intervalFilterLogic(insightProps))
     const { setInterval } = useActions(intervalFilterLogic(insightProps))
->>>>>>> 2470aed8
     const options = Object.entries(intervals).map(([key, { label }]) => ({
         key,
         value: key,
