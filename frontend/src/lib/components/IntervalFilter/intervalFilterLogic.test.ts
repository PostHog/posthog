--- conflicted
+++ resolved
@@ -1,52 +1,16 @@
 import { initKeaTests } from '~/test/init'
 import { expectLogic } from 'kea-test-utils'
-<<<<<<< HEAD
-import { intervalFilterLogic } from 'lib/components/IntervalFilter/intervalFilterLogic'
-import { urls } from 'scenes/urls'
-import { InsightShortId, InsightType } from '~/types'
-=======
 import { insightLogic } from 'scenes/insights/insightLogic'
 import { InsightShortId } from '~/types'
 import { defaultAPIMocks, mockAPI } from 'lib/api.mock'
 import { intervalFilterLogic } from 'lib/components/IntervalFilter/intervalFilterLogic'
 
 jest.mock('lib/api')
->>>>>>> 2470aed8
 
 describe('intervalFilterLogic', () => {
     let logic: ReturnType<typeof intervalFilterLogic.build>
     const props = { dashboardItemId: 'test' as InsightShortId }
 
-<<<<<<< HEAD
-    initKeaTestLogic({
-        logic: intervalFilterLogic,
-        props: {
-            dashboardItemId: undefined,
-            syncWithUrl: true,
-            filters: {
-                insight: InsightType.TRENDS,
-            },
-        },
-        onLogic: (l) => (logic = l),
-    })
-
-    it('sets a default for interval, and excludes date_from', () => {
-        const url = urls.insightEdit('12345' as InsightShortId, {})
-
-        expectLogic(logic, () => {
-            router.actions.push(url)
-        }).toMatchValues({ filters: expect.objectContaining({ interval: 'day' }) })
-    })
-
-    it('reads "date from" and "interval" from URL when editing', () => {
-        const url = urls.insightEdit('12345' as InsightShortId, {
-            date_from: '-30d',
-            interval: 'hour',
-        })
-        expectLogic(logic, () => {
-            router.actions.push(url)
-        }).toMatchValues({ filters: expect.objectContaining({ date_from: '-30d', interval: 'hour' }) })
-=======
     mockAPI(async (url) => {
         return defaultAPIMocks(url)
     })
@@ -62,7 +26,6 @@
         it('mounts all sorts of logics', async () => {
             await expectLogic(logic).toMount([insightLogic(logic.props)])
         })
->>>>>>> 2470aed8
     })
 
     describe('syncs with insightLogic', () => {
@@ -75,12 +38,5 @@
                     interval: 'month',
                 })
         })
-<<<<<<< HEAD
-
-        expectLogic(logic, () => {
-            router.actions.push(url)
-        }).toMatchValues({ filters: expect.objectContaining({ date_from: '-14d', interval: 'week' }) })
-=======
->>>>>>> 2470aed8
     })
 })