--- conflicted
+++ resolved
@@ -1,21 +1,13 @@
 import './SharingModal.scss'
 
-<<<<<<< HEAD
-import { IconInfo, IconLock } from '@posthog/icons'
-=======
 import { IconCollapse, IconExpand, IconInfo, IconLock } from '@posthog/icons'
->>>>>>> 8f7a5c9a
 import { LemonButton, LemonSwitch } from '@posthog/lemon-ui'
 import { captureException } from '@sentry/react'
 import { useActions, useValues } from 'kea'
 import { Form } from 'kea-forms'
 import { CodeSnippet, Language } from 'lib/components/CodeSnippet'
 import { TitleWithIcon } from 'lib/components/TitleWithIcon'
-<<<<<<< HEAD
-import { IconGlobeLock, IconLink, IconUnfoldLess, IconUnfoldMore } from 'lib/lemon-ui/icons'
-=======
 import { IconGlobeLock, IconLink } from 'lib/lemon-ui/icons'
->>>>>>> 8f7a5c9a
 import { LemonDialog } from 'lib/lemon-ui/LemonDialog'
 import { LemonField } from 'lib/lemon-ui/LemonField'
 import { LemonModal } from 'lib/lemon-ui/LemonModal'
