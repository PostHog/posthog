import React, { useEffect, useMemo } from 'react'
import { useActions, useValues } from 'kea'
import { LemonButton } from 'lib/components/LemonButton'
import { membersLogic } from 'scenes/organization/Settings/membersLogic'
import { preflightLogic } from 'scenes/PreflightCheck/preflightLogic'
import { Field } from 'lib/forms/Field'
import { dayjs } from 'lib/dayjs'
import { LemonSelect, LemonSelectOptions, LemonSelectProps } from 'lib/components/LemonSelect'
import { subscriptionLogic } from '../subscriptionLogic'
import { UserActivityIndicator } from 'lib/components/UserActivityIndicator/UserActivityIndicator'
import { IconChevronLeft, IconOpenInNew } from 'lib/components/icons'
import { AlertMessage } from 'lib/components/AlertMessage'
import { subscriptionsLogic } from '../subscriptionsLogic'
import {
    bysetposOptions,
    frequencyOptions,
    getSlackChannelOptions,
    intervalOptions,
    monthlyWeekdayOptions,
    SubscriptionBaseProps,
    targetTypeOptions,
    timeOptions,
    weekdayOptions,
} from '../utils'
import { LemonDivider, LemonInput, LemonTextArea, Link } from '@posthog/lemon-ui'
import {
    LemonSelectMultiple,
    LemonSelectMultipleOptionItem,
} from 'lib/components/LemonSelectMultiple/LemonSelectMultiple'
import { usersLemonSelectOptions } from 'lib/components/UserSelectItem'
import { integrationsLogic } from 'scenes/project/Settings/integrationsLogic'
import { urls } from 'scenes/urls'
import { Skeleton } from 'antd'
<<<<<<< HEAD
import { LemonModal } from 'lib/components/LemonModal'
=======
import { Form } from 'kea-forms'
import { LemonLabel } from 'lib/components/LemonLabel/LemonLabel'
>>>>>>> 96bb1b98

interface EditSubscriptionProps extends SubscriptionBaseProps {
    id: number | 'new'
    onCancel: () => void
    onDelete: () => void
}

export function EditSubscription({
    id,
    insightShortId,
    dashboardId,
    onCancel,
    onDelete,
}: EditSubscriptionProps): JSX.Element {
    const logicProps = {
        id,
        insightShortId,
        dashboardId,
    }
    const logic = subscriptionLogic(logicProps)
    const subscriptionslogic = subscriptionsLogic({
        insightShortId,
        dashboardId,
    })

    const { members, membersLoading } = useValues(membersLogic)
    const { subscription, subscriptionLoading, isSubscriptionSubmitting, subscriptionChanged, isMemberOfSlackChannel } =
        useValues(logic)
    const { preflight, siteUrlMisconfigured } = useValues(preflightLogic)
    const { deleteSubscription } = useActions(subscriptionslogic)
    const { slackChannels, slackChannelsLoading, slackIntegration, addToSlackButtonUrl } = useValues(integrationsLogic)
    const { loadSlackChannels } = useActions(integrationsLogic)

    const emailDisabled = !preflight?.email_service_available
    const slackDisabled = !slackIntegration

    const _onDelete = (): void => {
        if (id !== 'new') {
            deleteSubscription(id)
            onDelete()
        }
    }

    const commonSelectProps: Partial<LemonSelectProps<LemonSelectOptions>> = {
        status: 'stealth',
        type: 'secondary',
    }

    useEffect(() => {
        if (subscription?.target_type === 'slack' && slackIntegration) {
            loadSlackChannels()
        }
    }, [subscription?.target_type, slackIntegration])

    // If slackChannels aren't loaded, make sure we display only the channel name and not the actual underlying value
    const slackChannelOptions: LemonSelectMultipleOptionItem[] = useMemo(
        () => getSlackChannelOptions(subscription?.target_value, slackChannels),
        [slackChannels, subscription?.target_value]
    )

    const showSlackMembershipWarning =
        subscription.target_value &&
        subscription.target_type === 'slack' &&
        !isMemberOfSlackChannel(subscription.target_value)

    return (
<<<<<<< HEAD
        <VerticalForm
            logic={subscriptionLogic}
            props={logicProps}
            formKey="subscription"
            enableFormOnSubmit
            className="LemonModal__layout"
        >
            <LemonModal.Header>
                <div className="flex items-center">
                    <LemonButton status="stealth" onClick={onCancel} size="small">
                        <IconChevronLeft fontSize={'1rem'} />
                        Back
                    </LemonButton>
                    <LemonDivider vertical />

                    <h3>{id === 'new' ? 'New' : 'Edit '} Subscription</h3>
                </div>
            </LemonModal.Header>

            <LemonModal.Content>
                {!subscription ? (
                    subscriptionLoading ? (
                        <>
                            <Skeleton />
                            <Skeleton />
                            <Skeleton />
                        </>
                    ) : (
                        <div className="p-4 text-center">
                            <h2>Not found</h2>
                            <p>This subscription could not be found. It may have been deleted.</p>
                        </div>
                    )
                ) : (
                    <>
                        {subscription?.created_by ? (
                            <UserActivityIndicator
                                at={subscription.created_at}
                                by={subscription.created_by}
                                prefix={'Created'}
                                className={'mb-4'}
                            />
                        ) : null}
=======
        <>
            <header className="flex items-center border-b pb-2">
                <LemonButton status="stealth" onClick={onCancel} size="small">
                    <IconChevronLeft fontSize={'1rem'} />
                    Back
                </LemonButton>
                <LemonDivider vertical />

                <h4 className="mt-2">{id === 'new' ? 'New' : 'Edit '} Subscription</h4>
            </header>

            <Form logic={subscriptionLogic} props={logicProps} formKey="subscription" enableFormOnSubmit>
                <div className="space-y-4 my-4">
                    {!subscription ? (
                        subscriptionLoading ? (
                            <>
                                <Skeleton />
                                <Skeleton />
                                <Skeleton />
                            </>
                        ) : (
                            <section className="p-4 text-center">
                                <h2>Not found</h2>
                                <p>This subscription could not be found. It may have been deleted.</p>
                            </section>
                        )
                    ) : (
                        <section>
                            {subscription?.created_by ? (
                                <UserActivityIndicator
                                    at={subscription.created_at}
                                    by={subscription.created_by}
                                    prefix={'Created'}
                                    className={'mb-4'}
                                />
                            ) : null}
>>>>>>> 96bb1b98

                            {siteUrlMisconfigured && (
                                <AlertMessage type="warning">
                                    <>
                                        Your <code>SITE_URL</code> environment variable seems misconfigured. Your{' '}
                                        <code>SITE_URL</code> is set to{' '}
                                        <b>
                                            <code>{preflight?.site_url}</code>
                                        </b>{' '}
                                        but you're currently browsing this page from{' '}
                                        <b>
                                            <code>{window.location.origin}</code>
                                        </b>
                                        . <br />
                                        If this value is not configured correctly PostHog may be unable to correctly
                                        send Subscriptions.{' '}
                                        <a
                                            target="_blank"
                                            rel="noopener"
                                            href="https://posthog.com/docs/configuring-posthog/environment-variables?utm_medium=in-product&utm_campaign=subcriptions-system-status-site-url-misconfig"
                                        >
                                            Learn more <IconOpenInNew />
                                        </a>
                                    </>
                                </AlertMessage>
                            )}

                            <Field name={'title'} label={'Name'}>
                                <LemonInput placeholder="e.g. Weekly team report" />
                            </Field>

                            <Field name={'target_type'} label={'Destination'}>
                                <LemonSelect options={targetTypeOptions} {...commonSelectProps} />
                            </Field>

                            {subscription.target_type === 'email' ? (
                                <>
                                    {emailDisabled && (
                                        <AlertMessage type="error">
                                            <>
                                                Email subscriptions are not currently possible as this PostHog instance
                                                isn't{' '}
                                                <a
                                                    href="https://posthog.com/docs/self-host/configure/email"
                                                    target="_blank"
                                                    rel="noopener"
                                                >
                                                    configured&nbsp;to&nbsp;send&nbsp;emails&nbsp;
                                                    <IconOpenInNew />
                                                </a>
                                                .
                                            </>
                                        </AlertMessage>
                                    )}

                                    <Field
                                        name={'target_value'}
                                        label={'Who do you want to subscribe'}
                                        help={'Enter the email addresses of the users you want to share with'}
                                    >
                                        {({ value, onChange }) => (
                                            <LemonSelectMultiple
                                                onChange={(val) => onChange(val.join(','))}
                                                value={value?.split(',').filter(Boolean)}
                                                disabled={emailDisabled}
                                                mode="multiple-custom"
                                                data-attr="subscribed-emails"
                                                options={usersLemonSelectOptions(members.map((x) => x.user))}
                                                loading={membersLoading}
                                                placeholder="Enter an email address"
                                            />
                                        )}
                                    </Field>

                                    <Field name={'invite_message'} label={'Message'} showOptional>
                                        <LemonTextArea placeholder="Your message to new subscribers (optional)" />
                                    </Field>
                                </>
                            ) : null}

                            {subscription.target_type === 'slack' ? (
                                <>
                                    {slackDisabled ? (
                                        <>
                                            {addToSlackButtonUrl() ? (
                                                <AlertMessage type="info">
                                                    <div className="flex justify-between gap-2">
                                                        <span>
                                                            Slack is not yet configured for this project. Add PostHog to
                                                            your Slack workspace to continue.
                                                        </span>
                                                        <a
                                                            href={
                                                                addToSlackButtonUrl(
                                                                    window.location.pathname + '?target_type=slack'
                                                                ) || ''
                                                            }
                                                        >
                                                            <img
                                                                alt="Add to Slack"
                                                                height="40"
                                                                width="139"
                                                                src="https://platform.slack-edge.com/img/add_to_slack.png"
                                                                srcSet="https://platform.slack-edge.com/img/add_to_slack.png 1x, https://platform.slack-edge.com/img/add_to_slack@2x.png 2x"
                                                            />
                                                        </a>
                                                    </div>
                                                </AlertMessage>
                                            ) : (
                                                <AlertMessage type="error">
                                                    <>
                                                        Slack is not yet configured for this project. You can configure
                                                        it at{' '}
                                                        <Link to={`${urls.projectSettings()}#slack`}>
                                                            {' '}
                                                            Slack Integration settings
                                                        </Link>
                                                        .
                                                    </>
                                                </AlertMessage>
                                            )}
                                        </>
                                    ) : (
                                        <>
                                            <Field
                                                name={'target_value'}
                                                label={'Which Slack channel to send reports to'}
                                                help={
                                                    <>
                                                        Private channels are only shown if you have{' '}
                                                        <a
                                                            href="https://posthog.com/docs/integrate/third-party/slack"
                                                            target="_blank"
                                                            rel="noopener"
                                                        >
                                                            added the PostHog Slack App
                                                        </a>{' '}
                                                        to them
                                                    </>
                                                }
                                            >
                                                {({ value, onChange }) => (
                                                    <LemonSelectMultiple
                                                        onChange={(val) => onChange(val)}
                                                        value={value}
                                                        disabled={slackDisabled}
                                                        mode="single"
                                                        data-attr="select-slack-channel"
                                                        options={slackChannelOptions}
                                                        loading={slackChannelsLoading}
                                                    />
                                                )}
                                            </Field>

                                            {showSlackMembershipWarning ? (
                                                <Field name={'memberOfSlackChannel'}>
                                                    <AlertMessage type="info">
                                                        <div className="flex gap-2 items-center">
                                                            <span>
                                                                The PostHog Slack App is not in this channel. Please add
                                                                it to the channel otherwise Subscriptions will fail to
                                                                be delivered.{' '}
                                                                <a
                                                                    href="https://posthog.com/docs/integrate/third-party/slack"
                                                                    target="_blank"
                                                                    rel="noopener"
                                                                >
                                                                    See the Docs for more information
                                                                </a>
                                                            </span>
                                                            <LemonButton
                                                                type="secondary"
                                                                onClick={() => loadSlackChannels()}
                                                                loading={slackChannelsLoading}
                                                            >
                                                                Check again
                                                            </LemonButton>
                                                        </div>
                                                    </AlertMessage>
                                                </Field>
                                            ) : null}
                                        </>
                                    )}
                                </>
                            ) : null}

                            {subscription.target_type === 'webhook' ? (
                                <>
                                    <Field name={'target_value'} label={'Webhook URL'}>
                                        <LemonInput placeholder="https://example.com/webhooks/1234" />
                                    </Field>
                                    <div className="text-xs text-muted mt-2">
                                        Webhooks will be called with a HTTP POST request. The webhook endpoint should
                                        respond with a healthy HTTP code (2xx).
                                    </div>
                                </>
                            ) : null}

                            <div>
                                <LemonLabel className="mb-2">Recurrence</LemonLabel>
                                <div className="flex gap-2 items-center rounded border p-2 flex-wrap">
                                    <span>Send every</span>
                                    <Field name={'interval'}>
                                        <LemonSelect {...commonSelectProps} options={intervalOptions} />
                                    </Field>
                                    <Field name={'frequency'}>
                                        <LemonSelect {...commonSelectProps} options={frequencyOptions} />
                                    </Field>

                                    {subscription.frequency === 'weekly' && (
                                        <>
                                            <span>on</span>
                                            <Field name={'byweekday'}>
                                                {({ value, onChange }) => (
                                                    <LemonSelect
                                                        {...commonSelectProps}
                                                        options={weekdayOptions}
                                                        value={value ? value[0] : null}
                                                        onChange={(val) => onChange([val])}
                                                    />
                                                )}
                                            </Field>
                                        </>
                                    )}

                                    {subscription.frequency === 'monthly' && (
                                        <>
                                            <span>on the</span>
                                            <Field name={'bysetpos'}>
                                                {({ value, onChange }) => (
                                                    <LemonSelect
                                                        {...commonSelectProps}
                                                        options={bysetposOptions}
                                                        value={value ? String(value) : null}
                                                        onChange={(val) => {
                                                            onChange(typeof val === 'string' ? parseInt(val, 10) : null)
                                                        }}
                                                    />
                                                )}
                                            </Field>
                                            <Field name={'byweekday'}>
                                                {({ value, onChange }) => (
                                                    <LemonSelect
                                                        {...commonSelectProps}
                                                        dropdownMatchSelectWidth={false}
                                                        options={monthlyWeekdayOptions}
                                                        // "day" is a special case where it is a list of all available days
                                                        value={value ? (value.length === 1 ? value[0] : 'day') : null}
                                                        onChange={(val) =>
                                                            onChange(
                                                                val === 'day' ? Object.keys(weekdayOptions) : [val]
                                                            )
                                                        }
                                                    />
                                                )}
                                            </Field>
                                        </>
                                    )}
                                    <span>by</span>
                                    <Field name={'start_date'}>
                                        {({ value, onChange }) => (
                                            <LemonSelect
                                                {...commonSelectProps}
                                                options={timeOptions}
                                                value={dayjs(value).hour().toString()}
                                                onChange={(val) => {
                                                    onChange(
                                                        dayjs()
                                                            .hour(typeof val === 'string' ? parseInt(val, 10) : 0)
                                                            .minute(0)
                                                            .second(0)
                                                            .toISOString()
                                                    )
                                                }}
                                            />
                                        )}
                                    </Field>
                                </div>
                            </div>
<<<<<<< HEAD
                        </div>
                    </>
                )}
            </LemonModal.Content>

            <LemonModal.Footer>
                <div className="flex-1">
                    {subscription && id !== 'new' && (
=======
                        </section>
                    )}
                </div>

                <footer className="flex justify-between pt-4 border-t">
                    <div>
                        {subscription && id !== 'new' && (
                            <LemonButton
                                type="secondary"
                                status="danger"
                                onClick={_onDelete}
                                disabled={subscriptionLoading}
                            >
                                Delete subscription
                            </LemonButton>
                        )}
                    </div>
                    <div className="flex gap-2">
                        <LemonButton type="secondary" onClick={onCancel}>
                            Cancel
                        </LemonButton>
>>>>>>> 96bb1b98
                        <LemonButton
                            type="secondary"
                            status="danger"
                            onClick={_onDelete}
                            disabled={subscriptionLoading}
                        >
                            Delete subscription
                        </LemonButton>
<<<<<<< HEAD
                    )}
                </div>
                <LemonButton type="secondary" onClick={onCancel}>
                    Cancel
                </LemonButton>
                <LemonButton
                    type="primary"
                    htmlType="submit"
                    loading={isSubscriptionSubmitting}
                    disabled={!subscriptionChanged || subscriptionLoading}
                >
                    {id === 'new' ? 'Create subscription' : 'Save'}
                </LemonButton>
            </LemonModal.Footer>
        </VerticalForm>
=======
                    </div>
                </footer>
            </Form>
        </>
>>>>>>> 96bb1b98
    )
}<|MERGE_RESOLUTION|>--- conflicted
+++ resolved
@@ -31,12 +31,9 @@
 import { integrationsLogic } from 'scenes/project/Settings/integrationsLogic'
 import { urls } from 'scenes/urls'
 import { Skeleton } from 'antd'
-<<<<<<< HEAD
 import { LemonModal } from 'lib/components/LemonModal'
-=======
 import { Form } from 'kea-forms'
 import { LemonLabel } from 'lib/components/LemonLabel/LemonLabel'
->>>>>>> 96bb1b98
 
 interface EditSubscriptionProps extends SubscriptionBaseProps {
     id: number | 'new'
@@ -103,8 +100,7 @@
         !isMemberOfSlackChannel(subscription.target_value)
 
     return (
-<<<<<<< HEAD
-        <VerticalForm
+        <Form
             logic={subscriptionLogic}
             props={logicProps}
             formKey="subscription"
@@ -123,7 +119,7 @@
                 </div>
             </LemonModal.Header>
 
-            <LemonModal.Content>
+            <LemonModal.Content className="space-y-2">
                 {!subscription ? (
                     subscriptionLoading ? (
                         <>
@@ -147,324 +143,282 @@
                                 className={'mb-4'}
                             />
                         ) : null}
-=======
-        <>
-            <header className="flex items-center border-b pb-2">
-                <LemonButton status="stealth" onClick={onCancel} size="small">
-                    <IconChevronLeft fontSize={'1rem'} />
-                    Back
-                </LemonButton>
-                <LemonDivider vertical />
-
-                <h4 className="mt-2">{id === 'new' ? 'New' : 'Edit '} Subscription</h4>
-            </header>
-
-            <Form logic={subscriptionLogic} props={logicProps} formKey="subscription" enableFormOnSubmit>
-                <div className="space-y-4 my-4">
-                    {!subscription ? (
-                        subscriptionLoading ? (
+
+                        {siteUrlMisconfigured && (
+                            <AlertMessage type="warning">
+                                <>
+                                    Your <code>SITE_URL</code> environment variable seems misconfigured. Your{' '}
+                                    <code>SITE_URL</code> is set to{' '}
+                                    <b>
+                                        <code>{preflight?.site_url}</code>
+                                    </b>{' '}
+                                    but you're currently browsing this page from{' '}
+                                    <b>
+                                        <code>{window.location.origin}</code>
+                                    </b>
+                                    . <br />
+                                    If this value is not configured correctly PostHog may be unable to correctly send
+                                    Subscriptions.{' '}
+                                    <a
+                                        target="_blank"
+                                        rel="noopener"
+                                        href="https://posthog.com/docs/configuring-posthog/environment-variables?utm_medium=in-product&utm_campaign=subcriptions-system-status-site-url-misconfig"
+                                    >
+                                        Learn more <IconOpenInNew />
+                                    </a>
+                                </>
+                            </AlertMessage>
+                        )}
+
+                        <Field name={'title'} label={'Name'}>
+                            <LemonInput placeholder="e.g. Weekly team report" />
+                        </Field>
+
+                        <Field name={'target_type'} label={'Destination'}>
+                            <LemonSelect options={targetTypeOptions} {...commonSelectProps} />
+                        </Field>
+
+                        {subscription.target_type === 'email' ? (
                             <>
-                                <Skeleton />
-                                <Skeleton />
-                                <Skeleton />
+                                {emailDisabled && (
+                                    <AlertMessage type="error">
+                                        <>
+                                            Email subscriptions are not currently possible as this PostHog instance
+                                            isn't{' '}
+                                            <a
+                                                href="https://posthog.com/docs/self-host/configure/email"
+                                                target="_blank"
+                                                rel="noopener"
+                                            >
+                                                configured&nbsp;to&nbsp;send&nbsp;emails&nbsp;
+                                                <IconOpenInNew />
+                                            </a>
+                                            .
+                                        </>
+                                    </AlertMessage>
+                                )}
+
+                                <Field
+                                    name={'target_value'}
+                                    label={'Who do you want to subscribe'}
+                                    help={'Enter the email addresses of the users you want to share with'}
+                                >
+                                    {({ value, onChange }) => (
+                                        <LemonSelectMultiple
+                                            onChange={(val) => onChange(val.join(','))}
+                                            value={value?.split(',').filter(Boolean)}
+                                            disabled={emailDisabled}
+                                            mode="multiple-custom"
+                                            data-attr="subscribed-emails"
+                                            options={usersLemonSelectOptions(members.map((x) => x.user))}
+                                            loading={membersLoading}
+                                            placeholder="Enter an email address"
+                                        />
+                                    )}
+                                </Field>
+
+                                <Field name={'invite_message'} label={'Message'} showOptional>
+                                    <LemonTextArea placeholder="Your message to new subscribers (optional)" />
+                                </Field>
                             </>
-                        ) : (
-                            <section className="p-4 text-center">
-                                <h2>Not found</h2>
-                                <p>This subscription could not be found. It may have been deleted.</p>
-                            </section>
-                        )
-                    ) : (
-                        <section>
-                            {subscription?.created_by ? (
-                                <UserActivityIndicator
-                                    at={subscription.created_at}
-                                    by={subscription.created_by}
-                                    prefix={'Created'}
-                                    className={'mb-4'}
-                                />
-                            ) : null}
->>>>>>> 96bb1b98
-
-                            {siteUrlMisconfigured && (
-                                <AlertMessage type="warning">
+                        ) : null}
+
+                        {subscription.target_type === 'slack' ? (
+                            <>
+                                {slackDisabled ? (
                                     <>
-                                        Your <code>SITE_URL</code> environment variable seems misconfigured. Your{' '}
-                                        <code>SITE_URL</code> is set to{' '}
-                                        <b>
-                                            <code>{preflight?.site_url}</code>
-                                        </b>{' '}
-                                        but you're currently browsing this page from{' '}
-                                        <b>
-                                            <code>{window.location.origin}</code>
-                                        </b>
-                                        . <br />
-                                        If this value is not configured correctly PostHog may be unable to correctly
-                                        send Subscriptions.{' '}
-                                        <a
-                                            target="_blank"
-                                            rel="noopener"
-                                            href="https://posthog.com/docs/configuring-posthog/environment-variables?utm_medium=in-product&utm_campaign=subcriptions-system-status-site-url-misconfig"
+                                        {addToSlackButtonUrl() ? (
+                                            <AlertMessage type="info">
+                                                <div className="flex justify-between gap-2">
+                                                    <span>
+                                                        Slack is not yet configured for this project. Add PostHog to
+                                                        your Slack workspace to continue.
+                                                    </span>
+                                                    <a
+                                                        href={
+                                                            addToSlackButtonUrl(
+                                                                window.location.pathname + '?target_type=slack'
+                                                            ) || ''
+                                                        }
+                                                    >
+                                                        <img
+                                                            alt="Add to Slack"
+                                                            height="40"
+                                                            width="139"
+                                                            src="https://platform.slack-edge.com/img/add_to_slack.png"
+                                                            srcSet="https://platform.slack-edge.com/img/add_to_slack.png 1x, https://platform.slack-edge.com/img/add_to_slack@2x.png 2x"
+                                                        />
+                                                    </a>
+                                                </div>
+                                            </AlertMessage>
+                                        ) : (
+                                            <AlertMessage type="error">
+                                                <>
+                                                    Slack is not yet configured for this project. You can configure it
+                                                    at{' '}
+                                                    <Link to={`${urls.projectSettings()}#slack`}>
+                                                        {' '}
+                                                        Slack Integration settings
+                                                    </Link>
+                                                    .
+                                                </>
+                                            </AlertMessage>
+                                        )}
+                                    </>
+                                ) : (
+                                    <>
+                                        <Field
+                                            name={'target_value'}
+                                            label={'Which Slack channel to send reports to'}
+                                            help={
+                                                <>
+                                                    Private channels are only shown if you have{' '}
+                                                    <a
+                                                        href="https://posthog.com/docs/integrate/third-party/slack"
+                                                        target="_blank"
+                                                        rel="noopener"
+                                                    >
+                                                        added the PostHog Slack App
+                                                    </a>{' '}
+                                                    to them
+                                                </>
+                                            }
                                         >
-                                            Learn more <IconOpenInNew />
-                                        </a>
-                                    </>
-                                </AlertMessage>
-                            )}
-
-                            <Field name={'title'} label={'Name'}>
-                                <LemonInput placeholder="e.g. Weekly team report" />
-                            </Field>
-
-                            <Field name={'target_type'} label={'Destination'}>
-                                <LemonSelect options={targetTypeOptions} {...commonSelectProps} />
-                            </Field>
-
-                            {subscription.target_type === 'email' ? (
-                                <>
-                                    {emailDisabled && (
-                                        <AlertMessage type="error">
-                                            <>
-                                                Email subscriptions are not currently possible as this PostHog instance
-                                                isn't{' '}
-                                                <a
-                                                    href="https://posthog.com/docs/self-host/configure/email"
-                                                    target="_blank"
-                                                    rel="noopener"
-                                                >
-                                                    configured&nbsp;to&nbsp;send&nbsp;emails&nbsp;
-                                                    <IconOpenInNew />
-                                                </a>
-                                                .
-                                            </>
-                                        </AlertMessage>
-                                    )}
-
-                                    <Field
-                                        name={'target_value'}
-                                        label={'Who do you want to subscribe'}
-                                        help={'Enter the email addresses of the users you want to share with'}
-                                    >
-                                        {({ value, onChange }) => (
-                                            <LemonSelectMultiple
-                                                onChange={(val) => onChange(val.join(','))}
-                                                value={value?.split(',').filter(Boolean)}
-                                                disabled={emailDisabled}
-                                                mode="multiple-custom"
-                                                data-attr="subscribed-emails"
-                                                options={usersLemonSelectOptions(members.map((x) => x.user))}
-                                                loading={membersLoading}
-                                                placeholder="Enter an email address"
-                                            />
-                                        )}
-                                    </Field>
-
-                                    <Field name={'invite_message'} label={'Message'} showOptional>
-                                        <LemonTextArea placeholder="Your message to new subscribers (optional)" />
-                                    </Field>
-                                </>
-                            ) : null}
-
-                            {subscription.target_type === 'slack' ? (
-                                <>
-                                    {slackDisabled ? (
-                                        <>
-                                            {addToSlackButtonUrl() ? (
+                                            {({ value, onChange }) => (
+                                                <LemonSelectMultiple
+                                                    onChange={(val) => onChange(val)}
+                                                    value={value}
+                                                    disabled={slackDisabled}
+                                                    mode="single"
+                                                    data-attr="select-slack-channel"
+                                                    options={slackChannelOptions}
+                                                    loading={slackChannelsLoading}
+                                                />
+                                            )}
+                                        </Field>
+
+                                        {showSlackMembershipWarning ? (
+                                            <Field name={'memberOfSlackChannel'}>
                                                 <AlertMessage type="info">
-                                                    <div className="flex justify-between gap-2">
+                                                    <div className="flex gap-2 items-center">
                                                         <span>
-                                                            Slack is not yet configured for this project. Add PostHog to
-                                                            your Slack workspace to continue.
+                                                            The PostHog Slack App is not in this channel. Please add it
+                                                            to the channel otherwise Subscriptions will fail to be
+                                                            delivered.{' '}
+                                                            <a
+                                                                href="https://posthog.com/docs/integrate/third-party/slack"
+                                                                target="_blank"
+                                                                rel="noopener"
+                                                            >
+                                                                See the Docs for more information
+                                                            </a>
                                                         </span>
-                                                        <a
-                                                            href={
-                                                                addToSlackButtonUrl(
-                                                                    window.location.pathname + '?target_type=slack'
-                                                                ) || ''
-                                                            }
+                                                        <LemonButton
+                                                            type="secondary"
+                                                            onClick={() => loadSlackChannels()}
+                                                            loading={slackChannelsLoading}
                                                         >
-                                                            <img
-                                                                alt="Add to Slack"
-                                                                height="40"
-                                                                width="139"
-                                                                src="https://platform.slack-edge.com/img/add_to_slack.png"
-                                                                srcSet="https://platform.slack-edge.com/img/add_to_slack.png 1x, https://platform.slack-edge.com/img/add_to_slack@2x.png 2x"
-                                                            />
-                                                        </a>
+                                                            Check again
+                                                        </LemonButton>
                                                     </div>
                                                 </AlertMessage>
-                                            ) : (
-                                                <AlertMessage type="error">
-                                                    <>
-                                                        Slack is not yet configured for this project. You can configure
-                                                        it at{' '}
-                                                        <Link to={`${urls.projectSettings()}#slack`}>
-                                                            {' '}
-                                                            Slack Integration settings
-                                                        </Link>
-                                                        .
-                                                    </>
-                                                </AlertMessage>
+                                            </Field>
+                                        ) : null}
+                                    </>
+                                )}
+                            </>
+                        ) : null}
+
+                        {subscription.target_type === 'webhook' ? (
+                            <>
+                                <Field name={'target_value'} label={'Webhook URL'}>
+                                    <LemonInput placeholder="https://example.com/webhooks/1234" />
+                                </Field>
+                                <div className="text-xs text-muted mt-2">
+                                    Webhooks will be called with a HTTP POST request. The webhook endpoint should
+                                    respond with a healthy HTTP code (2xx).
+                                </div>
+                            </>
+                        ) : null}
+
+                        <div>
+                            <LemonLabel className="mb-2">Recurrence</LemonLabel>
+                            <div className="flex gap-2 items-center rounded border p-2 flex-wrap">
+                                <span>Send every</span>
+                                <Field name={'interval'}>
+                                    <LemonSelect {...commonSelectProps} options={intervalOptions} />
+                                </Field>
+                                <Field name={'frequency'}>
+                                    <LemonSelect {...commonSelectProps} options={frequencyOptions} />
+                                </Field>
+
+                                {subscription.frequency === 'weekly' && (
+                                    <>
+                                        <span>on</span>
+                                        <Field name={'byweekday'}>
+                                            {({ value, onChange }) => (
+                                                <LemonSelect
+                                                    {...commonSelectProps}
+                                                    options={weekdayOptions}
+                                                    value={value ? value[0] : null}
+                                                    onChange={(val) => onChange([val])}
+                                                />
                                             )}
-                                        </>
-                                    ) : (
-                                        <>
-                                            <Field
-                                                name={'target_value'}
-                                                label={'Which Slack channel to send reports to'}
-                                                help={
-                                                    <>
-                                                        Private channels are only shown if you have{' '}
-                                                        <a
-                                                            href="https://posthog.com/docs/integrate/third-party/slack"
-                                                            target="_blank"
-                                                            rel="noopener"
-                                                        >
-                                                            added the PostHog Slack App
-                                                        </a>{' '}
-                                                        to them
-                                                    </>
-                                                }
-                                            >
-                                                {({ value, onChange }) => (
-                                                    <LemonSelectMultiple
-                                                        onChange={(val) => onChange(val)}
-                                                        value={value}
-                                                        disabled={slackDisabled}
-                                                        mode="single"
-                                                        data-attr="select-slack-channel"
-                                                        options={slackChannelOptions}
-                                                        loading={slackChannelsLoading}
-                                                    />
-                                                )}
-                                            </Field>
-
-                                            {showSlackMembershipWarning ? (
-                                                <Field name={'memberOfSlackChannel'}>
-                                                    <AlertMessage type="info">
-                                                        <div className="flex gap-2 items-center">
-                                                            <span>
-                                                                The PostHog Slack App is not in this channel. Please add
-                                                                it to the channel otherwise Subscriptions will fail to
-                                                                be delivered.{' '}
-                                                                <a
-                                                                    href="https://posthog.com/docs/integrate/third-party/slack"
-                                                                    target="_blank"
-                                                                    rel="noopener"
-                                                                >
-                                                                    See the Docs for more information
-                                                                </a>
-                                                            </span>
-                                                            <LemonButton
-                                                                type="secondary"
-                                                                onClick={() => loadSlackChannels()}
-                                                                loading={slackChannelsLoading}
-                                                            >
-                                                                Check again
-                                                            </LemonButton>
-                                                        </div>
-                                                    </AlertMessage>
-                                                </Field>
-                                            ) : null}
-                                        </>
+                                        </Field>
+                                    </>
+                                )}
+
+                                {subscription.frequency === 'monthly' && (
+                                    <>
+                                        <span>on the</span>
+                                        <Field name={'bysetpos'}>
+                                            {({ value, onChange }) => (
+                                                <LemonSelect
+                                                    {...commonSelectProps}
+                                                    options={bysetposOptions}
+                                                    value={value ? String(value) : null}
+                                                    onChange={(val) => {
+                                                        onChange(typeof val === 'string' ? parseInt(val, 10) : null)
+                                                    }}
+                                                />
+                                            )}
+                                        </Field>
+                                        <Field name={'byweekday'}>
+                                            {({ value, onChange }) => (
+                                                <LemonSelect
+                                                    {...commonSelectProps}
+                                                    dropdownMatchSelectWidth={false}
+                                                    options={monthlyWeekdayOptions}
+                                                    // "day" is a special case where it is a list of all available days
+                                                    value={value ? (value.length === 1 ? value[0] : 'day') : null}
+                                                    onChange={(val) =>
+                                                        onChange(val === 'day' ? Object.keys(weekdayOptions) : [val])
+                                                    }
+                                                />
+                                            )}
+                                        </Field>
+                                    </>
+                                )}
+                                <span>by</span>
+                                <Field name={'start_date'}>
+                                    {({ value, onChange }) => (
+                                        <LemonSelect
+                                            {...commonSelectProps}
+                                            options={timeOptions}
+                                            value={dayjs(value).hour().toString()}
+                                            onChange={(val) => {
+                                                onChange(
+                                                    dayjs()
+                                                        .hour(typeof val === 'string' ? parseInt(val, 10) : 0)
+                                                        .minute(0)
+                                                        .second(0)
+                                                        .toISOString()
+                                                )
+                                            }}
+                                        />
                                     )}
-                                </>
-                            ) : null}
-
-                            {subscription.target_type === 'webhook' ? (
-                                <>
-                                    <Field name={'target_value'} label={'Webhook URL'}>
-                                        <LemonInput placeholder="https://example.com/webhooks/1234" />
-                                    </Field>
-                                    <div className="text-xs text-muted mt-2">
-                                        Webhooks will be called with a HTTP POST request. The webhook endpoint should
-                                        respond with a healthy HTTP code (2xx).
-                                    </div>
-                                </>
-                            ) : null}
-
-                            <div>
-                                <LemonLabel className="mb-2">Recurrence</LemonLabel>
-                                <div className="flex gap-2 items-center rounded border p-2 flex-wrap">
-                                    <span>Send every</span>
-                                    <Field name={'interval'}>
-                                        <LemonSelect {...commonSelectProps} options={intervalOptions} />
-                                    </Field>
-                                    <Field name={'frequency'}>
-                                        <LemonSelect {...commonSelectProps} options={frequencyOptions} />
-                                    </Field>
-
-                                    {subscription.frequency === 'weekly' && (
-                                        <>
-                                            <span>on</span>
-                                            <Field name={'byweekday'}>
-                                                {({ value, onChange }) => (
-                                                    <LemonSelect
-                                                        {...commonSelectProps}
-                                                        options={weekdayOptions}
-                                                        value={value ? value[0] : null}
-                                                        onChange={(val) => onChange([val])}
-                                                    />
-                                                )}
-                                            </Field>
-                                        </>
-                                    )}
-
-                                    {subscription.frequency === 'monthly' && (
-                                        <>
-                                            <span>on the</span>
-                                            <Field name={'bysetpos'}>
-                                                {({ value, onChange }) => (
-                                                    <LemonSelect
-                                                        {...commonSelectProps}
-                                                        options={bysetposOptions}
-                                                        value={value ? String(value) : null}
-                                                        onChange={(val) => {
-                                                            onChange(typeof val === 'string' ? parseInt(val, 10) : null)
-                                                        }}
-                                                    />
-                                                )}
-                                            </Field>
-                                            <Field name={'byweekday'}>
-                                                {({ value, onChange }) => (
-                                                    <LemonSelect
-                                                        {...commonSelectProps}
-                                                        dropdownMatchSelectWidth={false}
-                                                        options={monthlyWeekdayOptions}
-                                                        // "day" is a special case where it is a list of all available days
-                                                        value={value ? (value.length === 1 ? value[0] : 'day') : null}
-                                                        onChange={(val) =>
-                                                            onChange(
-                                                                val === 'day' ? Object.keys(weekdayOptions) : [val]
-                                                            )
-                                                        }
-                                                    />
-                                                )}
-                                            </Field>
-                                        </>
-                                    )}
-                                    <span>by</span>
-                                    <Field name={'start_date'}>
-                                        {({ value, onChange }) => (
-                                            <LemonSelect
-                                                {...commonSelectProps}
-                                                options={timeOptions}
-                                                value={dayjs(value).hour().toString()}
-                                                onChange={(val) => {
-                                                    onChange(
-                                                        dayjs()
-                                                            .hour(typeof val === 'string' ? parseInt(val, 10) : 0)
-                                                            .minute(0)
-                                                            .second(0)
-                                                            .toISOString()
-                                                    )
-                                                }}
-                                            />
-                                        )}
-                                    </Field>
-                                </div>
+                                </Field>
                             </div>
-<<<<<<< HEAD
                         </div>
                     </>
                 )}
@@ -473,29 +427,6 @@
             <LemonModal.Footer>
                 <div className="flex-1">
                     {subscription && id !== 'new' && (
-=======
-                        </section>
-                    )}
-                </div>
-
-                <footer className="flex justify-between pt-4 border-t">
-                    <div>
-                        {subscription && id !== 'new' && (
-                            <LemonButton
-                                type="secondary"
-                                status="danger"
-                                onClick={_onDelete}
-                                disabled={subscriptionLoading}
-                            >
-                                Delete subscription
-                            </LemonButton>
-                        )}
-                    </div>
-                    <div className="flex gap-2">
-                        <LemonButton type="secondary" onClick={onCancel}>
-                            Cancel
-                        </LemonButton>
->>>>>>> 96bb1b98
                         <LemonButton
                             type="secondary"
                             status="danger"
@@ -504,7 +435,6 @@
                         >
                             Delete subscription
                         </LemonButton>
-<<<<<<< HEAD
                     )}
                 </div>
                 <LemonButton type="secondary" onClick={onCancel}>
@@ -519,12 +449,6 @@
                     {id === 'new' ? 'Create subscription' : 'Save'}
                 </LemonButton>
             </LemonModal.Footer>
-        </VerticalForm>
-=======
-                    </div>
-                </footer>
-            </Form>
-        </>
->>>>>>> 96bb1b98
+        </Form>
     )
 }