import './StackTraces.scss'

import clsx from 'clsx'
import { useValues } from 'kea'
import { MouseEvent, useState } from 'react'
import { P, match } from 'ts-pattern'

import { IconBox } from '@posthog/icons'
import { LemonBanner, LemonCollapse, Link, Tooltip } from '@posthog/lemon-ui'
import { cancelEvent } from '@posthog/products-error-tracking/frontend/utils'

import { LemonTag } from 'lib/lemon-ui/LemonTag/LemonTag'

import { CodeLine, Language, getLanguage } from '../CodeSnippet/CodeSnippet'
import { CopyToClipboardInline } from '../CopyToClipboard'
import { FingerprintRecordPartDisplay } from './FingerprintRecordPartDisplay'
import { GitProviderFileLink } from './GitProviderFileLink'
import { errorPropertiesLogic } from './errorPropertiesLogic'
import { framesCodeSourceLogic } from './framesCodeSourceLogic'
import { stackFrameLogic } from './stackFrameLogic'
import {
    ErrorTrackingException,
    ErrorTrackingStackFrame,
    ErrorTrackingStackFrameContext,
    ErrorTrackingStackFrameContextLine,
    FingerprintRecordPart,
} from './types'
import { formatResolvedName, formatType, stacktraceHasInAppFrames } from './utils'

export type ExceptionHeaderProps = {
    id?: string
    exception: ErrorTrackingException
    loading: boolean
    part?: FingerprintRecordPart
}

function ExceptionHeader({ exception, part }: ExceptionHeaderProps): JSX.Element {
    const type = formatType(exception)
    const value = exception.value

    return (
        <div className="flex flex-col gap-0.5 mb-2">
            <h3 className="StackTrace__type mb-0 flex items-center" title={type}>
                {type}
                {part && <FingerprintRecordPartDisplay className="ml-1" part={part} />}
            </h3>
            {value && (
                <div className="StackTrace__value line-clamp-2 text-secondary italic text-xs" title={value}>
                    {value}
                </div>
            )}
        </div>
    )
}

type FrameContextClickHandler = (ctx: ErrorTrackingStackFrameContext, e: MouseEvent) => void

export function ChainedStackTraces({
    showAllFrames,
    renderExceptionHeader,
    onFrameContextClick,
    onFirstFrameExpanded,
    embedded = false,
}: {
    renderExceptionHeader?: (props: ExceptionHeaderProps) => React.ReactNode
    fingerprintRecords?: FingerprintRecordPart[]
    showAllFrames: boolean
    embedded?: boolean
    onFrameContextClick?: FrameContextClickHandler
    onFirstFrameExpanded?: () => void
}): JSX.Element {
<<<<<<< HEAD
    const { loadFromRawIds } = useActions(stackFrameLogic)
    const { exceptionList, exceptionAttributes, getExceptionFingerprint } = useValues(errorPropertiesLogic)
=======
    const { exceptionList, getExceptionFingerprint } = useValues(errorPropertiesLogic)
>>>>>>> 0831059e
    const [hasCalledOnFirstExpanded, setHasCalledOnFirstExpanded] = useState<boolean>(false)

    const handleFrameExpanded = (): void => {
        if (onFirstFrameExpanded && !hasCalledOnFirstExpanded) {
            setHasCalledOnFirstExpanded(true)
            onFirstFrameExpanded()
        }
    }

<<<<<<< HEAD
    useEffect(() => {
        const frames: ErrorTrackingStackFrame[] = exceptionList.flatMap((e) => {
            const trace = e.stacktrace
            if (trace?.type === 'resolved') {
                return trace.frames
            }
            return []
        })
        loadFromRawIds(frames.map(({ raw_id }) => raw_id))
    }, [exceptionList, loadFromRawIds])

    const isScriptError =
        exceptionAttributes &&
        exceptionAttributes.type === 'Error' &&
        exceptionAttributes.runtime === 'web' &&
        exceptionAttributes.value === 'Script error'

=======
>>>>>>> 0831059e
    return (
        <div className="flex flex-col gap-y-2">
            {exceptionList.map((exception, index) => {
                const { stacktrace, id } = exception
                const displayTrace = shouldDisplayTrace(stacktrace, showAllFrames)
                const part = getExceptionFingerprint(id)
                const traceHeaderProps = { id, exception, part, loading: false }

                return (
                    <div
                        key={id ?? index}
                        className={clsx('StackTrace flex flex-col', embedded && 'StackTrace--embedded')}
                    >
                        {match(renderExceptionHeader)
                            .with(P.nullish, () => <ExceptionHeader {...traceHeaderProps} />)
                            .with(P.any, () => renderExceptionHeader!(traceHeaderProps))
                            .exhaustive()}
                        {isScriptError && (
                            <LemonBanner type="warning">
                                This error occurs when JavaScript exceptions are thrown from a third-party script but
                                details are hidden due to cross-origin restrictions.{' '}
                                <Link
                                    to="https://posthog.com/docs/error-tracking/common-questions#what-is-a-script-error-with-no-stack-traces"
                                    target="_blank"
                                >
                                    Read our docs
                                </Link>{' '}
                                to learn how to get the full exception context.
                            </LemonBanner>
                        )}
                        {displayTrace && (
                            <Trace
                                frames={stacktrace?.frames || []}
                                showAllFrames={showAllFrames}
                                embedded={embedded}
                                onFrameContextClick={onFrameContextClick}
                                onFrameExpanded={handleFrameExpanded}
                            />
                        )}
                    </div>
                )
            })}
        </div>
    )
}

function shouldDisplayTrace(stacktrace: ErrorTrackingException['stacktrace'], showAllFrames: boolean): boolean {
    if (!stacktrace) {
        return false
    }
    if (stacktrace.type != 'resolved') {
        return false
    }
    if (showAllFrames) {
        return true
    }
    const hasInAppFrames = stacktraceHasInAppFrames(stacktrace)
    return hasInAppFrames
}

function Trace({
    frames,
    showAllFrames,
    embedded,
    onFrameContextClick,
    onFrameExpanded,
}: {
    frames: ErrorTrackingStackFrame[]
    showAllFrames: boolean
    embedded: boolean
    onFrameExpanded: () => void
    onFrameContextClick?: FrameContextClickHandler
}): JSX.Element | null {
    const { stackFrameRecords } = useValues(stackFrameLogic)
    const displayFrames = showAllFrames ? frames : frames.filter((f) => f.in_app)

    const panels = displayFrames.map((frame: ErrorTrackingStackFrame, idx) => {
        const { raw_id, lang } = frame
        const record = stackFrameRecords[raw_id]
        return {
            key: idx,
            header: <FrameHeaderDisplay frame={frame} />,
            content:
                record && record.context ? (
                    <div onClick={(e) => onFrameContextClick?.(record.context!, e)}>
                        <FrameContext context={record.context} language={getLanguage(lang)} />
                    </div>
                ) : null,
            className: 'p-0',
        }
    })

    return <LemonCollapse embedded={embedded} multiple panels={panels} size="xsmall" onChange={onFrameExpanded} />
}

export function FrameHeaderDisplay({ frame }: { frame: ErrorTrackingStackFrame }): JSX.Element {
    const { raw_id, source, line, column, resolved, resolve_failure, in_app } = frame
    const { getFrameFingerprint } = useValues(errorPropertiesLogic)
    const { getSourceDataForFrame } = useValues(framesCodeSourceLogic)

    const part = getFrameFingerprint(raw_id)
    const resolvedName = formatResolvedName(frame)
    const sourceData = getSourceDataForFrame(raw_id)

    return (
        <div className="flex flex-1 justify-between items-center h-full">
            <div className="flex flex-wrap gap-x-1">
                {resolvedName ? (
                    <div className="flex">
                        <span>{resolvedName}</span>
                    </div>
                ) : null}
                <div className="flex font-light text-xs">
                    <span>{source}</span>
                    {line ? (
                        <>
                            <span className="text-secondary">@</span>
                            <span>
                                {line}
                                {column && `:${column}`}
                            </span>
                        </>
                    ) : null}
                </div>
            </div>
            <div className="flex gap-x-1 items-center justify-end">
                {in_app && sourceData?.url && <GitProviderFileLink sourceData={sourceData} />}
                {resolved && source && (
                    <span onClick={cancelEvent} className="text-secondary">
                        <CopyToClipboardInline
                            tooltipMessage="Copy file name"
                            iconSize="xsmall"
                            explicitValue={source}
                            iconMargin={false}
                        />
                    </span>
                )}
                {part && <FingerprintRecordPartDisplay part={part} />}
                {!in_app && (
                    <Tooltip title="Vendor frame">
                        <IconBox className="mr-0.5 text-secondary" fontSize={15} />
                    </Tooltip>
                )}
                {!resolved && (
                    <Tooltip title={resolve_failure}>
                        <LemonTag>Unresolved</LemonTag>
                    </Tooltip>
                )}
            </div>
        </div>
    )
}

function FrameContext({
    context,
    language,
}: {
    context: ErrorTrackingStackFrameContext
    language: Language
}): JSX.Element {
    const { before, line, after } = context
    return (
        <>
            <FrameContextLine lines={before} language={language} />
            <FrameContextLine lines={[line]} language={language} highlight />
            <FrameContextLine lines={after} language={language} />
        </>
    )
}

function FrameContextLine({
    lines,
    language,
    highlight,
}: {
    lines: ErrorTrackingStackFrameContextLine[]
    language: Language
    highlight?: boolean
}): JSX.Element {
    return (
        <div className={highlight ? 'bg-fill-error-highlight' : 'bg-surface-primary'}>
            {lines
                .sort((l) => l.number)
                .map(({ number, line }) => (
                    <div key={number} className="flex">
                        <div className="w-12 text-center">{number}</div>
                        <CodeLine text={line} wrapLines={true} language={language} />
                    </div>
                ))}
        </div>
    )
}<|MERGE_RESOLUTION|>--- conflicted
+++ resolved
@@ -69,12 +69,7 @@
     onFrameContextClick?: FrameContextClickHandler
     onFirstFrameExpanded?: () => void
 }): JSX.Element {
-<<<<<<< HEAD
-    const { loadFromRawIds } = useActions(stackFrameLogic)
     const { exceptionList, exceptionAttributes, getExceptionFingerprint } = useValues(errorPropertiesLogic)
-=======
-    const { exceptionList, getExceptionFingerprint } = useValues(errorPropertiesLogic)
->>>>>>> 0831059e
     const [hasCalledOnFirstExpanded, setHasCalledOnFirstExpanded] = useState<boolean>(false)
 
     const handleFrameExpanded = (): void => {
@@ -84,26 +79,12 @@
         }
     }
 
-<<<<<<< HEAD
-    useEffect(() => {
-        const frames: ErrorTrackingStackFrame[] = exceptionList.flatMap((e) => {
-            const trace = e.stacktrace
-            if (trace?.type === 'resolved') {
-                return trace.frames
-            }
-            return []
-        })
-        loadFromRawIds(frames.map(({ raw_id }) => raw_id))
-    }, [exceptionList, loadFromRawIds])
-
     const isScriptError =
         exceptionAttributes &&
         exceptionAttributes.type === 'Error' &&
         exceptionAttributes.runtime === 'web' &&
         exceptionAttributes.value === 'Script error'
 
-=======
->>>>>>> 0831059e
     return (
         <div className="flex flex-col gap-y-2">
             {exceptionList.map((exception, index) => {
