import './StackTraces.scss'

import clsx from 'clsx'
import { useValues } from 'kea'
import { MouseEvent, useState } from 'react'
import { P, match } from 'ts-pattern'

import { IconBox } from '@posthog/icons'
<<<<<<< HEAD
import { LemonBanner, LemonCollapse, Link, Tooltip } from '@posthog/lemon-ui'
=======
import { LemonCollapse, Tooltip } from '@posthog/lemon-ui'
import { PropertiesTable } from '@posthog/products-error-tracking/frontend/components/PropertiesTable'
>>>>>>> 3312e4a0
import { cancelEvent } from '@posthog/products-error-tracking/frontend/utils'

import { LemonTag } from 'lib/lemon-ui/LemonTag/LemonTag'

import { CodeLine, Language, getLanguage } from '../CodeSnippet/CodeSnippet'
import { CopyToClipboardInline } from '../CopyToClipboard'
import { FingerprintRecordPartDisplay } from './FingerprintRecordPartDisplay'
import { GitProviderFileLink } from './GitProviderFileLink'
import { errorPropertiesLogic } from './errorPropertiesLogic'
import { framesCodeSourceLogic } from './framesCodeSourceLogic'
import { stackFrameLogic } from './stackFrameLogic'
import {
    ErrorTrackingException,
    ErrorTrackingStackFrame,
    ErrorTrackingStackFrameContext,
    ErrorTrackingStackFrameContextLine,
    FingerprintRecordPart,
} from './types'
import { formatResolvedName, formatType, stacktraceHasInAppFrames } from './utils'

export type ExceptionHeaderProps = {
    id?: string
    exception: ErrorTrackingException
    loading: boolean
    part?: FingerprintRecordPart
}

function ExceptionHeader({ exception, part }: ExceptionHeaderProps): JSX.Element {
    const type = formatType(exception)
    const value = exception.value

    return (
        <div className="flex flex-col gap-0.5 mb-2">
            <h3 className="StackTrace__type mb-0 flex items-center" title={type}>
                {type}
                {part && <FingerprintRecordPartDisplay className="ml-1" part={part} />}
            </h3>
            {value && (
                <div className="StackTrace__value line-clamp-2 text-secondary italic text-xs" title={value}>
                    {value}
                </div>
            )}
        </div>
    )
}

type FrameContextClickHandler = (ctx: ErrorTrackingStackFrameContext, e: MouseEvent) => void

export function ChainedStackTraces({
    showAllFrames,
    renderExceptionHeader,
    onFrameContextClick,
    onFirstFrameExpanded,
    embedded = false,
}: {
    renderExceptionHeader?: (props: ExceptionHeaderProps) => React.ReactNode
    fingerprintRecords?: FingerprintRecordPart[]
    showAllFrames: boolean
    embedded?: boolean
    onFrameContextClick?: FrameContextClickHandler
    onFirstFrameExpanded?: () => void
}): JSX.Element {
    const { exceptionList, exceptionAttributes, getExceptionFingerprint } = useValues(errorPropertiesLogic)
    const [hasCalledOnFirstExpanded, setHasCalledOnFirstExpanded] = useState<boolean>(false)

    const handleFrameExpanded = (): void => {
        if (onFirstFrameExpanded && !hasCalledOnFirstExpanded) {
            setHasCalledOnFirstExpanded(true)
            onFirstFrameExpanded()
        }
    }

    const isScriptError =
        exceptionAttributes &&
        exceptionAttributes.type === 'Error' &&
        exceptionAttributes.runtime === 'web' &&
        exceptionAttributes.value === 'Script error'

    return (
        <div className="flex flex-col gap-y-2">
            {exceptionList.map((exception, index) => {
                const { stacktrace, id } = exception
                const displayTrace = shouldDisplayTrace(stacktrace, showAllFrames)
                const part = getExceptionFingerprint(id)
                const traceHeaderProps = { id, exception, part, loading: false }

                return (
                    <div
                        key={id ?? index}
                        className={clsx('StackTrace flex flex-col', embedded && 'StackTrace--embedded')}
                    >
                        {match(renderExceptionHeader)
                            .with(P.nullish, () => <ExceptionHeader {...traceHeaderProps} />)
                            .with(P.any, () => renderExceptionHeader!(traceHeaderProps))
                            .exhaustive()}
                        {isScriptError && (
                            <LemonBanner type="warning">
                                This error occurs when JavaScript exceptions are thrown from a third-party script but
                                details are hidden due to cross-origin restrictions.{' '}
                                <Link
                                    to="https://posthog.com/docs/error-tracking/common-questions#what-is-a-script-error-with-no-stack-traces"
                                    target="_blank"
                                >
                                    Read our docs
                                </Link>{' '}
                                to learn how to get the full exception context.
                            </LemonBanner>
                        )}
                        {displayTrace && (
                            <Trace
                                frames={stacktrace?.frames || []}
                                showAllFrames={showAllFrames}
                                embedded={embedded}
                                onFrameContextClick={onFrameContextClick}
                                onFrameExpanded={handleFrameExpanded}
                            />
                        )}
                    </div>
                )
            })}
        </div>
    )
}

function shouldDisplayTrace(stacktrace: ErrorTrackingException['stacktrace'], showAllFrames: boolean): boolean {
    if (!stacktrace) {
        return false
    }
    if (stacktrace.type != 'resolved') {
        return false
    }
    if (showAllFrames) {
        return true
    }
    const hasInAppFrames = stacktraceHasInAppFrames(stacktrace)
    return hasInAppFrames
}

function Trace({
    frames,
    showAllFrames,
    embedded,
    onFrameContextClick,
    onFrameExpanded,
}: {
    frames: ErrorTrackingStackFrame[]
    showAllFrames: boolean
    embedded: boolean
    onFrameExpanded: () => void
    onFrameContextClick?: FrameContextClickHandler
}): JSX.Element | null {
    const { stackFrameRecords } = useValues(stackFrameLogic)
    const displayFrames = showAllFrames ? frames : frames.filter((f) => f.in_app)

    const panels = displayFrames.map((frame: ErrorTrackingStackFrame, idx) => {
        const { raw_id, lang, code_variables } = frame
        const record = stackFrameRecords[raw_id]
        return {
            key: idx,
            header: <FrameHeaderDisplay frame={frame} />,
            content:
                record && record.context ? (
                    <div onClick={(e) => onFrameContextClick?.(record.context!, e)}>
                        <FrameContext context={record.context} language={getLanguage(lang)} />
                        {code_variables && Object.keys(code_variables).length > 0 && (
                            <FrameVariables variables={code_variables} />
                        )}
                    </div>
                ) : null,
            className: 'p-0',
        }
    })

    return <LemonCollapse embedded={embedded} multiple panels={panels} size="xsmall" onChange={onFrameExpanded} />
}

export function FrameHeaderDisplay({ frame }: { frame: ErrorTrackingStackFrame }): JSX.Element {
    const { raw_id, source, line, column, resolved, resolve_failure, in_app } = frame
    const { getFrameFingerprint } = useValues(errorPropertiesLogic)
    const { getSourceDataForFrame } = useValues(framesCodeSourceLogic)

    const part = getFrameFingerprint(raw_id)
    const resolvedName = formatResolvedName(frame)
    const sourceData = getSourceDataForFrame(raw_id)

    return (
        <div className="flex flex-1 justify-between items-center h-full">
            <div className="flex flex-wrap gap-x-1">
                {resolvedName ? (
                    <div className="flex">
                        <span>{resolvedName}</span>
                    </div>
                ) : null}
                <div className="flex font-light text-xs">
                    <span>{source}</span>
                    {line ? (
                        <>
                            <span className="text-secondary">@</span>
                            <span>
                                {line}
                                {column && `:${column}`}
                            </span>
                        </>
                    ) : null}
                </div>
            </div>
            <div className="flex gap-x-1 items-center justify-end">
                {in_app && sourceData?.url && <GitProviderFileLink sourceData={sourceData} />}
                {resolved && source && (
                    <span onClick={cancelEvent} className="text-secondary">
                        <CopyToClipboardInline
                            tooltipMessage="Copy file name"
                            iconSize="xsmall"
                            explicitValue={source}
                            iconMargin={false}
                        />
                    </span>
                )}
                {part && <FingerprintRecordPartDisplay part={part} />}
                {!in_app && (
                    <Tooltip title="Vendor frame">
                        <IconBox className="mr-0.5 text-secondary" fontSize={15} />
                    </Tooltip>
                )}
                {!resolved && (
                    <Tooltip title={resolve_failure}>
                        <LemonTag>Unresolved</LemonTag>
                    </Tooltip>
                )}
            </div>
        </div>
    )
}

function FrameContext({
    context,
    language,
}: {
    context: ErrorTrackingStackFrameContext
    language: Language
}): JSX.Element {
    const { before, line, after } = context
    return (
        <>
            <FrameContextLine lines={before} language={language} />
            <FrameContextLine lines={[line]} language={language} highlight />
            <FrameContextLine lines={after} language={language} />
        </>
    )
}

function FrameContextLine({
    lines,
    language,
    highlight,
}: {
    lines: ErrorTrackingStackFrameContextLine[]
    language: Language
    highlight?: boolean
}): JSX.Element {
    return (
        <div className={highlight ? 'bg-fill-error-highlight' : 'bg-surface-primary'}>
            {lines
                .sort((l) => l.number)
                .map(({ number, line }) => (
                    <div key={number} className="flex">
                        <div className="w-12 text-center">{number}</div>
                        <CodeLine text={line} wrapLines={true} language={language} />
                    </div>
                ))}
        </div>
    )
}

function FrameVariables({ variables }: { variables: Record<string, unknown> }): JSX.Element {
    const entries = Object.entries(variables) as [string, unknown][]

    return (
        <div className="border-t border-border">
            <PropertiesTable entries={entries} alternatingColors={false} />
        </div>
    )
}<|MERGE_RESOLUTION|>--- conflicted
+++ resolved
@@ -6,12 +6,8 @@
 import { P, match } from 'ts-pattern'
 
 import { IconBox } from '@posthog/icons'
-<<<<<<< HEAD
 import { LemonBanner, LemonCollapse, Link, Tooltip } from '@posthog/lemon-ui'
-=======
-import { LemonCollapse, Tooltip } from '@posthog/lemon-ui'
 import { PropertiesTable } from '@posthog/products-error-tracking/frontend/components/PropertiesTable'
->>>>>>> 3312e4a0
 import { cancelEvent } from '@posthog/products-error-tracking/frontend/utils'
 
 import { LemonTag } from 'lib/lemon-ui/LemonTag/LemonTag'
