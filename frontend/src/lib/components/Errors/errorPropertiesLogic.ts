import { afterMount, connect, kea, key, path, props, selectors } from 'kea'

import {
    ErrorEventId,
    ErrorEventProperties,
    ErrorTrackingException,
    ErrorTrackingRelease,
    ErrorTrackingStackFrame,
    FingerprintRecordPart,
} from 'lib/components/Errors/types'
import {
    getAdditionalProperties,
    getExceptionAttributes,
    getExceptionList,
    getFingerprintRecords,
    getRecordingStatus,
    getSessionId,
    stacktraceHasInAppFrames,
} from 'lib/components/Errors/utils'
import { dayjs } from 'lib/dayjs'
import { preflightLogic } from 'scenes/PreflightCheck/preflightLogic'

import { stackFrameLogic } from './Frame/stackFrameLogic'
import type { errorPropertiesLogicType } from './errorPropertiesLogicType'
<<<<<<< HEAD
=======
import { KeyedStackFrameRecords, stackFrameLogic } from './stackFrameLogic'
>>>>>>> 108d0af2

export interface ErrorPropertiesLogicProps {
    properties?: ErrorEventProperties
    id: ErrorEventId
}

export const errorPropertiesLogic = kea<errorPropertiesLogicType>([
    path((key) => ['components', 'Errors', 'errorPropertiesLogic', key]),
    props({} as ErrorPropertiesLogicProps),
    key((props) => props.id),

    connect(() => ({
        values: [preflightLogic, ['isCloudOrDev'], stackFrameLogic, ['stackFrameRecords']],
        actions: [stackFrameLogic, ['loadFromRawIds']],
    })),

    selectors({
        properties: [
            () => [(_, props) => props.properties as ErrorEventProperties],
            (properties: ErrorEventProperties) => properties,
        ],
        exceptionAttributes: [
            (s) => [s.properties],
            (properties: ErrorEventProperties) => (properties ? getExceptionAttributes(properties) : null),
        ],
        exceptionList: [
            (s) => [s.properties],
            (properties: ErrorEventProperties) => {
                return properties ? getExceptionList(properties) : []
            },
        ],
        exceptionType: [
            (s) => [s.exceptionList],
            (excList: ErrorTrackingException[]) => {
                return excList[0]?.type || null
            },
        ],
        additionalProperties: [
            (s) => [s.properties, s.isCloudOrDev],
            (properties: ErrorEventProperties, isCloudOrDev: boolean | undefined) =>
                properties ? getAdditionalProperties(properties, isCloudOrDev) : {},
        ],
        fingerprintRecords: [
            (s) => [s.properties],
            (properties: ErrorEventProperties) => (properties ? getFingerprintRecords(properties) : []),
        ],
        hasStacktrace: [(s) => [s.exceptionList], (excList: ErrorTrackingException[]) => hasStacktrace(excList)],
        hasInAppFrames: [(s) => [s.exceptionList], (excList: ErrorTrackingException[]) => hasInAppFrames(excList)],
        sessionId: [
            (s) => [s.properties],
            (properties: ErrorEventProperties) => (properties ? getSessionId(properties) : undefined),
        ],
        recordingStatus: [
            (s) => [s.properties],
            (properties: ErrorEventProperties) => (properties ? getRecordingStatus(properties) : undefined),
        ],
        getExceptionFingerprint: [
            (s) => [s.fingerprintRecords],
            (records: FingerprintRecordPart[]) => (excId: string) =>
                records.find((record) => record.type === 'exception' && record.id === excId),
        ],
        getFrameFingerprint: [
            (s) => [s.fingerprintRecords],
            (records: FingerprintRecordPart[]) => (frameRawId: string) =>
                records.find((record) => record.type === 'frame' && record.raw_id === frameRawId),
        ],
        frames: [
            (s) => [s.exceptionList],
            (exceptionList: ErrorTrackingException[]) => {
                return exceptionList.flatMap((e) => e.stacktrace?.frames ?? []) as ErrorTrackingStackFrame[]
            },
        ],
        uuid: [(_, props) => [props.id], (id: ErrorEventId) => id],
        release: [
            (s) => [s.frames, s.stackFrameRecords],
            (frames: ErrorTrackingStackFrame[], stackFrameRecords: KeyedStackFrameRecords) => {
                if (!frames.length || Object.keys(stackFrameRecords).length === 0) {
                    return undefined
                }
                const rawIds = frames.map((f) => f.raw_id)
                const relatedReleases: ErrorTrackingRelease[] = rawIds
                    .map((id) => stackFrameRecords[id]?.release)
                    .filter((r) => !!r) as ErrorTrackingRelease[]

                const uniqueRelatedReleasesIds = [...new Set(relatedReleases.map((r) => r?.id))]
                if (uniqueRelatedReleasesIds.length === 1) {
                    return relatedReleases[0]
                }
                const kaboomFrame = frames[frames.length - 1]
                if (stackFrameRecords[kaboomFrame?.raw_id]?.release) {
                    return stackFrameRecords[kaboomFrame.raw_id].release
                }
                // get most recent release
                const sortedReleases = relatedReleases.sort(
                    (a, b) => dayjs(b.created_at).unix() - dayjs(a.created_at).unix()
                )
                return sortedReleases[0]
            },
        ],
    }),

    afterMount(({ values, actions }) => {
        const rawIds: string[] = values.exceptionList.flatMap((e) => e.stacktrace?.frames).map((frame) => frame.raw_id)
        actions.loadFromRawIds(rawIds)
    }),
])

function hasInAppFrames(exceptionList: ErrorTrackingException[]): boolean {
    return exceptionList.some(({ stacktrace }) => stacktraceHasInAppFrames(stacktrace))
}

function hasStacktrace(exceptionList: ErrorTrackingException[]): boolean {
    return exceptionList.length > 0 && exceptionList.some((e) => !!e.stacktrace)
}<|MERGE_RESOLUTION|>--- conflicted
+++ resolved
@@ -20,12 +20,8 @@
 import { dayjs } from 'lib/dayjs'
 import { preflightLogic } from 'scenes/PreflightCheck/preflightLogic'
 
-import { stackFrameLogic } from './Frame/stackFrameLogic'
+import { KeyedStackFrameRecords, stackFrameLogic } from './Frame/stackFrameLogic'
 import type { errorPropertiesLogicType } from './errorPropertiesLogicType'
-<<<<<<< HEAD
-=======
-import { KeyedStackFrameRecords, stackFrameLogic } from './stackFrameLogic'
->>>>>>> 108d0af2
 
 export interface ErrorPropertiesLogicProps {
     properties?: ErrorEventProperties
