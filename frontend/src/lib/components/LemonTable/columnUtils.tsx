--- conflicted
+++ resolved
@@ -26,15 +26,6 @@
 export function createdByColumn<T extends { created_by?: UserBasicType | null }>(): LemonTableColumn<T, 'created_by'> {
     return {
         title: normalizeColumnTitle('Created by'),
-<<<<<<< HEAD
-        dataIndex: 'created_by',
-        render: function Render(created_by) {
-            return (
-                <Row align="middle" wrap={false}>
-                    {created_by && <ProfilePicture name={created_by.first_name} email={created_by.email} size="md" />}
-                    <div style={{ maxWidth: 250, width: 'auto', verticalAlign: 'middle', marginLeft: 8 }}>
-                        {created_by ? created_by.first_name || created_by.email : '-'}
-=======
         render: function Render(_: any, item) {
             const { created_by } = item
             return (
@@ -50,7 +41,6 @@
                         }}
                     >
                         {created_by ? created_by.first_name || created_by.email : '—'}
->>>>>>> 9abb59e5
                     </div>
                 </Row>
             )
