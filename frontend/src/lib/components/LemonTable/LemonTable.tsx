--- conflicted
+++ resolved
@@ -279,13 +279,7 @@
                                                 : value
                                             return (
                                                 <td
-<<<<<<< HEAD
-                                                    key={columnKeyOrIndex}
-=======
-                                                    key={`LemonTable-td-${
-                                                        column.key || column.dataIndex?.toString() || columnIndex
-                                                    }`}
->>>>>>> 9abb59e5
+                                                    key={`LemonTable-td-${columnKeyOrIndex}`}
                                                     className={column.className}
                                                     style={{ textAlign: column.align }}
                                                 >
