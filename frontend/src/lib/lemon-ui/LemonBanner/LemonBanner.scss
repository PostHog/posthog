--- conflicted
+++ resolved
@@ -34,16 +34,11 @@
         background-color: var(--success-highlight);
     }
 
-<<<<<<< HEAD
     .LemonBanner__icon {
         line-height: 0;
-=======
-    p {
-        margin-bottom: 0.25em;
     }
 
     > .LemonIcon {
->>>>>>> 984bef92
         flex-shrink: 0;
         font-size: 1.5rem;
         line-height: 0;
