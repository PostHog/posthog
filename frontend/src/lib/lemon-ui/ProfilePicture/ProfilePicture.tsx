import './ProfilePicture.scss'

import clsx from 'clsx'
import { useValues } from 'kea'
import md5 from 'md5'
import React, { useMemo, useState } from 'react'

import { HedgehogModeProfile } from 'lib/components/HedgehogMode/HedgehogModeStatic'
import { fullName, inStorybookTestRunner } from 'lib/utils'
import { userLogic } from 'scenes/userLogic'

import { HedgehogConfig, MinimalHedgehogConfig, UserBasicType } from '~/types'

import { Lettermark, LettermarkColor } from '../Lettermark/Lettermark'
import { IconRobot } from '../icons'

export interface ProfilePictureProps {
    user?:
        | (Pick<Partial<UserBasicType>, 'first_name' | 'email' | 'last_name'> & {
              hedgehog_config?: MinimalHedgehogConfig | HedgehogConfig
          })
        | null
    name?: string
    size?: 'xs' | 'sm' | 'md' | 'lg' | 'xl' | 'xxl'
    showName?: boolean
    className?: string
    title?: string
    index?: number
    type?: 'person' | 'bot' | 'system'
}

export const ProfilePicture = React.forwardRef<HTMLSpanElement, ProfilePictureProps>(function ProfilePicture(
    { user, name, size = 'lg', showName, className, index, title, type = 'person' },
    ref
) {
    const { user: currentUser } = useValues(userLogic)
    const [gravatarLoaded, setGravatarLoaded] = useState<boolean | undefined>()

    let email = user?.email

    if (user) {
        name = fullName(user)
        email = user.email
    }

    const combinedNameAndEmail = name && email ? `${name} <${email}>` : name || email

    const hedgehogProfile = !!user?.hedgehog_config?.use_as_profile

    const gravatarUrl = useMemo(() => {
        if (hedgehogProfile || inStorybookTestRunner()) {
            return // There are no guarantees on how long it takes to fetch a Gravatar, so we skip this in snapshots
        }
        // Check if Gravatar exists
        const identifier = email || (name?.includes('@') ? name : undefined)
        if (identifier) {
            const hash = md5(identifier.trim().toLowerCase())
            return `https://www.gravatar.com/avatar/${hash}?s=96&d=404`
        }
    }, [email, hedgehogProfile, name])

    const pictureComponent = (
<<<<<<< HEAD
        <span className={clsx('ProfilePicture', size, className)} ref={ref}>
            {hedgehogProfile && user.hedgehog_config ? (
                <HedgehogModeProfile config={user.hedgehog_config} size="100%" />
=======
        <span className={clsx('ProfilePicture ph-no-capture', size, className)} ref={ref}>
            {hedgehogProfile ? (
                <HedgehogBuddyProfile {...user.hedgehog_config} size="100%" />
>>>>>>> fe165f87
            ) : (
                gravatarLoaded !== true && (
                    <>
                        {type === 'bot' ? (
                            <IconRobot className="p-0.5" />
                        ) : (
                            <Lettermark
                                name={combinedNameAndEmail}
                                index={index}
                                rounded
                                color={type === 'system' ? LettermarkColor.Gray : undefined}
                            />
                        )}
                    </>
                )
            )}
            {gravatarUrl && gravatarLoaded !== false ? (
                <img
                    className="absolute top-0 left-0 w-full h-full rounded-full"
                    src={gravatarUrl}
                    loading="lazy"
                    title={title || `This is the Gravatar for ${combinedNameAndEmail}`}
                    alt=""
                    onError={() => setGravatarLoaded(false)}
                    onLoad={() => setGravatarLoaded(true)}
                />
            ) : null}
        </span>
    )

    return !showName ? (
        pictureComponent
    ) : (
        <div className="profile-package" title={combinedNameAndEmail}>
            {pictureComponent}
            <span className="ph-no-capture profile-name">
                {currentUser?.email === email ? 'you' : name || email || 'an unknown user'}
            </span>
        </div>
    )
})<|MERGE_RESOLUTION|>--- conflicted
+++ resolved
@@ -60,15 +60,9 @@
     }, [email, hedgehogProfile, name])
 
     const pictureComponent = (
-<<<<<<< HEAD
-        <span className={clsx('ProfilePicture', size, className)} ref={ref}>
+        <span className={clsx('ProfilePicture ph-no-capture', size, className)} ref={ref}>
             {hedgehogProfile && user.hedgehog_config ? (
                 <HedgehogModeProfile config={user.hedgehog_config} size="100%" />
-=======
-        <span className={clsx('ProfilePicture ph-no-capture', size, className)} ref={ref}>
-            {hedgehogProfile ? (
-                <HedgehogBuddyProfile {...user.hedgehog_config} size="100%" />
->>>>>>> fe165f87
             ) : (
                 gravatarLoaded !== true && (
                     <>
