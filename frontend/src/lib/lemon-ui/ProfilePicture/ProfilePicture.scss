--- conflicted
+++ resolved
@@ -91,18 +91,12 @@
     align-items: center;
     justify-content: center;
     width: 1.5rem;
-<<<<<<< HEAD
     height: 1.5rem;
-=======
-    border-radius: 50%;
-    background: var(--primary-3000);
-    color: #fff;
->>>>>>> 266c3ff5
     font-size: 0.625rem;
     font-weight: 600;
     color: #fff;
     letter-spacing: -0.05em;
     user-select: none;
-    background: var(--primary);
+    background: var(--primary-3000);
     border-radius: 50%;
 }