.Lettermark {
    display: inline-block;
    flex-shrink: 0;
    width: 1.5rem;
    height: 1.5rem;
    font-size: 0.75rem;
    font-weight: 600;
    line-height: 1.5rem;
    color: var(--lettermark-1-text);
    text-align: center;
    user-select: none;
    background: var(--lettermark-1-bg);
    border-radius: var(--radius);

    &.Lettermark--rounded {
        border-radius: 1.5rem;
    }

    &.Lettermark--variant-gray {
        color: var(--default);
        background: var(--border-light);
    }

    @each $variant in (1, 2, 3, 4, 5, 6, 7, 8) {
        &.Lettermark--variant-#{$variant} {
            color: var(--lettermark-#{$variant}-text);
            background: var(--lettermark-#{$variant}-bg);
        }
    }
<<<<<<< HEAD

    &.Lettermark--variant-gray {
        color: var(--default);
        background: var(--border);
    }
=======
>>>>>>> 77433057
}<|MERGE_RESOLUTION|>--- conflicted
+++ resolved
@@ -18,7 +18,7 @@
 
     &.Lettermark--variant-gray {
         color: var(--default);
-        background: var(--border-light);
+        background: var(--border);
     }
 
     @each $variant in (1, 2, 3, 4, 5, 6, 7, 8) {
@@ -27,12 +27,4 @@
             background: var(--lettermark-#{$variant}-bg);
         }
     }
-<<<<<<< HEAD
-
-    &.Lettermark--variant-gray {
-        color: var(--default);
-        background: var(--border);
-    }
-=======
->>>>>>> 77433057
 }