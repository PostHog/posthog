import { DndContext, DragEndEvent, DragOverlay, MouseSensor, TouchSensor, useSensor, useSensors } from '@dnd-kit/core'
import { IconEllipsis, IconUpload } from '@posthog/icons'
import * as AccordionPrimitive from '@radix-ui/react-accordion'
import { ScrollableShadows } from 'lib/components/ScrollableShadows/ScrollableShadows'
import { ButtonGroupPrimitive, ButtonPrimitive } from 'lib/ui/Button/ButtonPrimitives'
import { DropdownMenu, DropdownMenuContent, DropdownMenuTrigger } from 'lib/ui/DropdownMenu/DropdownMenu'
import { cn } from 'lib/utils/css-classes'
import {
    ForwardedRef,
    forwardRef,
    HTMLAttributes,
    useCallback,
    useEffect,
    useImperativeHandle,
    useMemo,
    useRef,
    useState,
} from 'react'

import { ContextMenu, ContextMenuContent, ContextMenuTrigger } from '../../ui/ContextMenu/ContextMenu'
import { SideAction } from '../LemonButton'
import { Spinner } from '../Spinner/Spinner'
import { Tooltip } from '../Tooltip/Tooltip'
import { TreeNodeDisplayIcon, TreeNodeDisplayIconWrapper, TreeNodeDraggable, TreeNodeDroppable } from './LemonTreeUtils'

const FIRST_COLUMN_OFFSET = 30

export type TreeDataItem = {
    /** The ID of the item. */
    id: string
    /** The name of the item. */
    name: string
    /** What to show as the name. */
    displayName?: React.ReactElement
    /** Passthrough metadata */
    record?: Record<string, any>
    /** The side action to render for the item. */
    itemSideAction?: (item: TreeDataItem) => SideAction
    /** The icon to use for the item. */
    icon?: React.ReactNode
    /** The children of the item. */
    children?: TreeDataItem[]
    /** Disabled: The reason the item is disabled. */
    disabledReason?: string
    /** Prevent this item from being selected */
    disableSelect?: boolean
    /** Is the item selected */
    checked?: boolean | 'indeterminate'
    /** The icon to use for the side action. */
    sideIcon?: React.ReactNode

    /** The type of item.
     *
     * Type node, normal behavior
     * Type separator, render as separator
     */
    type?: 'node' | 'separator' | 'empty-folder'

    /**
     * Handle a click on the item.
     * @param open - boolean to indicate if it's a folder and it's open state
     */
    onClick?: (open?: boolean) => void
}
export type TreeMode = 'tree' | 'table'

export type TreeTableViewKeys = {
    /** The headers for the table view */
    headers: Array<{
        /** Unique key for the column */
        key: string
        /** Display title for the column */
        title: string
        /** Format function for the column */
        formatFunction?: (value: any) => string
        /** Tooltip function for the column */
        tooltip?: string | ((value: any) => string)
        /** Width of the column */
        width?: number
    }>
}

type LemonTreeBaseProps = Omit<HTMLAttributes<HTMLDivElement>, 'onDragEnd'> & {
    /** The mode of the tree. */
    mode?: TreeMode
    /** The data to render in the tree. */
    data: TreeDataItem[]
    /** The keys for the table view */
    tableViewKeys?: TreeTableViewKeys
    /** The ID of the folder/node to select by default. Will expand the node if it has children. */
    defaultSelectedFolderOrNodeId?: string
    /** The IDs of the expanded items. */
    expandedItemIds?: string[]
    /** The icon to use for node items. Defaults to <IconChevronRight />. */
    defaultNodeIcon?: React.ReactNode
    /** Whether to show an active state on folder nodes when selected. Defaults to false. */
    showFolderActiveState?: boolean
    /** Whether to enable drag and drop of items. */
    enableDragAndDrop?: boolean
    /** Whether to enable multi-selection. */
    enableMultiSelection?: boolean
    /** Whether the item is active, useful for highlighting the current item against a URL path,
     * this takes precedence over showFolderActiveState, and selectedId state */
    isItemActive?: (item: TreeDataItem) => boolean
    /** Whether the item is draggable */
    isItemDraggable?: (item: TreeDataItem) => boolean
    /** Whether the item can accept drops */
    isItemDroppable?: (item: TreeDataItem) => boolean
    /** The side action to render for the item. */
    itemSideAction?: (item: TreeDataItem) => SideAction | undefined
    /** The context menu to render for the item. */
    itemContextMenu?: (item: TreeDataItem) => React.ReactNode
    /** Whether the item is loading */
    isItemLoading?: (item: TreeDataItem) => boolean
    /** Whether the item is unapplied */
    isItemUnapplied?: (item: TreeDataItem) => boolean
    /** The function to call when the item is checked. */
    onItemChecked?: (id: string, checked: boolean, shift: boolean) => void
    /** Count of checked items */
    checkedItemCount?: number
    /** The render function for the item. */
    renderItem?: (item: TreeDataItem, children: React.ReactNode) => React.ReactNode
    /** Set the IDs of the expanded items. */
    onSetExpandedItemIds?: (ids: string[]) => void
    /** Pass true if you need to wait for async events to populate the tree.
     * If present and true will trigger: scrolling to focused item */
    isFinishedBuildingTreeData?: boolean
    /** The context menu to render for the empty space. */
    emptySpaceContextMenu?: () => React.ReactNode
}

export type LemonTreeProps = LemonTreeBaseProps & {
    /** Whether to expand all folders by default. Defaults to false. Disabled folders will not be expanded. */
    expandAllFolders?: boolean
    /** handler for folder clicks.*/
    onFolderClick?: (folder: TreeDataItem | undefined, isExpanded: boolean) => void
    /** handler for node clicks. */
    onNodeClick?: (node: TreeDataItem | undefined) => void
    /** The ref of the content to focus when the tree is clicked. TODO: make non-optional. */
    contentRef?: React.RefObject<HTMLElement>
    /** Handler for when a drag operation completes */
    onDragEnd?: (dragEvent: DragEndEvent) => void
    /** Whether the item is checked. */
    isItemChecked?: (item: TreeDataItem, checked: boolean) => boolean | undefined
}

export type LemonTreeNodeProps = LemonTreeBaseProps & {
    /** The ID of the item. */
    selectedId?: string
    /** Handle a click on the item. */
    handleClick: (item: TreeDataItem | undefined, isKeyboardAction?: boolean) => void
    /** The depth of the item. */
    depth?: number
    /** Whether the context menu is open */
    onContextMenuOpen?: (open: boolean) => void
    /** Whether the item is dragging */
    isDragging?: boolean
    /** The size and position of the table columns */
    tableColumnSizeAndPosition?: {
        width: number
        left: number
    }[]
    /** The total width of the table */
    totalTableWidth?: number
}

export interface LemonTreeRef {
    getVisibleItems: () => TreeDataItem[]
    focusItem: (id: string) => void
}

const LemonTreeNode = forwardRef<HTMLDivElement, LemonTreeNodeProps>(
    (
        {
            className,
            data,
            mode,
            tableViewKeys,
            tableColumnSizeAndPosition,
            totalTableWidth,
            selectedId,
            handleClick,
            renderItem,
            expandedItemIds,
            onSetExpandedItemIds,
            defaultNodeIcon,
            showFolderActiveState,
            isItemActive,
            isItemDraggable,
            isItemDroppable,
            depth = 0,
            itemSideAction,
            enableDragAndDrop = false,
            onContextMenuOpen,
            itemContextMenu,
            enableMultiSelection = false,
            onItemChecked,
            isDragging,
            checkedItemCount,
            emptySpaceContextMenu,
            ...props
        },
        ref
    ): JSX.Element => {
        const DEPTH_OFFSET = 16 * depth

        const [isContextMenuOpenForItem, setIsContextMenuOpenForItem] = useState<string | undefined>(undefined)

        const getItemActiveState = (item: TreeDataItem): boolean => {
            if (typeof isItemActive === 'function') {
                return isItemActive(item)
            }
            return Boolean(
                selectedId === item.id || (showFolderActiveState && item.children && expandedItemIds?.includes(item.id))
            )
        }

        if (!(data instanceof Array)) {
            data = [data]
        }

        function handleContextMenuOpen(open: boolean, itemId: string): void {
            // Set local state
            setIsContextMenuOpenForItem(open ? itemId : undefined)

            // Tell parent that the context menu is open
            onContextMenuOpen?.(open)
        }

        return (
            <div
                className={cn('list-none m-0 p-0 h-full overflow-hidden', className, {
                    'overflow-auto': mode === 'table' && depth === 0,
                })}
            >
                <div
                    className={cn('list-none m-0 p-0 h-full flex flex-col', {
                        'w-full': mode === 'table' && depth === 0,
                    })}
                    // eslint-disable-next-line react/forbid-dom-props
                    style={{
                        minWidth:
                            mode === 'table' && depth === 0
                                ? `${totalTableWidth && totalTableWidth + 100}px`
                                : undefined,
                    }}
                >
                    {data.map((item, index) => {
                        const displayName = item.displayName ?? item.name
                        const isFolder = item.record?.type === 'folder'
                        const isEmptyFolder = item.type === 'empty-folder'
                        const folderLinesOffset = DEPTH_OFFSET
                        const emptySpaceOffset = DEPTH_OFFSET + 16
                        const iconWrapperOffset = DEPTH_OFFSET + 5
                        const iconWrapperOffsetMultiSelection = DEPTH_OFFSET + 28

                        // If table mode, renders: "tree item: Name: My App Dashboard, Created at: Mar 28, 2025, Created by: Adam etc"
                        // If empty folder, renders: "empty folder"
                        // If tree mode, renders: "tree item: My App Dashboard"
                        const ariaLabel =
                            mode === 'table' && tableViewKeys
                                ? `tree item: ${tableViewKeys?.headers
                                      .map((header) => {
                                          const value = header.key
                                              .split('.')
                                              .reduce((obj, key) => (obj as any)?.[key], item)
                                          const formattedValue = header.formatFunction
                                              ? header.formatFunction(value)
                                              : value
                                          // Add null/undefined check and handle object values properly
                                          const displayValue =
                                              formattedValue === null || formattedValue === undefined
                                                  ? ''
                                                  : typeof formattedValue === 'object'
                                                  ? JSON.stringify(formattedValue)
                                                  : String(formattedValue)
                                          return `${header.title}: ${displayValue}`
                                      })
                                      .join(', ')}`
                                : isEmptyFolder
                                ? 'empty folder'
                                : `tree item: ${item.name}`

                        if (item.type === 'separator') {
                            return (
                                <div key={item.id} className="h-1 -mx-2 flex items-center">
                                    <div className="border-b border-primary h-px my-2 flex-1" />
                                </div>
                            )
                        }

<<<<<<< HEAD
                                                <ButtonPrimitive
                                                    data-id={item.id}
                                                    // When dragging, don't allow links to be clicked,
                                                    // without this drag end would fire this href causing a reload
                                                    href={isDragging ? undefined : item.record?.href}
                                                    onClick={() => {
                                                        handleClick(item)
                                                    }}
                                                    className={cn(
                                                        'group/lemon-tree-button',
                                                        'z-1 focus-visible:bg-fill-button-tertiary-hover h-[var(--button-height-base)] motion-safe:transition-[padding] duration-50',
                                                        {
                                                            'bg-fill-button-tertiary-hover':
                                                                selectedId === item.id ||
                                                                isContextMenuOpenForItem === item.id,
                                                            'bg-fill-button-tertiary-active': getItemActiveState(item),
                                                            'group-hover/lemon-tree-button-group:bg-fill-button-tertiary-hover cursor-pointer':
                                                                !isEmptyFolder,
                                                        }
                                                    )}
                                                    role="treeitem"
                                                    active={getItemActiveState(item)}
                                                    menuItem
                                                    sideActionLeft
                                                    tooltip={
                                                        isDragging || isEmptyFolder || mode === 'table'
                                                            ? undefined
                                                            : displayName
                                                    }
                                                    tooltipPlacement="right"
                                                    disabled={isEmptyFolder || !!item.disabledReason}
                                                    tabIndex={isEmptyFolder || !!item.disabledReason ? -1 : 0}
                                                    buttonWrapper={
                                                        enableDragAndDrop && isItemDraggable?.(item) && item.id
                                                            ? (button) => (
                                                                  <TreeNodeDraggable
                                                                      id={item.id}
                                                                      enableDragging
                                                                      className="h-[var(--button-height-base)]"
                                                                  >
                                                                      {button}
                                                                  </TreeNodeDraggable>
                                                              )
                                                            : undefined
                                                    }
                                                    aria-level={depth + 1}
                                                    aria-setsize={data.length} // TODO: somehow get all loaded items length here in children
                                                    aria-posinset={index + 1}
                                                    aria-selected={selectedId === item.id}
                                                    aria-disabled={!!item.disabledReason}
                                                    aria-haspopup={!!itemContextMenu?.(item)}
                                                    aria-roledescription="tree item"
                                                    aria-rolemap={`item-${item.id}`}
                                                    aria-label={ariaLabel}
=======
                        const content = (
                            <AccordionPrimitive.Root
                                type="multiple"
                                value={expandedItemIds}
                                onValueChange={(s) => {
                                    onSetExpandedItemIds?.(s)
                                }}
                                ref={ref}
                                key={item.id}
                                disabled={!!item.disabledReason}
                            >
                                <AccordionPrimitive.Item value={item.id} className="flex flex-col w-full gap-y-px">
                                    <AccordionPrimitive.Trigger className="flex items-center gap-2 w-full h-8" asChild>
                                        <ContextMenu
                                            onOpenChange={(open) => {
                                                handleContextMenuOpen(open, item.id)
                                            }}
                                        >
                                            {/* Folder lines */}
                                            {depth !== 0 && (
                                                <div
                                                    className="folder-line absolute border-r border-primary h-[calc(100%+2px)] -top-px pointer-events-none z-0"
                                                    // eslint-disable-next-line react/forbid-dom-props
                                                    style={{ width: `${folderLinesOffset}px` }}
                                                />
                                            )}

                                            <ContextMenuTrigger asChild>
                                                <ButtonGroupPrimitive
                                                    fullWidth
                                                    className="group/lemon-tree-button-group relative h-[var(--button-height-base)]"
                                                    groupVariant="side-action-group"
>>>>>>> b44f1026
                                                >
                                                    {/* The contents of this <TreeNodeDisplayIconWrapper> are positioned absolutely, so to give the effect it's inside the button */}
                                                    {!isEmptyFolder && (
                                                        <TreeNodeDisplayIconWrapper
                                                            item={item}
                                                            expandedItemIds={expandedItemIds}
                                                            defaultNodeIcon={defaultNodeIcon}
                                                            handleClick={handleClick}
                                                            enableMultiSelection={enableMultiSelection}
                                                            defaultOffset={iconWrapperOffset}
                                                            multiSelectionOffset={iconWrapperOffsetMultiSelection}
                                                            checkedItemCount={checkedItemCount}
                                                            onItemChecked={onItemChecked}
                                                        />
                                                    )}

                                                    <ButtonPrimitive
                                                        data-id={item.id}
                                                        // When dragging, don't allow links to be clicked,
                                                        // without this drag end would fire this href causing a reload
                                                        href={isDragging ? undefined : item.record?.href}
                                                        onClick={() => {
                                                            handleClick(item)
                                                        }}
                                                        className={cn(
                                                            'group/lemon-tree-button',
                                                            'relative z-1 focus-visible:bg-fill-button-tertiary-hover h-[var(--button-height-base)] motion-safe:transition-[padding] duration-50',
                                                            {
                                                                'bg-fill-button-tertiary-hover':
                                                                    selectedId === item.id ||
                                                                    isContextMenuOpenForItem === item.id,
                                                                'bg-fill-button-tertiary-active':
                                                                    getItemActiveState(item),
                                                                'group-hover/lemon-tree-button-group:bg-fill-button-tertiary-hover cursor-pointer':
                                                                    !isEmptyFolder,
                                                            }
                                                        )}
                                                        role="treeitem"
                                                        active={getItemActiveState(item)}
                                                        menuItem
                                                        sideActionLeft
                                                        tooltip={
                                                            isDragging || isEmptyFolder || mode === 'table'
                                                                ? undefined
                                                                : displayName
                                                        }
                                                        tooltipPlacement="right"
                                                        disabled={isEmptyFolder}
                                                        tabIndex={isEmptyFolder ? -1 : 0}
                                                        buttonWrapper={
                                                            enableDragAndDrop && isItemDraggable?.(item) && item.id
                                                                ? (button) => (
                                                                      <TreeNodeDraggable
                                                                          id={item.id}
                                                                          enableDragging
                                                                          className="h-[var(--button-height-base)]"
                                                                      >
                                                                          {button}
                                                                      </TreeNodeDraggable>
                                                                  )
                                                                : undefined
                                                        }
                                                        aria-level={depth + 1}
                                                        aria-setsize={data.length} // TODO: somehow get all loaded items length here in children
                                                        aria-posinset={index + 1}
                                                        aria-selected={selectedId === item.id}
                                                        aria-disabled={!!item.disabledReason}
                                                        aria-haspopup={!!itemContextMenu?.(item)}
                                                        aria-roledescription="tree item"
                                                        aria-rolemap={`item-${item.id}`}
                                                        aria-label={ariaLabel}
                                                    >
                                                        {/* Spacer to offset button padding */}
                                                        <div
                                                            className="h-full bg-transparent pointer-events-none flex-shrink-0 transition-[width] duration-50"
                                                            // eslint-disable-next-line react/forbid-dom-props
                                                            style={{
                                                                width:
                                                                    enableMultiSelection && !item.disableSelect
                                                                        ? `${emptySpaceOffset + 26}px`
                                                                        : `${emptySpaceOffset}px`,
                                                            }}
                                                        />

                                                        {/* Render contents */}
                                                        <span
                                                            className={cn('relative truncate', {
                                                                'w-full h-full h-[var(--button-height-base)]':
                                                                    mode === 'table',
                                                            })}
                                                        >
                                                            <span
                                                                className={cn('truncate text-left', {
                                                                    'absolute h-[var(--button-height-base)] flex items-center':
                                                                        mode === 'table',
                                                                    'w-full': mode === 'tree',
                                                                })}
                                                                // eslint-disable-next-line react/forbid-dom-props
                                                                style={{
                                                                    width: `${
                                                                        tableColumnSizeAndPosition &&
                                                                        tableColumnSizeAndPosition?.[0]?.width
                                                                            ? tableColumnSizeAndPosition?.[0]?.width -
                                                                              emptySpaceOffset
                                                                            : 0
                                                                    }px`,
                                                                }}
                                                            >
                                                                {renderItem ? (
                                                                    <>
                                                                        {renderItem(
                                                                            item,
                                                                            <span
                                                                                className={cn({
                                                                                    'font-semibold': isFolder,
                                                                                })}
                                                                            >
                                                                                <Tooltip
                                                                                    title={
                                                                                        mode === 'table'
                                                                                            ? displayName
                                                                                            : undefined
                                                                                    }
                                                                                    placement="top-start"
                                                                                    className="w-fit"
                                                                                >
                                                                                    <span>{displayName}</span>
                                                                                </Tooltip>
                                                                            </span>
                                                                        )}
                                                                    </>
                                                                ) : (
                                                                    <span
                                                                        className={cn('truncate', {
                                                                            'font-semibold': isFolder && !isEmptyFolder,
                                                                        })}
                                                                        // eslint-disable-next-line react/forbid-dom-props
                                                                        style={{
                                                                            paddingRight:
                                                                                mode === 'table' ? `3px` : undefined,
                                                                        }}
                                                                    >
                                                                        <Tooltip
                                                                            title={
                                                                                mode === 'table'
                                                                                    ? displayName
                                                                                    : undefined
                                                                            }
                                                                            placement="top-start"
                                                                            className="w-fit"
                                                                        >
                                                                            <span>{displayName}</span>
                                                                        </Tooltip>
                                                                    </span>
                                                                )}

                                                                {/* Loading state */}
                                                                {item.record?.loading && <Spinner className="ml-1" />}

                                                                {/* Unapplied state */}
                                                                {item.record?.unapplied && (
                                                                    <IconUpload className="ml-1 text-warning" />
                                                                )}
                                                            </span>

                                                            {mode === 'table' &&
                                                                tableViewKeys?.headers.slice(1).map((header, index) => {
                                                                    const value = header.key
                                                                        .split('.')
                                                                        .reduce((obj, key) => (obj as any)?.[key], item)

                                                                    return (
                                                                        <span
                                                                            key={header.key}
                                                                            className="absolute truncate text-left flex items-center h-[var(--button-height-base)]"
                                                                            // eslint-disable-next-line react/forbid-dom-props
                                                                            style={{
                                                                                left: `${
                                                                                    tableColumnSizeAndPosition &&
                                                                                    tableColumnSizeAndPosition?.[
                                                                                        index + 1
                                                                                    ]?.left
                                                                                        ? tableColumnSizeAndPosition?.[
                                                                                              index + 1
                                                                                          ]?.left -
                                                                                          10 -
                                                                                          emptySpaceOffset
                                                                                        : 0
                                                                                }px`,
                                                                                width: `${
                                                                                    tableColumnSizeAndPosition?.[
                                                                                        index + 1
                                                                                    ]?.width
                                                                                }px`,
                                                                            }}
                                                                        >
                                                                            <Tooltip
                                                                                title={
                                                                                    typeof header.tooltip === 'function'
                                                                                        ? header.tooltip(value)
                                                                                        : header.tooltip
                                                                                }
                                                                                placement="top-start"
                                                                            >
                                                                                <span
                                                                                    className={cn(
                                                                                        'starting:opacity-0 opacity-100 delay-50 motion-safe:transition-opacity duration-100 font-normal',
                                                                                        {
                                                                                            'font-normal': index > 1,
                                                                                            'opacity-0':
                                                                                                index !== 1 &&
                                                                                                isEmptyFolder,
                                                                                        }
                                                                                    )}
                                                                                >
                                                                                    {header.formatFunction
                                                                                        ? header.formatFunction(value)
                                                                                        : value}
                                                                                </span>
                                                                            </Tooltip>
                                                                        </span>
                                                                    )
                                                                })}
                                                        </span>
                                                    </ButtonPrimitive>

                                                    {itemSideAction && !isEmptyFolder && (
                                                        <DropdownMenu>
                                                            <DropdownMenuTrigger asChild>
                                                                <ButtonPrimitive
                                                                    iconOnly
                                                                    sideActionRight
                                                                    className="z-2 shrink-0 motion-safe:transition-opacity duration-[50ms] group-hover/lemon-tree-button-group:opacity-100 aria-expanded:opacity-100"
                                                                >
                                                                    <IconEllipsis className="size-3 text-tertiary" />
                                                                </ButtonPrimitive>
                                                            </DropdownMenuTrigger>

                                                            {/* The Dropdown content menu */}
                                                            <DropdownMenuContent
                                                                loop
                                                                align="end"
                                                                side="bottom"
                                                                className="max-w-[250px]"
                                                            >
                                                                {itemSideAction(item)}
                                                            </DropdownMenuContent>
                                                        </DropdownMenu>
                                                    )}
                                                </ButtonGroupPrimitive>
                                            </ContextMenuTrigger>

                                            {isContextMenuOpenForItem === item.id && itemContextMenu?.(item) ? (
                                                <ContextMenuContent loop className="max-w-[250px]">
                                                    {itemContextMenu(item)}
                                                </ContextMenuContent>
                                            ) : null}
                                        </ContextMenu>
                                    </AccordionPrimitive.Trigger>

                                    {item.children && (
                                        <AccordionPrimitive.Content className="relative">
                                            <LemonTreeNode
                                                data={item.children}
                                                mode={mode}
                                                tableViewKeys={tableViewKeys}
                                                selectedId={selectedId}
                                                handleClick={handleClick}
                                                expandedItemIds={expandedItemIds}
                                                onSetExpandedItemIds={onSetExpandedItemIds}
                                                defaultNodeIcon={defaultNodeIcon}
                                                showFolderActiveState={showFolderActiveState}
                                                renderItem={renderItem}
                                                itemSideAction={itemSideAction}
                                                className="deprecated-space-y-px"
                                                depth={depth + 1}
                                                isItemActive={isItemActive}
                                                isItemDraggable={isItemDraggable}
                                                isItemDroppable={isItemDroppable}
                                                enableDragAndDrop={enableDragAndDrop}
                                                onContextMenuOpen={onContextMenuOpen}
                                                itemContextMenu={itemContextMenu}
                                                enableMultiSelection={enableMultiSelection}
                                                onItemChecked={onItemChecked}
                                                isDragging={isDragging}
                                                checkedItemCount={checkedItemCount}
                                                tableColumnSizeAndPosition={tableColumnSizeAndPosition}
                                                totalTableWidth={totalTableWidth}
                                                {...props}
                                            />
                                        </AccordionPrimitive.Content>
                                    )}
                                </AccordionPrimitive.Item>
                            </AccordionPrimitive.Root>
                        )

                        // Wrap content in Draggable/Droppable if needed
                        let wrappedContent = content

                        if (isItemDroppable?.(item)) {
                            wrappedContent = (
                                <TreeNodeDroppable id={item.id} isDroppable={item.record?.type === 'folder'}>
                                    {wrappedContent}
                                </TreeNodeDroppable>
                            )
                        }

                        // If table and first level, show table headers
                        if (index === 0 && depth === 0 && mode === 'table') {
                            return (
                                <div className="flex flex-col gap-1" key={`table-header-${item.id}`}>
                                    <div className="relative h-[30px] opacity-100 border-b border-primary -ml-[3px] motion-safe:transition-[height,display] duration-200 starting:h-0 [transition-behavior:allow-discrete] z-5">
                                        <div>
                                            {/* Headers */}
                                            {tableViewKeys?.headers.map((header, index) => (
                                                <ButtonPrimitive
                                                    key={header.key}
                                                    size="sm"
                                                    className="pointer-events-none text-secondary font-bold text-xs uppercase flex gap-2 absolute top-[2px] motion-safe:transition-[left] duration-50"
                                                    style={{
                                                        left:
                                                            enableMultiSelection && !item.disableSelect
                                                                ? `${
                                                                      tableColumnSizeAndPosition &&
                                                                      tableColumnSizeAndPosition?.[index]?.left + 26
                                                                  }px`
                                                                : `${tableColumnSizeAndPosition?.[index]?.left}px`,
                                                        width: `${tableColumnSizeAndPosition?.[index]?.width}px`,
                                                    }}
                                                >
                                                    <span>{header.title}</span>
                                                </ButtonPrimitive>
                                            ))}
                                        </div>
                                    </div>

                                    {wrappedContent}
                                </div>
                            )
                        }

                        return <div key={item.id}>{wrappedContent}</div>
                    })}
                </div>
            </div>
        )
    }
)
LemonTreeNode.displayName = 'LemonTreeNode'

const LemonTree = forwardRef<LemonTreeRef, LemonTreeProps>(
    (
        {
            data,
            mode,
            defaultSelectedFolderOrNodeId,
            onFolderClick,
            onNodeClick,
            expandAllFolders = false,
            defaultNodeIcon,
            className,
            showFolderActiveState = false,
            contentRef,
            onDragEnd,
            expandedItemIds,
            onSetExpandedItemIds,
            isItemDraggable,
            isItemDroppable,
            itemSideAction,
            enableDragAndDrop = false,
            itemContextMenu,
            isFinishedBuildingTreeData,
            enableMultiSelection = false,
            onItemChecked,
            checkedItemCount,
            emptySpaceContextMenu,
            tableViewKeys,
            ...props
        },
        ref: ForwardedRef<LemonTreeRef>
    ): JSX.Element => {
        const TYPE_AHEAD_TIMEOUT = 500
        const mouseSensor = useSensor(MouseSensor, {
            // Require the mouse to move by 10 pixels before activating
            activationConstraint: {
                distance: 10,
            },
        })
        const touchSensor = useSensor(TouchSensor, {
            // Press delay of 250ms, with tolerance of 5px of movement
            activationConstraint: {
                delay: 250,
                tolerance: 5,
            },
        })
        const sensors = useSensors(mouseSensor, touchSensor)

        // Scrollable container
        const containerRef = useRef<HTMLDivElement>(null)

        // Current state (when matching defaultSelectedFolderOrNodeId)
        const [selectedId, setSelectedId] = useState<string | undefined>(defaultSelectedFolderOrNodeId)
        const [hasFocusedContent, setHasFocusedContent] = useState(false)
        const [isDragging, setIsDragging] = useState(false)
        const [activeDragItem, setActiveDragItem] = useState<TreeDataItem | null>(null)

        // Add new state for type-ahead
        const [typeAheadBuffer, setTypeAheadBuffer] = useState<string>('')
        const typeAheadTimeoutRef = useRef<NodeJS.Timeout>()
        const [isNodeTreeContextMenuOpen, setIsNodeTreeContextMenuOpen] = useState(false)

        function collectAllFolderIds(items: TreeDataItem[] | TreeDataItem, allIds: string[]): void {
            if (items instanceof Array) {
                items.forEach((item) => {
                    if (!item.disabledReason && item.children) {
                        allIds.push(item.id)
                    }
                    if (item.children) {
                        collectAllFolderIds(item.children, allIds)
                    }
                })
            } else {
                if (!items.disabledReason && items.children) {
                    allIds.push(items.id)
                }
                if (items.children) {
                    collectAllFolderIds(items.children, allIds)
                }
            }
        }

        const [expandedItemIdsState, setExpandedItemIdsState] = useState<string[]>((): string[] => {
            // Start with expandedItemIds prop or empty array
            const ids: string[] = [...(expandedItemIds ?? [])]

            if (expandAllFolders) {
                // If expandAll is true, collect all item IDs
                const allIds: string[] = []
                collectAllFolderIds(data, allIds)
                ids.push(...allIds)
            }

            function walkTreeItems(items: TreeDataItem[] | TreeDataItem, targetId: string): boolean {
                if (items instanceof Array) {
                    for (const item of items) {
                        ids.push(item.id)
                        if (walkTreeItems(item, targetId)) {
                            return true
                        }
                        ids.pop()
                    }
                } else if (items.id === targetId) {
                    return true
                } else if (items.children) {
                    return walkTreeItems(items.children, targetId)
                }
                return false
            }

            // If not expandAll, only expand path to selected item
            if (defaultSelectedFolderOrNodeId) {
                walkTreeItems(data, defaultSelectedFolderOrNodeId)
            }

            // Remove duplicates and update parent state if callback provided
            const uniqueIds = [...new Set(ids)]
            onSetExpandedItemIds && onSetExpandedItemIds(uniqueIds)
            return uniqueIds
        })

        // Flatten visible tree items for keyboard navigation
        const getVisibleItems = useCallback((): TreeDataItem[] => {
            const items: TreeDataItem[] = []

            const traverse = (nodes: TreeDataItem[] | TreeDataItem): void => {
                const nodeArray = nodes instanceof Array ? nodes : [nodes]

                nodeArray.forEach((node) => {
                    items.push(node)
                    if (node.children && expandedItemIdsState?.includes(node.id)) {
                        traverse(node.children)
                    }
                })
            }

            traverse(data)
            return items
        }, [data, expandedItemIdsState])

        // Focus on provided content ref
        const focusContent = useCallback(() => {
            if (contentRef?.current) {
                contentRef.current.focus()
                setHasFocusedContent(true)
            }
        }, [contentRef])

        // Add helper function to find path to an item
        const findPathToItem = useCallback((items: TreeDataItem[], targetId: string, path: string[] = []): string[] => {
            for (const item of items) {
                if (item.id === targetId) {
                    return path
                }
                if (item.children) {
                    const newPath = findPathToItem(item.children, targetId, [...path, item.id])
                    if (newPath.length > 0) {
                        return newPath
                    }
                }
            }
            return []
        }, [])

        // Add function to handle type-ahead search
        const handleTypeAhead = useCallback(
            (char: string) => {
                // Don't allow typeahead when context menu is open
                if (isNodeTreeContextMenuOpen) {
                    return
                }

                // Clear existing timeout
                if (typeAheadTimeoutRef.current) {
                    clearTimeout(typeAheadTimeoutRef.current)
                }

                // Update buffer with new character
                const newBuffer = typeAheadBuffer + char.toLowerCase()
                setTypeAheadBuffer(newBuffer)

                // Set timeout to clear buffer after 1.5 seconds
                typeAheadTimeoutRef.current = setTimeout(() => {
                    setTypeAheadBuffer('')
                }, TYPE_AHEAD_TIMEOUT)

                // Find matching item
                const visibleItems = getVisibleItems()
                const currentElement = document.activeElement
                const currentId = currentElement?.getAttribute('data-id')
                const currentIndex = visibleItems.findIndex((item) => item.id === currentId)

                // Start search from item after current focus, wrapping to start if needed
                const searchItems = [
                    ...visibleItems.slice(currentIndex + 1),
                    ...visibleItems.slice(0, currentIndex + 1),
                ]

                const match = searchItems.find((item) => item.name.toLowerCase().startsWith(newBuffer))

                if (match) {
                    // Focus the matching element
                    const element = containerRef.current?.querySelector(`[data-id="${match.id}"]`) as HTMLElement
                    element?.focus()

                    // If item is in a collapsed folder, expand the path to it
                    const path = findPathToItem(Array.isArray(data) ? data : [data], match.id)
                    if (path.length > 0) {
                        const newExpandedIds = [...new Set([...expandedItemIdsState, ...path])]
                        setExpandedItemIdsState(newExpandedIds)
                        onSetExpandedItemIds && onSetExpandedItemIds(newExpandedIds)
                    }
                }
            },
            [
                typeAheadBuffer,
                getVisibleItems,
                data,
                findPathToItem,
                onSetExpandedItemIds,
                expandedItemIdsState,
                isNodeTreeContextMenuOpen,
            ]
        )

        // Helper function to find next/previous non-separator item
        const findNextFocusableItem = (
            items: TreeDataItem[],
            currentIndex: number,
            direction: 1 | -1
        ): TreeDataItem | undefined => {
            let index = currentIndex
            while (true) {
                index += direction
                if (direction > 0 && index >= items.length) {
                    return undefined
                }
                if (direction < 0 && index < 0) {
                    return undefined
                }
                if (items[index].type !== 'separator') {
                    return items[index]
                }
            }
        }

        const handleClick = useCallback(
            (item: TreeDataItem | undefined, isKeyboardAction = false): void => {
                const isFolder = (item?.children && item?.children?.length >= 0) || item?.record?.type === 'folder'

                // Handle click on a node
                if (!isFolder) {
                    if (onNodeClick) {
                        onNodeClick(item)
                        // Only focus content if this was triggered by a keyboard action
                        if (isKeyboardAction) {
                            // Focus content when keyboard action on a node
                            focusContent()
                        }
                    }
                } else if (isFolder) {
                    // Handle click on a folder
                    if (onFolderClick) {
                        // Update expanded state
                        const newExpandedIds = expandedItemIdsState.includes(item.id)
                            ? expandedItemIdsState.filter((id) => id !== item.id)
                            : [...expandedItemIdsState, item.id]
                        setExpandedItemIdsState(newExpandedIds)
                        onFolderClick(item, expandedItemIdsState.includes(item.id))
                    }
                }
                if (item?.onClick) {
                    // Handle custom click handler for a folder/ node, pass true if it's a folder and it's not open (yet)
                    const willBeOpen = item?.children ? !expandedItemIdsState.includes(item.id) : undefined
                    item.onClick(willBeOpen)
                }
            },
            [expandedItemIdsState, onFolderClick, onNodeClick, focusContent]
        )

        // Update handleKeyDown to use native focus
        const handleKeyDown = useCallback(
            (e: React.KeyboardEvent) => {
                // Don't allow keyboard navigation when context menu is open
                if (isNodeTreeContextMenuOpen) {
                    return
                }

                // Handle single printable characters for type-ahead
                if (e.key.length === 1 && !e.ctrlKey && !e.altKey && !e.metaKey) {
                    handleTypeAhead(e.key)
                    return
                }

                const visibleItems = getVisibleItems()
                const currentElement = document.activeElement
                const currentId = currentElement?.getAttribute('data-id')
                const currentIndex = visibleItems.findIndex((item) => item.id === currentId)

                // Handle keyboard navigation
                // Following https://www.w3.org/WAI/ARIA/apg/patterns/treeview/
                switch (e.key) {
                    // Right arrow:
                    // When focus is on a closed node, opens the node; focus does not move.
                    // When focus is on a open node, moves focus to the first child node.
                    // When focus is on an end node, does nothing.
                    case 'ArrowRight': {
                        e.preventDefault()
                        const currentItem = visibleItems[currentIndex]
                        // Expand folder if current item is an unexpanded, non-disabled folder
                        if (
                            currentItem?.children &&
                            currentItem?.children?.length >= 0 &&
                            !currentItem.disabledReason
                        ) {
                            // If folder is not expanded, expand it
                            if (!expandedItemIdsState.includes(currentItem.id)) {
                                onFolderClick?.(currentItem, false)
                                const newExpandedIds = [...new Set([...expandedItemIdsState, currentItem.id])]
                                setExpandedItemIdsState(newExpandedIds)
                                onSetExpandedItemIds && onSetExpandedItemIds(newExpandedIds)
                            } else {
                                // If folder is already expanded, focus first child
                                const nextItem = visibleItems[currentIndex + 1]
                                if (nextItem) {
                                    const element = containerRef.current?.querySelector(
                                        `[data-id="${nextItem.id}"]`
                                    ) as HTMLElement
                                    element?.focus()
                                }
                            }
                        }
                        break
                    }

                    // Left arrow:
                    // When focus is on an open node, closes the node.
                    // When focus is on a child node that is also either an end node or a closed node, moves focus to its parent node.
                    // When focus is on a root node that is also either an end node or a closed node, does nothing.
                    case 'ArrowLeft': {
                        e.preventDefault()
                        const currentItem = visibleItems[currentIndex]

                        // If current item is an expanded folder, collapse it
                        if (
                            currentItem?.children &&
                            currentItem?.children?.length >= 0 &&
                            expandedItemIdsState.includes(currentItem.id)
                        ) {
                            const newExpandedIds = expandedItemIdsState.filter((id) => id !== currentItem.id)
                            setExpandedItemIdsState(newExpandedIds)
                            onSetExpandedItemIds && onSetExpandedItemIds(newExpandedIds)
                            return
                        }

                        // Find parent of current item
                        const findParent = (items: TreeDataItem[], targetId: string): TreeDataItem | null => {
                            for (const item of items) {
                                if (item.children?.some((child) => child.id === targetId)) {
                                    return item
                                }
                                if (item.children) {
                                    const found = findParent(item.children, targetId)
                                    if (found) {
                                        return found
                                    }
                                }
                            }
                            return null
                        }

                        // Find parent folder
                        const parentItem = findParent(Array.isArray(data) ? data : [data], currentItem.id)
                        if (parentItem) {
                            // If parent is expanded, collapse it and focus it
                            if (expandedItemIdsState.includes(parentItem.id)) {
                                setExpandedItemIdsState(expandedItemIdsState.filter((id) => id !== parentItem.id))
                                onSetExpandedItemIds &&
                                    onSetExpandedItemIds(expandedItemIdsState.filter((id) => id !== parentItem.id))
                                const element = containerRef.current?.querySelector(
                                    `[data-id="${parentItem.id}"]`
                                ) as HTMLElement
                                element?.focus()
                            } else {
                                // If parent is already collapsed, just focus it
                                const element = containerRef.current?.querySelector(
                                    `[data-id="${parentItem.id}"]`
                                ) as HTMLElement
                                element?.focus()
                            }
                        }
                        break
                    }

                    // Down Arrow:
                    // Moves focus to the next node that is focusable without opening or closing a node.
                    case 'ArrowDown': {
                        e.preventDefault()
                        if (currentIndex === -1) {
                            // If no item is focused, focus the first non-separator item
                            const firstItem = visibleItems.find((item) => item.type !== 'separator')
                            if (firstItem) {
                                const element = containerRef.current?.querySelector(
                                    `[data-id="${firstItem.id}"]`
                                ) as HTMLElement
                                element?.focus()
                            }
                        } else {
                            const nextItem = findNextFocusableItem(visibleItems, currentIndex, 1)
                            if (nextItem) {
                                const element = containerRef.current?.querySelector(
                                    `[data-id="${nextItem.id}"]`
                                ) as HTMLElement
                                element?.focus()
                            }
                        }
                        break
                    }

                    // Up Arrow:
                    // Moves focus to the previous node that is focusable without opening or closing a node.
                    case 'ArrowUp': {
                        e.preventDefault()
                        if (currentIndex === -1) {
                            // If no item is focused, focus the last non-separator item
                            const lastItem = [...visibleItems].reverse().find((item) => item.type !== 'separator')
                            if (lastItem) {
                                const element = containerRef.current?.querySelector(
                                    `[data-id="${lastItem.id}"]`
                                ) as HTMLElement
                                element?.focus()
                            }
                        } else {
                            const prevItem = findNextFocusableItem(visibleItems, currentIndex, -1)
                            if (prevItem) {
                                const element = containerRef.current?.querySelector(
                                    `[data-id="${prevItem.id}"]`
                                ) as HTMLElement
                                element?.focus()
                            }
                        }
                        break
                    }

                    // Home:
                    // Moves focus to the first node in the tree that is focusable without opening a node.
                    case 'Home': {
                        e.preventDefault()
                        const visibleItems = getVisibleItems()
                        if (visibleItems.length > 0) {
                            const element = containerRef.current?.querySelector(
                                `[data-id="${visibleItems[0].id}"]`
                            ) as HTMLElement
                            element?.focus()
                        }
                        break
                    }

                    // End:
                    // Moves focus to the last node in the tree that is focusable without opening a node.
                    case 'End': {
                        e.preventDefault()
                        const visibleItems = getVisibleItems()
                        if (visibleItems.length > 0) {
                            const element = containerRef.current?.querySelector(
                                `[data-id="${visibleItems[visibleItems.length - 1].id}"]`
                            ) as HTMLElement
                            element?.focus()
                        }
                        break
                    }

                    // Enter:
                    // Activates the current item.
                    case 'Enter': {
                        e.preventDefault()
                        const currentItem = visibleItems[currentIndex]

                        // Skip if item is disabled
                        if (!currentItem.disabledReason) {
                            if (currentItem.children && currentItem.children?.length >= 0) {
                                // Toggle folder expanded state
                                if (expandedItemIdsState.includes(currentItem.id)) {
                                    onFolderClick?.(currentItem, false)
                                    // Close folder by removing from expanded IDs
                                    setExpandedItemIdsState(expandedItemIdsState.filter((id) => id !== currentItem.id))
                                } else {
                                    onFolderClick?.(currentItem, true)
                                    // Open folder by adding to expanded IDs
                                    const newExpandedIds = [...new Set([...expandedItemIdsState, currentItem.id])]
                                    setExpandedItemIdsState(newExpandedIds)
                                }
                            } else {
                                if (onNodeClick) {
                                    // Otherwise use default node click handler
                                    onNodeClick(currentItem)

                                    // Set selectedId to currentItem.id
                                    setSelectedId(currentItem.id)

                                    if (currentItem.onClick) {
                                        // Use item's custom click handler if provided
                                        currentItem.onClick()
                                    }

                                    focusContent()
                                }
                            }
                        }
                        break
                    }
                }
            },
            [
                expandedItemIdsState,
                getVisibleItems,
                handleTypeAhead,
                data,
                focusContent,
                onNodeClick,
                onFolderClick,
                onSetExpandedItemIds,
                isNodeTreeContextMenuOpen,
            ]
        )

        // Add function to scroll focused item into view
        const scrollFocusedIntoView = useCallback(() => {
            if (!containerRef.current) {
                return
            }

            // Look for either focused or selected element
            const elementId = selectedId
            if (!elementId) {
                return
            }

            // Find the element
            const element = containerRef.current.querySelector(`[data-id="${elementId}"]`)
            if (!element) {
                return
            }

            // Get container bounds
            const containerBounds = containerRef.current.getBoundingClientRect()
            const elementBounds = element.getBoundingClientRect()

            // Calculate if element is outside visible area
            const SCROLL_PADDING = 64
            const isAboveFold = elementBounds.top - SCROLL_PADDING < containerBounds.top
            const isBelowFold = elementBounds.bottom + SCROLL_PADDING > containerBounds.bottom

            if (isAboveFold || isBelowFold) {
                element.scrollIntoView({
                    block: 'nearest',
                    behavior: 'smooth',
                })
            }
        }, [selectedId])

        // Scroll to focused item when tree is finished building or prop is not provided
        useEffect(() => {
            if (isFinishedBuildingTreeData ?? true) {
                scrollFocusedIntoView()
            }
        }, [scrollFocusedIntoView, isFinishedBuildingTreeData])

        useEffect(() => {
            // On prop change, focus the default selected item if content hasn't been focused
            if (defaultSelectedFolderOrNodeId && !hasFocusedContent) {
                const element = containerRef.current?.querySelector(
                    `[data-id="${defaultSelectedFolderOrNodeId}"]`
                ) as HTMLElement
                element?.focus()
                setSelectedId(defaultSelectedFolderOrNodeId)
            }
        }, [defaultSelectedFolderOrNodeId, hasFocusedContent])

        useImperativeHandle(ref, () => ({
            getVisibleItems,
            focusItem: (id: string) => {
                // Find and focus the actual DOM element
                const element = containerRef.current?.querySelector(`[data-id="${id}"]`) as HTMLElement
                element?.focus()
            },
        }))

        useEffect(() => {
            if (expandedItemIds && expandedItemIds.join(',') !== expandedItemIdsState.join(',')) {
                setExpandedItemIdsState(expandedItemIds ?? [])
            }
        }, [expandedItemIds, expandedItemIdsState])

        const findItem = (items: TreeDataItem[], itemId: string): TreeDataItem | undefined => {
            for (const item of items) {
                if (item.id === itemId) {
                    return item
                } else if (item.children) {
                    const found = findItem(item.children, itemId)
                    if (found) {
                        return found
                    }
                }
            }
            return undefined
        }

        const defaultTableColumnWidth = 100 // Default width for columns

        const tableColumnSizeAndPosition = useMemo(() => {
            return tableViewKeys?.headers.map((header, index) => {
                return {
                    width: header.width ?? defaultTableColumnWidth,
                    left:
                        index === 0
                            ? FIRST_COLUMN_OFFSET
                            : FIRST_COLUMN_OFFSET +
                              tableViewKeys?.headers
                                  .slice(0, index)
                                  .reduce((acc, h) => acc + (h.width ?? defaultTableColumnWidth), 0),
                }
            })
        }, [tableViewKeys])

        const totalTableWidth = tableColumnSizeAndPosition?.reduce((acc, h) => acc + h.width, 0)

        return (
            <DndContext
                sensors={sensors}
                onDragStart={(event) => {
                    setIsDragging(true)
                    const item = findItem(data, String(event.active?.id))
                    if (item) {
                        setActiveDragItem(item)
                    }
                }}
                onDragEnd={(dragEvent) => {
                    const active = dragEvent.active?.id
                    const over = dragEvent.over?.id
                    if (active && active === over) {
                        dragEvent.activatorEvent.stopPropagation()
                    } else {
                        onDragEnd?.(dragEvent)
                    }
                    setIsDragging(false)
                }}
            >
                <ScrollableShadows
                    ref={containerRef}
                    direction="vertical"
                    tabIndex={-1}
                    role="tree"
                    aria-label="Tree navigation"
                    onKeyDown={handleKeyDown}
                    className="flex-1"
                    innerClassName="relative"
                    styledScrollbars
                >
                    <TreeNodeDroppable id="" isDroppable={enableDragAndDrop}>
                        <LemonTreeNode
                            data={data}
                            mode={mode}
                            tableViewKeys={tableViewKeys}
                            tableColumnSizeAndPosition={tableColumnSizeAndPosition}
                            totalTableWidth={totalTableWidth}
                            selectedId={selectedId}
                            handleClick={handleClick}
                            expandedItemIds={expandedItemIdsState}
                            onSetExpandedItemIds={(ids) => {
                                // Set local state
                                setExpandedItemIdsState(ids)
                                // Call prop callback if provided
                                onSetExpandedItemIds?.(ids)
                            }}
                            defaultNodeIcon={defaultNodeIcon}
                            showFolderActiveState={showFolderActiveState}
                            itemSideAction={itemSideAction}
                            className="deprecated-space-y-px p-1"
                            isItemDraggable={isItemDraggable}
                            isItemDroppable={isItemDroppable}
                            enableDragAndDrop={enableDragAndDrop}
                            onContextMenuOpen={(open) => {
                                setIsNodeTreeContextMenuOpen(open)
                            }}
                            itemContextMenu={itemContextMenu}
                            enableMultiSelection={enableMultiSelection}
                            onItemChecked={onItemChecked}
                            isDragging={isDragging}
                            checkedItemCount={checkedItemCount}
                            emptySpaceContextMenu={emptySpaceContextMenu}
                            {...props}
                        />
                    </TreeNodeDroppable>

                    {/* Context menu for empty space, takes up remaining space */}
                    <div className="flex-1 w-full h-full absolute top-0 left-0">
                        <ContextMenu>
                            <ContextMenuTrigger className="flex-1 w-full h-full bg-[blue]">
                                <div className="h-full w-full" />
                            </ContextMenuTrigger>
                            <ContextMenuContent>{emptySpaceContextMenu?.()}</ContextMenuContent>
                        </ContextMenu>
                    </div>
                </ScrollableShadows>

                {/* Custom drag overlay */}
                <DragOverlay dropAnimation={null}>
                    {activeDragItem && (
                        <ButtonPrimitive className="min-w-[var(--project-panel-inner-width)]">
                            <div className="shrink-0">
                                <TreeNodeDisplayIcon
                                    item={activeDragItem}
                                    expandedItemIds={expandedItemIdsState}
                                    defaultNodeIcon={defaultNodeIcon}
                                />
                            </div>
                            <span className="truncate font-medium">
                                {activeDragItem.displayName || activeDragItem.name}
                            </span>
                            {activeDragItem.checked && checkedItemCount && checkedItemCount > 1 && (
                                <span className="ml-1 text-xs rounded-full bg-primary-highlight px-2 py-0.5 whitespace-nowrap">
                                    +<span>{checkedItemCount - 1}</span>{' '}
                                    <span>other{checkedItemCount - 1 === 1 ? '' : 's'}</span>
                                </span>
                            )}
                        </ButtonPrimitive>
                    )}
                </DragOverlay>
            </DndContext>
        )
    }
)
LemonTree.displayName = 'LemonTree'

export { LemonTree }<|MERGE_RESOLUTION|>--- conflicted
+++ resolved
@@ -289,62 +289,6 @@
                             )
                         }
 
-<<<<<<< HEAD
-                                                <ButtonPrimitive
-                                                    data-id={item.id}
-                                                    // When dragging, don't allow links to be clicked,
-                                                    // without this drag end would fire this href causing a reload
-                                                    href={isDragging ? undefined : item.record?.href}
-                                                    onClick={() => {
-                                                        handleClick(item)
-                                                    }}
-                                                    className={cn(
-                                                        'group/lemon-tree-button',
-                                                        'z-1 focus-visible:bg-fill-button-tertiary-hover h-[var(--button-height-base)] motion-safe:transition-[padding] duration-50',
-                                                        {
-                                                            'bg-fill-button-tertiary-hover':
-                                                                selectedId === item.id ||
-                                                                isContextMenuOpenForItem === item.id,
-                                                            'bg-fill-button-tertiary-active': getItemActiveState(item),
-                                                            'group-hover/lemon-tree-button-group:bg-fill-button-tertiary-hover cursor-pointer':
-                                                                !isEmptyFolder,
-                                                        }
-                                                    )}
-                                                    role="treeitem"
-                                                    active={getItemActiveState(item)}
-                                                    menuItem
-                                                    sideActionLeft
-                                                    tooltip={
-                                                        isDragging || isEmptyFolder || mode === 'table'
-                                                            ? undefined
-                                                            : displayName
-                                                    }
-                                                    tooltipPlacement="right"
-                                                    disabled={isEmptyFolder || !!item.disabledReason}
-                                                    tabIndex={isEmptyFolder || !!item.disabledReason ? -1 : 0}
-                                                    buttonWrapper={
-                                                        enableDragAndDrop && isItemDraggable?.(item) && item.id
-                                                            ? (button) => (
-                                                                  <TreeNodeDraggable
-                                                                      id={item.id}
-                                                                      enableDragging
-                                                                      className="h-[var(--button-height-base)]"
-                                                                  >
-                                                                      {button}
-                                                                  </TreeNodeDraggable>
-                                                              )
-                                                            : undefined
-                                                    }
-                                                    aria-level={depth + 1}
-                                                    aria-setsize={data.length} // TODO: somehow get all loaded items length here in children
-                                                    aria-posinset={index + 1}
-                                                    aria-selected={selectedId === item.id}
-                                                    aria-disabled={!!item.disabledReason}
-                                                    aria-haspopup={!!itemContextMenu?.(item)}
-                                                    aria-roledescription="tree item"
-                                                    aria-rolemap={`item-${item.id}`}
-                                                    aria-label={ariaLabel}
-=======
                         const content = (
                             <AccordionPrimitive.Root
                                 type="multiple"
@@ -377,7 +321,6 @@
                                                     fullWidth
                                                     className="group/lemon-tree-button-group relative h-[var(--button-height-base)]"
                                                     groupVariant="side-action-group"
->>>>>>> b44f1026
                                                 >
                                                     {/* The contents of this <TreeNodeDisplayIconWrapper> are positioned absolutely, so to give the effect it's inside the button */}
                                                     {!isEmptyFolder && (
@@ -425,8 +368,8 @@
                                                                 : displayName
                                                         }
                                                         tooltipPlacement="right"
-                                                        disabled={isEmptyFolder}
-                                                        tabIndex={isEmptyFolder ? -1 : 0}
+                                                        disabled={isEmptyFolder || !!item.disabledReason}
+                                                        tabIndex={isEmptyFolder || !!item.disabledReason ? -1 : 0}
                                                         buttonWrapper={
                                                             enableDragAndDrop && isItemDraggable?.(item) && item.id
                                                                 ? (button) => (
