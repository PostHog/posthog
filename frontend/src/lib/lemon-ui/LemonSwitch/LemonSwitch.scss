.LemonSwitch {
<<<<<<< HEAD
    display: flex;
    gap: 0.5rem;
    align-items: center;
=======
    --lemon-switch-height: 1.25rem;
    --lemon-switch-width: 2.25rem;

>>>>>>> 266c3ff5
    width: fit-content;
    font-weight: 500;
    line-height: 1.5rem;

    label[for] {
        cursor: pointer; // A label with for=* also toggles the switch, so it shouldn't have the text select cursor
    }

    label {
        flex: 1;
        cursor: inherit;
    }

    &.LemonSwitch--full-width {
        width: 100%;
    }

    &.LemonSwitch--bordered {
        min-height: 2.5rem;
        padding: 0 0.75rem;
        background: var(--bg-light);
        border: 1px solid var(--border);
        border-radius: var(--radius);

        &.LemonSwitch--small {
            gap: 0.5rem;
            min-height: 2rem;
            padding: 0 0.5rem;
        }
    }

    > .LemonIcon {
        font-size: 1.5rem;
        color: var(--muted-alt);
    }

    &.LemonSwitch--disabled {
        cursor: not-allowed;
        opacity: var(--opacity-disabled);

        label[for] {
            cursor: not-allowed; // A label with for=* also toggles the switch, so it shouldn't have the text select cursor
        }
    }

    .posthog-3000 & {
        --lemon-switch-height: 1.125rem;
        --lemon-switch-width: calc(11 / 6 * var(--lemon-switch-height)); // Same proportion as in IconToggle
    }
}

.LemonSwitch__button {
    position: relative;
    display: inline-block;
    flex-shrink: 0;
<<<<<<< HEAD
    width: 2.25rem;
    height: 1.25rem;
    padding: 0;
    cursor: pointer;
=======
    padding: 0;
    width: var(--lemon-switch-width);
    height: var(--lemon-switch-height);
>>>>>>> 266c3ff5
    background: none;
    border: none;

    .LemonSwitch--disabled & {
        cursor: not-allowed;
    }
}

.LemonSwitch__slider {
    position: absolute;
    top: 5px;
    left: 0;
    display: inline-block;
    width: 2.25rem;
    height: 0.625rem;
    background-color: var(--border);
    border-radius: 0.625rem;
    transition: background-color 100ms ease;

    .posthog-3000 & {
        border-radius: var(--lemon-switch-height);
        height: 100%;
        width: 100%;
        top: 0;
        pointer-events: none;
        background-color: var(--border-bold);
    }

    .LemonSwitch--checked & {
        background-color: var(--primary-highlight);

        .posthog-3000 & {
            background-color: var(--primary-3000);
        }
    }
}

.LemonSwitch__handle {
    position: absolute;
    top: 0;
    left: 0;
    display: flex;
    align-items: center;
    justify-content: center;
    width: 1.25rem;
    height: 1.25rem;
    cursor: inherit;
    background-color: #fff;
    border: 2px solid var(--border);
<<<<<<< HEAD
    border-radius: 0.625rem;
    transition: background-color 100ms ease, transform 100ms ease, border-color 100ms ease;
=======
    transition: background-color 100ms ease, transform 100ms ease, width 100ms ease, border-color 100ms ease;
    cursor: inherit;
    display: flex;
    align-items: center;
    justify-content: center;
>>>>>>> 266c3ff5

    .posthog-3000 & {
        --lemon-switch-handle-ratio: calc(3 / 4); // Same proportion as in IconToggle
        --lemon-switch-handle-gutter: calc(var(--lemon-switch-height) * calc(1 - var(--lemon-switch-handle-ratio)) / 2);
        --lemon-switch-handle-width: calc(var(--lemon-switch-height) * var(--lemon-switch-handle-ratio));
        --lemon-switch-active-translate: translateX(
            calc(var(--lemon-switch-width) - var(--lemon-switch-handle-width) - var(--lemon-switch-handle-gutter) * 2)
        );

        top: var(--lemon-switch-handle-gutter);
        left: var(--lemon-switch-handle-gutter);
        width: var(--lemon-switch-handle-width);
        height: calc(var(--lemon-switch-height) * var(--lemon-switch-handle-ratio));
        border: none;
        pointer-events: none;
        background-color: #fff;
    }

    .LemonSwitch--checked & {
        background-color: var(--primary);
        border-color: var(--primary);
        transform: translateX(1rem);
<<<<<<< HEAD
=======

        .posthog-3000 & {
            transform: var(--lemon-switch-active-translate);
            background-color: #fff;
        }
>>>>>>> 266c3ff5
    }

    .LemonSwitch--active & {
        transform: scale(1.1);

        .posthog-3000 & {
            --lemon-switch-handle-width: calc(var(--lemon-switch-height) * var(--lemon-switch-handle-ratio) * 1.2);

            transform: none;
        }
    }

    .LemonSwitch--active.LemonSwitch--checked & {
        transform: translateX(1rem) scale(1.1);

        .posthog-3000 & {
            transform: var(--lemon-switch-active-translate);
        }
    }
}<|MERGE_RESOLUTION|>--- conflicted
+++ resolved
@@ -1,13 +1,10 @@
 .LemonSwitch {
-<<<<<<< HEAD
+    --lemon-switch-height: 1.25rem;
+    --lemon-switch-width: 2.25rem;
+
     display: flex;
     gap: 0.5rem;
     align-items: center;
-=======
-    --lemon-switch-height: 1.25rem;
-    --lemon-switch-width: 2.25rem;
-
->>>>>>> 266c3ff5
     width: fit-content;
     font-weight: 500;
     line-height: 1.5rem;
@@ -63,16 +60,10 @@
     position: relative;
     display: inline-block;
     flex-shrink: 0;
-<<<<<<< HEAD
-    width: 2.25rem;
-    height: 1.25rem;
+    width: var(--lemon-switch-width);
+    height: var(--lemon-switch-height);
     padding: 0;
     cursor: pointer;
-=======
-    padding: 0;
-    width: var(--lemon-switch-width);
-    height: var(--lemon-switch-height);
->>>>>>> 266c3ff5
     background: none;
     border: none;
 
@@ -93,12 +84,12 @@
     transition: background-color 100ms ease;
 
     .posthog-3000 & {
-        border-radius: var(--lemon-switch-height);
+        top: 0;
+        width: 100%;
         height: 100%;
-        width: 100%;
-        top: 0;
         pointer-events: none;
         background-color: var(--border-bold);
+        border-radius: var(--lemon-switch-height);
     }
 
     .LemonSwitch--checked & {
@@ -122,16 +113,8 @@
     cursor: inherit;
     background-color: #fff;
     border: 2px solid var(--border);
-<<<<<<< HEAD
     border-radius: 0.625rem;
-    transition: background-color 100ms ease, transform 100ms ease, border-color 100ms ease;
-=======
     transition: background-color 100ms ease, transform 100ms ease, width 100ms ease, border-color 100ms ease;
-    cursor: inherit;
-    display: flex;
-    align-items: center;
-    justify-content: center;
->>>>>>> 266c3ff5
 
     .posthog-3000 & {
         --lemon-switch-handle-ratio: calc(3 / 4); // Same proportion as in IconToggle
@@ -145,23 +128,20 @@
         left: var(--lemon-switch-handle-gutter);
         width: var(--lemon-switch-handle-width);
         height: calc(var(--lemon-switch-height) * var(--lemon-switch-handle-ratio));
-        border: none;
         pointer-events: none;
         background-color: #fff;
+        border: none;
     }
 
     .LemonSwitch--checked & {
         background-color: var(--primary);
         border-color: var(--primary);
         transform: translateX(1rem);
-<<<<<<< HEAD
-=======
 
         .posthog-3000 & {
+            background-color: #fff;
             transform: var(--lemon-switch-active-translate);
-            background-color: #fff;
         }
->>>>>>> 266c3ff5
     }
 
     .LemonSwitch--active & {
