--- conflicted
+++ resolved
@@ -1,5 +1,6 @@
 .LemonTag {
     display: inline-flex;
+    gap: 0.125rem;
     align-items: center;
     padding: 0.125rem 0.25rem;
     font-size: 0.75rem;
@@ -7,18 +8,12 @@
     line-height: 1rem;
     color: var(--default);
     white-space: nowrap;
-<<<<<<< HEAD
-    gap: 0.125rem;
+    background: var(--border);
+    border-radius: var(--radius);
 
     &.LemonTag--normal {
         font-weight: normal;
     }
-
-    &.LemonTag--primary {
-        background-color: var(--primary);
-=======
-    background: var(--border);
-    border-radius: var(--radius);
 
     .posthog-3000 &:not(.breakdown) {
         padding: 0.075rem 0.25rem;
@@ -29,8 +24,7 @@
         border-radius: calc(var(--radius) * 0.75);
     }
 
-    &.primary {
->>>>>>> 7ff2199d
+    &.LemonTag--primary {
         color: #fff;
         background-color: var(--primary-3000);
 
@@ -41,17 +35,12 @@
         }
     }
 
-<<<<<<< HEAD
     &.LemonTag--option {
+        color: var(--primary);
         background-color: var(--accent-3000);
-        color: var(--primary);
     }
 
     &.LemonTag--highlight {
-        background-color: var(--mark);
-=======
-    &.highlight {
->>>>>>> 7ff2199d
         color: var(--bg-charcoal);
         background-color: var(--mark);
 
@@ -62,12 +51,7 @@
         }
     }
 
-<<<<<<< HEAD
     &.LemonTag--warning {
-        background-color: var(--warning);
-=======
-    &.warning {
->>>>>>> 7ff2199d
         color: var(--bg-charcoal);
         background-color: var(--warning);
 
@@ -78,12 +62,7 @@
         }
     }
 
-<<<<<<< HEAD
     &.LemonTag--danger {
-        background-color: var(--danger);
-=======
-    &.danger {
->>>>>>> 7ff2199d
         color: #fff;
         background-color: var(--danger);
 
@@ -94,12 +73,7 @@
         }
     }
 
-<<<<<<< HEAD
     &.LemonTag--success {
-        background-color: var(--success);
-=======
-    &.success {
->>>>>>> 7ff2199d
         color: #fff;
         background-color: var(--success);
 
@@ -110,12 +84,7 @@
         }
     }
 
-<<<<<<< HEAD
     &.LemonTag--completion {
-        background-color: var(--purple-light);
-=======
-    &.completion {
->>>>>>> 7ff2199d
         color: var(--bg-charcoal);
         background-color: var(--purple-light);
 
@@ -126,12 +95,7 @@
         }
     }
 
-<<<<<<< HEAD
     &.LemonTag--caution {
-        background-color: var(--danger-lighter);
-=======
-    &.caution {
->>>>>>> 7ff2199d
         color: var(--bg-charcoal);
         background-color: var(--danger-lighter);
 
@@ -143,8 +107,8 @@
     }
 
     &.LemonTag--muted {
+        color: var(--muted);
         background-color: var(--accent-3000);
-        color: var(--muted);
     }
 
     &.LemonTag--none {
