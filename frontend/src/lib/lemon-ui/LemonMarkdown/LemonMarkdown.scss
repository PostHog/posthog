--- conflicted
+++ resolved
@@ -65,33 +65,9 @@
             font-size: 1.125rem;
         }
 
-<<<<<<< HEAD
         h3 {
             font-size: 1rem;
         }
-=======
-    blockquote {
-        padding: 0.5em 1em;
-        margin: 0.5em 0;
-        color: var(--muted);
-        background-color: var(--bg-light);
-        border-left: 3px solid var(--border);
-
-        p:last-child {
-            margin-bottom: 0;
-        }
-    }
-
-    // Table styling - minimal approach
-    table {
-        margin: 1em 0;
-        overflow: auto;
-        border-spacing: 0;
-        border-collapse: separate;
-        border: 1px solid var(--border);
-        border-radius: var(--radius);
-    }
->>>>>>> 4434dcf4
 
         h4 {
             font-size: 0.875rem;
@@ -99,6 +75,18 @@
 
         img {
             max-width: 100%;
+        }
+
+        blockquote {
+            padding: 0.5em 1em;
+            margin: 0.5em 0;
+            color: var(--muted);
+            background-color: var(--bg-light);
+            border-left: 3px solid var(--border);
+
+            p:last-child {
+                margin-bottom: 0;
+            }
         }
 
         // Table styling - minimal approach
@@ -148,13 +136,135 @@
         .LemonMarkdown__task-content {
             flex: 1;
             min-width: 0; // Allow text to wrap
+
             // Remove edge paragraph margins in task items for better spacing
             p:first-child {
                 margin-top: 0;
             }
 
-            p:last-child {
-                margin-bottom: 0;
+            ol,
+            ul,
+            dl {
+                padding-left: 1.5em;
+            }
+
+            ol {
+                list-style-type: decimal;
+            }
+
+            ul {
+                list-style-type: disc;
+            }
+
+            strong[level] {
+                // Low-key headings
+                display: block;
+            }
+
+            p {
+                margin-bottom: 0.5em;
+            }
+
+            hr {
+                margin: 1em 0;
+            }
+
+            h1,
+            h2,
+            h3,
+            h4 {
+                margin-bottom: 0.375em;
+                font-weight: 600;
+                line-height: 1.2;
+                color: inherit;
+            }
+
+            h1,
+            h2 {
+                padding-bottom: 0.375em;
+                border-bottom-width: 1px;
+
+                &:not(:first-child) {
+                    margin-top: 0.75em;
+                }
+            }
+
+            h1 {
+                font-size: 1.375rem;
+            }
+
+            h2 {
+                font-size: 1.125rem;
+            }
+
+            h3 {
+                font-size: 1rem;
+            }
+
+            h4 {
+                font-size: 0.875rem;
+            }
+
+            img {
+                max-width: 100%;
+            }
+
+            // Table styling - minimal approach
+            table {
+                margin: 1em 0;
+                overflow: auto;
+                border-spacing: 0;
+                border-collapse: separate;
+                border: 1px solid var(--border);
+                border-radius: var(--radius);
+            }
+
+            th,
+            td {
+                padding: 0.375rem 0.75rem;
+                color: var(--default);
+                text-align: left;
+                vertical-align: top;
+                border-right: 1px solid var(--border);
+                border-bottom: 1px solid var(--border);
+
+                &:last-child {
+                    border-right: none;
+                }
+            }
+
+            th {
+                font-weight: 600;
+            }
+
+            tbody tr:last-child td {
+                border-bottom: none;
+            }
+
+            .LemonMarkdown__task {
+                display: flex;
+                gap: 0.5rem;
+                align-items: center;
+                list-style: none;
+
+                .LemonCheckbox {
+                    flex-shrink: 0;
+                    margin-top: 0.125rem; // Slight adjustment to align with text
+                }
+            }
+
+            .LemonMarkdown__task-content {
+                flex: 1;
+                min-width: 0; // Allow text to wrap
+
+                // Remove edge paragraph margins in task items for better spacing
+                p:first-child {
+                    margin-top: 0;
+                }
+
+                p:last-child {
+                    margin-bottom: 0;
+                }
             }
         }
     }
