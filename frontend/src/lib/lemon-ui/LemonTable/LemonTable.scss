<<<<<<< HEAD
@layer base {
    .LemonTable {
        --row-base-height: auto;
        --row-horizontal-padding: 0.5rem;
=======
@keyframes LemonTable__row__highlight__animation {
    0% {
        background-color: var(--color-accent-highlight-secondary);
    }

    100% {
        background-color: transparent;
    }
}

.LemonTable {
    --row-base-height: auto;
    --row-horizontal-padding: 0.5rem;
    --lemon-table-background-color: var(--color-bg-surface-primary);

    position: relative;
    flex: 1;
    width: 100%;
    overflow: hidden;
    font-size: 13px;
    background: var(--lemon-table-background-color) !important;
    border: 1px solid var(--color-border-primary);
    border-radius: var(--radius);

    .WebAnalyticsDashboard &,
    .Insight &,
    .InsightCard__viz & {
        // Special override for scenes where the table is primarily next to insights
>>>>>>> fc125e00
        --lemon-table-background-color: var(--color-bg-surface-primary);

        position: relative;
        flex: 1;
        width: 100%;
        overflow: hidden;
        font-size: 13px;
        background: var(--lemon-table-background-color) !important;
        border: 1px solid var(--color-border-primary);
        border-radius: var(--radius);

        .WebAnalyticsDashboard &,
        .Insight &,
        .InsightCard__viz & {
            // Special override for scenes where the table is primarily next to insights
            --lemon-table-background-color: var(--color-bg-surface-primary);
        }

        .WebAnalyticsDashboard &,
        .WebAnalyticsModal & {
            // Special override for scenes where the surroundings provide a border
            border: none;
        }

        &.LemonTable--with-ribbon {
            --row-ribbon-width: 0.25rem;

            .LemonTable__content > table > tbody > tr > :first-child {
                position: relative;

                &::after {
                    position: absolute;
                    top: 0;
                    left: 0;
                    width: var(--row-ribbon-width);
                    height: 100%;
                    content: '';
                    background: var(--row-ribbon-color);
                }
            }
        }

        &--xs {
            .LemonTable__content > table > tbody > tr > td {
                padding-top: 0.25rem;
                padding-bottom: 0.25rem;
            }
        }

        &--embedded {
            background: none !important;
            border: none;
            border-radius: 0;
        }

        &--stealth {
            background: none !important;

            .LemonTable__content > table {
                > thead {
                    background: none;
                    border-bottom: none;
                }

                > thead,
                > tbody {
                    > tr {
                        &:not(:first-child) {
                            border-top: none;
                        }
                    }
                }
            }
        }

        &--lowercase-header {
            .LemonTable__content > table {
                > thead {
                    text-transform: none;
                    letter-spacing: normal;
                }
            }
        }

        &.LemonTable--inset {
            --row-horizontal-padding: 0.5rem;
        }

        .PaginationControl {
            height: var(--row-base-height);
            padding: 0.5rem;
            border-top: 1px solid var(--color-border-primary);
        }

        a.Link {
            color: var(--text-3000);

            &:not(:disabled):hover {
                color: var(--primary-3000-hover);
            }
        }
    }

    .LemonTable__content > table {
        width: 100%;
        border-spacing: 0;
        border-collapse: collapse;

        > thead {
            position: relative;
            font-size: 0.75rem;
            text-transform: uppercase;
            letter-spacing: 0.03125rem;
            background: var(--lemon-table-background-color);

            > tr {
                > th {
                    padding-top: 0.5rem;
                    padding-bottom: 0.5rem;
                    font-weight: 700;
                    text-align: left;

                    // box shadow as a border supports sticky headers
                    // Also it needs to be on the th - any higher and safari will not render the shadow
                    box-shadow: inset 0 -1px var(--color-border-primary);

                    .LemonButton {
                        margin: -0.5rem 0;
                    }
                }

                &.LemonTable__row--grouping {
                    --row-base-height: 2.5rem; // Make group headers smaller for better hierarchy
                }
            }
        }

        > tbody {
            > tr {
                &:not(:first-child) {
                    border-top: 1px solid var(--color-border-primary);
                }

                &.LemonTable__expansion {
                    position: relative;
                    background: var(--color-bg-primary);

                    > td {
                        // Disable padding inside the expansion for better tailored placement of contents
                        padding: 0 !important;
                    }
                }

                &.LemonTable__row--status-highlighted {
                    font-weight: 600;
                    color: var(--text-3000);

                    > td:not(.LemonTable__cell--sticky) {
                        background: var(--color-accent-highlight-secondary);
                    }
                }

<<<<<<< HEAD
                &:not(.LemonTable__expansion) {
                    > td {
                        // Make spacing of buttons tighter in tables by adding negative vertical margin
                        .LemonButton {
                            margin-top: -0.25rem;
                            margin-bottom: -0.25rem;
                        }
=======
            &.LemonTable__row--status-highlight-new {
                animation: LemonTable__row__highlight__animation 1.5s ease-out;
            }

            &:not(.LemonTable__expansion) {
                > td {
                    // Make spacing of buttons tighter in tables by adding negative vertical margin
                    .LemonButton {
                        margin-top: -0.25rem;
                        margin-bottom: -0.25rem;
>>>>>>> fc125e00
                    }
                }

                > td {
                    padding-top: 0.3125rem;
                    padding-bottom: 0.3125rem;
                    color: var(--color-text-secondary);

                    // Cancel the vertical margin for CodeSnippet actions
                    // This is annoyingly specific, but really needed for CodeSnippet to look good in expanded table rows
                    .CodeSnippet__actions > .LemonButton,
                    .LemonButtonWithSideAction__side-button > .LemonButton {
                        margin-top: 0;
                        margin-bottom: 0;
                    }
                }
            }
        }

        > thead,
        > tbody {
            > tr {
                height: var(--row-base-height);

                > th,
                > td {
                    padding-right: var(--row-horizontal-padding);
                    padding-left: var(--row-horizontal-padding);
                    overflow: hidden;
                    text-overflow: ellipsis;

                    &:first-child {
                        padding-left: calc(var(--row-horizontal-padding) * 2 + var(--row-ribbon-width, 0px));
                    }

                    &:last-child {
                        padding-right: calc(var(--row-horizontal-padding) * 2 + var(--row-ribbon-width, 0px));
                    }

                    &.LemonTable__boundary:not(:first-of-type) {
                        border-left: 1px solid var(--color-border-primary);
                    }

                    &.LemonTable__toggle {
                        padding-right: var(--row-horizontal-padding);
                    }

                    &.LemonTable__toggle + * {
                        border-left: none !important;
                    }

                    &[colspan='0'] {
                        padding-right: 0 !important;

                        // Hidden cells should not affect the width of the table
                        padding-left: 0 !important;
                    }
                }
            }
        }
    }

    .LemonTable__empty-state {
        color: var(--color-text-secondary);
    }

    .LemonTable__overlay {
        position: absolute;
        top: 0;
        left: 0;
        z-index: 2;
        width: 100%;
        height: 100%;
        pointer-events: none;
        background: var(--lemon-table-background-color);
        opacity: 0;
        transition: opacity 200ms ease;

        .LemonTable--loading & {
            pointer-events: auto;
            opacity: 0.5;
        }
    }

    .LemonTable__header {
        cursor: default;

        .LemonTable__header-content {
            color: var(--color-text-secondary);
        }

        &.LemonTable__header--actionable {
            cursor: pointer;

            &:hover {
                &:not(:has(.LemonTable__header--no-hover:hover)) {
                    .LemonTable__header-content {
                        color: var(--color-text-primary);
                    }
                }
            }

            &:active {
                .LemonTable__header-content {
                    color: var(--color-text-primary);
                }
            }
        }
    }

    .LemonTable__header-content {
        display: flex;
        align-items: center;
        justify-content: space-between;
        line-height: 1.5;

        div {
            white-space: nowrap;
        }
    }

    .LemonTable__footer {
        cursor: default;
        border-top: 1px solid var(--color-border-primary);
    }

    // NOTE: this is outside of the storybook check for 3000 selective styling
    .LemonTable__cell--sticky {
        background: var(--lemon-table-background-color);

        .LemonTable__row--status-highlighted &::before {
            background: var(--color-accent-highlight-secondary);
        }
    }

    .LemonTable__header--sticky {
        background: var(--lemon-table-background-color);
    }

    .LemonTable__cell--pinned,
    .LemonTable__header--pinned {
        background: var(--lemon-table-background-color);
    }

    // Stickiness is disabled in snapshots due to flakiness
    body:not(.storybook-test-runner) {
        .LemonTable__header--sticky,
        .LemonTable__cell--sticky,
        .LemonTable__header--pinned,
        .LemonTable__cell--pinned {
            position: sticky !important; // Important to override .LemonTable--with-ribbon's rule, which has more specificity
            left: 0;
            z-index: 1;
            overflow: visible !important;

            // Replicate .scrollable style for sticky cells
            &::before {
                position: absolute;
                inset: 0;
                z-index: -1; // Place below cell content
                clip-path: inset(0 -16px 0 0);
                content: '';
                box-shadow: -16px 0 16px 16px transparent;
                transition: box-shadow 200ms ease;
            }
        }

        .ScrollableShadows--left {
            .LemonTable__cell--sticky::before,
            .LemonTable__header--sticky::before,
            .LemonTable__cell--pinned::before,
            .LemonTable__header--pinned::before {
                box-shadow: -16px 0 16px 16px rgb(0 0 0 / 25%);
            }
        }
    }
}<|MERGE_RESOLUTION|>--- conflicted
+++ resolved
@@ -1,394 +1,380 @@
-<<<<<<< HEAD
+
 @layer base {
-    .LemonTable {
-        --row-base-height: auto;
-        --row-horizontal-padding: 0.5rem;
-=======
-@keyframes LemonTable__row__highlight__animation {
-    0% {
-        background-color: var(--color-accent-highlight-secondary);
-    }
-
-    100% {
-        background-color: transparent;
-    }
-}
-
-.LemonTable {
-    --row-base-height: auto;
-    --row-horizontal-padding: 0.5rem;
-    --lemon-table-background-color: var(--color-bg-surface-primary);
-
-    position: relative;
-    flex: 1;
-    width: 100%;
-    overflow: hidden;
-    font-size: 13px;
-    background: var(--lemon-table-background-color) !important;
-    border: 1px solid var(--color-border-primary);
-    border-radius: var(--radius);
-
-    .WebAnalyticsDashboard &,
-    .Insight &,
-    .InsightCard__viz & {
-        // Special override for scenes where the table is primarily next to insights
->>>>>>> fc125e00
-        --lemon-table-background-color: var(--color-bg-surface-primary);
-
-        position: relative;
-        flex: 1;
-        width: 100%;
-        overflow: hidden;
-        font-size: 13px;
-        background: var(--lemon-table-background-color) !important;
-        border: 1px solid var(--color-border-primary);
-        border-radius: var(--radius);
-
-        .WebAnalyticsDashboard &,
-        .Insight &,
-        .InsightCard__viz & {
-            // Special override for scenes where the table is primarily next to insights
-            --lemon-table-background-color: var(--color-bg-surface-primary);
-        }
-
-        .WebAnalyticsDashboard &,
-        .WebAnalyticsModal & {
-            // Special override for scenes where the surroundings provide a border
-            border: none;
-        }
-
-        &.LemonTable--with-ribbon {
-            --row-ribbon-width: 0.25rem;
-
-            .LemonTable__content > table > tbody > tr > :first-child {
-                position: relative;
-
-                &::after {
-                    position: absolute;
-                    top: 0;
-                    left: 0;
-                    width: var(--row-ribbon-width);
-                    height: 100%;
-                    content: '';
-                    background: var(--row-ribbon-color);
-                }
-            }
-        }
-
-        &--xs {
-            .LemonTable__content > table > tbody > tr > td {
-                padding-top: 0.25rem;
-                padding-bottom: 0.25rem;
-            }
-        }
-
-        &--embedded {
-            background: none !important;
-            border: none;
-            border-radius: 0;
-        }
-
-        &--stealth {
-            background: none !important;
-
-            .LemonTable__content > table {
-                > thead {
-                    background: none;
-                    border-bottom: none;
-                }
-
-                > thead,
-                > tbody {
-                    > tr {
-                        &:not(:first-child) {
-                            border-top: none;
-                        }
-                    }
-                }
-            }
-        }
-
-        &--lowercase-header {
-            .LemonTable__content > table {
-                > thead {
-                    text-transform: none;
-                    letter-spacing: normal;
-                }
-            }
-        }
-
-        &.LemonTable--inset {
-            --row-horizontal-padding: 0.5rem;
-        }
-
-        .PaginationControl {
-            height: var(--row-base-height);
-            padding: 0.5rem;
-            border-top: 1px solid var(--color-border-primary);
-        }
-
-        a.Link {
-            color: var(--text-3000);
-
-            &:not(:disabled):hover {
-                color: var(--primary-3000-hover);
-            }
-        }
-    }
-
-    .LemonTable__content > table {
-        width: 100%;
-        border-spacing: 0;
-        border-collapse: collapse;
-
-        > thead {
-            position: relative;
-            font-size: 0.75rem;
-            text-transform: uppercase;
-            letter-spacing: 0.03125rem;
-            background: var(--lemon-table-background-color);
-
-            > tr {
-                > th {
-                    padding-top: 0.5rem;
-                    padding-bottom: 0.5rem;
-                    font-weight: 700;
-                    text-align: left;
-
-                    // box shadow as a border supports sticky headers
-                    // Also it needs to be on the th - any higher and safari will not render the shadow
-                    box-shadow: inset 0 -1px var(--color-border-primary);
-
-                    .LemonButton {
-                        margin: -0.5rem 0;
-                    }
-                }
-
-                &.LemonTable__row--grouping {
-                    --row-base-height: 2.5rem; // Make group headers smaller for better hierarchy
-                }
-            }
-        }
-
-        > tbody {
-            > tr {
-                &:not(:first-child) {
-                    border-top: 1px solid var(--color-border-primary);
-                }
-
-                &.LemonTable__expansion {
-                    position: relative;
-                    background: var(--color-bg-primary);
-
-                    > td {
-                        // Disable padding inside the expansion for better tailored placement of contents
-                        padding: 0 !important;
-                    }
-                }
-
-                &.LemonTable__row--status-highlighted {
-                    font-weight: 600;
-                    color: var(--text-3000);
-
-                    > td:not(.LemonTable__cell--sticky) {
-                        background: var(--color-accent-highlight-secondary);
-                    }
-                }
-
-<<<<<<< HEAD
-                &:not(.LemonTable__expansion) {
-                    > td {
-                        // Make spacing of buttons tighter in tables by adding negative vertical margin
-                        .LemonButton {
-                            margin-top: -0.25rem;
-                            margin-bottom: -0.25rem;
-                        }
-=======
-            &.LemonTable__row--status-highlight-new {
-                animation: LemonTable__row__highlight__animation 1.5s ease-out;
-            }
-
-            &:not(.LemonTable__expansion) {
-                > td {
-                    // Make spacing of buttons tighter in tables by adding negative vertical margin
-                    .LemonButton {
-                        margin-top: -0.25rem;
-                        margin-bottom: -0.25rem;
->>>>>>> fc125e00
-                    }
-                }
-
-                > td {
-                    padding-top: 0.3125rem;
-                    padding-bottom: 0.3125rem;
-                    color: var(--color-text-secondary);
-
-                    // Cancel the vertical margin for CodeSnippet actions
-                    // This is annoyingly specific, but really needed for CodeSnippet to look good in expanded table rows
-                    .CodeSnippet__actions > .LemonButton,
-                    .LemonButtonWithSideAction__side-button > .LemonButton {
-                        margin-top: 0;
-                        margin-bottom: 0;
-                    }
-                }
-            }
-        }
-
-        > thead,
-        > tbody {
-            > tr {
-                height: var(--row-base-height);
-
-                > th,
-                > td {
-                    padding-right: var(--row-horizontal-padding);
-                    padding-left: var(--row-horizontal-padding);
-                    overflow: hidden;
-                    text-overflow: ellipsis;
-
-                    &:first-child {
-                        padding-left: calc(var(--row-horizontal-padding) * 2 + var(--row-ribbon-width, 0px));
-                    }
-
-                    &:last-child {
-                        padding-right: calc(var(--row-horizontal-padding) * 2 + var(--row-ribbon-width, 0px));
-                    }
-
-                    &.LemonTable__boundary:not(:first-of-type) {
-                        border-left: 1px solid var(--color-border-primary);
-                    }
-
-                    &.LemonTable__toggle {
-                        padding-right: var(--row-horizontal-padding);
-                    }
-
-                    &.LemonTable__toggle + * {
-                        border-left: none !important;
-                    }
-
-                    &[colspan='0'] {
-                        padding-right: 0 !important;
-
-                        // Hidden cells should not affect the width of the table
-                        padding-left: 0 !important;
-                    }
-                }
-            }
-        }
-    }
-
-    .LemonTable__empty-state {
-        color: var(--color-text-secondary);
-    }
-
-    .LemonTable__overlay {
-        position: absolute;
-        top: 0;
-        left: 0;
-        z-index: 2;
-        width: 100%;
-        height: 100%;
-        pointer-events: none;
-        background: var(--lemon-table-background-color);
-        opacity: 0;
-        transition: opacity 200ms ease;
-
-        .LemonTable--loading & {
-            pointer-events: auto;
-            opacity: 0.5;
-        }
-    }
-
-    .LemonTable__header {
-        cursor: default;
-
-        .LemonTable__header-content {
-            color: var(--color-text-secondary);
-        }
-
-        &.LemonTable__header--actionable {
-            cursor: pointer;
-
-            &:hover {
-                &:not(:has(.LemonTable__header--no-hover:hover)) {
-                    .LemonTable__header-content {
-                        color: var(--color-text-primary);
-                    }
-                }
-            }
-
-            &:active {
-                .LemonTable__header-content {
-                    color: var(--color-text-primary);
-                }
-            }
-        }
-    }
-
-    .LemonTable__header-content {
-        display: flex;
-        align-items: center;
-        justify-content: space-between;
-        line-height: 1.5;
-
-        div {
-            white-space: nowrap;
-        }
-    }
-
-    .LemonTable__footer {
-        cursor: default;
-        border-top: 1px solid var(--color-border-primary);
-    }
-
-    // NOTE: this is outside of the storybook check for 3000 selective styling
-    .LemonTable__cell--sticky {
-        background: var(--lemon-table-background-color);
-
-        .LemonTable__row--status-highlighted &::before {
-            background: var(--color-accent-highlight-secondary);
-        }
-    }
-
-    .LemonTable__header--sticky {
-        background: var(--lemon-table-background-color);
-    }
-
-    .LemonTable__cell--pinned,
-    .LemonTable__header--pinned {
-        background: var(--lemon-table-background-color);
-    }
-
-    // Stickiness is disabled in snapshots due to flakiness
-    body:not(.storybook-test-runner) {
-        .LemonTable__header--sticky,
-        .LemonTable__cell--sticky,
-        .LemonTable__header--pinned,
-        .LemonTable__cell--pinned {
-            position: sticky !important; // Important to override .LemonTable--with-ribbon's rule, which has more specificity
-            left: 0;
-            z-index: 1;
-            overflow: visible !important;
-
-            // Replicate .scrollable style for sticky cells
-            &::before {
-                position: absolute;
-                inset: 0;
-                z-index: -1; // Place below cell content
-                clip-path: inset(0 -16px 0 0);
-                content: '';
-                box-shadow: -16px 0 16px 16px transparent;
-                transition: box-shadow 200ms ease;
-            }
-        }
-
-        .ScrollableShadows--left {
-            .LemonTable__cell--sticky::before,
-            .LemonTable__header--sticky::before,
-            .LemonTable__cell--pinned::before,
-            .LemonTable__header--pinned::before {
-                box-shadow: -16px 0 16px 16px rgb(0 0 0 / 25%);
-            }
-        }
-    }
+    @keyframes LemonTable__row__highlight__animation {
+      0% {
+          background-color: var(--color-accent-highlight-secondary);
+      }
+
+      100% {
+          background-color: transparent;
+      }
+  }
+
+  .LemonTable {
+      --row-base-height: auto;
+      --row-horizontal-padding: 0.5rem;
+      --lemon-table-background-color: var(--color-bg-surface-primary);
+
+      position: relative;
+      flex: 1;
+      width: 100%;
+      overflow: hidden;
+      font-size: 13px;
+      background: var(--lemon-table-background-color) !important;
+      border: 1px solid var(--color-border-primary);
+      border-radius: var(--radius);
+
+      .WebAnalyticsDashboard &,
+      .Insight &,
+      .InsightCard__viz & {
+          // Special override for scenes where the table is primarily next to insights
+          --lemon-table-background-color: var(--color-bg-surface-primary);
+
+          position: relative;
+          flex: 1;
+          width: 100%;
+          overflow: hidden;
+          font-size: 13px;
+          background: var(--lemon-table-background-color) !important;
+          border: 1px solid var(--color-border-primary);
+          border-radius: var(--radius);
+
+          .WebAnalyticsDashboard &,
+          .Insight &,
+          .InsightCard__viz & {
+              // Special override for scenes where the table is primarily next to insights
+              --lemon-table-background-color: var(--color-bg-surface-primary);
+          }
+
+          .WebAnalyticsDashboard &,
+          .WebAnalyticsModal & {
+              // Special override for scenes where the surroundings provide a border
+              border: none;
+          }
+
+          &.LemonTable--with-ribbon {
+              --row-ribbon-width: 0.25rem;
+
+              .LemonTable__content > table > tbody > tr > :first-child {
+                  position: relative;
+
+                  &::after {
+                      position: absolute;
+                      top: 0;
+                      left: 0;
+                      width: var(--row-ribbon-width);
+                      height: 100%;
+                      content: '';
+                      background: var(--row-ribbon-color);
+                  }
+              }
+          }
+
+          &--xs {
+              .LemonTable__content > table > tbody > tr > td {
+                  padding-top: 0.25rem;
+                  padding-bottom: 0.25rem;
+              }
+          }
+
+          &--embedded {
+              background: none !important;
+              border: none;
+              border-radius: 0;
+          }
+
+          &--stealth {
+              background: none !important;
+
+              .LemonTable__content > table {
+                  > thead {
+                      background: none;
+                      border-bottom: none;
+                  }
+
+                  > thead,
+                  > tbody {
+                      > tr {
+                          &:not(:first-child) {
+                              border-top: none;
+                          }
+                      }
+                  }
+              }
+          }
+
+          &--lowercase-header {
+              .LemonTable__content > table {
+                  > thead {
+                      text-transform: none;
+                      letter-spacing: normal;
+                  }
+              }
+          }
+
+          &.LemonTable--inset {
+              --row-horizontal-padding: 0.5rem;
+          }
+
+          .PaginationControl {
+              height: var(--row-base-height);
+              padding: 0.5rem;
+              border-top: 1px solid var(--color-border-primary);
+          }
+
+          a.Link {
+              color: var(--text-3000);
+
+              &:not(:disabled):hover {
+                  color: var(--primary-3000-hover);
+              }
+          }
+      }
+
+      .LemonTable__content > table {
+          width: 100%;
+          border-spacing: 0;
+          border-collapse: collapse;
+
+          > thead {
+              position: relative;
+              font-size: 0.75rem;
+              text-transform: uppercase;
+              letter-spacing: 0.03125rem;
+              background: var(--lemon-table-background-color);
+
+              > tr {
+                  > th {
+                      padding-top: 0.5rem;
+                      padding-bottom: 0.5rem;
+                      font-weight: 700;
+                      text-align: left;
+
+                      // box shadow as a border supports sticky headers
+                      // Also it needs to be on the th - any higher and safari will not render the shadow
+                      box-shadow: inset 0 -1px var(--color-border-primary);
+
+                      .LemonButton {
+                          margin: -0.5rem 0;
+                      }
+                  }
+
+                  &.LemonTable__row--grouping {
+                      --row-base-height: 2.5rem; // Make group headers smaller for better hierarchy
+                  }
+              }
+          }
+
+          > tbody {
+              > tr {
+                  &:not(:first-child) {
+                      border-top: 1px solid var(--color-border-primary);
+                  }
+
+                  &.LemonTable__expansion {
+                      position: relative;
+                      background: var(--color-bg-primary);
+
+                      > td {
+                          // Disable padding inside the expansion for better tailored placement of contents
+                          padding: 0 !important;
+                      }
+                  }
+
+                  &.LemonTable__row--status-highlighted {
+                      font-weight: 600;
+                      color: var(--text-3000);
+
+                      > td:not(.LemonTable__cell--sticky) {
+                          background: var(--color-accent-highlight-secondary);
+                      }
+                  }
+
+              &.LemonTable__row--status-highlight-new {
+                  animation: LemonTable__row__highlight__animation 1.5s ease-out;
+              }
+
+              &:not(.LemonTable__expansion) {
+                  > td {
+                      // Make spacing of buttons tighter in tables by adding negative vertical margin
+                      .LemonButton {
+                          margin-top: -0.25rem;
+                          margin-bottom: -0.25rem;
+                      }
+                  }
+
+                  > td {
+                      padding-top: 0.3125rem;
+                      padding-bottom: 0.3125rem;
+                      color: var(--color-text-secondary);
+
+                      // Cancel the vertical margin for CodeSnippet actions
+                      // This is annoyingly specific, but really needed for CodeSnippet to look good in expanded table rows
+                      .CodeSnippet__actions > .LemonButton,
+                      .LemonButtonWithSideAction__side-button > .LemonButton {
+                          margin-top: 0;
+                          margin-bottom: 0;
+                      }
+                  }
+              }
+          }
+
+          > thead,
+          > tbody {
+              > tr {
+                  height: var(--row-base-height);
+
+                  > th,
+                  > td {
+                      padding-right: var(--row-horizontal-padding);
+                      padding-left: var(--row-horizontal-padding);
+                      overflow: hidden;
+                      text-overflow: ellipsis;
+
+                      &:first-child {
+                          padding-left: calc(var(--row-horizontal-padding) * 2 + var(--row-ribbon-width, 0px));
+                      }
+
+                      &:last-child {
+                          padding-right: calc(var(--row-horizontal-padding) * 2 + var(--row-ribbon-width, 0px));
+                      }
+
+                      &.LemonTable__boundary:not(:first-of-type) {
+                          border-left: 1px solid var(--color-border-primary);
+                      }
+
+                      &.LemonTable__toggle {
+                          padding-right: var(--row-horizontal-padding);
+                      }
+
+                      &.LemonTable__toggle + * {
+                          border-left: none !important;
+                      }
+
+                      &[colspan='0'] {
+                          padding-right: 0 !important;
+
+                          // Hidden cells should not affect the width of the table
+                          padding-left: 0 !important;
+                      }
+                  }
+              }
+          }
+      }
+
+      .LemonTable__empty-state {
+          color: var(--color-text-secondary);
+      }
+
+      .LemonTable__overlay {
+          position: absolute;
+          top: 0;
+          left: 0;
+          z-index: 2;
+          width: 100%;
+          height: 100%;
+          pointer-events: none;
+          background: var(--lemon-table-background-color);
+          opacity: 0;
+          transition: opacity 200ms ease;
+
+          .LemonTable--loading & {
+              pointer-events: auto;
+              opacity: 0.5;
+          }
+      }
+
+      .LemonTable__header {
+          cursor: default;
+
+          .LemonTable__header-content {
+              color: var(--color-text-secondary);
+          }
+
+          &.LemonTable__header--actionable {
+              cursor: pointer;
+
+              &:hover {
+                  &:not(:has(.LemonTable__header--no-hover:hover)) {
+                      .LemonTable__header-content {
+                          color: var(--color-text-primary);
+                      }
+                  }
+              }
+
+              &:active {
+                  .LemonTable__header-content {
+                      color: var(--color-text-primary);
+                  }
+              }
+          }
+      }
+
+      .LemonTable__header-content {
+          display: flex;
+          align-items: center;
+          justify-content: space-between;
+          line-height: 1.5;
+
+          div {
+              white-space: nowrap;
+          }
+      }
+
+      .LemonTable__footer {
+          cursor: default;
+          border-top: 1px solid var(--color-border-primary);
+      }
+
+      // NOTE: this is outside of the storybook check for 3000 selective styling
+      .LemonTable__cell--sticky {
+          background: var(--lemon-table-background-color);
+
+          .LemonTable__row--status-highlighted &::before {
+              background: var(--color-accent-highlight-secondary);
+          }
+      }
+
+      .LemonTable__header--sticky {
+          background: var(--lemon-table-background-color);
+      }
+
+      .LemonTable__cell--pinned,
+      .LemonTable__header--pinned {
+          background: var(--lemon-table-background-color);
+      }
+
+      // Stickiness is disabled in snapshots due to flakiness
+      body:not(.storybook-test-runner) {
+          .LemonTable__header--sticky,
+          .LemonTable__cell--sticky,
+          .LemonTable__header--pinned,
+          .LemonTable__cell--pinned {
+              position: sticky !important; // Important to override .LemonTable--with-ribbon's rule, which has more specificity
+              left: 0;
+              z-index: 1;
+              overflow: visible !important;
+
+              // Replicate .scrollable style for sticky cells
+              &::before {
+                  position: absolute;
+                  inset: 0;
+                  z-index: -1; // Place below cell content
+                  clip-path: inset(0 -16px 0 0);
+                  content: '';
+                  box-shadow: -16px 0 16px 16px transparent;
+                  transition: box-shadow 200ms ease;
+              }
+          }
+
+          .ScrollableShadows--left {
+              .LemonTable__cell--sticky::before,
+              .LemonTable__header--sticky::before,
+              .LemonTable__cell--pinned::before,
+              .LemonTable__header--pinned::before {
+                  box-shadow: -16px 0 16px 16px rgb(0 0 0 / 25%);
+              }
+          }
+      }
+  }
 }