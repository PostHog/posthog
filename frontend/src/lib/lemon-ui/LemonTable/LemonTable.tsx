--- conflicted
+++ resolved
@@ -146,11 +146,7 @@
                 )
             }
         },
-<<<<<<< HEAD
-        [location, searchParams, hashParams, push] // oxlint-disable-line react-hooks/exhaustive-deps
-=======
         [location, searchParams, hashParams, push, useURLForSorting, onSort, currentSortingParam]
->>>>>>> a6c41122
     )
 
     const columnGroups = (
