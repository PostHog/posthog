import './LemonTable.scss'

import { IconInfo } from '@posthog/icons'
import clsx from 'clsx'
import { useActions, useValues } from 'kea'
import { router } from 'kea-router'
import { ScrollableShadows } from 'lib/components/ScrollableShadows/ScrollableShadows'
import { More } from 'lib/lemon-ui/LemonButton/More'
import { LemonSkeleton } from 'lib/lemon-ui/LemonSkeleton'
import React, { HTMLProps, useCallback, useEffect, useMemo, useRef, useState } from 'react'

import { PaginationAuto, PaginationControl, PaginationManual, usePagination } from '../PaginationControl'
import { Tooltip } from '../Tooltip'
import { LemonTableLoader } from './LemonTableLoader'
import { getNextSorting, Sorting, SortingIndicator } from './sorting'
import { TableRow } from './TableRow'
import { ExpandableConfig, LemonTableColumn, LemonTableColumnGroup, LemonTableColumns } from './types'

/**
 * Determine the column's key, using `dataIndex` as fallback.
 * If `obligationReason` is specified, will throw an error if the key can't be determined.
 */
function determineColumnKey(column: LemonTableColumn<any, any>, obligationReason: string): string
function determineColumnKey(column: LemonTableColumn<any, any>, obligationReason?: undefined): string | null
function determineColumnKey(column: LemonTableColumn<any, any>, obligationReason?: string): string | null {
    const columnKey = column.key || column.dataIndex
    if (obligationReason && columnKey == null) {
        // == is intentional to catch undefined too
        throw new Error(`Column \`key\` or \`dataIndex\` must be defined for ${obligationReason}`)
    }
    return columnKey
}

export interface LemonTableProps<T extends Record<string, any>> {
    /** Table ID that will also be used in pagination to add uniqueness to search params (page + order). */
    id?: string
    columns: LemonTableColumns<T>
    dataSource: T[]
    /** Which column to use for the row key, as an alternative to the default row index mechanism. */
    rowKey?: keyof T | ((record: T, rowIndex: number) => string | number)
    /** Class to append to each row. */
    rowClassName?: string | ((record: T, rowIndex: number) => string | null)
    /** Color to mark each row with. */
    rowRibbonColor?: string | ((record: T, rowIndex: number) => string | null | undefined)
    /** Status of each row. Defaults no status. */
    rowStatus?: 'highlighted' | ((record: T, rowIndex: number) => 'highlighted' | null)
    /** Function that for each row determines what props should its `tr` element have based on the row's record. */
    onRow?: (record: T) => Omit<HTMLProps<HTMLTableRowElement>, 'key'>
    /** How tall should rows be. The default value is `"middle"`. */
    size?: 'small' | 'middle'
    /** Whether this table already is inset, meaning it needs reduced horizontal padding (0.5rem instead of 1rem). */
    inset?: boolean
    /** An embedded table has no border around it and no background. This way it blends better into other components. */
    embedded?: boolean
    /** Whether to hide the table background and inner borders. **/
    stealth?: boolean
    loading?: boolean
    /** Whether the table is still interactable while `loading` is `true`. Defaults to `true`. **/
    disableTableWhileLoading?: boolean
    pagination?: PaginationAuto | PaginationManual
    expandable?: ExpandableConfig<T>
    /** Whether the header should be shown. The default value is `true`. */
    showHeader?: boolean
    /** Whether header titles should be uppercased. The default value is `true`. */
    uppercaseHeader?: boolean
    /**
     * By default sorting goes: 0. unsorted > 1. ascending > 2. descending > GOTO 0 (loop).
     * With sorting cancellation disabled, GOTO 0 is replaced by GOTO 1. */
    noSortingCancellation?: boolean
    /** Sorting order to start with. */
    defaultSorting?: Sorting | null
    /** Controlled sort order. */
    sorting?: Sorting | null
    /** Sorting change handler for controlled sort order. */
    onSort?: (newSorting: Sorting | null) => void
    /** Defaults to true. Used if you don't want to use the URL to store sort order **/
    useURLForSorting?: boolean
    /** How many skeleton rows should be used for the empty loading state. The default value is 1. */
    loadingSkeletonRows?: number
    /** What to show when there's no data. */
    emptyState?: React.ReactNode
    /** What to describe the entries as, singular and plural. The default value is `['entry', 'entries']`. */
    nouns?: [string, string]
    className?: string
    style?: React.CSSProperties
    'data-attr'?: string
    /** Footer to be shown below the table. */
    footer?: React.ReactNode
    /** Whether the first column should always remain visible when scrolling horizontally. */
    firstColumnSticky?: boolean
    // Max width for the column headers
    maxHeaderWidth?: string
    /** Whether to hide the scrollbar. */
    hideScrollbar?: boolean
}

export function LemonTable<T extends Record<string, any>>({
    id,
    columns: rawColumns,
    dataSource = [],
    rowKey,
    rowClassName,
    rowRibbonColor,
    rowStatus,
    onRow,
    size,
    inset = false,
    embedded = false,
    stealth = false,
    loading,
    disableTableWhileLoading = true,
    pagination,
    expandable,
    showHeader = true,
    uppercaseHeader = true,
    noSortingCancellation: disableSortingCancellation = false,
    defaultSorting = null,
    sorting,
    onSort,
    useURLForSorting = true,
    loadingSkeletonRows = 1,
    emptyState,
    nouns = ['entry', 'entries'],
    className,
    style,
    'data-attr': dataAttr,
    footer,
    firstColumnSticky,
    maxHeaderWidth,
    hideScrollbar,
}: LemonTableProps<T>): JSX.Element {
    /** Search param that will be used for storing and syncing sorting */
    const currentSortingParam = id ? `${id}_order` : 'order'

    const { location, searchParams, hashParams } = useValues(router)
    const { push } = useActions(router)

    // used when not using URL to store sorting
    const [internalSorting, setInternalSorting] = useState<Sorting | null>(sorting || null)

    /** update sorting and conditionally replace the current browsing history item */
    const setLocalSorting = useCallback(
        (newSorting: Sorting | null) => {
            setInternalSorting(newSorting)
            onSort?.(newSorting)
            if (useURLForSorting) {
                return push(
                    location.pathname,
                    {
                        ...searchParams,
                        [currentSortingParam]: newSorting
                            ? `${newSorting.order === -1 ? '-' : ''}${newSorting.columnKey}`
                            : undefined,
                    },
                    hashParams
                )
            }
        },
        [location, searchParams, hashParams, push]
    )

    const columnGroups = (
        rawColumns.length > 0 && 'children' in rawColumns[0]
            ? rawColumns
            : [
                  {
                      children: rawColumns,
                  },
              ]
    ) as LemonTableColumnGroup<T>[]
    const columns = columnGroups.flatMap((group) => group.children)

    const scrollRef = useRef<HTMLDivElement>(null)

    /** Sorting. */
    const currentSorting =
        sorting ||
        internalSorting ||
        (searchParams[currentSortingParam]
            ? searchParams[currentSortingParam].startsWith('-')
                ? {
                      columnKey: searchParams[currentSortingParam].substr(1),
                      order: -1,
                  }
                : {
                      columnKey: searchParams[currentSortingParam],
                      order: 1,
                  }
            : defaultSorting)

    const sortedDataSource = useMemo(() => {
        if (currentSorting) {
            const { columnKey: sortColumnKey, order: sortOrder } = currentSorting
            const sorter = columns.find(
                (searchColumn) => searchColumn.sorter && determineColumnKey(searchColumn, 'sorting') === sortColumnKey
            )?.sorter
            if (typeof sorter === 'function') {
                return dataSource.slice().sort((a, b) => sortOrder * sorter(a, b))
            }
        }
        return dataSource
    }, [dataSource, currentSorting])

    const paginationState = usePagination(sortedDataSource, pagination, id)

    useEffect(() => {
        // When the current page changes, scroll back to the top of the table
        if (scrollRef.current) {
            const realTableOffsetTop = scrollRef.current.getBoundingClientRect().top - 320 // Extra breathing room
            // If the table starts above the top edge of the view, scroll to the top of the table minus breathing room
            if (realTableOffsetTop < 0) {
                window.scrollTo(window.scrollX, window.scrollY + realTableOffsetTop)
            }
        }
    }, [paginationState.currentPage, scrollRef.current])

    if (firstColumnSticky && expandable) {
        // Due to CSS, for firstColumnSticky to work the first column needs to be a content column
        throw new Error('LemonTable `firstColumnSticky` prop cannot be used with `expandable`')
    }

    return (
        <div
            id={id}
            className={clsx(
                'LemonTable',
                size && size !== 'middle' && `LemonTable--${size}`,
                inset && 'LemonTable--inset',
                loading && disableTableWhileLoading && 'LemonTable--loading',
                embedded && 'LemonTable--embedded',
                rowRibbonColor !== undefined && `LemonTable--with-ribbon`,
                stealth && 'LemonTable--stealth',
                !uppercaseHeader && 'LemonTable--lowercase-header',
                className
            )}
            // eslint-disable-next-line react/forbid-dom-props
            style={style}
            data-attr={dataAttr}
        >
            <ScrollableShadows
                innerClassName={hideScrollbar ? 'hide-scrollbar' : undefined}
                direction="horizontal"
                scrollRef={scrollRef}
            >
                <div className="LemonTable__content">
                    <table>
                        <colgroup>
                            {!!expandable && <col className="w-0" /> /* Expand/collapse column */}
                            {columns
                                .filter((column) => !column.isHidden)
                                .map((column, index) => (
                                    // eslint-disable-next-line react/forbid-dom-props
                                    <col key={`LemonTable-col-${index}`} style={{ width: column.width }} />
                                ))}
                        </colgroup>
                        {showHeader && (
                            <thead>
                                {columnGroups.some((group) => group.title) && (
                                    <tr className="LemonTable__row--grouping">
                                        {!!expandable && <th className="LemonTable__toggle" /> /* Expand/collapse */}
                                        {columnGroups.map((columnGroup, columnGroupIndex) =>
                                            columnGroupIndex === 0 && firstColumnSticky ? (
                                                <React.Fragment key={`LemonTable-th-group-${columnGroupIndex}`}>
                                                    <th
                                                        colSpan={1}
                                                        className="LemonTable__boundary LemonTable__header--sticky"
                                                    >
                                                        {columnGroup.title}
                                                    </th>
                                                    <th colSpan={columnGroup.children.length - 1} />
                                                </React.Fragment>
                                            ) : (
                                                <th
                                                    key={`LemonTable-th-group-${columnGroupIndex}`}
                                                    colSpan={columnGroup.children.length}
                                                    className="LemonTable__boundary"
                                                >
                                                    {columnGroup.title}
                                                </th>
                                            )
                                        )}
                                    </tr>
                                )}
                                <tr>
                                    {!!expandable && <th className="LemonTable__toggle" /> /* Expand/collapse */}
                                    {columnGroups.flatMap((columnGroup, columnGroupIndex) =>
                                        columnGroup.children
                                            .filter((column) => !column.isHidden)
                                            .map((column, columnIndex) => (
                                                <th
                                                    key={`LemonTable-th-${columnGroupIndex}-${
                                                        determineColumnKey(column) ?? columnIndex
                                                    }`}
                                                    className={clsx(
                                                        'LemonTable__header',
                                                        column.sorter && 'LemonTable__header--actionable',
                                                        columnIndex === 0 && 'LemonTable__boundary',
                                                        firstColumnSticky &&
                                                            columnGroupIndex === 0 &&
                                                            columnIndex === 0 &&
                                                            'LemonTable__header--sticky',
                                                        column.className
                                                    )}
                                                    /* eslint-disable-next-line react/forbid-dom-props */
                                                    style={{ textAlign: column.align }}
                                                    onClick={
                                                        column.sorter && !column.more
                                                            ? (event) => {
                                                                  const target = event.target as HTMLElement

                                                                  // Check if the click happened on the checkbox input, label, or its specific SVG (LemonCheckbox__box)
                                                                  if (
                                                                      target.classList.contains('LemonCheckbox__box') ||
                                                                      target.tagName.toLowerCase() === 'label' ||
                                                                      target.tagName.toLowerCase() === 'input'
                                                                  ) {
                                                                      return // Do nothing if the click is on the checkbox
                                                                  }

                                                                  const nextSorting = getNextSorting(
                                                                      currentSorting,
                                                                      determineColumnKey(column, 'sorting'),
                                                                      disableSortingCancellation
                                                                  )

                                                                  setLocalSorting(nextSorting)
                                                              }
                                                            : undefined
                                                    }
                                                >
                                                    <div
<<<<<<< HEAD
                                                        className={clsx(
                                                            'flex items-center',
                                                            column?.fullWidth && 'w-full'
                                                        )}
=======
                                                        className="LemonTable__header-content"
>>>>>>> 72541ed5
                                                        /* eslint-disable-next-line react/forbid-dom-props */
                                                        style={{ justifyContent: column.align }}
                                                    >
                                                        <div
                                                            className="flex items-center"
                                                            /* eslint-disable-next-line react/forbid-dom-props */
                                                            style={
                                                                maxHeaderWidth
                                                                    ? { maxWidth: maxHeaderWidth }
                                                                    : undefined
                                                            }
                                                        >
                                                            {column.tooltip ? (
                                                                <Tooltip title={column.tooltip}>
                                                                    <div className="flex items-center">
                                                                        {column.title}
                                                                        <IconInfo className="ml-1 text-base" />
                                                                    </div>
                                                                </Tooltip>
                                                            ) : (
                                                                column.title
                                                            )}
                                                            {column.sorter && (
                                                                <Tooltip
                                                                    title={() => {
                                                                        const nextSorting = getNextSorting(
                                                                            currentSorting,
                                                                            determineColumnKey(column, 'sorting'),
                                                                            disableSortingCancellation
                                                                        )
                                                                        return `Click to ${
                                                                            nextSorting
                                                                                ? nextSorting.order === 1
                                                                                    ? 'sort ascending'
                                                                                    : 'sort descending'
                                                                                : 'cancel sorting'
                                                                        }`
                                                                    }}
                                                                >
                                                                    <SortingIndicator
                                                                        order={
                                                                            currentSorting?.columnKey ===
                                                                            determineColumnKey(column, 'sorting')
                                                                                ? currentSorting.order
                                                                                : null
                                                                        }
                                                                    />
                                                                </Tooltip>
                                                            )}
                                                        </div>
                                                        {column.more && (
                                                            <More
                                                                overlay={column.more}
                                                                className="ml-1"
                                                                data-attr="table-header-more"
                                                            />
                                                        )}
                                                    </div>
                                                </th>
                                            ))
                                    )}
                                    <LemonTableLoader loading={loading} tag="th" />
                                </tr>
                            </thead>
                        )}
                        <tbody>
                            {paginationState.dataSourcePage.length ? (
                                paginationState.dataSourcePage.map((record, rowIndex) => {
                                    const rowKeyDetermined = rowKey
                                        ? typeof rowKey === 'function'
                                            ? rowKey(record, rowIndex)
                                            : record[rowKey] ?? rowIndex
                                        : paginationState.currentStartIndex + rowIndex
                                    const rowClassNameDetermined =
                                        typeof rowClassName === 'function'
                                            ? rowClassName(record, rowIndex)
                                            : rowClassName
                                    const rowRibbonColorDetermined =
                                        typeof rowRibbonColor === 'function'
                                            ? rowRibbonColor(record, rowIndex) || 'var(--border-light)'
                                            : rowRibbonColor
                                    const rowStatusDetermined =
                                        typeof rowStatus === 'function' ? rowStatus(record, rowIndex) : rowStatus

                                    return (
                                        <TableRow
                                            key={`LemonTable-tr-${rowKeyDetermined}`}
                                            record={record}
                                            recordIndex={paginationState.currentStartIndex + rowIndex}
                                            rowKeyDetermined={rowKeyDetermined}
                                            rowClassNameDetermined={rowClassNameDetermined}
                                            rowRibbonColorDetermined={rowRibbonColorDetermined}
                                            rowStatusDetermined={rowStatusDetermined}
                                            columnGroups={columnGroups}
                                            onRow={onRow}
                                            expandable={expandable}
                                            firstColumnSticky={firstColumnSticky}
                                        />
                                    )
                                })
                            ) : loading ? (
                                Array(loadingSkeletonRows)
                                    .fill(null)
                                    .map((_, rowIndex) => (
                                        <tr key={`LemonTable-tr-${rowIndex} ph-no-capture`}>
                                            {columnGroups.flatMap((columnGroup, columnGroupIndex) =>
                                                columnGroup.children.map((column, columnIndex) => (
                                                    <td
                                                        key={`LemonTable-td-${columnGroupIndex}-${columnIndex}`}
                                                        className={clsx(
                                                            columnIndex === columnGroup.children.length - 1 &&
                                                                'LemonTable__boundary',
                                                            firstColumnSticky &&
                                                                columnIndex === 0 &&
                                                                'LemonTable__cell--sticky',
                                                            column.className
                                                        )}
                                                    >
                                                        <LemonSkeleton />
                                                    </td>
                                                ))
                                            )}
                                        </tr>
                                    ))
                            ) : (
                                <tr className="LemonTable__empty-state">
                                    <td colSpan={columns.length + Number(!!expandable)}>
                                        {emptyState || `No ${nouns[1]}`}
                                    </td>
                                </tr>
                            )}
                        </tbody>
                    </table>
                    {footer && <div className="LemonTable__footer">{footer}</div>}

                    <PaginationControl {...paginationState} nouns={nouns} />
                    <div className="LemonTable__overlay" />
                </div>
            </ScrollableShadows>
        </div>
    )
}<|MERGE_RESOLUTION|>--- conflicted
+++ resolved
@@ -329,19 +329,15 @@
                                                     }
                                                 >
                                                     <div
-<<<<<<< HEAD
-                                                        className={clsx(
-                                                            'flex items-center',
-                                                            column?.fullWidth && 'w-full'
-                                                        )}
-=======
                                                         className="LemonTable__header-content"
->>>>>>> 72541ed5
                                                         /* eslint-disable-next-line react/forbid-dom-props */
                                                         style={{ justifyContent: column.align }}
                                                     >
                                                         <div
-                                                            className="flex items-center"
+                                                            className={clsx(
+                                                                'flex items-center',
+                                                                column?.fullWidth && 'w-full'
+                                                            )}
                                                             /* eslint-disable-next-line react/forbid-dom-props */
                                                             style={
                                                                 maxHeaderWidth
