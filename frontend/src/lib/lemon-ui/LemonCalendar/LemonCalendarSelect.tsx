--- conflicted
+++ resolved
@@ -183,16 +183,12 @@
                 }}
                 granularity={granularity}
             />
-<<<<<<< HEAD
-            <div className="flex space-x-2 justify-between items-center border-t p-2 pt-4">
-=======
             <div
                 className={clsx(
                     'flex space-x-2 items-center border-t p-2 pt-4',
                     showTimeToggle ? 'justify-between' : 'justify-end'
                 )}
             >
->>>>>>> 2c7ab511
                 {showTimeToggle && (
                     <LemonSwitch
                         label="Include time?"
@@ -201,19 +197,6 @@
                         bordered
                     />
                 )}
-<<<<<<< HEAD
-                <LemonButton type="secondary" onClick={onClose} data-attr="lemon-calendar-select-cancel">
-                    Cancel
-                </LemonButton>
-                <LemonButton
-                    type="primary"
-                    disabled={!selectValue}
-                    onClick={() => selectValue && onChange && onChange(selectValue)}
-                    data-attr="lemon-calendar-select-apply"
-                >
-                    Apply
-                </LemonButton>
-=======
                 <div className="flex space-x-2">
                     <LemonButton type="secondary" onClick={onClose} data-attr="lemon-calendar-select-cancel">
                         Cancel
@@ -227,7 +210,6 @@
                         Apply
                     </LemonButton>
                 </div>
->>>>>>> 2c7ab511
             </div>
         </div>
     )
