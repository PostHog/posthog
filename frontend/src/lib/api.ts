--- conflicted
+++ resolved
@@ -4775,7 +4775,6 @@
         },
     },
 
-<<<<<<< HEAD
     conversationsTickets: {
         async list(
             params: {
@@ -4902,7 +4901,9 @@
 
         async delete(ruleId: string): Promise<void> {
             return await new ApiRequest().conversationsGuidanceRule(ruleId).delete()
-=======
+        },
+    },
+
     llmPrompts: {
         list(params?: {
             search?: string
@@ -4923,7 +4924,6 @@
 
         async update(promptId: string, data: Omit<Partial<LLMPrompt>, 'created_by'>): Promise<LLMPrompt> {
             return await new ApiRequest().llmPrompt(promptId).update({ data })
->>>>>>> 018fc11b
         },
     },
 
