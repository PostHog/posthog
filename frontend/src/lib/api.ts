--- conflicted
+++ resolved
@@ -4586,7 +4586,6 @@
         }> {
             return await new ApiRequest().hogFlows().withAction('user_blast_radius').create({ data: { filters } })
         },
-<<<<<<< HEAD
         async createHogFlowBatchJob(
             hogFlowId: HogFlow['id'],
             data: {
@@ -4595,8 +4594,6 @@
         ): Promise<void> {
             return await new ApiRequest().hogFlow(hogFlowId).withAction('batch_jobs').create({ data })
         },
-=======
->>>>>>> 37c7bd11
     },
 
     queryURL: (): string => {
