import { EventSourceMessage, fetchEventSource } from '@microsoft/fetch-event-source'
import { encodeParams } from 'kea-router'
import posthog from 'posthog-js'

import { ActivityLogProps } from 'lib/components/ActivityLog/ActivityLog'
import { ActivityLogItem } from 'lib/components/ActivityLog/humanizeActivity'
import { dayjs } from 'lib/dayjs'
import { apiStatusLogic } from 'lib/logic/apiStatusLogic'
import { humanFriendlyDuration, objectClean, toParams } from 'lib/utils'
import { CohortCalculationHistoryResponse } from 'scenes/cohorts/cohortCalculationHistorySceneLogic'
import { MaxBillingContext } from 'scenes/max/maxBillingContextLogic'
import { NotebookListItemType, NotebookNodeResource, NotebookType } from 'scenes/notebooks/types'
import { RecordingComment } from 'scenes/session-recordings/player/inspector/playerInspectorLogic'
import { LINK_PAGE_SIZE, SURVEY_PAGE_SIZE } from 'scenes/surveys/constants'

import { getCurrentExporterData } from '~/exporter/exporterViewLogic'
import { Variable } from '~/queries/nodes/DataVisualization/types'
import {
    DashboardFilter,
    DataWarehouseManagedViewsetKind,
    DatabaseSerializedFieldType,
    EndpointLastExecutionTimesRequest,
    EndpointRequest,
    ErrorTrackingExternalReference,
    ErrorTrackingIssue,
    ErrorTrackingRelationalIssue,
    ExternalDataSourceType,
    FileSystemCount,
    FileSystemEntry,
    HogCompileResponse,
    HogQLQuery,
    HogQLQueryResponse,
    HogQLVariable,
    LogMessage,
    LogsQuery,
    Node,
    NodeKind,
    PersistedFolder,
    QuerySchema,
    QueryStatusResponse,
    RecordingsQuery,
    RecordingsQueryResponse,
    RefreshType,
    SourceConfig,
    TileFilters,
} from '~/queries/schema/schema-general'
import { HogQLQueryString, setLatestVersionsOnQuery } from '~/queries/utils'
import {
    ActionType,
    ActivityScope,
    AppMetricsTotalsV2Response,
    AppMetricsV2RequestParams,
    AppMetricsV2Response,
    BatchExportBackfill,
    BatchExportConfiguration,
    BatchExportConfigurationTest,
    BatchExportConfigurationTestStep,
    BatchExportRun,
    BatchExportService,
    CohortType,
    CommentCreationParams,
    CommentType,
    ConversationDetail,
    CoreMemory,
    CreateGroupParams,
    CyclotronJobFiltersType,
    CyclotronJobTestInvocationResult,
    DashboardTemplateEditorType,
    DashboardTemplateListParams,
    DashboardTemplateType,
    DashboardType,
    DataColorThemeModel,
    DataModelingJob,
    DataWarehouseActivityRecord,
<<<<<<< HEAD
    DataWarehouseJobStats,
    DataWarehouseJobStatsRequestPayload,
=======
    DataWarehouseManagedViewsetSavedQuery,
>>>>>>> a5b93d77
    DataWarehouseSavedQuery,
    DataWarehouseSavedQueryDraft,
    DataWarehouseSourceRowCount,
    DataWarehouseTable,
    DataWarehouseViewLink,
    Dataset,
    DatasetItem,
    EarlyAccessFeatureType,
    EmailSenderDomainStatus,
    EndpointType,
    EventDefinition,
    EventDefinitionMetrics,
    EventDefinitionType,
    EventType,
    EventsListQueryParams,
    Experiment,
    ExportedAssetType,
    ExternalDataJob,
    ExternalDataSource,
    ExternalDataSourceCreatePayload,
    ExternalDataSourceRevenueAnalyticsConfig,
    ExternalDataSourceSchema,
    ExternalDataSourceSyncSchema,
    FeatureFlagStatusResponse,
    FeatureFlagType,
    GoogleAdsConversionActionType,
    Group,
    GroupListParams,
    HogFunctionIconResponse,
    HogFunctionStatus,
    HogFunctionTemplateType,
    HogFunctionType,
    HogFunctionTypeType,
    InsightModel,
    IntegrationType,
    LineageGraph,
    LinearTeamType,
    LinkType,
    LinkedInAdsAccountType,
    LinkedInAdsConversionRuleType,
    ListOrganizationMembersParams,
    LogEntry,
    LogEntryRequestParams,
    MediaUploadResponse,
    NewEarlyAccessFeatureType,
    type OAuthApplicationPublicMetadata,
    OrganizationFeatureFlags,
    OrganizationFeatureFlagsCopyBody,
    OrganizationMemberScopedApiKeysResponse,
    OrganizationMemberType,
    OrganizationType,
    PersonListParams,
    PersonType,
    PersonalAPIKeyType,
    PluginConfigTypeNew,
    PluginConfigWithPluginInfoNew,
    PluginLogEntry,
    ProjectType,
    PropertyDefinition,
    PropertyDefinitionType,
    QueryBasedInsightModel,
    QueryTabState,
    RawAnnotationType,
    RawBatchExportBackfill,
    RawBatchExportRun,
    RoleMemberType,
    RoleType,
    SavedSessionRecordingPlaylistsResult,
    ScheduledChangeType,
    SchemaIncrementalFieldsResponse,
    SearchListParams,
    SearchResponse,
    SessionRecordingPlaylistType,
    SessionRecordingSnapshotParams,
    SessionRecordingSnapshotResponse,
    SessionRecordingType,
    SessionRecordingUpdateType,
    SessionSummaryResponse,
    SharingConfigurationType,
    SlackChannelType,
    SubscriptionType,
    Survey,
    SurveyStatsResponse,
    TeamType,
    TwilioPhoneNumberType,
    UserBasicType,
    UserInterviewType,
    UserType,
} from '~/types'

import {
    ErrorTrackingRule,
    ErrorTrackingRuleType,
} from 'products/error_tracking/frontend/scenes/ErrorTrackingConfigurationScene/rules/types'
import { Task, TaskUpsertProps } from 'products/tasks/frontend/types'
import { OptOutEntry } from 'products/workflows/frontend/OptOuts/optOutListLogic'
import { MessageTemplate } from 'products/workflows/frontend/TemplateLibrary/messageTemplatesLogic'
import { HogflowTestResult } from 'products/workflows/frontend/Workflows/hogflows/steps/types'
import { HogFlow } from 'products/workflows/frontend/Workflows/hogflows/types'

import { MaxUIContext } from '../scenes/max/maxTypes'
import { AlertType, AlertTypeWrite } from './components/Alerts/types'
import {
    ErrorTrackingFingerprint,
    ErrorTrackingStackFrame,
    ErrorTrackingStackFrameRecord,
    ErrorTrackingSymbolSet,
    SymbolSetStatusFilter,
} from './components/Errors/types'
import {
    ACTIVITY_PAGE_SIZE,
    COHORT_PERSONS_QUERY_LIMIT,
    EVENT_DEFINITIONS_PER_PAGE,
    EVENT_PROPERTY_DEFINITIONS_PER_PAGE,
    LOGS_PORTION_LIMIT,
} from './constants'
import type { ProductIntentProperties } from './utils/product-intents'

/**
 * WARNING: Be very careful importing things here. This file is heavily used and can trigger a lot of cyclic imports
 * Preferably create a dedicated file in utils/..
 */

export type CheckboxValueType = string | number | boolean

const PAGINATION_DEFAULT_MAX_PAGES = 10

export interface PaginatedResponse<T> {
    results: T[]
    next?: string | null
    previous?: string | null
}

export interface CountedPaginatedResponse<T> extends PaginatedResponse<T> {
    count: number
}

export interface CountedPaginatedResponseWithUsers<T> extends CountedPaginatedResponse<T> {
    users: UserBasicType[]
}

export interface ActivityLogPaginatedResponse<T> extends PaginatedResponse<T> {
    count: number
}

export interface ApiMethodOptions {
    signal?: AbortSignal
    headers?: Record<string, any>
}

export class ApiError extends Error {
    /** Django REST Framework `detail` - used in downstream error handling. */
    detail: string | null
    /** Django REST Framework `code` - used in downstream error handling. */
    code: string | null
    /** Django REST Framework `statusText` - used in downstream error handling. */
    statusText: string | null
    /** Django REST Framework `attr` - used in downstream error handling. */
    attr: string | null

    /** Link to external resources, e.g. stripe invoices */
    link: string | null

    constructor(
        message?: string,
        public status?: number,
        public headers?: Headers,
        public data?: any
    ) {
        message = message || `API request failed with status: ${status ?? 'unknown'}`
        super(message)
        this.statusText = data?.statusText || null
        this.detail = data?.detail || null
        this.code = data?.code || null
        this.link = data?.link || null
        this.attr = data?.attr || null
    }

    /**
     * For when the API returned a 429 (Too Many Requests) error:
     * If the `Retry-After` header is present, return a human-friendly duration, e.g. "in 4 hours", otherwise just "later".
     * Return null for other status codes.
     */
    get formattedRetryAfter(): string | null {
        if (this.status !== 429) {
            return null
        }
        if (this.headers?.has('Retry-After')) {
            const retryAfter = this.headers.get('Retry-After') as string
            let secondsLeft = Number(retryAfter) // Let's assume we're dealing with an integer by default
            if (isNaN(secondsLeft)) {
                // Nope, here we're dealing with date in this format: Wed, 21 Oct 2015 07:28:00 GMT
                secondsLeft = dayjs(retryAfter).diff(dayjs(), 'seconds')
            }
            return `in ${humanFriendlyDuration(secondsLeft, { maxUnits: 2 })}`
        }
        return 'later'
    }
}

const CSRF_COOKIE_NAME = 'posthog_csrftoken'

export function getCookie(name: string): string | null {
    let cookieValue: string | null = null
    if (document.cookie && document.cookie !== '') {
        for (let cookie of document.cookie.split(';')) {
            cookie = cookie.trim()
            // Does this cookie string begin with the name we want?
            if (cookie.substring(0, name.length + 1) === name + '=') {
                cookieValue = decodeURIComponent(cookie.substring(name.length + 1))
                break
            }
        }
    }
    return cookieValue
}

export async function getJSONOrNull(response: Response): Promise<any> {
    try {
        return await response.json()
    } catch {
        return null
    }
}

export class ApiConfig {
    private static _currentOrganizationId: OrganizationType['id'] | null = null
    private static _currentProjectId: ProjectType['id'] | null = null
    private static _currentTeamId: TeamType['id'] | null = null

    static getCurrentOrganizationId(): OrganizationType['id'] {
        if (!this._currentOrganizationId) {
            throw new Error('Organization ID is not known.')
        }
        return this._currentOrganizationId
    }

    static setCurrentOrganizationId(id: OrganizationType['id'] | null): void {
        this._currentOrganizationId = id
    }

    static getCurrentTeamId(): TeamType['id'] {
        if (!this._currentTeamId) {
            throw new Error('Team ID is not known.')
        }
        return this._currentTeamId
    }

    static setCurrentTeamId(id: TeamType['id']): void {
        this._currentTeamId = id
    }

    static getCurrentProjectId(): ProjectType['id'] {
        if (!this._currentProjectId) {
            throw new Error('Project ID is not known.')
        }
        return this._currentProjectId
    }

    static setCurrentProjectId(id: ProjectType['id']): void {
        this._currentProjectId = id
    }
}

export class ApiRequest {
    private pathComponents: string[]
    private queryString: string | undefined

    public constructor() {
        this.pathComponents = []
    }

    // URL assembly

    public assembleEndpointUrl(): string {
        let url = this.pathComponents.join('/')
        if (this.queryString) {
            if (!this.queryString.startsWith('?')) {
                url += '?'
            }
            url += this.queryString
        }
        return url
    }

    public assembleFullUrl(includeLeadingSlash = false): string {
        return (includeLeadingSlash ? '/api/' : 'api/') + this.assembleEndpointUrl()
    }

    // Generic endpoint composition

    private addPathComponent(component: string | number): ApiRequest {
        this.pathComponents.push(component.toString())
        return this
    }

    private addEncodedPathComponent(component: string | number): ApiRequest {
        this.pathComponents.push(encodeURIComponent(component.toString()))
        return this
    }

    public withQueryString(queryString?: string | Record<string, any>): ApiRequest {
        this.queryString = typeof queryString === 'object' ? toParams(queryString) : queryString
        return this
    }

    public withAction(apiAction: string): ApiRequest {
        return this.addPathComponent(apiAction)
    }

    // API-aware endpoint composition

    // # Utils
    public current(): ApiRequest {
        return this.addPathComponent('@current')
    }

    // # Organizations
    public organizations(): ApiRequest {
        return this.addPathComponent('organizations')
    }

    public organizationsDetail(id: OrganizationType['id'] = ApiConfig.getCurrentOrganizationId()): ApiRequest {
        return this.organizations().addPathComponent(id)
    }

    public organizationFeatureFlags(orgId: OrganizationType['id'], featureFlagKey: FeatureFlagType['key']): ApiRequest {
        return this.organizations()
            .addPathComponent(orgId)
            .addPathComponent('feature_flags')
            .addEncodedPathComponent(featureFlagKey) // Never trust user input.
    }

    public copyOrganizationFeatureFlags(orgId: OrganizationType['id']): ApiRequest {
        return this.organizations()
            .addPathComponent(orgId)
            .addPathComponent('feature_flags')
            .addPathComponent('copy_flags')
    }

    // # Projects
    public projects(): ApiRequest {
        return this.addPathComponent('projects')
    }

    public projectsDetail(id: ProjectType['id'] = ApiConfig.getCurrentProjectId()): ApiRequest {
        return this.projects().addPathComponent(id)
    }

    // # Environments
    public environments(): ApiRequest {
        return this.addPathComponent('environments')
    }

    public environmentsDetail(id: TeamType['id'] = ApiConfig.getCurrentTeamId()): ApiRequest {
        return this.environments().addPathComponent(id)
    }

    // # CSP reporting

    public cspReportingExplanation(teamId?: TeamType['id']): ApiRequest {
        return this.environmentsDetail(teamId).addPathComponent('csp-reporting').addPathComponent('explain')
    }

    // # Insights
    public insights(teamId?: TeamType['id']): ApiRequest {
        return this.environmentsDetail(teamId).addPathComponent('insights')
    }

    public insight(id: QueryBasedInsightModel['id'], teamId?: TeamType['id']): ApiRequest {
        return this.insights(teamId).addPathComponent(id)
    }

    public insightsActivity(teamId?: TeamType['id']): ApiRequest {
        return this.insights(teamId).addPathComponent('activity')
    }

    public insightSharing(id: QueryBasedInsightModel['id'], teamId?: TeamType['id']): ApiRequest {
        return this.insight(id, teamId).addPathComponent('sharing')
    }

    public insightSharingPasswords(id: QueryBasedInsightModel['id'], teamId?: TeamType['id']): ApiRequest {
        return this.insightSharing(id, teamId).addPathComponent('passwords')
    }

    public insightSharingPassword(
        id: QueryBasedInsightModel['id'],
        passwordId: string,
        teamId?: TeamType['id']
    ): ApiRequest {
        return this.insightSharingPasswords(id, teamId).addPathComponent(passwordId)
    }

    public insightsCancel(teamId?: TeamType['id']): ApiRequest {
        return this.insights(teamId).addPathComponent('cancel')
    }

    // # File System
    public fileSystem(teamId?: TeamType['id']): ApiRequest {
        return this.environmentsDetail(teamId).addPathComponent('file_system')
    }

    public fileSystemUnfiled(type?: string, teamId?: TeamType['id']): ApiRequest {
        const path = this.fileSystem(teamId).addPathComponent('unfiled')
        if (type) {
            path.withQueryString({ type })
        }
        return path
    }

    public fileSystemDetail(id: NonNullable<FileSystemEntry['id']>, teamId?: TeamType['id']): ApiRequest {
        return this.fileSystem(teamId).addPathComponent(id)
    }

    public fileSystemMove(id: NonNullable<FileSystemEntry['id']>, teamId?: TeamType['id']): ApiRequest {
        return this.fileSystem(teamId).addPathComponent(id).addPathComponent('move')
    }

    public fileSystemLink(id: NonNullable<FileSystemEntry['id']>, teamId?: TeamType['id']): ApiRequest {
        return this.fileSystem(teamId).addPathComponent(id).addPathComponent('link')
    }

    public fileSystemCount(id: NonNullable<FileSystemEntry['id']>, teamId?: TeamType['id']): ApiRequest {
        return this.fileSystem(teamId).addPathComponent(id).addPathComponent('count')
    }

    public fileSystemShortcut(teamId?: TeamType['id']): ApiRequest {
        return this.environmentsDetail(teamId).addPathComponent('file_system_shortcut')
    }

    public fileSystemShortcutDetail(id: NonNullable<FileSystemEntry['id']>, teamId?: TeamType['id']): ApiRequest {
        return this.fileSystemShortcut(teamId).addPathComponent(id)
    }

    // # Persisted folder
    public persistedFolder(projectId?: ProjectType['id']): ApiRequest {
        return this.projectsDetail(projectId).addPathComponent('persisted_folder')
    }
    public persistedFolderDetail(id: NonNullable<PersistedFolder['id']>, projectId?: ProjectType['id']): ApiRequest {
        return this.persistedFolder(projectId).addPathComponent(id)
    }

    // # Plugins
    public plugins(orgId?: OrganizationType['id']): ApiRequest {
        return this.organizationsDetail(orgId).addPathComponent('plugins')
    }

    public pluginsActivity(orgId?: OrganizationType['id']): ApiRequest {
        return this.plugins(orgId).addPathComponent('activity')
    }

    public pluginConfigs(teamId?: TeamType['id']): ApiRequest {
        return this.environmentsDetail(teamId).addPathComponent('plugin_configs')
    }

    public pluginConfig(id: number, teamId?: TeamType['id']): ApiRequest {
        return this.pluginConfigs(teamId).addPathComponent(id)
    }

    public hog(teamId?: TeamType['id']): ApiRequest {
        return this.projectsDetail(teamId).addPathComponent('hog')
    }

    public hogFunctions(teamId?: TeamType['id']): ApiRequest {
        return this.environmentsDetail(teamId).addPathComponent('hog_functions')
    }

    public hogFunction(id: HogFunctionType['id'], teamId?: TeamType['id']): ApiRequest {
        return this.hogFunctions(teamId).addPathComponent(id)
    }

    public hogFunctionTemplates(teamId?: TeamType['id']): ApiRequest {
        return this.projectsDetail(teamId).addPathComponent('hog_function_templates')
    }

    public hogFunctionTemplate(id: HogFunctionTemplateType['id'], teamId?: TeamType['id']): ApiRequest {
        return this.hogFunctionTemplates(teamId).addPathComponent(id)
    }

    // # Links
    public links(teamId?: TeamType['id']): ApiRequest {
        return this.projectsDetail(teamId).addPathComponent('links')
    }

    public link(id: LinkType['id'], teamId?: TeamType['id']): ApiRequest {
        return this.links(teamId).addPathComponent(id)
    }

    // # Actions
    public actions(teamId?: TeamType['id']): ApiRequest {
        return this.projectsDetail(teamId).addPathComponent('actions')
    }

    public actionsDetail(actionId: ActionType['id'], teamId?: TeamType['id']): ApiRequest {
        return this.actions(teamId).addPathComponent(actionId)
    }

    // # Comments
    public comments(teamId?: TeamType['id']): ApiRequest {
        return this.projectsDetail(teamId).addPathComponent('comments')
    }

    public comment(id: CommentType['id'], teamId?: TeamType['id']): ApiRequest {
        return this.comments(teamId).addPathComponent(id)
    }

    // # Exports
    public exports(teamId?: TeamType['id']): ApiRequest {
        return this.environmentsDetail(teamId).addPathComponent('exports')
    }

    public export(id: number, teamId?: TeamType['id']): ApiRequest {
        return this.exports(teamId).addPathComponent(id)
    }

    // # Events
    public events(teamId?: TeamType['id']): ApiRequest {
        return this.environmentsDetail(teamId).addPathComponent('events')
    }

    public event(id: EventType['id'], teamId?: TeamType['id']): ApiRequest {
        return this.events(teamId).addPathComponent(id)
    }

    public tags(projectId?: ProjectType['id']): ApiRequest {
        return this.projectsDetail(projectId).addPathComponent('tags')
    }

    // # Logs
    public logs(projectId?: ProjectType['id']): ApiRequest {
        return this.environmentsDetail(projectId).addPathComponent('logs')
    }

    public logsQuery(projectId?: ProjectType['id']): ApiRequest {
        return this.logs(projectId).addPathComponent('query')
    }

    public logsSparkline(projectId?: ProjectType['id']): ApiRequest {
        return this.logs(projectId).addPathComponent('sparkline')
    }

    // # Data management
    public eventDefinitions(projectId?: ProjectType['id']): ApiRequest {
        return this.projectsDetail(projectId).addPathComponent('event_definitions')
    }

    public eventDefinitionDetail(eventDefinitionId: EventDefinition['id'], projectId?: ProjectType['id']): ApiRequest {
        return this.projectsDetail(projectId).addPathComponent('event_definitions').addPathComponent(eventDefinitionId)
    }

    public propertyDefinitions(projectId?: ProjectType['id']): ApiRequest {
        return this.projectsDetail(projectId).addPathComponent('property_definitions')
    }

    public propertyDefinitionDetail(
        propertyDefinitionId: PropertyDefinition['id'],
        teamId?: TeamType['id']
    ): ApiRequest {
        return this.projectsDetail(teamId)
            .addPathComponent('property_definitions')
            .addPathComponent(propertyDefinitionId)
    }

    public propertyDefinitionSeenTogether(
        eventNames: string[],
        propertyDefinitionName: PropertyDefinition['name'],
        teamId?: TeamType['id']
    ): ApiRequest {
        const queryParams = toParams({ event_names: eventNames, property_name: propertyDefinitionName }, true)

        return this.projectsDetail(teamId)
            .addPathComponent('property_definitions')
            .addPathComponent('seen_together')
            .withQueryString(queryParams)
    }

    public sessionPropertyDefinitions(teamId?: TeamType['id']): ApiRequest {
        return this.projectsDetail(teamId).addPathComponent('sessions').addPathComponent('property_definitions')
    }

    public dataManagementActivity(teamId?: TeamType['id']): ApiRequest {
        return this.projectsDetail(teamId).addPathComponent('data_management').addPathComponent('activity')
    }

    // # Cohorts
    public cohorts(teamId?: TeamType['id']): ApiRequest {
        return this.projectsDetail(teamId).addPathComponent('cohorts')
    }

    public cohortsDetail(cohortId: CohortType['id'], teamId?: TeamType['id']): ApiRequest {
        return this.cohorts(teamId).addPathComponent(cohortId)
    }

    public cohortsDetailPersons(cohortId: CohortType['id'], teamId?: TeamType['id']): ApiRequest {
        return this.cohorts(teamId).addPathComponent(cohortId).addPathComponent('persons')
    }

    public cohortsAddPersonsToStatic(cohortId: CohortType['id'], teamId?: TeamType['id']): ApiRequest {
        return this.cohorts(teamId).addPathComponent(cohortId).addPathComponent('add_persons_to_static_cohort')
    }

    public cohortsRemovePersonFromStatic(cohortId: CohortType['id'], teamId?: TeamType['id']): ApiRequest {
        return this.cohorts(teamId).addPathComponent(cohortId).addPathComponent('remove_person_from_static_cohort')
    }

    public cohortsDuplicate(cohortId: CohortType['id'], teamId?: TeamType['id']): ApiRequest {
        return this.cohortsDetail(cohortId, teamId).addPathComponent('duplicate_as_static_cohort')
    }

    public cohortsCalculationHistory(cohortId: CohortType['id'], teamId?: TeamType['id']): ApiRequest {
        return this.cohortsDetail(cohortId, teamId).addPathComponent('calculation_history')
    }

    // Recordings
    public recordings(teamId?: TeamType['id']): ApiRequest {
        return this.environmentsDetail(teamId).addPathComponent('session_recordings')
    }

    public recording(recordingId: SessionRecordingType['id'], teamId?: TeamType['id']): ApiRequest {
        return this.recordings(teamId).addPathComponent(recordingId)
    }

    public recordingMatchingEvents(teamId?: TeamType['id']): ApiRequest {
        return this.environmentsDetail(teamId)
            .addPathComponent('session_recordings')
            .addPathComponent('matching_events')
    }

    public recordingPlaylists(teamId?: TeamType['id']): ApiRequest {
        return this.projectsDetail(teamId).addPathComponent('session_recording_playlists')
    }

    public recordingPlaylist(
        playlistId?: SessionRecordingPlaylistType['short_id'],
        teamId?: TeamType['id']
    ): ApiRequest {
        return this.projectsDetail(teamId)
            .addPathComponent('session_recording_playlists')
            .addPathComponent(String(playlistId))
    }

    public recordingSharing(id: SessionRecordingType['id'], teamId?: TeamType['id']): ApiRequest {
        return this.recording(id, teamId).addPathComponent('sharing')
    }

    public recordingSharingPasswords(id: SessionRecordingType['id'], teamId?: TeamType['id']): ApiRequest {
        return this.recordingSharing(id, teamId).addPathComponent('passwords')
    }

    public recordingSharingPassword(
        id: SessionRecordingType['id'],
        passwordId: string,
        teamId?: TeamType['id']
    ): ApiRequest {
        return this.recordingSharingPasswords(id, teamId).addPathComponent(passwordId)
    }

    // # Dashboards
    public dashboards(teamId?: TeamType['id']): ApiRequest {
        return this.environmentsDetail(teamId).addPathComponent('dashboards')
    }

    public dashboardsDetail(dashboardId: DashboardType['id'], teamId?: TeamType['id']): ApiRequest {
        return this.dashboards(teamId).addPathComponent(dashboardId)
    }

    public dashboardCollaborators(
        dashboardId: DashboardType['id'],
        projectId: ProjectType['id'] = ApiConfig.getCurrentProjectId() // Collaborators endpoint is project-level, not team-level
    ): ApiRequest {
        return this.dashboardsDetail(dashboardId, projectId).addPathComponent('collaborators')
    }

    public dashboardSharing(dashboardId: DashboardType['id'], teamId?: TeamType['id']): ApiRequest {
        return this.dashboardsDetail(dashboardId, teamId).addPathComponent('sharing')
    }

    public dashboardSharingPasswords(dashboardId: DashboardType['id'], teamId?: TeamType['id']): ApiRequest {
        return this.dashboardSharing(dashboardId, teamId).addPathComponent('passwords')
    }

    public dashboardSharingPassword(
        dashboardId: DashboardType['id'],
        passwordId: string,
        teamId?: TeamType['id']
    ): ApiRequest {
        return this.dashboardSharingPasswords(dashboardId, teamId).addPathComponent(passwordId)
    }

    public dashboardCollaboratorsDetail(
        dashboardId: DashboardType['id'],
        userUuid: UserType['uuid'],
        projectId?: ProjectType['id']
    ): ApiRequest {
        return this.dashboardCollaborators(dashboardId, projectId).addPathComponent(userUuid)
    }

    // # Dashboard templates
    public dashboardTemplates(teamId?: TeamType['id']): ApiRequest {
        return this.projectsDetail(teamId).addPathComponent('dashboard_templates')
    }

    public dashboardTemplatesDetail(
        dashboardTemplateId: DashboardTemplateType['id'],
        teamId?: TeamType['id']
    ): ApiRequest {
        return this.dashboardTemplates(teamId).addPathComponent(dashboardTemplateId)
    }

    public dashboardTemplateSchema(): ApiRequest {
        return this.dashboardTemplates().addPathComponent('json_schema')
    }

    // # Experiments
    public experiments(teamId?: TeamType['id']): ApiRequest {
        return this.projectsDetail(teamId).addPathComponent('experiments')
    }

    public experimentsDetail(experimentId: Experiment['id'], teamId?: TeamType['id']): ApiRequest {
        return this.experiments(teamId).addPathComponent(experimentId)
    }

    public experimentCreateExposureCohort(experimentId: Experiment['id'], teamId?: TeamType['id']): ApiRequest {
        return this.experimentsDetail(experimentId, teamId).addPathComponent('create_exposure_cohort_for_experiment')
    }

    // # Roles
    public roles(): ApiRequest {
        return this.organizations().current().addPathComponent('roles')
    }

    public rolesDetail(roleId: RoleType['id']): ApiRequest {
        return this.roles().addPathComponent(roleId)
    }

    public roleMemberships(roleId: RoleType['id']): ApiRequest {
        return this.rolesDetail(roleId).addPathComponent('role_memberships')
    }

    public roleMembershipsDetail(roleId: RoleType['id'], userUuid: UserType['uuid']): ApiRequest {
        return this.roleMemberships(roleId).addPathComponent(userUuid)
    }

    // # OrganizationMembers
    public organizationMembers(): ApiRequest {
        return this.organizations().current().addPathComponent('members')
    }

    public organizationMember(uuid: OrganizationMemberType['user']['uuid']): ApiRequest {
        return this.organizationMembers().addPathComponent(uuid)
    }

    public organizationMemberScopedApiKeys(uuid: OrganizationMemberType['user']['uuid']): ApiRequest {
        return this.organizationMember(uuid).addPathComponent('scoped_api_keys')
    }

    // # Persons
    public persons(teamId?: TeamType['id']): ApiRequest {
        return this.environmentsDetail(teamId).addPathComponent('persons')
    }

    public person(id: string | number, teamId?: TeamType['id']): ApiRequest {
        return this.persons(teamId).addPathComponent(id)
    }

    public personActivity(id: string | number | undefined): ApiRequest {
        if (id) {
            return this.person(id).addPathComponent('activity')
        }
        return this.persons().addPathComponent('activity')
    }

    // # Groups
    public groups(teamId?: TeamType['id']): ApiRequest {
        return this.environmentsDetail(teamId).addPathComponent('groups')
    }

    public group(index: number, key: string, teamId?: TeamType['id']): ApiRequest {
        return this.groups(teamId).withQueryString({
            group_type_index: index,
            group_key: key,
        })
    }

    public groupActivity(teamId?: TeamType['id']): ApiRequest {
        return this.groups(teamId).addPathComponent('activity')
    }

    // # Search
    public search(teamId?: TeamType['id']): ApiRequest {
        return this.projectsDetail(teamId).addPathComponent('search')
    }

    // # Annotations
    public annotations(teamId?: TeamType['id']): ApiRequest {
        return this.projectsDetail(teamId).addPathComponent('annotations')
    }

    public annotation(id: RawAnnotationType['id'], teamId?: TeamType['id']): ApiRequest {
        return this.annotations(teamId).addPathComponent(id)
    }

    // # Feature flags
    public featureFlags(teamId?: TeamType['id']): ApiRequest {
        return this.projectsDetail(teamId).addPathComponent('feature_flags')
    }

    public featureFlag(id: FeatureFlagType['id'], teamId?: TeamType['id']): ApiRequest {
        if (!id) {
            throw new Error('Must provide an ID for the feature flag to construct the URL')
        }
        return this.featureFlags(teamId).addPathComponent(id)
    }

    public featureFlagCreateStaticCohort(id: FeatureFlagType['id'], teamId?: TeamType['id']): ApiRequest {
        if (!id) {
            throw new Error('Must provide an ID for the feature flag to construct the URL')
        }
        return this.featureFlag(id, teamId).addPathComponent('create_static_cohort_for_flag')
    }

    public featureFlagsActivity(id: FeatureFlagType['id'], teamId: TeamType['id']): ApiRequest {
        if (id) {
            return this.featureFlag(id, teamId).addPathComponent('activity')
        }
        return this.featureFlags(teamId).addPathComponent('activity')
    }

    public featureFlagScheduledChanges(teamId: TeamType['id'], featureFlagId: FeatureFlagType['id']): ApiRequest {
        return this.projectsDetail(teamId)
            .addPathComponent('scheduled_changes')
            .withQueryString(
                toParams({
                    model_name: 'FeatureFlag',
                    record_id: featureFlagId,
                })
            )
    }

    public featureFlagStatus(teamId: TeamType['id'], featureFlagId: FeatureFlagType['id']): ApiRequest {
        return this.projectsDetail(teamId)
            .addPathComponent('feature_flags')
            .addPathComponent(String(featureFlagId))
            .addPathComponent('status')
    }

    public featureFlagCreateScheduledChange(teamId: TeamType['id']): ApiRequest {
        return this.projectsDetail(teamId).addPathComponent('scheduled_changes')
    }

    public featureFlagDeleteScheduledChange(
        teamId: TeamType['id'],
        scheduledChangeId: ScheduledChangeType['id']
    ): ApiRequest {
        return this.projectsDetail(teamId)
            .addPathComponent('scheduled_changes')
            .addPathComponent(`${scheduledChangeId}`)
    }

    // # Features
    public earlyAccessFeatures(teamId?: TeamType['id']): ApiRequest {
        return this.projectsDetail(teamId).addPathComponent('early_access_feature')
    }

    public earlyAccessFeature(id: EarlyAccessFeatureType['id'], teamId?: TeamType['id']): ApiRequest {
        return this.earlyAccessFeatures(teamId).addPathComponent(id)
    }

    // # User interviews
    public userInterviews(teamId?: TeamType['id']): ApiRequest {
        return this.environmentsDetail(teamId).addPathComponent('user_interviews')
    }

    public userInterview(id: UserInterviewType['id'], teamId?: TeamType['id']): ApiRequest {
        return this.userInterviews(teamId).addPathComponent(id)
    }

    // # Users
    public users(email?: string): ApiRequest {
        if (email) {
            return this.addPathComponent('users').withQueryString({ email })
        }
        return this.addPathComponent('users')
    }

    // # Tasks
    public tasks(teamId?: TeamType['id']): ApiRequest {
        return this.projectsDetail(teamId).addPathComponent('tasks')
    }

    public task(id: Task['id'], teamId?: TeamType['id']): ApiRequest {
        return this.tasks(teamId).addPathComponent(id)
    }

    // # Surveys
    public surveys(teamId?: TeamType['id']): ApiRequest {
        return this.projectsDetail(teamId).addPathComponent('surveys')
    }

    public surveysResponsesCount(teamId?: TeamType['id']): ApiRequest {
        return this.projectsDetail(teamId).addPathComponent('surveys/responses_count')
    }

    public survey(id: Survey['id'], teamId?: TeamType['id']): ApiRequest {
        return this.surveys(teamId).addPathComponent(id)
    }

    public surveyActivity(id: Survey['id'] | undefined, teamId?: TeamType['id']): ApiRequest {
        if (id) {
            return this.survey(id, teamId).addPathComponent('activity')
        }
        return this.surveys(teamId).addPathComponent('activity')
    }

    // Error tracking
    public errorTracking(teamId?: TeamType['id']): ApiRequest {
        return this.environmentsDetail(teamId).addPathComponent('error_tracking')
    }

    public errorTrackingIssues(teamId?: TeamType['id']): ApiRequest {
        return this.errorTracking(teamId).addPathComponent('issues')
    }

    public errorTrackingIssue(id: ErrorTrackingIssue['id'], teamId?: TeamType['id']): ApiRequest {
        return this.errorTrackingIssues(teamId).addPathComponent(id)
    }

    public errorTrackingIssueMerge(into: ErrorTrackingIssue['id']): ApiRequest {
        return this.errorTrackingIssue(into).addPathComponent('merge')
    }

    public errorTrackingIssueSplit(into: ErrorTrackingIssue['id']): ApiRequest {
        return this.errorTrackingIssue(into).addPathComponent('split')
    }

    public errorTrackingIssueBulk(teamId?: TeamType['id']): ApiRequest {
        return this.errorTrackingIssues(teamId).addPathComponent('bulk')
    }

    public errorTrackingAssignIssue(into: ErrorTrackingIssue['id']): ApiRequest {
        return this.errorTrackingIssue(into).addPathComponent('assign')
    }

    public errorTrackingSimilarIssues(issueId: ErrorTrackingIssue['id'], teamId?: TeamType['id']): ApiRequest {
        return this.errorTrackingIssues(teamId).addPathComponent(`${issueId}/similar_issues`)
    }

    public errorTrackingExternalReference(teamId?: TeamType['id']): ApiRequest {
        return this.errorTracking(teamId).addPathComponent('external_references')
    }

    public errorTrackingIssueFingerprints(teamId?: TeamType['id']): ApiRequest {
        return this.errorTracking(teamId).addPathComponent('fingerprints')
    }

    public errorTrackingSymbolSets(teamId?: TeamType['id']): ApiRequest {
        return this.errorTracking(teamId).addPathComponent('symbol_sets')
    }

    public errorTrackingSymbolSet(id: ErrorTrackingSymbolSet['id']): ApiRequest {
        return this.errorTrackingSymbolSets().addPathComponent(id)
    }

    public errorTrackingStackFrames(): ApiRequest {
        return this.errorTracking().addPathComponent('stack_frames/batch_get')
    }

    public errorTrackingRules(ruleType: ErrorTrackingRuleType, teamId?: TeamType['id']): ApiRequest {
        return this.errorTracking(teamId).addPathComponent(ruleType)
    }

    public errorTrackingRule(ruleType: ErrorTrackingRuleType, id: ErrorTrackingRule['id']): ApiRequest {
        return this.errorTrackingRules(ruleType).addPathComponent(id)
    }

    public errorTrackingReorderRules(rule: ErrorTrackingRuleType): ApiRequest {
        return this.errorTrackingRules(rule).addPathComponent('reorder')
    }

    // # Warehouse
    public dataWarehouseTables(teamId?: TeamType['id']): ApiRequest {
        return this.environmentsDetail(teamId).addPathComponent('warehouse_tables')
    }

    public dataWarehouseTable(id: DataWarehouseTable['id'], teamId?: TeamType['id']): ApiRequest {
        return this.dataWarehouseTables(teamId).addPathComponent(id)
    }

    // # Warehouse view
    public dataWarehouseSavedQueries(teamId?: TeamType['id']): ApiRequest {
        return this.environmentsDetail(teamId).addPathComponent('warehouse_saved_queries')
    }

    public dataWarehouseSavedQuery(id: DataWarehouseSavedQuery['id'], teamId?: TeamType['id']): ApiRequest {
        return this.dataWarehouseSavedQueries(teamId).addPathComponent(id)
    }

    public dataWarehouseSavedQueryDrafts(teamId?: TeamType['id']): ApiRequest {
        return this.environmentsDetail(teamId).addPathComponent('warehouse_saved_query_drafts')
    }

    public dataWarehouseSavedQueryDraft(id: DataWarehouseSavedQueryDraft['id'], teamId?: TeamType['id']): ApiRequest {
        return this.dataWarehouseSavedQueryDrafts(teamId).addPathComponent(id)
    }

    public dataWarehouseSavedQueryActivity(id: DataWarehouseSavedQuery['id'], teamId?: TeamType['id']): ApiRequest {
        return this.dataWarehouseSavedQuery(id, teamId).addPathComponent('activity')
    }

    // # Data Modeling Jobs (ie) materialized view runs
    public dataWarehouseDataModelingJobs(
        savedQueryId: DataWarehouseSavedQuery['id'],
        pageSize = 10,
        offset = 0,
        teamId?: TeamType['id']
    ): ApiRequest {
        return this.environmentsDetail(teamId)
            .addPathComponent('data_modeling_jobs')
            .withQueryString({ saved_query_id: savedQueryId, limit: pageSize, offset })
    }

    // # Warehouse view link
    public dataWarehouseViewLinks(teamId?: TeamType['id']): ApiRequest {
        return this.environmentsDetail(teamId).addPathComponent('warehouse_view_link')
    }

    public dataWarehouseViewLink(id: DataWarehouseViewLink['id'], teamId?: TeamType['id']): ApiRequest {
        return this.dataWarehouseViewLinks(teamId).addPathComponent(id)
    }

    // # Query Tab State
    public queryTabState(teamId?: TeamType['id']): ApiRequest {
        return this.projectsDetail(teamId).addPathComponent('query_tab_state')
    }

    public queryTabStateDetail(id: QueryTabState['id'], teamId?: TeamType['id']): ApiRequest {
        return this.queryTabState(teamId).addPathComponent(id)
    }

    public queryTabStateUser(teamId?: TeamType['id']): ApiRequest {
        return this.queryTabState(teamId).addPathComponent('user')
    }

    // # Subscriptions
    public subscriptions(teamId?: TeamType['id']): ApiRequest {
        return this.environmentsDetail(teamId).addPathComponent('subscriptions')
    }

    public subscription(id: SubscriptionType['id'], teamId?: TeamType['id']): ApiRequest {
        return this.subscriptions(teamId).addPathComponent(id)
    }

    // # Integrations
    public integrations(teamId?: TeamType['id']): ApiRequest {
        return this.environmentsDetail(teamId).addPathComponent('integrations')
    }

    public integration(id: IntegrationType['id'], teamId?: TeamType['id']): ApiRequest {
        return this.integrations(teamId).addPathComponent(id)
    }

    public integrationSlackChannels(
        id: IntegrationType['id'],
        forceRefresh: boolean,
        teamId?: TeamType['id']
    ): ApiRequest {
        return this.integrations(teamId)
            .addPathComponent(id)
            .addPathComponent('channels')
            .withQueryString({ force_refresh: forceRefresh })
    }

    public integrationSlackChannelsById(
        id: IntegrationType['id'],
        channelId: string,
        teamId?: TeamType['id']
    ): ApiRequest {
        return this.integrations(teamId)
            .addPathComponent(id)
            .addPathComponent('channels')
            .withQueryString({ channel_id: channelId })
    }

    public integrationTwilioPhoneNumbers(
        id: IntegrationType['id'],
        forceRefresh: boolean,
        teamId?: TeamType['id']
    ): ApiRequest {
        return this.integrations(teamId)
            .addPathComponent(id)
            .addPathComponent('twilio_phone_numbers')
            .withQueryString({ force_refresh: forceRefresh })
    }

    public integrationLinearTeams(id: IntegrationType['id'], teamId?: TeamType['id']): ApiRequest {
        return this.integrations(teamId).addPathComponent(id).addPathComponent('linear_teams')
    }

    public integrationGitHubRepositories(id: IntegrationType['id'], teamId?: TeamType['id']): ApiRequest {
        return this.integrations(teamId).addPathComponent(id).addPathComponent('github_repos')
    }

    public integrationGoogleAdsAccounts(id: IntegrationType['id'], teamId?: TeamType['id']): ApiRequest {
        return this.integrations(teamId).addPathComponent(id).addPathComponent('google_accessible_accounts')
    }

    public integrationGoogleAdsConversionActions(
        id: IntegrationType['id'],
        params: { customerId: string; parentId: string },
        teamId?: TeamType['id']
    ): ApiRequest {
        return this.integrations(teamId)
            .addPathComponent(id)
            .addPathComponent('google_conversion_actions')
            .withQueryString(params)
    }

    public integrationLinkedInAdsAccounts(id: IntegrationType['id'], teamId?: TeamType['id']): ApiRequest {
        return this.integrations(teamId).addPathComponent(id).addPathComponent('linkedin_ads_accounts')
    }

    public integrationLinkedInAdsConversionRules(
        id: IntegrationType['id'],
        accountId: string,
        teamId?: TeamType['id']
    ): ApiRequest {
        return this.integrations(teamId)
            .addPathComponent(id)
            .addPathComponent('linkedin_ads_conversion_rules')
            .withQueryString({ accountId })
    }

    public integrationClickUpSpaces(
        id: IntegrationType['id'],
        workspaceId: string,
        teamId?: TeamType['id']
    ): ApiRequest {
        return this.integrations(teamId)
            .addPathComponent(id)
            .addPathComponent('clickup_spaces')
            .withQueryString({ workspaceId })
    }

    public integrationClickUpLists(id: IntegrationType['id'], spaceId: string, teamId?: TeamType['id']): ApiRequest {
        return this.integrations(teamId)
            .addPathComponent(id)
            .addPathComponent('clickup_lists')
            .withQueryString({ spaceId })
    }

    public integrationClickUpWorkspaces(id: IntegrationType['id'], teamId?: TeamType['id']): ApiRequest {
        return this.integrations(teamId).addPathComponent(id).addPathComponent('clickup_workspaces')
    }

    public integrationEmailVerify(id: IntegrationType['id'], teamId?: TeamType['id']): ApiRequest {
        return this.integrations(teamId).addPathComponent(id).addPathComponent('email/verify')
    }

    public media(teamId?: TeamType['id']): ApiRequest {
        return this.projectsDetail(teamId).addPathComponent('uploaded_media')
    }

    // # Alerts
    public alerts(alertId?: AlertType['id'], insightId?: InsightModel['id'], teamId?: TeamType['id']): ApiRequest {
        if (alertId) {
            return this.environmentsDetail(teamId)
                .addPathComponent('alerts')
                .addPathComponent(alertId)
                .withQueryString({
                    insight_id: insightId,
                })
        }

        return this.environmentsDetail(teamId).addPathComponent('alerts').withQueryString({
            insight_id: insightId,
        })
    }

    public alert(alertId: AlertType['id']): ApiRequest {
        return this.alerts(alertId)
    }

    // Resource Access Permissions

    public featureFlagAccessPermissions(flagId: FeatureFlagType['id']): ApiRequest {
        return this.featureFlag(flagId).addPathComponent('role_access')
    }

    // Queries
    public query(teamId?: TeamType['id']): ApiRequest {
        return this.environmentsDetail(teamId).addPathComponent('query')
    }

    public queryStatus(queryId: string, showProgress: boolean, teamId?: TeamType['id']): ApiRequest {
        const apiRequest = this.query(teamId).addPathComponent(queryId)
        if (showProgress) {
            return apiRequest.withQueryString('show_progress=true')
        }
        return apiRequest
    }

    public queryUpgrade(teamId?: TeamType['id']): ApiRequest {
        return this.environmentsDetail(teamId).addPathComponent('query').addPathComponent('upgrade')
    }

    public queryLog(queryId: string, teamId?: TeamType['id']): ApiRequest {
        return this.query(teamId).addPathComponent(queryId).addPathComponent('log')
    }

    // Endpoints
    public endpoint(teamId?: TeamType['id']): ApiRequest {
        return this.environmentsDetail(teamId).addPathComponent('endpoints')
    }

    public endpointDetail(name: string): ApiRequest {
        return this.endpoint().addPathComponent(name)
    }

    public lastExecutionTimes(): ApiRequest {
        return this.addPathComponent('last_execution_times')
    }

    // Managed Viewsets
    public dataWarehouseManagedViewset(kind: DataWarehouseManagedViewsetKind, teamId?: TeamType['id']): ApiRequest {
        return this.environmentsDetail(teamId).addPathComponent('managed_viewsets').addPathComponent(kind)
    }

    // Conversations
    public conversations(teamId?: TeamType['id']): ApiRequest {
        return this.environmentsDetail(teamId).addPathComponent('conversations')
    }

    public conversation(id: string, teamId?: TeamType['id']): ApiRequest {
        return this.environmentsDetail(teamId).addPathComponent('conversations').addPathComponent(id)
    }

    // Notebooks
    public notebooks(projectId?: ProjectType['id']): ApiRequest {
        return this.projectsDetail(projectId).addPathComponent('notebooks')
    }

    public notebook(id: NotebookType['short_id'], teamId?: TeamType['id']): ApiRequest {
        return this.notebooks(teamId).addPathComponent(id)
    }

    // Batch Exports
    public batchExports(teamId?: TeamType['id']): ApiRequest {
        return this.environmentsDetail(teamId).addPathComponent('batch_exports')
    }

    public batchExport(id: BatchExportConfiguration['id'], teamId?: TeamType['id']): ApiRequest {
        return this.batchExports(teamId).addPathComponent(id)
    }

    public batchExportRuns(id: BatchExportConfiguration['id'], teamId?: TeamType['id']): ApiRequest {
        return this.batchExports(teamId).addPathComponent(id).addPathComponent('runs')
    }

    public batchExportBackfills(id: BatchExportConfiguration['id'], teamId?: TeamType['id']): ApiRequest {
        return this.batchExports(teamId).addPathComponent(id).addPathComponent('backfills')
    }

    public batchExportRun(
        id: BatchExportConfiguration['id'],
        runId: BatchExportRun['id'],
        teamId?: TeamType['id']
    ): ApiRequest {
        return this.batchExportRuns(id, teamId).addPathComponent(runId)
    }

    public batchExportBackfill(
        id: BatchExportConfiguration['id'],
        backfillId: BatchExportBackfill['id'],
        teamId?: TeamType['id']
    ): ApiRequest {
        return this.batchExportBackfills(id, teamId).addPathComponent(backfillId)
    }

    // External Data Source
    public externalDataSources(teamId?: TeamType['id']): ApiRequest {
        return this.environmentsDetail(teamId).addPathComponent('external_data_sources')
    }

    public externalDataSource(sourceId: ExternalDataSource['id'], teamId?: TeamType['id']): ApiRequest {
        return this.externalDataSources(teamId).addPathComponent(sourceId)
    }

    public dataWarehouse(teamId?: TeamType['id']): ApiRequest {
        return this.environmentsDetail(teamId).addPathComponent('data_warehouse')
    }

    public externalDataSchemas(teamId?: TeamType['id']): ApiRequest {
        return this.environmentsDetail(teamId).addPathComponent('external_data_schemas')
    }

    public externalDataSourceSchema(schemaId: ExternalDataSourceSchema['id'], teamId?: TeamType['id']): ApiRequest {
        return this.externalDataSchemas(teamId).addPathComponent(schemaId)
    }

    public externalDataSourceRevenueAnalyticsConfig(
        sourceId: ExternalDataSource['id'],
        teamId?: TeamType['id']
    ): ApiRequest {
        return this.externalDataSources(teamId).addPathComponent(sourceId).addPathComponent('revenue_analytics_config')
    }

    // Fix HogQL errors
    public fixHogQLErrors(teamId?: TeamType['id']): ApiRequest {
        return this.environmentsDetail(teamId).addPathComponent('fix_hogql')
    }

    // Insight Variables
    public insightVariables(teamId?: TeamType['id']): ApiRequest {
        return this.environmentsDetail(teamId).addPathComponent('insight_variables')
    }

    public insightVariable(variableId: string, teamId?: TeamType['id']): ApiRequest {
        return this.insightVariables(teamId).addPathComponent(variableId)
    }

    public upstream(modelId: string, teamId?: TeamType['id']): ApiRequest {
        return this.environmentsDetail(teamId)
            .addPathComponent('lineage')
            .addPathComponent('get_upstream')
            .withQueryString({
                model_id: modelId,
            })
    }

    // ActivityLog
    public activityLog(projectId?: ProjectType['id']): ApiRequest {
        return this.projectsDetail(projectId).addPathComponent('activity_log')
    }

    // Personal API keys
    public personalApiKeys(): ApiRequest {
        return this.addPathComponent('personal_api_keys')
    }

    public personalApiKey(id: PersonalAPIKeyType['id']): ApiRequest {
        return this.personalApiKeys().addPathComponent(id)
    }

    // Request finalization
    public async get(options?: ApiMethodOptions): Promise<any> {
        return await api.get(this.assembleFullUrl(), options)
    }

    public async getResponse(options?: ApiMethodOptions): Promise<Response> {
        return await api.getResponse(this.assembleFullUrl(), options)
    }

    public async update(options?: ApiMethodOptions & { data: any }): Promise<any> {
        return await api.update(this.assembleFullUrl(), options?.data, options)
    }

    public async put(options?: ApiMethodOptions & { data: any }): Promise<any> {
        return await api.put(this.assembleFullUrl(), options?.data, options)
    }

    public async create(options?: ApiMethodOptions & { data: any }): Promise<any> {
        return await api.create(this.assembleFullUrl(), options?.data, options)
    }

    public async delete(): Promise<any> {
        return await api.delete(this.assembleFullUrl())
    }

    // Data color themes
    public dataColorThemes(teamId?: TeamType['id']): ApiRequest {
        return this.environmentsDetail(teamId).addPathComponent('data_color_themes')
    }

    public dataColorTheme(id: DataColorThemeModel['id'], teamId?: TeamType['id']): ApiRequest {
        return this.environmentsDetail(teamId).addPathComponent('data_color_themes').addPathComponent(id)
    }

    public addProductIntent(): ApiRequest {
        return this.environments().current().addPathComponent('add_product_intent')
    }

    // Max Core Memory
    public coreMemory(): ApiRequest {
        return this.environmentsDetail().addPathComponent('core_memory')
    }

    public coreMemoryDetail(id: CoreMemory['id']): ApiRequest {
        return this.coreMemory().addPathComponent(id)
    }

    public authenticateWizard(): ApiRequest {
        return this.wizard().addPathComponent('authenticate')
    }

    public messagingTemplates(): ApiRequest {
        return this.environments().current().addPathComponent('messaging_templates')
    }

    public messagingTemplate(templateId: MessageTemplate['id']): ApiRequest {
        return this.messagingTemplates().addPathComponent(templateId)
    }

    public messagingCategories(): ApiRequest {
        return this.environments().current().addPathComponent('messaging_categories')
    }

    public messagingCategory(categoryId: string): ApiRequest {
        return this.messagingCategories().addPathComponent(categoryId)
    }

    public messagingPreferences(): ApiRequest {
        return this.environments().current().addPathComponent('messaging_preferences')
    }

    public messagingPreferencesLink(): ApiRequest {
        return this.environments().current().addPathComponent('messaging_preferences').addPathComponent('generate_link')
    }

    public messagingPreferencesOptOuts(): ApiRequest {
        return this.environments().current().addPathComponent('messaging_preferences').addPathComponent('opt_outs')
    }

    public oauthApplicationPublicMetadata(clientId: string): ApiRequest {
        return this.addPathComponent('oauth_application').addPathComponent('metadata').addPathComponent(clientId)
    }

    public hogFlows(): ApiRequest {
        return this.environments().current().addPathComponent('hog_flows')
    }

    public hogFlow(hogFlowId: HogFlow['id']): ApiRequest {
        return this.hogFlows().addPathComponent(hogFlowId)
    }

    public wizard(): ApiRequest {
        return this.addPathComponent('wizard')
    }

    public datasets(teamId?: TeamType['id']): ApiRequest {
        return this.environmentsDetail(teamId).addPathComponent('datasets')
    }

    public dataset(id: string, teamId?: TeamType['id']): ApiRequest {
        return this.environmentsDetail(teamId).addPathComponent('datasets').addPathComponent(id)
    }

    public datasetItems(teamId?: TeamType['id']): ApiRequest {
        return this.environmentsDetail(teamId).addPathComponent('dataset_items')
    }

    public datasetItem(id: string, teamId?: TeamType['id']): ApiRequest {
        return this.environmentsDetail(teamId).addPathComponent('dataset_items').addPathComponent(id)
    }

    public evaluationRuns(teamId?: TeamType['id']): ApiRequest {
        return this.environmentsDetail(teamId).addPathComponent('evaluation_runs')
    }

    // Session summary
    public sessionSummary(teamId?: TeamType['id']): ApiRequest {
        return this.environmentsDetail(teamId).addPathComponent('session_summaries')
    }
}

const normalizeUrl = (url: string): string => {
    if (url.indexOf('http') !== 0) {
        if (!url.startsWith('/')) {
            url = '/' + url
        }

        url = url + (url.indexOf('?') === -1 && url[url.length - 1] !== '/' ? '/' : '')
    }
    return url
}

const prepareUrl = (url: string): string => {
    let output = normalizeUrl(url)

    const exporterContext = getCurrentExporterData()

    if (exporterContext && exporterContext.accessToken) {
        output =
            output +
            (output.indexOf('?') === -1 ? '?' : '&') +
            encodeParams({
                sharing_access_token: exporterContext.accessToken,
            })
    }

    return output
}

const PROJECT_ID_REGEX = /\/api\/(project|environment)s\/(\w+)(?:$|[/?#])/

const ensureProjectIdNotInvalid = (url: string): void => {
    const projectIdMatch = PROJECT_ID_REGEX.exec(url)
    if (projectIdMatch) {
        const projectId = projectIdMatch[2].trim()
        if (projectId === 'null' || projectId === 'undefined') {
            throw { status: 0, detail: `Cannot make request - ${projectIdMatch[1]} ID is unknown.` }
        }
    }
}

function getSessionId(): string | undefined {
    // get_session_id is not always present e.g. in the toolbar
    // but our typing in the SDK doesn't make this clear
    // TODO when the SDK makes this safe this check can be simplified
    if (typeof posthog?.get_session_id !== 'function') {
        return undefined
    }
    return posthog.get_session_id()
}

function getDistinctId(): string | undefined {
    if (typeof posthog?.get_distinct_id !== 'function') {
        return undefined
    }
    return posthog.get_distinct_id()
}

const api = {
    cspReporting: {
        explain(properties: Record<string, any>): Promise<{ response: string }> {
            return new ApiRequest().cspReportingExplanation().create({ data: { properties } })
        },
    },
    insights: {
        loadInsight(
            shortId: InsightModel['short_id'],
            basic?: boolean,
            refresh?: RefreshType,
            filtersOverride?: DashboardFilter | null,
            variablesOverride?: Record<string, HogQLVariable> | null,
            tileFiltersOverride?: TileFilters | null
        ): Promise<PaginatedResponse<Partial<InsightModel>>> {
            return new ApiRequest()
                .insights()
                .withQueryString(
                    toParams({
                        short_id: encodeURIComponent(shortId),
                        basic,
                        refresh,
                        filters_override: filtersOverride,
                        variables_override: variablesOverride,
                        tile_filters_override: tileFiltersOverride,
                    })
                )
                .get()
        },
        async get(id: number): Promise<InsightModel | null> {
            return await new ApiRequest().insight(id).get()
        },
        async create(data: any): Promise<InsightModel> {
            return await new ApiRequest().insights().create({ data })
        },
        async update(id: number, data: any): Promise<InsightModel> {
            return await new ApiRequest().insight(id).update({ data })
        },
        async cancelQuery(clientQueryId: string, teamId: TeamType['id'] = ApiConfig.getCurrentTeamId()): Promise<void> {
            await new ApiRequest().insightsCancel(teamId).create({ data: { client_query_id: clientQueryId } })
        },
    },

    endpoint: {
        async list(): Promise<CountedPaginatedResponse<EndpointType>> {
            return await new ApiRequest().endpoint().get()
        },
        async create(data: EndpointRequest): Promise<EndpointType> {
            return await new ApiRequest().endpoint().create({ data })
        },
        async delete(name: string): Promise<void> {
            return await new ApiRequest().endpointDetail(name).delete()
        },
        async update(name: string, data: EndpointRequest): Promise<EndpointType> {
            return await new ApiRequest().endpointDetail(name).update({ data })
        },
        async getLastExecutionTimes(data: EndpointLastExecutionTimesRequest): Promise<Record<string, string>> {
            if (data.names.length === 0) {
                return {}
            }

            const response: QueryStatusResponse = await new ApiRequest()
                .endpoint()
                .lastExecutionTimes()
                .create({ data })
            const result: Record<string, string> = {}
            if (response.query_status?.results) {
                for (const row of response.query_status.results) {
                    if (row && row.length >= 2) {
                        const [name, timestamp] = row
                        if (name && timestamp) {
                            result[name] = timestamp
                        }
                    }
                }
            }

            return result
        },
    },

    featureFlags: {
        async get(id: FeatureFlagType['id']): Promise<FeatureFlagType> {
            return await new ApiRequest().featureFlag(id).get()
        },
        async bulkKeys(ids: FeatureFlagType['id'][]): Promise<{ keys: Record<string, string> }> {
            return await new ApiRequest().featureFlags().withAction('bulk_keys').create({ data: { ids } })
        },
        async createStaticCohort(id: FeatureFlagType['id']): Promise<{ cohort: CohortType }> {
            return await new ApiRequest().featureFlagCreateStaticCohort(id).create()
        },
        async getScheduledChanges(
            teamId: TeamType['id'],
            featureFlagId: FeatureFlagType['id']
        ): Promise<CountedPaginatedResponse<ScheduledChangeType>> {
            return await new ApiRequest().featureFlagScheduledChanges(teamId, featureFlagId).get()
        },
        async createScheduledChange(
            teamId: TeamType['id'],
            data: any
        ): Promise<{ scheduled_change: ScheduledChangeType }> {
            return await new ApiRequest().featureFlagCreateScheduledChange(teamId).create({ data })
        },
        async deleteScheduledChange(
            teamId: TeamType['id'],
            scheduledChangeId: ScheduledChangeType['id']
        ): Promise<{ scheduled_change: ScheduledChangeType }> {
            return await new ApiRequest().featureFlagDeleteScheduledChange(teamId, scheduledChangeId).delete()
        },
        async getStatus(
            teamId: TeamType['id'],
            featureFlagId: FeatureFlagType['id']
        ): Promise<FeatureFlagStatusResponse> {
            return await new ApiRequest().featureFlagStatus(teamId, featureFlagId).get()
        },
    },

    fileSystem: {
        async list({
            parent,
            path,
            depth,
            limit,
            offset,
            orderBy,
            search,
            ref,
            notType,
            type,
            type__startswith,
            createdAtGt,
            createdAtLt,
        }: {
            parent?: string
            path?: string
            depth?: number
            limit?: number
            offset?: number
            orderBy?: string
            search?: string
            ref?: string
            notType?: string
            type?: string
            type__startswith?: string
            createdAtGt?: string
            createdAtLt?: string
        }): Promise<CountedPaginatedResponseWithUsers<FileSystemEntry>> {
            return await new ApiRequest()
                .fileSystem()
                .withQueryString({
                    parent,
                    path,
                    depth,
                    limit,
                    offset,
                    search,
                    ref,
                    type,
                    not_type: notType,
                    order_by: orderBy,
                    type__startswith,
                    created_at__gt: createdAtGt,
                    created_at__lt: createdAtLt,
                })
                .get()
        },
        async unfiled(type?: string): Promise<CountedPaginatedResponse<FileSystemEntry>> {
            return await new ApiRequest().fileSystemUnfiled(type).get()
        },
        async create(data: FileSystemEntry): Promise<FileSystemEntry> {
            return await new ApiRequest().fileSystem().create({ data })
        },
        async update(id: NonNullable<FileSystemEntry['id']>, data: Partial<FileSystemEntry>): Promise<FileSystemEntry> {
            return await new ApiRequest().fileSystemDetail(id).update({ data })
        },
        async delete(id: NonNullable<FileSystemEntry['id']>): Promise<FileSystemEntry> {
            return await new ApiRequest().fileSystemDetail(id).delete()
        },
        async move(id: NonNullable<FileSystemEntry['id']>, newPath: string): Promise<FileSystemEntry> {
            return await new ApiRequest().fileSystemMove(id).create({ data: { new_path: newPath } })
        },
        async link(id: NonNullable<FileSystemEntry['id']>, newPath: string): Promise<FileSystemEntry> {
            return await new ApiRequest().fileSystemLink(id).create({ data: { new_path: newPath } })
        },
        async count(id: NonNullable<FileSystemEntry['id']>): Promise<FileSystemCount> {
            return await new ApiRequest().fileSystemCount(id).create()
        },
    },

    fileSystemShortcuts: {
        async list(): Promise<CountedPaginatedResponse<FileSystemEntry>> {
            return await new ApiRequest().fileSystemShortcut().get()
        },
        async create(data: { path: string; href?: string; ref?: string; type?: string }): Promise<FileSystemEntry> {
            return await new ApiRequest().fileSystemShortcut().create({ data })
        },
        async delete(id: FileSystemEntry['id']): Promise<void> {
            return await new ApiRequest().fileSystemShortcutDetail(id).delete()
        },
    },

    persistedFolder: {
        async list(): Promise<CountedPaginatedResponse<PersistedFolder>> {
            return await new ApiRequest().persistedFolder().get()
        },
        async create(data: { protocol: string; path: string; type?: string }): Promise<PersistedFolder> {
            return await new ApiRequest().persistedFolder().create({ data })
        },
        async delete(id: PersistedFolder['id']): Promise<void> {
            return await new ApiRequest().persistedFolderDetail(id).delete()
        },
    },

    organizationFeatureFlags: {
        async get(
            orgId: OrganizationType['id'] = ApiConfig.getCurrentOrganizationId(),
            featureFlagKey: FeatureFlagType['key']
        ): Promise<OrganizationFeatureFlags> {
            return await new ApiRequest().organizationFeatureFlags(orgId, featureFlagKey).get()
        },
        async copy(
            orgId: OrganizationType['id'] = ApiConfig.getCurrentOrganizationId(),
            data: OrganizationFeatureFlagsCopyBody
        ): Promise<{ success: FeatureFlagType[]; failed: any }> {
            return await new ApiRequest().copyOrganizationFeatureFlags(orgId).create({ data })
        },
    },

    actions: {
        async get(actionId: ActionType['id']): Promise<ActionType> {
            return await new ApiRequest().actionsDetail(actionId).get()
        },
        async create(actionData: Partial<ActionType>, temporaryToken?: string): Promise<ActionType> {
            return await new ApiRequest()
                .actions()
                .withQueryString(temporaryToken ? `temporary_token=${temporaryToken}` : '')
                .create({ data: actionData })
        },
        async update(
            actionId: ActionType['id'],
            actionData: Partial<ActionType>,
            temporaryToken?: string
        ): Promise<ActionType> {
            return await new ApiRequest()
                .actionsDetail(actionId)
                .withQueryString(temporaryToken ? `temporary_token=${temporaryToken}` : '')
                .update({ data: actionData })
        },
        async migrate(id: ActionType['id']): Promise<HogFunctionType> {
            return await new ApiRequest().actionsDetail(id).withAction('migrate').create()
        },
        async list(params?: string): Promise<PaginatedResponse<ActionType>> {
            return await new ApiRequest().actions().withQueryString(params).get()
        },
        async listMatchingPluginConfigs(
            actionId: ActionType['id']
        ): Promise<PaginatedResponse<PluginConfigWithPluginInfoNew>> {
            return await new ApiRequest()
                .actionsDetail(actionId)
                .withAction('plugin_configs')
                .withQueryString({
                    limit: 1000,
                })
                .get()
        },
        determineDeleteEndpoint(): string {
            return new ApiRequest().actions().assembleEndpointUrl()
        },
    },

    activity: {
        list(
            filters: Partial<Pick<ActivityLogItem, 'item_id' | 'scope'> & { user?: UserBasicType['id'] }>,
            projectId: ProjectType['id'] = ApiConfig.getCurrentProjectId()
        ): Promise<PaginatedResponse<ActivityLogItem>> {
            return api.activity.listRequest(filters, projectId).get()
        },

        listRequest(
            filters: Partial<{
                scope?: ActivityScope | string
                scopes?: ActivityScope[] | string
                user?: UserBasicType['id']
                page?: number
                page_size?: number
                item_id?: number | string
            }>,
            projectId: ProjectType['id'] = ApiConfig.getCurrentProjectId()
        ): ApiRequest {
            if (Array.isArray(filters.scopes)) {
                filters.scopes = filters.scopes.join(',')
            }
            return new ApiRequest().activityLog(projectId).withQueryString(toParams(filters))
        },

        listLegacy(
            props: ActivityLogProps,
            page: number = 1,
            projectId: ProjectType['id'] = ApiConfig.getCurrentProjectId()
        ): Promise<ActivityLogPaginatedResponse<ActivityLogItem>> {
            const scopes = Array.isArray(props.scope) ? [...props.scope] : [props.scope]

            // Opt into the new /activity_log API
            if (
                [
                    ActivityScope.PLUGIN,
                    ActivityScope.HOG_FUNCTION,
                    ActivityScope.EXPERIMENT,
                    ActivityScope.TAG,
                ].includes(scopes[0]) ||
                scopes.length > 1
            ) {
                return api.activity
                    .listRequest({
                        scopes,
                        ...(props.id ? { item_id: props.id } : {}),
                        page: page || 1,
                        page_size: ACTIVITY_PAGE_SIZE,
                    })
                    .get()
            }

            // TODO: Can we replace all these endpoint specific implementations with the generic REST endpoint above?
            const requestForScope: { [key in ActivityScope]?: () => ApiRequest | null } = {
                [ActivityScope.FEATURE_FLAG]: () => {
                    return new ApiRequest().featureFlagsActivity((props.id ?? null) as number | null, projectId)
                },
                [ActivityScope.PERSON]: () => {
                    return new ApiRequest().personActivity(props.id)
                },
                [ActivityScope.GROUP]: () => {
                    return new ApiRequest().groupActivity()
                },
                [ActivityScope.INSIGHT]: () => {
                    return new ApiRequest().insightsActivity(projectId)
                },
                [ActivityScope.PLUGIN_CONFIG]: () => {
                    return props.id
                        ? new ApiRequest().pluginConfig(props.id as number, projectId).withAction('activity')
                        : new ApiRequest().plugins().withAction('activity')
                },
                [ActivityScope.DATA_MANAGEMENT]: () => {
                    return new ApiRequest().dataManagementActivity()
                },
                [ActivityScope.EVENT_DEFINITION]: () => {
                    // TODO allow someone to load _only_ event definitions?
                    return new ApiRequest().dataManagementActivity()
                },
                [ActivityScope.PROPERTY_DEFINITION]: () => {
                    // TODO allow someone to load _only_ property definitions?
                    return new ApiRequest().dataManagementActivity()
                },
                [ActivityScope.NOTEBOOK]: () => {
                    return props.id
                        ? new ApiRequest().notebook(`${props.id}`).withAction('activity')
                        : new ApiRequest().notebooks().withAction('activity')
                },
                [ActivityScope.TEAM]: () => {
                    return new ApiRequest().projectsDetail().withAction('activity')
                },
                [ActivityScope.SURVEY]: () => {
                    return new ApiRequest().surveyActivity((props.id ?? null) as string, projectId)
                },
                [ActivityScope.DATA_WAREHOUSE_SAVED_QUERY]: () => {
                    return new ApiRequest().dataWarehouseSavedQueryActivity((props.id ?? null) as string, projectId)
                },
            }

            let parameters = { page: page || 1, limit: ACTIVITY_PAGE_SIZE } as Record<string, any>
            const request = requestForScope[scopes[0]]?.()
            // :KLUDGE: Groups don't expose a unique ID so we need to pass the index and the key
            if (scopes[0] === ActivityScope.GROUP && props.id) {
                const groupTypeIndex = (props.id as string)[0]
                const groupKey = (props.id as string).substring(2)
                parameters = { ...parameters, group_type_index: groupTypeIndex, group_key: groupKey }
            }
            return request
                ? request.withQueryString(toParams(parameters)).get()
                : Promise.resolve({ results: [], count: 0 })
        },
    },

    comments: {
        async create(
            data: Partial<CommentType> & CommentCreationParams,
            params: Record<string, any> = {},
            teamId: TeamType['id'] = ApiConfig.getCurrentTeamId()
        ): Promise<CommentType> {
            return new ApiRequest().comments(teamId).withQueryString(toParams(params)).create({ data })
        },

        async update(
            id: CommentType['id'],
            data: Partial<CommentType> & CommentCreationParams,
            params: Record<string, any> = {},
            teamId: TeamType['id'] = ApiConfig.getCurrentTeamId()
        ): Promise<CommentType> {
            return new ApiRequest().comment(id, teamId).withQueryString(toParams(params)).update({ data })
        },

        async get(id: CommentType['id'], teamId: TeamType['id'] = ApiConfig.getCurrentTeamId()): Promise<CommentType> {
            return new ApiRequest().comment(id, teamId).get()
        },

        async list(params: Partial<CommentType> = {}): Promise<CountedPaginatedResponse<CommentType>> {
            return new ApiRequest().comments().withQueryString(params).get()
        },

        async getCount(params: Partial<CommentType> & { exclude_emoji_reactions?: boolean }): Promise<number> {
            return (await new ApiRequest().comments().withAction('count').withQueryString(params).get()).count
        },

        async delete(id: CommentType['id'], teamId: TeamType['id'] = ApiConfig.getCurrentTeamId()): Promise<void> {
            return new ApiRequest().comment(id, teamId).update({ data: { deleted: true } })
        },
    },

    logs: {
        async query({
            query,
            signal,
        }: {
            query: Omit<LogsQuery, 'kind'>
            signal?: AbortSignal
        }): Promise<{ results: LogMessage[] }> {
            return new ApiRequest().logsQuery().create({ signal, data: { query } })
        },
        async sparkline({ query, signal }: { query: Omit<LogsQuery, 'kind'>; signal?: AbortSignal }): Promise<any[]> {
            return new ApiRequest().logsSparkline().create({ signal, data: { query } })
        },
    },

    exports: {
        determineExportUrl(exportId: number, teamId: TeamType['id'] = ApiConfig.getCurrentTeamId()): string {
            return new ApiRequest()
                .export(exportId, teamId)
                .withAction('content')
                .withQueryString('download=true')
                .assembleFullUrl(true)
        },

        async create(
            data: Partial<ExportedAssetType>,
            params: Record<string, any> = {},
            teamId: TeamType['id'] = ApiConfig.getCurrentTeamId()
        ): Promise<ExportedAssetType> {
            return new ApiRequest().exports(teamId).withQueryString(toParams(params)).create({ data })
        },

        async list(
            teamId: TeamType['id'] = ApiConfig.getCurrentTeamId(),
            params: Record<string, any> = {}
        ): Promise<PaginatedResponse<ExportedAssetType>> {
            return new ApiRequest().exports(teamId).withQueryString(toParams(params)).get()
        },

        async get(id: number, teamId: TeamType['id'] = ApiConfig.getCurrentTeamId()): Promise<ExportedAssetType> {
            return new ApiRequest().export(id, teamId).get()
        },
    },

    events: {
        async get(
            id: EventType['id'],
            includePerson: boolean = false,
            teamId: TeamType['id'] = ApiConfig.getCurrentTeamId()
        ): Promise<EventType> {
            let apiRequest = new ApiRequest().event(id, teamId)
            if (includePerson) {
                apiRequest = apiRequest.withQueryString(toParams({ include_person: true }))
            }
            return await apiRequest.get()
        },
        async list(
            filters: EventsListQueryParams,
            limit: number = 100,
            teamId: TeamType['id'] = ApiConfig.getCurrentTeamId()
        ): Promise<PaginatedResponse<EventType>> {
            const params: EventsListQueryParams = { ...filters, limit, orderBy: filters.orderBy ?? ['-timestamp'] }
            return new ApiRequest().events(teamId).withQueryString(toParams(params)).get()
        },
        determineListEndpoint(
            filters: EventsListQueryParams,
            limit: number = 100,
            teamId: TeamType['id'] = ApiConfig.getCurrentTeamId()
        ): string {
            const params: EventsListQueryParams = { ...filters, limit }
            return new ApiRequest().events(teamId).withQueryString(toParams(params)).assembleFullUrl()
        },
    },

    tags: {
        async list(projectId: TeamType['id'] = ApiConfig.getCurrentProjectId()): Promise<string[]> {
            return new ApiRequest().tags(projectId).get()
        },
    },

    eventDefinitions: {
        async get({ eventDefinitionId }: { eventDefinitionId: EventDefinition['id'] }): Promise<EventDefinition> {
            return new ApiRequest().eventDefinitionDetail(eventDefinitionId).get()
        },
        async update({
            eventDefinitionId,
            eventDefinitionData,
        }: {
            eventDefinitionId: EventDefinition['id']
            eventDefinitionData: Partial<Omit<EventDefinition, 'owner'> & { owner: number | null }>
        }): Promise<EventDefinition> {
            return new ApiRequest().eventDefinitionDetail(eventDefinitionId).update({ data: eventDefinitionData })
        },
        async delete({ eventDefinitionId }: { eventDefinitionId: EventDefinition['id'] }): Promise<void> {
            return new ApiRequest().eventDefinitionDetail(eventDefinitionId).delete()
        },
        async list({
            limit = EVENT_DEFINITIONS_PER_PAGE,
            teamId,
            ...params
        }: {
            limit?: number
            offset?: number
            teamId?: TeamType['id']
            event_type?: EventDefinitionType
            search?: string
        }): Promise<CountedPaginatedResponse<EventDefinition>> {
            return new ApiRequest()
                .eventDefinitions(teamId)
                .withQueryString(toParams({ limit, ...params }))
                .get()
        },
        async getMetrics({
            eventDefinitionId,
        }: {
            eventDefinitionId: EventDefinition['id']
        }): Promise<EventDefinitionMetrics> {
            return new ApiRequest().eventDefinitionDetail(eventDefinitionId).withAction('metrics').get()
        },
        determineListEndpoint({
            limit = EVENT_DEFINITIONS_PER_PAGE,
            teamId,
            ...params
        }: {
            limit?: number
            offset?: number
            teamId?: TeamType['id']
            event_type?: EventDefinitionType
            search?: string
        }): string {
            return new ApiRequest()
                .eventDefinitions(teamId)
                .withQueryString(toParams({ limit, ...params }))
                .assembleFullUrl()
        },
    },

    propertyDefinitions: {
        async get({
            propertyDefinitionId,
        }: {
            propertyDefinitionId: PropertyDefinition['id']
        }): Promise<PropertyDefinition> {
            return new ApiRequest().propertyDefinitionDetail(propertyDefinitionId).get()
        },
        async seenTogether({
            eventNames,
            propertyDefinitionName,
        }: {
            eventNames: string[]
            propertyDefinitionName: PropertyDefinition['name']
        }): Promise<Record<string, boolean>> {
            return new ApiRequest().propertyDefinitionSeenTogether(eventNames, propertyDefinitionName).get()
        },
        async update({
            propertyDefinitionId,
            propertyDefinitionData,
        }: {
            propertyDefinitionId: PropertyDefinition['id']
            propertyDefinitionData: Partial<PropertyDefinition>
        }): Promise<PropertyDefinition> {
            return new ApiRequest()
                .propertyDefinitionDetail(propertyDefinitionId)
                .update({ data: propertyDefinitionData })
        },
        async delete({ propertyDefinitionId }: { propertyDefinitionId: PropertyDefinition['id'] }): Promise<void> {
            return new ApiRequest().propertyDefinitionDetail(propertyDefinitionId).delete()
        },
        async list({
            limit = EVENT_PROPERTY_DEFINITIONS_PER_PAGE,
            teamId,
            ...params
        }: {
            event_names?: string[]
            excluded_properties?: string[]
            exclude_core_properties?: boolean
            properties?: string[]
            filter_by_event_names?: boolean
            type?: PropertyDefinitionType
            limit?: number
            offset?: number
            search?: string
            teamId?: TeamType['id']
        }): Promise<CountedPaginatedResponse<PropertyDefinition>> {
            return new ApiRequest()
                .propertyDefinitions(teamId)
                .withQueryString(
                    toParams({
                        limit,
                        ...params,
                        ...(params.properties ? { properties: params.properties.join(',') } : {}),
                    })
                )
                .get()
        },
        determineListEndpoint({
            limit = EVENT_PROPERTY_DEFINITIONS_PER_PAGE,
            teamId,
            ...params
        }: {
            event_names?: string[]
            excluded_properties?: string[]
            exclude_core_properties?: boolean
            filter_by_event_names?: boolean
            is_feature_flag?: boolean
            limit?: number
            offset?: number
            search?: string
            teamId?: TeamType['id']
            type?: PropertyDefinitionType
            group_type_index?: number
        }): string {
            return new ApiRequest()
                .propertyDefinitions(teamId)
                .withQueryString(
                    toParams({
                        limit,
                        ...params,
                    })
                )
                .assembleFullUrl()
        },
    },

    sessions: {
        async propertyDefinitions({
            teamId,
            search,
            properties,
        }: {
            teamId?: TeamType['id']
            search?: string
            properties?: string[]
        }): Promise<CountedPaginatedResponse<PropertyDefinition>> {
            return new ApiRequest()
                .sessionPropertyDefinitions(teamId)
                .withQueryString(toParams({ search, ...(properties ? { properties: properties.join(',') } : {}) }))
                .get()
        },
    },

    cohorts: {
        async get(cohortId: CohortType['id']): Promise<CohortType> {
            return await new ApiRequest().cohortsDetail(cohortId).get()
        },
        async create(cohortData: Partial<CohortType>, filterParams?: string): Promise<CohortType> {
            return await new ApiRequest().cohorts().withQueryString(filterParams).create({ data: cohortData })
        },
        async update(
            cohortId: CohortType['id'],
            cohortData: Partial<CohortType>,
            filterParams?: string
        ): Promise<CohortType> {
            return await new ApiRequest()
                .cohortsDetail(cohortId)
                .withQueryString(filterParams)
                .update({ data: cohortData })
        },
        async duplicate(cohortId: CohortType['id']): Promise<CohortType> {
            return await new ApiRequest().cohortsDuplicate(cohortId).get()
        },
        determineDeleteEndpoint(): string {
            return new ApiRequest().cohorts().assembleEndpointUrl()
        },
        determineListUrl(cohortId: number | 'new', params: PersonListParams): string {
            return `/api/cohort/${cohortId}/persons?${toParams(params)}`
        },
        async listPaginated(
            params: {
                limit?: number
                offset?: number
                search?: string
            } = {}
        ): Promise<CountedPaginatedResponse<CohortType>> {
            return await new ApiRequest().cohorts().withQueryString(toParams(params)).get()
        },
        async getCohortPersons(cohortId: CohortType['id']): Promise<PaginatedResponse<PersonType>> {
            return await new ApiRequest()
                .cohortsDetailPersons(cohortId)
                .withQueryString(toParams({ limit: COHORT_PERSONS_QUERY_LIMIT }))
                .get()
        },
        async addPersonsToStaticCohort(cohortId: CohortType['id'], ids: string[]): Promise<{ success: boolean }> {
            return await new ApiRequest().cohortsAddPersonsToStatic(cohortId).update({ data: { person_ids: ids } })
        },
        async removePersonFromCohort(cohortId: CohortType['id'], personId: string): Promise<{ success: boolean }> {
            const payload = { person_id: personId }
            return await new ApiRequest().cohortsRemovePersonFromStatic(cohortId).update({ data: payload })
        },
        async getCalculationHistory(cohortId: CohortType['id']): Promise<CohortCalculationHistoryResponse> {
            return await new ApiRequest().cohortsCalculationHistory(cohortId).get()
        },
    },

    dashboards: {
        async get(id: number): Promise<DashboardType> {
            return new ApiRequest().dashboardsDetail(id).get()
        },

        async streamTiles(
            id: number,
            params: {
                layoutSize?: 'sm' | 'xs'
                filtersOverride?: DashboardFilter
                variablesOverride?: Record<string, HogQLVariable>
            } = {},
            onMessage: (data: any) => void,
            onComplete: () => void,
            onError: (error: any) => void
        ): Promise<() => void> {
            const url = new ApiRequest()
                .dashboardsDetail(id)
                .withAction('stream_tiles')
                .withQueryString(
                    toParams({
                        layout_size: params.layoutSize,
                        filters_override: params.filtersOverride,
                        variables_override: params.variablesOverride,
                    })
                )
                .assembleFullUrl(true)

            const abortController = new AbortController()

            fetchEventSource(url, {
                signal: abortController.signal,
                credentials: 'include',
                openWhenHidden: true,
                onopen: async (response) => {
                    if (!response.ok) {
                        // Get server error message if available
                        let errorMessage = `HTTP ${response.status}`
                        try {
                            const errorText = await response.text()
                            if (errorText) {
                                errorMessage = `HTTP ${response.status}: ${errorText}`
                            }
                        } catch {
                            // If we can't read the response, just use the status
                        }

                        // For any error, call onError and abort to prevent retries
                        onError(new Error(errorMessage))
                        abortController.abort()
                        return
                    }
                },
                onmessage: (event: EventSourceMessage) => {
                    try {
                        const data = JSON.parse(event.data)
                        if (data.type === 'complete') {
                            onComplete()
                        } else if (data.type === 'error') {
                            onError(new Error(data.error || 'Streaming error'))
                        } else {
                            onMessage(data)
                        }
                    } catch (error) {
                        onError(error)
                    }
                },
                onerror: (error) => {
                    onError(error)
                },
            }).catch(onError)

            return () => abortController.abort()
        },
    },

    dashboardTemplates: {
        async list(params: DashboardTemplateListParams = {}): Promise<PaginatedResponse<DashboardTemplateType>> {
            return await new ApiRequest().dashboardTemplates().withQueryString(toParams(params)).get()
        },

        async get(dashboardTemplateId: DashboardTemplateType['id']): Promise<DashboardTemplateType> {
            return await new ApiRequest().dashboardTemplatesDetail(dashboardTemplateId).get()
        },

        async create(dashboardTemplateData: DashboardTemplateEditorType): Promise<DashboardTemplateType> {
            return await new ApiRequest().dashboardTemplates().create({ data: dashboardTemplateData })
        },

        async update(
            dashboardTemplateId: string,
            dashboardTemplateData: Partial<DashboardTemplateEditorType>
        ): Promise<DashboardTemplateType> {
            return await new ApiRequest()
                .dashboardTemplatesDetail(dashboardTemplateId)
                .update({ data: dashboardTemplateData })
        },

        async delete(dashboardTemplateId: string): Promise<void> {
            // soft delete
            return await new ApiRequest().dashboardTemplatesDetail(dashboardTemplateId).update({
                data: {
                    deleted: true,
                },
            })
        },
        async getSchema(): Promise<Record<string, any>> {
            return await new ApiRequest().dashboardTemplateSchema().get()
        },
        determineSchemaUrl(): string {
            return new ApiRequest().dashboardTemplateSchema().assembleFullUrl()
        },
    },

    experiments: {
        async get(id: number): Promise<Experiment> {
            return new ApiRequest().experimentsDetail(id).get()
        },
        async createExposureCohort(id: number): Promise<{ cohort: CohortType }> {
            return await new ApiRequest().experimentCreateExposureCohort(id).create()
        },
    },

    organizationMembers: {
        async list(params: ListOrganizationMembersParams = {}): Promise<PaginatedResponse<OrganizationMemberType>> {
            return await new ApiRequest().organizationMembers().withQueryString(params).get()
        },

        async listAll(params: ListOrganizationMembersParams = {}): Promise<OrganizationMemberType[]> {
            const url = new ApiRequest().organizationMembers().withQueryString(params).assembleFullUrl()
            return api.loadPaginatedResults<OrganizationMemberType>(url)
        },

        async delete(uuid: OrganizationMemberType['user']['uuid']): Promise<PaginatedResponse<void>> {
            return await new ApiRequest().organizationMember(uuid).delete()
        },

        async update(
            uuid: string,
            data: Partial<Pick<OrganizationMemberType, 'level'>>
        ): Promise<OrganizationMemberType> {
            return new ApiRequest().organizationMember(uuid).update({ data })
        },
        scopedApiKeys: {
            async list(uuid: string): Promise<OrganizationMemberScopedApiKeysResponse> {
                return new ApiRequest().organizationMemberScopedApiKeys(uuid).get()
            },
        },
    },

    roles: {
        async get(roleId: RoleType['id']): Promise<RoleType> {
            return await new ApiRequest().rolesDetail(roleId).get()
        },
        async list(): Promise<PaginatedResponse<RoleType>> {
            return await new ApiRequest().roles().get()
        },
        async delete(roleId: RoleType['id']): Promise<void> {
            return await new ApiRequest().rolesDetail(roleId).delete()
        },
        async create(roleName: RoleType['name']): Promise<RoleType> {
            return await new ApiRequest().roles().create({
                data: {
                    name: roleName,
                },
            })
        },
        async update(roleId: RoleType['id'], roleData: Partial<RoleType>): Promise<RoleType> {
            return await new ApiRequest().rolesDetail(roleId).update({ data: roleData })
        },
        members: {
            async list(roleId: RoleType['id']): Promise<PaginatedResponse<RoleMemberType>> {
                return await new ApiRequest().roleMemberships(roleId).get()
            },
            async create(roleId: RoleType['id'], userUuid: UserType['uuid']): Promise<RoleMemberType> {
                return await new ApiRequest().roleMemberships(roleId).create({
                    data: {
                        user_uuid: userUuid,
                    },
                })
            },
            async get(roleId: RoleType['id'], userUuid: UserType['uuid']): Promise<void> {
                return await new ApiRequest().roleMembershipsDetail(roleId, userUuid).get()
            },
            async delete(roleId: RoleType['id'], userUuid: UserType['uuid']): Promise<void> {
                return await new ApiRequest().roleMembershipsDetail(roleId, userUuid).delete()
            },
        },
    },

    persons: {
        async update(id: number, person: Partial<PersonType>): Promise<PersonType> {
            return new ApiRequest().person(id).update({ data: person })
        },
        async updateProperty(id: string, property: string, value: any): Promise<void> {
            return new ApiRequest()
                .person(id)
                .withAction('update_property')
                .create({
                    data: {
                        key: property,
                        value: value,
                    },
                })
        },
        async deleteProperty(id: string, property: string): Promise<void> {
            return new ApiRequest()
                .person(id)
                .withAction('delete_property')
                .create({
                    data: {
                        $unset: property,
                    },
                })
        },
        async list(params: PersonListParams = {}): Promise<CountedPaginatedResponse<PersonType>> {
            return await new ApiRequest().persons().withQueryString(toParams(params)).get()
        },
        determineListUrl(params: PersonListParams = {}): string {
            return new ApiRequest().persons().withQueryString(toParams(params)).assembleFullUrl()
        },
        async resetPersonDistinctId(distinctId: string): Promise<void> {
            return await new ApiRequest()
                .persons()
                .withAction('reset_person_distinct_id')
                .create({
                    data: {
                        distinct_id: distinctId,
                    },
                })
        },
    },

    groups: {
        async list(params: GroupListParams): Promise<CountedPaginatedResponse<Group>> {
            return await new ApiRequest().groups().withQueryString(toParams(params, true)).get()
        },
        async create(data: CreateGroupParams): Promise<Group> {
            return await new ApiRequest().groups().create({ data })
        },
        async updateProperty(index: number, key: string, property: string, value: any): Promise<void> {
            return new ApiRequest()
                .group(index, key)
                .withAction('update_property')
                .create({
                    data: {
                        key: property,
                        value: value,
                    },
                })
        },
        async deleteProperty(index: number, key: string, property: string): Promise<void> {
            return new ApiRequest()
                .group(index, key)
                .withAction('delete_property')
                .create({
                    data: {
                        $unset: property,
                    },
                })
        },
    },

    search: {
        async list(params: SearchListParams): Promise<SearchResponse> {
            return await new ApiRequest().search().withQueryString(toParams(params, true)).get()
        },
    },

    sharing: {
        async get({
            dashboardId,
            insightId,
            recordingId,
        }: {
            dashboardId?: DashboardType['id']
            insightId?: QueryBasedInsightModel['id']
            recordingId?: SessionRecordingType['id']
        }): Promise<SharingConfigurationType | null> {
            return dashboardId
                ? new ApiRequest().dashboardSharing(dashboardId).get()
                : insightId
                  ? new ApiRequest().insightSharing(insightId).get()
                  : recordingId
                    ? new ApiRequest().recordingSharing(recordingId).get()
                    : null
        },

        async update(
            {
                dashboardId,
                insightId,
                recordingId,
            }: {
                dashboardId?: DashboardType['id']
                insightId?: QueryBasedInsightModel['id']
                recordingId?: SessionRecordingType['id']
            },
            data: Partial<SharingConfigurationType>
        ): Promise<SharingConfigurationType | null> {
            return dashboardId
                ? new ApiRequest().dashboardSharing(dashboardId).update({ data })
                : insightId
                  ? new ApiRequest().insightSharing(insightId).update({ data })
                  : recordingId
                    ? new ApiRequest().recordingSharing(recordingId).update({ data })
                    : null
        },

        async createPassword(
            {
                dashboardId,
                insightId,
                recordingId,
            }: {
                dashboardId?: DashboardType['id']
                insightId?: QueryBasedInsightModel['id']
                recordingId?: SessionRecordingType['id']
            },
            data: { raw_password?: string; note?: string }
        ): Promise<{ id: string; password: string; note: string; created_at: string; created_by_email: string }> {
            return dashboardId
                ? new ApiRequest().dashboardSharingPasswords(dashboardId).create({ data })
                : insightId
                  ? new ApiRequest().insightSharingPasswords(insightId).create({ data })
                  : recordingId
                    ? new ApiRequest().recordingSharingPasswords(recordingId).create({ data })
                    : null
        },

        async deletePassword(
            {
                dashboardId,
                insightId,
                recordingId,
            }: {
                dashboardId?: DashboardType['id']
                insightId?: QueryBasedInsightModel['id']
                recordingId?: SessionRecordingType['id']
            },
            passwordId: string
        ): Promise<void> {
            return dashboardId
                ? new ApiRequest().dashboardSharingPassword(dashboardId, passwordId).delete()
                : insightId
                  ? new ApiRequest().insightSharingPassword(insightId, passwordId).delete()
                  : recordingId
                    ? new ApiRequest().recordingSharingPassword(recordingId, passwordId).delete()
                    : null
        },
    },

    pluginConfigs: {
        async get(id: PluginConfigTypeNew['id']): Promise<PluginConfigWithPluginInfoNew> {
            return await new ApiRequest().pluginConfig(id).get()
        },
        async update(id: PluginConfigTypeNew['id'], data: FormData): Promise<PluginConfigWithPluginInfoNew> {
            return await new ApiRequest().pluginConfig(id).update({ data })
        },
        async create(data: FormData): Promise<PluginConfigWithPluginInfoNew> {
            return await new ApiRequest().pluginConfigs().create({ data })
        },
        async list(): Promise<PaginatedResponse<PluginConfigTypeNew>> {
            return await new ApiRequest().pluginConfigs().get()
        },
        async migrate(id: PluginConfigTypeNew['id']): Promise<HogFunctionType> {
            return await new ApiRequest().pluginConfig(id).withAction('migrate').create()
        },
        async logs(pluginConfigId: number, params: LogEntryRequestParams): Promise<LogEntry[]> {
            const levels = (params.level?.split(',') ?? []).filter((x) => x !== 'WARNING')
            const response = await new ApiRequest()
                .pluginConfig(pluginConfigId)
                .withAction('logs')
                .withQueryString(
                    toParams(
                        {
                            limit: LOGS_PORTION_LIMIT,
                            type_filter: levels,
                            search: params.search,
                            before: params.before,
                            after: params.after,
                        },
                        true
                    )
                )
                .get()

            const results = response.results.map((entry: PluginLogEntry) => ({
                log_source_id: `${entry.plugin_config_id}`,
                instance_id: entry.source,
                timestamp: entry.timestamp,
                level: entry.type,
                message: entry.message,
            }))

            return results
        },
    },
    hog: {
        async create(hog: string, locals?: any[], inRepl?: boolean): Promise<HogCompileResponse> {
            return await new ApiRequest().hog().create({ data: { hog, locals, in_repl: inRepl || false } })
        },
    },
    hogFunctions: {
        async list({
            filter_groups,
            search,
            types,
            limit,
        }: {
            filter_groups?: CyclotronJobFiltersType[]
            search?: string
            types?: HogFunctionTypeType[]
            limit?: number
        }): Promise<CountedPaginatedResponse<HogFunctionType>> {
            return await new ApiRequest()
                .hogFunctions()
                .withQueryString({
                    filter_groups,
                    // NOTE: The API expects "type" as thats the DB level name
                    ...(types ? { type: types.join(',') } : {}),
                    ...(search ? { search } : {}),
                    ...(limit ? { limit } : {}),
                })
                .get()
        },
        async get(id: HogFunctionType['id']): Promise<HogFunctionType> {
            return await new ApiRequest().hogFunction(id).get()
        },
        async create(data: Partial<HogFunctionType>): Promise<HogFunctionType> {
            return await new ApiRequest().hogFunctions().create({ data })
        },
        async update(id: HogFunctionType['id'], data: Partial<HogFunctionType>): Promise<HogFunctionType> {
            return await new ApiRequest().hogFunction(id).update({ data })
        },
        async logs(
            id: HogFunctionType['id'],
            params: LogEntryRequestParams = {}
        ): Promise<PaginatedResponse<LogEntry>> {
            return await new ApiRequest().hogFunction(id).withAction('logs').withQueryString(params).get()
        },
        async metrics(
            id: HogFunctionType['id'],
            params: AppMetricsV2RequestParams = {}
        ): Promise<AppMetricsV2Response> {
            return await new ApiRequest().hogFunction(id).withAction('metrics').withQueryString(params).get()
        },
        async metricsTotals(
            id: HogFunctionType['id'],
            params: Partial<AppMetricsV2RequestParams> = {}
        ): Promise<AppMetricsTotalsV2Response> {
            return await new ApiRequest().hogFunction(id).withAction('metrics/totals').withQueryString(params).get()
        },
        async listTemplates(params: {
            types: HogFunctionTypeType[]
        }): Promise<PaginatedResponse<HogFunctionTemplateType>> {
            const finalParams = {
                ...params,
                limit: 500,
                types: params.types.join(','),
            }

            return new ApiRequest().hogFunctionTemplates().withQueryString(finalParams).get()
        },
        async getTemplate(id: HogFunctionTemplateType['id']): Promise<HogFunctionTemplateType> {
            return await new ApiRequest().hogFunctionTemplate(id).get()
        },

        async listIcons(params: { query?: string } = {}): Promise<HogFunctionIconResponse[]> {
            return await new ApiRequest().hogFunctions().withAction('icons').withQueryString(params).get()
        },

        async createTestInvocation(
            id: HogFunctionType['id'],
            data: {
                configuration: Record<string, any>
                mock_async_functions: boolean
                globals?: any
                clickhouse_event?: any
                invocation_id?: string
            }
        ): Promise<CyclotronJobTestInvocationResult> {
            return await new ApiRequest().hogFunction(id).withAction('invocations').create({ data })
        },

        async getStatus(id: HogFunctionType['id']): Promise<HogFunctionStatus> {
            return await new ApiRequest().hogFunction(id).withAction('status').get()
        },
        async rearrange(orders: Record<string, number>): Promise<HogFunctionType[]> {
            return await new ApiRequest().hogFunctions().withAction('rearrange').update({ data: { orders } })
        },
    },

    links: {
        async list(
            args: {
                limit?: number
                offset?: number
                search?: string
            } = {
                limit: LINK_PAGE_SIZE,
            }
        ): Promise<CountedPaginatedResponse<LinkType>> {
            return await new ApiRequest().links().withQueryString(args).get()
        },
        async get(id: LinkType['id']): Promise<LinkType> {
            return await new ApiRequest().link(id).get()
        },
        async create(data: Partial<LinkType>): Promise<LinkType> {
            return await new ApiRequest().links().create({ data })
        },
        async update(id: LinkType['id'], data: Partial<LinkType>): Promise<LinkType> {
            return await new ApiRequest().link(id).update({ data })
        },
        async delete(id: LinkType['id']): Promise<void> {
            await new ApiRequest().link(id).delete()
        },
    },

    annotations: {
        async get(annotationId: RawAnnotationType['id']): Promise<RawAnnotationType> {
            return await new ApiRequest().annotation(annotationId).get()
        },
        async update(
            annotationId: RawAnnotationType['id'],
            data: Pick<RawAnnotationType, 'date_marker' | 'scope' | 'content' | 'dashboard_item' | 'dashboard_id'>
        ): Promise<RawAnnotationType> {
            return await new ApiRequest().annotation(annotationId).update({ data })
        },
        async list(params?: { limit?: number; offset?: number }): Promise<PaginatedResponse<RawAnnotationType>> {
            return await new ApiRequest()
                .annotations()
                .withQueryString({
                    limit: params?.limit,
                    offset: params?.offset,
                })
                .get()
        },
        async create(
            data: Pick<RawAnnotationType, 'date_marker' | 'scope' | 'content' | 'dashboard_item' | 'dashboard_id'>
        ): Promise<RawAnnotationType> {
            return await new ApiRequest().annotations().create({ data })
        },
        determineDeleteEndpoint(): string {
            return new ApiRequest().annotations().assembleEndpointUrl()
        },
    },

    errorTracking: {
        async getIssue(id: ErrorTrackingIssue['id'], fingerprint?: string): Promise<ErrorTrackingRelationalIssue> {
            return await new ApiRequest().errorTrackingIssue(id).withQueryString(toParams({ fingerprint })).get()
        },

        async updateIssue(
            id: ErrorTrackingIssue['id'],
            data: Partial<Pick<ErrorTrackingIssue, 'status' | 'name' | 'description'>>
        ): Promise<ErrorTrackingRelationalIssue> {
            return await new ApiRequest().errorTrackingIssue(id).update({ data })
        },

        async assignIssue(
            id: ErrorTrackingIssue['id'],
            assignee: ErrorTrackingIssue['assignee']
        ): Promise<{ content: string }> {
            return await new ApiRequest().errorTrackingAssignIssue(id).update({ data: { assignee } })
        },

        async bulkMarkStatus(
            ids: ErrorTrackingIssue['id'][],
            status: ErrorTrackingIssue['status']
        ): Promise<{ content: string }> {
            return await new ApiRequest()
                .errorTrackingIssueBulk()
                .create({ data: { action: 'set_status', ids, status: status } })
        },

        async bulkAssign(
            ids: ErrorTrackingIssue['id'][],
            assignee: ErrorTrackingIssue['assignee']
        ): Promise<{ content: string }> {
            return await new ApiRequest().errorTrackingIssueBulk().create({ data: { action: 'assign', ids, assignee } })
        },

        async mergeInto(
            primaryIssueId: ErrorTrackingIssue['id'],
            mergingIssueIds: ErrorTrackingIssue['id'][]
        ): Promise<{ content: string }> {
            return await new ApiRequest()
                .errorTrackingIssueMerge(primaryIssueId)
                .create({ data: { ids: mergingIssueIds } })
        },

        async split(
            issueId: ErrorTrackingIssue['id'],
            fingerprints: string[],
            exclusive: boolean
        ): Promise<{ content: string }> {
            return await new ApiRequest()
                .errorTrackingIssueSplit(issueId)
                .create({ data: { fingerprints: fingerprints, exclusive } })
        },

        fingerprints: {
            async list(issueId: ErrorTrackingIssue['id']): Promise<CountedPaginatedResponse<ErrorTrackingFingerprint>> {
                const queryString = { issue_id: issueId }
                return await new ApiRequest()
                    .errorTrackingIssueFingerprints()
                    .withQueryString(toParams(queryString))
                    .get()
            },
        },

        symbolSets: {
            async list({
                status,
                offset = 0,
                limit = 100,
            }: {
                status?: SymbolSetStatusFilter
                offset: number
                limit: number
            }): Promise<CountedPaginatedResponse<ErrorTrackingSymbolSet>> {
                const queryString = { order_by: '-created_at', status, offset, limit }
                return await new ApiRequest().errorTrackingSymbolSets().withQueryString(toParams(queryString)).get()
            },

            async update(id: ErrorTrackingSymbolSet['id'], data: FormData): Promise<void> {
                return await new ApiRequest().errorTrackingSymbolSet(id).update({ data })
            },

            async delete(id: ErrorTrackingSymbolSet['id']): Promise<void> {
                return await new ApiRequest().errorTrackingSymbolSet(id).delete()
            },
        },

        async symbolSetStackFrames(
            id: ErrorTrackingSymbolSet['id']
        ): Promise<{ results: ErrorTrackingStackFrameRecord[] }> {
            return await new ApiRequest().errorTrackingStackFrames().create({ data: { symbol_set: id } })
        },

        async stackFrames(
            raw_ids: ErrorTrackingStackFrame['raw_id'][]
        ): Promise<{ results: ErrorTrackingStackFrameRecord[] }> {
            return await new ApiRequest().errorTrackingStackFrames().create({ data: { raw_ids: raw_ids } })
        },

        async rules(ruleType: ErrorTrackingRuleType): Promise<{ results: ErrorTrackingRule[] }> {
            return await new ApiRequest().errorTrackingRules(ruleType).get()
        },

        async createRule(
            ruleType: ErrorTrackingRuleType,
            { id: _, ...data }: ErrorTrackingRule
        ): Promise<ErrorTrackingRule> {
            return await new ApiRequest().errorTrackingRules(ruleType).create({ data })
        },

        async updateRule(ruleType: ErrorTrackingRuleType, { id, ...data }: ErrorTrackingRule): Promise<void> {
            return await new ApiRequest().errorTrackingRule(ruleType, id).update({ data })
        },

        async deleteRule(ruleType: ErrorTrackingRuleType, id: ErrorTrackingRule['id']): Promise<void> {
            return await new ApiRequest().errorTrackingRule(ruleType, id).delete()
        },

        async reorderRules(ruleType: ErrorTrackingRuleType, orders: Record<string, number>): Promise<void> {
            return await new ApiRequest().errorTrackingReorderRules(ruleType).update({ data: { orders } })
        },

        async createExternalReference(
            issueId: string,
            integrationId: number,
            config: Record<string, string>
        ): Promise<ErrorTrackingExternalReference> {
            return await new ApiRequest()
                .errorTrackingExternalReference()
                .create({ data: { integration_id: integrationId, issue: issueId, config } })
        },

        async getSimilarIssues(
            issueId: ErrorTrackingIssue['id']
        ): Promise<Array<{ id: string; title: string; description: string }>> {
            return await new ApiRequest().errorTrackingSimilarIssues(issueId).get()
        },
    },

    recordings: {
        async list(params: RecordingsQuery): Promise<RecordingsQueryResponse> {
            return await new ApiRequest().recordings().withQueryString(toParams(params)).get()
        },
        async getMatchingEvents(params: string): Promise<{ results: string[] }> {
            return await new ApiRequest().recordingMatchingEvents().withQueryString(params).get()
        },
        async get(
            recordingId: SessionRecordingType['id'],
            params: Record<string, any> = {},
            headers: Record<string, string> = {}
        ): Promise<SessionRecordingType> {
            return await new ApiRequest().recording(recordingId).withQueryString(toParams(params)).get({ headers })
        },
        async update(
            recordingId: SessionRecordingType['id'],
            data: Partial<SessionRecordingUpdateType>
        ): Promise<SessionRecordingType> {
            return await new ApiRequest().recording(recordingId).update({ data })
        },

        async persist(recordingId: SessionRecordingType['id']): Promise<{ success: boolean }> {
            return await new ApiRequest().recording(recordingId).withAction('persist').create()
        },

        async summarizeStream(recordingId: SessionRecordingType['id']): Promise<Response> {
            return await api.createResponse(
                new ApiRequest().recording(recordingId).withAction('summarize').assembleFullUrl(),
                // No data to provide except for the recording id.
                // Could be extended later with the state of the filters to better understand the user's intent.
                undefined,
                // TODO: Understand if I need to provide any signal data here
                {}
            )
        },

        async similarRecordings(recordingId: SessionRecordingType['id']): Promise<[string, number][]> {
            return await new ApiRequest().recording(recordingId).withAction('similar_sessions').get()
        },

        async delete(recordingId: SessionRecordingType['id']): Promise<{ success: boolean }> {
            return await new ApiRequest().recording(recordingId).delete()
        },

        async listSnapshotSources(
            recordingId: SessionRecordingType['id'],
            params: Record<string, any> = {},
            headers: Record<string, string> = {}
        ): Promise<SessionRecordingSnapshotResponse> {
            if (params.source) {
                throw new Error('source parameter is not allowed in listSnapshotSources, this is a development error')
            }
            return await new ApiRequest()
                .recording(recordingId)
                .withAction('snapshots')
                .withQueryString(params)
                .get({ headers })
        },

        async getSnapshots(
            recordingId: SessionRecordingType['id'],
            params: SessionRecordingSnapshotParams,
            headers: Record<string, string> = {}
        ): Promise<string[] | Uint8Array> {
            const response = await new ApiRequest()
                .recording(recordingId)
                .withAction('snapshots')
                .withQueryString(params)
                .getResponse({ headers })

            const contentBuffer = new Uint8Array(await response.arrayBuffer())

            // If client requested uncompressed data (decompress=false), return binary data
            if (params.decompress === false) {
                return contentBuffer
            }

            // Otherwise try to decode as text
            try {
                const textDecoder = new TextDecoder()
                const textLines = textDecoder.decode(contentBuffer)

                if (textLines) {
                    const lines = textLines.split('\n')
                    return lines
                }
            } catch (error) {
                console.error('Failed to decode snapshot response as text:', error)
            }
            return []
        },

        async listPlaylists(params: string): Promise<SavedSessionRecordingPlaylistsResult> {
            return await new ApiRequest().recordingPlaylists().withQueryString(params).get()
        },
        async getPlaylist(playlistId: SessionRecordingPlaylistType['short_id']): Promise<SessionRecordingPlaylistType> {
            return await new ApiRequest().recordingPlaylist(playlistId).get()
        },
        async playlistViewed(playlistId: SessionRecordingPlaylistType['short_id']): Promise<void> {
            return await new ApiRequest().recordingPlaylist(playlistId).withAction('playlist_viewed').create()
        },
        async createPlaylist(playlist: Partial<SessionRecordingPlaylistType>): Promise<SessionRecordingPlaylistType> {
            return await new ApiRequest().recordingPlaylists().create({ data: playlist })
        },
        async updatePlaylist(
            playlistId: SessionRecordingPlaylistType['short_id'],
            playlist: Partial<SessionRecordingPlaylistType>
        ): Promise<SessionRecordingPlaylistType> {
            return await new ApiRequest().recordingPlaylist(playlistId).update({ data: playlist })
        },

        async listPlaylistRecordings(
            playlistId: SessionRecordingPlaylistType['short_id'],
            params: Record<string, any> = {}
        ): Promise<RecordingsQueryResponse> {
            return await new ApiRequest()
                .recordingPlaylist(playlistId)
                .withAction('recordings')
                .withQueryString(toParams(params))
                .get()
        },

        async addRecordingToPlaylist(
            playlistId: SessionRecordingPlaylistType['short_id'],
            session_recording_id: SessionRecordingType['id']
        ): Promise<SessionRecordingPlaylistType> {
            return await new ApiRequest()
                .recordingPlaylist(playlistId)
                .withAction('recordings')
                .withAction(session_recording_id)
                .create()
        },

        async bulkAddRecordingsToPlaylist(
            playlistId: SessionRecordingPlaylistType['short_id'],
            session_recording_ids: SessionRecordingType['id'][]
        ): Promise<{ success: boolean; added_count: number; total_requested: number }> {
            return await new ApiRequest()
                .recordingPlaylist(playlistId)
                .withAction('recordings')
                .withAction('bulk_add')
                .create({ data: { session_recording_ids } })
        },

        async bulkDeleteRecordingsFromPlaylist(
            playlistId: SessionRecordingPlaylistType['short_id'],
            session_recording_ids: SessionRecordingType['id'][]
        ): Promise<{ success: boolean; added_count: number; total_requested: number }> {
            return await new ApiRequest()
                .recordingPlaylist(playlistId)
                .withAction('recordings')
                .withAction('bulk_delete')
                .create({ data: { session_recording_ids } })
        },

        async removeRecordingFromPlaylist(
            playlistId: SessionRecordingPlaylistType['short_id'],
            session_recording_id: SessionRecordingType['id']
        ): Promise<SessionRecordingPlaylistType> {
            return await new ApiRequest()
                .recordingPlaylist(playlistId)
                .withAction('recordings')
                .withAction(session_recording_id)
                .delete()
        },

        async aiRegex(regex: string): Promise<{ result: string; data: any }> {
            return await new ApiRequest().recordings().withAction('ai/regex').create({ data: { regex } })
        },

        async bulkDeleteRecordings(session_recording_ids: SessionRecordingType['id'][]): Promise<{
            success: boolean
            deleted_count: number
            total_requested: number
        }> {
            return await new ApiRequest()
                .recordings()
                .withAction('bulk_delete')
                .create({ data: { session_recording_ids } })
        },

        async bulkViewedRecordings(session_recording_ids: SessionRecordingType['id'][]): Promise<{
            success: boolean
            viewed_count: number
            total_requested: number
        }> {
            return await new ApiRequest()
                .recordings()
                .withAction('bulk_viewed')
                .create({ data: { session_recording_ids } })
        },

        async bulkNotViewedRecordings(session_recording_ids: SessionRecordingType['id'][]): Promise<{
            success: boolean
            not_viewed_count: number
            total_requested: number
        }> {
            return await new ApiRequest()
                .recordings()
                .withAction('bulk_not_viewed')
                .create({ data: { session_recording_ids } })
        },
    },

    notebooks: {
        async get(
            notebookId: NotebookType['short_id'],
            params: Record<string, any> = {},
            headers: Record<string, any> = {}
        ): Promise<NotebookType> {
            return await new ApiRequest().notebook(notebookId).withQueryString(toParams(params)).get({
                headers,
            })
        },
        async update(
            notebookId: NotebookType['short_id'],
            data: Partial<Pick<NotebookType, 'version' | 'content' | 'text_content' | 'title' | '_create_in_folder'>>
        ): Promise<NotebookType> {
            return await new ApiRequest().notebook(notebookId).update({ data })
        },
        async list(
            params: {
                contains?: NotebookNodeResource[]
                created_by?: UserBasicType['uuid']
                search?: string
                order?: string
                offset?: number
                limit?: number
            } = {}
        ): Promise<CountedPaginatedResponse<NotebookListItemType>> {
            // TODO attrs could be a union of types like NotebookNodeRecordingAttributes
            const apiRequest = new ApiRequest().notebooks()
            const { contains, ...queryParams } = objectClean(params)

            const newQueryParams: Omit<typeof params, 'contains'> & { contains?: string } = queryParams
            if (contains?.length) {
                const containsString =
                    contains
                        .map(({ type, attrs }) => {
                            const target = type.replace(/^ph-/, '')
                            const match = attrs['id'] ? `:${attrs['id']}` : ''
                            return `${target}${match}`
                        })
                        .join(',') || undefined

                newQueryParams['contains'] = containsString
            }

            return await apiRequest.withQueryString(newQueryParams).get()
        },
        async recordingComments(recordingId: string): Promise<{ results: RecordingComment[] }> {
            return await new ApiRequest()
                .notebooks()
                .withAction('recording_comments')
                .withQueryString({ recording_id: recordingId })
                .get()
        },
        async create(
            data?: Pick<NotebookType, 'content' | 'text_content' | 'title' | '_create_in_folder'>
        ): Promise<NotebookType> {
            return await new ApiRequest().notebooks().create({ data })
        },
        async delete(notebookId: NotebookType['short_id']): Promise<NotebookType> {
            return await new ApiRequest().notebook(notebookId).delete()
        },
    },

    batchExports: {
        async list(params: Record<string, any> = {}): Promise<CountedPaginatedResponse<BatchExportConfiguration>> {
            return await new ApiRequest().batchExports().withQueryString(toParams(params)).get()
        },
        async get(id: BatchExportConfiguration['id']): Promise<BatchExportConfiguration> {
            return await new ApiRequest().batchExport(id).get()
        },
        async update(
            id: BatchExportConfiguration['id'],
            data: Partial<BatchExportConfiguration>
        ): Promise<BatchExportConfiguration> {
            return await new ApiRequest().batchExport(id).update({ data })
        },
        async create(data?: Partial<BatchExportConfiguration>): Promise<BatchExportConfiguration> {
            return await new ApiRequest().batchExports().create({ data })
        },
        async delete(id: BatchExportConfiguration['id']): Promise<BatchExportConfiguration> {
            return await new ApiRequest().batchExport(id).delete()
        },
        async pause(id: BatchExportConfiguration['id']): Promise<BatchExportConfiguration> {
            return await new ApiRequest().batchExport(id).withAction('pause').create()
        },
        async unpause(id: BatchExportConfiguration['id']): Promise<BatchExportConfiguration> {
            return await new ApiRequest().batchExport(id).withAction('unpause').create()
        },
        async listRuns(
            id: BatchExportConfiguration['id'],
            params: Record<string, any> = {}
        ): Promise<PaginatedResponse<RawBatchExportRun>> {
            return await new ApiRequest().batchExportRuns(id).withQueryString(toParams(params)).get()
        },
        async createBackfill(
            id: BatchExportConfiguration['id'],
            data: Pick<BatchExportConfiguration, 'start_at' | 'end_at'>
        ): Promise<BatchExportRun> {
            return await new ApiRequest().batchExport(id).withAction('backfill').create({ data })
        },
        async listBackfills(
            id: BatchExportConfiguration['id'],
            params: Record<string, any> = {}
        ): Promise<PaginatedResponse<RawBatchExportBackfill>> {
            return await new ApiRequest().batchExportBackfills(id).withQueryString(toParams(params)).get()
        },
        async cancelBackfill(
            id: BatchExportConfiguration['id'],
            backfillId: BatchExportBackfill['id'],
            teamId?: TeamType['id']
        ): Promise<BatchExportBackfill> {
            return await new ApiRequest().batchExportBackfill(id, backfillId, teamId).withAction('cancel').create()
        },
        async retryRun(
            id: BatchExportConfiguration['id'],
            runId: BatchExportRun['id'],
            teamId?: TeamType['id']
        ): Promise<BatchExportRun> {
            return await new ApiRequest().batchExportRun(id, runId, teamId).withAction('retry').create()
        },
        async cancelRun(
            id: BatchExportConfiguration['id'],
            runId: BatchExportRun['id'],
            teamId?: TeamType['id']
        ): Promise<BatchExportRun> {
            return await new ApiRequest().batchExportRun(id, runId, teamId).withAction('cancel').create()
        },
        async logs(
            id: BatchExportConfiguration['id'],
            params: LogEntryRequestParams = {}
        ): Promise<PaginatedResponse<LogEntry>> {
            return await new ApiRequest().batchExport(id).withAction('logs').withQueryString(params).get()
        },
        async test(destination: BatchExportService['type']): Promise<BatchExportConfigurationTest> {
            return await new ApiRequest().batchExports().withAction('test').withQueryString({ destination }).get()
        },
        async runTestStep(
            id: BatchExportConfiguration['id'],
            step: number,
            data: Record<string, any>
        ): Promise<BatchExportConfigurationTestStep> {
            return await new ApiRequest()
                .batchExport(id)
                .withAction('run_test_step')
                .create({ data: { step: step, ...data } })
        },
        async runTestStepNew(step: number, data: Record<string, any>): Promise<BatchExportConfigurationTestStep> {
            return await new ApiRequest()
                .batchExports()
                .withAction('run_test_step_new')
                .create({ data: { step: step, ...data } })
        },
    },

    earlyAccessFeatures: {
        async get(featureId: EarlyAccessFeatureType['id']): Promise<EarlyAccessFeatureType> {
            return await new ApiRequest().earlyAccessFeature(featureId).get()
        },
        async create(data: NewEarlyAccessFeatureType): Promise<EarlyAccessFeatureType> {
            return await new ApiRequest().earlyAccessFeatures().create({ data })
        },
        async delete(featureId: EarlyAccessFeatureType['id']): Promise<void> {
            await new ApiRequest().earlyAccessFeature(featureId).delete()
        },
        async update(
            featureId: EarlyAccessFeatureType['id'],
            data: Pick<EarlyAccessFeatureType, 'name' | 'description' | 'stage' | 'documentation_url'>
        ): Promise<EarlyAccessFeatureType> {
            return await new ApiRequest().earlyAccessFeature(featureId).update({ data })
        },
        async list(): Promise<PaginatedResponse<EarlyAccessFeatureType>> {
            return await new ApiRequest().earlyAccessFeatures().get()
        },
    },

    userInterviews: {
        async list(): Promise<PaginatedResponse<UserInterviewType>> {
            return await new ApiRequest().userInterviews().get()
        },
        async get(id: UserInterviewType['id']): Promise<UserInterviewType> {
            return await new ApiRequest().userInterview(id).get()
        },
        async update(
            id: UserInterviewType['id'],
            data: Pick<UserInterviewType, 'summary'>
        ): Promise<UserInterviewType> {
            return await new ApiRequest().userInterview(id).update({ data })
        },
    },

    users: {
        async list(email?: string): Promise<PaginatedResponse<UserType>> {
            return await new ApiRequest().users(email).get()
        },
    },

    tasks: {
        async list(): Promise<PaginatedResponse<Task>> {
            return await new ApiRequest().tasks().get()
        },
        async get(id: Task['id']): Promise<Task> {
            return await new ApiRequest().task(id).get()
        },
        async create(data: TaskUpsertProps): Promise<Task> {
            return await new ApiRequest().tasks().create({ data })
        },
        async update(id: string, data: Partial<TaskUpsertProps>): Promise<Partial<Task>> {
            return await new ApiRequest().task(id).update({ data })
        },
        async delete(id: Task['id']): Promise<void> {
            return await new ApiRequest().task(id).delete()
        },
        async bulkReorder(columns: Record<string, string[]>): Promise<{ updated: number; tasks: Task[] }> {
            return await new ApiRequest().tasks().withAction('bulk_reorder').create({ data: { columns } })
        },
        async run(id: Task['id']): Promise<Task> {
            return await new ApiRequest().task(id).withAction('run').create()
        },
    },

    surveys: {
        async list(
            args: {
                limit?: number
                offset?: number
                search?: string
            } = {
                limit: SURVEY_PAGE_SIZE,
            }
        ): Promise<CountedPaginatedResponse<Survey>> {
            return await new ApiRequest().surveys().withQueryString(args).get()
        },
        async get(surveyId: Survey['id']): Promise<Survey> {
            return await new ApiRequest().survey(surveyId).get()
        },
        async create(data: Partial<Survey>, teamId?: TeamType['id']): Promise<Survey> {
            return await new ApiRequest().surveys(teamId).create({ data })
        },
        async delete(surveyId: Survey['id']): Promise<void> {
            await new ApiRequest().survey(surveyId).delete()
        },
        async update(surveyId: Survey['id'], data: Partial<Survey>): Promise<Survey> {
            return await new ApiRequest().survey(surveyId).update({ data })
        },
        async getResponsesCount(): Promise<{ [key: string]: number }> {
            return await new ApiRequest().surveysResponsesCount().get()
        },
        async summarize_responses(
            surveyId: Survey['id'],
            questionIndex: number | undefined,
            questionId: string | undefined
        ): Promise<any> {
            const apiRequest = new ApiRequest().survey(surveyId).withAction('summarize_responses')
            const queryParams: Record<string, string> = {}

            if (questionIndex !== undefined) {
                queryParams['question_index'] = questionIndex.toString()
            }
            if (questionId !== undefined) {
                queryParams['question_id'] = questionId
            }
            return await apiRequest.withQueryString(queryParams).create()
        },
        async getSurveyStats({
            surveyId,
            dateFrom = null,
            dateTo = null,
        }: {
            surveyId: Survey['id']
            dateFrom?: string | null
            dateTo?: string | null
        }): Promise<
            SurveyStatsResponse & {
                survey_id: string
                start_date: string
                end_date?: string
            }
        > {
            const apiRequest = new ApiRequest().survey(surveyId).withAction('stats')
            const queryParams: Record<string, string> = {}
            if (dateFrom) {
                queryParams['date_from'] = dateFrom
            }
            if (dateTo) {
                queryParams['date_to'] = dateTo
            }

            return await apiRequest.withQueryString(queryParams).get()
        },
        async getGlobalSurveyStats({
            dateFrom = null,
            dateTo = null,
        }: {
            dateFrom?: string | null
            dateTo?: string | null
        }): Promise<SurveyStatsResponse> {
            const apiRequest = new ApiRequest().surveys().withAction('stats')
            const queryParams: Record<string, string> = {}
            if (dateFrom) {
                queryParams['date_from'] = dateFrom
            }
            if (dateTo) {
                queryParams['date_to'] = dateTo
            }
            return await apiRequest.get()
        },
    },

    dataWarehouseTables: {
        async list(): Promise<PaginatedResponse<DataWarehouseTable>> {
            return await new ApiRequest().dataWarehouseTables().get()
        },
        async get(tableId: DataWarehouseTable['id']): Promise<DataWarehouseTable> {
            return await new ApiRequest().dataWarehouseTable(tableId).get()
        },
        async create(data: Partial<DataWarehouseTable>): Promise<DataWarehouseTable> {
            return await new ApiRequest().dataWarehouseTables().create({ data })
        },
        async delete(tableId: DataWarehouseTable['id']): Promise<void> {
            await new ApiRequest().dataWarehouseTable(tableId).delete()
        },
        async update(
            tableId: DataWarehouseTable['id'],
            data: Pick<DataWarehouseTable, 'name'>
        ): Promise<DataWarehouseTable> {
            return await new ApiRequest().dataWarehouseTable(tableId).update({ data })
        },
        async updateSchema(
            tableId: DataWarehouseTable['id'],
            updates: Record<string, DatabaseSerializedFieldType>
        ): Promise<void> {
            await new ApiRequest().dataWarehouseTable(tableId).withAction('update_schema').create({ data: { updates } })
        },
        async refreshSchema(tableId: DataWarehouseTable['id']): Promise<void> {
            await new ApiRequest().dataWarehouseTable(tableId).withAction('refresh_schema').create()
        },
    },

    dataWarehouseSavedQueries: {
        async list(): Promise<PaginatedResponse<DataWarehouseSavedQuery>> {
            return await new ApiRequest().dataWarehouseSavedQueries().get()
        },
        async get(viewId: DataWarehouseSavedQuery['id']): Promise<DataWarehouseSavedQuery> {
            return await new ApiRequest().dataWarehouseSavedQuery(viewId).get()
        },
        async create(data: Partial<DataWarehouseSavedQuery> & { types: string[][] }): Promise<DataWarehouseSavedQuery> {
            return await new ApiRequest().dataWarehouseSavedQueries().create({ data })
        },
        async delete(viewId: DataWarehouseSavedQuery['id']): Promise<void> {
            await new ApiRequest().dataWarehouseSavedQuery(viewId).delete()
        },
        async update(
            viewId: DataWarehouseSavedQuery['id'],
            data: Partial<DataWarehouseSavedQuery> & { types: string[][]; edited_history_id?: string }
        ): Promise<DataWarehouseSavedQuery> {
            return await new ApiRequest().dataWarehouseSavedQuery(viewId).update({ data })
        },
        async run(viewId: DataWarehouseSavedQuery['id']): Promise<void> {
            return await new ApiRequest().dataWarehouseSavedQuery(viewId).withAction('run').create()
        },
        async cancel(viewId: DataWarehouseSavedQuery['id']): Promise<void> {
            return await new ApiRequest().dataWarehouseSavedQuery(viewId).withAction('cancel').create()
        },
        async revertMaterialization(viewId: DataWarehouseSavedQuery['id']): Promise<void> {
            return await new ApiRequest().dataWarehouseSavedQuery(viewId).withAction('revert_materialization').create()
        },
        async ancestors(viewId: DataWarehouseSavedQuery['id'], level?: number): Promise<Record<string, string[]>> {
            return await new ApiRequest()
                .dataWarehouseSavedQuery(viewId)
                .withAction('ancestors')
                .create({ data: { level } })
        },
        async descendants(viewId: DataWarehouseSavedQuery['id'], level?: number): Promise<Record<string, string[]>> {
            return await new ApiRequest()
                .dataWarehouseSavedQuery(viewId)
                .withAction('descendants')
                .create({ data: { level } })
        },
        dataWarehouseDataModelingJobs: {
            async list(
                savedQueryId: DataWarehouseSavedQuery['id'],
                pageSize: number,
                offset: number
            ): Promise<PaginatedResponse<DataModelingJob>> {
                return await new ApiRequest().dataWarehouseDataModelingJobs(savedQueryId, pageSize, offset).get()
            },
        },
    },

    dataWarehouseSavedQueryDrafts: {
        async list(): Promise<PaginatedResponse<DataWarehouseSavedQueryDraft>> {
            return await new ApiRequest().dataWarehouseSavedQueryDrafts().get()
        },
        async get(id: DataWarehouseSavedQueryDraft['id']): Promise<DataWarehouseSavedQueryDraft> {
            return await new ApiRequest().dataWarehouseSavedQueryDraft(id).get()
        },
        async create(data: Partial<DataWarehouseSavedQueryDraft>): Promise<DataWarehouseSavedQueryDraft> {
            return await new ApiRequest().dataWarehouseSavedQueryDrafts().create({ data })
        },
        async delete(id: DataWarehouseSavedQueryDraft['id']): Promise<void> {
            await new ApiRequest().dataWarehouseSavedQueryDraft(id).delete()
        },
        async update(
            id: DataWarehouseSavedQueryDraft['id'],
            data: Partial<DataWarehouseSavedQueryDraft>
        ): Promise<DataWarehouseSavedQueryDraft> {
            return await new ApiRequest().dataWarehouseSavedQueryDraft(id).update({ data })
        },
    },

    externalDataSources: {
        async list(options?: ApiMethodOptions | undefined): Promise<PaginatedResponse<ExternalDataSource>> {
            return await new ApiRequest().externalDataSources().get(options)
        },
        async get(sourceId: ExternalDataSource['id']): Promise<ExternalDataSource> {
            return await new ApiRequest().externalDataSource(sourceId).get()
        },
        async create(data: Partial<ExternalDataSourceCreatePayload>): Promise<{ id: string }> {
            return await new ApiRequest().externalDataSources().create({ data })
        },
        async delete(sourceId: ExternalDataSource['id']): Promise<void> {
            await new ApiRequest().externalDataSource(sourceId).delete()
        },
        async reload(sourceId: ExternalDataSource['id']): Promise<void> {
            await new ApiRequest().externalDataSource(sourceId).withAction('reload').create()
        },
        async update(
            sourceId: ExternalDataSource['id'],
            data: Partial<ExternalDataSource>
        ): Promise<ExternalDataSource> {
            return await new ApiRequest().externalDataSource(sourceId).update({ data })
        },
        async database_schema(
            source_type: ExternalDataSourceType,
            payload: Record<string, any>
        ): Promise<ExternalDataSourceSyncSchema[]> {
            return await new ApiRequest()
                .externalDataSources()
                .withAction('database_schema')
                .create({ data: { source_type, ...payload } })
        },
        async wizard(): Promise<Record<string, SourceConfig>> {
            return await new ApiRequest().externalDataSources().withAction('wizard').get()
        },
        async source_prefix(
            source_type: ExternalDataSourceType,
            prefix: string
        ): Promise<ExternalDataSourceSyncSchema[]> {
            return await new ApiRequest()
                .externalDataSources()
                .withAction('source_prefix')
                .create({ data: { source_type, prefix } })
        },
        async jobs(
            sourceId: ExternalDataSource['id'],
            before: string | null,
            after: string | null
        ): Promise<ExternalDataJob[]> {
            return await new ApiRequest()
                .externalDataSource(sourceId)
                .withAction('jobs')
                .withQueryString({ before, after })
                .get()
        },
        async updateRevenueAnalyticsConfig(
            sourceId: ExternalDataSource['id'],
            data: Partial<ExternalDataSourceRevenueAnalyticsConfig>
        ): Promise<ExternalDataSource> {
            return await new ApiRequest().externalDataSourceRevenueAnalyticsConfig(sourceId).update({ data })
        },
    },

    dataWarehouse: {
        async totalRowsStats(options?: ApiMethodOptions): Promise<DataWarehouseSourceRowCount> {
            return await new ApiRequest().dataWarehouse().withAction('total_rows_stats').get(options)
        },

        async recentActivity(
            options?: ApiMethodOptions & { limit?: number; offset?: number }
        ): Promise<PaginatedResponse<DataWarehouseActivityRecord>> {
            return await new ApiRequest()
                .dataWarehouse()
                .withAction('recent_activity')
                .withQueryString({ limit: options?.limit, offset: options?.offset })
                .get(options)
        },

        async jobStats(
            options?: ApiMethodOptions & DataWarehouseJobStatsRequestPayload
        ): Promise<DataWarehouseJobStats> {
            return await new ApiRequest()
                .dataWarehouse()
                .withAction('job_stats')
                .withQueryString({ days: options?.days })
                .get(options)
        },
    },

    externalDataSchemas: {
        async update(
            schemaId: ExternalDataSourceSchema['id'],
            data: Partial<ExternalDataSourceSchema>
        ): Promise<ExternalDataSourceSchema> {
            return await new ApiRequest().externalDataSourceSchema(schemaId).update({ data })
        },
        async reload(schemaId: ExternalDataSourceSchema['id']): Promise<void> {
            await new ApiRequest().externalDataSourceSchema(schemaId).withAction('reload').create()
        },
        async resync(schemaId: ExternalDataSourceSchema['id']): Promise<void> {
            await new ApiRequest().externalDataSourceSchema(schemaId).withAction('resync').create()
        },
        async incremental_fields(schemaId: ExternalDataSourceSchema['id']): Promise<SchemaIncrementalFieldsResponse> {
            return await new ApiRequest().externalDataSourceSchema(schemaId).withAction('incremental_fields').create()
        },
        async delete_data(schemaId: ExternalDataSourceSchema['id']): Promise<SchemaIncrementalFieldsResponse> {
            return await new ApiRequest().externalDataSourceSchema(schemaId).withAction('delete_data').delete()
        },
    },
    fixHogQLErrors: {
        async fix(query: string, error?: string): Promise<Record<string, any>> {
            return await new ApiRequest().fixHogQLErrors().create({ data: { query, error } })
        },
    },

    dataWarehouseViewLinks: {
        async list(): Promise<PaginatedResponse<DataWarehouseViewLink>> {
            return await new ApiRequest().dataWarehouseViewLinks().get()
        },
        async get(viewLinkId: DataWarehouseViewLink['id']): Promise<DataWarehouseViewLink> {
            return await new ApiRequest().dataWarehouseViewLink(viewLinkId).get()
        },
        async create(data: Partial<DataWarehouseViewLink>): Promise<DataWarehouseViewLink> {
            return await new ApiRequest().dataWarehouseViewLinks().create({ data })
        },
        async delete(viewId: DataWarehouseViewLink['id']): Promise<void> {
            await new ApiRequest().dataWarehouseViewLink(viewId).delete()
        },
        determineDeleteEndpoint(): string {
            return new ApiRequest().dataWarehouseViewLinks().assembleEndpointUrl()
        },
        async update(
            viewId: DataWarehouseViewLink['id'],
            data: Pick<
                DataWarehouseViewLink,
                | 'source_table_name'
                | 'source_table_key'
                | 'joining_table_name'
                | 'joining_table_key'
                | 'field_name'
                | 'configuration'
            >
        ): Promise<DataWarehouseViewLink> {
            return await new ApiRequest().dataWarehouseViewLink(viewId).update({ data })
        },
    },

    queryTabState: {
        async create(data: Partial<QueryTabState>): Promise<QueryTabState> {
            return await new ApiRequest().queryTabState().create({ data })
        },
        async get(id: QueryTabState['id']): Promise<QueryTabState> {
            return await new ApiRequest().queryTabStateDetail(id).get()
        },
        async update(id: QueryTabState['id'], data: Partial<QueryTabState>): Promise<QueryTabState> {
            return await new ApiRequest().queryTabStateDetail(id).update({ data })
        },
        async delete(id: QueryTabState['id']): Promise<void> {
            await new ApiRequest().queryTabStateDetail(id).delete()
        },
        async user(userId: UserType['uuid']): Promise<QueryTabState> {
            return await new ApiRequest().queryTabStateUser().withQueryString({ user_id: userId }).get()
        },
    },
    upstream: {
        async get(modelId: string): Promise<LineageGraph> {
            return await new ApiRequest().upstream(modelId).get()
        },
    },
    insightVariables: {
        async list(options?: ApiMethodOptions | undefined): Promise<PaginatedResponse<Variable>> {
            return await new ApiRequest().insightVariables().get(options)
        },
        async create(data: Partial<Variable>): Promise<Variable> {
            return await new ApiRequest().insightVariables().create({ data })
        },
        async update(variableId: string, data: Partial<Variable>): Promise<Variable> {
            return await new ApiRequest().insightVariable(variableId).update({ data })
        },
        async delete(variableId: string): Promise<void> {
            await new ApiRequest().insightVariable(variableId).delete()
        },
    },

    subscriptions: {
        async get(subscriptionId: SubscriptionType['id']): Promise<SubscriptionType> {
            return await new ApiRequest().subscription(subscriptionId).get()
        },
        async create(data: Partial<SubscriptionType>): Promise<SubscriptionType> {
            return await new ApiRequest().subscriptions().create({ data })
        },
        async update(
            subscriptionId: SubscriptionType['id'],
            data: Partial<SubscriptionType>
        ): Promise<SubscriptionType> {
            return await new ApiRequest().subscription(subscriptionId).update({ data })
        },
        async list({
            insightId,
            dashboardId,
        }: {
            insightId?: number
            dashboardId?: number
        }): Promise<PaginatedResponse<SubscriptionType>> {
            return await new ApiRequest()
                .subscriptions()
                .withQueryString(insightId ? `insight=${insightId}` : dashboardId ? `dashboard=${dashboardId}` : '')
                .get()
        },
        determineDeleteEndpoint(): string {
            return new ApiRequest().subscriptions().assembleEndpointUrl()
        },
    },

    integrations: {
        async get(id: IntegrationType['id']): Promise<IntegrationType> {
            return await new ApiRequest().integration(id).get()
        },
        async create(data: Partial<IntegrationType> | FormData): Promise<IntegrationType> {
            return await new ApiRequest().integrations().create({ data })
        },
        async delete(integrationId: IntegrationType['id']): Promise<IntegrationType> {
            return await new ApiRequest().integration(integrationId).delete()
        },
        async list(): Promise<PaginatedResponse<IntegrationType>> {
            return await new ApiRequest().integrations().get()
        },
        authorizeUrl(params: { kind: string; next?: string }): string {
            return new ApiRequest().integrations().withAction('authorize').withQueryString(params).assembleFullUrl(true)
        },
        async slackChannels(
            id: IntegrationType['id'],
            forceRefresh: boolean
        ): Promise<{ channels: SlackChannelType[]; lastRefreshedAt: string }> {
            return await new ApiRequest().integrationSlackChannels(id, forceRefresh).get()
        },
        async slackChannelsById(
            id: IntegrationType['id'],
            channelId: string
        ): Promise<{ channels: SlackChannelType[] }> {
            return await new ApiRequest().integrationSlackChannelsById(id, channelId).get()
        },
        async twilioPhoneNumbers(
            id: IntegrationType['id'],
            forceRefresh: boolean
        ): Promise<{ phone_numbers: TwilioPhoneNumberType[]; lastRefreshedAt: string }> {
            return await new ApiRequest().integrationTwilioPhoneNumbers(id, forceRefresh).get()
        },
        async linearTeams(id: IntegrationType['id']): Promise<{ teams: LinearTeamType[] }> {
            return await new ApiRequest().integrationLinearTeams(id).get()
        },
        async githubRepositories(id: IntegrationType['id']): Promise<{ repositories: string[] }> {
            return await new ApiRequest().integrationGitHubRepositories(id).get()
        },
        async googleAdsAccounts(
            id: IntegrationType['id']
        ): Promise<{ accessibleAccounts: { id: string; name: string; level: string; parent_id: string }[] }> {
            return await new ApiRequest().integrationGoogleAdsAccounts(id).get()
        },
        async googleAdsConversionActions(
            id: IntegrationType['id'],
            params: { customerId: string; parentId: string }
        ): Promise<{ conversionActions: GoogleAdsConversionActionType[] }> {
            return await new ApiRequest().integrationGoogleAdsConversionActions(id, params).get()
        },
        async linkedInAdsAccounts(id: IntegrationType['id']): Promise<{ adAccounts: LinkedInAdsAccountType[] }> {
            return await new ApiRequest().integrationLinkedInAdsAccounts(id).get()
        },
        async linkedInAdsConversionRules(
            id: IntegrationType['id'],
            accountId: string
        ): Promise<{ conversionRules: LinkedInAdsConversionRuleType[] }> {
            return await new ApiRequest().integrationLinkedInAdsConversionRules(id, accountId).get()
        },
        async clickUpSpaces(
            id: IntegrationType['id'],
            workspaceId: string,
            teamId?: TeamType['id']
        ): Promise<{ spaces: { id: string; name: string }[] }> {
            return await new ApiRequest().integrationClickUpSpaces(id, workspaceId, teamId).get()
        },
        async clickUpLists(
            id: IntegrationType['id'],
            spaceId: string,
            teamId?: TeamType['id']
        ): Promise<{ lists: { id: string; name: string }[] }> {
            return await new ApiRequest().integrationClickUpLists(id, spaceId, teamId).get()
        },
        async clickUpWorkspaces(
            id: IntegrationType['id'],
            teamId?: TeamType['id']
        ): Promise<{ workspaces: { id: string; name: string }[] }> {
            return await new ApiRequest().integrationClickUpWorkspaces(id, teamId).get()
        },
        async verifyEmail(id: IntegrationType['id']): Promise<EmailSenderDomainStatus> {
            return await new ApiRequest().integrationEmailVerify(id).create()
        },
    },

    media: {
        async upload(data: FormData): Promise<MediaUploadResponse> {
            return await new ApiRequest().media().create({ data })
        },
    },

    queryStatus: {
        async get(queryId: string, showProgress: boolean): Promise<QueryStatusResponse> {
            return await new ApiRequest().queryStatus(queryId, showProgress).get()
        },
    },

    queryLog: {
        async get(queryId: string): Promise<HogQLQueryResponse> {
            return await new ApiRequest().queryLog(queryId).get()
        },
    },

    personalApiKeys: {
        async list(): Promise<PersonalAPIKeyType[]> {
            return await new ApiRequest().personalApiKeys().get()
        },
        async create(data: Partial<PersonalAPIKeyType>): Promise<PersonalAPIKeyType> {
            return await new ApiRequest().personalApiKeys().create({ data })
        },
        async update(id: PersonalAPIKeyType['id'], data: Partial<PersonalAPIKeyType>): Promise<PersonalAPIKeyType> {
            return await new ApiRequest().personalApiKey(id).update({ data })
        },
        async delete(id: PersonalAPIKeyType['id']): Promise<void> {
            await new ApiRequest().personalApiKey(id).delete()
        },
        async roll(id: PersonalAPIKeyType['id']): Promise<PersonalAPIKeyType> {
            return await new ApiRequest().personalApiKey(id).withAction('roll').create()
        },
    },

    alerts: {
        async get(alertId: AlertType['id']): Promise<AlertType> {
            return await new ApiRequest().alert(alertId).get()
        },
        async create(data: Partial<AlertTypeWrite>): Promise<AlertType> {
            return await new ApiRequest().alerts().create({ data })
        },
        async update(alertId: AlertType['id'], data: Partial<AlertTypeWrite>): Promise<AlertType> {
            return await new ApiRequest().alert(alertId).update({ data })
        },
        async list(insightId?: InsightModel['id']): Promise<PaginatedResponse<AlertType>> {
            return await new ApiRequest().alerts(undefined, insightId).get()
        },
        async delete(alertId: AlertType['id']): Promise<void> {
            return await new ApiRequest().alert(alertId).delete()
        },
    },

    dataColorThemes: {
        async list(): Promise<DataColorThemeModel[]> {
            return await new ApiRequest().dataColorThemes().get()
        },
        async create(data: Partial<DataColorThemeModel>): Promise<DataColorThemeModel> {
            return await new ApiRequest().dataColorThemes().create({ data })
        },
        async update(id: DataColorThemeModel['id'], data: Partial<DataColorThemeModel>): Promise<DataColorThemeModel> {
            return await new ApiRequest().dataColorTheme(id).update({ data })
        },
    },

    productIntents: {
        async update(data: ProductIntentProperties): Promise<TeamType> {
            return await new ApiRequest().addProductIntent().update({ data })
        },
    },

    coreMemory: {
        async list(): Promise<PaginatedResponse<CoreMemory>> {
            return await new ApiRequest().coreMemory().get()
        },
        async create(coreMemory: Pick<CoreMemory, 'text'>): Promise<CoreMemory> {
            return await new ApiRequest().coreMemory().create({
                data: coreMemory,
            })
        },
        async update(coreMemoryId: CoreMemory['id'], coreMemory: Pick<CoreMemory, 'text'>): Promise<CoreMemory> {
            return await new ApiRequest().coreMemoryDetail(coreMemoryId).update({ data: coreMemory })
        },
    },
    wizard: {
        async authenticateWizard(data: { hash: string; projectId: number }): Promise<{ success: boolean }> {
            return await new ApiRequest().authenticateWizard().create({ data })
        },
    },
    messaging: {
        async getTemplates(): Promise<PaginatedResponse<MessageTemplate>> {
            return await new ApiRequest().messagingTemplates().get()
        },
        async getTemplate(templateId: MessageTemplate['id']): Promise<MessageTemplate> {
            return await new ApiRequest().messagingTemplate(templateId).get()
        },
        async createTemplate(data: Partial<MessageTemplate>): Promise<MessageTemplate> {
            return await new ApiRequest().messagingTemplates().create({ data })
        },
        async updateTemplate(
            templateId: MessageTemplate['id'],
            data: Partial<MessageTemplate>
        ): Promise<MessageTemplate> {
            return await new ApiRequest().messagingTemplate(templateId).update({ data })
        },

        // Messaging Categories
        async getCategories(params?: { category_type?: string }): Promise<PaginatedResponse<any>> {
            return await new ApiRequest()
                .messagingCategories()
                .withQueryString(toParams(params || {}))
                .get()
        },
        async getCategory(categoryId: string): Promise<any> {
            return await new ApiRequest().messagingCategory(categoryId).get()
        },
        async createCategory(data: any): Promise<any> {
            return await new ApiRequest().messagingCategories().create({ data })
        },
        async updateCategory(categoryId: string, data: any): Promise<any> {
            return await new ApiRequest().messagingCategory(categoryId).update({ data })
        },
        async deleteCategory(categoryId: string): Promise<void> {
            return await new ApiRequest().messagingCategory(categoryId).delete()
        },
        async generateMessagingPreferencesLink(recipient?: string): Promise<string | null> {
            const response = await new ApiRequest().messagingPreferencesLink().create({
                data: {
                    recipient,
                },
            })
            return response.preferences_url || null
        },
        async getMessageOptOuts(categoryKey?: string): Promise<OptOutEntry[]> {
            return await new ApiRequest()
                .messagingPreferencesOptOuts()
                .withQueryString({
                    category_key: categoryKey,
                })
                .get()
        },
    },
    oauthApplication: {
        async getPublicMetadata(clientId: string): Promise<OAuthApplicationPublicMetadata> {
            return await new ApiRequest().oauthApplicationPublicMetadata(clientId).get()
        },
    },
    hogFlows: {
        async getHogFlows(): Promise<PaginatedResponse<HogFlow>> {
            return await new ApiRequest().hogFlows().get()
        },
        async getHogFlow(hogFlowId: HogFlow['id']): Promise<HogFlow> {
            return await new ApiRequest().hogFlow(hogFlowId).get()
        },
        async createHogFlow(data: Partial<HogFlow>): Promise<HogFlow> {
            return await new ApiRequest().hogFlows().create({ data })
        },
        async updateHogFlow(hogFlowId: HogFlow['id'], data: Partial<HogFlow>): Promise<HogFlow> {
            return await new ApiRequest().hogFlow(hogFlowId).update({ data })
        },
        async deleteHogFlow(hogFlowId: HogFlow['id']): Promise<void> {
            return await new ApiRequest().hogFlow(hogFlowId).delete()
        },
        async createTestInvocation(
            hogFlowId: HogFlow['id'],
            data: {
                configuration: Record<string, any>
                mock_async_functions: boolean
                globals?: any
                clickhouse_event?: any
                invocation_id?: string
                current_action_id?: string
            }
        ): Promise<HogflowTestResult> {
            return await new ApiRequest().hogFlow(hogFlowId).withAction('invocations').create({ data })
        },
    },

    queryURL: (): string => {
        return new ApiRequest().query().assembleFullUrl(true)
    },

    async query<T extends Record<string, any> = QuerySchema>(
        query: T,
        queryOptions?: {
            requestOptions?: ApiMethodOptions
            clientQueryId?: string
            refresh?: RefreshType
            filtersOverride?: DashboardFilter | null
            variablesOverride?: Record<string, HogQLVariable> | null
        }
    ): Promise<
        T extends { [response: string]: any }
            ? T['response'] extends infer P | undefined
                ? P
                : T['response']
            : Record<string, any>
    > {
        return await new ApiRequest().query().create({
            ...queryOptions?.requestOptions,
            data: {
                query,
                client_query_id: queryOptions?.clientQueryId,
                refresh: queryOptions?.refresh,
                filters_override: queryOptions?.filtersOverride,
                variables_override: queryOptions?.variablesOverride,
            },
        })
    },

    async queryHogQL<T = any[]>(
        query: HogQLQueryString,
        queryOptions?: {
            requestOptions?: ApiMethodOptions
            clientQueryId?: string
            refresh?: RefreshType
            filtersOverride?: DashboardFilter | null
            variablesOverride?: Record<string, HogQLVariable> | null
            queryParams?: Omit<HogQLQuery, 'kind' | 'query'>
        }
    ): Promise<HogQLQueryResponse<T>> {
        const hogQLQuery: HogQLQuery = setLatestVersionsOnQuery({
            ...queryOptions?.queryParams,
            kind: NodeKind.HogQLQuery,
            query,
        })
        return await new ApiRequest().query().create({
            ...queryOptions?.requestOptions,
            data: {
                query: hogQLQuery,
                client_query_id: queryOptions?.clientQueryId,
                refresh: queryOptions?.refresh,
                filters_override: queryOptions?.filtersOverride,
                variables_override: queryOptions?.variablesOverride,
            },
        })
    },

    schema: {
        async queryUpgrade(data: { query: Node }): Promise<{ query: Node }> {
            return await new ApiRequest().queryUpgrade().create({ data })
        },
    },

    conversations: {
        async stream(
            data: {
                /** The user message. Null content means we're resuming streaming or continuing previous generation. */
                content: string | null
                contextual_tools?: Record<string, any>
                ui_context?: MaxUIContext
                billing_context?: MaxBillingContext
                conversation?: string | null
                trace_id: string
            },
            options?: ApiMethodOptions
        ): Promise<Response> {
            return api.createResponse(new ApiRequest().conversations().assembleFullUrl(), data, options)
        },

        cancel(conversationId: string): Promise<void> {
            return new ApiRequest().conversation(conversationId).withAction('cancel').update()
        },

        list(): Promise<PaginatedResponse<ConversationDetail>> {
            return new ApiRequest().conversations().get()
        },

        get(conversationId: string): Promise<ConversationDetail> {
            return new ApiRequest().conversation(conversationId).get()
        },
    },

    datasets: {
        list({
            ids,
            ...params
        }: {
            search?: string
            order_by?: string
            offset?: number
            limit?: number
            ids?: string[]
        }): Promise<CountedPaginatedResponse<Dataset>> {
            return new ApiRequest()
                .datasets()
                .withQueryString({
                    ...params,
                    id__in: ids?.join(','),
                })
                .get()
        },

        get(datasetId: string): Promise<Dataset> {
            return new ApiRequest().dataset(datasetId).get()
        },

        async create(data: Omit<Partial<Dataset>, 'created_by' | 'team'>): Promise<Dataset> {
            return await new ApiRequest().datasets().create({ data })
        },

        async update(datasetId: string, data: Omit<Partial<Dataset>, 'created_by' | 'team'>): Promise<Dataset> {
            return await new ApiRequest().dataset(datasetId).update({ data })
        },
    },

    evaluationRuns: {
        async create(data: { evaluation_id: string; target_event_id: string }): Promise<{
            workflow_id: string
            status: string
            evaluation: { id: string; name: string }
            target_event_id: string
        }> {
            return await new ApiRequest().evaluationRuns().create({ data })
        },
    },

    datasetItems: {
        list(data: {
            dataset: string
            limit?: number
            offset?: number
        }): Promise<CountedPaginatedResponse<DatasetItem>> {
            return new ApiRequest().datasetItems().withQueryString(data).get()
        },

        async create(data: Partial<DatasetItem>): Promise<DatasetItem> {
            return await new ApiRequest().datasetItems().create({ data })
        },

        async update(datasetItemId: string, data: Partial<DatasetItem>): Promise<DatasetItem> {
            return await new ApiRequest().datasetItem(datasetItemId).update({ data })
        },
    },

    /** Fetch data from specified URL. The result already is JSON-parsed. */
    async get<T = any>(url: string, options?: ApiMethodOptions): Promise<T> {
        const res = await api.getResponse(url, options)
        return await getJSONOrNull(res)
    },

    async getResponse(url: string, options?: ApiMethodOptions): Promise<Response> {
        url = prepareUrl(url)
        ensureProjectIdNotInvalid(url)

        // Add JWT token to Authorization header if available
        const exporterContext = getCurrentExporterData()
        const authHeaders: Record<string, string> = {}
        if (exporterContext?.shareToken) {
            authHeaders['Authorization'] = `Bearer ${exporterContext.shareToken}`
        }

        return await handleFetch(url, 'GET', () => {
            return fetch(url, {
                signal: options?.signal,
                headers: {
                    ...objectClean(options?.headers ?? {}),
                    ...(getSessionId() ? { 'X-POSTHOG-SESSION-ID': getSessionId() } : {}),
                    ...(getDistinctId() ? { 'X-POSTHOG-DISTINCT-ID': getDistinctId() } : {}),
                    ...authHeaders,
                },
            })
        })
    },

    async _update<T = any, P = any>(
        method: 'PATCH' | 'PUT',
        url: string,
        data: P,
        options?: ApiMethodOptions
    ): Promise<T> {
        url = prepareUrl(url)
        ensureProjectIdNotInvalid(url)
        const isFormData = data instanceof FormData

        const response = await handleFetch(url, method, async () => {
            return await fetch(url, {
                method: method,
                headers: {
                    ...objectClean(options?.headers ?? {}),
                    ...(isFormData ? {} : { 'Content-Type': 'application/json' }),
                    'X-CSRFToken': getCookie(CSRF_COOKIE_NAME) || '',
                    ...(getSessionId() ? { 'X-POSTHOG-SESSION-ID': getSessionId() } : {}),
                },
                body: isFormData ? data : JSON.stringify(data),
                signal: options?.signal,
            })
        })

        return await getJSONOrNull(response)
    },

    async update<T = any, P = any>(url: string, data: P, options?: ApiMethodOptions): Promise<T> {
        return api._update('PATCH', url, data, options)
    },

    async put<T = any, P = any>(url: string, data: P, options?: ApiMethodOptions): Promise<T> {
        return api._update('PUT', url, data, options)
    },

    async create<T = any, P = any>(url: string, data?: P, options?: ApiMethodOptions): Promise<T> {
        const res = await api.createResponse(url, data, options)
        return await getJSONOrNull(res)
    },

    async createResponse(url: string, data?: any, options?: ApiMethodOptions): Promise<Response> {
        url = prepareUrl(url)
        ensureProjectIdNotInvalid(url)
        const isFormData = data instanceof FormData

        return await handleFetch(url, 'POST', () =>
            fetch(url, {
                method: 'POST',
                headers: {
                    ...objectClean(options?.headers ?? {}),
                    ...(isFormData ? {} : { 'Content-Type': 'application/json' }),
                    'X-CSRFToken': getCookie(CSRF_COOKIE_NAME) || '',
                    ...(getSessionId() ? { 'X-POSTHOG-SESSION-ID': getSessionId() } : {}),
                },
                body: data ? (isFormData ? data : JSON.stringify(data)) : undefined,
                signal: options?.signal,
            })
        )
    },

    async delete(url: string): Promise<any> {
        url = prepareUrl(url)
        ensureProjectIdNotInvalid(url)
        return await handleFetch(url, 'DELETE', () =>
            fetch(url, {
                method: 'DELETE',
                headers: {
                    'Content-Type': 'application/x-www-form-urlencoded',
                    'X-CSRFToken': getCookie(CSRF_COOKIE_NAME) || '',
                    ...(getSessionId() ? { 'X-POSTHOG-SESSION-ID': getSessionId() } : {}),
                },
            })
        )
    },

    /** Stream server-sent events over an EventSource. */
    async stream(
        url: string,
        {
            method = 'GET',
            data,
            onMessage,
            onError,
            headers,
            signal,
        }:
            | {
                  method?: 'GET'
                  /** GET requests cannot contain a body, use URL params instead. */
                  data?: never
                  onMessage: (data: EventSourceMessage) => void
                  onError: (error: any) => void
                  headers?: Record<string, string>
                  signal?: AbortSignal
              }
            | {
                  method: 'POST'
                  /** Any JSON-serializable object. */
                  data: any
                  onMessage: (data: EventSourceMessage) => void
                  onError: (error: any) => void
                  headers?: Record<string, string>
                  signal?: AbortSignal
              }
    ): Promise<void> {
        await fetchEventSource(url, {
            method,
            headers: {
                ...(method === 'POST' ? { 'Content-Type': 'application/json' } : {}),
                'X-CSRFToken': getCookie('posthog_csrftoken') || '',
                ...(getSessionId() ? { 'X-POSTHOG-SESSION-ID': getSessionId() } : {}),
                ...objectClean(headers ?? {}),
            },
            body: data !== undefined ? JSON.stringify(data) : undefined,
            signal,
            onmessage: onMessage,
            onerror: onError,
            // By default fetch-event-source stops connection when document is no longer focused, but that is not how
            // EventSource works normally, hence reverting (https://github.com/Azure/fetch-event-source/issues/36)
            openWhenHidden: true,
        })
    },

    async loadPaginatedResults<T extends Record<string, any>>(
        url: string | null,
        maxIterations: number = PAGINATION_DEFAULT_MAX_PAGES
    ): Promise<T[]> {
        let results: T[] = []
        for (let i = 0; i <= maxIterations; ++i) {
            if (!url) {
                break
            }

            const { results: partialResults, next } = await api.get(url)
            results = results.concat(partialResults)
            url = next
        }
        return results
    },

    sessionSummaries: {
        async create(data: { session_ids: string[]; focus_area?: string }): Promise<SessionSummaryResponse> {
            return await new ApiRequest().sessionSummary().withAction('create_session_summaries').create({ data })
        },
    },

    dataWarehouseManagedViewsets: {
        async toggle(kind: DataWarehouseManagedViewsetKind, enabled: boolean): Promise<void> {
            return await new ApiRequest().dataWarehouseManagedViewset(kind).put({ data: { enabled } })
        },
        async getViews(
            kind: DataWarehouseManagedViewsetKind
        ): Promise<{ views: DataWarehouseManagedViewsetSavedQuery[]; count: number }> {
            return await new ApiRequest().dataWarehouseManagedViewset(kind).get()
        },
    },
}

async function handleFetch(url: string, method: string, fetcher: () => Promise<Response>): Promise<Response> {
    const startTime = new Date().getTime()

    let response
    let error
    try {
        response = await fetcher()
    } catch (e) {
        error = e
    }

    apiStatusLogic.findMounted()?.actions.onApiResponse(response?.clone(), error)

    if (error || !response) {
        if (error && (error as any).name === 'AbortError') {
            throw error
        }
        throw new ApiError(error as any, response?.status)
    }

    if (!response.ok) {
        const duration = new Date().getTime() - startTime
        const pathname = new URL(url, location.origin).pathname
        // when used inside the posthog toolbar, `posthog.capture` isn't loaded
        // check if the function is available before calling it.
        if (posthog.capture) {
            posthog.capture('client_request_failure', { pathname, method, duration, status: response.status })
        }

        const data = await getJSONOrNull(response)

        if (response.status >= 400 && data && typeof data.error === 'string') {
            throw new ApiError(data.error, response.status, response.headers, data)
        }

        throw new ApiError('Non-OK response', response.status, response.headers, data)
    }

    return response
}

export default api<|MERGE_RESOLUTION|>--- conflicted
+++ resolved
@@ -72,12 +72,9 @@
     DataColorThemeModel,
     DataModelingJob,
     DataWarehouseActivityRecord,
-<<<<<<< HEAD
     DataWarehouseJobStats,
     DataWarehouseJobStatsRequestPayload,
-=======
     DataWarehouseManagedViewsetSavedQuery,
->>>>>>> a5b93d77
     DataWarehouseSavedQuery,
     DataWarehouseSavedQueryDraft,
     DataWarehouseSourceRowCount,
