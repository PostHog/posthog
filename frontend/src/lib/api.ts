import { decompressSync, strFromU8 } from 'fflate'
import { encodeParams } from 'kea-router'
import { ActivityLogProps } from 'lib/components/ActivityLog/ActivityLog'
import { ActivityLogItem } from 'lib/components/ActivityLog/humanizeActivity'
import { apiStatusLogic } from 'lib/logic/apiStatusLogic'
import { objectClean, toParams } from 'lib/utils'
import posthog from 'posthog-js'
import { SavedSessionRecordingPlaylistsResult } from 'scenes/session-recordings/saved-playlists/savedSessionRecordingPlaylistsLogic'

import { getCurrentExporterData } from '~/exporter/exporterViewLogic'
import { QuerySchema, QueryStatus } from '~/queries/schema'
import {
    ActionType,
    ActivityScope,
    BatchExportConfiguration,
    BatchExportLogEntry,
    BatchExportRun,
    CohortType,
    CommentType,
    DashboardCollaboratorType,
    DashboardTemplateEditorType,
    DashboardTemplateListParams,
    DashboardTemplateType,
    DashboardType,
    DataWarehouseSavedQuery,
    DataWarehouseTable,
    DataWarehouseViewLink,
    EarlyAccessFeatureType,
    EventDefinition,
    EventDefinitionType,
    EventsListQueryParams,
    EventType,
    Experiment,
    ExportedAssetType,
    ExternalDataPostgresSchema,
    ExternalDataSourceCreatePayload,
    ExternalDataSourceSchema,
    ExternalDataStripeSource,
    FeatureFlagAssociatedRoleType,
    FeatureFlagType,
    Group,
    GroupListParams,
    InsightModel,
    IntegrationType,
    ListOrganizationMembersParams,
    MediaUploadResponse,
    NewEarlyAccessFeatureType,
    NotebookListItemType,
    NotebookNodeResource,
    NotebookType,
    OrganizationFeatureFlags,
    OrganizationFeatureFlagsCopyBody,
    OrganizationMemberType,
    OrganizationResourcePermissionType,
    OrganizationType,
    PersonalAPIKeyType,
    PersonListParams,
    PersonType,
    PluginConfigTypeNew,
    PluginConfigWithPluginInfoNew,
    PluginLogEntry,
    PropertyDefinition,
    PropertyDefinitionType,
    RawAnnotationType,
    RoleMemberType,
    RolesListParams,
    RoleType,
    ScheduledChangeType,
    SearchListParams,
    SearchResponse,
    SessionRecordingPlaylistType,
    SessionRecordingSnapshotResponse,
    SessionRecordingsResponse,
    SessionRecordingType,
    SharingConfigurationType,
    SlackChannelType,
    SubscriptionType,
    Survey,
    TeamType,
    UserBasicType,
    UserType,
} from '~/types'

import {
    ACTIVITY_PAGE_SIZE,
    DashboardPrivilegeLevel,
    EVENT_DEFINITIONS_PER_PAGE,
    EVENT_PROPERTY_DEFINITIONS_PER_PAGE,
    LOGS_PORTION_LIMIT,
} from './constants'

/**
 * WARNING: Be very careful importing things here. This file is heavily used and can trigger a lot of cyclic imports
 * Preferably create a dedicated file in utils/..
 */

export type CheckboxValueType = string | number | boolean

const PAGINATION_DEFAULT_MAX_PAGES = 10

export interface PaginatedResponse<T> {
    results: T[]
    next?: string | null
    previous?: string | null
}

export interface CountedPaginatedResponse<T> extends PaginatedResponse<T> {
    count: number
}

export interface ActivityLogPaginatedResponse<T> extends PaginatedResponse<T> {
    total_count: number // FIXME: This is non-standard naming, DRF uses `count` and we should use that consistently
}

export interface ApiMethodOptions {
    signal?: AbortSignal
    headers?: Record<string, any>
}

export class ApiError extends Error {
    /** Django REST Framework `detail` - used in downstream error handling. */
    detail: string | null
    /** Django REST Framework `code` - used in downstream error handling. */
    code: string | null

    constructor(message?: string, public status?: number, public data?: any) {
        message = message || `API request failed with status: ${status ?? 'unknown'}`
        super(message)
        this.detail = data?.detail || null
        this.code = data?.code || null
    }
}

const CSRF_COOKIE_NAME = 'posthog_csrftoken'

export function getCookie(name: string): string | null {
    let cookieValue: string | null = null
    if (document.cookie && document.cookie !== '') {
        for (let cookie of document.cookie.split(';')) {
            cookie = cookie.trim()
            // Does this cookie string begin with the name we want?
            if (cookie.substring(0, name.length + 1) === name + '=') {
                cookieValue = decodeURIComponent(cookie.substring(name.length + 1))
                break
            }
        }
    }
    return cookieValue
}

export async function getJSONOrThrow(response: Response): Promise<any> {
    if (response.status === 204) {
        return null
    }
    try {
        return await response.json()
    } catch (e) {
        throw new ApiError('Failed to parse response JSON', response.status, response.statusText)
    }
}

export class ApiConfig {
    private static _currentOrganizationId: OrganizationType['id'] | null = null
    private static _currentTeamId: TeamType['id'] | null = null

    static getCurrentOrganizationId(): OrganizationType['id'] {
        if (!this._currentOrganizationId) {
            throw new Error('Organization ID is not known.')
        }
        return this._currentOrganizationId
    }

    static setCurrentOrganizationId(id: OrganizationType['id'] | null): void {
        this._currentOrganizationId = id
    }

    static getCurrentTeamId(): TeamType['id'] {
        if (!this._currentTeamId) {
            throw new Error('Team ID is not known.')
        }
        return this._currentTeamId
    }

    static setCurrentTeamId(id: TeamType['id']): void {
        this._currentTeamId = id
    }
}

class ApiRequest {
    private pathComponents: string[]
    private queryString: string | undefined

    constructor() {
        this.pathComponents = []
    }

    // URL assembly

    public assembleEndpointUrl(): string {
        let url = this.pathComponents.join('/')
        if (this.queryString) {
            if (!this.queryString.startsWith('?')) {
                url += '?'
            }
            url += this.queryString
        }
        return url
    }

    public assembleFullUrl(includeLeadingSlash = false): string {
        return (includeLeadingSlash ? '/api/' : 'api/') + this.assembleEndpointUrl()
    }

    // Generic endpoint composition

    private addPathComponent(component: string | number): ApiRequest {
        this.pathComponents.push(component.toString())
        return this
    }

    public withQueryString(queryString?: string | Record<string, any>): ApiRequest {
        this.queryString = typeof queryString === 'object' ? toParams(queryString) : queryString
        return this
    }

    public withAction(apiAction: string): ApiRequest {
        return this.addPathComponent(apiAction)
    }

    // API-aware endpoint composition

    // # Utils
    public current(): ApiRequest {
        return this.addPathComponent('@current')
    }

    // # Organizations
    public organizations(): ApiRequest {
        return this.addPathComponent('organizations')
    }

    public organizationsDetail(id: OrganizationType['id'] = ApiConfig.getCurrentOrganizationId()): ApiRequest {
        return this.organizations().addPathComponent(id)
    }

    public organizationResourceAccess(): ApiRequest {
        return this.organizations().current().addPathComponent('resource_access')
    }

    public organizationResourceAccessDetail(id: OrganizationResourcePermissionType['id']): ApiRequest {
        return this.organizationResourceAccess().addPathComponent(id)
    }

    public organizationFeatureFlags(orgId: OrganizationType['id'], featureFlagKey: FeatureFlagType['key']): ApiRequest {
        return this.organizations()
            .addPathComponent(orgId)
            .addPathComponent('feature_flags')
            .addPathComponent(featureFlagKey)
    }

    public copyOrganizationFeatureFlags(orgId: OrganizationType['id']): ApiRequest {
        return this.organizations()
            .addPathComponent(orgId)
            .addPathComponent('feature_flags')
            .addPathComponent('copy_flags')
    }

    // # Projects
    public projects(): ApiRequest {
        return this.addPathComponent('projects')
    }

    public projectsDetail(id: TeamType['id'] = ApiConfig.getCurrentTeamId()): ApiRequest {
        return this.projects().addPathComponent(id)
    }

    // # Insights
    public insights(teamId?: TeamType['id']): ApiRequest {
        return this.projectsDetail(teamId).addPathComponent('insights')
    }

    public insight(id: InsightModel['id'], teamId?: TeamType['id']): ApiRequest {
        return this.insights(teamId).addPathComponent(id)
    }

    public insightsActivity(teamId?: TeamType['id']): ApiRequest {
        return this.insights(teamId).addPathComponent('activity')
    }

    public insightSharing(id: InsightModel['id'], teamId?: TeamType['id']): ApiRequest {
        return this.insight(id, teamId).addPathComponent('sharing')
    }

    // # Plugins
    public plugins(orgId?: OrganizationType['id']): ApiRequest {
        return this.organizationsDetail(orgId).addPathComponent('plugins')
    }

    public pluginsActivity(orgId?: OrganizationType['id']): ApiRequest {
        return this.plugins(orgId).addPathComponent('activity')
    }

    public pluginConfigs(teamId?: TeamType['id']): ApiRequest {
        return this.projectsDetail(teamId).addPathComponent('plugin_configs')
    }

    public pluginConfig(id: number, teamId?: TeamType['id']): ApiRequest {
        return this.pluginConfigs(teamId).addPathComponent(id)
    }

    public pluginLogs(pluginConfigId: number, teamId?: TeamType['id']): ApiRequest {
        return this.pluginConfig(pluginConfigId, teamId).addPathComponent('logs')
    }

    // # Actions
    public actions(teamId?: TeamType['id']): ApiRequest {
        return this.projectsDetail(teamId).addPathComponent('actions')
    }

    public actionsDetail(actionId: ActionType['id'], teamId?: TeamType['id']): ApiRequest {
        return this.actions(teamId).addPathComponent(actionId)
    }

    // # Comments
    public comments(teamId?: TeamType['id']): ApiRequest {
        return this.projectsDetail(teamId).addPathComponent('comments')
    }
    public comment(id: CommentType['id'], teamId?: TeamType['id']): ApiRequest {
        return this.comments(teamId).addPathComponent(id)
    }

    // # Exports
    public exports(teamId?: TeamType['id']): ApiRequest {
        return this.projectsDetail(teamId).addPathComponent('exports')
    }

    public export(id: number, teamId?: TeamType['id']): ApiRequest {
        return this.exports(teamId).addPathComponent(id)
    }

    // # Events
    public events(teamId?: TeamType['id']): ApiRequest {
        return this.projectsDetail(teamId).addPathComponent('events')
    }

    public event(id: EventType['id'], teamId?: TeamType['id']): ApiRequest {
        return this.events(teamId).addPathComponent(id)
    }

    public tags(teamId?: TeamType['id']): ApiRequest {
        return this.projectsDetail(teamId).addPathComponent('tags')
    }

    // # Data management
    public eventDefinitions(teamId?: TeamType['id']): ApiRequest {
        return this.projectsDetail(teamId).addPathComponent('event_definitions')
    }

    public eventDefinitionDetail(eventDefinitionId: EventDefinition['id'], teamId?: TeamType['id']): ApiRequest {
        return this.projectsDetail(teamId).addPathComponent('event_definitions').addPathComponent(eventDefinitionId)
    }

    public propertyDefinitions(teamId?: TeamType['id']): ApiRequest {
        return this.projectsDetail(teamId).addPathComponent('property_definitions')
    }

    public propertyDefinitionDetail(
        propertyDefinitionId: PropertyDefinition['id'],
        teamId?: TeamType['id']
    ): ApiRequest {
        return this.projectsDetail(teamId)
            .addPathComponent('property_definitions')
            .addPathComponent(propertyDefinitionId)
    }

    public propertyDefinitionSeenTogether(
        eventNames: string[],
        propertyDefinitionName: PropertyDefinition['name'],
        teamId?: TeamType['id']
    ): ApiRequest {
        const queryParams = toParams({ event_names: eventNames, property_name: propertyDefinitionName }, true)

        return this.projectsDetail(teamId)
            .addPathComponent('property_definitions')
            .addPathComponent('seen_together')
            .withQueryString(queryParams)
    }

    public dataManagementActivity(teamId?: TeamType['id']): ApiRequest {
        return this.projectsDetail(teamId).addPathComponent('data_management').addPathComponent('activity')
    }

    // # Cohorts
    public cohorts(teamId?: TeamType['id']): ApiRequest {
        return this.projectsDetail(teamId).addPathComponent('cohorts')
    }

    public cohortsDetail(cohortId: CohortType['id'], teamId?: TeamType['id']): ApiRequest {
        return this.cohorts(teamId).addPathComponent(cohortId)
    }
    public cohortsDuplicate(cohortId: CohortType['id'], teamId?: TeamType['id']): ApiRequest {
        return this.cohortsDetail(cohortId, teamId).addPathComponent('duplicate_as_static_cohort')
    }

    // Recordings
    public recording(recordingId: SessionRecordingType['id'], teamId?: TeamType['id']): ApiRequest {
        return this.projectsDetail(teamId).addPathComponent('session_recordings').addPathComponent(recordingId)
    }
    public recordings(teamId?: TeamType['id']): ApiRequest {
        return this.projectsDetail(teamId).addPathComponent('session_recordings')
    }
    public recordingMatchingEvents(teamId?: TeamType['id']): ApiRequest {
        return this.projectsDetail(teamId).addPathComponent('session_recordings').addPathComponent('matching_events')
    }
    public recordingPlaylists(teamId?: TeamType['id']): ApiRequest {
        return this.projectsDetail(teamId).addPathComponent('session_recording_playlists')
    }
    public recordingPlaylist(
        playlistId?: SessionRecordingPlaylistType['short_id'],
        teamId?: TeamType['id']
    ): ApiRequest {
        return this.projectsDetail(teamId)
            .addPathComponent('session_recording_playlists')
            .addPathComponent(String(playlistId))
    }

    public recordingSharing(id: SessionRecordingType['id'], teamId?: TeamType['id']): ApiRequest {
        return this.recording(id, teamId).addPathComponent('sharing')
    }

    // # Dashboards
    public dashboards(teamId?: TeamType['id']): ApiRequest {
        return this.projectsDetail(teamId).addPathComponent('dashboards')
    }

    public dashboardsDetail(dashboardId: DashboardType['id'], teamId?: TeamType['id']): ApiRequest {
        return this.dashboards(teamId).addPathComponent(dashboardId)
    }

    public dashboardCollaborators(dashboardId: DashboardType['id'], teamId?: TeamType['id']): ApiRequest {
        return this.dashboardsDetail(dashboardId, teamId).addPathComponent('collaborators')
    }

    public dashboardSharing(dashboardId: DashboardType['id'], teamId?: TeamType['id']): ApiRequest {
        return this.dashboardsDetail(dashboardId, teamId).addPathComponent('sharing')
    }

    public dashboardCollaboratorsDetail(
        dashboardId: DashboardType['id'],
        userUuid: UserType['uuid'],
        teamId?: TeamType['id']
    ): ApiRequest {
        return this.dashboardCollaborators(dashboardId, teamId).addPathComponent(userUuid)
    }

    // # Dashboard templates
    public dashboardTemplates(teamId?: TeamType['id']): ApiRequest {
        return this.projectsDetail(teamId).addPathComponent('dashboard_templates')
    }

    public dashboardTemplatesDetail(
        dashboardTemplateId: DashboardTemplateType['id'],
        teamId?: TeamType['id']
    ): ApiRequest {
        return this.dashboardTemplates(teamId).addPathComponent(dashboardTemplateId)
    }

    public dashboardTemplateSchema(): ApiRequest {
        return this.dashboardTemplates().addPathComponent('json_schema')
    }

    // # Experiments
    public experiments(teamId?: TeamType['id']): ApiRequest {
        return this.projectsDetail(teamId).addPathComponent('experiments')
    }

    public experimentsDetail(experimentId: Experiment['id'], teamId?: TeamType['id']): ApiRequest {
        return this.experiments(teamId).addPathComponent(experimentId)
    }

    // # Roles
    public roles(): ApiRequest {
        return this.organizations().current().addPathComponent('roles')
    }

    public rolesDetail(roleId: RoleType['id']): ApiRequest {
        return this.roles().addPathComponent(roleId)
    }

    public roleMemberships(roleId: RoleType['id']): ApiRequest {
        return this.rolesDetail(roleId).addPathComponent('role_memberships')
    }

    public roleMembershipsDetail(roleId: RoleType['id'], userUuid: UserType['uuid']): ApiRequest {
        return this.roleMemberships(roleId).addPathComponent(userUuid)
    }

    // # OrganizationMembers
    public organizationMembers(): ApiRequest {
        return this.organizations().current().addPathComponent('members')
    }

    public organizationMember(uuid: OrganizationMemberType['user']['uuid']): ApiRequest {
        return this.organizationMembers().addPathComponent(uuid)
    }

    // # Persons
    public persons(teamId?: TeamType['id']): ApiRequest {
        return this.projectsDetail(teamId).addPathComponent('persons')
    }

    public person(id: string | number, teamId?: TeamType['id']): ApiRequest {
        return this.persons(teamId).addPathComponent(id)
    }

    public personActivity(id: string | number | undefined): ApiRequest {
        if (id) {
            return this.person(id).addPathComponent('activity')
        }
        return this.persons().addPathComponent('activity')
    }

    // # Groups
    public groups(teamId?: TeamType['id']): ApiRequest {
        return this.projectsDetail(teamId).addPathComponent('groups')
    }

    // # Search
    public search(teamId?: TeamType['id']): ApiRequest {
        return this.projectsDetail(teamId).addPathComponent('search')
    }

    // # Annotations
    public annotations(teamId?: TeamType['id']): ApiRequest {
        return this.projectsDetail(teamId).addPathComponent('annotations')
    }

    public annotation(id: RawAnnotationType['id'], teamId?: TeamType['id']): ApiRequest {
        return this.annotations(teamId).addPathComponent(id)
    }

    // # Feature flags
    public featureFlags(teamId?: TeamType['id']): ApiRequest {
        return this.projectsDetail(teamId).addPathComponent('feature_flags')
    }

    public featureFlag(id: FeatureFlagType['id'], teamId?: TeamType['id']): ApiRequest {
        if (!id) {
            throw new Error('Must provide an ID for the feature flag to construct the URL')
        }
        return this.featureFlags(teamId).addPathComponent(id)
    }

    public featureFlagCreateStaticCohort(id: FeatureFlagType['id'], teamId?: TeamType['id']): ApiRequest {
        if (!id) {
            throw new Error('Must provide an ID for the feature flag to construct the URL')
        }
        return this.featureFlag(id, teamId).addPathComponent('create_static_cohort_for_flag')
    }

    public featureFlagsActivity(id: FeatureFlagType['id'], teamId: TeamType['id']): ApiRequest {
        if (id) {
            return this.featureFlag(id, teamId).addPathComponent('activity')
        }
        return this.featureFlags(teamId).addPathComponent('activity')
    }

    public featureFlagScheduledChanges(teamId: TeamType['id'], featureFlagId: FeatureFlagType['id']): ApiRequest {
        return this.projectsDetail(teamId)
            .addPathComponent('scheduled_changes')
            .withQueryString(
                toParams({
                    model_name: 'FeatureFlag',
                    record_id: featureFlagId,
                })
            )
    }

    public featureFlagCreateScheduledChange(teamId: TeamType['id']): ApiRequest {
        return this.projectsDetail(teamId).addPathComponent('scheduled_changes')
    }

    public featureFlagDeleteScheduledChange(
        teamId: TeamType['id'],
        scheduledChangeId: ScheduledChangeType['id']
    ): ApiRequest {
        return this.projectsDetail(teamId)
            .addPathComponent('scheduled_changes')
            .addPathComponent(`${scheduledChangeId}`)
    }

    // # Features
    public earlyAccessFeatures(teamId?: TeamType['id']): ApiRequest {
        return this.projectsDetail(teamId).addPathComponent('early_access_feature')
    }

    public earlyAccessFeature(id: EarlyAccessFeatureType['id'], teamId?: TeamType['id']): ApiRequest {
        return this.earlyAccessFeatures(teamId).addPathComponent(id)
    }

    // # Surveys
    public surveys(teamId?: TeamType['id']): ApiRequest {
        return this.projectsDetail(teamId).addPathComponent('surveys')
    }

    public surveysResponsesCount(teamId?: TeamType['id']): ApiRequest {
        return this.projectsDetail(teamId).addPathComponent('surveys/responses_count')
    }

    public survey(id: Survey['id'], teamId?: TeamType['id']): ApiRequest {
        return this.surveys(teamId).addPathComponent(id)
    }

    // # Warehouse
    public dataWarehouseTables(teamId?: TeamType['id']): ApiRequest {
        return this.projectsDetail(teamId).addPathComponent('warehouse_tables')
    }
    public dataWarehouseTable(id: DataWarehouseTable['id'], teamId?: TeamType['id']): ApiRequest {
        return this.dataWarehouseTables(teamId).addPathComponent(id)
    }

    // # Warehouse view
    public dataWarehouseSavedQueries(teamId?: TeamType['id']): ApiRequest {
        return this.projectsDetail(teamId).addPathComponent('warehouse_saved_queries')
    }
    public dataWarehouseSavedQuery(id: DataWarehouseSavedQuery['id'], teamId?: TeamType['id']): ApiRequest {
        return this.dataWarehouseSavedQueries(teamId).addPathComponent(id)
    }

    // # Warehouse view link
    public dataWarehouseViewLinks(teamId?: TeamType['id']): ApiRequest {
        return this.projectsDetail(teamId).addPathComponent('warehouse_view_link')
    }
    public dataWarehouseViewLink(id: DataWarehouseViewLink['id'], teamId?: TeamType['id']): ApiRequest {
        return this.dataWarehouseViewLinks(teamId).addPathComponent(id)
    }

    // # Subscriptions
    public subscriptions(teamId?: TeamType['id']): ApiRequest {
        return this.projectsDetail(teamId).addPathComponent('subscriptions')
    }

    public subscription(id: SubscriptionType['id'], teamId?: TeamType['id']): ApiRequest {
        return this.subscriptions(teamId).addPathComponent(id)
    }

    // # Integrations
    public integrations(teamId?: TeamType['id']): ApiRequest {
        return this.projectsDetail(teamId).addPathComponent('integrations')
    }

    public integration(id: IntegrationType['id'], teamId?: TeamType['id']): ApiRequest {
        return this.integrations(teamId).addPathComponent(id)
    }

    public integrationSlackChannels(id: IntegrationType['id'], teamId?: TeamType['id']): ApiRequest {
        return this.integrations(teamId).addPathComponent(id).addPathComponent('channels')
    }

    public media(teamId?: TeamType['id']): ApiRequest {
        return this.projectsDetail(teamId).addPathComponent('uploaded_media')
    }

    // Resource Access Permissions

    public featureFlagAccessPermissions(flagId: FeatureFlagType['id']): ApiRequest {
        return this.featureFlag(flagId, ApiConfig.getCurrentTeamId()).addPathComponent('role_access')
    }

    public featureFlagAccessPermissionsDetail(
        flagId: FeatureFlagType['id'],
        id: FeatureFlagAssociatedRoleType['id']
    ): ApiRequest {
        return this.featureFlagAccessPermissions(flagId).addPathComponent(id)
    }

    // # Queries
    public query(teamId?: TeamType['id']): ApiRequest {
        return this.projectsDetail(teamId).addPathComponent('query')
    }

    public queryStatus(queryId: string, teamId?: TeamType['id']): ApiRequest {
        return this.query(teamId).addPathComponent(queryId)
    }

    // Notebooks
    public notebooks(teamId?: TeamType['id']): ApiRequest {
        return this.projectsDetail(teamId).addPathComponent('notebooks')
    }

    public notebook(id: NotebookType['short_id'], teamId?: TeamType['id']): ApiRequest {
        return this.notebooks(teamId).addPathComponent(id)
    }

    // Batch Exports
    public batchExports(teamId?: TeamType['id']): ApiRequest {
        return this.projectsDetail(teamId).addPathComponent('batch_exports')
    }

    public batchExport(id: BatchExportConfiguration['id'], teamId?: TeamType['id']): ApiRequest {
        return this.batchExports(teamId).addPathComponent(id)
    }

    public batchExportLogs(id: BatchExportConfiguration['id'], teamId?: TeamType['id']): ApiRequest {
        return this.batchExport(id, teamId).addPathComponent('logs')
    }

    public batchExportRuns(id: BatchExportConfiguration['id'], teamId?: TeamType['id']): ApiRequest {
        return this.batchExports(teamId).addPathComponent(id).addPathComponent('runs')
    }

    public batchExportRun(
        id: BatchExportConfiguration['id'],
        runId: BatchExportRun['id'],
        teamId?: TeamType['id']
    ): ApiRequest {
        return this.batchExportRuns(id, teamId).addPathComponent(runId)
    }

    public batchExportRunLogs(
        id: BatchExportConfiguration['id'],
        runId: BatchExportRun['id'],
        teamId?: TeamType['id']
    ): ApiRequest {
        return this.batchExportRun(id, runId, teamId).addPathComponent('logs')
    }

    // External Data Source
    public externalDataSources(teamId?: TeamType['id']): ApiRequest {
        return this.projectsDetail(teamId).addPathComponent('external_data_sources')
    }

    public externalDataSource(sourceId: ExternalDataStripeSource['id'], teamId?: TeamType['id']): ApiRequest {
        return this.externalDataSources(teamId).addPathComponent(sourceId)
    }

    public externalDataSchemas(teamId?: TeamType['id']): ApiRequest {
        return this.projectsDetail(teamId).addPathComponent('external_data_schemas')
    }

    public externalDataSourceSchema(schemaId: ExternalDataSourceSchema['id'], teamId?: TeamType['id']): ApiRequest {
        return this.externalDataSchemas(teamId).addPathComponent(schemaId)
    }

    // ActivityLog
    public activity_log(teamId?: TeamType['id']): ApiRequest {
        return this.projectsDetail(teamId).addPathComponent('activity_log')
    }

    // Personal API keys
    public personalApiKeys(): ApiRequest {
        return this.addPathComponent('personal_api_keys')
    }

    public personalApiKey(id: PersonalAPIKeyType['id']): ApiRequest {
        return this.personalApiKeys().addPathComponent(id)
    }

    // Request finalization
    public async get(options?: ApiMethodOptions): Promise<any> {
        return await api.get(this.assembleFullUrl(), options)
    }

    public async getResponse(options?: ApiMethodOptions): Promise<Response> {
        return await api.getResponse(this.assembleFullUrl(), options)
    }

    public async update(options?: ApiMethodOptions & { data: any }): Promise<any> {
        return await api.update(this.assembleFullUrl(), options?.data, options)
    }

    public async create(options?: ApiMethodOptions & { data: any }): Promise<any> {
        return await api.create(this.assembleFullUrl(), options?.data, options)
    }

    public async delete(): Promise<any> {
        return await api.delete(this.assembleFullUrl())
    }
}

const normalizeUrl = (url: string): string => {
    if (url.indexOf('http') !== 0) {
        if (!url.startsWith('/')) {
            url = '/' + url
        }

        url = url + (url.indexOf('?') === -1 && url[url.length - 1] !== '/' ? '/' : '')
    }
    return url
}

const prepareUrl = (url: string): string => {
    let output = normalizeUrl(url)

    const exporterContext = getCurrentExporterData()

    if (exporterContext && exporterContext.accessToken) {
        output =
            output +
            (output.indexOf('?') === -1 ? '?' : '&') +
            encodeParams({
                sharing_access_token: exporterContext.accessToken,
            })
    }

    return output
}

const PROJECT_ID_REGEX = /\/api\/projects\/(\w+)(?:$|[/?#])/

const ensureProjectIdNotInvalid = (url: string): void => {
    const projectIdMatch = PROJECT_ID_REGEX.exec(url)
    if (projectIdMatch) {
        const projectId = projectIdMatch[1].trim()
        if (projectId === 'null' || projectId === 'undefined') {
            throw { status: 0, detail: 'Cannot make request - project ID is unknown.' }
        }
    }
}

function getSessionId(): string | undefined {
    // get_session_id is not always present e.g. in the toolbar
    // but our typing in the SDK doesn't make this clear
    // TODO when the SDK makes this safe this check can be simplified
    if (typeof posthog?.get_session_id !== 'function') {
        return undefined
    }
    return posthog.get_session_id()
}

const api = {
    insights: {
        loadInsight(
            shortId: InsightModel['short_id'],
            basic?: boolean
        ): Promise<PaginatedResponse<Partial<InsightModel>>> {
            return new ApiRequest()
                .insights()
                .withQueryString(
                    toParams({
                        short_id: encodeURIComponent(shortId),
                        include_query_insights: true,
                        basic: basic,
                    })
                )
                .get()
        },
    },

    featureFlags: {
        async get(id: FeatureFlagType['id']): Promise<FeatureFlagType> {
            return await new ApiRequest().featureFlag(id).get()
        },
        async createStaticCohort(id: FeatureFlagType['id']): Promise<{ cohort: CohortType }> {
            return await new ApiRequest().featureFlagCreateStaticCohort(id).create()
        },
        async getScheduledChanges(
            teamId: TeamType['id'],
            featureFlagId: FeatureFlagType['id']
        ): Promise<CountedPaginatedResponse<ScheduledChangeType>> {
            return await new ApiRequest().featureFlagScheduledChanges(teamId, featureFlagId).get()
        },
        async createScheduledChange(
            teamId: TeamType['id'],
            data: any
        ): Promise<{ scheduled_change: ScheduledChangeType }> {
            return await new ApiRequest().featureFlagCreateScheduledChange(teamId).create({ data })
        },
        async deleteScheduledChange(
            teamId: TeamType['id'],
            scheduledChangeId: ScheduledChangeType['id']
        ): Promise<{ scheduled_change: ScheduledChangeType }> {
            return await new ApiRequest().featureFlagDeleteScheduledChange(teamId, scheduledChangeId).delete()
        },
    },

    organizationFeatureFlags: {
        async get(
            orgId: OrganizationType['id'] = ApiConfig.getCurrentOrganizationId(),
            featureFlagKey: FeatureFlagType['key']
        ): Promise<OrganizationFeatureFlags> {
            return await new ApiRequest().organizationFeatureFlags(orgId, featureFlagKey).get()
        },
        async copy(
            orgId: OrganizationType['id'] = ApiConfig.getCurrentOrganizationId(),
            data: OrganizationFeatureFlagsCopyBody
        ): Promise<{ success: FeatureFlagType[]; failed: any }> {
            return await new ApiRequest().copyOrganizationFeatureFlags(orgId).create({ data })
        },
    },

    actions: {
        async get(actionId: ActionType['id']): Promise<ActionType> {
            return await new ApiRequest().actionsDetail(actionId).get()
        },
        async create(actionData: Partial<ActionType>, temporaryToken?: string): Promise<ActionType> {
            return await new ApiRequest()
                .actions()
                .withQueryString(temporaryToken ? `temporary_token=${temporaryToken}` : '')
                .create({ data: actionData })
        },
        async update(
            actionId: ActionType['id'],
            actionData: Partial<ActionType>,
            temporaryToken?: string
        ): Promise<ActionType> {
            return await new ApiRequest()
                .actionsDetail(actionId)
                .withQueryString(temporaryToken ? `temporary_token=${temporaryToken}` : '')
                .update({ data: actionData })
        },
        async list(params?: string): Promise<PaginatedResponse<ActionType>> {
            return await new ApiRequest().actions().withQueryString(params).get()
        },
        async getCount(actionId: ActionType['id']): Promise<number> {
            return (await new ApiRequest().actionsDetail(actionId).withAction('count').get()).count
        },
        determineDeleteEndpoint(): string {
            return new ApiRequest().actions().assembleEndpointUrl()
        },
    },

    activity: {
        list(
            filters: Partial<Pick<ActivityLogItem, 'item_id' | 'scope'> & { user?: UserBasicType['id'] }>,
            teamId: TeamType['id'] = ApiConfig.getCurrentTeamId()
        ): Promise<PaginatedResponse<ActivityLogItem>> {
            return new ApiRequest().activity_log(teamId).withQueryString(toParams(filters)).get()
        },

        listLegacy(
            activityLogProps: ActivityLogProps,
            page: number = 1,
            teamId: TeamType['id'] = ApiConfig.getCurrentTeamId()
        ): Promise<ActivityLogPaginatedResponse<ActivityLogItem>> {
            // TODO: Can we replace all these endpoint specific implementations with the generic REST endpoint above?
            const requestForScope: { [key in ActivityScope]?: (props: ActivityLogProps) => ApiRequest | null } = {
                [ActivityScope.FEATURE_FLAG]: (props) => {
                    return new ApiRequest().featureFlagsActivity((props.id ?? null) as number | null, teamId)
                },
                [ActivityScope.PERSON]: (props) => {
                    return new ApiRequest().personActivity(props.id)
                },
                [ActivityScope.INSIGHT]: () => {
                    return new ApiRequest().insightsActivity(teamId)
                },
                [ActivityScope.PLUGIN]: () => {
                    return new ApiRequest().pluginsActivity()
                },
                [ActivityScope.PLUGIN_CONFIG]: () => {
                    return new ApiRequest().pluginsActivity()
                },
                [ActivityScope.DATA_MANAGEMENT]: () => {
                    return new ApiRequest().dataManagementActivity()
                },
                [ActivityScope.EVENT_DEFINITION]: () => {
                    // TODO allow someone to load _only_ event definitions?
                    return new ApiRequest().dataManagementActivity()
                },
                [ActivityScope.PROPERTY_DEFINITION]: () => {
                    // TODO allow someone to load _only_ property definitions?
                    return new ApiRequest().dataManagementActivity()
                },
                [ActivityScope.NOTEBOOK]: () => {
                    return activityLogProps.id
                        ? new ApiRequest().notebook(`${activityLogProps.id}`).withAction('activity')
                        : new ApiRequest().notebooks().withAction('activity')
                },
                [ActivityScope.TEAM]: () => {
                    return new ApiRequest().projectsDetail().withAction('activity')
                },
            }

            const pagingParameters = { page: page || 1, limit: ACTIVITY_PAGE_SIZE }
            const request = requestForScope[activityLogProps.scope]?.(activityLogProps)
            return request && request !== null
                ? request.withQueryString(toParams(pagingParameters)).get()
                : Promise.resolve({ results: [], count: 0 })
        },
    },

    comments: {
        async create(
            data: Partial<CommentType>,
            params: Record<string, any> = {},
            teamId: TeamType['id'] = ApiConfig.getCurrentTeamId()
        ): Promise<CommentType> {
            return new ApiRequest().comments(teamId).withQueryString(toParams(params)).create({ data })
        },

        async update(
            id: CommentType['id'],
            data: Partial<CommentType>,
            params: Record<string, any> = {},
            teamId: TeamType['id'] = ApiConfig.getCurrentTeamId()
        ): Promise<CommentType> {
            return new ApiRequest().comment(id, teamId).withQueryString(toParams(params)).update({ data })
        },

        async get(id: CommentType['id'], teamId: TeamType['id'] = ApiConfig.getCurrentTeamId()): Promise<CommentType> {
            return new ApiRequest().comment(id, teamId).get()
        },

        async list(params: Partial<CommentType> = {}): Promise<CountedPaginatedResponse<CommentType>> {
            return new ApiRequest().comments().withQueryString(params).get()
        },

        async getCount(params: Partial<CommentType>): Promise<number> {
            return (await new ApiRequest().comments().withAction('count').withQueryString(params).get()).count
        },
    },

    exports: {
        determineExportUrl(exportId: number, teamId: TeamType['id'] = ApiConfig.getCurrentTeamId()): string {
            return new ApiRequest()
                .export(exportId, teamId)
                .withAction('content')
                .withQueryString('download=true')
                .assembleFullUrl(true)
        },

        async create(
            data: Partial<ExportedAssetType>,
            params: Record<string, any> = {},
            teamId: TeamType['id'] = ApiConfig.getCurrentTeamId()
        ): Promise<ExportedAssetType> {
            return new ApiRequest().exports(teamId).withQueryString(toParams(params)).create({ data })
        },

        async list(
            teamId: TeamType['id'] = ApiConfig.getCurrentTeamId()
        ): Promise<PaginatedResponse<ExportedAssetType>> {
            return new ApiRequest().exports(teamId).get()
        },

        async get(id: number, teamId: TeamType['id'] = ApiConfig.getCurrentTeamId()): Promise<ExportedAssetType> {
            return new ApiRequest().export(id, teamId).get()
        },
    },

    events: {
        async get(
            id: EventType['id'],
            includePerson: boolean = false,
            teamId: TeamType['id'] = ApiConfig.getCurrentTeamId()
        ): Promise<EventType> {
            let apiRequest = new ApiRequest().event(id, teamId)
            if (includePerson) {
                apiRequest = apiRequest.withQueryString(toParams({ include_person: true }))
            }
            return await apiRequest.get()
        },
        async list(
            filters: EventsListQueryParams,
            limit: number = 100,
            teamId: TeamType['id'] = ApiConfig.getCurrentTeamId()
        ): Promise<PaginatedResponse<EventType>> {
            const params: EventsListQueryParams = { ...filters, limit, orderBy: filters.orderBy ?? ['-timestamp'] }
            return new ApiRequest().events(teamId).withQueryString(toParams(params)).get()
        },
        determineListEndpoint(
            filters: EventsListQueryParams,
            limit: number = 100,
            teamId: TeamType['id'] = ApiConfig.getCurrentTeamId()
        ): string {
            const params: EventsListQueryParams = { ...filters, limit }
            return new ApiRequest().events(teamId).withQueryString(toParams(params)).assembleFullUrl()
        },
    },

    tags: {
        async list(teamId: TeamType['id'] = ApiConfig.getCurrentTeamId()): Promise<string[]> {
            return new ApiRequest().tags(teamId).get()
        },
    },

    eventDefinitions: {
        async get({ eventDefinitionId }: { eventDefinitionId: EventDefinition['id'] }): Promise<EventDefinition> {
            return new ApiRequest().eventDefinitionDetail(eventDefinitionId).get()
        },
        async update({
            eventDefinitionId,
            eventDefinitionData,
        }: {
            eventDefinitionId: EventDefinition['id']
            eventDefinitionData: Partial<Omit<EventDefinition, 'owner'> & { owner: number | null }>
        }): Promise<EventDefinition> {
            return new ApiRequest().eventDefinitionDetail(eventDefinitionId).update({ data: eventDefinitionData })
        },
        async delete({ eventDefinitionId }: { eventDefinitionId: EventDefinition['id'] }): Promise<void> {
            return new ApiRequest().eventDefinitionDetail(eventDefinitionId).delete()
        },
        async list({
            limit = EVENT_DEFINITIONS_PER_PAGE,
            teamId = ApiConfig.getCurrentTeamId(),
            ...params
        }: {
            limit?: number
            offset?: number
            teamId?: TeamType['id']
            event_type?: EventDefinitionType
            search?: string
        }): Promise<CountedPaginatedResponse<EventDefinition>> {
            return new ApiRequest()
                .eventDefinitions(teamId)
                .withQueryString(toParams({ limit, ...params }))
                .get()
        },
        determineListEndpoint({
            limit = EVENT_DEFINITIONS_PER_PAGE,
            teamId = ApiConfig.getCurrentTeamId(),
            ...params
        }: {
            limit?: number
            offset?: number
            teamId?: TeamType['id']
            event_type?: EventDefinitionType
            search?: string
        }): string {
            return new ApiRequest()
                .eventDefinitions(teamId)
                .withQueryString(toParams({ limit, ...params }))
                .assembleFullUrl()
        },
    },

    propertyDefinitions: {
        async get({
            propertyDefinitionId,
        }: {
            propertyDefinitionId: PropertyDefinition['id']
        }): Promise<PropertyDefinition> {
            return new ApiRequest().propertyDefinitionDetail(propertyDefinitionId).get()
        },
        async seenTogether({
            eventNames,
            propertyDefinitionName,
        }: {
            eventNames: string[]
            propertyDefinitionName: PropertyDefinition['name']
        }): Promise<Record<string, boolean>> {
            return new ApiRequest().propertyDefinitionSeenTogether(eventNames, propertyDefinitionName).get()
        },
        async update({
            propertyDefinitionId,
            propertyDefinitionData,
        }: {
            propertyDefinitionId: PropertyDefinition['id']
            propertyDefinitionData: Partial<PropertyDefinition>
        }): Promise<PropertyDefinition> {
            return new ApiRequest()
                .propertyDefinitionDetail(propertyDefinitionId)
                .update({ data: propertyDefinitionData })
        },
        async delete({ propertyDefinitionId }: { propertyDefinitionId: PropertyDefinition['id'] }): Promise<void> {
            return new ApiRequest().propertyDefinitionDetail(propertyDefinitionId).delete()
        },
        async list({
            limit = EVENT_PROPERTY_DEFINITIONS_PER_PAGE,
            teamId = ApiConfig.getCurrentTeamId(),
            ...params
        }: {
            event_names?: string[]
            excluded_properties?: string[]
            properties?: string[]
            filter_by_event_names?: boolean
            type?: PropertyDefinitionType
            limit?: number
            offset?: number
            search?: string
            teamId?: TeamType['id']
        }): Promise<CountedPaginatedResponse<PropertyDefinition>> {
            return new ApiRequest()
                .propertyDefinitions(teamId)
                .withQueryString(
                    toParams({
                        limit,
                        ...params,
                        ...(params.properties ? { properties: params.properties.join(',') } : {}),
                    })
                )
                .get()
        },
        determineListEndpoint({
            limit = EVENT_PROPERTY_DEFINITIONS_PER_PAGE,
            teamId = ApiConfig.getCurrentTeamId(),
            ...params
        }: {
            event_names?: string[]
            excluded_properties?: string[]
            filter_by_event_names?: boolean
            is_feature_flag?: boolean
            limit?: number
            offset?: number
            search?: string
            teamId?: TeamType['id']
            type?: PropertyDefinitionType
            group_type_index?: number
        }): string {
            return new ApiRequest()
                .propertyDefinitions(teamId)
                .withQueryString(
                    toParams({
                        limit,
                        ...params,
                    })
                )
                .assembleFullUrl()
        },
    },

    cohorts: {
        async get(cohortId: CohortType['id']): Promise<CohortType> {
            return await new ApiRequest().cohortsDetail(cohortId).get()
        },
        async create(cohortData: Partial<CohortType>, filterParams?: string): Promise<CohortType> {
            return await new ApiRequest().cohorts().withQueryString(filterParams).create({ data: cohortData })
        },
        async update(
            cohortId: CohortType['id'],
            cohortData: Partial<CohortType>,
            filterParams?: string
        ): Promise<CohortType> {
            return await new ApiRequest()
                .cohortsDetail(cohortId)
                .withQueryString(filterParams)
                .update({ data: cohortData })
        },
        async duplicate(cohortId: CohortType['id']): Promise<CohortType> {
            return await new ApiRequest().cohortsDuplicate(cohortId).get()
        },
        async list(): Promise<PaginatedResponse<CohortType>> {
            // TODO: Remove hard limit and paginate cohorts
            return await new ApiRequest().cohorts().withQueryString('limit=600').get()
        },
        determineDeleteEndpoint(): string {
            return new ApiRequest().cohorts().assembleEndpointUrl()
        },
        determineListUrl(cohortId: number | 'new', params: PersonListParams): string {
            return `/api/cohort/${cohortId}/persons?${toParams(params)}`
        },
    },

    dashboards: {
        async get(id: number): Promise<DashboardType> {
            return new ApiRequest().dashboardsDetail(id).get()
        },

        collaborators: {
            async list(dashboardId: DashboardType['id']): Promise<DashboardCollaboratorType[]> {
                return await new ApiRequest().dashboardCollaborators(dashboardId).get()
            },
            async create(
                dashboardId: DashboardType['id'],
                userUuid: UserType['uuid'],
                level: DashboardPrivilegeLevel
            ): Promise<DashboardCollaboratorType> {
                return await new ApiRequest().dashboardCollaborators(dashboardId).create({
                    data: {
                        user_uuid: userUuid,
                        level,
                    },
                })
            },
            async delete(dashboardId: DashboardType['id'], userUuid: UserType['uuid']): Promise<void> {
                return await new ApiRequest().dashboardCollaboratorsDetail(dashboardId, userUuid).delete()
            },
        },
    },

    dashboardTemplates: {
        async list(params: DashboardTemplateListParams = {}): Promise<PaginatedResponse<DashboardTemplateType>> {
            return await new ApiRequest().dashboardTemplates().withQueryString(toParams(params)).get()
        },

        async get(dashboardTemplateId: DashboardTemplateType['id']): Promise<DashboardTemplateType> {
            return await new ApiRequest().dashboardTemplatesDetail(dashboardTemplateId).get()
        },

        async create(dashboardTemplateData: DashboardTemplateEditorType): Promise<DashboardTemplateType> {
            return await new ApiRequest().dashboardTemplates().create({ data: dashboardTemplateData })
        },

        async update(
            dashboardTemplateId: string,
            dashboardTemplateData: Partial<DashboardTemplateEditorType>
        ): Promise<DashboardTemplateType> {
            return await new ApiRequest()
                .dashboardTemplatesDetail(dashboardTemplateId)
                .update({ data: dashboardTemplateData })
        },

        async delete(dashboardTemplateId: string): Promise<void> {
            // soft delete
            return await new ApiRequest().dashboardTemplatesDetail(dashboardTemplateId).update({
                data: {
                    deleted: true,
                },
            })
        },
        async getSchema(): Promise<Record<string, any>> {
            return await new ApiRequest().dashboardTemplateSchema().get()
        },
        determineSchemaUrl(): string {
            return new ApiRequest().dashboardTemplateSchema().assembleFullUrl()
        },
    },

    experiments: {
        async get(id: number): Promise<Experiment> {
            return new ApiRequest().experimentsDetail(id).get()
        },
    },

    organizationMembers: {
        async list(params: ListOrganizationMembersParams = {}): Promise<PaginatedResponse<OrganizationMemberType>> {
            return await new ApiRequest().organizationMembers().withQueryString(params).get()
        },

        async listAll(params: ListOrganizationMembersParams = {}): Promise<OrganizationMemberType[]> {
            const url = new ApiRequest().organizationMembers().withQueryString(params).assembleFullUrl()
            return api.loadPaginatedResults<OrganizationMemberType>(url)
        },

        async delete(uuid: OrganizationMemberType['user']['uuid']): Promise<PaginatedResponse<void>> {
            return await new ApiRequest().organizationMember(uuid).delete()
        },

        async update(
            uuid: string,
            data: Partial<Pick<OrganizationMemberType, 'level'>>
        ): Promise<OrganizationMemberType> {
            return new ApiRequest().organizationMember(uuid).update({ data })
        },
    },

    resourceAccessPermissions: {
        featureFlags: {
            async create(featureFlagId: number, roleId: RoleType['id']): Promise<FeatureFlagAssociatedRoleType> {
                return await new ApiRequest().featureFlagAccessPermissions(featureFlagId).create({
                    data: {
                        role_id: roleId,
                    },
                })
            },
            async list(featureFlagId: number): Promise<PaginatedResponse<FeatureFlagAssociatedRoleType>> {
                return await new ApiRequest().featureFlagAccessPermissions(featureFlagId).get()
            },

            async delete(
                featureFlagId: number,
                id: FeatureFlagAssociatedRoleType['id']
            ): Promise<PaginatedResponse<FeatureFlagAssociatedRoleType>> {
                return await new ApiRequest().featureFlagAccessPermissionsDetail(featureFlagId, id).delete()
            },
        },
    },

    roles: {
        async get(roleId: RoleType['id']): Promise<RoleType> {
            return await new ApiRequest().rolesDetail(roleId).get()
        },
        async list(params: RolesListParams = {}): Promise<PaginatedResponse<RoleType>> {
            return await new ApiRequest().roles().withQueryString(toParams(params)).get()
        },
        async delete(roleId: RoleType['id']): Promise<void> {
            return await new ApiRequest().rolesDetail(roleId).delete()
        },
        async create(roleName: RoleType['name']): Promise<RoleType> {
            return await new ApiRequest().roles().create({
                data: {
                    name: roleName,
                },
            })
        },
        async update(roleId: RoleType['id'], roleData: Partial<RoleType>): Promise<RoleType> {
            return await new ApiRequest().rolesDetail(roleId).update({ data: roleData })
        },
        members: {
            async list(roleId: RoleType['id']): Promise<PaginatedResponse<RoleMemberType>> {
                return await new ApiRequest().roleMemberships(roleId).get()
            },
            async create(roleId: RoleType['id'], userUuid: UserType['uuid']): Promise<RoleMemberType> {
                return await new ApiRequest().roleMemberships(roleId).create({
                    data: {
                        user_uuid: userUuid,
                    },
                })
            },
            async get(roleId: RoleType['id'], userUuid: UserType['uuid']): Promise<void> {
                return await new ApiRequest().roleMembershipsDetail(roleId, userUuid).get()
            },
            async delete(roleId: RoleType['id'], userUuid: UserType['uuid']): Promise<void> {
                return await new ApiRequest().roleMembershipsDetail(roleId, userUuid).delete()
            },
        },
    },

    persons: {
        async update(id: number, person: Partial<PersonType>): Promise<PersonType> {
            return new ApiRequest().person(id).update({ data: person })
        },
        async updateProperty(id: string, property: string, value: any): Promise<void> {
            return new ApiRequest()
                .person(id)
                .withAction('update_property')
                .create({
                    data: {
                        key: property,
                        value: value,
                    },
                })
        },
        async deleteProperty(id: string, property: string): Promise<void> {
            return new ApiRequest()
                .person(id)
                .withAction('delete_property')
                .create({
                    data: {
                        $unset: property,
                    },
                })
        },
        async list(params: PersonListParams = {}): Promise<CountedPaginatedResponse<PersonType>> {
            return await new ApiRequest().persons().withQueryString(toParams(params)).get()
        },
        determineListUrl(params: PersonListParams = {}): string {
            return new ApiRequest().persons().withQueryString(toParams(params)).assembleFullUrl()
        },
    },

    groups: {
        async list(params: GroupListParams): Promise<CountedPaginatedResponse<Group>> {
            return await new ApiRequest().groups().withQueryString(toParams(params, true)).get()
        },
    },

    search: {
        async list(params: SearchListParams): Promise<SearchResponse> {
            return await new ApiRequest().search().withQueryString(toParams(params, true)).get()
        },
    },

    sharing: {
        async get({
            dashboardId,
            insightId,
            recordingId,
        }: {
            dashboardId?: DashboardType['id']
            insightId?: InsightModel['id']
            recordingId?: SessionRecordingType['id']
        }): Promise<SharingConfigurationType | null> {
            return dashboardId
                ? new ApiRequest().dashboardSharing(dashboardId).get()
                : insightId
                ? new ApiRequest().insightSharing(insightId).get()
                : recordingId
                ? new ApiRequest().recordingSharing(recordingId).get()
                : null
        },

        async update(
            {
                dashboardId,
                insightId,
                recordingId,
            }: {
                dashboardId?: DashboardType['id']
                insightId?: InsightModel['id']
                recordingId?: SessionRecordingType['id']
            },
            data: Partial<SharingConfigurationType>
        ): Promise<SharingConfigurationType | null> {
            return dashboardId
                ? new ApiRequest().dashboardSharing(dashboardId).update({ data })
                : insightId
                ? new ApiRequest().insightSharing(insightId).update({ data })
                : recordingId
                ? new ApiRequest().recordingSharing(recordingId).update({ data })
                : null
        },
    },

    pluginConfigs: {
        async get(id: PluginConfigTypeNew['id']): Promise<PluginConfigWithPluginInfoNew> {
            return await new ApiRequest().pluginConfig(id).get()
        },
        async update(id: PluginConfigTypeNew['id'], data: FormData): Promise<PluginConfigWithPluginInfoNew> {
            return await new ApiRequest().pluginConfig(id).update({ data })
        },
        async list(): Promise<PaginatedResponse<PluginConfigTypeNew>> {
            return await new ApiRequest().pluginConfigs().get()
        },
    },

    pluginLogs: {
        async search(
            pluginConfigId: number,
            searchTerm: string | null = null,
            typeFilters: CheckboxValueType[] = [],
            trailingEntry: PluginLogEntry | null = null,
            leadingEntry: PluginLogEntry | null = null
        ): Promise<PluginLogEntry[]> {
            const params = toParams(
                {
                    limit: LOGS_PORTION_LIMIT,
                    type_filter: typeFilters,
                    search: searchTerm || undefined,
                    before: trailingEntry?.timestamp,
                    after: leadingEntry?.timestamp,
                },
                true
            )

            const response = await new ApiRequest().pluginLogs(pluginConfigId).withQueryString(params).get()

            return response.results
        },
    },

    batchExportLogs: {
        async search(
            batchExportId: string,
            searchTerm: string | null = null,
            typeFilters: CheckboxValueType[] = [],
            trailingEntry: BatchExportLogEntry | null = null,
            leadingEntry: BatchExportLogEntry | null = null
        ): Promise<BatchExportLogEntry[]> {
            const params = toParams(
                {
                    limit: LOGS_PORTION_LIMIT,
                    level_filter: typeFilters,
                    search: searchTerm || undefined,
                    before: trailingEntry?.timestamp,
                    after: leadingEntry?.timestamp,
                },
                true
            )

            const response = await new ApiRequest().batchExportLogs(batchExportId).withQueryString(params).get()

            return response.results
        },
    },

    batchExportRunLogs: {
        async search(
            batchExportId: string,
            batchExportRunId: string,
            currentTeamId: number | null,
            searchTerm: string | null = null,
            typeFilters: CheckboxValueType[] = [],
            trailingEntry: BatchExportLogEntry | null = null,
            leadingEntry: BatchExportLogEntry | null = null
        ): Promise<BatchExportLogEntry[]> {
            const params = toParams(
                {
                    limit: LOGS_PORTION_LIMIT,
                    type_filter: typeFilters,
                    search: searchTerm || undefined,
                    before: trailingEntry?.timestamp,
                    after: leadingEntry?.timestamp,
                },
                true
            )

            const response = await new ApiRequest()
                .batchExportRunLogs(batchExportId, batchExportRunId, currentTeamId || undefined)
                .withQueryString(params)
                .get()

            return response.results
        },
    },

    annotations: {
        async get(annotationId: RawAnnotationType['id']): Promise<RawAnnotationType> {
            return await new ApiRequest().annotation(annotationId).get()
        },
        async update(
            annotationId: RawAnnotationType['id'],
            data: Pick<RawAnnotationType, 'date_marker' | 'scope' | 'content' | 'dashboard_item'>
        ): Promise<RawAnnotationType> {
            return await new ApiRequest().annotation(annotationId).update({ data })
        },
        async list(params?: { limit?: number; offset?: number }): Promise<PaginatedResponse<RawAnnotationType>> {
            return await new ApiRequest()
                .annotations()
                .withQueryString({
                    limit: params?.limit,
                    offset: params?.offset,
                })
                .get()
        },
        async create(
            data: Pick<RawAnnotationType, 'date_marker' | 'scope' | 'content' | 'dashboard_item'>
        ): Promise<RawAnnotationType> {
            return await new ApiRequest().annotations().create({ data })
        },
        determineDeleteEndpoint(): string {
            return new ApiRequest().annotations().assembleEndpointUrl()
        },
    },

    recordings: {
        async list(params: Record<string, any>): Promise<SessionRecordingsResponse> {
            return await new ApiRequest().recordings().withQueryString(toParams(params)).get()
        },
        async getMatchingEvents(params: string): Promise<{ results: string[] }> {
            return await new ApiRequest().recordingMatchingEvents().withQueryString(params).get()
        },
        async get(
            recordingId: SessionRecordingType['id'],
            params: Record<string, any> = {}
        ): Promise<SessionRecordingType> {
            return await new ApiRequest().recording(recordingId).withQueryString(toParams(params)).get()
        },

        async persist(recordingId: SessionRecordingType['id']): Promise<{ success: boolean }> {
            return await new ApiRequest().recording(recordingId).withAction('persist').create()
        },

        async summarize(recordingId: SessionRecordingType['id']): Promise<{ content: string }> {
            return await new ApiRequest().recording(recordingId).withAction('summarize').create()
        },

        async similarRecordings(recordingId: SessionRecordingType['id']): Promise<[string, number][]> {
            return await new ApiRequest().recording(recordingId).withAction('similar_sessions').get()
        },

        async delete(recordingId: SessionRecordingType['id']): Promise<{ success: boolean }> {
            return await new ApiRequest().recording(recordingId).delete()
        },

        async listSnapshots(
            recordingId: SessionRecordingType['id'],
            params: Record<string, any> = {}
        ): Promise<SessionRecordingSnapshotResponse> {
            return await new ApiRequest().recording(recordingId).withAction('snapshots').withQueryString(params).get()
        },

        async getBlobSnapshots(
            recordingId: SessionRecordingType['id'],
            params: Record<string, any>
        ): Promise<string[]> {
            const response = await new ApiRequest()
                .recording(recordingId)
                .withAction('snapshots')
                .withQueryString(params)
                .getResponse()

            const contentBuffer = new Uint8Array(await response.arrayBuffer())
            try {
                const textDecoder = new TextDecoder()
                const textLines = textDecoder.decode(contentBuffer)

                if (textLines) {
                    return textLines.split('\n')
                }
            } catch (e) {
                // we assume it is gzipped, swallow the error, and carry on below
            }

            return strFromU8(decompressSync(contentBuffer)).trim().split('\n')
        },

        async updateRecording(
            recordingId: SessionRecordingType['id'],
            recording: Partial<SessionRecordingType>,
            params?: string
        ): Promise<SessionRecordingType> {
            return await new ApiRequest().recording(recordingId).withQueryString(params).update({ data: recording })
        },
        async listPlaylists(params: string): Promise<SavedSessionRecordingPlaylistsResult> {
            return await new ApiRequest().recordingPlaylists().withQueryString(params).get()
        },
        async getPlaylist(playlistId: SessionRecordingPlaylistType['short_id']): Promise<SessionRecordingPlaylistType> {
            return await new ApiRequest().recordingPlaylist(playlistId).get()
        },
        async createPlaylist(playlist: Partial<SessionRecordingPlaylistType>): Promise<SessionRecordingPlaylistType> {
            return await new ApiRequest().recordingPlaylists().create({ data: playlist })
        },
        async updatePlaylist(
            playlistId: SessionRecordingPlaylistType['short_id'],
            playlist: Partial<SessionRecordingPlaylistType>
        ): Promise<SessionRecordingPlaylistType> {
            return await new ApiRequest().recordingPlaylist(playlistId).update({ data: playlist })
        },

        async listPlaylistRecordings(
            playlistId: SessionRecordingPlaylistType['short_id'],
            params: Record<string, any> = {}
        ): Promise<SessionRecordingsResponse> {
            return await new ApiRequest()
                .recordingPlaylist(playlistId)
                .withAction('recordings')
                .withQueryString(toParams(params))
                .get()
        },

        async addRecordingToPlaylist(
            playlistId: SessionRecordingPlaylistType['short_id'],
            session_recording_id: SessionRecordingType['id']
        ): Promise<SessionRecordingPlaylistType> {
            return await new ApiRequest()
                .recordingPlaylist(playlistId)
                .withAction('recordings')
                .withAction(session_recording_id)
                .create()
        },

        async removeRecordingFromPlaylist(
            playlistId: SessionRecordingPlaylistType['short_id'],
            session_recording_id: SessionRecordingType['id']
        ): Promise<SessionRecordingPlaylistType> {
            return await new ApiRequest()
                .recordingPlaylist(playlistId)
                .withAction('recordings')
                .withAction(session_recording_id)
                .delete()
        },
    },

    notebooks: {
        async get(
            notebookId: NotebookType['short_id'],
            params: Record<string, any> = {},
            headers: Record<string, any> = {}
        ): Promise<NotebookType> {
            return await new ApiRequest().notebook(notebookId).withQueryString(toParams(params)).get({
                headers,
            })
        },
        async update(
            notebookId: NotebookType['short_id'],
            data: Partial<Pick<NotebookType, 'version' | 'content' | 'text_content' | 'title'>>
        ): Promise<NotebookType> {
            return await new ApiRequest().notebook(notebookId).update({ data })
        },
        async list(
            params: {
                contains?: NotebookNodeResource[]
                created_by?: UserBasicType['uuid']
                search?: string
                order?: string
                offset?: number
                limit?: number
            } = {}
        ): Promise<CountedPaginatedResponse<NotebookListItemType>> {
            // TODO attrs could be a union of types like NotebookNodeRecordingAttributes
            const apiRequest = new ApiRequest().notebooks()
            const { contains, ...queryParams } = objectClean(params)

            if (contains?.length) {
                const containsString =
                    contains
                        .map(({ type, attrs }) => {
                            const target = type.replace(/^ph-/, '')
                            const match = attrs['id'] ? `:${attrs['id']}` : ''
                            return `${target}${match}`
                        })
                        .join(',') || undefined

                queryParams['contains'] = containsString
            }

            return await apiRequest.withQueryString(queryParams).get()
        },
        async create(data?: Pick<NotebookType, 'content' | 'text_content' | 'title'>): Promise<NotebookType> {
            return await new ApiRequest().notebooks().create({ data })
        },
        async delete(notebookId: NotebookType['short_id']): Promise<NotebookType> {
            return await new ApiRequest().notebook(notebookId).delete()
        },
    },

    batchExports: {
        async list(params: Record<string, any> = {}): Promise<CountedPaginatedResponse<BatchExportConfiguration>> {
            return await new ApiRequest().batchExports().withQueryString(toParams(params)).get()
        },
        async get(id: BatchExportConfiguration['id']): Promise<BatchExportConfiguration> {
            return await new ApiRequest().batchExport(id).get()
        },
        async update(
            id: BatchExportConfiguration['id'],
            data: Partial<BatchExportConfiguration>
        ): Promise<BatchExportConfiguration> {
            return await new ApiRequest().batchExport(id).update({ data })
        },

        async create(data?: Partial<BatchExportConfiguration>): Promise<BatchExportConfiguration> {
            return await new ApiRequest().batchExports().create({ data })
        },
        async delete(id: BatchExportConfiguration['id']): Promise<BatchExportConfiguration> {
            return await new ApiRequest().batchExport(id).delete()
        },

        async pause(id: BatchExportConfiguration['id']): Promise<BatchExportConfiguration> {
            return await new ApiRequest().batchExport(id).withAction('pause').create()
        },

        async unpause(id: BatchExportConfiguration['id']): Promise<BatchExportConfiguration> {
            return await new ApiRequest().batchExport(id).withAction('unpause').create()
        },

        async listRuns(
            id: BatchExportConfiguration['id'],
            params: Record<string, any> = {}
        ): Promise<PaginatedResponse<BatchExportRun>> {
            return await new ApiRequest().batchExportRuns(id).withQueryString(toParams(params)).get()
        },
        async createBackfill(
            id: BatchExportConfiguration['id'],
            data: Pick<BatchExportConfiguration, 'start_at' | 'end_at'>
        ): Promise<BatchExportRun> {
            return await new ApiRequest().batchExport(id).withAction('backfill').create({ data })
        },
    },

    earlyAccessFeatures: {
        async get(featureId: EarlyAccessFeatureType['id']): Promise<EarlyAccessFeatureType> {
            return await new ApiRequest().earlyAccessFeature(featureId).get()
        },
        async create(data: NewEarlyAccessFeatureType): Promise<EarlyAccessFeatureType> {
            return await new ApiRequest().earlyAccessFeatures().create({ data })
        },
        async delete(featureId: EarlyAccessFeatureType['id']): Promise<void> {
            await new ApiRequest().earlyAccessFeature(featureId).delete()
        },
        async update(
            featureId: EarlyAccessFeatureType['id'],
            data: Pick<EarlyAccessFeatureType, 'name' | 'description' | 'stage' | 'documentation_url'>
        ): Promise<EarlyAccessFeatureType> {
            return await new ApiRequest().earlyAccessFeature(featureId).update({ data })
        },
        async list(): Promise<PaginatedResponse<EarlyAccessFeatureType>> {
            return await new ApiRequest().earlyAccessFeatures().get()
        },
    },

    surveys: {
        async list(): Promise<PaginatedResponse<Survey>> {
            return await new ApiRequest().surveys().get()
        },
        async get(surveyId: Survey['id']): Promise<Survey> {
            return await new ApiRequest().survey(surveyId).get()
        },
        async create(data: Partial<Survey>): Promise<Survey> {
            return await new ApiRequest().surveys().create({ data })
        },
        async delete(surveyId: Survey['id']): Promise<void> {
            await new ApiRequest().survey(surveyId).delete()
        },
        async update(surveyId: Survey['id'], data: Partial<Survey>): Promise<Survey> {
            return await new ApiRequest().survey(surveyId).update({ data })
        },
        async getResponsesCount(): Promise<{ [key: string]: number }> {
            return await new ApiRequest().surveysResponsesCount().get()
        },
    },

    dataWarehouseTables: {
        async list(): Promise<PaginatedResponse<DataWarehouseTable>> {
            return await new ApiRequest().dataWarehouseTables().get()
        },
        async get(tableId: DataWarehouseTable['id']): Promise<DataWarehouseTable> {
            return await new ApiRequest().dataWarehouseTable(tableId).get()
        },
        async create(data: Partial<DataWarehouseTable>): Promise<DataWarehouseTable> {
            return await new ApiRequest().dataWarehouseTables().create({ data })
        },
        async delete(tableId: DataWarehouseTable['id']): Promise<void> {
            await new ApiRequest().dataWarehouseTable(tableId).delete()
        },
        async update(
            tableId: DataWarehouseTable['id'],
            data: Pick<DataWarehouseTable, 'name'>
        ): Promise<DataWarehouseTable> {
            return await new ApiRequest().dataWarehouseTable(tableId).update({ data })
        },
    },

    dataWarehouseSavedQueries: {
        async list(): Promise<PaginatedResponse<DataWarehouseSavedQuery>> {
            return await new ApiRequest().dataWarehouseSavedQueries().get()
        },
        async get(viewId: DataWarehouseSavedQuery['id']): Promise<DataWarehouseSavedQuery> {
            return await new ApiRequest().dataWarehouseSavedQuery(viewId).get()
        },
        async create(data: Partial<DataWarehouseSavedQuery>): Promise<DataWarehouseSavedQuery> {
            return await new ApiRequest().dataWarehouseSavedQueries().create({ data })
        },
        async delete(viewId: DataWarehouseSavedQuery['id']): Promise<void> {
            await new ApiRequest().dataWarehouseSavedQuery(viewId).delete()
        },
        async update(
            viewId: DataWarehouseSavedQuery['id'],
            data: Pick<DataWarehouseSavedQuery, 'name' | 'query'>
        ): Promise<DataWarehouseSavedQuery> {
            return await new ApiRequest().dataWarehouseSavedQuery(viewId).update({ data })
        },
    },

    externalDataSources: {
        async list(): Promise<PaginatedResponse<ExternalDataStripeSource>> {
            return await new ApiRequest().externalDataSources().get()
        },
        async create(data: Partial<ExternalDataSourceCreatePayload>): Promise<ExternalDataSourceCreatePayload> {
            return await new ApiRequest().externalDataSources().create({ data })
        },
        async delete(sourceId: ExternalDataStripeSource['id']): Promise<void> {
            await new ApiRequest().externalDataSource(sourceId).delete()
        },
        async reload(sourceId: ExternalDataStripeSource['id']): Promise<void> {
            await new ApiRequest().externalDataSource(sourceId).withAction('reload').create()
        },
        async database_schema(
            host: string,
            port: string,
            dbname: string,
            user: string,
            password: string,
            schema: string
        ): Promise<ExternalDataPostgresSchema[]> {
            const queryParams = toParams({ host, port, dbname, user, password, schema })

            return await new ApiRequest()
                .externalDataSources()
                .withAction('database_schema')
                .withQueryString(queryParams)
                .get()
        },
    },

    externalDataSchemas: {
        async update(
            schemaId: ExternalDataSourceSchema['id'],
            data: Partial<ExternalDataSourceSchema>
        ): Promise<ExternalDataSourceSchema> {
            return await new ApiRequest().externalDataSourceSchema(schemaId).update({ data })
        },
    },

    dataWarehouseViewLinks: {
        async list(): Promise<PaginatedResponse<DataWarehouseViewLink>> {
            return await new ApiRequest().dataWarehouseViewLinks().get()
        },
        async get(viewLinkId: DataWarehouseViewLink['id']): Promise<DataWarehouseViewLink> {
            return await new ApiRequest().dataWarehouseViewLink(viewLinkId).get()
        },
        async create(data: Partial<DataWarehouseViewLink>): Promise<DataWarehouseViewLink> {
            return await new ApiRequest().dataWarehouseViewLinks().create({ data })
        },
        async delete(viewId: DataWarehouseViewLink['id']): Promise<void> {
            await new ApiRequest().dataWarehouseViewLink(viewId).delete()
        },
        async update(
            viewId: DataWarehouseViewLink['id'],
            data: Pick<
                DataWarehouseViewLink,
                'source_table_name' | 'source_table_key' | 'joining_table_name' | 'joining_table_key' | 'field_name'
            >
        ): Promise<DataWarehouseViewLink> {
            return await new ApiRequest().dataWarehouseViewLink(viewId).update({ data })
        },
    },

    subscriptions: {
        async get(subscriptionId: SubscriptionType['id']): Promise<SubscriptionType> {
            return await new ApiRequest().subscription(subscriptionId).get()
        },
        async create(data: Partial<SubscriptionType>): Promise<SubscriptionType> {
            return await new ApiRequest().subscriptions().create({ data })
        },
        async update(
            subscriptionId: SubscriptionType['id'],
            data: Partial<SubscriptionType>
        ): Promise<SubscriptionType> {
            return await new ApiRequest().subscription(subscriptionId).update({ data })
        },
        async list({
            insightId,
            dashboardId,
        }: {
            insightId?: number
            dashboardId?: number
        }): Promise<PaginatedResponse<SubscriptionType>> {
            return await new ApiRequest()
                .subscriptions()
                .withQueryString(insightId ? `insight=${insightId}` : dashboardId ? `dashboard=${dashboardId}` : '')
                .get()
        },
        determineDeleteEndpoint(): string {
            return new ApiRequest().subscriptions().assembleEndpointUrl()
        },
    },

    integrations: {
        async get(id: IntegrationType['id']): Promise<IntegrationType> {
            return await new ApiRequest().integration(id).get()
        },
        async create(data: Partial<IntegrationType>): Promise<IntegrationType> {
            return await new ApiRequest().integrations().create({ data })
        },
        async delete(integrationId: IntegrationType['id']): Promise<IntegrationType> {
            return await new ApiRequest().integration(integrationId).delete()
        },
        async list(): Promise<PaginatedResponse<IntegrationType>> {
            return await new ApiRequest().integrations().get()
        },
        async slackChannels(id: IntegrationType['id']): Promise<{ channels: SlackChannelType[] }> {
            return await new ApiRequest().integrationSlackChannels(id).get()
        },
    },

    resourcePermissions: {
        async list(): Promise<PaginatedResponse<OrganizationResourcePermissionType>> {
            return await new ApiRequest().organizationResourceAccess().get()
        },
        async create(data: Partial<OrganizationResourcePermissionType>): Promise<OrganizationResourcePermissionType> {
            return await new ApiRequest().organizationResourceAccess().create({ data })
        },
        async update(
            resourceId: OrganizationResourcePermissionType['id'],
            data: Partial<OrganizationResourcePermissionType>
        ): Promise<OrganizationResourcePermissionType> {
            return await new ApiRequest().organizationResourceAccessDetail(resourceId).update({
                data,
            })
        },
    },

    media: {
        async upload(data: FormData): Promise<MediaUploadResponse> {
            return await new ApiRequest().media().create({ data })
        },
    },

    queryStatus: {
        async get(queryId: string): Promise<QueryStatus> {
            return await new ApiRequest().queryStatus(queryId).get()
        },
    },

    personalApiKeys: {
        async list(): Promise<PersonalAPIKeyType[]> {
            return await new ApiRequest().personalApiKeys().get()
        },
        async create(data: Partial<PersonalAPIKeyType>): Promise<PersonalAPIKeyType> {
            return await new ApiRequest().personalApiKeys().create({ data })
        },
        async update(id: PersonalAPIKeyType['id'], data: Partial<PersonalAPIKeyType>): Promise<PersonalAPIKeyType> {
            return await new ApiRequest().personalApiKey(id).update({ data })
        },
        async delete(id: PersonalAPIKeyType['id']): Promise<void> {
            await new ApiRequest().personalApiKey(id).delete()
        },
    },

    queryURL: (): string => {
        return new ApiRequest().query().assembleFullUrl(true)
    },

    async query<T extends Record<string, any> = QuerySchema>(
        query: T,
        options?: ApiMethodOptions,
        queryId?: string,
        refresh?: boolean,
        async?: boolean
    ): Promise<
        T extends { [response: string]: any }
            ? T['response'] extends infer P | undefined
                ? P
                : T['response']
            : Record<string, any>
    > {
        return await new ApiRequest()
            .query()
            .create({ ...options, data: { query, client_query_id: queryId, refresh: refresh, async } })
    },

    /** Fetch data from specified URL. The result already is JSON-parsed. */
    async get<T = any>(url: string, options?: ApiMethodOptions): Promise<T> {
        const res = await api.getResponse(url, options)
        return await getJSONOrThrow(res)
    },

    async getResponse(url: string, options?: ApiMethodOptions): Promise<Response> {
        url = prepareUrl(url)
        ensureProjectIdNotInvalid(url)
        return await handleFetch(url, 'GET', () => {
            return fetch(url, {
                signal: options?.signal,
                headers: {
                    ...objectClean(options?.headers ?? {}),
                    ...(getSessionId() ? { 'X-POSTHOG-SESSION-ID': getSessionId() } : {}),
                },
            })
        })
    },

    async update(url: string, data: any, options?: ApiMethodOptions): Promise<any> {
        url = prepareUrl(url)
        ensureProjectIdNotInvalid(url)
        const isFormData = data instanceof FormData

        const response = await handleFetch(url, 'PATCH', async () => {
            return await fetch(url, {
                method: 'PATCH',
                headers: {
                    ...objectClean(options?.headers ?? {}),
                    ...(isFormData ? {} : { 'Content-Type': 'application/json' }),
                    'X-CSRFToken': getCookie(CSRF_COOKIE_NAME) || '',
                    ...(getSessionId() ? { 'X-POSTHOG-SESSION-ID': getSessionId() } : {}),
                },
                body: isFormData ? data : JSON.stringify(data),
                signal: options?.signal,
            })
        })

        return await getJSONOrThrow(response)
    },

    async create(url: string, data?: any, options?: ApiMethodOptions): Promise<any> {
        const res = await api.createResponse(url, data, options)
        return await getJSONOrThrow(res)
    },

    async createResponse(url: string, data?: any, options?: ApiMethodOptions): Promise<Response> {
        url = prepareUrl(url)
        ensureProjectIdNotInvalid(url)
        const isFormData = data instanceof FormData

        return await handleFetch(url, 'POST', () =>
            fetch(url, {
                method: 'POST',
                headers: {
                    ...objectClean(options?.headers ?? {}),
                    ...(isFormData ? {} : { 'Content-Type': 'application/json' }),
                    'X-CSRFToken': getCookie(CSRF_COOKIE_NAME) || '',
                    ...(getSessionId() ? { 'X-POSTHOG-SESSION-ID': getSessionId() } : {}),
                },
                body: data ? (isFormData ? data : JSON.stringify(data)) : undefined,
                signal: options?.signal,
            })
        )
    },

    async delete(url: string): Promise<any> {
        url = prepareUrl(url)
        ensureProjectIdNotInvalid(url)
        return await handleFetch(url, 'DELETE', () =>
            fetch(url, {
                method: 'DELETE',
                headers: {
                    'Content-Type': 'application/x-www-form-urlencoded',
                    'X-CSRFToken': getCookie(CSRF_COOKIE_NAME) || '',
                    ...(getSessionId() ? { 'X-POSTHOG-SESSION-ID': getSessionId() } : {}),
                },
            })
        )
    },

<<<<<<< HEAD
    async loadPaginatedResults<T>(
=======
    async loadPaginatedResults<T extends Record<string, any>>(
>>>>>>> fd440429
        url: string | null,
        maxIterations: number = PAGINATION_DEFAULT_MAX_PAGES
    ): Promise<T[]> {
        let results: T[] = []
        for (let i = 0; i <= maxIterations; ++i) {
            if (!url) {
                break
            }

            const { results: partialResults, next } = await api.get(url)
            results = results.concat(partialResults)
            url = next
        }
        return results
    },
}

async function handleFetch(url: string, method: string, fetcher: () => Promise<Response>): Promise<Response> {
    const startTime = new Date().getTime()

    let response
    let error
    try {
        response = await fetcher()
    } catch (e) {
        error = e
    }

    apiStatusLogic.findMounted()?.actions.onApiResponse(response, error)

    if (error || !response) {
        if (error && (error as any).name === 'AbortError') {
            throw error
        }
        throw new ApiError(error as any, response?.status)
    }

    if (!response.ok) {
        const duration = new Date().getTime() - startTime
        const pathname = new URL(url, location.origin).pathname
        posthog.capture('client_request_failure', { pathname, method, duration, status: response.status })

        const data = await getJSONOrThrow(response)
        throw new ApiError('Non-OK response', response.status, data)
    }

    return response
}

export default api<|MERGE_RESOLUTION|>--- conflicted
+++ resolved
@@ -2162,11 +2162,7 @@
         )
     },
 
-<<<<<<< HEAD
-    async loadPaginatedResults<T>(
-=======
     async loadPaginatedResults<T extends Record<string, any>>(
->>>>>>> fd440429
         url: string | null,
         maxIterations: number = PAGINATION_DEFAULT_MAX_PAGES
     ): Promise<T[]> {
