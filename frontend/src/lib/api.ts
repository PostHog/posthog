--- conflicted
+++ resolved
@@ -2295,18 +2295,6 @@
     },
 
     schemaPropertyGroups: {
-<<<<<<< HEAD
-        async list(projectId?: ProjectType['id']): Promise<{ results: any[] }> {
-            return new ApiRequest().schemaPropertyGroups(projectId).get()
-        },
-        async get(id: string, projectId?: ProjectType['id']): Promise<any> {
-            return new ApiRequest().schemaPropertyGroupsDetail(id, projectId).get()
-        },
-        async create(data: any, projectId?: ProjectType['id']): Promise<any> {
-            return new ApiRequest().schemaPropertyGroups(projectId).create({ data })
-        },
-        async update(id: string, data: any, projectId?: ProjectType['id']): Promise<any> {
-=======
         async list(projectId?: ProjectType['id']): Promise<{ results: SchemaPropertyGroup[] }> {
             return new ApiRequest().schemaPropertyGroups(projectId).get()
         },
@@ -2321,7 +2309,6 @@
             data: Partial<SchemaPropertyGroup>,
             projectId?: ProjectType['id']
         ): Promise<SchemaPropertyGroup> {
->>>>>>> 04993a26
             return new ApiRequest().schemaPropertyGroupsDetail(id, projectId).update({ data })
         },
         async delete(id: string, projectId?: ProjectType['id']): Promise<void> {
@@ -2330,21 +2317,13 @@
     },
 
     eventSchemas: {
-<<<<<<< HEAD
-        async list(eventDefinitionId: string, projectId?: ProjectType['id']): Promise<{ results: any[] }> {
-=======
         async list(eventDefinitionId: string, projectId?: ProjectType['id']): Promise<{ results: EventSchema[] }> {
->>>>>>> 04993a26
             return new ApiRequest()
                 .eventSchemas(projectId)
                 .withQueryString(toParams({ event_definition: eventDefinitionId }))
                 .get()
         },
-<<<<<<< HEAD
-        async create(data: any, projectId?: ProjectType['id']): Promise<any> {
-=======
         async create(data: Partial<EventSchema>, projectId?: ProjectType['id']): Promise<EventSchema> {
->>>>>>> 04993a26
             return new ApiRequest().eventSchemas(projectId).create({ data })
         },
         async delete(id: string, projectId?: ProjectType['id']): Promise<void> {
