--- conflicted
+++ resolved
@@ -952,21 +952,20 @@
         return this.batchExportRuns(id, teamId).addPathComponent(runId)
     }
 
-<<<<<<< HEAD
     public dataWarehouseFolders(teamId?: TeamType['id']): ApiRequest {
         return this.projectsDetail(teamId).addPathComponent('warehouse_folders')
     }
 
     public dataWarehouseFolder(id: DataWarehouseFolder['id'], teamId?: TeamType['id']): ApiRequest {
         return this.dataWarehouseFolders(teamId).addPathComponent(id)
-=======
+    }
+
     public batchExportBackfill(
         id: BatchExportConfiguration['id'],
         backfillId: BatchExportBackfill['id'],
         teamId?: TeamType['id']
     ): ApiRequest {
         return this.batchExportBackfills(id, teamId).addPathComponent(backfillId)
->>>>>>> 30f79348
     }
 
     // External Data Source
