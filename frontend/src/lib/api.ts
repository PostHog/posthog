--- conflicted
+++ resolved
@@ -1320,13 +1320,10 @@
         return this.messagingCategories().addPathComponent(categoryId)
     }
 
-<<<<<<< HEAD
-    public messagingOptOuts(): ApiRequest {
-        return this.environments().current().addPathComponent('messaging_opt_outs')
-    }
-
-=======
->>>>>>> c54b13d1
+    public messagingPreferences(): ApiRequest {
+        return this.environments().current().addPathComponent('messaging_preferences')
+    }
+
     public oauthApplicationPublicMetadata(clientId: string): ApiRequest {
         return this.addPathComponent('oauth_application').addPathComponent('metadata').addPathComponent(clientId)
     }
@@ -3543,28 +3540,8 @@
         async updateCategory(categoryId: string, data: any): Promise<any> {
             return await new ApiRequest().messagingCategory(categoryId).update({ data })
         },
-<<<<<<< HEAD
-
-        // Marketing Opt-outs
-        async getMarketingOptOuts(): Promise<PaginatedResponse<any>> {
-            return await new ApiRequest().messagingOptOuts().get()
-        },
-        async getMarketingOptOutsByCategory(categoryId: string): Promise<PaginatedResponse<any>> {
-            return await new ApiRequest()
-                .messagingOptOuts()
-                .withAction('by_category')
-                .withQueryString({ category_id: categoryId })
-                .get()
-        },
-        async getOverallMarketingOptOuts(): Promise<PaginatedResponse<any>> {
-            return await new ApiRequest().messagingOptOuts().withAction('overall').get()
-        },
-        async getMarketingCategories(): Promise<PaginatedResponse<any>> {
-            return await new ApiRequest().messagingOptOuts().withAction('categories').get()
-=======
         async deleteCategory(categoryId: string): Promise<void> {
             return await new ApiRequest().messagingCategory(categoryId).delete()
->>>>>>> c54b13d1
         },
     },
     oauthApplication: {
