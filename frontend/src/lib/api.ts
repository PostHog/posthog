import { decompressSync, strFromU8 } from 'fflate'
import { encodeParams } from 'kea-router'
import { ActivityLogProps } from 'lib/components/ActivityLog/ActivityLog'
import { ActivityLogItem } from 'lib/components/ActivityLog/humanizeActivity'
import { apiStatusLogic } from 'lib/logic/apiStatusLogic'
import { objectClean, toParams } from 'lib/utils'
import posthog from 'posthog-js'
import { ErrorTrackingSymbolSet } from 'scenes/error-tracking/errorTrackingSymbolSetLogic'
import { stringifiedFingerprint } from 'scenes/error-tracking/utils'
import { RecordingComment } from 'scenes/session-recordings/player/inspector/playerInspectorLogic'
import { SavedSessionRecordingPlaylistsResult } from 'scenes/session-recordings/saved-playlists/savedSessionRecordingPlaylistsLogic'

import { getCurrentExporterData } from '~/exporter/exporterViewLogic'
import { Variable } from '~/queries/nodes/DataVisualization/types'
import {
    DashboardFilter,
    DatabaseSerializedFieldType,
    ErrorTrackingGroup,
    HogCompileResponse,
    HogQLVariable,
    QuerySchema,
    QueryStatusResponse,
    RecordingsQuery,
    RecordingsQueryResponse,
    RefreshType,
} from '~/queries/schema'
import {
    ActionType,
    ActivityScope,
    AppMetricsTotalsV2Response,
    AppMetricsV2RequestParams,
    AppMetricsV2Response,
    BatchExportConfiguration,
    BatchExportRun,
    CohortType,
    CommentType,
    DashboardCollaboratorType,
    DashboardTemplateEditorType,
    DashboardTemplateListParams,
    DashboardTemplateType,
    DashboardType,
    DataWarehouseSavedQuery,
    DataWarehouseTable,
    DataWarehouseViewLink,
    EarlyAccessFeatureType,
    ErrorClusterResponse,
    EventDefinition,
    EventDefinitionType,
    EventsListQueryParams,
    EventType,
    Experiment,
    ExportedAssetType,
    ExternalDataJob,
    ExternalDataSource,
    ExternalDataSourceCreatePayload,
    ExternalDataSourceSchema,
    ExternalDataSourceSyncSchema,
    ExternalDataSourceType,
    FeatureFlagAssociatedRoleType,
    FeatureFlagType,
    Group,
    GroupListParams,
    HogFunctionIconResponse,
    HogFunctionStatus,
    HogFunctionTemplateType,
    HogFunctionType,
    HogFunctionTypeType,
    InsightModel,
    IntegrationType,
    ListOrganizationMembersParams,
    LogEntry,
    LogEntryRequestParams,
    MediaUploadResponse,
    NewEarlyAccessFeatureType,
    NotebookListItemType,
    NotebookNodeResource,
    NotebookType,
    OrganizationFeatureFlags,
    OrganizationFeatureFlagsCopyBody,
    OrganizationMemberType,
    OrganizationResourcePermissionType,
    OrganizationType,
    PersonalAPIKeyType,
    PersonListParams,
    PersonType,
    PluginConfigTypeNew,
    PluginConfigWithPluginInfoNew,
    PluginLogEntry,
    ProjectType,
    PropertyDefinition,
    PropertyDefinitionType,
    QueryBasedInsightModel,
    RawAnnotationType,
    RawBatchExportRun,
    RoleMemberType,
    RolesListParams,
    RoleType,
    ScheduledChangeType,
    SchemaIncrementalFieldsResponse,
    SearchListParams,
    SearchResponse,
    SessionRecordingPlaylistType,
    SessionRecordingSnapshotParams,
    SessionRecordingSnapshotResponse,
    SessionRecordingType,
    SessionRecordingUpdateType,
    SharingConfigurationType,
    SlackChannelType,
    SubscriptionType,
    Survey,
    TeamType,
    UserBasicType,
    UserType,
} from '~/types'

import { AlertType, AlertTypeWrite } from './components/Alerts/types'
import { ErrorTrackingStackFrameContext } from './components/Errors/types'
import {
    ACTIVITY_PAGE_SIZE,
    DashboardPrivilegeLevel,
    EVENT_DEFINITIONS_PER_PAGE,
    EVENT_PROPERTY_DEFINITIONS_PER_PAGE,
    LOGS_PORTION_LIMIT,
} from './constants'

/**
 * WARNING: Be very careful importing things here. This file is heavily used and can trigger a lot of cyclic imports
 * Preferably create a dedicated file in utils/..
 */

export type CheckboxValueType = string | number | boolean

const PAGINATION_DEFAULT_MAX_PAGES = 10

export interface PaginatedResponse<T> {
    results: T[]
    next?: string | null
    previous?: string | null
}

export interface CountedPaginatedResponse<T> extends PaginatedResponse<T> {
    count: number
}

export interface ActivityLogPaginatedResponse<T> extends PaginatedResponse<T> {
    count: number
}

export interface ApiMethodOptions {
    signal?: AbortSignal
    headers?: Record<string, any>
    async?: boolean
}

export class ApiError extends Error {
    /** Django REST Framework `detail` - used in downstream error handling. */
    detail: string | null
    /** Django REST Framework `code` - used in downstream error handling. */
    code: string | null
    /** Django REST Framework `statusText` - used in downstream error handling. */
    statusText: string | null

    /** Link to external resources, e.g. stripe invoices */
    link: string | null

    constructor(message?: string, public status?: number, public data?: any) {
        message = message || `API request failed with status: ${status ?? 'unknown'}`
        super(message)
        this.statusText = data?.statusText || null
        this.detail = data?.detail || null
        this.code = data?.code || null
        this.link = data?.link || null
    }
}

const CSRF_COOKIE_NAME = 'posthog_csrftoken'

export function getCookie(name: string): string | null {
    let cookieValue: string | null = null
    if (document.cookie && document.cookie !== '') {
        for (let cookie of document.cookie.split(';')) {
            cookie = cookie.trim()
            // Does this cookie string begin with the name we want?
            if (cookie.substring(0, name.length + 1) === name + '=') {
                cookieValue = decodeURIComponent(cookie.substring(name.length + 1))
                break
            }
        }
    }
    return cookieValue
}

export async function getJSONOrNull(response: Response): Promise<any> {
    try {
        return await response.json()
    } catch (e) {
        return null
    }
}

export class ApiConfig {
    private static _currentOrganizationId: OrganizationType['id'] | null = null
    private static _currentProjectId: ProjectType['id'] | null = null
    private static _currentTeamId: TeamType['id'] | null = null

    static getCurrentOrganizationId(): OrganizationType['id'] {
        if (!this._currentOrganizationId) {
            throw new Error('Organization ID is not known.')
        }
        return this._currentOrganizationId
    }

    static setCurrentOrganizationId(id: OrganizationType['id'] | null): void {
        this._currentOrganizationId = id
    }

    static getCurrentTeamId(): TeamType['id'] {
        if (!this._currentTeamId) {
            throw new Error('Team ID is not known.')
        }
        return this._currentTeamId
    }

    static setCurrentTeamId(id: TeamType['id']): void {
        this._currentTeamId = id
    }

    static getCurrentProjectId(): ProjectType['id'] {
        if (!this._currentProjectId) {
            throw new Error('Project ID is not known.')
        }
        return this._currentProjectId
    }

    static setCurrentProjectId(id: ProjectType['id']): void {
        this._currentProjectId = id
    }
}

class ApiRequest {
    private pathComponents: string[]
    private queryString: string | undefined

    constructor() {
        this.pathComponents = []
    }

    // URL assembly

    public assembleEndpointUrl(): string {
        let url = this.pathComponents.join('/')
        if (this.queryString) {
            if (!this.queryString.startsWith('?')) {
                url += '?'
            }
            url += this.queryString
        }
        return url
    }

    public assembleFullUrl(includeLeadingSlash = false): string {
        return (includeLeadingSlash ? '/api/' : 'api/') + this.assembleEndpointUrl()
    }

    // Generic endpoint composition

    private addPathComponent(component: string | number): ApiRequest {
        this.pathComponents.push(component.toString())
        return this
    }

    public withQueryString(queryString?: string | Record<string, any>): ApiRequest {
        this.queryString = typeof queryString === 'object' ? toParams(queryString) : queryString
        return this
    }

    public withAction(apiAction: string): ApiRequest {
        return this.addPathComponent(apiAction)
    }

    // API-aware endpoint composition

    // # Utils
    public current(): ApiRequest {
        return this.addPathComponent('@current')
    }

    // # Organizations
    public organizations(): ApiRequest {
        return this.addPathComponent('organizations')
    }

    public organizationsDetail(id: OrganizationType['id'] = ApiConfig.getCurrentOrganizationId()): ApiRequest {
        return this.organizations().addPathComponent(id)
    }

    public organizationResourceAccess(): ApiRequest {
        return this.organizations().current().addPathComponent('resource_access')
    }

    public organizationResourceAccessDetail(id: OrganizationResourcePermissionType['id']): ApiRequest {
        return this.organizationResourceAccess().addPathComponent(id)
    }

    public organizationFeatureFlags(orgId: OrganizationType['id'], featureFlagKey: FeatureFlagType['key']): ApiRequest {
        return this.organizations()
            .addPathComponent(orgId)
            .addPathComponent('feature_flags')
            .addPathComponent(featureFlagKey)
    }

    public copyOrganizationFeatureFlags(orgId: OrganizationType['id']): ApiRequest {
        return this.organizations()
            .addPathComponent(orgId)
            .addPathComponent('feature_flags')
            .addPathComponent('copy_flags')
    }

    // # Projects
    public projects(): ApiRequest {
        return this.addPathComponent('projects')
    }

    public projectsDetail(id: ProjectType['id'] = ApiConfig.getCurrentProjectId()): ApiRequest {
        return this.projects().addPathComponent(id)
    }

    // # Projects
    public environments(): ApiRequest {
        return this.addPathComponent('environments')
    }

    public environmentsDetail(id: TeamType['id'] = ApiConfig.getCurrentTeamId()): ApiRequest {
        return this.environments().addPathComponent(id)
    }

    // # Insights
    public insights(teamId?: TeamType['id']): ApiRequest {
        return this.environmentsDetail(teamId).addPathComponent('insights')
    }

    public insight(id: QueryBasedInsightModel['id'], teamId?: TeamType['id']): ApiRequest {
        return this.insights(teamId).addPathComponent(id)
    }

    public insightsActivity(teamId?: TeamType['id']): ApiRequest {
        return this.insights(teamId).addPathComponent('activity')
    }

    public insightSharing(id: QueryBasedInsightModel['id'], teamId?: TeamType['id']): ApiRequest {
        return this.insight(id, teamId).addPathComponent('sharing')
    }

    // # Plugins
    public plugins(orgId?: OrganizationType['id']): ApiRequest {
        return this.organizationsDetail(orgId).addPathComponent('plugins')
    }

    public pluginsActivity(orgId?: OrganizationType['id']): ApiRequest {
        return this.plugins(orgId).addPathComponent('activity')
    }

    public pluginConfigs(teamId?: TeamType['id']): ApiRequest {
        return this.environmentsDetail(teamId).addPathComponent('plugin_configs')
    }

    public pluginConfig(id: number, teamId?: TeamType['id']): ApiRequest {
        return this.pluginConfigs(teamId).addPathComponent(id)
    }

    public hog(teamId?: TeamType['id']): ApiRequest {
        return this.projectsDetail(teamId).addPathComponent('hog')
    }

    public hogFunctions(teamId?: TeamType['id']): ApiRequest {
        return this.projectsDetail(teamId).addPathComponent('hog_functions')
    }

    public hogFunction(id: HogFunctionType['id'], teamId?: TeamType['id']): ApiRequest {
        return this.hogFunctions(teamId).addPathComponent(id)
    }

    public hogFunctionTemplates(teamId?: TeamType['id']): ApiRequest {
        return this.projectsDetail(teamId).addPathComponent('hog_function_templates')
    }

    public hogFunctionTemplate(id: HogFunctionTemplateType['id'], teamId?: TeamType['id']): ApiRequest {
        return this.hogFunctionTemplates(teamId).addPathComponent(id)
    }

    // # Actions
    public actions(teamId?: TeamType['id']): ApiRequest {
        return this.projectsDetail(teamId).addPathComponent('actions')
    }

    public actionsDetail(actionId: ActionType['id'], teamId?: TeamType['id']): ApiRequest {
        return this.actions(teamId).addPathComponent(actionId)
    }

    // # Comments
    public comments(teamId?: TeamType['id']): ApiRequest {
        return this.projectsDetail(teamId).addPathComponent('comments')
    }
    public comment(id: CommentType['id'], teamId?: TeamType['id']): ApiRequest {
        return this.comments(teamId).addPathComponent(id)
    }

    // # Exports
    public exports(teamId?: TeamType['id']): ApiRequest {
        return this.environmentsDetail(teamId).addPathComponent('exports')
    }

    public export(id: number, teamId?: TeamType['id']): ApiRequest {
        return this.exports(teamId).addPathComponent(id)
    }

    // # Events
    public events(teamId?: TeamType['id']): ApiRequest {
        return this.environmentsDetail(teamId).addPathComponent('events')
    }

    public event(id: EventType['id'], teamId?: TeamType['id']): ApiRequest {
        return this.events(teamId).addPathComponent(id)
    }

    public tags(teamId?: TeamType['id']): ApiRequest {
        return this.projectsDetail(teamId).addPathComponent('tags')
    }

    // # Data management
    public eventDefinitions(projectId?: ProjectType['id']): ApiRequest {
        return this.projectsDetail(projectId).addPathComponent('event_definitions')
    }

    public eventDefinitionDetail(eventDefinitionId: EventDefinition['id'], projectId?: ProjectType['id']): ApiRequest {
        return this.projectsDetail(projectId).addPathComponent('event_definitions').addPathComponent(eventDefinitionId)
    }

    public propertyDefinitions(projectId?: ProjectType['id']): ApiRequest {
        return this.projectsDetail(projectId).addPathComponent('property_definitions')
    }

    public propertyDefinitionDetail(
        propertyDefinitionId: PropertyDefinition['id'],
        teamId?: TeamType['id']
    ): ApiRequest {
        return this.projectsDetail(teamId)
            .addPathComponent('property_definitions')
            .addPathComponent(propertyDefinitionId)
    }

    public propertyDefinitionSeenTogether(
        eventNames: string[],
        propertyDefinitionName: PropertyDefinition['name'],
        teamId?: TeamType['id']
    ): ApiRequest {
        const queryParams = toParams({ event_names: eventNames, property_name: propertyDefinitionName }, true)

        return this.projectsDetail(teamId)
            .addPathComponent('property_definitions')
            .addPathComponent('seen_together')
            .withQueryString(queryParams)
    }

    public sessionPropertyDefinitions(teamId?: TeamType['id']): ApiRequest {
        return this.projectsDetail(teamId).addPathComponent('sessions').addPathComponent('property_definitions')
    }

    public dataManagementActivity(teamId?: TeamType['id']): ApiRequest {
        return this.projectsDetail(teamId).addPathComponent('data_management').addPathComponent('activity')
    }

    // # Cohorts
    public cohorts(teamId?: TeamType['id']): ApiRequest {
        return this.projectsDetail(teamId).addPathComponent('cohorts')
    }

    public cohortsDetail(cohortId: CohortType['id'], teamId?: TeamType['id']): ApiRequest {
        return this.cohorts(teamId).addPathComponent(cohortId)
    }
    public cohortsDuplicate(cohortId: CohortType['id'], teamId?: TeamType['id']): ApiRequest {
        return this.cohortsDetail(cohortId, teamId).addPathComponent('duplicate_as_static_cohort')
    }

    // Recordings
    public recordings(teamId?: TeamType['id']): ApiRequest {
        return this.environmentsDetail(teamId).addPathComponent('session_recordings')
    }
    public recording(recordingId: SessionRecordingType['id'], teamId?: TeamType['id']): ApiRequest {
        return this.recordings(teamId).addPathComponent(recordingId)
    }
    public recordingMatchingEvents(teamId?: TeamType['id']): ApiRequest {
        return this.environmentsDetail(teamId)
            .addPathComponent('session_recordings')
            .addPathComponent('matching_events')
    }
    public recordingPlaylists(teamId?: TeamType['id']): ApiRequest {
        return this.projectsDetail(teamId).addPathComponent('session_recording_playlists')
    }
    public recordingPlaylist(
        playlistId?: SessionRecordingPlaylistType['short_id'],
        teamId?: TeamType['id']
    ): ApiRequest {
        return this.projectsDetail(teamId)
            .addPathComponent('session_recording_playlists')
            .addPathComponent(String(playlistId))
    }

    public recordingSharing(id: SessionRecordingType['id'], teamId?: TeamType['id']): ApiRequest {
        return this.recording(id, teamId).addPathComponent('sharing')
    }

    // # Dashboards
    public dashboards(teamId?: TeamType['id']): ApiRequest {
        return this.environmentsDetail(teamId).addPathComponent('dashboards')
    }

    public dashboardsDetail(dashboardId: DashboardType['id'], teamId?: TeamType['id']): ApiRequest {
        return this.dashboards(teamId).addPathComponent(dashboardId)
    }

    public dashboardCollaborators(dashboardId: DashboardType['id'], teamId?: TeamType['id']): ApiRequest {
        return this.dashboardsDetail(dashboardId, teamId).addPathComponent('collaborators')
    }

    public dashboardSharing(dashboardId: DashboardType['id'], teamId?: TeamType['id']): ApiRequest {
        return this.dashboardsDetail(dashboardId, teamId).addPathComponent('sharing')
    }

    public dashboardCollaboratorsDetail(
        dashboardId: DashboardType['id'],
        userUuid: UserType['uuid'],
        teamId?: TeamType['id']
    ): ApiRequest {
        return this.dashboardCollaborators(dashboardId, teamId).addPathComponent(userUuid)
    }

    // # Dashboard templates
    public dashboardTemplates(teamId?: TeamType['id']): ApiRequest {
        return this.projectsDetail(teamId).addPathComponent('dashboard_templates')
    }

    public dashboardTemplatesDetail(
        dashboardTemplateId: DashboardTemplateType['id'],
        teamId?: TeamType['id']
    ): ApiRequest {
        return this.dashboardTemplates(teamId).addPathComponent(dashboardTemplateId)
    }

    public dashboardTemplateSchema(): ApiRequest {
        return this.dashboardTemplates().addPathComponent('json_schema')
    }

    // # Experiments
    public experiments(teamId?: TeamType['id']): ApiRequest {
        return this.projectsDetail(teamId).addPathComponent('experiments')
    }

    public experimentsDetail(experimentId: Experiment['id'], teamId?: TeamType['id']): ApiRequest {
        return this.experiments(teamId).addPathComponent(experimentId)
    }

    public experimentCreateExposureCohort(experimentId: Experiment['id'], teamId?: TeamType['id']): ApiRequest {
        return this.experimentsDetail(experimentId, teamId).addPathComponent('create_exposure_cohort_for_experiment')
    }

    // # Roles
    public roles(): ApiRequest {
        return this.organizations().current().addPathComponent('roles')
    }

    public rolesDetail(roleId: RoleType['id']): ApiRequest {
        return this.roles().addPathComponent(roleId)
    }

    public roleMemberships(roleId: RoleType['id']): ApiRequest {
        return this.rolesDetail(roleId).addPathComponent('role_memberships')
    }

    public roleMembershipsDetail(roleId: RoleType['id'], userUuid: UserType['uuid']): ApiRequest {
        return this.roleMemberships(roleId).addPathComponent(userUuid)
    }

    // # OrganizationMembers
    public organizationMembers(): ApiRequest {
        return this.organizations().current().addPathComponent('members')
    }

    public organizationMember(uuid: OrganizationMemberType['user']['uuid']): ApiRequest {
        return this.organizationMembers().addPathComponent(uuid)
    }

    // # Persons
    public persons(teamId?: TeamType['id']): ApiRequest {
        return this.environmentsDetail(teamId).addPathComponent('persons')
    }

    public person(id: string | number, teamId?: TeamType['id']): ApiRequest {
        return this.persons(teamId).addPathComponent(id)
    }

    public personActivity(id: string | number | undefined): ApiRequest {
        if (id) {
            return this.person(id).addPathComponent('activity')
        }
        return this.persons().addPathComponent('activity')
    }

    // # Groups
    public groups(teamId?: TeamType['id']): ApiRequest {
        return this.environmentsDetail(teamId).addPathComponent('groups')
    }

    // # Search
    public search(teamId?: TeamType['id']): ApiRequest {
        return this.projectsDetail(teamId).addPathComponent('search')
    }

    // # Annotations
    public annotations(teamId?: TeamType['id']): ApiRequest {
        return this.projectsDetail(teamId).addPathComponent('annotations')
    }

    public annotation(id: RawAnnotationType['id'], teamId?: TeamType['id']): ApiRequest {
        return this.annotations(teamId).addPathComponent(id)
    }

    // # Feature flags
    public featureFlags(teamId?: TeamType['id']): ApiRequest {
        return this.projectsDetail(teamId).addPathComponent('feature_flags')
    }

    public featureFlag(id: FeatureFlagType['id'], teamId?: TeamType['id']): ApiRequest {
        if (!id) {
            throw new Error('Must provide an ID for the feature flag to construct the URL')
        }
        return this.featureFlags(teamId).addPathComponent(id)
    }

    public featureFlagCreateStaticCohort(id: FeatureFlagType['id'], teamId?: TeamType['id']): ApiRequest {
        if (!id) {
            throw new Error('Must provide an ID for the feature flag to construct the URL')
        }
        return this.featureFlag(id, teamId).addPathComponent('create_static_cohort_for_flag')
    }

    public featureFlagsActivity(id: FeatureFlagType['id'], teamId: TeamType['id']): ApiRequest {
        if (id) {
            return this.featureFlag(id, teamId).addPathComponent('activity')
        }
        return this.featureFlags(teamId).addPathComponent('activity')
    }

    public featureFlagScheduledChanges(teamId: TeamType['id'], featureFlagId: FeatureFlagType['id']): ApiRequest {
        return this.projectsDetail(teamId)
            .addPathComponent('scheduled_changes')
            .withQueryString(
                toParams({
                    model_name: 'FeatureFlag',
                    record_id: featureFlagId,
                })
            )
    }

    public featureFlagCreateScheduledChange(teamId: TeamType['id']): ApiRequest {
        return this.projectsDetail(teamId).addPathComponent('scheduled_changes')
    }

    public featureFlagDeleteScheduledChange(
        teamId: TeamType['id'],
        scheduledChangeId: ScheduledChangeType['id']
    ): ApiRequest {
        return this.projectsDetail(teamId)
            .addPathComponent('scheduled_changes')
            .addPathComponent(`${scheduledChangeId}`)
    }

    // # Features
    public earlyAccessFeatures(teamId?: TeamType['id']): ApiRequest {
        return this.projectsDetail(teamId).addPathComponent('early_access_feature')
    }

    public earlyAccessFeature(id: EarlyAccessFeatureType['id'], teamId?: TeamType['id']): ApiRequest {
        return this.earlyAccessFeatures(teamId).addPathComponent(id)
    }

    // # Surveys
    public surveys(teamId?: TeamType['id']): ApiRequest {
        return this.projectsDetail(teamId).addPathComponent('surveys')
    }

    public surveysResponsesCount(teamId?: TeamType['id']): ApiRequest {
        return this.projectsDetail(teamId).addPathComponent('surveys/responses_count')
    }

    public survey(id: Survey['id'], teamId?: TeamType['id']): ApiRequest {
        return this.surveys(teamId).addPathComponent(id)
    }

    public surveyActivity(id: Survey['id'] | undefined, teamId?: TeamType['id']): ApiRequest {
        if (id) {
            return this.survey(id, teamId).addPathComponent('activity')
        }
        return this.surveys(teamId).addPathComponent('activity')
    }

    // Error tracking
    public errorTrackingGroup(fingerprint: ErrorTrackingGroup['fingerprint'], teamId?: TeamType['id']): ApiRequest {
        return this.projectsDetail(teamId)
            .addPathComponent('error_tracking_group')
            .addPathComponent(stringifiedFingerprint(fingerprint))
    }

    public errorTrackingGroupMerge(fingerprint: ErrorTrackingGroup['fingerprint']): ApiRequest {
        return this.errorTrackingGroup(fingerprint).addPathComponent('merge')
    }

    public errorTrackingSymbolSets(teamId?: TeamType['id']): ApiRequest {
        return this.projectsDetail(teamId).addPathComponent('error_tracking/symbol_set')
    }

<<<<<<< HEAD
    public errorTrackingSymbolSet(ref: ErrorTrackingSymbolSet['ref']): ApiRequest {
        return this.errorTrackingSymbolSets().addPathComponent(ref)
    }

    public errorTrackingMissingSymbolSets(): ApiRequest {
        return this.errorTrackingSymbolSets().addPathComponent('missing')
=======
    public errorTrackingStackFrames(): ApiRequest {
        return this.errorTracking().addPathComponent('stack_frames')
    }

    public errorTrackingStackFrameContexts(ids: string[]): ApiRequest {
        return this.errorTrackingStackFrames().addPathComponent('contexts').withQueryString(toParams({ ids }, true))
>>>>>>> fb17df22
    }

    // # Warehouse
    public dataWarehouseTables(teamId?: TeamType['id']): ApiRequest {
        return this.projectsDetail(teamId).addPathComponent('warehouse_tables')
    }
    public dataWarehouseTable(id: DataWarehouseTable['id'], teamId?: TeamType['id']): ApiRequest {
        return this.dataWarehouseTables(teamId).addPathComponent(id)
    }

    // # Warehouse view
    public dataWarehouseSavedQueries(teamId?: TeamType['id']): ApiRequest {
        return this.projectsDetail(teamId).addPathComponent('warehouse_saved_queries')
    }
    public dataWarehouseSavedQuery(id: DataWarehouseSavedQuery['id'], teamId?: TeamType['id']): ApiRequest {
        return this.dataWarehouseSavedQueries(teamId).addPathComponent(id)
    }

    // # Warehouse view link
    public dataWarehouseViewLinks(teamId?: TeamType['id']): ApiRequest {
        return this.projectsDetail(teamId).addPathComponent('warehouse_view_link')
    }
    public dataWarehouseViewLink(id: DataWarehouseViewLink['id'], teamId?: TeamType['id']): ApiRequest {
        return this.dataWarehouseViewLinks(teamId).addPathComponent(id)
    }

    // # Subscriptions
    public subscriptions(teamId?: TeamType['id']): ApiRequest {
        return this.environmentsDetail(teamId).addPathComponent('subscriptions')
    }

    public subscription(id: SubscriptionType['id'], teamId?: TeamType['id']): ApiRequest {
        return this.subscriptions(teamId).addPathComponent(id)
    }

    // # Integrations
    public integrations(teamId?: TeamType['id']): ApiRequest {
        return this.projectsDetail(teamId).addPathComponent('integrations')
    }

    public integration(id: IntegrationType['id'], teamId?: TeamType['id']): ApiRequest {
        return this.integrations(teamId).addPathComponent(id)
    }

    public integrationSlackChannels(id: IntegrationType['id'], teamId?: TeamType['id']): ApiRequest {
        return this.integrations(teamId).addPathComponent(id).addPathComponent('channels')
    }

    public media(teamId?: TeamType['id']): ApiRequest {
        return this.projectsDetail(teamId).addPathComponent('uploaded_media')
    }

    // # Alerts
    public alerts(alertId?: AlertType['id'], insightId?: InsightModel['id'], teamId?: TeamType['id']): ApiRequest {
        if (alertId) {
            return this.environmentsDetail(teamId)
                .addPathComponent('alerts')
                .addPathComponent(alertId)
                .withQueryString({
                    insight_id: insightId,
                })
        }

        return this.environmentsDetail(teamId).addPathComponent('alerts').withQueryString({
            insight_id: insightId,
        })
    }

    public alert(alertId: AlertType['id']): ApiRequest {
        return this.alerts(alertId)
    }

    // Resource Access Permissions

    public featureFlagAccessPermissions(flagId: FeatureFlagType['id']): ApiRequest {
        return this.featureFlag(flagId, ApiConfig.getCurrentTeamId()).addPathComponent('role_access')
    }

    public featureFlagAccessPermissionsDetail(
        flagId: FeatureFlagType['id'],
        id: FeatureFlagAssociatedRoleType['id']
    ): ApiRequest {
        return this.featureFlagAccessPermissions(flagId).addPathComponent(id)
    }

    // # Queries
    public query(teamId?: TeamType['id']): ApiRequest {
        return this.environmentsDetail(teamId).addPathComponent('query')
    }

    public queryStatus(queryId: string, showProgress: boolean, teamId?: TeamType['id']): ApiRequest {
        const apiRequest = this.query(teamId).addPathComponent(queryId)
        if (showProgress) {
            return apiRequest.withQueryString('show_progress=true')
        }
        return apiRequest
    }

    // Chat
    public chat(teamId?: TeamType['id']): ApiRequest {
        return this.environmentsDetail(teamId).addPathComponent('query').addPathComponent('chat')
    }

    // Notebooks
    public notebooks(teamId?: TeamType['id']): ApiRequest {
        return this.projectsDetail(teamId).addPathComponent('notebooks')
    }

    public notebook(id: NotebookType['short_id'], teamId?: TeamType['id']): ApiRequest {
        return this.notebooks(teamId).addPathComponent(id)
    }

    // Batch Exports
    public batchExports(teamId?: TeamType['id']): ApiRequest {
        return this.environmentsDetail(teamId).addPathComponent('batch_exports')
    }

    public batchExport(id: BatchExportConfiguration['id'], teamId?: TeamType['id']): ApiRequest {
        return this.batchExports(teamId).addPathComponent(id)
    }

    public batchExportRuns(id: BatchExportConfiguration['id'], teamId?: TeamType['id']): ApiRequest {
        return this.batchExports(teamId).addPathComponent(id).addPathComponent('runs')
    }

    public batchExportRun(
        id: BatchExportConfiguration['id'],
        runId: BatchExportRun['id'],
        teamId?: TeamType['id']
    ): ApiRequest {
        return this.batchExportRuns(id, teamId).addPathComponent(runId)
    }

    // External Data Source
    public externalDataSources(teamId?: TeamType['id']): ApiRequest {
        return this.projectsDetail(teamId).addPathComponent('external_data_sources')
    }

    public externalDataSource(sourceId: ExternalDataSource['id'], teamId?: TeamType['id']): ApiRequest {
        return this.externalDataSources(teamId).addPathComponent(sourceId)
    }

    public externalDataSchemas(teamId?: TeamType['id']): ApiRequest {
        return this.projectsDetail(teamId).addPathComponent('external_data_schemas')
    }

    public externalDataSourceSchema(schemaId: ExternalDataSourceSchema['id'], teamId?: TeamType['id']): ApiRequest {
        return this.externalDataSchemas(teamId).addPathComponent(schemaId)
    }

    // Insight Variables
    public insightVariables(teamId?: TeamType['id']): ApiRequest {
        return this.projectsDetail(teamId).addPathComponent('insight_variables')
    }
    public insightVariable(variableId: string, teamId?: TeamType['id']): ApiRequest {
        return this.insightVariables(teamId).addPathComponent(variableId)
    }

    // ActivityLog
    public activity_log(teamId?: TeamType['id']): ApiRequest {
        return this.projectsDetail(teamId).addPathComponent('activity_log')
    }

    // Personal API keys
    public personalApiKeys(): ApiRequest {
        return this.addPathComponent('personal_api_keys')
    }

    public personalApiKey(id: PersonalAPIKeyType['id']): ApiRequest {
        return this.personalApiKeys().addPathComponent(id)
    }

    // Request finalization
    public async get(options?: ApiMethodOptions): Promise<any> {
        return await api.get(this.assembleFullUrl(), options)
    }

    public async getResponse(options?: ApiMethodOptions): Promise<Response> {
        return await api.getResponse(this.assembleFullUrl(), options)
    }

    public async update(options?: ApiMethodOptions & { data: any }): Promise<any> {
        return await api.update(this.assembleFullUrl(), options?.data, options)
    }

    public async create(options?: ApiMethodOptions & { data: any }): Promise<any> {
        return await api.create(this.assembleFullUrl(), options?.data, options)
    }

    public async delete(): Promise<any> {
        return await api.delete(this.assembleFullUrl())
    }
}

const normalizeUrl = (url: string): string => {
    if (url.indexOf('http') !== 0) {
        if (!url.startsWith('/')) {
            url = '/' + url
        }

        url = url + (url.indexOf('?') === -1 && url[url.length - 1] !== '/' ? '/' : '')
    }
    return url
}

const prepareUrl = (url: string): string => {
    let output = normalizeUrl(url)

    const exporterContext = getCurrentExporterData()

    if (exporterContext && exporterContext.accessToken) {
        output =
            output +
            (output.indexOf('?') === -1 ? '?' : '&') +
            encodeParams({
                sharing_access_token: exporterContext.accessToken,
            })
    }

    return output
}

const PROJECT_ID_REGEX = /\/api\/(project|environment)s\/(\w+)(?:$|[/?#])/

const ensureProjectIdNotInvalid = (url: string): void => {
    const projectIdMatch = PROJECT_ID_REGEX.exec(url)
    if (projectIdMatch) {
        const projectId = projectIdMatch[2].trim()
        if (projectId === 'null' || projectId === 'undefined') {
            throw { status: 0, detail: `Cannot make request - ${projectIdMatch[1]} ID is unknown.` }
        }
    }
}

function getSessionId(): string | undefined {
    // get_session_id is not always present e.g. in the toolbar
    // but our typing in the SDK doesn't make this clear
    // TODO when the SDK makes this safe this check can be simplified
    if (typeof posthog?.get_session_id !== 'function') {
        return undefined
    }
    return posthog.get_session_id()
}

const api = {
    insights: {
        loadInsight(
            shortId: InsightModel['short_id'],
            basic?: boolean,
            refresh?: RefreshType,
            filtersOverride?: DashboardFilter | null,
            variablesOverride?: Record<string, HogQLVariable> | null
        ): Promise<PaginatedResponse<Partial<InsightModel>>> {
            return new ApiRequest()
                .insights()
                .withQueryString(
                    toParams({
                        short_id: encodeURIComponent(shortId),
                        basic,
                        refresh,
                        filters_override: filtersOverride,
                        variables_override: variablesOverride,
                    })
                )
                .get()
        },
        async get(id: number): Promise<InsightModel | null> {
            return await new ApiRequest().insight(id).get()
        },
        async create(data: any): Promise<InsightModel> {
            return await new ApiRequest().insights().create({ data })
        },
        async update(id: number, data: any): Promise<InsightModel> {
            return await new ApiRequest().insight(id).update({ data })
        },
    },

    featureFlags: {
        async get(id: FeatureFlagType['id']): Promise<FeatureFlagType> {
            return await new ApiRequest().featureFlag(id).get()
        },
        async createStaticCohort(id: FeatureFlagType['id']): Promise<{ cohort: CohortType }> {
            return await new ApiRequest().featureFlagCreateStaticCohort(id).create()
        },
        async getScheduledChanges(
            teamId: TeamType['id'],
            featureFlagId: FeatureFlagType['id']
        ): Promise<CountedPaginatedResponse<ScheduledChangeType>> {
            return await new ApiRequest().featureFlagScheduledChanges(teamId, featureFlagId).get()
        },
        async createScheduledChange(
            teamId: TeamType['id'],
            data: any
        ): Promise<{ scheduled_change: ScheduledChangeType }> {
            return await new ApiRequest().featureFlagCreateScheduledChange(teamId).create({ data })
        },
        async deleteScheduledChange(
            teamId: TeamType['id'],
            scheduledChangeId: ScheduledChangeType['id']
        ): Promise<{ scheduled_change: ScheduledChangeType }> {
            return await new ApiRequest().featureFlagDeleteScheduledChange(teamId, scheduledChangeId).delete()
        },
    },

    organizationFeatureFlags: {
        async get(
            orgId: OrganizationType['id'] = ApiConfig.getCurrentOrganizationId(),
            featureFlagKey: FeatureFlagType['key']
        ): Promise<OrganizationFeatureFlags> {
            return await new ApiRequest().organizationFeatureFlags(orgId, featureFlagKey).get()
        },
        async copy(
            orgId: OrganizationType['id'] = ApiConfig.getCurrentOrganizationId(),
            data: OrganizationFeatureFlagsCopyBody
        ): Promise<{ success: FeatureFlagType[]; failed: any }> {
            return await new ApiRequest().copyOrganizationFeatureFlags(orgId).create({ data })
        },
    },

    actions: {
        async get(actionId: ActionType['id']): Promise<ActionType> {
            return await new ApiRequest().actionsDetail(actionId).get()
        },
        async create(actionData: Partial<ActionType>, temporaryToken?: string): Promise<ActionType> {
            return await new ApiRequest()
                .actions()
                .withQueryString(temporaryToken ? `temporary_token=${temporaryToken}` : '')
                .create({ data: actionData })
        },
        async update(
            actionId: ActionType['id'],
            actionData: Partial<ActionType>,
            temporaryToken?: string
        ): Promise<ActionType> {
            return await new ApiRequest()
                .actionsDetail(actionId)
                .withQueryString(temporaryToken ? `temporary_token=${temporaryToken}` : '')
                .update({ data: actionData })
        },
        async migrate(id: ActionType['id']): Promise<HogFunctionType> {
            return await new ApiRequest().actionsDetail(id).withAction('migrate').create()
        },
        async list(params?: string): Promise<PaginatedResponse<ActionType>> {
            return await new ApiRequest().actions().withQueryString(params).get()
        },
        async listMatchingPluginConfigs(
            actionId: ActionType['id']
        ): Promise<PaginatedResponse<PluginConfigWithPluginInfoNew>> {
            return await new ApiRequest()
                .actionsDetail(actionId)
                .withAction('plugin_configs')
                .withQueryString({
                    limit: 1000,
                })
                .get()
        },
        determineDeleteEndpoint(): string {
            return new ApiRequest().actions().assembleEndpointUrl()
        },
    },

    activity: {
        list(
            filters: Partial<Pick<ActivityLogItem, 'item_id' | 'scope'> & { user?: UserBasicType['id'] }>,
            teamId: TeamType['id'] = ApiConfig.getCurrentTeamId()
        ): Promise<PaginatedResponse<ActivityLogItem>> {
            return api.activity.listRequest(filters, teamId).get()
        },

        listRequest(
            filters: Partial<{
                scope?: ActivityScope
                scopes?: ActivityScope[] | string
                user?: UserBasicType['id']
                page?: number
                page_size?: number
                item_id?: number | string
            }>,
            teamId: TeamType['id'] = ApiConfig.getCurrentTeamId()
        ): ApiRequest {
            if (Array.isArray(filters.scopes)) {
                filters.scopes = filters.scopes.join(',')
            }
            return new ApiRequest().activity_log(teamId).withQueryString(toParams(filters))
        },

        listLegacy(
            props: ActivityLogProps,
            page: number = 1,
            teamId: TeamType['id'] = ApiConfig.getCurrentTeamId()
        ): Promise<ActivityLogPaginatedResponse<ActivityLogItem>> {
            const scopes = Array.isArray(props.scope) ? [...props.scope] : [props.scope]

            // Opt into the new /activity_log API
            if ([ActivityScope.PLUGIN, ActivityScope.HOG_FUNCTION].includes(scopes[0]) || scopes.length > 1) {
                return api.activity
                    .listRequest({
                        scopes,
                        ...(props.id ? { item_id: props.id } : {}),
                        page: page || 1,
                        page_size: ACTIVITY_PAGE_SIZE,
                    })
                    .get()
            }

            // TODO: Can we replace all these endpoint specific implementations with the generic REST endpoint above?
            const requestForScope: { [key in ActivityScope]?: () => ApiRequest | null } = {
                [ActivityScope.FEATURE_FLAG]: () => {
                    return new ApiRequest().featureFlagsActivity((props.id ?? null) as number | null, teamId)
                },
                [ActivityScope.PERSON]: () => {
                    return new ApiRequest().personActivity(props.id)
                },
                [ActivityScope.INSIGHT]: () => {
                    return new ApiRequest().insightsActivity(teamId)
                },
                [ActivityScope.PLUGIN_CONFIG]: () => {
                    return props.id
                        ? new ApiRequest().pluginConfig(props.id as number, teamId).withAction('activity')
                        : new ApiRequest().plugins().withAction('activity')
                },
                [ActivityScope.DATA_MANAGEMENT]: () => {
                    return new ApiRequest().dataManagementActivity()
                },
                [ActivityScope.EVENT_DEFINITION]: () => {
                    // TODO allow someone to load _only_ event definitions?
                    return new ApiRequest().dataManagementActivity()
                },
                [ActivityScope.PROPERTY_DEFINITION]: () => {
                    // TODO allow someone to load _only_ property definitions?
                    return new ApiRequest().dataManagementActivity()
                },
                [ActivityScope.NOTEBOOK]: () => {
                    return props.id
                        ? new ApiRequest().notebook(`${props.id}`).withAction('activity')
                        : new ApiRequest().notebooks().withAction('activity')
                },
                [ActivityScope.TEAM]: () => {
                    return new ApiRequest().projectsDetail().withAction('activity')
                },
                [ActivityScope.SURVEY]: () => {
                    return new ApiRequest().surveyActivity((props.id ?? null) as string, teamId)
                },
            }

            const pagingParameters = { page: page || 1, limit: ACTIVITY_PAGE_SIZE }
            const request = requestForScope[scopes[0]]?.()
            return request
                ? request.withQueryString(toParams(pagingParameters)).get()
                : Promise.resolve({ results: [], count: 0 })
        },
    },

    comments: {
        async create(
            data: Partial<CommentType>,
            params: Record<string, any> = {},
            teamId: TeamType['id'] = ApiConfig.getCurrentTeamId()
        ): Promise<CommentType> {
            return new ApiRequest().comments(teamId).withQueryString(toParams(params)).create({ data })
        },

        async update(
            id: CommentType['id'],
            data: Partial<CommentType>,
            params: Record<string, any> = {},
            teamId: TeamType['id'] = ApiConfig.getCurrentTeamId()
        ): Promise<CommentType> {
            return new ApiRequest().comment(id, teamId).withQueryString(toParams(params)).update({ data })
        },

        async get(id: CommentType['id'], teamId: TeamType['id'] = ApiConfig.getCurrentTeamId()): Promise<CommentType> {
            return new ApiRequest().comment(id, teamId).get()
        },

        async list(params: Partial<CommentType> = {}): Promise<CountedPaginatedResponse<CommentType>> {
            return new ApiRequest().comments().withQueryString(params).get()
        },

        async getCount(params: Partial<CommentType>): Promise<number> {
            return (await new ApiRequest().comments().withAction('count').withQueryString(params).get()).count
        },
    },

    exports: {
        determineExportUrl(exportId: number, teamId: TeamType['id'] = ApiConfig.getCurrentTeamId()): string {
            return new ApiRequest()
                .export(exportId, teamId)
                .withAction('content')
                .withQueryString('download=true')
                .assembleFullUrl(true)
        },

        async create(
            data: Partial<ExportedAssetType>,
            params: Record<string, any> = {},
            teamId: TeamType['id'] = ApiConfig.getCurrentTeamId()
        ): Promise<ExportedAssetType> {
            return new ApiRequest().exports(teamId).withQueryString(toParams(params)).create({ data })
        },

        async list(
            teamId: TeamType['id'] = ApiConfig.getCurrentTeamId()
        ): Promise<PaginatedResponse<ExportedAssetType>> {
            return new ApiRequest().exports(teamId).get()
        },

        async get(id: number, teamId: TeamType['id'] = ApiConfig.getCurrentTeamId()): Promise<ExportedAssetType> {
            return new ApiRequest().export(id, teamId).get()
        },
    },

    events: {
        async get(
            id: EventType['id'],
            includePerson: boolean = false,
            teamId: TeamType['id'] = ApiConfig.getCurrentTeamId()
        ): Promise<EventType> {
            let apiRequest = new ApiRequest().event(id, teamId)
            if (includePerson) {
                apiRequest = apiRequest.withQueryString(toParams({ include_person: true }))
            }
            return await apiRequest.get()
        },
        async list(
            filters: EventsListQueryParams,
            limit: number = 100,
            teamId: TeamType['id'] = ApiConfig.getCurrentTeamId()
        ): Promise<PaginatedResponse<EventType>> {
            const params: EventsListQueryParams = { ...filters, limit, orderBy: filters.orderBy ?? ['-timestamp'] }
            return new ApiRequest().events(teamId).withQueryString(toParams(params)).get()
        },
        determineListEndpoint(
            filters: EventsListQueryParams,
            limit: number = 100,
            teamId: TeamType['id'] = ApiConfig.getCurrentTeamId()
        ): string {
            const params: EventsListQueryParams = { ...filters, limit }
            return new ApiRequest().events(teamId).withQueryString(toParams(params)).assembleFullUrl()
        },
    },

    tags: {
        async list(teamId: TeamType['id'] = ApiConfig.getCurrentTeamId()): Promise<string[]> {
            return new ApiRequest().tags(teamId).get()
        },
    },

    eventDefinitions: {
        async get({ eventDefinitionId }: { eventDefinitionId: EventDefinition['id'] }): Promise<EventDefinition> {
            return new ApiRequest().eventDefinitionDetail(eventDefinitionId).get()
        },
        async update({
            eventDefinitionId,
            eventDefinitionData,
        }: {
            eventDefinitionId: EventDefinition['id']
            eventDefinitionData: Partial<Omit<EventDefinition, 'owner'> & { owner: number | null }>
        }): Promise<EventDefinition> {
            return new ApiRequest().eventDefinitionDetail(eventDefinitionId).update({ data: eventDefinitionData })
        },
        async delete({ eventDefinitionId }: { eventDefinitionId: EventDefinition['id'] }): Promise<void> {
            return new ApiRequest().eventDefinitionDetail(eventDefinitionId).delete()
        },
        async list({
            limit = EVENT_DEFINITIONS_PER_PAGE,
            teamId,
            ...params
        }: {
            limit?: number
            offset?: number
            teamId?: TeamType['id']
            event_type?: EventDefinitionType
            search?: string
        }): Promise<CountedPaginatedResponse<EventDefinition>> {
            return new ApiRequest()
                .eventDefinitions(teamId)
                .withQueryString(toParams({ limit, ...params }))
                .get()
        },
        determineListEndpoint({
            limit = EVENT_DEFINITIONS_PER_PAGE,
            teamId,
            ...params
        }: {
            limit?: number
            offset?: number
            teamId?: TeamType['id']
            event_type?: EventDefinitionType
            search?: string
        }): string {
            return new ApiRequest()
                .eventDefinitions(teamId)
                .withQueryString(toParams({ limit, ...params }))
                .assembleFullUrl()
        },
    },

    propertyDefinitions: {
        async get({
            propertyDefinitionId,
        }: {
            propertyDefinitionId: PropertyDefinition['id']
        }): Promise<PropertyDefinition> {
            return new ApiRequest().propertyDefinitionDetail(propertyDefinitionId).get()
        },
        async seenTogether({
            eventNames,
            propertyDefinitionName,
        }: {
            eventNames: string[]
            propertyDefinitionName: PropertyDefinition['name']
        }): Promise<Record<string, boolean>> {
            return new ApiRequest().propertyDefinitionSeenTogether(eventNames, propertyDefinitionName).get()
        },
        async update({
            propertyDefinitionId,
            propertyDefinitionData,
        }: {
            propertyDefinitionId: PropertyDefinition['id']
            propertyDefinitionData: Partial<PropertyDefinition>
        }): Promise<PropertyDefinition> {
            return new ApiRequest()
                .propertyDefinitionDetail(propertyDefinitionId)
                .update({ data: propertyDefinitionData })
        },
        async delete({ propertyDefinitionId }: { propertyDefinitionId: PropertyDefinition['id'] }): Promise<void> {
            return new ApiRequest().propertyDefinitionDetail(propertyDefinitionId).delete()
        },
        async list({
            limit = EVENT_PROPERTY_DEFINITIONS_PER_PAGE,
            teamId,
            ...params
        }: {
            event_names?: string[]
            excluded_properties?: string[]
            properties?: string[]
            filter_by_event_names?: boolean
            type?: PropertyDefinitionType
            limit?: number
            offset?: number
            search?: string
            teamId?: TeamType['id']
        }): Promise<CountedPaginatedResponse<PropertyDefinition>> {
            return new ApiRequest()
                .propertyDefinitions(teamId)
                .withQueryString(
                    toParams({
                        limit,
                        ...params,
                        ...(params.properties ? { properties: params.properties.join(',') } : {}),
                    })
                )
                .get()
        },
        determineListEndpoint({
            limit = EVENT_PROPERTY_DEFINITIONS_PER_PAGE,
            teamId,
            ...params
        }: {
            event_names?: string[]
            excluded_properties?: string[]
            filter_by_event_names?: boolean
            is_feature_flag?: boolean
            limit?: number
            offset?: number
            search?: string
            teamId?: TeamType['id']
            type?: PropertyDefinitionType
            group_type_index?: number
        }): string {
            return new ApiRequest()
                .propertyDefinitions(teamId)
                .withQueryString(
                    toParams({
                        limit,
                        ...params,
                    })
                )
                .assembleFullUrl()
        },
    },

    sessions: {
        async propertyDefinitions({
            teamId,
            search,
            properties,
        }: {
            teamId?: TeamType['id']
            search?: string
            properties?: string[]
        }): Promise<CountedPaginatedResponse<PropertyDefinition>> {
            return new ApiRequest()
                .sessionPropertyDefinitions(teamId)
                .withQueryString(toParams({ search, ...(properties ? { properties: properties.join(',') } : {}) }))
                .get()
        },
    },

    cohorts: {
        async get(cohortId: CohortType['id']): Promise<CohortType> {
            return await new ApiRequest().cohortsDetail(cohortId).get()
        },
        async create(cohortData: Partial<CohortType>, filterParams?: string): Promise<CohortType> {
            return await new ApiRequest().cohorts().withQueryString(filterParams).create({ data: cohortData })
        },
        async update(
            cohortId: CohortType['id'],
            cohortData: Partial<CohortType>,
            filterParams?: string
        ): Promise<CohortType> {
            return await new ApiRequest()
                .cohortsDetail(cohortId)
                .withQueryString(filterParams)
                .update({ data: cohortData })
        },
        async duplicate(cohortId: CohortType['id']): Promise<CohortType> {
            return await new ApiRequest().cohortsDuplicate(cohortId).get()
        },
        async list(): Promise<PaginatedResponse<CohortType>> {
            // TODO: Remove hard limit and paginate cohorts
            return await new ApiRequest().cohorts().withQueryString('limit=600').get()
        },
        determineDeleteEndpoint(): string {
            return new ApiRequest().cohorts().assembleEndpointUrl()
        },
        determineListUrl(cohortId: number | 'new', params: PersonListParams): string {
            return `/api/cohort/${cohortId}/persons?${toParams(params)}`
        },
    },

    dashboards: {
        async get(id: number): Promise<DashboardType> {
            return new ApiRequest().dashboardsDetail(id).get()
        },

        collaborators: {
            async list(dashboardId: DashboardType['id']): Promise<DashboardCollaboratorType[]> {
                return await new ApiRequest().dashboardCollaborators(dashboardId).get()
            },
            async create(
                dashboardId: DashboardType['id'],
                userUuid: UserType['uuid'],
                level: DashboardPrivilegeLevel
            ): Promise<DashboardCollaboratorType> {
                return await new ApiRequest().dashboardCollaborators(dashboardId).create({
                    data: {
                        user_uuid: userUuid,
                        level,
                    },
                })
            },
            async delete(dashboardId: DashboardType['id'], userUuid: UserType['uuid']): Promise<void> {
                return await new ApiRequest().dashboardCollaboratorsDetail(dashboardId, userUuid).delete()
            },
        },
    },

    dashboardTemplates: {
        async list(params: DashboardTemplateListParams = {}): Promise<PaginatedResponse<DashboardTemplateType>> {
            return await new ApiRequest().dashboardTemplates().withQueryString(toParams(params)).get()
        },

        async get(dashboardTemplateId: DashboardTemplateType['id']): Promise<DashboardTemplateType> {
            return await new ApiRequest().dashboardTemplatesDetail(dashboardTemplateId).get()
        },

        async create(dashboardTemplateData: DashboardTemplateEditorType): Promise<DashboardTemplateType> {
            return await new ApiRequest().dashboardTemplates().create({ data: dashboardTemplateData })
        },

        async update(
            dashboardTemplateId: string,
            dashboardTemplateData: Partial<DashboardTemplateEditorType>
        ): Promise<DashboardTemplateType> {
            return await new ApiRequest()
                .dashboardTemplatesDetail(dashboardTemplateId)
                .update({ data: dashboardTemplateData })
        },

        async delete(dashboardTemplateId: string): Promise<void> {
            // soft delete
            return await new ApiRequest().dashboardTemplatesDetail(dashboardTemplateId).update({
                data: {
                    deleted: true,
                },
            })
        },
        async getSchema(): Promise<Record<string, any>> {
            return await new ApiRequest().dashboardTemplateSchema().get()
        },
        determineSchemaUrl(): string {
            return new ApiRequest().dashboardTemplateSchema().assembleFullUrl()
        },
    },

    experiments: {
        async get(id: number): Promise<Experiment> {
            return new ApiRequest().experimentsDetail(id).get()
        },
        async createExposureCohort(id: number): Promise<{ cohort: CohortType }> {
            return await new ApiRequest().experimentCreateExposureCohort(id).create()
        },
    },

    organizationMembers: {
        async list(params: ListOrganizationMembersParams = {}): Promise<PaginatedResponse<OrganizationMemberType>> {
            return await new ApiRequest().organizationMembers().withQueryString(params).get()
        },

        async listAll(params: ListOrganizationMembersParams = {}): Promise<OrganizationMemberType[]> {
            const url = new ApiRequest().organizationMembers().withQueryString(params).assembleFullUrl()
            return api.loadPaginatedResults<OrganizationMemberType>(url)
        },

        async delete(uuid: OrganizationMemberType['user']['uuid']): Promise<PaginatedResponse<void>> {
            return await new ApiRequest().organizationMember(uuid).delete()
        },

        async update(
            uuid: string,
            data: Partial<Pick<OrganizationMemberType, 'level'>>
        ): Promise<OrganizationMemberType> {
            return new ApiRequest().organizationMember(uuid).update({ data })
        },
    },

    resourceAccessPermissions: {
        featureFlags: {
            async create(featureFlagId: number, roleId: RoleType['id']): Promise<FeatureFlagAssociatedRoleType> {
                return await new ApiRequest().featureFlagAccessPermissions(featureFlagId).create({
                    data: {
                        role_id: roleId,
                    },
                })
            },
            async list(featureFlagId: number): Promise<PaginatedResponse<FeatureFlagAssociatedRoleType>> {
                return await new ApiRequest().featureFlagAccessPermissions(featureFlagId).get()
            },

            async delete(
                featureFlagId: number,
                id: FeatureFlagAssociatedRoleType['id']
            ): Promise<PaginatedResponse<FeatureFlagAssociatedRoleType>> {
                return await new ApiRequest().featureFlagAccessPermissionsDetail(featureFlagId, id).delete()
            },
        },
    },

    roles: {
        async get(roleId: RoleType['id']): Promise<RoleType> {
            return await new ApiRequest().rolesDetail(roleId).get()
        },
        async list(params: RolesListParams = {}): Promise<PaginatedResponse<RoleType>> {
            return await new ApiRequest().roles().withQueryString(toParams(params)).get()
        },
        async delete(roleId: RoleType['id']): Promise<void> {
            return await new ApiRequest().rolesDetail(roleId).delete()
        },
        async create(roleName: RoleType['name']): Promise<RoleType> {
            return await new ApiRequest().roles().create({
                data: {
                    name: roleName,
                },
            })
        },
        async update(roleId: RoleType['id'], roleData: Partial<RoleType>): Promise<RoleType> {
            return await new ApiRequest().rolesDetail(roleId).update({ data: roleData })
        },
        members: {
            async list(roleId: RoleType['id']): Promise<PaginatedResponse<RoleMemberType>> {
                return await new ApiRequest().roleMemberships(roleId).get()
            },
            async create(roleId: RoleType['id'], userUuid: UserType['uuid']): Promise<RoleMemberType> {
                return await new ApiRequest().roleMemberships(roleId).create({
                    data: {
                        user_uuid: userUuid,
                    },
                })
            },
            async get(roleId: RoleType['id'], userUuid: UserType['uuid']): Promise<void> {
                return await new ApiRequest().roleMembershipsDetail(roleId, userUuid).get()
            },
            async delete(roleId: RoleType['id'], userUuid: UserType['uuid']): Promise<void> {
                return await new ApiRequest().roleMembershipsDetail(roleId, userUuid).delete()
            },
        },
    },

    persons: {
        async update(id: number, person: Partial<PersonType>): Promise<PersonType> {
            return new ApiRequest().person(id).update({ data: person })
        },
        async updateProperty(id: string, property: string, value: any): Promise<void> {
            return new ApiRequest()
                .person(id)
                .withAction('update_property')
                .create({
                    data: {
                        key: property,
                        value: value,
                    },
                })
        },
        async deleteProperty(id: string, property: string): Promise<void> {
            return new ApiRequest()
                .person(id)
                .withAction('delete_property')
                .create({
                    data: {
                        $unset: property,
                    },
                })
        },
        async list(params: PersonListParams = {}): Promise<CountedPaginatedResponse<PersonType>> {
            return await new ApiRequest().persons().withQueryString(toParams(params)).get()
        },
        determineListUrl(params: PersonListParams = {}): string {
            return new ApiRequest().persons().withQueryString(toParams(params)).assembleFullUrl()
        },
    },

    groups: {
        async list(params: GroupListParams): Promise<CountedPaginatedResponse<Group>> {
            return await new ApiRequest().groups().withQueryString(toParams(params, true)).get()
        },
    },

    search: {
        async list(params: SearchListParams): Promise<SearchResponse> {
            return await new ApiRequest().search().withQueryString(toParams(params, true)).get()
        },
    },

    sharing: {
        async get({
            dashboardId,
            insightId,
            recordingId,
        }: {
            dashboardId?: DashboardType['id']
            insightId?: QueryBasedInsightModel['id']
            recordingId?: SessionRecordingType['id']
        }): Promise<SharingConfigurationType | null> {
            return dashboardId
                ? new ApiRequest().dashboardSharing(dashboardId).get()
                : insightId
                ? new ApiRequest().insightSharing(insightId).get()
                : recordingId
                ? new ApiRequest().recordingSharing(recordingId).get()
                : null
        },

        async update(
            {
                dashboardId,
                insightId,
                recordingId,
            }: {
                dashboardId?: DashboardType['id']
                insightId?: QueryBasedInsightModel['id']
                recordingId?: SessionRecordingType['id']
            },
            data: Partial<SharingConfigurationType>
        ): Promise<SharingConfigurationType | null> {
            return dashboardId
                ? new ApiRequest().dashboardSharing(dashboardId).update({ data })
                : insightId
                ? new ApiRequest().insightSharing(insightId).update({ data })
                : recordingId
                ? new ApiRequest().recordingSharing(recordingId).update({ data })
                : null
        },
    },

    pluginConfigs: {
        async get(id: PluginConfigTypeNew['id']): Promise<PluginConfigWithPluginInfoNew> {
            return await new ApiRequest().pluginConfig(id).get()
        },
        async update(id: PluginConfigTypeNew['id'], data: FormData): Promise<PluginConfigWithPluginInfoNew> {
            return await new ApiRequest().pluginConfig(id).update({ data })
        },
        async create(data: FormData): Promise<PluginConfigWithPluginInfoNew> {
            return await new ApiRequest().pluginConfigs().create({ data })
        },
        async list(): Promise<PaginatedResponse<PluginConfigTypeNew>> {
            return await new ApiRequest().pluginConfigs().get()
        },
        async migrate(id: PluginConfigTypeNew['id']): Promise<HogFunctionType> {
            return await new ApiRequest().pluginConfig(id).withAction('migrate').create()
        },
        async logs(pluginConfigId: number, params: LogEntryRequestParams): Promise<LogEntry[]> {
            const levels = (params.level?.split(',') ?? []).filter((x) => x !== 'WARNING')
            const response = await new ApiRequest()
                .pluginConfig(pluginConfigId)
                .withAction('logs')
                .withQueryString(
                    toParams(
                        {
                            limit: LOGS_PORTION_LIMIT,
                            type_filter: levels,
                            search: params.search,
                            before: params.before,
                            after: params.after,
                        },
                        true
                    )
                )
                .get()

            const results = response.results.map((entry: PluginLogEntry) => ({
                log_source_id: `${entry.plugin_config_id}`,
                instance_id: entry.source,
                timestamp: entry.timestamp,
                level: entry.type,
                message: entry.message,
            }))

            return results
        },
    },
    hog: {
        async create(hog: string, locals?: any[], inRepl?: boolean): Promise<HogCompileResponse> {
            return await new ApiRequest().hog().create({ data: { hog, locals, in_repl: inRepl || false } })
        },
    },
    hogFunctions: {
        async list(params?: {
            filters?: any
            type?: HogFunctionTypeType
        }): Promise<PaginatedResponse<HogFunctionType>> {
            return await new ApiRequest().hogFunctions().withQueryString(params).get()
        },
        async get(id: HogFunctionType['id']): Promise<HogFunctionType> {
            return await new ApiRequest().hogFunction(id).get()
        },
        async create(data: Partial<HogFunctionType>): Promise<HogFunctionType> {
            return await new ApiRequest().hogFunctions().create({ data })
        },
        async update(id: HogFunctionType['id'], data: Partial<HogFunctionType>): Promise<HogFunctionType> {
            return await new ApiRequest().hogFunction(id).update({ data })
        },
        async logs(
            id: HogFunctionType['id'],
            params: LogEntryRequestParams = {}
        ): Promise<PaginatedResponse<LogEntry>> {
            return await new ApiRequest().hogFunction(id).withAction('logs').withQueryString(params).get()
        },
        async metrics(
            id: HogFunctionType['id'],
            params: AppMetricsV2RequestParams = {}
        ): Promise<AppMetricsV2Response> {
            return await new ApiRequest().hogFunction(id).withAction('metrics').withQueryString(params).get()
        },
        async metricsTotals(
            id: HogFunctionType['id'],
            params: Partial<AppMetricsV2RequestParams> = {}
        ): Promise<AppMetricsTotalsV2Response> {
            return await new ApiRequest().hogFunction(id).withAction('metrics/totals').withQueryString(params).get()
        },
        async listTemplates(type?: HogFunctionTypeType): Promise<PaginatedResponse<HogFunctionTemplateType>> {
            return new ApiRequest()
                .hogFunctionTemplates()
                .withQueryString({ type: type ?? 'destination' })
                .get()
        },
        async getTemplate(id: HogFunctionTemplateType['id']): Promise<HogFunctionTemplateType> {
            return await new ApiRequest().hogFunctionTemplate(id).get()
        },

        async listIcons(params: { query?: string } = {}): Promise<HogFunctionIconResponse[]> {
            return await new ApiRequest().hogFunctions().withAction('icons').withQueryString(params).get()
        },

        async createTestInvocation(
            id: HogFunctionType['id'],
            data: {
                configuration: Partial<HogFunctionType>
                mock_async_functions: boolean
                globals: any
            }
        ): Promise<any> {
            return await new ApiRequest().hogFunction(id).withAction('invocations').create({ data })
        },

        async getStatus(id: HogFunctionType['id']): Promise<HogFunctionStatus> {
            return await new ApiRequest().hogFunction(id).withAction('status').get()
        },
    },

    annotations: {
        async get(annotationId: RawAnnotationType['id']): Promise<RawAnnotationType> {
            return await new ApiRequest().annotation(annotationId).get()
        },
        async update(
            annotationId: RawAnnotationType['id'],
            data: Pick<RawAnnotationType, 'date_marker' | 'scope' | 'content' | 'dashboard_item' | 'dashboard_id'>
        ): Promise<RawAnnotationType> {
            return await new ApiRequest().annotation(annotationId).update({ data })
        },
        async list(params?: { limit?: number; offset?: number }): Promise<PaginatedResponse<RawAnnotationType>> {
            return await new ApiRequest()
                .annotations()
                .withQueryString({
                    limit: params?.limit,
                    offset: params?.offset,
                })
                .get()
        },
        async create(
            data: Pick<RawAnnotationType, 'date_marker' | 'scope' | 'content' | 'dashboard_item' | 'dashboard_id'>
        ): Promise<RawAnnotationType> {
            return await new ApiRequest().annotations().create({ data })
        },
        determineDeleteEndpoint(): string {
            return new ApiRequest().annotations().assembleEndpointUrl()
        },
    },

    errorTracking: {
        async updateIssue(
            fingerprint: ErrorTrackingGroup['fingerprint'],
            data: Partial<Pick<ErrorTrackingGroup, 'assignee' | 'status'>>
        ): Promise<ErrorTrackingGroup> {
            return await new ApiRequest().errorTrackingGroup(fingerprint).update({ data })
        },

        async merge(
            primaryFingerprint: ErrorTrackingGroup['fingerprint'],
            mergingFingerprints: ErrorTrackingGroup['fingerprint'][]
        ): Promise<{ content: string }> {
            return await new ApiRequest()
                .errorTrackingGroup(primaryFingerprint)
                .create({ data: { merging_fingerprints: mergingFingerprints } })
        },
        async updateSymbolSet(ref: ErrorTrackingSymbolSet['ref'], data: FormData): Promise<ErrorTrackingGroup> {
            // might need to be create
            return await new ApiRequest().errorTrackingSymbolSet(ref).update({ data })
        },

<<<<<<< HEAD
        async missingSymbolSets(): Promise<ErrorTrackingSymbolSet[]> {
            return await new ApiRequest().errorTrackingMissingSymbolSets().get()
=======
        async fetchStackFrames(ids: string[]): Promise<Record<string, ErrorTrackingStackFrameContext>> {
            return await new ApiRequest().errorTrackingStackFrameContexts(ids).get()
>>>>>>> fb17df22
        },
    },

    recordings: {
        async list(params: RecordingsQuery): Promise<RecordingsQueryResponse> {
            return await new ApiRequest().recordings().withQueryString(toParams(params)).get()
        },
        async getMatchingEvents(params: string): Promise<{ results: string[] }> {
            return await new ApiRequest().recordingMatchingEvents().withQueryString(params).get()
        },
        async get(
            recordingId: SessionRecordingType['id'],
            params: Record<string, any> = {}
        ): Promise<SessionRecordingType> {
            return await new ApiRequest().recording(recordingId).withQueryString(toParams(params)).get()
        },
        async update(
            recordingId: SessionRecordingType['id'],
            data: Partial<SessionRecordingUpdateType>
        ): Promise<SessionRecordingType> {
            return await new ApiRequest().recording(recordingId).update({ data })
        },

        async persist(recordingId: SessionRecordingType['id']): Promise<{ success: boolean }> {
            return await new ApiRequest().recording(recordingId).withAction('persist').create()
        },

        async summarize(recordingId: SessionRecordingType['id']): Promise<{ content: string }> {
            return await new ApiRequest().recording(recordingId).withAction('summarize').create()
        },

        async similarRecordings(recordingId: SessionRecordingType['id']): Promise<[string, number][]> {
            return await new ApiRequest().recording(recordingId).withAction('similar_sessions').get()
        },

        async errorClusters(refresh?: boolean): Promise<ErrorClusterResponse> {
            return await new ApiRequest().recordings().withAction('error_clusters').withQueryString({ refresh }).get()
        },

        async delete(recordingId: SessionRecordingType['id']): Promise<{ success: boolean }> {
            return await new ApiRequest().recording(recordingId).delete()
        },

        async listSnapshotSources(
            recordingId: SessionRecordingType['id'],
            params: Record<string, any> = {}
        ): Promise<SessionRecordingSnapshotResponse> {
            if (params.source) {
                throw new Error('source parameter is not allowed in listSnapshotSources, this is a development error')
            }
            return await new ApiRequest().recording(recordingId).withAction('snapshots').withQueryString(params).get()
        },

        async getSnapshots(
            recordingId: SessionRecordingType['id'],
            params: SessionRecordingSnapshotParams
        ): Promise<string[]> {
            const response = await new ApiRequest()
                .recording(recordingId)
                .withAction('snapshots')
                .withQueryString(params)
                .getResponse()

            const contentBuffer = new Uint8Array(await response.arrayBuffer())
            try {
                const textDecoder = new TextDecoder()
                const textLines = textDecoder.decode(contentBuffer)

                if (textLines) {
                    return textLines.split('\n')
                }
            } catch (e) {
                // we assume it is gzipped, swallow the error, and carry on below
            }

            // TODO can be removed after 01-08-2024 when we know no valid snapshots are stored in the old format
            return strFromU8(decompressSync(contentBuffer)).trim().split('\n')
        },

        async listPlaylists(params: string): Promise<SavedSessionRecordingPlaylistsResult> {
            return await new ApiRequest().recordingPlaylists().withQueryString(params).get()
        },
        async getPlaylist(playlistId: SessionRecordingPlaylistType['short_id']): Promise<SessionRecordingPlaylistType> {
            return await new ApiRequest().recordingPlaylist(playlistId).get()
        },
        async createPlaylist(playlist: Partial<SessionRecordingPlaylistType>): Promise<SessionRecordingPlaylistType> {
            return await new ApiRequest().recordingPlaylists().create({ data: playlist })
        },
        async updatePlaylist(
            playlistId: SessionRecordingPlaylistType['short_id'],
            playlist: Partial<SessionRecordingPlaylistType>
        ): Promise<SessionRecordingPlaylistType> {
            return await new ApiRequest().recordingPlaylist(playlistId).update({ data: playlist })
        },

        async listPlaylistRecordings(
            playlistId: SessionRecordingPlaylistType['short_id'],
            params: Record<string, any> = {}
        ): Promise<RecordingsQueryResponse> {
            return await new ApiRequest()
                .recordingPlaylist(playlistId)
                .withAction('recordings')
                .withQueryString(toParams(params))
                .get()
        },

        async addRecordingToPlaylist(
            playlistId: SessionRecordingPlaylistType['short_id'],
            session_recording_id: SessionRecordingType['id']
        ): Promise<SessionRecordingPlaylistType> {
            return await new ApiRequest()
                .recordingPlaylist(playlistId)
                .withAction('recordings')
                .withAction(session_recording_id)
                .create()
        },

        async removeRecordingFromPlaylist(
            playlistId: SessionRecordingPlaylistType['short_id'],
            session_recording_id: SessionRecordingType['id']
        ): Promise<SessionRecordingPlaylistType> {
            return await new ApiRequest()
                .recordingPlaylist(playlistId)
                .withAction('recordings')
                .withAction(session_recording_id)
                .delete()
        },
    },

    notebooks: {
        async get(
            notebookId: NotebookType['short_id'],
            params: Record<string, any> = {},
            headers: Record<string, any> = {}
        ): Promise<NotebookType> {
            return await new ApiRequest().notebook(notebookId).withQueryString(toParams(params)).get({
                headers,
            })
        },
        async update(
            notebookId: NotebookType['short_id'],
            data: Partial<Pick<NotebookType, 'version' | 'content' | 'text_content' | 'title'>>
        ): Promise<NotebookType> {
            return await new ApiRequest().notebook(notebookId).update({ data })
        },
        async list(
            params: {
                contains?: NotebookNodeResource[]
                created_by?: UserBasicType['uuid']
                search?: string
                order?: string
                offset?: number
                limit?: number
            } = {}
        ): Promise<CountedPaginatedResponse<NotebookListItemType>> {
            // TODO attrs could be a union of types like NotebookNodeRecordingAttributes
            const apiRequest = new ApiRequest().notebooks()
            const { contains, ...queryParams } = objectClean(params)

            if (contains?.length) {
                const containsString =
                    contains
                        .map(({ type, attrs }) => {
                            const target = type.replace(/^ph-/, '')
                            const match = attrs['id'] ? `:${attrs['id']}` : ''
                            return `${target}${match}`
                        })
                        .join(',') || undefined

                queryParams['contains'] = containsString
            }

            return await apiRequest.withQueryString(queryParams).get()
        },
        async recordingComments(recordingId: string): Promise<{ results: RecordingComment[] }> {
            return await new ApiRequest()
                .notebooks()
                .withAction('recording_comments')
                .withQueryString({ recording_id: recordingId })
                .get()
        },
        async create(data?: Pick<NotebookType, 'content' | 'text_content' | 'title'>): Promise<NotebookType> {
            return await new ApiRequest().notebooks().create({ data })
        },
        async delete(notebookId: NotebookType['short_id']): Promise<NotebookType> {
            return await new ApiRequest().notebook(notebookId).delete()
        },
    },

    batchExports: {
        async list(params: Record<string, any> = {}): Promise<CountedPaginatedResponse<BatchExportConfiguration>> {
            return await new ApiRequest().batchExports().withQueryString(toParams(params)).get()
        },
        async get(id: BatchExportConfiguration['id']): Promise<BatchExportConfiguration> {
            return await new ApiRequest().batchExport(id).get()
        },
        async update(
            id: BatchExportConfiguration['id'],
            data: Partial<BatchExportConfiguration>
        ): Promise<BatchExportConfiguration> {
            return await new ApiRequest().batchExport(id).update({ data })
        },
        async create(data?: Partial<BatchExportConfiguration>): Promise<BatchExportConfiguration> {
            return await new ApiRequest().batchExports().create({ data })
        },
        async delete(id: BatchExportConfiguration['id']): Promise<BatchExportConfiguration> {
            return await new ApiRequest().batchExport(id).delete()
        },
        async pause(id: BatchExportConfiguration['id']): Promise<BatchExportConfiguration> {
            return await new ApiRequest().batchExport(id).withAction('pause').create()
        },
        async unpause(id: BatchExportConfiguration['id']): Promise<BatchExportConfiguration> {
            return await new ApiRequest().batchExport(id).withAction('unpause').create()
        },
        async listRuns(
            id: BatchExportConfiguration['id'],
            params: Record<string, any> = {}
        ): Promise<PaginatedResponse<RawBatchExportRun>> {
            return await new ApiRequest().batchExportRuns(id).withQueryString(toParams(params)).get()
        },
        async createBackfill(
            id: BatchExportConfiguration['id'],
            data: Pick<BatchExportConfiguration, 'start_at' | 'end_at'>
        ): Promise<BatchExportRun> {
            return await new ApiRequest().batchExport(id).withAction('backfill').create({ data })
        },
        async retryRun(
            id: BatchExportConfiguration['id'],
            runId: BatchExportRun['id'],
            teamId?: TeamType['id']
        ): Promise<BatchExportRun> {
            return await new ApiRequest().batchExportRun(id, runId, teamId).withAction('retry').create()
        },
        async cancelRun(
            id: BatchExportConfiguration['id'],
            runId: BatchExportRun['id'],
            teamId?: TeamType['id']
        ): Promise<BatchExportRun> {
            return await new ApiRequest().batchExportRun(id, runId, teamId).withAction('cancel').create()
        },
        async logs(
            id: BatchExportConfiguration['id'],
            params: LogEntryRequestParams = {}
        ): Promise<PaginatedResponse<LogEntry>> {
            return await new ApiRequest().batchExport(id).withAction('logs').withQueryString(params).get()
        },
    },

    earlyAccessFeatures: {
        async get(featureId: EarlyAccessFeatureType['id']): Promise<EarlyAccessFeatureType> {
            return await new ApiRequest().earlyAccessFeature(featureId).get()
        },
        async create(data: NewEarlyAccessFeatureType): Promise<EarlyAccessFeatureType> {
            return await new ApiRequest().earlyAccessFeatures().create({ data })
        },
        async delete(featureId: EarlyAccessFeatureType['id']): Promise<void> {
            await new ApiRequest().earlyAccessFeature(featureId).delete()
        },
        async update(
            featureId: EarlyAccessFeatureType['id'],
            data: Pick<EarlyAccessFeatureType, 'name' | 'description' | 'stage' | 'documentation_url'>
        ): Promise<EarlyAccessFeatureType> {
            return await new ApiRequest().earlyAccessFeature(featureId).update({ data })
        },
        async list(): Promise<PaginatedResponse<EarlyAccessFeatureType>> {
            return await new ApiRequest().earlyAccessFeatures().get()
        },
    },

    surveys: {
        async list(): Promise<PaginatedResponse<Survey>> {
            return await new ApiRequest().surveys().get()
        },
        async get(surveyId: Survey['id']): Promise<Survey> {
            return await new ApiRequest().survey(surveyId).get()
        },
        async create(data: Partial<Survey>): Promise<Survey> {
            return await new ApiRequest().surveys().create({ data })
        },
        async delete(surveyId: Survey['id']): Promise<void> {
            await new ApiRequest().survey(surveyId).delete()
        },
        async update(surveyId: Survey['id'], data: Partial<Survey>): Promise<Survey> {
            return await new ApiRequest().survey(surveyId).update({ data })
        },
        async getResponsesCount(): Promise<{ [key: string]: number }> {
            return await new ApiRequest().surveysResponsesCount().get()
        },
        async summarize_responses(surveyId: Survey['id'], questionIndex: number | undefined): Promise<any> {
            let apiRequest = new ApiRequest().survey(surveyId).withAction('summarize_responses')
            if (questionIndex !== undefined) {
                apiRequest = apiRequest.withQueryString('questionIndex=' + questionIndex)
            }
            return await apiRequest.create()
        },
    },

    dataWarehouseTables: {
        async list(): Promise<PaginatedResponse<DataWarehouseTable>> {
            return await new ApiRequest().dataWarehouseTables().get()
        },
        async get(tableId: DataWarehouseTable['id']): Promise<DataWarehouseTable> {
            return await new ApiRequest().dataWarehouseTable(tableId).get()
        },
        async create(data: Partial<DataWarehouseTable>): Promise<DataWarehouseTable> {
            return await new ApiRequest().dataWarehouseTables().create({ data })
        },
        async delete(tableId: DataWarehouseTable['id']): Promise<void> {
            await new ApiRequest().dataWarehouseTable(tableId).delete()
        },
        async update(
            tableId: DataWarehouseTable['id'],
            data: Pick<DataWarehouseTable, 'name'>
        ): Promise<DataWarehouseTable> {
            return await new ApiRequest().dataWarehouseTable(tableId).update({ data })
        },
        async updateSchema(
            tableId: DataWarehouseTable['id'],
            updates: Record<string, DatabaseSerializedFieldType>
        ): Promise<void> {
            await new ApiRequest().dataWarehouseTable(tableId).withAction('update_schema').create({ data: { updates } })
        },
        async refreshSchema(tableId: DataWarehouseTable['id']): Promise<void> {
            await new ApiRequest().dataWarehouseTable(tableId).withAction('refresh_schema').create()
        },
    },

    dataWarehouseSavedQueries: {
        async list(): Promise<PaginatedResponse<DataWarehouseSavedQuery>> {
            return await new ApiRequest().dataWarehouseSavedQueries().get()
        },
        async get(viewId: DataWarehouseSavedQuery['id']): Promise<DataWarehouseSavedQuery> {
            return await new ApiRequest().dataWarehouseSavedQuery(viewId).get()
        },
        async create(data: Partial<DataWarehouseSavedQuery>): Promise<DataWarehouseSavedQuery> {
            return await new ApiRequest().dataWarehouseSavedQueries().create({ data })
        },
        async delete(viewId: DataWarehouseSavedQuery['id']): Promise<void> {
            await new ApiRequest().dataWarehouseSavedQuery(viewId).delete()
        },
        async update(
            viewId: DataWarehouseSavedQuery['id'],
            data: Partial<DataWarehouseSavedQuery>
        ): Promise<DataWarehouseSavedQuery> {
            return await new ApiRequest().dataWarehouseSavedQuery(viewId).update({ data })
        },
        async run(viewId: DataWarehouseSavedQuery['id']): Promise<void> {
            return await new ApiRequest().dataWarehouseSavedQuery(viewId).withAction('run').create()
        },
        async ancestors(viewId: DataWarehouseSavedQuery['id'], level?: number): Promise<Record<string, string[]>> {
            return await new ApiRequest()
                .dataWarehouseSavedQuery(viewId)
                .withAction('ancestors')
                .create({ data: { level } })
        },
        async descendants(viewId: DataWarehouseSavedQuery['id'], level?: number): Promise<Record<string, string[]>> {
            return await new ApiRequest()
                .dataWarehouseSavedQuery(viewId)
                .withAction('descendants')
                .create({ data: { level } })
        },
    },
    externalDataSources: {
        async list(options?: ApiMethodOptions | undefined): Promise<PaginatedResponse<ExternalDataSource>> {
            return await new ApiRequest().externalDataSources().get(options)
        },
        async get(sourceId: ExternalDataSource['id']): Promise<ExternalDataSource> {
            return await new ApiRequest().externalDataSource(sourceId).get()
        },
        async create(data: Partial<ExternalDataSourceCreatePayload>): Promise<{ id: string }> {
            return await new ApiRequest().externalDataSources().create({ data })
        },
        async delete(sourceId: ExternalDataSource['id']): Promise<void> {
            await new ApiRequest().externalDataSource(sourceId).delete()
        },
        async reload(sourceId: ExternalDataSource['id']): Promise<void> {
            await new ApiRequest().externalDataSource(sourceId).withAction('reload').create()
        },
        async update(
            sourceId: ExternalDataSource['id'],
            data: Partial<ExternalDataSource>
        ): Promise<ExternalDataSource> {
            return await new ApiRequest().externalDataSource(sourceId).update({ data })
        },
        async database_schema(
            source_type: ExternalDataSourceType,
            payload: Record<string, any>
        ): Promise<ExternalDataSourceSyncSchema[]> {
            return await new ApiRequest()
                .externalDataSources()
                .withAction('database_schema')
                .create({ data: { source_type, ...payload } })
        },
        async source_prefix(
            source_type: ExternalDataSourceType,
            prefix: string
        ): Promise<ExternalDataSourceSyncSchema[]> {
            return await new ApiRequest()
                .externalDataSources()
                .withAction('source_prefix')
                .create({ data: { source_type, prefix } })
        },
        async jobs(
            sourceId: ExternalDataSource['id'],
            before: string | null,
            after: string | null
        ): Promise<ExternalDataJob[]> {
            return await new ApiRequest()
                .externalDataSource(sourceId)
                .withAction('jobs')
                .withQueryString({ before, after })
                .get()
        },
    },

    externalDataSchemas: {
        async update(
            schemaId: ExternalDataSourceSchema['id'],
            data: Partial<ExternalDataSourceSchema>
        ): Promise<ExternalDataSourceSchema> {
            return await new ApiRequest().externalDataSourceSchema(schemaId).update({ data })
        },
        async reload(schemaId: ExternalDataSourceSchema['id']): Promise<void> {
            await new ApiRequest().externalDataSourceSchema(schemaId).withAction('reload').create()
        },
        async resync(schemaId: ExternalDataSourceSchema['id']): Promise<void> {
            await new ApiRequest().externalDataSourceSchema(schemaId).withAction('resync').create()
        },
        async incremental_fields(schemaId: ExternalDataSourceSchema['id']): Promise<SchemaIncrementalFieldsResponse> {
            return await new ApiRequest().externalDataSourceSchema(schemaId).withAction('incremental_fields').create()
        },
        async logs(
            schemaId: ExternalDataSourceSchema['id'],
            params: LogEntryRequestParams = {}
        ): Promise<PaginatedResponse<LogEntry>> {
            return await new ApiRequest()
                .externalDataSourceSchema(schemaId)
                .withAction('logs')
                .withQueryString(params)
                .get()
        },
    },

    dataWarehouseViewLinks: {
        async list(): Promise<PaginatedResponse<DataWarehouseViewLink>> {
            return await new ApiRequest().dataWarehouseViewLinks().get()
        },
        async get(viewLinkId: DataWarehouseViewLink['id']): Promise<DataWarehouseViewLink> {
            return await new ApiRequest().dataWarehouseViewLink(viewLinkId).get()
        },
        async create(data: Partial<DataWarehouseViewLink>): Promise<DataWarehouseViewLink> {
            return await new ApiRequest().dataWarehouseViewLinks().create({ data })
        },
        async delete(viewId: DataWarehouseViewLink['id']): Promise<void> {
            await new ApiRequest().dataWarehouseViewLink(viewId).delete()
        },
        async update(
            viewId: DataWarehouseViewLink['id'],
            data: Pick<
                DataWarehouseViewLink,
                'source_table_name' | 'source_table_key' | 'joining_table_name' | 'joining_table_key' | 'field_name'
            >
        ): Promise<DataWarehouseViewLink> {
            return await new ApiRequest().dataWarehouseViewLink(viewId).update({ data })
        },
    },

    insightVariables: {
        async list(options?: ApiMethodOptions | undefined): Promise<PaginatedResponse<Variable>> {
            return await new ApiRequest().insightVariables().get(options)
        },
        async create(data: Partial<Variable>): Promise<Variable> {
            return await new ApiRequest().insightVariables().create({ data })
        },
        async update(variableId: string, data: Partial<Variable>): Promise<Variable> {
            return await new ApiRequest().insightVariable(variableId).update({ data })
        },
    },

    subscriptions: {
        async get(subscriptionId: SubscriptionType['id']): Promise<SubscriptionType> {
            return await new ApiRequest().subscription(subscriptionId).get()
        },
        async create(data: Partial<SubscriptionType>): Promise<SubscriptionType> {
            return await new ApiRequest().subscriptions().create({ data })
        },
        async update(
            subscriptionId: SubscriptionType['id'],
            data: Partial<SubscriptionType>
        ): Promise<SubscriptionType> {
            return await new ApiRequest().subscription(subscriptionId).update({ data })
        },
        async list({
            insightId,
            dashboardId,
        }: {
            insightId?: number
            dashboardId?: number
        }): Promise<PaginatedResponse<SubscriptionType>> {
            return await new ApiRequest()
                .subscriptions()
                .withQueryString(insightId ? `insight=${insightId}` : dashboardId ? `dashboard=${dashboardId}` : '')
                .get()
        },
        determineDeleteEndpoint(): string {
            return new ApiRequest().subscriptions().assembleEndpointUrl()
        },
    },

    integrations: {
        async get(id: IntegrationType['id']): Promise<IntegrationType> {
            return await new ApiRequest().integration(id).get()
        },
        async create(data: Partial<IntegrationType> | FormData): Promise<IntegrationType> {
            return await new ApiRequest().integrations().create({ data })
        },
        async delete(integrationId: IntegrationType['id']): Promise<IntegrationType> {
            return await new ApiRequest().integration(integrationId).delete()
        },
        async list(): Promise<PaginatedResponse<IntegrationType>> {
            return await new ApiRequest().integrations().get()
        },
        authorizeUrl(params: { kind: string; next?: string }): string {
            return new ApiRequest().integrations().withAction('authorize').withQueryString(params).assembleFullUrl(true)
        },
        async slackChannels(id: IntegrationType['id']): Promise<{ channels: SlackChannelType[] }> {
            return await new ApiRequest().integrationSlackChannels(id).get()
        },
    },

    resourcePermissions: {
        async list(): Promise<PaginatedResponse<OrganizationResourcePermissionType>> {
            return await new ApiRequest().organizationResourceAccess().get()
        },
        async create(data: Partial<OrganizationResourcePermissionType>): Promise<OrganizationResourcePermissionType> {
            return await new ApiRequest().organizationResourceAccess().create({ data })
        },
        async update(
            resourceId: OrganizationResourcePermissionType['id'],
            data: Partial<OrganizationResourcePermissionType>
        ): Promise<OrganizationResourcePermissionType> {
            return await new ApiRequest().organizationResourceAccessDetail(resourceId).update({
                data,
            })
        },
    },

    media: {
        async upload(data: FormData): Promise<MediaUploadResponse> {
            return await new ApiRequest().media().create({ data })
        },
    },

    queryStatus: {
        async get(queryId: string, showProgress: boolean): Promise<QueryStatusResponse> {
            return await new ApiRequest().queryStatus(queryId, showProgress).get()
        },
    },

    personalApiKeys: {
        async list(): Promise<PersonalAPIKeyType[]> {
            return await new ApiRequest().personalApiKeys().get()
        },
        async create(data: Partial<PersonalAPIKeyType>): Promise<PersonalAPIKeyType> {
            return await new ApiRequest().personalApiKeys().create({ data })
        },
        async update(id: PersonalAPIKeyType['id'], data: Partial<PersonalAPIKeyType>): Promise<PersonalAPIKeyType> {
            return await new ApiRequest().personalApiKey(id).update({ data })
        },
        async delete(id: PersonalAPIKeyType['id']): Promise<void> {
            await new ApiRequest().personalApiKey(id).delete()
        },
    },

    alerts: {
        async get(alertId: AlertType['id']): Promise<AlertType> {
            return await new ApiRequest().alert(alertId).get()
        },
        async create(data: Partial<AlertTypeWrite>): Promise<AlertType> {
            return await new ApiRequest().alerts().create({ data })
        },
        async update(alertId: AlertType['id'], data: Partial<AlertTypeWrite>): Promise<AlertType> {
            return await new ApiRequest().alert(alertId).update({ data })
        },
        async list(insightId?: InsightModel['id']): Promise<PaginatedResponse<AlertType>> {
            return await new ApiRequest().alerts(undefined, insightId).get()
        },
        async delete(alertId: AlertType['id']): Promise<void> {
            return await new ApiRequest().alert(alertId).delete()
        },
    },

    queryURL: (): string => {
        return new ApiRequest().query().assembleFullUrl(true)
    },

    async query<T extends Record<string, any> = QuerySchema>(
        query: T,
        options?: ApiMethodOptions,
        queryId?: string,
        refresh?: RefreshType,
        filtersOverride?: DashboardFilter | null,
        variablesOverride?: Record<string, HogQLVariable> | null
    ): Promise<
        T extends { [response: string]: any }
            ? T['response'] extends infer P | undefined
                ? P
                : T['response']
            : Record<string, any>
    > {
        return await new ApiRequest().query().create({
            ...options,
            data: {
                query,
                client_query_id: queryId,
                refresh,
                filters_override: filtersOverride,
                variables_override: variablesOverride,
            },
        })
    },

    chatURL: (): string => {
        return new ApiRequest().chat().assembleFullUrl()
    },

    async chat(data: any): Promise<Response> {
        return await api.createResponse(this.chatURL(), data)
    },

    /** Fetch data from specified URL. The result already is JSON-parsed. */
    async get<T = any>(url: string, options?: ApiMethodOptions): Promise<T> {
        const res = await api.getResponse(url, options)
        return await getJSONOrNull(res)
    },

    async getResponse(url: string, options?: ApiMethodOptions): Promise<Response> {
        url = prepareUrl(url)
        ensureProjectIdNotInvalid(url)
        return await handleFetch(url, 'GET', () => {
            return fetch(url, {
                signal: options?.signal,
                headers: {
                    ...objectClean(options?.headers ?? {}),
                    ...(getSessionId() ? { 'X-POSTHOG-SESSION-ID': getSessionId() } : {}),
                },
            })
        })
    },

    async update(url: string, data: any, options?: ApiMethodOptions): Promise<any> {
        url = prepareUrl(url)
        ensureProjectIdNotInvalid(url)
        const isFormData = data instanceof FormData

        const response = await handleFetch(url, 'PATCH', async () => {
            return await fetch(url, {
                method: 'PATCH',
                headers: {
                    ...objectClean(options?.headers ?? {}),
                    ...(isFormData ? {} : { 'Content-Type': 'application/json' }),
                    'X-CSRFToken': getCookie(CSRF_COOKIE_NAME) || '',
                    ...(getSessionId() ? { 'X-POSTHOG-SESSION-ID': getSessionId() } : {}),
                },
                body: isFormData ? data : JSON.stringify(data),
                signal: options?.signal,
            })
        })

        return await getJSONOrNull(response)
    },

    async create(url: string, data?: any, options?: ApiMethodOptions): Promise<any> {
        const res = await api.createResponse(url, data, options)
        return await getJSONOrNull(res)
    },

    async createResponse(url: string, data?: any, options?: ApiMethodOptions): Promise<Response> {
        url = prepareUrl(url)
        ensureProjectIdNotInvalid(url)
        const isFormData = data instanceof FormData

        return await handleFetch(url, 'POST', () =>
            fetch(url, {
                method: 'POST',
                headers: {
                    ...objectClean(options?.headers ?? {}),
                    ...(isFormData ? {} : { 'Content-Type': 'application/json' }),
                    'X-CSRFToken': getCookie(CSRF_COOKIE_NAME) || '',
                    ...(getSessionId() ? { 'X-POSTHOG-SESSION-ID': getSessionId() } : {}),
                },
                body: data ? (isFormData ? data : JSON.stringify(data)) : undefined,
                signal: options?.signal,
            })
        )
    },

    async delete(url: string): Promise<any> {
        url = prepareUrl(url)
        ensureProjectIdNotInvalid(url)
        return await handleFetch(url, 'DELETE', () =>
            fetch(url, {
                method: 'DELETE',
                headers: {
                    'Content-Type': 'application/x-www-form-urlencoded',
                    'X-CSRFToken': getCookie(CSRF_COOKIE_NAME) || '',
                    ...(getSessionId() ? { 'X-POSTHOG-SESSION-ID': getSessionId() } : {}),
                },
            })
        )
    },

    async loadPaginatedResults<T extends Record<string, any>>(
        url: string | null,
        maxIterations: number = PAGINATION_DEFAULT_MAX_PAGES
    ): Promise<T[]> {
        let results: T[] = []
        for (let i = 0; i <= maxIterations; ++i) {
            if (!url) {
                break
            }

            const { results: partialResults, next } = await api.get(url)
            results = results.concat(partialResults)
            url = next
        }
        return results
    },
}

async function handleFetch(url: string, method: string, fetcher: () => Promise<Response>): Promise<Response> {
    const startTime = new Date().getTime()

    let response
    let error
    try {
        response = await fetcher()
    } catch (e) {
        error = e
    }

    apiStatusLogic.findMounted()?.actions.onApiResponse(response, error)

    if (error || !response) {
        if (error && (error as any).name === 'AbortError') {
            throw error
        }
        throw new ApiError(error as any, response?.status)
    }

    if (!response.ok) {
        const duration = new Date().getTime() - startTime
        const pathname = new URL(url, location.origin).pathname
        // when used inside the posthog toolbar, `posthog.capture` isn't loaded
        // check if the function is available before calling it.
        if (posthog.capture) {
            posthog.capture('client_request_failure', { pathname, method, duration, status: response.status })
        }

        const data = await getJSONOrNull(response)

        if (response.status >= 400 && data && typeof data.error === 'string') {
            throw new ApiError(data.error, response.status, data)
        }

        throw new ApiError('Non-OK response', response.status, data)
    }

    return response
}

export default api<|MERGE_RESOLUTION|>--- conflicted
+++ resolved
@@ -719,21 +719,20 @@
         return this.projectsDetail(teamId).addPathComponent('error_tracking/symbol_set')
     }
 
-<<<<<<< HEAD
     public errorTrackingSymbolSet(ref: ErrorTrackingSymbolSet['ref']): ApiRequest {
         return this.errorTrackingSymbolSets().addPathComponent(ref)
     }
 
     public errorTrackingMissingSymbolSets(): ApiRequest {
         return this.errorTrackingSymbolSets().addPathComponent('missing')
-=======
-    public errorTrackingStackFrames(): ApiRequest {
-        return this.errorTracking().addPathComponent('stack_frames')
+    }
+
+    public errorTrackingStackFrames(teamId?: TeamType['id']): ApiRequest {
+        return this.projectsDetail(teamId).addPathComponent('error_tracking/stack_frames')
     }
 
     public errorTrackingStackFrameContexts(ids: string[]): ApiRequest {
         return this.errorTrackingStackFrames().addPathComponent('contexts').withQueryString(toParams({ ids }, true))
->>>>>>> fb17df22
     }
 
     // # Warehouse
@@ -1875,13 +1874,12 @@
             return await new ApiRequest().errorTrackingSymbolSet(ref).update({ data })
         },
 
-<<<<<<< HEAD
         async missingSymbolSets(): Promise<ErrorTrackingSymbolSet[]> {
             return await new ApiRequest().errorTrackingMissingSymbolSets().get()
-=======
+        },
+
         async fetchStackFrames(ids: string[]): Promise<Record<string, ErrorTrackingStackFrameContext>> {
             return await new ApiRequest().errorTrackingStackFrameContexts(ids).get()
->>>>>>> fb17df22
         },
     },
 
