--- conflicted
+++ resolved
@@ -16,13 +16,10 @@
     InsightModel,
     IntegrationType,
     LicenseType,
-<<<<<<< HEAD
+    OrganizationType,
     PersonListParams,
     PersonProperty,
     PersonType,
-=======
-    OrganizationType,
->>>>>>> 5e594486
     PluginLogEntry,
     PropertyDefinition,
     SharingConfigurationType,
