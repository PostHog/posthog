import { EventSourceMessage, fetchEventSource } from '@microsoft/fetch-event-source'
import { encodeParams } from 'kea-router'
import posthog from 'posthog-js'

import { ActivityLogProps } from 'lib/components/ActivityLog/ActivityLog'
import { ActivityLogItem } from 'lib/components/ActivityLog/humanizeActivity'
import { dayjs } from 'lib/dayjs'
import { apiStatusLogic } from 'lib/logic/apiStatusLogic'
import { humanFriendlyDuration, objectClean, toParams } from 'lib/utils'
import { CohortCalculationHistoryResponse } from 'scenes/cohorts/cohortCalculationHistorySceneLogic'
import { MaxBillingContext } from 'scenes/max/maxBillingContextLogic'
import { NotebookListItemType, NotebookNodeResource, NotebookType } from 'scenes/notebooks/types'
import { RecordingComment } from 'scenes/session-recordings/player/inspector/playerInspectorLogic'
import { LINK_PAGE_SIZE, SURVEY_PAGE_SIZE } from 'scenes/surveys/constants'

import { getCurrentExporterData } from '~/exporter/exporterViewLogic'
import { Variable } from '~/queries/nodes/DataVisualization/types'
import {
    DashboardFilter,
    DatabaseSerializedFieldType,
    EndpointLastExecutionTimesRequest,
    EndpointRequest,
    ErrorTrackingExternalReference,
    ErrorTrackingIssue,
    ErrorTrackingRelationalIssue,
    ExternalDataSourceType,
    FileSystemCount,
    FileSystemEntry,
    HogCompileResponse,
    HogQLQuery,
    HogQLQueryResponse,
    HogQLVariable,
    LogMessage,
    LogsQuery,
    Node,
    NodeKind,
    PersistedFolder,
    QuerySchema,
    QueryStatusResponse,
    RecordingsQuery,
    RecordingsQueryResponse,
    RefreshType,
    SourceConfig,
    TileFilters,
} from '~/queries/schema/schema-general'
import { HogQLQueryString, setLatestVersionsOnQuery } from '~/queries/utils'
import {
    ActionType,
    ActivityScope,
    AppMetricsTotalsV2Response,
    AppMetricsV2RequestParams,
    AppMetricsV2Response,
    BatchExportBackfill,
    BatchExportConfiguration,
    BatchExportConfigurationTest,
    BatchExportConfigurationTestStep,
    BatchExportRun,
    BatchExportService,
    CohortType,
    CommentCreationParams,
    CommentType,
    ConversationDetail,
    CoreMemory,
    CreateGroupParams,
    CyclotronJobFiltersType,
    CyclotronJobTestInvocationResult,
    DashboardTemplateEditorType,
    DashboardTemplateListParams,
    DashboardTemplateType,
    DashboardType,
    DataColorThemeModel,
    DataModelingJob,
    DataWarehouseActivityRecord,
    DataWarehouseSavedQuery,
    DataWarehouseSavedQueryDraft,
    DataWarehouseSourceRowCount,
    DataWarehouseTable,
    DataWarehouseViewLink,
    Dataset,
    DatasetItem,
    EarlyAccessFeatureType,
    EmailSenderDomainStatus,
    EndpointType,
    EventDefinition,
    EventDefinitionMetrics,
    EventDefinitionType,
    EventType,
    EventsListQueryParams,
    Experiment,
    ExportedAssetType,
    ExternalDataJob,
    ExternalDataSource,
    ExternalDataSourceCreatePayload,
    ExternalDataSourceRevenueAnalyticsConfig,
    ExternalDataSourceSchema,
    ExternalDataSourceSyncSchema,
    FeatureFlagStatusResponse,
    FeatureFlagType,
    GoogleAdsConversionActionType,
    Group,
    GroupListParams,
    HogFunctionIconResponse,
    HogFunctionStatus,
    HogFunctionTemplateType,
    HogFunctionType,
    HogFunctionTypeType,
    InsightModel,
    IntegrationType,
    LineageGraph,
    LinearTeamType,
    LinkType,
    LinkedInAdsAccountType,
    LinkedInAdsConversionRuleType,
    ListOrganizationMembersParams,
    LogEntry,
    LogEntryRequestParams,
    MediaUploadResponse,
    NewEarlyAccessFeatureType,
    type OAuthApplicationPublicMetadata,
    OrganizationFeatureFlags,
    OrganizationFeatureFlagsCopyBody,
    OrganizationMemberScopedApiKeysResponse,
    OrganizationMemberType,
    OrganizationType,
    PersonListParams,
    PersonType,
    PersonalAPIKeyType,
    PluginConfigTypeNew,
    PluginConfigWithPluginInfoNew,
    PluginLogEntry,
    ProjectType,
    PropertyDefinition,
    PropertyDefinitionType,
    QueryBasedInsightModel,
    QueryTabState,
    RawAnnotationType,
    RawBatchExportBackfill,
    RawBatchExportRun,
    RoleMemberType,
    RoleType,
    SavedSessionRecordingPlaylistsResult,
    ScheduledChangeType,
    SchemaIncrementalFieldsResponse,
    SearchListParams,
    SearchResponse,
    SessionRecordingPlaylistType,
    SessionRecordingSnapshotParams,
    SessionRecordingSnapshotResponse,
    SessionRecordingType,
    SessionRecordingUpdateType,
    SessionSummaryResponse,
    SharingConfigurationType,
    SlackChannelType,
    SubscriptionType,
    Survey,
    SurveyStatsResponse,
    TeamType,
    TwilioPhoneNumberType,
    UserBasicType,
    UserInterviewType,
    UserType,
} from '~/types'

import {
    ErrorTrackingRule,
    ErrorTrackingRuleType,
} from 'products/error_tracking/frontend/scenes/ErrorTrackingConfigurationScene/rules/types'
import { HogflowTestResult } from 'products/messaging/frontend/Campaigns/hogflows/steps/types'
import { HogFlow } from 'products/messaging/frontend/Campaigns/hogflows/types'
import { OptOutEntry } from 'products/messaging/frontend/OptOuts/optOutListLogic'
import { MessageTemplate } from 'products/messaging/frontend/TemplateLibrary/messageTemplatesLogic'
import { Task, TaskUpsertProps } from 'products/tasks/frontend/types'

import { MaxUIContext } from '../scenes/max/maxTypes'
import { AlertType, AlertTypeWrite } from './components/Alerts/types'
import {
    ErrorTrackingFingerprint,
    ErrorTrackingStackFrame,
    ErrorTrackingStackFrameRecord,
    ErrorTrackingSymbolSet,
    SymbolSetStatusFilter,
} from './components/Errors/types'
import {
    ACTIVITY_PAGE_SIZE,
    COHORT_PERSONS_QUERY_LIMIT,
    EVENT_DEFINITIONS_PER_PAGE,
    EVENT_PROPERTY_DEFINITIONS_PER_PAGE,
    LOGS_PORTION_LIMIT,
} from './constants'
import type { ProductIntentProperties } from './utils/product-intents'

/**
 * WARNING: Be very careful importing things here. This file is heavily used and can trigger a lot of cyclic imports
 * Preferably create a dedicated file in utils/..
 */

export type CheckboxValueType = string | number | boolean

const PAGINATION_DEFAULT_MAX_PAGES = 10

export interface PaginatedResponse<T> {
    results: T[]
    next?: string | null
    previous?: string | null
}

export interface CountedPaginatedResponse<T> extends PaginatedResponse<T> {
    count: number
}

export interface CountedPaginatedResponseWithUsers<T> extends CountedPaginatedResponse<T> {
    users: UserBasicType[]
}

export interface ActivityLogPaginatedResponse<T> extends PaginatedResponse<T> {
    count: number
}

export interface ApiMethodOptions {
    signal?: AbortSignal
    headers?: Record<string, any>
}

export class ApiError extends Error {
    /** Django REST Framework `detail` - used in downstream error handling. */
    detail: string | null
    /** Django REST Framework `code` - used in downstream error handling. */
    code: string | null
    /** Django REST Framework `statusText` - used in downstream error handling. */
    statusText: string | null
    /** Django REST Framework `attr` - used in downstream error handling. */
    attr: string | null

    /** Link to external resources, e.g. stripe invoices */
    link: string | null

    constructor(
        message?: string,
        public status?: number,
        public headers?: Headers,
        public data?: any
    ) {
        message = message || `API request failed with status: ${status ?? 'unknown'}`
        super(message)
        this.statusText = data?.statusText || null
        this.detail = data?.detail || null
        this.code = data?.code || null
        this.link = data?.link || null
        this.attr = data?.attr || null
    }

    /**
     * For when the API returned a 429 (Too Many Requests) error:
     * If the `Retry-After` header is present, return a human-friendly duration, e.g. "in 4 hours", otherwise just "later".
     * Return null for other status codes.
     */
    get formattedRetryAfter(): string | null {
        if (this.status !== 429) {
            return null
        }
        if (this.headers?.has('Retry-After')) {
            const retryAfter = this.headers.get('Retry-After') as string
            let secondsLeft = Number(retryAfter) // Let's assume we're dealing with an integer by default
            if (isNaN(secondsLeft)) {
                // Nope, here we're dealing with date in this format: Wed, 21 Oct 2015 07:28:00 GMT
                secondsLeft = dayjs(retryAfter).diff(dayjs(), 'seconds')
            }
            return `in ${humanFriendlyDuration(secondsLeft, { maxUnits: 2 })}`
        }
        return 'later'
    }
}

const CSRF_COOKIE_NAME = 'posthog_csrftoken'

export function getCookie(name: string): string | null {
    let cookieValue: string | null = null
    if (document.cookie && document.cookie !== '') {
        for (let cookie of document.cookie.split(';')) {
            cookie = cookie.trim()
            // Does this cookie string begin with the name we want?
            if (cookie.substring(0, name.length + 1) === name + '=') {
                cookieValue = decodeURIComponent(cookie.substring(name.length + 1))
                break
            }
        }
    }
    return cookieValue
}

export async function getJSONOrNull(response: Response): Promise<any> {
    try {
        return await response.json()
    } catch {
        return null
    }
}

export class ApiConfig {
    private static _currentOrganizationId: OrganizationType['id'] | null = null
    private static _currentProjectId: ProjectType['id'] | null = null
    private static _currentTeamId: TeamType['id'] | null = null

    static getCurrentOrganizationId(): OrganizationType['id'] {
        if (!this._currentOrganizationId) {
            throw new Error('Organization ID is not known.')
        }
        return this._currentOrganizationId
    }

    static setCurrentOrganizationId(id: OrganizationType['id'] | null): void {
        this._currentOrganizationId = id
    }

    static getCurrentTeamId(): TeamType['id'] {
        if (!this._currentTeamId) {
            throw new Error('Team ID is not known.')
        }
        return this._currentTeamId
    }

    static setCurrentTeamId(id: TeamType['id']): void {
        this._currentTeamId = id
    }

    static getCurrentProjectId(): ProjectType['id'] {
        if (!this._currentProjectId) {
            throw new Error('Project ID is not known.')
        }
        return this._currentProjectId
    }

    static setCurrentProjectId(id: ProjectType['id']): void {
        this._currentProjectId = id
    }
}

export class ApiRequest {
    private pathComponents: string[]
    private queryString: string | undefined

    public constructor() {
        this.pathComponents = []
    }

    // URL assembly

    public assembleEndpointUrl(): string {
        let url = this.pathComponents.join('/')
        if (this.queryString) {
            if (!this.queryString.startsWith('?')) {
                url += '?'
            }
            url += this.queryString
        }
        return url
    }

    public assembleFullUrl(includeLeadingSlash = false): string {
        return (includeLeadingSlash ? '/api/' : 'api/') + this.assembleEndpointUrl()
    }

    // Generic endpoint composition

    private addPathComponent(component: string | number): ApiRequest {
        this.pathComponents.push(component.toString())
        return this
    }

    private addEncodedPathComponent(component: string | number): ApiRequest {
        this.pathComponents.push(encodeURIComponent(component.toString()))
        return this
    }

    public withQueryString(queryString?: string | Record<string, any>): ApiRequest {
        this.queryString = typeof queryString === 'object' ? toParams(queryString) : queryString
        return this
    }

    public withAction(apiAction: string): ApiRequest {
        return this.addPathComponent(apiAction)
    }

    // API-aware endpoint composition

    // # Utils
    public current(): ApiRequest {
        return this.addPathComponent('@current')
    }

    // # Organizations
    public organizations(): ApiRequest {
        return this.addPathComponent('organizations')
    }

    public organizationsDetail(id: OrganizationType['id'] = ApiConfig.getCurrentOrganizationId()): ApiRequest {
        return this.organizations().addPathComponent(id)
    }

    public organizationFeatureFlags(orgId: OrganizationType['id'], featureFlagKey: FeatureFlagType['key']): ApiRequest {
        return this.organizations()
            .addPathComponent(orgId)
            .addPathComponent('feature_flags')
            .addEncodedPathComponent(featureFlagKey) // Never trust user input.
    }

    public copyOrganizationFeatureFlags(orgId: OrganizationType['id']): ApiRequest {
        return this.organizations()
            .addPathComponent(orgId)
            .addPathComponent('feature_flags')
            .addPathComponent('copy_flags')
    }

    // # Projects
    public projects(): ApiRequest {
        return this.addPathComponent('projects')
    }

    public projectsDetail(id: ProjectType['id'] = ApiConfig.getCurrentProjectId()): ApiRequest {
        return this.projects().addPathComponent(id)
    }

    // # Environments
    public environments(): ApiRequest {
        return this.addPathComponent('environments')
    }

    public environmentsDetail(id: TeamType['id'] = ApiConfig.getCurrentTeamId()): ApiRequest {
        return this.environments().addPathComponent(id)
    }

    // # CSP reporting

    public cspReportingExplanation(teamId?: TeamType['id']): ApiRequest {
        return this.environmentsDetail(teamId).addPathComponent('csp-reporting').addPathComponent('explain')
    }

    // # Insights
    public insights(teamId?: TeamType['id']): ApiRequest {
        return this.environmentsDetail(teamId).addPathComponent('insights')
    }

    public insight(id: QueryBasedInsightModel['id'], teamId?: TeamType['id']): ApiRequest {
        return this.insights(teamId).addPathComponent(id)
    }

    public insightsActivity(teamId?: TeamType['id']): ApiRequest {
        return this.insights(teamId).addPathComponent('activity')
    }

    public insightSharing(id: QueryBasedInsightModel['id'], teamId?: TeamType['id']): ApiRequest {
        return this.insight(id, teamId).addPathComponent('sharing')
    }

    public insightSharingPasswords(id: QueryBasedInsightModel['id'], teamId?: TeamType['id']): ApiRequest {
        return this.insightSharing(id, teamId).addPathComponent('passwords')
    }

    public insightSharingPassword(
        id: QueryBasedInsightModel['id'],
        passwordId: string,
        teamId?: TeamType['id']
    ): ApiRequest {
        return this.insightSharingPasswords(id, teamId).addPathComponent(passwordId)
    }

    public insightsCancel(teamId?: TeamType['id']): ApiRequest {
        return this.insights(teamId).addPathComponent('cancel')
    }

    // # File System
    public fileSystem(teamId?: TeamType['id']): ApiRequest {
        return this.environmentsDetail(teamId).addPathComponent('file_system')
    }

    public fileSystemUnfiled(type?: string, teamId?: TeamType['id']): ApiRequest {
        const path = this.fileSystem(teamId).addPathComponent('unfiled')
        if (type) {
            path.withQueryString({ type })
        }
        return path
    }

    public fileSystemDetail(id: NonNullable<FileSystemEntry['id']>, teamId?: TeamType['id']): ApiRequest {
        return this.fileSystem(teamId).addPathComponent(id)
    }

    public fileSystemMove(id: NonNullable<FileSystemEntry['id']>, teamId?: TeamType['id']): ApiRequest {
        return this.fileSystem(teamId).addPathComponent(id).addPathComponent('move')
    }

    public fileSystemLink(id: NonNullable<FileSystemEntry['id']>, teamId?: TeamType['id']): ApiRequest {
        return this.fileSystem(teamId).addPathComponent(id).addPathComponent('link')
    }

    public fileSystemCount(id: NonNullable<FileSystemEntry['id']>, teamId?: TeamType['id']): ApiRequest {
        return this.fileSystem(teamId).addPathComponent(id).addPathComponent('count')
    }

    public fileSystemShortcut(teamId?: TeamType['id']): ApiRequest {
        return this.environmentsDetail(teamId).addPathComponent('file_system_shortcut')
    }

    public fileSystemShortcutDetail(id: NonNullable<FileSystemEntry['id']>, teamId?: TeamType['id']): ApiRequest {
        return this.fileSystemShortcut(teamId).addPathComponent(id)
    }

    // # Persisted folder
    public persistedFolder(projectId?: ProjectType['id']): ApiRequest {
        return this.projectsDetail(projectId).addPathComponent('persisted_folder')
    }
    public persistedFolderDetail(id: NonNullable<PersistedFolder['id']>, projectId?: ProjectType['id']): ApiRequest {
        return this.persistedFolder(projectId).addPathComponent(id)
    }

    // # Plugins
    public plugins(orgId?: OrganizationType['id']): ApiRequest {
        return this.organizationsDetail(orgId).addPathComponent('plugins')
    }

    public pluginsActivity(orgId?: OrganizationType['id']): ApiRequest {
        return this.plugins(orgId).addPathComponent('activity')
    }

    public pluginConfigs(teamId?: TeamType['id']): ApiRequest {
        return this.environmentsDetail(teamId).addPathComponent('plugin_configs')
    }

    public pluginConfig(id: number, teamId?: TeamType['id']): ApiRequest {
        return this.pluginConfigs(teamId).addPathComponent(id)
    }

    public hog(teamId?: TeamType['id']): ApiRequest {
        return this.projectsDetail(teamId).addPathComponent('hog')
    }

    public hogFunctions(teamId?: TeamType['id']): ApiRequest {
        return this.environmentsDetail(teamId).addPathComponent('hog_functions')
    }

    public hogFunction(id: HogFunctionType['id'], teamId?: TeamType['id']): ApiRequest {
        return this.hogFunctions(teamId).addPathComponent(id)
    }

    public hogFunctionTemplates(teamId?: TeamType['id']): ApiRequest {
        return this.projectsDetail(teamId).addPathComponent('hog_function_templates')
    }

    public hogFunctionTemplate(id: HogFunctionTemplateType['id'], teamId?: TeamType['id']): ApiRequest {
        return this.hogFunctionTemplates(teamId).addPathComponent(id)
    }

    // # Links
    public links(teamId?: TeamType['id']): ApiRequest {
        return this.projectsDetail(teamId).addPathComponent('links')
    }

    public link(id: LinkType['id'], teamId?: TeamType['id']): ApiRequest {
        return this.links(teamId).addPathComponent(id)
    }

    // # Actions
    public actions(teamId?: TeamType['id']): ApiRequest {
        return this.projectsDetail(teamId).addPathComponent('actions')
    }

    public actionsDetail(actionId: ActionType['id'], teamId?: TeamType['id']): ApiRequest {
        return this.actions(teamId).addPathComponent(actionId)
    }

    // # Comments
    public comments(teamId?: TeamType['id']): ApiRequest {
        return this.projectsDetail(teamId).addPathComponent('comments')
    }

    public comment(id: CommentType['id'], teamId?: TeamType['id']): ApiRequest {
        return this.comments(teamId).addPathComponent(id)
    }

    // # Exports
    public exports(teamId?: TeamType['id']): ApiRequest {
        return this.environmentsDetail(teamId).addPathComponent('exports')
    }

    public export(id: number, teamId?: TeamType['id']): ApiRequest {
        return this.exports(teamId).addPathComponent(id)
    }

    // # Events
    public events(teamId?: TeamType['id']): ApiRequest {
        return this.environmentsDetail(teamId).addPathComponent('events')
    }

    public event(id: EventType['id'], teamId?: TeamType['id']): ApiRequest {
        return this.events(teamId).addPathComponent(id)
    }

    public tags(projectId?: ProjectType['id']): ApiRequest {
        return this.projectsDetail(projectId).addPathComponent('tags')
    }

    // # Logs
    public logs(projectId?: ProjectType['id']): ApiRequest {
        return this.environmentsDetail(projectId).addPathComponent('logs')
    }

    public logsQuery(projectId?: ProjectType['id']): ApiRequest {
        return this.logs(projectId).addPathComponent('query')
    }

    public logsSparkline(projectId?: ProjectType['id']): ApiRequest {
        return this.logs(projectId).addPathComponent('sparkline')
    }

    // # Data management
    public eventDefinitions(projectId?: ProjectType['id']): ApiRequest {
        return this.projectsDetail(projectId).addPathComponent('event_definitions')
    }

    public eventDefinitionDetail(eventDefinitionId: EventDefinition['id'], projectId?: ProjectType['id']): ApiRequest {
        return this.projectsDetail(projectId).addPathComponent('event_definitions').addPathComponent(eventDefinitionId)
    }

    public propertyDefinitions(projectId?: ProjectType['id']): ApiRequest {
        return this.projectsDetail(projectId).addPathComponent('property_definitions')
    }

    public propertyDefinitionDetail(
        propertyDefinitionId: PropertyDefinition['id'],
        teamId?: TeamType['id']
    ): ApiRequest {
        return this.projectsDetail(teamId)
            .addPathComponent('property_definitions')
            .addPathComponent(propertyDefinitionId)
    }

    public propertyDefinitionSeenTogether(
        eventNames: string[],
        propertyDefinitionName: PropertyDefinition['name'],
        teamId?: TeamType['id']
    ): ApiRequest {
        const queryParams = toParams({ event_names: eventNames, property_name: propertyDefinitionName }, true)

        return this.projectsDetail(teamId)
            .addPathComponent('property_definitions')
            .addPathComponent('seen_together')
            .withQueryString(queryParams)
    }

    public sessionPropertyDefinitions(teamId?: TeamType['id']): ApiRequest {
        return this.projectsDetail(teamId).addPathComponent('sessions').addPathComponent('property_definitions')
    }

    public dataManagementActivity(teamId?: TeamType['id']): ApiRequest {
        return this.projectsDetail(teamId).addPathComponent('data_management').addPathComponent('activity')
    }

    // # Cohorts
    public cohorts(teamId?: TeamType['id']): ApiRequest {
        return this.projectsDetail(teamId).addPathComponent('cohorts')
    }

    public cohortsDetail(cohortId: CohortType['id'], teamId?: TeamType['id']): ApiRequest {
        return this.cohorts(teamId).addPathComponent(cohortId)
    }

    public cohortsDetailPersons(cohortId: CohortType['id'], teamId?: TeamType['id']): ApiRequest {
        return this.cohorts(teamId).addPathComponent(cohortId).addPathComponent('persons')
    }

    public cohortsAddPersonsToStatic(cohortId: CohortType['id'], teamId?: TeamType['id']): ApiRequest {
        return this.cohorts(teamId).addPathComponent(cohortId).addPathComponent('add_persons_to_static_cohort')
    }

    public cohortsRemovePersonFromStatic(cohortId: CohortType['id'], teamId?: TeamType['id']): ApiRequest {
        return this.cohorts(teamId).addPathComponent(cohortId).addPathComponent('remove_person_from_static_cohort')
    }

    public cohortsDuplicate(cohortId: CohortType['id'], teamId?: TeamType['id']): ApiRequest {
        return this.cohortsDetail(cohortId, teamId).addPathComponent('duplicate_as_static_cohort')
    }

    public cohortsCalculationHistory(cohortId: CohortType['id'], teamId?: TeamType['id']): ApiRequest {
        return this.cohortsDetail(cohortId, teamId).addPathComponent('calculation_history')
    }

    // Recordings
    public recordings(teamId?: TeamType['id']): ApiRequest {
        return this.environmentsDetail(teamId).addPathComponent('session_recordings')
    }

    public recording(recordingId: SessionRecordingType['id'], teamId?: TeamType['id']): ApiRequest {
        return this.recordings(teamId).addPathComponent(recordingId)
    }

    public recordingMatchingEvents(teamId?: TeamType['id']): ApiRequest {
        return this.environmentsDetail(teamId)
            .addPathComponent('session_recordings')
            .addPathComponent('matching_events')
    }

    public recordingPlaylists(teamId?: TeamType['id']): ApiRequest {
        return this.projectsDetail(teamId).addPathComponent('session_recording_playlists')
    }

    public recordingPlaylist(
        playlistId?: SessionRecordingPlaylistType['short_id'],
        teamId?: TeamType['id']
    ): ApiRequest {
        return this.projectsDetail(teamId)
            .addPathComponent('session_recording_playlists')
            .addPathComponent(String(playlistId))
    }

    public recordingSharing(id: SessionRecordingType['id'], teamId?: TeamType['id']): ApiRequest {
        return this.recording(id, teamId).addPathComponent('sharing')
    }

    public recordingSharingPasswords(id: SessionRecordingType['id'], teamId?: TeamType['id']): ApiRequest {
        return this.recordingSharing(id, teamId).addPathComponent('passwords')
    }

    public recordingSharingPassword(
        id: SessionRecordingType['id'],
        passwordId: string,
        teamId?: TeamType['id']
    ): ApiRequest {
        return this.recordingSharingPasswords(id, teamId).addPathComponent(passwordId)
    }

    // # Dashboards
    public dashboards(teamId?: TeamType['id']): ApiRequest {
        return this.environmentsDetail(teamId).addPathComponent('dashboards')
    }

    public dashboardsDetail(dashboardId: DashboardType['id'], teamId?: TeamType['id']): ApiRequest {
        return this.dashboards(teamId).addPathComponent(dashboardId)
    }

    public dashboardCollaborators(
        dashboardId: DashboardType['id'],
        projectId: ProjectType['id'] = ApiConfig.getCurrentProjectId() // Collaborators endpoint is project-level, not team-level
    ): ApiRequest {
        return this.dashboardsDetail(dashboardId, projectId).addPathComponent('collaborators')
    }

    public dashboardSharing(dashboardId: DashboardType['id'], teamId?: TeamType['id']): ApiRequest {
        return this.dashboardsDetail(dashboardId, teamId).addPathComponent('sharing')
    }

    public dashboardSharingPasswords(dashboardId: DashboardType['id'], teamId?: TeamType['id']): ApiRequest {
        return this.dashboardSharing(dashboardId, teamId).addPathComponent('passwords')
    }

    public dashboardSharingPassword(
        dashboardId: DashboardType['id'],
        passwordId: string,
        teamId?: TeamType['id']
    ): ApiRequest {
        return this.dashboardSharingPasswords(dashboardId, teamId).addPathComponent(passwordId)
    }

    public dashboardCollaboratorsDetail(
        dashboardId: DashboardType['id'],
        userUuid: UserType['uuid'],
        projectId?: ProjectType['id']
    ): ApiRequest {
        return this.dashboardCollaborators(dashboardId, projectId).addPathComponent(userUuid)
    }

    // # Dashboard templates
    public dashboardTemplates(teamId?: TeamType['id']): ApiRequest {
        return this.projectsDetail(teamId).addPathComponent('dashboard_templates')
    }

    public dashboardTemplatesDetail(
        dashboardTemplateId: DashboardTemplateType['id'],
        teamId?: TeamType['id']
    ): ApiRequest {
        return this.dashboardTemplates(teamId).addPathComponent(dashboardTemplateId)
    }

    public dashboardTemplateSchema(): ApiRequest {
        return this.dashboardTemplates().addPathComponent('json_schema')
    }

    // # Experiments
    public experiments(teamId?: TeamType['id']): ApiRequest {
        return this.projectsDetail(teamId).addPathComponent('experiments')
    }

    public experimentsDetail(experimentId: Experiment['id'], teamId?: TeamType['id']): ApiRequest {
        return this.experiments(teamId).addPathComponent(experimentId)
    }

    public experimentCreateExposureCohort(experimentId: Experiment['id'], teamId?: TeamType['id']): ApiRequest {
        return this.experimentsDetail(experimentId, teamId).addPathComponent('create_exposure_cohort_for_experiment')
    }

    // # Roles
    public roles(): ApiRequest {
        return this.organizations().current().addPathComponent('roles')
    }

    public rolesDetail(roleId: RoleType['id']): ApiRequest {
        return this.roles().addPathComponent(roleId)
    }

    public roleMemberships(roleId: RoleType['id']): ApiRequest {
        return this.rolesDetail(roleId).addPathComponent('role_memberships')
    }

    public roleMembershipsDetail(roleId: RoleType['id'], userUuid: UserType['uuid']): ApiRequest {
        return this.roleMemberships(roleId).addPathComponent(userUuid)
    }

    // # OrganizationMembers
    public organizationMembers(): ApiRequest {
        return this.organizations().current().addPathComponent('members')
    }

    public organizationMember(uuid: OrganizationMemberType['user']['uuid']): ApiRequest {
        return this.organizationMembers().addPathComponent(uuid)
    }

    public organizationMemberScopedApiKeys(uuid: OrganizationMemberType['user']['uuid']): ApiRequest {
        return this.organizationMember(uuid).addPathComponent('scoped_api_keys')
    }

    // # Persons
    public persons(teamId?: TeamType['id']): ApiRequest {
        return this.environmentsDetail(teamId).addPathComponent('persons')
    }

    public person(id: string | number, teamId?: TeamType['id']): ApiRequest {
        return this.persons(teamId).addPathComponent(id)
    }

    public personActivity(id: string | number | undefined): ApiRequest {
        if (id) {
            return this.person(id).addPathComponent('activity')
        }
        return this.persons().addPathComponent('activity')
    }

    // # Groups
    public groups(teamId?: TeamType['id']): ApiRequest {
        return this.environmentsDetail(teamId).addPathComponent('groups')
    }

    public group(index: number, key: string, teamId?: TeamType['id']): ApiRequest {
        return this.groups(teamId).withQueryString({
            group_type_index: index,
            group_key: key,
        })
    }

    public groupActivity(teamId?: TeamType['id']): ApiRequest {
        return this.groups(teamId).addPathComponent('activity')
    }

    // # Search
    public search(teamId?: TeamType['id']): ApiRequest {
        return this.projectsDetail(teamId).addPathComponent('search')
    }

    // # Annotations
    public annotations(teamId?: TeamType['id']): ApiRequest {
        return this.projectsDetail(teamId).addPathComponent('annotations')
    }

    public annotation(id: RawAnnotationType['id'], teamId?: TeamType['id']): ApiRequest {
        return this.annotations(teamId).addPathComponent(id)
    }

    // # Feature flags
    public featureFlags(teamId?: TeamType['id']): ApiRequest {
        return this.projectsDetail(teamId).addPathComponent('feature_flags')
    }

    public featureFlag(id: FeatureFlagType['id'], teamId?: TeamType['id']): ApiRequest {
        if (!id) {
            throw new Error('Must provide an ID for the feature flag to construct the URL')
        }
        return this.featureFlags(teamId).addPathComponent(id)
    }

    public featureFlagCreateStaticCohort(id: FeatureFlagType['id'], teamId?: TeamType['id']): ApiRequest {
        if (!id) {
            throw new Error('Must provide an ID for the feature flag to construct the URL')
        }
        return this.featureFlag(id, teamId).addPathComponent('create_static_cohort_for_flag')
    }

    public featureFlagsActivity(id: FeatureFlagType['id'], teamId: TeamType['id']): ApiRequest {
        if (id) {
            return this.featureFlag(id, teamId).addPathComponent('activity')
        }
        return this.featureFlags(teamId).addPathComponent('activity')
    }

    public featureFlagScheduledChanges(teamId: TeamType['id'], featureFlagId: FeatureFlagType['id']): ApiRequest {
        return this.projectsDetail(teamId)
            .addPathComponent('scheduled_changes')
            .withQueryString(
                toParams({
                    model_name: 'FeatureFlag',
                    record_id: featureFlagId,
                })
            )
    }

    public featureFlagStatus(teamId: TeamType['id'], featureFlagId: FeatureFlagType['id']): ApiRequest {
        return this.projectsDetail(teamId)
            .addPathComponent('feature_flags')
            .addPathComponent(String(featureFlagId))
            .addPathComponent('status')
    }

    public featureFlagCreateScheduledChange(teamId: TeamType['id']): ApiRequest {
        return this.projectsDetail(teamId).addPathComponent('scheduled_changes')
    }

    public featureFlagDeleteScheduledChange(
        teamId: TeamType['id'],
        scheduledChangeId: ScheduledChangeType['id']
    ): ApiRequest {
        return this.projectsDetail(teamId)
            .addPathComponent('scheduled_changes')
            .addPathComponent(`${scheduledChangeId}`)
    }

    // # Features
    public earlyAccessFeatures(teamId?: TeamType['id']): ApiRequest {
        return this.projectsDetail(teamId).addPathComponent('early_access_feature')
    }

    public earlyAccessFeature(id: EarlyAccessFeatureType['id'], teamId?: TeamType['id']): ApiRequest {
        return this.earlyAccessFeatures(teamId).addPathComponent(id)
    }

    // # User interviews
    public userInterviews(teamId?: TeamType['id']): ApiRequest {
        return this.environmentsDetail(teamId).addPathComponent('user_interviews')
    }

    public userInterview(id: UserInterviewType['id'], teamId?: TeamType['id']): ApiRequest {
        return this.userInterviews(teamId).addPathComponent(id)
    }

    // # Users
    public users(email?: string): ApiRequest {
        if (email) {
            return this.addPathComponent('users').withQueryString({ email })
        }
        return this.addPathComponent('users')
    }

    // # Tasks
    public tasks(teamId?: TeamType['id']): ApiRequest {
        return this.projectsDetail(teamId).addPathComponent('tasks')
    }

    public task(id: Task['id'], teamId?: TeamType['id']): ApiRequest {
        return this.tasks(teamId).addPathComponent(id)
    }

    // # Surveys
    public surveys(teamId?: TeamType['id']): ApiRequest {
        return this.projectsDetail(teamId).addPathComponent('surveys')
    }

    public surveysResponsesCount(teamId?: TeamType['id']): ApiRequest {
        return this.projectsDetail(teamId).addPathComponent('surveys/responses_count')
    }

    public survey(id: Survey['id'], teamId?: TeamType['id']): ApiRequest {
        return this.surveys(teamId).addPathComponent(id)
    }

    public surveyActivity(id: Survey['id'] | undefined, teamId?: TeamType['id']): ApiRequest {
        if (id) {
            return this.survey(id, teamId).addPathComponent('activity')
        }
        return this.surveys(teamId).addPathComponent('activity')
    }

    // Error tracking
    public errorTracking(teamId?: TeamType['id']): ApiRequest {
        return this.environmentsDetail(teamId).addPathComponent('error_tracking')
    }

    public errorTrackingIssues(teamId?: TeamType['id']): ApiRequest {
        return this.errorTracking(teamId).addPathComponent('issues')
    }

    public errorTrackingIssue(id: ErrorTrackingIssue['id'], teamId?: TeamType['id']): ApiRequest {
        return this.errorTrackingIssues(teamId).addPathComponent(id)
    }

    public errorTrackingIssueMerge(into: ErrorTrackingIssue['id']): ApiRequest {
        return this.errorTrackingIssue(into).addPathComponent('merge')
    }

    public errorTrackingIssueSplit(into: ErrorTrackingIssue['id']): ApiRequest {
        return this.errorTrackingIssue(into).addPathComponent('split')
    }

    public errorTrackingIssueBulk(teamId?: TeamType['id']): ApiRequest {
        return this.errorTrackingIssues(teamId).addPathComponent('bulk')
    }

    public errorTrackingAssignIssue(into: ErrorTrackingIssue['id']): ApiRequest {
        return this.errorTrackingIssue(into).addPathComponent('assign')
    }

    public errorTrackingSimilarIssues(issueId: ErrorTrackingIssue['id'], teamId?: TeamType['id']): ApiRequest {
        return this.errorTrackingIssues(teamId).addPathComponent(`${issueId}/similar_issues`)
    }

    public errorTrackingExternalReference(teamId?: TeamType['id']): ApiRequest {
        return this.errorTracking(teamId).addPathComponent('external_references')
    }

    public errorTrackingIssueFingerprints(teamId?: TeamType['id']): ApiRequest {
        return this.errorTracking(teamId).addPathComponent('fingerprints')
    }

    public errorTrackingSymbolSets(teamId?: TeamType['id']): ApiRequest {
        return this.errorTracking(teamId).addPathComponent('symbol_sets')
    }

    public errorTrackingSymbolSet(id: ErrorTrackingSymbolSet['id']): ApiRequest {
        return this.errorTrackingSymbolSets().addPathComponent(id)
    }

    public errorTrackingStackFrames(): ApiRequest {
        return this.errorTracking().addPathComponent('stack_frames/batch_get')
    }

    public errorTrackingRules(ruleType: ErrorTrackingRuleType, teamId?: TeamType['id']): ApiRequest {
        return this.errorTracking(teamId).addPathComponent(ruleType)
    }

    public errorTrackingRule(ruleType: ErrorTrackingRuleType, id: ErrorTrackingRule['id']): ApiRequest {
        return this.errorTrackingRules(ruleType).addPathComponent(id)
    }

    public errorTrackingReorderRules(rule: ErrorTrackingRuleType): ApiRequest {
        return this.errorTrackingRules(rule).addPathComponent('reorder')
    }

    // # Warehouse
    public dataWarehouseTables(teamId?: TeamType['id']): ApiRequest {
        return this.environmentsDetail(teamId).addPathComponent('warehouse_tables')
    }

    public dataWarehouseTable(id: DataWarehouseTable['id'], teamId?: TeamType['id']): ApiRequest {
        return this.dataWarehouseTables(teamId).addPathComponent(id)
    }

    // # Warehouse view
    public dataWarehouseSavedQueries(teamId?: TeamType['id']): ApiRequest {
        return this.environmentsDetail(teamId).addPathComponent('warehouse_saved_queries')
    }

    public dataWarehouseSavedQuery(id: DataWarehouseSavedQuery['id'], teamId?: TeamType['id']): ApiRequest {
        return this.dataWarehouseSavedQueries(teamId).addPathComponent(id)
    }

    public dataWarehouseSavedQueryDrafts(teamId?: TeamType['id']): ApiRequest {
        return this.environmentsDetail(teamId).addPathComponent('warehouse_saved_query_drafts')
    }

    public dataWarehouseSavedQueryDraft(id: DataWarehouseSavedQueryDraft['id'], teamId?: TeamType['id']): ApiRequest {
        return this.dataWarehouseSavedQueryDrafts(teamId).addPathComponent(id)
    }

    public dataWarehouseSavedQueryActivity(id: DataWarehouseSavedQuery['id'], teamId?: TeamType['id']): ApiRequest {
        return this.dataWarehouseSavedQuery(id, teamId).addPathComponent('activity')
    }

    // # Data Modeling Jobs (ie) materialized view runs
    public dataWarehouseDataModelingJobs(
        savedQueryId: DataWarehouseSavedQuery['id'],
        pageSize = 10,
        offset = 0,
        teamId?: TeamType['id']
    ): ApiRequest {
        return this.environmentsDetail(teamId)
            .addPathComponent('data_modeling_jobs')
            .withQueryString({ saved_query_id: savedQueryId, limit: pageSize, offset })
    }

    // # Warehouse view link
    public dataWarehouseViewLinks(teamId?: TeamType['id']): ApiRequest {
        return this.environmentsDetail(teamId).addPathComponent('warehouse_view_link')
    }

    public dataWarehouseViewLink(id: DataWarehouseViewLink['id'], teamId?: TeamType['id']): ApiRequest {
        return this.dataWarehouseViewLinks(teamId).addPathComponent(id)
    }

    // # Query Tab State
    public queryTabState(teamId?: TeamType['id']): ApiRequest {
        return this.projectsDetail(teamId).addPathComponent('query_tab_state')
    }

    public queryTabStateDetail(id: QueryTabState['id'], teamId?: TeamType['id']): ApiRequest {
        return this.queryTabState(teamId).addPathComponent(id)
    }

    public queryTabStateUser(teamId?: TeamType['id']): ApiRequest {
        return this.queryTabState(teamId).addPathComponent('user')
    }

    // # Subscriptions
    public subscriptions(teamId?: TeamType['id']): ApiRequest {
        return this.environmentsDetail(teamId).addPathComponent('subscriptions')
    }

    public subscription(id: SubscriptionType['id'], teamId?: TeamType['id']): ApiRequest {
        return this.subscriptions(teamId).addPathComponent(id)
    }

    // # Integrations
    public integrations(teamId?: TeamType['id']): ApiRequest {
        return this.environmentsDetail(teamId).addPathComponent('integrations')
    }

    public integration(id: IntegrationType['id'], teamId?: TeamType['id']): ApiRequest {
        return this.integrations(teamId).addPathComponent(id)
    }

    public integrationSlackChannels(
        id: IntegrationType['id'],
        forceRefresh: boolean,
        teamId?: TeamType['id']
    ): ApiRequest {
        return this.integrations(teamId)
            .addPathComponent(id)
            .addPathComponent('channels')
            .withQueryString({ force_refresh: forceRefresh })
    }

    public integrationSlackChannelsById(
        id: IntegrationType['id'],
        channelId: string,
        teamId?: TeamType['id']
    ): ApiRequest {
        return this.integrations(teamId)
            .addPathComponent(id)
            .addPathComponent('channels')
            .withQueryString({ channel_id: channelId })
    }

    public integrationTwilioPhoneNumbers(
        id: IntegrationType['id'],
        forceRefresh: boolean,
        teamId?: TeamType['id']
    ): ApiRequest {
        return this.integrations(teamId)
            .addPathComponent(id)
            .addPathComponent('twilio_phone_numbers')
            .withQueryString({ force_refresh: forceRefresh })
    }

    public integrationLinearTeams(id: IntegrationType['id'], teamId?: TeamType['id']): ApiRequest {
        return this.integrations(teamId).addPathComponent(id).addPathComponent('linear_teams')
    }

    public integrationGitHubRepositories(id: IntegrationType['id'], teamId?: TeamType['id']): ApiRequest {
        return this.integrations(teamId).addPathComponent(id).addPathComponent('github_repos')
    }

    public integrationGoogleAdsAccounts(id: IntegrationType['id'], teamId?: TeamType['id']): ApiRequest {
        return this.integrations(teamId).addPathComponent(id).addPathComponent('google_accessible_accounts')
    }

    public integrationGoogleAdsConversionActions(
        id: IntegrationType['id'],
        params: { customerId: string; parentId: string },
        teamId?: TeamType['id']
    ): ApiRequest {
        return this.integrations(teamId)
            .addPathComponent(id)
            .addPathComponent('google_conversion_actions')
            .withQueryString(params)
    }

    public integrationLinkedInAdsAccounts(id: IntegrationType['id'], teamId?: TeamType['id']): ApiRequest {
        return this.integrations(teamId).addPathComponent(id).addPathComponent('linkedin_ads_accounts')
    }

    public integrationLinkedInAdsConversionRules(
        id: IntegrationType['id'],
        accountId: string,
        teamId?: TeamType['id']
    ): ApiRequest {
        return this.integrations(teamId)
            .addPathComponent(id)
            .addPathComponent('linkedin_ads_conversion_rules')
            .withQueryString({ accountId })
    }

    public integrationClickUpSpaces(
        id: IntegrationType['id'],
        workspaceId: string,
        teamId?: TeamType['id']
    ): ApiRequest {
        return this.integrations(teamId)
            .addPathComponent(id)
            .addPathComponent('clickup_spaces')
            .withQueryString({ workspaceId })
    }

    public integrationClickUpLists(id: IntegrationType['id'], spaceId: string, teamId?: TeamType['id']): ApiRequest {
        return this.integrations(teamId)
            .addPathComponent(id)
            .addPathComponent('clickup_lists')
            .withQueryString({ spaceId })
    }

    public integrationClickUpWorkspaces(id: IntegrationType['id'], teamId?: TeamType['id']): ApiRequest {
        return this.integrations(teamId).addPathComponent(id).addPathComponent('clickup_workspaces')
    }

    public integrationEmailVerify(id: IntegrationType['id'], teamId?: TeamType['id']): ApiRequest {
        return this.integrations(teamId).addPathComponent(id).addPathComponent('email/verify')
    }

    public media(teamId?: TeamType['id']): ApiRequest {
        return this.projectsDetail(teamId).addPathComponent('uploaded_media')
    }

    // # Alerts
    public alerts(alertId?: AlertType['id'], insightId?: InsightModel['id'], teamId?: TeamType['id']): ApiRequest {
        if (alertId) {
            return this.environmentsDetail(teamId)
                .addPathComponent('alerts')
                .addPathComponent(alertId)
                .withQueryString({
                    insight_id: insightId,
                })
        }

        return this.environmentsDetail(teamId).addPathComponent('alerts').withQueryString({
            insight_id: insightId,
        })
    }

    public alert(alertId: AlertType['id']): ApiRequest {
        return this.alerts(alertId)
    }

    // Resource Access Permissions

    public featureFlagAccessPermissions(flagId: FeatureFlagType['id']): ApiRequest {
        return this.featureFlag(flagId).addPathComponent('role_access')
    }

    // # Queries
    public query(teamId?: TeamType['id']): ApiRequest {
        return this.environmentsDetail(teamId).addPathComponent('query')
    }

    public queryStatus(queryId: string, showProgress: boolean, teamId?: TeamType['id']): ApiRequest {
        const apiRequest = this.query(teamId).addPathComponent(queryId)
        if (showProgress) {
            return apiRequest.withQueryString('show_progress=true')
        }
        return apiRequest
    }

    public queryUpgrade(teamId?: TeamType['id']): ApiRequest {
        return this.environmentsDetail(teamId).addPathComponent('query').addPathComponent('upgrade')
    }

    public queryLog(queryId: string, teamId?: TeamType['id']): ApiRequest {
        return this.query(teamId).addPathComponent(queryId).addPathComponent('log')
    }

    // # Endpoints
    public endpoint(teamId?: TeamType['id']): ApiRequest {
        return this.environmentsDetail(teamId).addPathComponent('endpoints')
    }

    public endpointDetail(name: string): ApiRequest {
        return this.endpoint().addPathComponent(name)
    }

    public lastExecutionTimes(): ApiRequest {
        return this.addPathComponent('last_execution_times')
    }

    // Conversations
    public conversations(teamId?: TeamType['id']): ApiRequest {
        return this.environmentsDetail(teamId).addPathComponent('conversations')
    }

    public conversation(id: string, teamId?: TeamType['id']): ApiRequest {
        return this.environmentsDetail(teamId).addPathComponent('conversations').addPathComponent(id)
    }

    // Notebooks
    public notebooks(projectId?: ProjectType['id']): ApiRequest {
        return this.projectsDetail(projectId).addPathComponent('notebooks')
    }

    public notebook(id: NotebookType['short_id'], teamId?: TeamType['id']): ApiRequest {
        return this.notebooks(teamId).addPathComponent(id)
    }

    // Batch Exports
    public batchExports(teamId?: TeamType['id']): ApiRequest {
        return this.environmentsDetail(teamId).addPathComponent('batch_exports')
    }

    public batchExport(id: BatchExportConfiguration['id'], teamId?: TeamType['id']): ApiRequest {
        return this.batchExports(teamId).addPathComponent(id)
    }

    public batchExportRuns(id: BatchExportConfiguration['id'], teamId?: TeamType['id']): ApiRequest {
        return this.batchExports(teamId).addPathComponent(id).addPathComponent('runs')
    }

    public batchExportBackfills(id: BatchExportConfiguration['id'], teamId?: TeamType['id']): ApiRequest {
        return this.batchExports(teamId).addPathComponent(id).addPathComponent('backfills')
    }

    public batchExportRun(
        id: BatchExportConfiguration['id'],
        runId: BatchExportRun['id'],
        teamId?: TeamType['id']
    ): ApiRequest {
        return this.batchExportRuns(id, teamId).addPathComponent(runId)
    }

    public batchExportBackfill(
        id: BatchExportConfiguration['id'],
        backfillId: BatchExportBackfill['id'],
        teamId?: TeamType['id']
    ): ApiRequest {
        return this.batchExportBackfills(id, teamId).addPathComponent(backfillId)
    }

    // External Data Source
    public externalDataSources(teamId?: TeamType['id']): ApiRequest {
        return this.environmentsDetail(teamId).addPathComponent('external_data_sources')
    }

    public externalDataSource(sourceId: ExternalDataSource['id'], teamId?: TeamType['id']): ApiRequest {
        return this.externalDataSources(teamId).addPathComponent(sourceId)
    }

    public dataWarehouse(teamId?: TeamType['id']): ApiRequest {
        return this.environmentsDetail(teamId).addPathComponent('data_warehouse')
    }

    public externalDataSchemas(teamId?: TeamType['id']): ApiRequest {
        return this.environmentsDetail(teamId).addPathComponent('external_data_schemas')
    }

    public externalDataSourceSchema(schemaId: ExternalDataSourceSchema['id'], teamId?: TeamType['id']): ApiRequest {
        return this.externalDataSchemas(teamId).addPathComponent(schemaId)
    }

    public externalDataSourceRevenueAnalyticsConfig(
        sourceId: ExternalDataSource['id'],
        teamId?: TeamType['id']
    ): ApiRequest {
        return this.externalDataSources(teamId).addPathComponent(sourceId).addPathComponent('revenue_analytics_config')
    }

    // Fix HogQL errors
    public fixHogQLErrors(teamId?: TeamType['id']): ApiRequest {
        return this.environmentsDetail(teamId).addPathComponent('fix_hogql')
    }

    // Insight Variables
    public insightVariables(teamId?: TeamType['id']): ApiRequest {
        return this.environmentsDetail(teamId).addPathComponent('insight_variables')
    }

    public insightVariable(variableId: string, teamId?: TeamType['id']): ApiRequest {
        return this.insightVariables(teamId).addPathComponent(variableId)
    }

    public upstream(modelId: string, teamId?: TeamType['id']): ApiRequest {
        return this.environmentsDetail(teamId)
            .addPathComponent('lineage')
            .addPathComponent('get_upstream')
            .withQueryString({
                model_id: modelId,
            })
    }

    // ActivityLog
    public activityLog(projectId?: ProjectType['id']): ApiRequest {
        return this.projectsDetail(projectId).addPathComponent('activity_log')
    }

    // Personal API keys
    public personalApiKeys(): ApiRequest {
        return this.addPathComponent('personal_api_keys')
    }

    public personalApiKey(id: PersonalAPIKeyType['id']): ApiRequest {
        return this.personalApiKeys().addPathComponent(id)
    }

    // Request finalization
    public async get(options?: ApiMethodOptions): Promise<any> {
        return await api.get(this.assembleFullUrl(), options)
    }

    public async getResponse(options?: ApiMethodOptions): Promise<Response> {
        return await api.getResponse(this.assembleFullUrl(), options)
    }

    public async update(options?: ApiMethodOptions & { data: any }): Promise<any> {
        return await api.update(this.assembleFullUrl(), options?.data, options)
    }

    public async put(options?: ApiMethodOptions & { data: any }): Promise<any> {
        return await api.put(this.assembleFullUrl(), options?.data, options)
    }

    public async create(options?: ApiMethodOptions & { data: any }): Promise<any> {
        return await api.create(this.assembleFullUrl(), options?.data, options)
    }

    public async delete(): Promise<any> {
        return await api.delete(this.assembleFullUrl())
    }

    // Data color themes
    public dataColorThemes(teamId?: TeamType['id']): ApiRequest {
        return this.environmentsDetail(teamId).addPathComponent('data_color_themes')
    }

    public dataColorTheme(id: DataColorThemeModel['id'], teamId?: TeamType['id']): ApiRequest {
        return this.environmentsDetail(teamId).addPathComponent('data_color_themes').addPathComponent(id)
    }

    public addProductIntent(): ApiRequest {
        return this.environments().current().addPathComponent('add_product_intent')
    }

    // Max Core Memory
    public coreMemory(): ApiRequest {
        return this.environmentsDetail().addPathComponent('core_memory')
    }

    public coreMemoryDetail(id: CoreMemory['id']): ApiRequest {
        return this.coreMemory().addPathComponent(id)
    }

    public authenticateWizard(): ApiRequest {
        return this.wizard().addPathComponent('authenticate')
    }

    public messagingTemplates(): ApiRequest {
        return this.environments().current().addPathComponent('messaging_templates')
    }

    public messagingTemplate(templateId: MessageTemplate['id']): ApiRequest {
        return this.messagingTemplates().addPathComponent(templateId)
    }

    public messagingCategories(): ApiRequest {
        return this.environments().current().addPathComponent('messaging_categories')
    }

    public messagingCategory(categoryId: string): ApiRequest {
        return this.messagingCategories().addPathComponent(categoryId)
    }

    public messagingPreferences(): ApiRequest {
        return this.environments().current().addPathComponent('messaging_preferences')
    }

    public messagingPreferencesLink(): ApiRequest {
        return this.environments().current().addPathComponent('messaging_preferences').addPathComponent('generate_link')
    }

    public messagingPreferencesOptOuts(): ApiRequest {
        return this.environments().current().addPathComponent('messaging_preferences').addPathComponent('opt_outs')
    }

    public oauthApplicationPublicMetadata(clientId: string): ApiRequest {
        return this.addPathComponent('oauth_application').addPathComponent('metadata').addPathComponent(clientId)
    }

    public hogFlows(): ApiRequest {
        return this.environments().current().addPathComponent('hog_flows')
    }

    public hogFlow(hogFlowId: HogFlow['id']): ApiRequest {
        return this.hogFlows().addPathComponent(hogFlowId)
    }

    public wizard(): ApiRequest {
        return this.addPathComponent('wizard')
    }

    public datasets(teamId?: TeamType['id']): ApiRequest {
        return this.environmentsDetail(teamId).addPathComponent('datasets')
    }

    public dataset(id: string, teamId?: TeamType['id']): ApiRequest {
        return this.environmentsDetail(teamId).addPathComponent('datasets').addPathComponent(id)
    }

    public datasetItems(teamId?: TeamType['id']): ApiRequest {
        return this.environmentsDetail(teamId).addPathComponent('dataset_items')
    }

    public datasetItem(id: string, teamId?: TeamType['id']): ApiRequest {
        return this.environmentsDetail(teamId).addPathComponent('dataset_items').addPathComponent(id)
    }

    // Session summary
    public sessionSummary(teamId?: TeamType['id']): ApiRequest {
        return this.environmentsDetail(teamId).addPathComponent('session_summaries')
    }
}

const normalizeUrl = (url: string): string => {
    if (url.indexOf('http') !== 0) {
        if (!url.startsWith('/')) {
            url = '/' + url
        }

        url = url + (url.indexOf('?') === -1 && url[url.length - 1] !== '/' ? '/' : '')
    }
    return url
}

const prepareUrl = (url: string): string => {
    let output = normalizeUrl(url)

    const exporterContext = getCurrentExporterData()

    if (exporterContext && exporterContext.accessToken) {
        output =
            output +
            (output.indexOf('?') === -1 ? '?' : '&') +
            encodeParams({
                sharing_access_token: exporterContext.accessToken,
            })
    }

    return output
}

const PROJECT_ID_REGEX = /\/api\/(project|environment)s\/(\w+)(?:$|[/?#])/

const ensureProjectIdNotInvalid = (url: string): void => {
    const projectIdMatch = PROJECT_ID_REGEX.exec(url)
    if (projectIdMatch) {
        const projectId = projectIdMatch[2].trim()
        if (projectId === 'null' || projectId === 'undefined') {
            throw { status: 0, detail: `Cannot make request - ${projectIdMatch[1]} ID is unknown.` }
        }
    }
}

function getSessionId(): string | undefined {
    // get_session_id is not always present e.g. in the toolbar
    // but our typing in the SDK doesn't make this clear
    // TODO when the SDK makes this safe this check can be simplified
    if (typeof posthog?.get_session_id !== 'function') {
        return undefined
    }
    return posthog.get_session_id()
}

function getDistinctId(): string | undefined {
    if (typeof posthog?.get_distinct_id !== 'function') {
        return undefined
    }
    return posthog.get_distinct_id()
}

const api = {
    cspReporting: {
        explain(properties: Record<string, any>): Promise<{ response: string }> {
            return new ApiRequest().cspReportingExplanation().create({ data: { properties } })
        },
    },
    insights: {
        loadInsight(
            shortId: InsightModel['short_id'],
            basic?: boolean,
            refresh?: RefreshType,
            filtersOverride?: DashboardFilter | null,
            variablesOverride?: Record<string, HogQLVariable> | null,
            tileFiltersOverride?: TileFilters | null
        ): Promise<PaginatedResponse<Partial<InsightModel>>> {
            return new ApiRequest()
                .insights()
                .withQueryString(
                    toParams({
                        short_id: encodeURIComponent(shortId),
                        basic,
                        refresh,
                        filters_override: filtersOverride,
                        variables_override: variablesOverride,
                        tile_filters_override: tileFiltersOverride,
                    })
                )
                .get()
        },
        async get(id: number): Promise<InsightModel | null> {
            return await new ApiRequest().insight(id).get()
        },
        async create(data: any): Promise<InsightModel> {
            return await new ApiRequest().insights().create({ data })
        },
        async update(id: number, data: any): Promise<InsightModel> {
            return await new ApiRequest().insight(id).update({ data })
        },
        async cancelQuery(clientQueryId: string, teamId: TeamType['id'] = ApiConfig.getCurrentTeamId()): Promise<void> {
            await new ApiRequest().insightsCancel(teamId).create({ data: { client_query_id: clientQueryId } })
        },
    },

    endpoint: {
        async list(): Promise<CountedPaginatedResponse<EndpointType>> {
            return await new ApiRequest().endpoint().get()
        },
<<<<<<< HEAD
        async get(name: string): Promise<EndpointType> {
            return await new ApiRequest().endpointDetail(name).get()
        },
=======
>>>>>>> a6a235ea
        async create(data: EndpointRequest): Promise<EndpointType> {
            return await new ApiRequest().endpoint().create({ data })
        },
        async delete(name: string): Promise<void> {
            return await new ApiRequest().endpointDetail(name).delete()
        },
        async update(name: string, data: EndpointRequest): Promise<EndpointType> {
            return await new ApiRequest().endpointDetail(name).update({ data })
        },
        async getLastExecutionTimes(data: EndpointLastExecutionTimesRequest): Promise<Record<string, string>> {
            if (data.names.length === 0) {
                return {}
            }

            const response: QueryStatusResponse = await new ApiRequest()
                .endpoint()
                .lastExecutionTimes()
                .create({ data })
            const result: Record<string, string> = {}
            if (response.query_status?.results) {
                for (const row of response.query_status.results) {
                    if (row && row.length >= 2) {
                        const [name, timestamp] = row
                        if (name && timestamp) {
                            result[name] = timestamp
                        }
                    }
                }
            }

            return result
        },
    },

    featureFlags: {
        async get(id: FeatureFlagType['id']): Promise<FeatureFlagType> {
            return await new ApiRequest().featureFlag(id).get()
        },
        async bulkKeys(ids: FeatureFlagType['id'][]): Promise<{ keys: Record<string, string> }> {
            return await new ApiRequest().featureFlags().withAction('bulk_keys').create({ data: { ids } })
        },
        async createStaticCohort(id: FeatureFlagType['id']): Promise<{ cohort: CohortType }> {
            return await new ApiRequest().featureFlagCreateStaticCohort(id).create()
        },
        async getScheduledChanges(
            teamId: TeamType['id'],
            featureFlagId: FeatureFlagType['id']
        ): Promise<CountedPaginatedResponse<ScheduledChangeType>> {
            return await new ApiRequest().featureFlagScheduledChanges(teamId, featureFlagId).get()
        },
        async createScheduledChange(
            teamId: TeamType['id'],
            data: any
        ): Promise<{ scheduled_change: ScheduledChangeType }> {
            return await new ApiRequest().featureFlagCreateScheduledChange(teamId).create({ data })
        },
        async deleteScheduledChange(
            teamId: TeamType['id'],
            scheduledChangeId: ScheduledChangeType['id']
        ): Promise<{ scheduled_change: ScheduledChangeType }> {
            return await new ApiRequest().featureFlagDeleteScheduledChange(teamId, scheduledChangeId).delete()
        },
        async getStatus(
            teamId: TeamType['id'],
            featureFlagId: FeatureFlagType['id']
        ): Promise<FeatureFlagStatusResponse> {
            return await new ApiRequest().featureFlagStatus(teamId, featureFlagId).get()
        },
    },

    fileSystem: {
        async list({
            parent,
            path,
            depth,
            limit,
            offset,
            orderBy,
            search,
            ref,
            notType,
            type,
            type__startswith,
            createdAtGt,
            createdAtLt,
        }: {
            parent?: string
            path?: string
            depth?: number
            limit?: number
            offset?: number
            orderBy?: string
            search?: string
            ref?: string
            notType?: string
            type?: string
            type__startswith?: string
            createdAtGt?: string
            createdAtLt?: string
        }): Promise<CountedPaginatedResponseWithUsers<FileSystemEntry>> {
            return await new ApiRequest()
                .fileSystem()
                .withQueryString({
                    parent,
                    path,
                    depth,
                    limit,
                    offset,
                    search,
                    ref,
                    type,
                    not_type: notType,
                    order_by: orderBy,
                    type__startswith,
                    created_at__gt: createdAtGt,
                    created_at__lt: createdAtLt,
                })
                .get()
        },
        async unfiled(type?: string): Promise<CountedPaginatedResponse<FileSystemEntry>> {
            return await new ApiRequest().fileSystemUnfiled(type).get()
        },
        async create(data: FileSystemEntry): Promise<FileSystemEntry> {
            return await new ApiRequest().fileSystem().create({ data })
        },
        async update(id: NonNullable<FileSystemEntry['id']>, data: Partial<FileSystemEntry>): Promise<FileSystemEntry> {
            return await new ApiRequest().fileSystemDetail(id).update({ data })
        },
        async delete(id: NonNullable<FileSystemEntry['id']>): Promise<FileSystemEntry> {
            return await new ApiRequest().fileSystemDetail(id).delete()
        },
        async move(id: NonNullable<FileSystemEntry['id']>, newPath: string): Promise<FileSystemEntry> {
            return await new ApiRequest().fileSystemMove(id).create({ data: { new_path: newPath } })
        },
        async link(id: NonNullable<FileSystemEntry['id']>, newPath: string): Promise<FileSystemEntry> {
            return await new ApiRequest().fileSystemLink(id).create({ data: { new_path: newPath } })
        },
        async count(id: NonNullable<FileSystemEntry['id']>): Promise<FileSystemCount> {
            return await new ApiRequest().fileSystemCount(id).create()
        },
    },

    fileSystemShortcuts: {
        async list(): Promise<CountedPaginatedResponse<FileSystemEntry>> {
            return await new ApiRequest().fileSystemShortcut().get()
        },
        async create(data: { path: string; href?: string; ref?: string; type?: string }): Promise<FileSystemEntry> {
            return await new ApiRequest().fileSystemShortcut().create({ data })
        },
        async delete(id: FileSystemEntry['id']): Promise<void> {
            return await new ApiRequest().fileSystemShortcutDetail(id).delete()
        },
    },

    persistedFolder: {
        async list(): Promise<CountedPaginatedResponse<PersistedFolder>> {
            return await new ApiRequest().persistedFolder().get()
        },
        async create(data: { protocol: string; path: string; type?: string }): Promise<PersistedFolder> {
            return await new ApiRequest().persistedFolder().create({ data })
        },
        async delete(id: PersistedFolder['id']): Promise<void> {
            return await new ApiRequest().persistedFolderDetail(id).delete()
        },
    },

    organizationFeatureFlags: {
        async get(
            orgId: OrganizationType['id'] = ApiConfig.getCurrentOrganizationId(),
            featureFlagKey: FeatureFlagType['key']
        ): Promise<OrganizationFeatureFlags> {
            return await new ApiRequest().organizationFeatureFlags(orgId, featureFlagKey).get()
        },
        async copy(
            orgId: OrganizationType['id'] = ApiConfig.getCurrentOrganizationId(),
            data: OrganizationFeatureFlagsCopyBody
        ): Promise<{ success: FeatureFlagType[]; failed: any }> {
            return await new ApiRequest().copyOrganizationFeatureFlags(orgId).create({ data })
        },
    },

    actions: {
        async get(actionId: ActionType['id']): Promise<ActionType> {
            return await new ApiRequest().actionsDetail(actionId).get()
        },
        async create(actionData: Partial<ActionType>, temporaryToken?: string): Promise<ActionType> {
            return await new ApiRequest()
                .actions()
                .withQueryString(temporaryToken ? `temporary_token=${temporaryToken}` : '')
                .create({ data: actionData })
        },
        async update(
            actionId: ActionType['id'],
            actionData: Partial<ActionType>,
            temporaryToken?: string
        ): Promise<ActionType> {
            return await new ApiRequest()
                .actionsDetail(actionId)
                .withQueryString(temporaryToken ? `temporary_token=${temporaryToken}` : '')
                .update({ data: actionData })
        },
        async migrate(id: ActionType['id']): Promise<HogFunctionType> {
            return await new ApiRequest().actionsDetail(id).withAction('migrate').create()
        },
        async list(params?: string): Promise<PaginatedResponse<ActionType>> {
            return await new ApiRequest().actions().withQueryString(params).get()
        },
        async listMatchingPluginConfigs(
            actionId: ActionType['id']
        ): Promise<PaginatedResponse<PluginConfigWithPluginInfoNew>> {
            return await new ApiRequest()
                .actionsDetail(actionId)
                .withAction('plugin_configs')
                .withQueryString({
                    limit: 1000,
                })
                .get()
        },
        determineDeleteEndpoint(): string {
            return new ApiRequest().actions().assembleEndpointUrl()
        },
    },

    activity: {
        list(
            filters: Partial<Pick<ActivityLogItem, 'item_id' | 'scope'> & { user?: UserBasicType['id'] }>,
            projectId: ProjectType['id'] = ApiConfig.getCurrentProjectId()
        ): Promise<PaginatedResponse<ActivityLogItem>> {
            return api.activity.listRequest(filters, projectId).get()
        },

        listRequest(
            filters: Partial<{
                scope?: ActivityScope | string
                scopes?: ActivityScope[] | string
                user?: UserBasicType['id']
                page?: number
                page_size?: number
                item_id?: number | string
            }>,
            projectId: ProjectType['id'] = ApiConfig.getCurrentProjectId()
        ): ApiRequest {
            if (Array.isArray(filters.scopes)) {
                filters.scopes = filters.scopes.join(',')
            }
            return new ApiRequest().activityLog(projectId).withQueryString(toParams(filters))
        },

        listLegacy(
            props: ActivityLogProps,
            page: number = 1,
            projectId: ProjectType['id'] = ApiConfig.getCurrentProjectId()
        ): Promise<ActivityLogPaginatedResponse<ActivityLogItem>> {
            const scopes = Array.isArray(props.scope) ? [...props.scope] : [props.scope]

            // Opt into the new /activity_log API
            if (
                [
                    ActivityScope.PLUGIN,
                    ActivityScope.HOG_FUNCTION,
                    ActivityScope.EXPERIMENT,
                    ActivityScope.TAG,
                ].includes(scopes[0]) ||
                scopes.length > 1
            ) {
                return api.activity
                    .listRequest({
                        scopes,
                        ...(props.id ? { item_id: props.id } : {}),
                        page: page || 1,
                        page_size: ACTIVITY_PAGE_SIZE,
                    })
                    .get()
            }

            // TODO: Can we replace all these endpoint specific implementations with the generic REST endpoint above?
            const requestForScope: { [key in ActivityScope]?: () => ApiRequest | null } = {
                [ActivityScope.FEATURE_FLAG]: () => {
                    return new ApiRequest().featureFlagsActivity((props.id ?? null) as number | null, projectId)
                },
                [ActivityScope.PERSON]: () => {
                    return new ApiRequest().personActivity(props.id)
                },
                [ActivityScope.GROUP]: () => {
                    return new ApiRequest().groupActivity()
                },
                [ActivityScope.INSIGHT]: () => {
                    return new ApiRequest().insightsActivity(projectId)
                },
                [ActivityScope.PLUGIN_CONFIG]: () => {
                    return props.id
                        ? new ApiRequest().pluginConfig(props.id as number, projectId).withAction('activity')
                        : new ApiRequest().plugins().withAction('activity')
                },
                [ActivityScope.DATA_MANAGEMENT]: () => {
                    return new ApiRequest().dataManagementActivity()
                },
                [ActivityScope.EVENT_DEFINITION]: () => {
                    // TODO allow someone to load _only_ event definitions?
                    return new ApiRequest().dataManagementActivity()
                },
                [ActivityScope.PROPERTY_DEFINITION]: () => {
                    // TODO allow someone to load _only_ property definitions?
                    return new ApiRequest().dataManagementActivity()
                },
                [ActivityScope.NOTEBOOK]: () => {
                    return props.id
                        ? new ApiRequest().notebook(`${props.id}`).withAction('activity')
                        : new ApiRequest().notebooks().withAction('activity')
                },
                [ActivityScope.TEAM]: () => {
                    return new ApiRequest().projectsDetail().withAction('activity')
                },
                [ActivityScope.SURVEY]: () => {
                    return new ApiRequest().surveyActivity((props.id ?? null) as string, projectId)
                },
                [ActivityScope.DATA_WAREHOUSE_SAVED_QUERY]: () => {
                    return new ApiRequest().dataWarehouseSavedQueryActivity((props.id ?? null) as string, projectId)
                },
            }

            let parameters = { page: page || 1, limit: ACTIVITY_PAGE_SIZE } as Record<string, any>
            const request = requestForScope[scopes[0]]?.()
            // :KLUDGE: Groups don't expose a unique ID so we need to pass the index and the key
            if (scopes[0] === ActivityScope.GROUP && props.id) {
                const groupTypeIndex = (props.id as string)[0]
                const groupKey = (props.id as string).substring(2)
                parameters = { ...parameters, group_type_index: groupTypeIndex, group_key: groupKey }
            }
            return request
                ? request.withQueryString(toParams(parameters)).get()
                : Promise.resolve({ results: [], count: 0 })
        },
    },

    comments: {
        async create(
            data: Partial<CommentType> & CommentCreationParams,
            params: Record<string, any> = {},
            teamId: TeamType['id'] = ApiConfig.getCurrentTeamId()
        ): Promise<CommentType> {
            return new ApiRequest().comments(teamId).withQueryString(toParams(params)).create({ data })
        },

        async update(
            id: CommentType['id'],
            data: Partial<CommentType> & CommentCreationParams,
            params: Record<string, any> = {},
            teamId: TeamType['id'] = ApiConfig.getCurrentTeamId()
        ): Promise<CommentType> {
            return new ApiRequest().comment(id, teamId).withQueryString(toParams(params)).update({ data })
        },

        async get(id: CommentType['id'], teamId: TeamType['id'] = ApiConfig.getCurrentTeamId()): Promise<CommentType> {
            return new ApiRequest().comment(id, teamId).get()
        },

        async list(params: Partial<CommentType> = {}): Promise<CountedPaginatedResponse<CommentType>> {
            return new ApiRequest().comments().withQueryString(params).get()
        },

        async getCount(params: Partial<CommentType> & { exclude_emoji_reactions?: boolean }): Promise<number> {
            return (await new ApiRequest().comments().withAction('count').withQueryString(params).get()).count
        },

        async delete(id: CommentType['id'], teamId: TeamType['id'] = ApiConfig.getCurrentTeamId()): Promise<void> {
            return new ApiRequest().comment(id, teamId).update({ data: { deleted: true } })
        },
    },

    logs: {
        async query({
            query,
            signal,
        }: {
            query: Omit<LogsQuery, 'kind'>
            signal?: AbortSignal
        }): Promise<{ results: LogMessage[] }> {
            return new ApiRequest().logsQuery().create({ signal, data: { query } })
        },
        async sparkline({ query, signal }: { query: Omit<LogsQuery, 'kind'>; signal?: AbortSignal }): Promise<any[]> {
            return new ApiRequest().logsSparkline().create({ signal, data: { query } })
        },
    },

    exports: {
        determineExportUrl(exportId: number, teamId: TeamType['id'] = ApiConfig.getCurrentTeamId()): string {
            return new ApiRequest()
                .export(exportId, teamId)
                .withAction('content')
                .withQueryString('download=true')
                .assembleFullUrl(true)
        },

        async create(
            data: Partial<ExportedAssetType>,
            params: Record<string, any> = {},
            teamId: TeamType['id'] = ApiConfig.getCurrentTeamId()
        ): Promise<ExportedAssetType> {
            return new ApiRequest().exports(teamId).withQueryString(toParams(params)).create({ data })
        },

        async list(
            teamId: TeamType['id'] = ApiConfig.getCurrentTeamId(),
            params: Record<string, any> = {}
        ): Promise<PaginatedResponse<ExportedAssetType>> {
            return new ApiRequest().exports(teamId).withQueryString(toParams(params)).get()
        },

        async get(id: number, teamId: TeamType['id'] = ApiConfig.getCurrentTeamId()): Promise<ExportedAssetType> {
            return new ApiRequest().export(id, teamId).get()
        },
    },

    events: {
        async get(
            id: EventType['id'],
            includePerson: boolean = false,
            teamId: TeamType['id'] = ApiConfig.getCurrentTeamId()
        ): Promise<EventType> {
            let apiRequest = new ApiRequest().event(id, teamId)
            if (includePerson) {
                apiRequest = apiRequest.withQueryString(toParams({ include_person: true }))
            }
            return await apiRequest.get()
        },
        async list(
            filters: EventsListQueryParams,
            limit: number = 100,
            teamId: TeamType['id'] = ApiConfig.getCurrentTeamId()
        ): Promise<PaginatedResponse<EventType>> {
            const params: EventsListQueryParams = { ...filters, limit, orderBy: filters.orderBy ?? ['-timestamp'] }
            return new ApiRequest().events(teamId).withQueryString(toParams(params)).get()
        },
        determineListEndpoint(
            filters: EventsListQueryParams,
            limit: number = 100,
            teamId: TeamType['id'] = ApiConfig.getCurrentTeamId()
        ): string {
            const params: EventsListQueryParams = { ...filters, limit }
            return new ApiRequest().events(teamId).withQueryString(toParams(params)).assembleFullUrl()
        },
    },

    tags: {
        async list(projectId: TeamType['id'] = ApiConfig.getCurrentProjectId()): Promise<string[]> {
            return new ApiRequest().tags(projectId).get()
        },
    },

    eventDefinitions: {
        async get({ eventDefinitionId }: { eventDefinitionId: EventDefinition['id'] }): Promise<EventDefinition> {
            return new ApiRequest().eventDefinitionDetail(eventDefinitionId).get()
        },
        async update({
            eventDefinitionId,
            eventDefinitionData,
        }: {
            eventDefinitionId: EventDefinition['id']
            eventDefinitionData: Partial<Omit<EventDefinition, 'owner'> & { owner: number | null }>
        }): Promise<EventDefinition> {
            return new ApiRequest().eventDefinitionDetail(eventDefinitionId).update({ data: eventDefinitionData })
        },
        async delete({ eventDefinitionId }: { eventDefinitionId: EventDefinition['id'] }): Promise<void> {
            return new ApiRequest().eventDefinitionDetail(eventDefinitionId).delete()
        },
        async list({
            limit = EVENT_DEFINITIONS_PER_PAGE,
            teamId,
            ...params
        }: {
            limit?: number
            offset?: number
            teamId?: TeamType['id']
            event_type?: EventDefinitionType
            search?: string
        }): Promise<CountedPaginatedResponse<EventDefinition>> {
            return new ApiRequest()
                .eventDefinitions(teamId)
                .withQueryString(toParams({ limit, ...params }))
                .get()
        },
        async getMetrics({
            eventDefinitionId,
        }: {
            eventDefinitionId: EventDefinition['id']
        }): Promise<EventDefinitionMetrics> {
            return new ApiRequest().eventDefinitionDetail(eventDefinitionId).withAction('metrics').get()
        },
        determineListEndpoint({
            limit = EVENT_DEFINITIONS_PER_PAGE,
            teamId,
            ...params
        }: {
            limit?: number
            offset?: number
            teamId?: TeamType['id']
            event_type?: EventDefinitionType
            search?: string
        }): string {
            return new ApiRequest()
                .eventDefinitions(teamId)
                .withQueryString(toParams({ limit, ...params }))
                .assembleFullUrl()
        },
    },

    propertyDefinitions: {
        async get({
            propertyDefinitionId,
        }: {
            propertyDefinitionId: PropertyDefinition['id']
        }): Promise<PropertyDefinition> {
            return new ApiRequest().propertyDefinitionDetail(propertyDefinitionId).get()
        },
        async seenTogether({
            eventNames,
            propertyDefinitionName,
        }: {
            eventNames: string[]
            propertyDefinitionName: PropertyDefinition['name']
        }): Promise<Record<string, boolean>> {
            return new ApiRequest().propertyDefinitionSeenTogether(eventNames, propertyDefinitionName).get()
        },
        async update({
            propertyDefinitionId,
            propertyDefinitionData,
        }: {
            propertyDefinitionId: PropertyDefinition['id']
            propertyDefinitionData: Partial<PropertyDefinition>
        }): Promise<PropertyDefinition> {
            return new ApiRequest()
                .propertyDefinitionDetail(propertyDefinitionId)
                .update({ data: propertyDefinitionData })
        },
        async delete({ propertyDefinitionId }: { propertyDefinitionId: PropertyDefinition['id'] }): Promise<void> {
            return new ApiRequest().propertyDefinitionDetail(propertyDefinitionId).delete()
        },
        async list({
            limit = EVENT_PROPERTY_DEFINITIONS_PER_PAGE,
            teamId,
            ...params
        }: {
            event_names?: string[]
            excluded_properties?: string[]
            exclude_core_properties?: boolean
            properties?: string[]
            filter_by_event_names?: boolean
            type?: PropertyDefinitionType
            limit?: number
            offset?: number
            search?: string
            teamId?: TeamType['id']
        }): Promise<CountedPaginatedResponse<PropertyDefinition>> {
            return new ApiRequest()
                .propertyDefinitions(teamId)
                .withQueryString(
                    toParams({
                        limit,
                        ...params,
                        ...(params.properties ? { properties: params.properties.join(',') } : {}),
                    })
                )
                .get()
        },
        determineListEndpoint({
            limit = EVENT_PROPERTY_DEFINITIONS_PER_PAGE,
            teamId,
            ...params
        }: {
            event_names?: string[]
            excluded_properties?: string[]
            exclude_core_properties?: boolean
            filter_by_event_names?: boolean
            is_feature_flag?: boolean
            limit?: number
            offset?: number
            search?: string
            teamId?: TeamType['id']
            type?: PropertyDefinitionType
            group_type_index?: number
        }): string {
            return new ApiRequest()
                .propertyDefinitions(teamId)
                .withQueryString(
                    toParams({
                        limit,
                        ...params,
                    })
                )
                .assembleFullUrl()
        },
    },

    sessions: {
        async propertyDefinitions({
            teamId,
            search,
            properties,
        }: {
            teamId?: TeamType['id']
            search?: string
            properties?: string[]
        }): Promise<CountedPaginatedResponse<PropertyDefinition>> {
            return new ApiRequest()
                .sessionPropertyDefinitions(teamId)
                .withQueryString(toParams({ search, ...(properties ? { properties: properties.join(',') } : {}) }))
                .get()
        },
    },

    cohorts: {
        async get(cohortId: CohortType['id']): Promise<CohortType> {
            return await new ApiRequest().cohortsDetail(cohortId).get()
        },
        async create(cohortData: Partial<CohortType>, filterParams?: string): Promise<CohortType> {
            return await new ApiRequest().cohorts().withQueryString(filterParams).create({ data: cohortData })
        },
        async update(
            cohortId: CohortType['id'],
            cohortData: Partial<CohortType>,
            filterParams?: string
        ): Promise<CohortType> {
            return await new ApiRequest()
                .cohortsDetail(cohortId)
                .withQueryString(filterParams)
                .update({ data: cohortData })
        },
        async duplicate(cohortId: CohortType['id']): Promise<CohortType> {
            return await new ApiRequest().cohortsDuplicate(cohortId).get()
        },
        determineDeleteEndpoint(): string {
            return new ApiRequest().cohorts().assembleEndpointUrl()
        },
        determineListUrl(cohortId: number | 'new', params: PersonListParams): string {
            return `/api/cohort/${cohortId}/persons?${toParams(params)}`
        },
        async listPaginated(
            params: {
                limit?: number
                offset?: number
                search?: string
            } = {}
        ): Promise<CountedPaginatedResponse<CohortType>> {
            return await new ApiRequest().cohorts().withQueryString(toParams(params)).get()
        },
        async getCohortPersons(cohortId: CohortType['id']): Promise<PaginatedResponse<PersonType>> {
            return await new ApiRequest()
                .cohortsDetailPersons(cohortId)
                .withQueryString(toParams({ limit: COHORT_PERSONS_QUERY_LIMIT }))
                .get()
        },
        async addPersonsToStaticCohort(cohortId: CohortType['id'], ids: string[]): Promise<{ success: boolean }> {
            return await new ApiRequest().cohortsAddPersonsToStatic(cohortId).update({ data: { person_ids: ids } })
        },
        async removePersonFromCohort(cohortId: CohortType['id'], personId: string): Promise<{ success: boolean }> {
            const payload = { person_id: personId }
            return await new ApiRequest().cohortsRemovePersonFromStatic(cohortId).update({ data: payload })
        },
        async getCalculationHistory(cohortId: CohortType['id']): Promise<CohortCalculationHistoryResponse> {
            return await new ApiRequest().cohortsCalculationHistory(cohortId).get()
        },
    },

    dashboards: {
        async get(id: number): Promise<DashboardType> {
            return new ApiRequest().dashboardsDetail(id).get()
        },

        async streamTiles(
            id: number,
            params: { layoutSize?: 'sm' | 'xs' } = {},
            onMessage: (data: any) => void,
            onComplete: () => void,
            onError: (error: any) => void
        ): Promise<() => void> {
            const url = new ApiRequest()
                .dashboardsDetail(id)
                .withAction('stream_tiles')
                .withQueryString(toParams(params))
                .assembleFullUrl(true)

            const abortController = new AbortController()

            fetchEventSource(url, {
                signal: abortController.signal,
                credentials: 'include',
                openWhenHidden: true,
                onopen: async (response) => {
                    if (!response.ok) {
                        // Get server error message if available
                        let errorMessage = `HTTP ${response.status}`
                        try {
                            const errorText = await response.text()
                            if (errorText) {
                                errorMessage = `HTTP ${response.status}: ${errorText}`
                            }
                        } catch {
                            // If we can't read the response, just use the status
                        }

                        // For any error, call onError and abort to prevent retries
                        onError(new Error(errorMessage))
                        abortController.abort()
                        return
                    }
                },
                onmessage: (event: EventSourceMessage) => {
                    try {
                        const data = JSON.parse(event.data)
                        if (data.type === 'complete') {
                            onComplete()
                        } else if (data.type === 'error') {
                            onError(new Error(data.error || 'Streaming error'))
                        } else {
                            onMessage(data)
                        }
                    } catch (error) {
                        onError(error)
                    }
                },
                onerror: (error) => {
                    onError(error)
                },
            }).catch(onError)

            return () => abortController.abort()
        },
    },

    dashboardTemplates: {
        async list(params: DashboardTemplateListParams = {}): Promise<PaginatedResponse<DashboardTemplateType>> {
            return await new ApiRequest().dashboardTemplates().withQueryString(toParams(params)).get()
        },

        async get(dashboardTemplateId: DashboardTemplateType['id']): Promise<DashboardTemplateType> {
            return await new ApiRequest().dashboardTemplatesDetail(dashboardTemplateId).get()
        },

        async create(dashboardTemplateData: DashboardTemplateEditorType): Promise<DashboardTemplateType> {
            return await new ApiRequest().dashboardTemplates().create({ data: dashboardTemplateData })
        },

        async update(
            dashboardTemplateId: string,
            dashboardTemplateData: Partial<DashboardTemplateEditorType>
        ): Promise<DashboardTemplateType> {
            return await new ApiRequest()
                .dashboardTemplatesDetail(dashboardTemplateId)
                .update({ data: dashboardTemplateData })
        },

        async delete(dashboardTemplateId: string): Promise<void> {
            // soft delete
            return await new ApiRequest().dashboardTemplatesDetail(dashboardTemplateId).update({
                data: {
                    deleted: true,
                },
            })
        },
        async getSchema(): Promise<Record<string, any>> {
            return await new ApiRequest().dashboardTemplateSchema().get()
        },
        determineSchemaUrl(): string {
            return new ApiRequest().dashboardTemplateSchema().assembleFullUrl()
        },
    },

    experiments: {
        async get(id: number): Promise<Experiment> {
            return new ApiRequest().experimentsDetail(id).get()
        },
        async createExposureCohort(id: number): Promise<{ cohort: CohortType }> {
            return await new ApiRequest().experimentCreateExposureCohort(id).create()
        },
    },

    organizationMembers: {
        async list(params: ListOrganizationMembersParams = {}): Promise<PaginatedResponse<OrganizationMemberType>> {
            return await new ApiRequest().organizationMembers().withQueryString(params).get()
        },

        async listAll(params: ListOrganizationMembersParams = {}): Promise<OrganizationMemberType[]> {
            const url = new ApiRequest().organizationMembers().withQueryString(params).assembleFullUrl()
            return api.loadPaginatedResults<OrganizationMemberType>(url)
        },

        async delete(uuid: OrganizationMemberType['user']['uuid']): Promise<PaginatedResponse<void>> {
            return await new ApiRequest().organizationMember(uuid).delete()
        },

        async update(
            uuid: string,
            data: Partial<Pick<OrganizationMemberType, 'level'>>
        ): Promise<OrganizationMemberType> {
            return new ApiRequest().organizationMember(uuid).update({ data })
        },
        scopedApiKeys: {
            async list(uuid: string): Promise<OrganizationMemberScopedApiKeysResponse> {
                return new ApiRequest().organizationMemberScopedApiKeys(uuid).get()
            },
        },
    },

    roles: {
        async get(roleId: RoleType['id']): Promise<RoleType> {
            return await new ApiRequest().rolesDetail(roleId).get()
        },
        async list(): Promise<PaginatedResponse<RoleType>> {
            return await new ApiRequest().roles().get()
        },
        async delete(roleId: RoleType['id']): Promise<void> {
            return await new ApiRequest().rolesDetail(roleId).delete()
        },
        async create(roleName: RoleType['name']): Promise<RoleType> {
            return await new ApiRequest().roles().create({
                data: {
                    name: roleName,
                },
            })
        },
        async update(roleId: RoleType['id'], roleData: Partial<RoleType>): Promise<RoleType> {
            return await new ApiRequest().rolesDetail(roleId).update({ data: roleData })
        },
        members: {
            async list(roleId: RoleType['id']): Promise<PaginatedResponse<RoleMemberType>> {
                return await new ApiRequest().roleMemberships(roleId).get()
            },
            async create(roleId: RoleType['id'], userUuid: UserType['uuid']): Promise<RoleMemberType> {
                return await new ApiRequest().roleMemberships(roleId).create({
                    data: {
                        user_uuid: userUuid,
                    },
                })
            },
            async get(roleId: RoleType['id'], userUuid: UserType['uuid']): Promise<void> {
                return await new ApiRequest().roleMembershipsDetail(roleId, userUuid).get()
            },
            async delete(roleId: RoleType['id'], userUuid: UserType['uuid']): Promise<void> {
                return await new ApiRequest().roleMembershipsDetail(roleId, userUuid).delete()
            },
        },
    },

    persons: {
        async update(id: number, person: Partial<PersonType>): Promise<PersonType> {
            return new ApiRequest().person(id).update({ data: person })
        },
        async updateProperty(id: string, property: string, value: any): Promise<void> {
            return new ApiRequest()
                .person(id)
                .withAction('update_property')
                .create({
                    data: {
                        key: property,
                        value: value,
                    },
                })
        },
        async deleteProperty(id: string, property: string): Promise<void> {
            return new ApiRequest()
                .person(id)
                .withAction('delete_property')
                .create({
                    data: {
                        $unset: property,
                    },
                })
        },
        async list(params: PersonListParams = {}): Promise<CountedPaginatedResponse<PersonType>> {
            return await new ApiRequest().persons().withQueryString(toParams(params)).get()
        },
        determineListUrl(params: PersonListParams = {}): string {
            return new ApiRequest().persons().withQueryString(toParams(params)).assembleFullUrl()
        },
        async resetPersonDistinctId(distinctId: string): Promise<void> {
            return await new ApiRequest()
                .persons()
                .withAction('reset_person_distinct_id')
                .create({
                    data: {
                        distinct_id: distinctId,
                    },
                })
        },
    },

    groups: {
        async list(params: GroupListParams): Promise<CountedPaginatedResponse<Group>> {
            return await new ApiRequest().groups().withQueryString(toParams(params, true)).get()
        },
        async create(data: CreateGroupParams): Promise<Group> {
            return await new ApiRequest().groups().create({ data })
        },
        async updateProperty(index: number, key: string, property: string, value: any): Promise<void> {
            return new ApiRequest()
                .group(index, key)
                .withAction('update_property')
                .create({
                    data: {
                        key: property,
                        value: value,
                    },
                })
        },
        async deleteProperty(index: number, key: string, property: string): Promise<void> {
            return new ApiRequest()
                .group(index, key)
                .withAction('delete_property')
                .create({
                    data: {
                        $unset: property,
                    },
                })
        },
    },

    search: {
        async list(params: SearchListParams): Promise<SearchResponse> {
            return await new ApiRequest().search().withQueryString(toParams(params, true)).get()
        },
    },

    sharing: {
        async get({
            dashboardId,
            insightId,
            recordingId,
        }: {
            dashboardId?: DashboardType['id']
            insightId?: QueryBasedInsightModel['id']
            recordingId?: SessionRecordingType['id']
        }): Promise<SharingConfigurationType | null> {
            return dashboardId
                ? new ApiRequest().dashboardSharing(dashboardId).get()
                : insightId
                  ? new ApiRequest().insightSharing(insightId).get()
                  : recordingId
                    ? new ApiRequest().recordingSharing(recordingId).get()
                    : null
        },

        async update(
            {
                dashboardId,
                insightId,
                recordingId,
            }: {
                dashboardId?: DashboardType['id']
                insightId?: QueryBasedInsightModel['id']
                recordingId?: SessionRecordingType['id']
            },
            data: Partial<SharingConfigurationType>
        ): Promise<SharingConfigurationType | null> {
            return dashboardId
                ? new ApiRequest().dashboardSharing(dashboardId).update({ data })
                : insightId
                  ? new ApiRequest().insightSharing(insightId).update({ data })
                  : recordingId
                    ? new ApiRequest().recordingSharing(recordingId).update({ data })
                    : null
        },

        async createPassword(
            {
                dashboardId,
                insightId,
                recordingId,
            }: {
                dashboardId?: DashboardType['id']
                insightId?: QueryBasedInsightModel['id']
                recordingId?: SessionRecordingType['id']
            },
            data: { raw_password?: string; note?: string }
        ): Promise<{ id: string; password: string; note: string; created_at: string; created_by_email: string }> {
            return dashboardId
                ? new ApiRequest().dashboardSharingPasswords(dashboardId).create({ data })
                : insightId
                  ? new ApiRequest().insightSharingPasswords(insightId).create({ data })
                  : recordingId
                    ? new ApiRequest().recordingSharingPasswords(recordingId).create({ data })
                    : null
        },

        async deletePassword(
            {
                dashboardId,
                insightId,
                recordingId,
            }: {
                dashboardId?: DashboardType['id']
                insightId?: QueryBasedInsightModel['id']
                recordingId?: SessionRecordingType['id']
            },
            passwordId: string
        ): Promise<void> {
            return dashboardId
                ? new ApiRequest().dashboardSharingPassword(dashboardId, passwordId).delete()
                : insightId
                  ? new ApiRequest().insightSharingPassword(insightId, passwordId).delete()
                  : recordingId
                    ? new ApiRequest().recordingSharingPassword(recordingId, passwordId).delete()
                    : null
        },
    },

    pluginConfigs: {
        async get(id: PluginConfigTypeNew['id']): Promise<PluginConfigWithPluginInfoNew> {
            return await new ApiRequest().pluginConfig(id).get()
        },
        async update(id: PluginConfigTypeNew['id'], data: FormData): Promise<PluginConfigWithPluginInfoNew> {
            return await new ApiRequest().pluginConfig(id).update({ data })
        },
        async create(data: FormData): Promise<PluginConfigWithPluginInfoNew> {
            return await new ApiRequest().pluginConfigs().create({ data })
        },
        async list(): Promise<PaginatedResponse<PluginConfigTypeNew>> {
            return await new ApiRequest().pluginConfigs().get()
        },
        async migrate(id: PluginConfigTypeNew['id']): Promise<HogFunctionType> {
            return await new ApiRequest().pluginConfig(id).withAction('migrate').create()
        },
        async logs(pluginConfigId: number, params: LogEntryRequestParams): Promise<LogEntry[]> {
            const levels = (params.level?.split(',') ?? []).filter((x) => x !== 'WARNING')
            const response = await new ApiRequest()
                .pluginConfig(pluginConfigId)
                .withAction('logs')
                .withQueryString(
                    toParams(
                        {
                            limit: LOGS_PORTION_LIMIT,
                            type_filter: levels,
                            search: params.search,
                            before: params.before,
                            after: params.after,
                        },
                        true
                    )
                )
                .get()

            const results = response.results.map((entry: PluginLogEntry) => ({
                log_source_id: `${entry.plugin_config_id}`,
                instance_id: entry.source,
                timestamp: entry.timestamp,
                level: entry.type,
                message: entry.message,
            }))

            return results
        },
    },
    hog: {
        async create(hog: string, locals?: any[], inRepl?: boolean): Promise<HogCompileResponse> {
            return await new ApiRequest().hog().create({ data: { hog, locals, in_repl: inRepl || false } })
        },
    },
    hogFunctions: {
        async list({
            filter_groups,
            search,
            types,
            limit,
        }: {
            filter_groups?: CyclotronJobFiltersType[]
            search?: string
            types?: HogFunctionTypeType[]
            limit?: number
        }): Promise<CountedPaginatedResponse<HogFunctionType>> {
            return await new ApiRequest()
                .hogFunctions()
                .withQueryString({
                    filter_groups,
                    // NOTE: The API expects "type" as thats the DB level name
                    ...(types ? { type: types.join(',') } : {}),
                    ...(search ? { search } : {}),
                    ...(limit ? { limit } : {}),
                })
                .get()
        },
        async get(id: HogFunctionType['id']): Promise<HogFunctionType> {
            return await new ApiRequest().hogFunction(id).get()
        },
        async create(data: Partial<HogFunctionType>): Promise<HogFunctionType> {
            return await new ApiRequest().hogFunctions().create({ data })
        },
        async update(id: HogFunctionType['id'], data: Partial<HogFunctionType>): Promise<HogFunctionType> {
            return await new ApiRequest().hogFunction(id).update({ data })
        },
        async logs(
            id: HogFunctionType['id'],
            params: LogEntryRequestParams = {}
        ): Promise<PaginatedResponse<LogEntry>> {
            return await new ApiRequest().hogFunction(id).withAction('logs').withQueryString(params).get()
        },
        async metrics(
            id: HogFunctionType['id'],
            params: AppMetricsV2RequestParams = {}
        ): Promise<AppMetricsV2Response> {
            return await new ApiRequest().hogFunction(id).withAction('metrics').withQueryString(params).get()
        },
        async metricsTotals(
            id: HogFunctionType['id'],
            params: Partial<AppMetricsV2RequestParams> = {}
        ): Promise<AppMetricsTotalsV2Response> {
            return await new ApiRequest().hogFunction(id).withAction('metrics/totals').withQueryString(params).get()
        },
        async listTemplates(params: {
            types: HogFunctionTypeType[]
        }): Promise<PaginatedResponse<HogFunctionTemplateType>> {
            const finalParams = {
                ...params,
                limit: 500,
                types: params.types.join(','),
            }

            return new ApiRequest().hogFunctionTemplates().withQueryString(finalParams).get()
        },
        async getTemplate(id: HogFunctionTemplateType['id']): Promise<HogFunctionTemplateType> {
            return await new ApiRequest().hogFunctionTemplate(id).get()
        },

        async listIcons(params: { query?: string } = {}): Promise<HogFunctionIconResponse[]> {
            return await new ApiRequest().hogFunctions().withAction('icons').withQueryString(params).get()
        },

        async createTestInvocation(
            id: HogFunctionType['id'],
            data: {
                configuration: Record<string, any>
                mock_async_functions: boolean
                globals?: any
                clickhouse_event?: any
                invocation_id?: string
            }
        ): Promise<CyclotronJobTestInvocationResult> {
            return await new ApiRequest().hogFunction(id).withAction('invocations').create({ data })
        },

        async getStatus(id: HogFunctionType['id']): Promise<HogFunctionStatus> {
            return await new ApiRequest().hogFunction(id).withAction('status').get()
        },
        async rearrange(orders: Record<string, number>): Promise<HogFunctionType[]> {
            return await new ApiRequest().hogFunctions().withAction('rearrange').update({ data: { orders } })
        },
    },

    links: {
        async list(
            args: {
                limit?: number
                offset?: number
                search?: string
            } = {
                limit: LINK_PAGE_SIZE,
            }
        ): Promise<CountedPaginatedResponse<LinkType>> {
            return await new ApiRequest().links().withQueryString(args).get()
        },
        async get(id: LinkType['id']): Promise<LinkType> {
            return await new ApiRequest().link(id).get()
        },
        async create(data: Partial<LinkType>): Promise<LinkType> {
            return await new ApiRequest().links().create({ data })
        },
        async update(id: LinkType['id'], data: Partial<LinkType>): Promise<LinkType> {
            return await new ApiRequest().link(id).update({ data })
        },
        async delete(id: LinkType['id']): Promise<void> {
            await new ApiRequest().link(id).delete()
        },
    },

    annotations: {
        async get(annotationId: RawAnnotationType['id']): Promise<RawAnnotationType> {
            return await new ApiRequest().annotation(annotationId).get()
        },
        async update(
            annotationId: RawAnnotationType['id'],
            data: Pick<RawAnnotationType, 'date_marker' | 'scope' | 'content' | 'dashboard_item' | 'dashboard_id'>
        ): Promise<RawAnnotationType> {
            return await new ApiRequest().annotation(annotationId).update({ data })
        },
        async list(params?: { limit?: number; offset?: number }): Promise<PaginatedResponse<RawAnnotationType>> {
            return await new ApiRequest()
                .annotations()
                .withQueryString({
                    limit: params?.limit,
                    offset: params?.offset,
                })
                .get()
        },
        async create(
            data: Pick<RawAnnotationType, 'date_marker' | 'scope' | 'content' | 'dashboard_item' | 'dashboard_id'>
        ): Promise<RawAnnotationType> {
            return await new ApiRequest().annotations().create({ data })
        },
        determineDeleteEndpoint(): string {
            return new ApiRequest().annotations().assembleEndpointUrl()
        },
    },

    errorTracking: {
        async getIssue(id: ErrorTrackingIssue['id'], fingerprint?: string): Promise<ErrorTrackingRelationalIssue> {
            return await new ApiRequest().errorTrackingIssue(id).withQueryString(toParams({ fingerprint })).get()
        },

        async updateIssue(
            id: ErrorTrackingIssue['id'],
            data: Partial<Pick<ErrorTrackingIssue, 'status' | 'name' | 'description'>>
        ): Promise<ErrorTrackingRelationalIssue> {
            return await new ApiRequest().errorTrackingIssue(id).update({ data })
        },

        async assignIssue(
            id: ErrorTrackingIssue['id'],
            assignee: ErrorTrackingIssue['assignee']
        ): Promise<{ content: string }> {
            return await new ApiRequest().errorTrackingAssignIssue(id).update({ data: { assignee } })
        },

        async bulkMarkStatus(
            ids: ErrorTrackingIssue['id'][],
            status: ErrorTrackingIssue['status']
        ): Promise<{ content: string }> {
            return await new ApiRequest()
                .errorTrackingIssueBulk()
                .create({ data: { action: 'set_status', ids, status: status } })
        },

        async bulkAssign(
            ids: ErrorTrackingIssue['id'][],
            assignee: ErrorTrackingIssue['assignee']
        ): Promise<{ content: string }> {
            return await new ApiRequest().errorTrackingIssueBulk().create({ data: { action: 'assign', ids, assignee } })
        },

        async mergeInto(
            primaryIssueId: ErrorTrackingIssue['id'],
            mergingIssueIds: ErrorTrackingIssue['id'][]
        ): Promise<{ content: string }> {
            return await new ApiRequest()
                .errorTrackingIssueMerge(primaryIssueId)
                .create({ data: { ids: mergingIssueIds } })
        },

        async split(
            issueId: ErrorTrackingIssue['id'],
            fingerprints: string[],
            exclusive: boolean
        ): Promise<{ content: string }> {
            return await new ApiRequest()
                .errorTrackingIssueSplit(issueId)
                .create({ data: { fingerprints: fingerprints, exclusive } })
        },

        fingerprints: {
            async list(issueId: ErrorTrackingIssue['id']): Promise<CountedPaginatedResponse<ErrorTrackingFingerprint>> {
                const queryString = { issue_id: issueId }
                return await new ApiRequest()
                    .errorTrackingIssueFingerprints()
                    .withQueryString(toParams(queryString))
                    .get()
            },
        },

        symbolSets: {
            async list({
                status,
                offset = 0,
                limit = 100,
            }: {
                status?: SymbolSetStatusFilter
                offset: number
                limit: number
            }): Promise<CountedPaginatedResponse<ErrorTrackingSymbolSet>> {
                const queryString = { order_by: '-created_at', status, offset, limit }
                return await new ApiRequest().errorTrackingSymbolSets().withQueryString(toParams(queryString)).get()
            },

            async update(id: ErrorTrackingSymbolSet['id'], data: FormData): Promise<void> {
                return await new ApiRequest().errorTrackingSymbolSet(id).update({ data })
            },

            async delete(id: ErrorTrackingSymbolSet['id']): Promise<void> {
                return await new ApiRequest().errorTrackingSymbolSet(id).delete()
            },
        },

        async symbolSetStackFrames(
            id: ErrorTrackingSymbolSet['id']
        ): Promise<{ results: ErrorTrackingStackFrameRecord[] }> {
            return await new ApiRequest().errorTrackingStackFrames().create({ data: { symbol_set: id } })
        },

        async stackFrames(
            raw_ids: ErrorTrackingStackFrame['raw_id'][]
        ): Promise<{ results: ErrorTrackingStackFrameRecord[] }> {
            return await new ApiRequest().errorTrackingStackFrames().create({ data: { raw_ids: raw_ids } })
        },

        async rules(ruleType: ErrorTrackingRuleType): Promise<{ results: ErrorTrackingRule[] }> {
            return await new ApiRequest().errorTrackingRules(ruleType).get()
        },

        async createRule(
            ruleType: ErrorTrackingRuleType,
            { id: _, ...data }: ErrorTrackingRule
        ): Promise<ErrorTrackingRule> {
            return await new ApiRequest().errorTrackingRules(ruleType).create({ data })
        },

        async updateRule(ruleType: ErrorTrackingRuleType, { id, ...data }: ErrorTrackingRule): Promise<void> {
            return await new ApiRequest().errorTrackingRule(ruleType, id).update({ data })
        },

        async deleteRule(ruleType: ErrorTrackingRuleType, id: ErrorTrackingRule['id']): Promise<void> {
            return await new ApiRequest().errorTrackingRule(ruleType, id).delete()
        },

        async reorderRules(ruleType: ErrorTrackingRuleType, orders: Record<string, number>): Promise<void> {
            return await new ApiRequest().errorTrackingReorderRules(ruleType).update({ data: { orders } })
        },

        async createExternalReference(
            issueId: string,
            integrationId: number,
            config: Record<string, string>
        ): Promise<ErrorTrackingExternalReference> {
            return await new ApiRequest()
                .errorTrackingExternalReference()
                .create({ data: { integration_id: integrationId, issue: issueId, config } })
        },

        async getSimilarIssues(
            issueId: ErrorTrackingIssue['id']
        ): Promise<Array<{ id: string; title: string; description: string }>> {
            return await new ApiRequest().errorTrackingSimilarIssues(issueId).get()
        },
    },

    recordings: {
        async list(params: RecordingsQuery): Promise<RecordingsQueryResponse> {
            return await new ApiRequest().recordings().withQueryString(toParams(params)).get()
        },
        async getMatchingEvents(params: string): Promise<{ results: string[] }> {
            return await new ApiRequest().recordingMatchingEvents().withQueryString(params).get()
        },
        async get(
            recordingId: SessionRecordingType['id'],
            params: Record<string, any> = {},
            headers: Record<string, string> = {}
        ): Promise<SessionRecordingType> {
            return await new ApiRequest().recording(recordingId).withQueryString(toParams(params)).get({ headers })
        },
        async update(
            recordingId: SessionRecordingType['id'],
            data: Partial<SessionRecordingUpdateType>
        ): Promise<SessionRecordingType> {
            return await new ApiRequest().recording(recordingId).update({ data })
        },

        async persist(recordingId: SessionRecordingType['id']): Promise<{ success: boolean }> {
            return await new ApiRequest().recording(recordingId).withAction('persist').create()
        },

        async summarizeStream(recordingId: SessionRecordingType['id']): Promise<Response> {
            return await api.createResponse(
                new ApiRequest().recording(recordingId).withAction('summarize').assembleFullUrl(),
                // No data to provide except for the recording id.
                // Could be extended later with the state of the filters to better understand the user's intent.
                undefined,
                // TODO: Understand if I need to provide any signal data here
                {}
            )
        },

        async similarRecordings(recordingId: SessionRecordingType['id']): Promise<[string, number][]> {
            return await new ApiRequest().recording(recordingId).withAction('similar_sessions').get()
        },

        async delete(recordingId: SessionRecordingType['id']): Promise<{ success: boolean }> {
            return await new ApiRequest().recording(recordingId).delete()
        },

        async listSnapshotSources(
            recordingId: SessionRecordingType['id'],
            params: Record<string, any> = {},
            headers: Record<string, string> = {}
        ): Promise<SessionRecordingSnapshotResponse> {
            if (params.source) {
                throw new Error('source parameter is not allowed in listSnapshotSources, this is a development error')
            }
            return await new ApiRequest()
                .recording(recordingId)
                .withAction('snapshots')
                .withQueryString(params)
                .get({ headers })
        },

        async getSnapshots(
            recordingId: SessionRecordingType['id'],
            params: SessionRecordingSnapshotParams,
            headers: Record<string, string> = {}
        ): Promise<string[]> {
            const response = await new ApiRequest()
                .recording(recordingId)
                .withAction('snapshots')
                .withQueryString(params)
                .getResponse({ headers })

            const contentBuffer = new Uint8Array(await response.arrayBuffer())
            try {
                const textDecoder = new TextDecoder()
                const textLines = textDecoder.decode(contentBuffer)

                if (textLines) {
                    return textLines.split('\n')
                }
            } catch {
                // we assume it is gzipped, swallow the error, and carry on below
            }
            return []
        },

        async listPlaylists(params: string): Promise<SavedSessionRecordingPlaylistsResult> {
            return await new ApiRequest().recordingPlaylists().withQueryString(params).get()
        },
        async getPlaylist(playlistId: SessionRecordingPlaylistType['short_id']): Promise<SessionRecordingPlaylistType> {
            return await new ApiRequest().recordingPlaylist(playlistId).get()
        },
        async playlistViewed(playlistId: SessionRecordingPlaylistType['short_id']): Promise<void> {
            return await new ApiRequest().recordingPlaylist(playlistId).withAction('playlist_viewed').create()
        },
        async createPlaylist(playlist: Partial<SessionRecordingPlaylistType>): Promise<SessionRecordingPlaylistType> {
            return await new ApiRequest().recordingPlaylists().create({ data: playlist })
        },
        async updatePlaylist(
            playlistId: SessionRecordingPlaylistType['short_id'],
            playlist: Partial<SessionRecordingPlaylistType>
        ): Promise<SessionRecordingPlaylistType> {
            return await new ApiRequest().recordingPlaylist(playlistId).update({ data: playlist })
        },

        async listPlaylistRecordings(
            playlistId: SessionRecordingPlaylistType['short_id'],
            params: Record<string, any> = {}
        ): Promise<RecordingsQueryResponse> {
            return await new ApiRequest()
                .recordingPlaylist(playlistId)
                .withAction('recordings')
                .withQueryString(toParams(params))
                .get()
        },

        async addRecordingToPlaylist(
            playlistId: SessionRecordingPlaylistType['short_id'],
            session_recording_id: SessionRecordingType['id']
        ): Promise<SessionRecordingPlaylistType> {
            return await new ApiRequest()
                .recordingPlaylist(playlistId)
                .withAction('recordings')
                .withAction(session_recording_id)
                .create()
        },

        async bulkAddRecordingsToPlaylist(
            playlistId: SessionRecordingPlaylistType['short_id'],
            session_recording_ids: SessionRecordingType['id'][]
        ): Promise<{ success: boolean; added_count: number; total_requested: number }> {
            return await new ApiRequest()
                .recordingPlaylist(playlistId)
                .withAction('recordings')
                .withAction('bulk_add')
                .create({ data: { session_recording_ids } })
        },

        async bulkDeleteRecordingsFromPlaylist(
            playlistId: SessionRecordingPlaylistType['short_id'],
            session_recording_ids: SessionRecordingType['id'][]
        ): Promise<{ success: boolean; added_count: number; total_requested: number }> {
            return await new ApiRequest()
                .recordingPlaylist(playlistId)
                .withAction('recordings')
                .withAction('bulk_delete')
                .create({ data: { session_recording_ids } })
        },

        async removeRecordingFromPlaylist(
            playlistId: SessionRecordingPlaylistType['short_id'],
            session_recording_id: SessionRecordingType['id']
        ): Promise<SessionRecordingPlaylistType> {
            return await new ApiRequest()
                .recordingPlaylist(playlistId)
                .withAction('recordings')
                .withAction(session_recording_id)
                .delete()
        },

        async aiRegex(regex: string): Promise<{ result: string; data: any }> {
            return await new ApiRequest().recordings().withAction('ai/regex').create({ data: { regex } })
        },

        async bulkDeleteRecordings(session_recording_ids: SessionRecordingType['id'][]): Promise<{
            success: boolean
            deleted_count: number
            total_requested: number
        }> {
            return await new ApiRequest()
                .recordings()
                .withAction('bulk_delete')
                .create({ data: { session_recording_ids } })
        },

        async bulkViewedRecordings(session_recording_ids: SessionRecordingType['id'][]): Promise<{
            success: boolean
            viewed_count: number
            total_requested: number
        }> {
            return await new ApiRequest()
                .recordings()
                .withAction('bulk_viewed')
                .create({ data: { session_recording_ids } })
        },

        async bulkNotViewedRecordings(session_recording_ids: SessionRecordingType['id'][]): Promise<{
            success: boolean
            not_viewed_count: number
            total_requested: number
        }> {
            return await new ApiRequest()
                .recordings()
                .withAction('bulk_not_viewed')
                .create({ data: { session_recording_ids } })
        },
    },

    notebooks: {
        async get(
            notebookId: NotebookType['short_id'],
            params: Record<string, any> = {},
            headers: Record<string, any> = {}
        ): Promise<NotebookType> {
            return await new ApiRequest().notebook(notebookId).withQueryString(toParams(params)).get({
                headers,
            })
        },
        async update(
            notebookId: NotebookType['short_id'],
            data: Partial<Pick<NotebookType, 'version' | 'content' | 'text_content' | 'title' | '_create_in_folder'>>
        ): Promise<NotebookType> {
            return await new ApiRequest().notebook(notebookId).update({ data })
        },
        async list(
            params: {
                contains?: NotebookNodeResource[]
                created_by?: UserBasicType['uuid']
                search?: string
                order?: string
                offset?: number
                limit?: number
            } = {}
        ): Promise<CountedPaginatedResponse<NotebookListItemType>> {
            // TODO attrs could be a union of types like NotebookNodeRecordingAttributes
            const apiRequest = new ApiRequest().notebooks()
            const { contains, ...queryParams } = objectClean(params)

            const newQueryParams: Omit<typeof params, 'contains'> & { contains?: string } = queryParams
            if (contains?.length) {
                const containsString =
                    contains
                        .map(({ type, attrs }) => {
                            const target = type.replace(/^ph-/, '')
                            const match = attrs['id'] ? `:${attrs['id']}` : ''
                            return `${target}${match}`
                        })
                        .join(',') || undefined

                newQueryParams['contains'] = containsString
            }

            return await apiRequest.withQueryString(newQueryParams).get()
        },
        async recordingComments(recordingId: string): Promise<{ results: RecordingComment[] }> {
            return await new ApiRequest()
                .notebooks()
                .withAction('recording_comments')
                .withQueryString({ recording_id: recordingId })
                .get()
        },
        async create(
            data?: Pick<NotebookType, 'content' | 'text_content' | 'title' | '_create_in_folder'>
        ): Promise<NotebookType> {
            return await new ApiRequest().notebooks().create({ data })
        },
        async delete(notebookId: NotebookType['short_id']): Promise<NotebookType> {
            return await new ApiRequest().notebook(notebookId).delete()
        },
    },

    batchExports: {
        async list(params: Record<string, any> = {}): Promise<CountedPaginatedResponse<BatchExportConfiguration>> {
            return await new ApiRequest().batchExports().withQueryString(toParams(params)).get()
        },
        async get(id: BatchExportConfiguration['id']): Promise<BatchExportConfiguration> {
            return await new ApiRequest().batchExport(id).get()
        },
        async update(
            id: BatchExportConfiguration['id'],
            data: Partial<BatchExportConfiguration>
        ): Promise<BatchExportConfiguration> {
            return await new ApiRequest().batchExport(id).update({ data })
        },
        async create(data?: Partial<BatchExportConfiguration>): Promise<BatchExportConfiguration> {
            return await new ApiRequest().batchExports().create({ data })
        },
        async delete(id: BatchExportConfiguration['id']): Promise<BatchExportConfiguration> {
            return await new ApiRequest().batchExport(id).delete()
        },
        async pause(id: BatchExportConfiguration['id']): Promise<BatchExportConfiguration> {
            return await new ApiRequest().batchExport(id).withAction('pause').create()
        },
        async unpause(id: BatchExportConfiguration['id']): Promise<BatchExportConfiguration> {
            return await new ApiRequest().batchExport(id).withAction('unpause').create()
        },
        async listRuns(
            id: BatchExportConfiguration['id'],
            params: Record<string, any> = {}
        ): Promise<PaginatedResponse<RawBatchExportRun>> {
            return await new ApiRequest().batchExportRuns(id).withQueryString(toParams(params)).get()
        },
        async createBackfill(
            id: BatchExportConfiguration['id'],
            data: Pick<BatchExportConfiguration, 'start_at' | 'end_at'>
        ): Promise<BatchExportRun> {
            return await new ApiRequest().batchExport(id).withAction('backfill').create({ data })
        },
        async listBackfills(
            id: BatchExportConfiguration['id'],
            params: Record<string, any> = {}
        ): Promise<PaginatedResponse<RawBatchExportBackfill>> {
            return await new ApiRequest().batchExportBackfills(id).withQueryString(toParams(params)).get()
        },
        async cancelBackfill(
            id: BatchExportConfiguration['id'],
            backfillId: BatchExportBackfill['id'],
            teamId?: TeamType['id']
        ): Promise<BatchExportBackfill> {
            return await new ApiRequest().batchExportBackfill(id, backfillId, teamId).withAction('cancel').create()
        },
        async retryRun(
            id: BatchExportConfiguration['id'],
            runId: BatchExportRun['id'],
            teamId?: TeamType['id']
        ): Promise<BatchExportRun> {
            return await new ApiRequest().batchExportRun(id, runId, teamId).withAction('retry').create()
        },
        async cancelRun(
            id: BatchExportConfiguration['id'],
            runId: BatchExportRun['id'],
            teamId?: TeamType['id']
        ): Promise<BatchExportRun> {
            return await new ApiRequest().batchExportRun(id, runId, teamId).withAction('cancel').create()
        },
        async logs(
            id: BatchExportConfiguration['id'],
            params: LogEntryRequestParams = {}
        ): Promise<PaginatedResponse<LogEntry>> {
            return await new ApiRequest().batchExport(id).withAction('logs').withQueryString(params).get()
        },
        async test(destination: BatchExportService['type']): Promise<BatchExportConfigurationTest> {
            return await new ApiRequest().batchExports().withAction('test').withQueryString({ destination }).get()
        },
        async runTestStep(
            id: BatchExportConfiguration['id'],
            step: number,
            data: Record<string, any>
        ): Promise<BatchExportConfigurationTestStep> {
            return await new ApiRequest()
                .batchExport(id)
                .withAction('run_test_step')
                .create({ data: { step: step, ...data } })
        },
        async runTestStepNew(step: number, data: Record<string, any>): Promise<BatchExportConfigurationTestStep> {
            return await new ApiRequest()
                .batchExports()
                .withAction('run_test_step_new')
                .create({ data: { step: step, ...data } })
        },
    },

    earlyAccessFeatures: {
        async get(featureId: EarlyAccessFeatureType['id']): Promise<EarlyAccessFeatureType> {
            return await new ApiRequest().earlyAccessFeature(featureId).get()
        },
        async create(data: NewEarlyAccessFeatureType): Promise<EarlyAccessFeatureType> {
            return await new ApiRequest().earlyAccessFeatures().create({ data })
        },
        async delete(featureId: EarlyAccessFeatureType['id']): Promise<void> {
            await new ApiRequest().earlyAccessFeature(featureId).delete()
        },
        async update(
            featureId: EarlyAccessFeatureType['id'],
            data: Pick<EarlyAccessFeatureType, 'name' | 'description' | 'stage' | 'documentation_url'>
        ): Promise<EarlyAccessFeatureType> {
            return await new ApiRequest().earlyAccessFeature(featureId).update({ data })
        },
        async list(): Promise<PaginatedResponse<EarlyAccessFeatureType>> {
            return await new ApiRequest().earlyAccessFeatures().get()
        },
    },

    userInterviews: {
        async list(): Promise<PaginatedResponse<UserInterviewType>> {
            return await new ApiRequest().userInterviews().get()
        },
        async get(id: UserInterviewType['id']): Promise<UserInterviewType> {
            return await new ApiRequest().userInterview(id).get()
        },
        async update(
            id: UserInterviewType['id'],
            data: Pick<UserInterviewType, 'summary'>
        ): Promise<UserInterviewType> {
            return await new ApiRequest().userInterview(id).update({ data })
        },
    },

    users: {
        async list(email?: string): Promise<PaginatedResponse<UserType>> {
            return await new ApiRequest().users(email).get()
        },
    },

    tasks: {
        async list(): Promise<PaginatedResponse<Task>> {
            return await new ApiRequest().tasks().get()
        },
        async get(id: Task['id']): Promise<Task> {
            return await new ApiRequest().task(id).get()
        },
        async create(data: TaskUpsertProps): Promise<Task> {
            return await new ApiRequest().tasks().create({ data })
        },
        async update(id: string, data: Partial<TaskUpsertProps>): Promise<Partial<Task>> {
            return await new ApiRequest().task(id).update({ data })
        },
        async delete(id: Task['id']): Promise<void> {
            return await new ApiRequest().task(id).delete()
        },
        async bulkReorder(columns: Record<string, string[]>): Promise<{ updated: number; tasks: Task[] }> {
            return await new ApiRequest().tasks().withAction('bulk_reorder').create({ data: { columns } })
        },
    },

    surveys: {
        async list(
            args: {
                limit?: number
                offset?: number
                search?: string
            } = {
                limit: SURVEY_PAGE_SIZE,
            }
        ): Promise<CountedPaginatedResponse<Survey>> {
            return await new ApiRequest().surveys().withQueryString(args).get()
        },
        async get(surveyId: Survey['id']): Promise<Survey> {
            return await new ApiRequest().survey(surveyId).get()
        },
        async create(data: Partial<Survey>, teamId?: TeamType['id']): Promise<Survey> {
            return await new ApiRequest().surveys(teamId).create({ data })
        },
        async delete(surveyId: Survey['id']): Promise<void> {
            await new ApiRequest().survey(surveyId).delete()
        },
        async update(surveyId: Survey['id'], data: Partial<Survey>): Promise<Survey> {
            return await new ApiRequest().survey(surveyId).update({ data })
        },
        async getResponsesCount(): Promise<{ [key: string]: number }> {
            return await new ApiRequest().surveysResponsesCount().get()
        },
        async summarize_responses(
            surveyId: Survey['id'],
            questionIndex: number | undefined,
            questionId: string | undefined
        ): Promise<any> {
            const apiRequest = new ApiRequest().survey(surveyId).withAction('summarize_responses')
            const queryParams: Record<string, string> = {}

            if (questionIndex !== undefined) {
                queryParams['question_index'] = questionIndex.toString()
            }
            if (questionId !== undefined) {
                queryParams['question_id'] = questionId
            }
            return await apiRequest.withQueryString(queryParams).create()
        },
        async getSurveyStats({
            surveyId,
            dateFrom = null,
            dateTo = null,
        }: {
            surveyId: Survey['id']
            dateFrom?: string | null
            dateTo?: string | null
        }): Promise<
            SurveyStatsResponse & {
                survey_id: string
                start_date: string
                end_date?: string
            }
        > {
            const apiRequest = new ApiRequest().survey(surveyId).withAction('stats')
            const queryParams: Record<string, string> = {}
            if (dateFrom) {
                queryParams['date_from'] = dateFrom
            }
            if (dateTo) {
                queryParams['date_to'] = dateTo
            }

            return await apiRequest.withQueryString(queryParams).get()
        },
        async getGlobalSurveyStats({
            dateFrom = null,
            dateTo = null,
        }: {
            dateFrom?: string | null
            dateTo?: string | null
        }): Promise<SurveyStatsResponse> {
            const apiRequest = new ApiRequest().surveys().withAction('stats')
            const queryParams: Record<string, string> = {}
            if (dateFrom) {
                queryParams['date_from'] = dateFrom
            }
            if (dateTo) {
                queryParams['date_to'] = dateTo
            }
            return await apiRequest.get()
        },
    },

    dataWarehouseTables: {
        async list(): Promise<PaginatedResponse<DataWarehouseTable>> {
            return await new ApiRequest().dataWarehouseTables().get()
        },
        async get(tableId: DataWarehouseTable['id']): Promise<DataWarehouseTable> {
            return await new ApiRequest().dataWarehouseTable(tableId).get()
        },
        async create(data: Partial<DataWarehouseTable>): Promise<DataWarehouseTable> {
            return await new ApiRequest().dataWarehouseTables().create({ data })
        },
        async delete(tableId: DataWarehouseTable['id']): Promise<void> {
            await new ApiRequest().dataWarehouseTable(tableId).delete()
        },
        async update(
            tableId: DataWarehouseTable['id'],
            data: Pick<DataWarehouseTable, 'name'>
        ): Promise<DataWarehouseTable> {
            return await new ApiRequest().dataWarehouseTable(tableId).update({ data })
        },
        async updateSchema(
            tableId: DataWarehouseTable['id'],
            updates: Record<string, DatabaseSerializedFieldType>
        ): Promise<void> {
            await new ApiRequest().dataWarehouseTable(tableId).withAction('update_schema').create({ data: { updates } })
        },
        async refreshSchema(tableId: DataWarehouseTable['id']): Promise<void> {
            await new ApiRequest().dataWarehouseTable(tableId).withAction('refresh_schema').create()
        },
    },

    dataWarehouseSavedQueries: {
        async list(): Promise<PaginatedResponse<DataWarehouseSavedQuery>> {
            return await new ApiRequest().dataWarehouseSavedQueries().get()
        },
        async get(viewId: DataWarehouseSavedQuery['id']): Promise<DataWarehouseSavedQuery> {
            return await new ApiRequest().dataWarehouseSavedQuery(viewId).get()
        },
        async create(data: Partial<DataWarehouseSavedQuery> & { types: string[][] }): Promise<DataWarehouseSavedQuery> {
            return await new ApiRequest().dataWarehouseSavedQueries().create({ data })
        },
        async delete(viewId: DataWarehouseSavedQuery['id']): Promise<void> {
            await new ApiRequest().dataWarehouseSavedQuery(viewId).delete()
        },
        async update(
            viewId: DataWarehouseSavedQuery['id'],
            data: Partial<DataWarehouseSavedQuery> & { types: string[][]; edited_history_id?: string }
        ): Promise<DataWarehouseSavedQuery> {
            return await new ApiRequest().dataWarehouseSavedQuery(viewId).update({ data })
        },
        async run(viewId: DataWarehouseSavedQuery['id']): Promise<void> {
            return await new ApiRequest().dataWarehouseSavedQuery(viewId).withAction('run').create()
        },
        async cancel(viewId: DataWarehouseSavedQuery['id']): Promise<void> {
            return await new ApiRequest().dataWarehouseSavedQuery(viewId).withAction('cancel').create()
        },
        async revertMaterialization(viewId: DataWarehouseSavedQuery['id']): Promise<void> {
            return await new ApiRequest().dataWarehouseSavedQuery(viewId).withAction('revert_materialization').create()
        },
        async ancestors(viewId: DataWarehouseSavedQuery['id'], level?: number): Promise<Record<string, string[]>> {
            return await new ApiRequest()
                .dataWarehouseSavedQuery(viewId)
                .withAction('ancestors')
                .create({ data: { level } })
        },
        async descendants(viewId: DataWarehouseSavedQuery['id'], level?: number): Promise<Record<string, string[]>> {
            return await new ApiRequest()
                .dataWarehouseSavedQuery(viewId)
                .withAction('descendants')
                .create({ data: { level } })
        },
        dataWarehouseDataModelingJobs: {
            async list(
                savedQueryId: DataWarehouseSavedQuery['id'],
                pageSize: number,
                offset: number
            ): Promise<PaginatedResponse<DataModelingJob>> {
                return await new ApiRequest().dataWarehouseDataModelingJobs(savedQueryId, pageSize, offset).get()
            },
        },
    },

    dataWarehouseSavedQueryDrafts: {
        async list(): Promise<PaginatedResponse<DataWarehouseSavedQueryDraft>> {
            return await new ApiRequest().dataWarehouseSavedQueryDrafts().get()
        },
        async get(id: DataWarehouseSavedQueryDraft['id']): Promise<DataWarehouseSavedQueryDraft> {
            return await new ApiRequest().dataWarehouseSavedQueryDraft(id).get()
        },
        async create(data: Partial<DataWarehouseSavedQueryDraft>): Promise<DataWarehouseSavedQueryDraft> {
            return await new ApiRequest().dataWarehouseSavedQueryDrafts().create({ data })
        },
        async delete(id: DataWarehouseSavedQueryDraft['id']): Promise<void> {
            await new ApiRequest().dataWarehouseSavedQueryDraft(id).delete()
        },
        async update(
            id: DataWarehouseSavedQueryDraft['id'],
            data: Partial<DataWarehouseSavedQueryDraft>
        ): Promise<DataWarehouseSavedQueryDraft> {
            return await new ApiRequest().dataWarehouseSavedQueryDraft(id).update({ data })
        },
    },

    externalDataSources: {
        async list(options?: ApiMethodOptions | undefined): Promise<PaginatedResponse<ExternalDataSource>> {
            return await new ApiRequest().externalDataSources().get(options)
        },
        async get(sourceId: ExternalDataSource['id']): Promise<ExternalDataSource> {
            return await new ApiRequest().externalDataSource(sourceId).get()
        },
        async create(data: Partial<ExternalDataSourceCreatePayload>): Promise<{ id: string }> {
            return await new ApiRequest().externalDataSources().create({ data })
        },
        async delete(sourceId: ExternalDataSource['id']): Promise<void> {
            await new ApiRequest().externalDataSource(sourceId).delete()
        },
        async reload(sourceId: ExternalDataSource['id']): Promise<void> {
            await new ApiRequest().externalDataSource(sourceId).withAction('reload').create()
        },
        async update(
            sourceId: ExternalDataSource['id'],
            data: Partial<ExternalDataSource>
        ): Promise<ExternalDataSource> {
            return await new ApiRequest().externalDataSource(sourceId).update({ data })
        },
        async database_schema(
            source_type: ExternalDataSourceType,
            payload: Record<string, any>
        ): Promise<ExternalDataSourceSyncSchema[]> {
            return await new ApiRequest()
                .externalDataSources()
                .withAction('database_schema')
                .create({ data: { source_type, ...payload } })
        },
        async wizard(): Promise<Record<string, SourceConfig>> {
            return await new ApiRequest().externalDataSources().withAction('wizard').get()
        },
        async source_prefix(
            source_type: ExternalDataSourceType,
            prefix: string
        ): Promise<ExternalDataSourceSyncSchema[]> {
            return await new ApiRequest()
                .externalDataSources()
                .withAction('source_prefix')
                .create({ data: { source_type, prefix } })
        },
        async jobs(
            sourceId: ExternalDataSource['id'],
            before: string | null,
            after: string | null
        ): Promise<ExternalDataJob[]> {
            return await new ApiRequest()
                .externalDataSource(sourceId)
                .withAction('jobs')
                .withQueryString({ before, after })
                .get()
        },
        async updateRevenueAnalyticsConfig(
            sourceId: ExternalDataSource['id'],
            data: Partial<ExternalDataSourceRevenueAnalyticsConfig>
        ): Promise<ExternalDataSource> {
            return await new ApiRequest().externalDataSourceRevenueAnalyticsConfig(sourceId).update({ data })
        },
    },

    dataWarehouse: {
        async totalRowsStats(options?: ApiMethodOptions): Promise<DataWarehouseSourceRowCount> {
            return await new ApiRequest().dataWarehouse().withAction('total_rows_stats').get(options)
        },

        async recentActivity(
            options?: ApiMethodOptions & { limit?: number; offset?: number }
        ): Promise<PaginatedResponse<DataWarehouseActivityRecord>> {
            return await new ApiRequest()
                .dataWarehouse()
                .withAction('recent_activity')
                .withQueryString({ limit: options?.limit, offset: options?.offset })
                .get(options)
        },
    },

    externalDataSchemas: {
        async update(
            schemaId: ExternalDataSourceSchema['id'],
            data: Partial<ExternalDataSourceSchema>
        ): Promise<ExternalDataSourceSchema> {
            return await new ApiRequest().externalDataSourceSchema(schemaId).update({ data })
        },
        async reload(schemaId: ExternalDataSourceSchema['id']): Promise<void> {
            await new ApiRequest().externalDataSourceSchema(schemaId).withAction('reload').create()
        },
        async resync(schemaId: ExternalDataSourceSchema['id']): Promise<void> {
            await new ApiRequest().externalDataSourceSchema(schemaId).withAction('resync').create()
        },
        async incremental_fields(schemaId: ExternalDataSourceSchema['id']): Promise<SchemaIncrementalFieldsResponse> {
            return await new ApiRequest().externalDataSourceSchema(schemaId).withAction('incremental_fields').create()
        },
        async delete_data(schemaId: ExternalDataSourceSchema['id']): Promise<SchemaIncrementalFieldsResponse> {
            return await new ApiRequest().externalDataSourceSchema(schemaId).withAction('delete_data').delete()
        },
    },
    fixHogQLErrors: {
        async fix(query: string, error?: string): Promise<Record<string, any>> {
            return await new ApiRequest().fixHogQLErrors().create({ data: { query, error } })
        },
    },

    dataWarehouseViewLinks: {
        async list(): Promise<PaginatedResponse<DataWarehouseViewLink>> {
            return await new ApiRequest().dataWarehouseViewLinks().get()
        },
        async get(viewLinkId: DataWarehouseViewLink['id']): Promise<DataWarehouseViewLink> {
            return await new ApiRequest().dataWarehouseViewLink(viewLinkId).get()
        },
        async create(data: Partial<DataWarehouseViewLink>): Promise<DataWarehouseViewLink> {
            return await new ApiRequest().dataWarehouseViewLinks().create({ data })
        },
        async delete(viewId: DataWarehouseViewLink['id']): Promise<void> {
            await new ApiRequest().dataWarehouseViewLink(viewId).delete()
        },
        determineDeleteEndpoint(): string {
            return new ApiRequest().dataWarehouseViewLinks().assembleEndpointUrl()
        },
        async update(
            viewId: DataWarehouseViewLink['id'],
            data: Pick<
                DataWarehouseViewLink,
                | 'source_table_name'
                | 'source_table_key'
                | 'joining_table_name'
                | 'joining_table_key'
                | 'field_name'
                | 'configuration'
            >
        ): Promise<DataWarehouseViewLink> {
            return await new ApiRequest().dataWarehouseViewLink(viewId).update({ data })
        },
    },

    queryTabState: {
        async create(data: Partial<QueryTabState>): Promise<QueryTabState> {
            return await new ApiRequest().queryTabState().create({ data })
        },
        async get(id: QueryTabState['id']): Promise<QueryTabState> {
            return await new ApiRequest().queryTabStateDetail(id).get()
        },
        async update(id: QueryTabState['id'], data: Partial<QueryTabState>): Promise<QueryTabState> {
            return await new ApiRequest().queryTabStateDetail(id).update({ data })
        },
        async delete(id: QueryTabState['id']): Promise<void> {
            await new ApiRequest().queryTabStateDetail(id).delete()
        },
        async user(userId: UserType['uuid']): Promise<QueryTabState> {
            return await new ApiRequest().queryTabStateUser().withQueryString({ user_id: userId }).get()
        },
    },
    upstream: {
        async get(modelId: string): Promise<LineageGraph> {
            return await new ApiRequest().upstream(modelId).get()
        },
    },
    insightVariables: {
        async list(options?: ApiMethodOptions | undefined): Promise<PaginatedResponse<Variable>> {
            return await new ApiRequest().insightVariables().get(options)
        },
        async create(data: Partial<Variable>): Promise<Variable> {
            return await new ApiRequest().insightVariables().create({ data })
        },
        async update(variableId: string, data: Partial<Variable>): Promise<Variable> {
            return await new ApiRequest().insightVariable(variableId).update({ data })
        },
        async delete(variableId: string): Promise<void> {
            await new ApiRequest().insightVariable(variableId).delete()
        },
    },

    subscriptions: {
        async get(subscriptionId: SubscriptionType['id']): Promise<SubscriptionType> {
            return await new ApiRequest().subscription(subscriptionId).get()
        },
        async create(data: Partial<SubscriptionType>): Promise<SubscriptionType> {
            return await new ApiRequest().subscriptions().create({ data })
        },
        async update(
            subscriptionId: SubscriptionType['id'],
            data: Partial<SubscriptionType>
        ): Promise<SubscriptionType> {
            return await new ApiRequest().subscription(subscriptionId).update({ data })
        },
        async list({
            insightId,
            dashboardId,
        }: {
            insightId?: number
            dashboardId?: number
        }): Promise<PaginatedResponse<SubscriptionType>> {
            return await new ApiRequest()
                .subscriptions()
                .withQueryString(insightId ? `insight=${insightId}` : dashboardId ? `dashboard=${dashboardId}` : '')
                .get()
        },
        determineDeleteEndpoint(): string {
            return new ApiRequest().subscriptions().assembleEndpointUrl()
        },
    },

    integrations: {
        async get(id: IntegrationType['id']): Promise<IntegrationType> {
            return await new ApiRequest().integration(id).get()
        },
        async create(data: Partial<IntegrationType> | FormData): Promise<IntegrationType> {
            return await new ApiRequest().integrations().create({ data })
        },
        async delete(integrationId: IntegrationType['id']): Promise<IntegrationType> {
            return await new ApiRequest().integration(integrationId).delete()
        },
        async list(): Promise<PaginatedResponse<IntegrationType>> {
            return await new ApiRequest().integrations().get()
        },
        authorizeUrl(params: { kind: string; next?: string }): string {
            return new ApiRequest().integrations().withAction('authorize').withQueryString(params).assembleFullUrl(true)
        },
        async slackChannels(
            id: IntegrationType['id'],
            forceRefresh: boolean
        ): Promise<{ channels: SlackChannelType[]; lastRefreshedAt: string }> {
            return await new ApiRequest().integrationSlackChannels(id, forceRefresh).get()
        },
        async slackChannelsById(
            id: IntegrationType['id'],
            channelId: string
        ): Promise<{ channels: SlackChannelType[] }> {
            return await new ApiRequest().integrationSlackChannelsById(id, channelId).get()
        },
        async twilioPhoneNumbers(
            id: IntegrationType['id'],
            forceRefresh: boolean
        ): Promise<{ phone_numbers: TwilioPhoneNumberType[]; lastRefreshedAt: string }> {
            return await new ApiRequest().integrationTwilioPhoneNumbers(id, forceRefresh).get()
        },
        async linearTeams(id: IntegrationType['id']): Promise<{ teams: LinearTeamType[] }> {
            return await new ApiRequest().integrationLinearTeams(id).get()
        },
        async githubRepositories(id: IntegrationType['id']): Promise<{ repositories: string[] }> {
            return await new ApiRequest().integrationGitHubRepositories(id).get()
        },
        async googleAdsAccounts(
            id: IntegrationType['id']
        ): Promise<{ accessibleAccounts: { id: string; name: string; level: string; parent_id: string }[] }> {
            return await new ApiRequest().integrationGoogleAdsAccounts(id).get()
        },
        async googleAdsConversionActions(
            id: IntegrationType['id'],
            params: { customerId: string; parentId: string }
        ): Promise<{ conversionActions: GoogleAdsConversionActionType[] }> {
            return await new ApiRequest().integrationGoogleAdsConversionActions(id, params).get()
        },
        async linkedInAdsAccounts(id: IntegrationType['id']): Promise<{ adAccounts: LinkedInAdsAccountType[] }> {
            return await new ApiRequest().integrationLinkedInAdsAccounts(id).get()
        },
        async linkedInAdsConversionRules(
            id: IntegrationType['id'],
            accountId: string
        ): Promise<{ conversionRules: LinkedInAdsConversionRuleType[] }> {
            return await new ApiRequest().integrationLinkedInAdsConversionRules(id, accountId).get()
        },
        async clickUpSpaces(
            id: IntegrationType['id'],
            workspaceId: string,
            teamId?: TeamType['id']
        ): Promise<{ spaces: { id: string; name: string }[] }> {
            return await new ApiRequest().integrationClickUpSpaces(id, workspaceId, teamId).get()
        },
        async clickUpLists(
            id: IntegrationType['id'],
            spaceId: string,
            teamId?: TeamType['id']
        ): Promise<{ lists: { id: string; name: string }[] }> {
            return await new ApiRequest().integrationClickUpLists(id, spaceId, teamId).get()
        },
        async clickUpWorkspaces(
            id: IntegrationType['id'],
            teamId?: TeamType['id']
        ): Promise<{ workspaces: { id: string; name: string }[] }> {
            return await new ApiRequest().integrationClickUpWorkspaces(id, teamId).get()
        },
        async verifyEmail(id: IntegrationType['id']): Promise<EmailSenderDomainStatus> {
            return await new ApiRequest().integrationEmailVerify(id).create()
        },
    },

    media: {
        async upload(data: FormData): Promise<MediaUploadResponse> {
            return await new ApiRequest().media().create({ data })
        },
    },

    queryStatus: {
        async get(queryId: string, showProgress: boolean): Promise<QueryStatusResponse> {
            return await new ApiRequest().queryStatus(queryId, showProgress).get()
        },
    },

    queryLog: {
        async get(queryId: string): Promise<HogQLQueryResponse> {
            return await new ApiRequest().queryLog(queryId).get()
        },
    },

    personalApiKeys: {
        async list(): Promise<PersonalAPIKeyType[]> {
            return await new ApiRequest().personalApiKeys().get()
        },
        async create(data: Partial<PersonalAPIKeyType>): Promise<PersonalAPIKeyType> {
            return await new ApiRequest().personalApiKeys().create({ data })
        },
        async update(id: PersonalAPIKeyType['id'], data: Partial<PersonalAPIKeyType>): Promise<PersonalAPIKeyType> {
            return await new ApiRequest().personalApiKey(id).update({ data })
        },
        async delete(id: PersonalAPIKeyType['id']): Promise<void> {
            await new ApiRequest().personalApiKey(id).delete()
        },
        async roll(id: PersonalAPIKeyType['id']): Promise<PersonalAPIKeyType> {
            return await new ApiRequest().personalApiKey(id).withAction('roll').create()
        },
    },

    alerts: {
        async get(alertId: AlertType['id']): Promise<AlertType> {
            return await new ApiRequest().alert(alertId).get()
        },
        async create(data: Partial<AlertTypeWrite>): Promise<AlertType> {
            return await new ApiRequest().alerts().create({ data })
        },
        async update(alertId: AlertType['id'], data: Partial<AlertTypeWrite>): Promise<AlertType> {
            return await new ApiRequest().alert(alertId).update({ data })
        },
        async list(insightId?: InsightModel['id']): Promise<PaginatedResponse<AlertType>> {
            return await new ApiRequest().alerts(undefined, insightId).get()
        },
        async delete(alertId: AlertType['id']): Promise<void> {
            return await new ApiRequest().alert(alertId).delete()
        },
    },

    dataColorThemes: {
        async list(): Promise<DataColorThemeModel[]> {
            return await new ApiRequest().dataColorThemes().get()
        },
        async create(data: Partial<DataColorThemeModel>): Promise<DataColorThemeModel> {
            return await new ApiRequest().dataColorThemes().create({ data })
        },
        async update(id: DataColorThemeModel['id'], data: Partial<DataColorThemeModel>): Promise<DataColorThemeModel> {
            return await new ApiRequest().dataColorTheme(id).update({ data })
        },
    },

    productIntents: {
        async update(data: ProductIntentProperties): Promise<TeamType> {
            return await new ApiRequest().addProductIntent().update({ data })
        },
    },

    coreMemory: {
        async list(): Promise<PaginatedResponse<CoreMemory>> {
            return await new ApiRequest().coreMemory().get()
        },
        async create(coreMemory: Pick<CoreMemory, 'text'>): Promise<CoreMemory> {
            return await new ApiRequest().coreMemory().create({
                data: coreMemory,
            })
        },
        async update(coreMemoryId: CoreMemory['id'], coreMemory: Pick<CoreMemory, 'text'>): Promise<CoreMemory> {
            return await new ApiRequest().coreMemoryDetail(coreMemoryId).update({ data: coreMemory })
        },
    },
    wizard: {
        async authenticateWizard(data: { hash: string; projectId: number }): Promise<{ success: boolean }> {
            return await new ApiRequest().authenticateWizard().create({ data })
        },
    },
    messaging: {
        async getTemplates(): Promise<PaginatedResponse<MessageTemplate>> {
            return await new ApiRequest().messagingTemplates().get()
        },
        async getTemplate(templateId: MessageTemplate['id']): Promise<MessageTemplate> {
            return await new ApiRequest().messagingTemplate(templateId).get()
        },
        async createTemplate(data: Partial<MessageTemplate>): Promise<MessageTemplate> {
            return await new ApiRequest().messagingTemplates().create({ data })
        },
        async updateTemplate(
            templateId: MessageTemplate['id'],
            data: Partial<MessageTemplate>
        ): Promise<MessageTemplate> {
            return await new ApiRequest().messagingTemplate(templateId).update({ data })
        },

        // Messaging Categories
        async getCategories(params?: { category_type?: string }): Promise<PaginatedResponse<any>> {
            return await new ApiRequest()
                .messagingCategories()
                .withQueryString(toParams(params || {}))
                .get()
        },
        async getCategory(categoryId: string): Promise<any> {
            return await new ApiRequest().messagingCategory(categoryId).get()
        },
        async createCategory(data: any): Promise<any> {
            return await new ApiRequest().messagingCategories().create({ data })
        },
        async updateCategory(categoryId: string, data: any): Promise<any> {
            return await new ApiRequest().messagingCategory(categoryId).update({ data })
        },
        async deleteCategory(categoryId: string): Promise<void> {
            return await new ApiRequest().messagingCategory(categoryId).delete()
        },
        async generateMessagingPreferencesLink(recipient?: string): Promise<string | null> {
            const response = await new ApiRequest().messagingPreferencesLink().create({
                data: {
                    recipient,
                },
            })
            return response.preferences_url || null
        },
        async getMessageOptOuts(categoryKey?: string): Promise<OptOutEntry[]> {
            return await new ApiRequest()
                .messagingPreferencesOptOuts()
                .withQueryString({
                    category_key: categoryKey,
                })
                .get()
        },
    },
    oauthApplication: {
        async getPublicMetadata(clientId: string): Promise<OAuthApplicationPublicMetadata> {
            return await new ApiRequest().oauthApplicationPublicMetadata(clientId).get()
        },
    },
    hogFlows: {
        async getHogFlows(): Promise<PaginatedResponse<HogFlow>> {
            return await new ApiRequest().hogFlows().get()
        },
        async getHogFlow(hogFlowId: HogFlow['id']): Promise<HogFlow> {
            return await new ApiRequest().hogFlow(hogFlowId).get()
        },
        async createHogFlow(data: Partial<HogFlow>): Promise<HogFlow> {
            return await new ApiRequest().hogFlows().create({ data })
        },
        async updateHogFlow(hogFlowId: HogFlow['id'], data: Partial<HogFlow>): Promise<HogFlow> {
            return await new ApiRequest().hogFlow(hogFlowId).update({ data })
        },
        async deleteHogFlow(hogFlowId: HogFlow['id']): Promise<void> {
            return await new ApiRequest().hogFlow(hogFlowId).delete()
        },
        async createTestInvocation(
            hogFlowId: HogFlow['id'],
            data: {
                configuration: Record<string, any>
                mock_async_functions: boolean
                globals?: any
                clickhouse_event?: any
                invocation_id?: string
                current_action_id?: string
            }
        ): Promise<HogflowTestResult> {
            return await new ApiRequest().hogFlow(hogFlowId).withAction('invocations').create({ data })
        },
    },

    queryURL: (): string => {
        return new ApiRequest().query().assembleFullUrl(true)
    },

    async query<T extends Record<string, any> = QuerySchema>(
        query: T,
        queryOptions?: {
            requestOptions?: ApiMethodOptions
            clientQueryId?: string
            refresh?: RefreshType
            filtersOverride?: DashboardFilter | null
            variablesOverride?: Record<string, HogQLVariable> | null
        }
    ): Promise<
        T extends { [response: string]: any }
            ? T['response'] extends infer P | undefined
                ? P
                : T['response']
            : Record<string, any>
    > {
        return await new ApiRequest().query().create({
            ...queryOptions?.requestOptions,
            data: {
                query,
                client_query_id: queryOptions?.clientQueryId,
                refresh: queryOptions?.refresh,
                filters_override: queryOptions?.filtersOverride,
                variables_override: queryOptions?.variablesOverride,
            },
        })
    },

    async queryHogQL<T = any[]>(
        query: HogQLQueryString,
        queryOptions?: {
            requestOptions?: ApiMethodOptions
            clientQueryId?: string
            refresh?: RefreshType
            filtersOverride?: DashboardFilter | null
            variablesOverride?: Record<string, HogQLVariable> | null
            queryParams?: Omit<HogQLQuery, 'kind' | 'query'>
        }
    ): Promise<HogQLQueryResponse<T>> {
        const hogQLQuery: HogQLQuery = setLatestVersionsOnQuery({
            ...queryOptions?.queryParams,
            kind: NodeKind.HogQLQuery,
            query,
        })
        return await new ApiRequest().query().create({
            ...queryOptions?.requestOptions,
            data: {
                query: hogQLQuery,
                client_query_id: queryOptions?.clientQueryId,
                refresh: queryOptions?.refresh,
                filters_override: queryOptions?.filtersOverride,
                variables_override: queryOptions?.variablesOverride,
            },
        })
    },

    schema: {
        async queryUpgrade(data: { query: Node }): Promise<{ query: Node }> {
            return await new ApiRequest().queryUpgrade().create({ data })
        },
    },

    conversations: {
        async stream(
            data: {
                /** The user message. Null content means we're resuming streaming or continuing previous generation. */
                content: string | null
                contextual_tools?: Record<string, any>
                ui_context?: MaxUIContext
                billing_context?: MaxBillingContext
                conversation?: string | null
                trace_id: string
            },
            options?: ApiMethodOptions
        ): Promise<Response> {
            return api.createResponse(new ApiRequest().conversations().assembleFullUrl(), data, options)
        },

        cancel(conversationId: string): Promise<void> {
            return new ApiRequest().conversation(conversationId).withAction('cancel').update()
        },

        list(): Promise<PaginatedResponse<ConversationDetail>> {
            return new ApiRequest().conversations().get()
        },

        get(conversationId: string): Promise<ConversationDetail> {
            return new ApiRequest().conversation(conversationId).get()
        },
    },

    datasets: {
        list({
            ids,
            ...params
        }: {
            search?: string
            order_by?: string
            offset?: number
            limit?: number
            ids?: string[]
        }): Promise<CountedPaginatedResponse<Dataset>> {
            return new ApiRequest()
                .datasets()
                .withQueryString({
                    ...params,
                    id__in: ids?.join(','),
                })
                .get()
        },

        get(datasetId: string): Promise<Dataset> {
            return new ApiRequest().dataset(datasetId).get()
        },

        async create(data: Omit<Partial<Dataset>, 'created_by' | 'team'>): Promise<Dataset> {
            return await new ApiRequest().datasets().create({ data })
        },

        async update(datasetId: string, data: Omit<Partial<Dataset>, 'created_by' | 'team'>): Promise<Dataset> {
            return await new ApiRequest().dataset(datasetId).update({ data })
        },
    },

    datasetItems: {
        list(data: {
            dataset: string
            limit?: number
            offset?: number
        }): Promise<CountedPaginatedResponse<DatasetItem>> {
            return new ApiRequest().datasetItems().withQueryString(data).get()
        },

        async create(data: Partial<DatasetItem>): Promise<DatasetItem> {
            return await new ApiRequest().datasetItems().create({ data })
        },

        async update(datasetItemId: string, data: Partial<DatasetItem>): Promise<DatasetItem> {
            return await new ApiRequest().datasetItem(datasetItemId).update({ data })
        },
    },

    /** Fetch data from specified URL. The result already is JSON-parsed. */
    async get<T = any>(url: string, options?: ApiMethodOptions): Promise<T> {
        const res = await api.getResponse(url, options)
        return await getJSONOrNull(res)
    },

    async getResponse(url: string, options?: ApiMethodOptions): Promise<Response> {
        url = prepareUrl(url)
        ensureProjectIdNotInvalid(url)

        // Add JWT token to Authorization header if available
        const exporterContext = getCurrentExporterData()
        const authHeaders: Record<string, string> = {}
        if (exporterContext?.shareToken) {
            authHeaders['Authorization'] = `Bearer ${exporterContext.shareToken}`
        }

        return await handleFetch(url, 'GET', () => {
            return fetch(url, {
                signal: options?.signal,
                headers: {
                    ...objectClean(options?.headers ?? {}),
                    ...(getSessionId() ? { 'X-POSTHOG-SESSION-ID': getSessionId() } : {}),
                    ...(getDistinctId() ? { 'X-POSTHOG-DISTINCT-ID': getDistinctId() } : {}),
                    ...authHeaders,
                },
            })
        })
    },

    async _update<T = any, P = any>(
        method: 'PATCH' | 'PUT',
        url: string,
        data: P,
        options?: ApiMethodOptions
    ): Promise<T> {
        url = prepareUrl(url)
        ensureProjectIdNotInvalid(url)
        const isFormData = data instanceof FormData

        const response = await handleFetch(url, method, async () => {
            return await fetch(url, {
                method: method,
                headers: {
                    ...objectClean(options?.headers ?? {}),
                    ...(isFormData ? {} : { 'Content-Type': 'application/json' }),
                    'X-CSRFToken': getCookie(CSRF_COOKIE_NAME) || '',
                    ...(getSessionId() ? { 'X-POSTHOG-SESSION-ID': getSessionId() } : {}),
                },
                body: isFormData ? data : JSON.stringify(data),
                signal: options?.signal,
            })
        })

        return await getJSONOrNull(response)
    },

    async update<T = any, P = any>(url: string, data: P, options?: ApiMethodOptions): Promise<T> {
        return api._update('PATCH', url, data, options)
    },

    async put<T = any, P = any>(url: string, data: P, options?: ApiMethodOptions): Promise<T> {
        return api._update('PUT', url, data, options)
    },

    async create<T = any, P = any>(url: string, data?: P, options?: ApiMethodOptions): Promise<T> {
        const res = await api.createResponse(url, data, options)
        return await getJSONOrNull(res)
    },

    async createResponse(url: string, data?: any, options?: ApiMethodOptions): Promise<Response> {
        url = prepareUrl(url)
        ensureProjectIdNotInvalid(url)
        const isFormData = data instanceof FormData

        return await handleFetch(url, 'POST', () =>
            fetch(url, {
                method: 'POST',
                headers: {
                    ...objectClean(options?.headers ?? {}),
                    ...(isFormData ? {} : { 'Content-Type': 'application/json' }),
                    'X-CSRFToken': getCookie(CSRF_COOKIE_NAME) || '',
                    ...(getSessionId() ? { 'X-POSTHOG-SESSION-ID': getSessionId() } : {}),
                },
                body: data ? (isFormData ? data : JSON.stringify(data)) : undefined,
                signal: options?.signal,
            })
        )
    },

    async delete(url: string): Promise<any> {
        url = prepareUrl(url)
        ensureProjectIdNotInvalid(url)
        return await handleFetch(url, 'DELETE', () =>
            fetch(url, {
                method: 'DELETE',
                headers: {
                    'Content-Type': 'application/x-www-form-urlencoded',
                    'X-CSRFToken': getCookie(CSRF_COOKIE_NAME) || '',
                    ...(getSessionId() ? { 'X-POSTHOG-SESSION-ID': getSessionId() } : {}),
                },
            })
        )
    },

    /** Stream server-sent events over an EventSource. */
    async stream(
        url: string,
        {
            method = 'GET',
            data,
            onMessage,
            onError,
            headers,
            signal,
        }:
            | {
                  method?: 'GET'
                  /** GET requests cannot contain a body, use URL params instead. */
                  data?: never
                  onMessage: (data: EventSourceMessage) => void
                  onError: (error: any) => void
                  headers?: Record<string, string>
                  signal?: AbortSignal
              }
            | {
                  method: 'POST'
                  /** Any JSON-serializable object. */
                  data: any
                  onMessage: (data: EventSourceMessage) => void
                  onError: (error: any) => void
                  headers?: Record<string, string>
                  signal?: AbortSignal
              }
    ): Promise<void> {
        await fetchEventSource(url, {
            method,
            headers: {
                ...(method === 'POST' ? { 'Content-Type': 'application/json' } : {}),
                'X-CSRFToken': getCookie('posthog_csrftoken') || '',
                ...(getSessionId() ? { 'X-POSTHOG-SESSION-ID': getSessionId() } : {}),
                ...objectClean(headers ?? {}),
            },
            body: data !== undefined ? JSON.stringify(data) : undefined,
            signal,
            onmessage: onMessage,
            onerror: onError,
            // By default fetch-event-source stops connection when document is no longer focused, but that is not how
            // EventSource works normally, hence reverting (https://github.com/Azure/fetch-event-source/issues/36)
            openWhenHidden: true,
        })
    },

    async loadPaginatedResults<T extends Record<string, any>>(
        url: string | null,
        maxIterations: number = PAGINATION_DEFAULT_MAX_PAGES
    ): Promise<T[]> {
        let results: T[] = []
        for (let i = 0; i <= maxIterations; ++i) {
            if (!url) {
                break
            }

            const { results: partialResults, next } = await api.get(url)
            results = results.concat(partialResults)
            url = next
        }
        return results
    },

    sessionSummaries: {
        async create(data: { session_ids: string[]; focus_area?: string }): Promise<SessionSummaryResponse> {
            return await new ApiRequest().sessionSummary().withAction('create_session_summaries').create({ data })
        },
    },
}

async function handleFetch(url: string, method: string, fetcher: () => Promise<Response>): Promise<Response> {
    const startTime = new Date().getTime()

    let response
    let error
    try {
        response = await fetcher()
    } catch (e) {
        error = e
    }

    apiStatusLogic.findMounted()?.actions.onApiResponse(response?.clone(), error)

    if (error || !response) {
        if (error && (error as any).name === 'AbortError') {
            throw error
        }
        throw new ApiError(error as any, response?.status)
    }

    if (!response.ok) {
        const duration = new Date().getTime() - startTime
        const pathname = new URL(url, location.origin).pathname
        // when used inside the posthog toolbar, `posthog.capture` isn't loaded
        // check if the function is available before calling it.
        if (posthog.capture) {
            posthog.capture('client_request_failure', { pathname, method, duration, status: response.status })
        }

        const data = await getJSONOrNull(response)

        if (response.status >= 400 && data && typeof data.error === 'string') {
            throw new ApiError(data.error, response.status, response.headers, data)
        }

        throw new ApiError('Non-OK response', response.status, response.headers, data)
    }

    return response
}

export default api<|MERGE_RESOLUTION|>--- conflicted
+++ resolved
@@ -1630,12 +1630,9 @@
         async list(): Promise<CountedPaginatedResponse<EndpointType>> {
             return await new ApiRequest().endpoint().get()
         },
-<<<<<<< HEAD
         async get(name: string): Promise<EndpointType> {
             return await new ApiRequest().endpointDetail(name).get()
         },
-=======
->>>>>>> a6a235ea
         async create(data: EndpointRequest): Promise<EndpointType> {
             return await new ApiRequest().endpoint().create({ data })
         },
