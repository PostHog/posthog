--- conflicted
+++ resolved
@@ -1,11 +1,6 @@
 import { router } from 'kea-router'
 import { expectLogic } from 'kea-test-utils'
-<<<<<<< HEAD
 import api from 'lib/api'
-=======
-import { initKeaTests } from '~/test/init'
-import { inAppPromptLogic, PromptConfig, PromptUserState } from './inAppPromptLogic'
->>>>>>> 45575756
 import { featureFlagLogic } from 'lib/logic/featureFlagLogic'
 import { urls } from 'scenes/urls'
 
@@ -13,7 +8,7 @@
 import { initKeaTests } from '~/test/init'
 
 import { inAppPromptEventCaptureLogic } from './inAppPromptEventCaptureLogic'
-import { inAppPromptLogic, PromptConfig, PromptSequence, PromptUserState } from './inAppPromptLogic'
+import { inAppPromptLogic, PromptConfig, PromptUserState } from './inAppPromptLogic'
 
 const configProductTours: PromptConfig & { state: PromptUserState } = {
     sequences: [
