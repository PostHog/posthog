--- conflicted
+++ resolved
@@ -48,35 +48,4 @@
     }
 }
 
-<<<<<<< HEAD
-export function getLocalizedDateFormat(): string {
-    try {
-        const locale = navigator.language || 'en-US'
-        const usLocales = ['en-US', 'en-CA', 'en-AU', 'en-NZ']
-        const isUSFormat = usLocales.some(usLocale => locale.startsWith(usLocale.split('-')[0]))
-        return isUSFormat ? 'MMM D' : 'D MMM'
-    } catch (error) {
-        return 'MMM D'
-    }
-=======
-export function formatResolvedDateRange(
-    resolvedDateRange: ResolvedDateRangeResponse | null | undefined
-): string | undefined {
-    if (!resolvedDateRange || !resolvedDateRange.date_from || !resolvedDateRange.date_to) {
-        return
-    }
-
-    const formatDate = (iso: string): { dateTime: string; tz: string } => {
-        // YYYY-MM-DD HH:mm
-        const dateTime = iso.slice(0, 16).replace('T', ' ')
-        // timezone (+00:00, -08:00, +08:00)
-        const tz = iso.endsWith('Z') ? '+00:00' : iso.slice(-6)
-        return { dateTime, tz }
-    }
-
-    const from = formatDate(resolvedDateRange.date_from)
-    const to = formatDate(resolvedDateRange.date_to)
-
-    return `${from.dateTime} - ${to.dateTime} (${from.tz})`
->>>>>>> d784f558
 }