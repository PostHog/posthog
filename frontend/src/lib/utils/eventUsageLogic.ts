--- conflicted
+++ resolved
@@ -23,11 +23,8 @@
     PropertyGroupFilter,
     FilterLogicalOperator,
     PropertyFilterValue,
-<<<<<<< HEAD
+    InsightShortId,
     YesOrNoResponse,
-=======
-    InsightShortId,
->>>>>>> b29dc480
 } from '~/types'
 import type { Dayjs } from 'lib/dayjs'
 import { preflightLogic } from 'scenes/PreflightCheck/preflightLogic'
