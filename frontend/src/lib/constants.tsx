import { LemonSelectOptions } from '@posthog/lemon-ui'

import { ChartDisplayCategory, ChartDisplayType, Region, SSOProvider } from '../types'

// Sync with backend DISPLAY_TYPES_TO_CATEGORIES
export const DISPLAY_TYPES_TO_CATEGORIES: Record<ChartDisplayType, ChartDisplayCategory> = {
    [ChartDisplayType.ActionsLineGraph]: ChartDisplayCategory.TimeSeries,
    [ChartDisplayType.ActionsBar]: ChartDisplayCategory.TimeSeries,
    [ChartDisplayType.ActionsUnstackedBar]: ChartDisplayCategory.TimeSeries,
    [ChartDisplayType.ActionsStackedBar]: ChartDisplayCategory.TimeSeries,
    [ChartDisplayType.ActionsAreaGraph]: ChartDisplayCategory.TimeSeries,
    [ChartDisplayType.ActionsLineGraphCumulative]: ChartDisplayCategory.CumulativeTimeSeries,
    [ChartDisplayType.BoldNumber]: ChartDisplayCategory.TotalValue,
    [ChartDisplayType.ActionsPie]: ChartDisplayCategory.TotalValue,
    [ChartDisplayType.ActionsBarValue]: ChartDisplayCategory.TotalValue,
    [ChartDisplayType.ActionsTable]: ChartDisplayCategory.TotalValue,
    [ChartDisplayType.WorldMap]: ChartDisplayCategory.TotalValue,
    [ChartDisplayType.CalendarHeatmap]: ChartDisplayCategory.TotalValue,
}
export const NON_TIME_SERIES_DISPLAY_TYPES = Object.entries(DISPLAY_TYPES_TO_CATEGORIES)
    .filter(([, category]) => category === ChartDisplayCategory.TotalValue)
    .map(([displayType]) => displayType as ChartDisplayType)

/** Display types for which `breakdown` is hidden and ignored. Sync with backend NON_BREAKDOWN_DISPLAY_TYPES. */
export const NON_BREAKDOWN_DISPLAY_TYPES = [ChartDisplayType.BoldNumber, ChartDisplayType.CalendarHeatmap]
/** Display types which only work with a single series. */
export const SINGLE_SERIES_DISPLAY_TYPES = [
    ChartDisplayType.WorldMap,
    ChartDisplayType.BoldNumber,
    ChartDisplayType.CalendarHeatmap,
]

export const NON_VALUES_ON_SERIES_DISPLAY_TYPES = [
    ChartDisplayType.ActionsTable,
    ChartDisplayType.WorldMap,
    ChartDisplayType.BoldNumber,
    ChartDisplayType.CalendarHeatmap,
]

/** Display types for which a percent stack view is available. */
export const PERCENT_STACK_VIEW_DISPLAY_TYPE = [
    ChartDisplayType.ActionsBar,
    ChartDisplayType.ActionsAreaGraph,
    ChartDisplayType.ActionsPie,
]

export enum OrganizationMembershipLevel {
    Member = 1,
    Admin = 8,
    Owner = 15,
}

export enum TeamMembershipLevel {
    Member = 1,
    Admin = 8,
}

export type EitherMembershipLevel = OrganizationMembershipLevel | TeamMembershipLevel

/** See posthog/api/organization.py for details. */
export enum PluginsAccessLevel {
    None = 0,
    Config = 3,
    Install = 6,
    Root = 9,
}

/** Collaboration restriction level (which is a dashboard setting). Sync with DashboardPrivilegeLevel. */
export enum DashboardRestrictionLevel {
    EveryoneInProjectCanEdit = 21,
    OnlyCollaboratorsCanEdit = 37,
}

/** Collaboration privilege level (which is a user property). Sync with DashboardRestrictionLevel. */
export enum DashboardPrivilegeLevel {
    CanView = 21,
    CanEdit = 37,
    /** This is not a value that can be set in the DB – it's inferred. */
    _ProjectAdmin = 888,
    /** This is not a value that can be set in the DB – it's inferred. */
    _Owner = 999,
}

export const privilegeLevelToName: Record<DashboardPrivilegeLevel, string> = {
    [DashboardPrivilegeLevel.CanView]: 'can view',
    [DashboardPrivilegeLevel.CanEdit]: 'can edit',
    [DashboardPrivilegeLevel._Owner]: 'owner',
    [DashboardPrivilegeLevel._ProjectAdmin]: 'can edit',
}

// Persons
export const PERSON_DISTINCT_ID_MAX_SIZE = 3
export const PERSON_DISPLAY_NAME_COLUMN_NAME = 'person_display_name -- Person'

// Sync with .../api/person.py and .../ingestion/webhook-formatter.ts
export const PERSON_DEFAULT_DISPLAY_NAME_PROPERTIES = [
    'email',
    'Email',
    '$email',
    'name',
    'Name',
    'username',
    'Username',
    'UserName',
]

// Feature Flags & Experiments
export const INSTANTLY_AVAILABLE_PROPERTIES = [
    '$geoip_city_name',
    '$geoip_country_name',
    '$geoip_country_code',
    '$geoip_continent_name',
    '$geoip_continent_code',
    '$geoip_postal_code',
    '$geoip_time_zone',
    // Person and group identifiers
    '$group_key',
    'distinct_id',
]
export const MAX_EXPERIMENT_VARIANTS = 20
export const EXPERIMENT_DEFAULT_DURATION = 14 // days

// Event constants
export const ACTION_TYPE = 'action_type'
export const EVENT_TYPE = 'event_type'
export const STALE_EVENT_SECONDS = 30 * 24 * 60 * 60 // 30 days

/**
 * @deprecated should be removed once backend is updated
 */
export enum ShownAsValue {
    VOLUME = 'Volume',
    STICKINESS = 'Stickiness',
    LIFECYCLE = 'Lifecycle',
}

// Retention constants
export const RETENTION_RECURRING = 'retention_recurring'
// hasn't been renamed to 'retention_first_occurrence_matching_filters' until schema migration
export const RETENTION_FIRST_OCCURRENCE_MATCHING_FILTERS = 'retention_first_time'
export const RETENTION_FIRST_EVER_OCCURRENCE = 'retention_first_ever_occurrence'

export const WEBHOOK_SERVICES: Record<string, string> = {
    Slack: 'slack.com',
    Discord: 'discord.com',
    Teams: 'office.com',
}

// NOTE: Run `DEBUG=1 python manage.py sync_feature_flags` locally to sync these flags into your local project
// By default all flags are boolean but you can add `multivariate` to the comment to have it created as multivariate with "test" and "control" values

export const FEATURE_FLAGS = {
    // Experiments / beta features
    FUNNELS_CUE_OPT_OUT: 'funnels-cue-opt-out-7301', // owner: @neilkakkar
    HISTORICAL_EXPORTS_V2: 'historical-exports-v2', // owner @macobo
    INGESTION_WARNINGS_ENABLED: 'ingestion-warnings-enabled', // owner: @tiina303
    SESSION_RESET_ON_LOAD: 'session-reset-on-load', // owner: @benjackwhite
    DEBUG_REACT_RENDERS: 'debug-react-renders', // owner: @benjackwhite
    AUTO_ROLLBACK_FEATURE_FLAGS: 'auto-rollback-feature-flags', // owner: @EDsCODE
    QUERY_RUNNING_TIME: 'query_running_time', // owner: @mariusandra
    QUERY_TIMINGS: 'query-timings', // owner: @mariusandra
    HEDGEHOG_MODE_DEBUG: 'hedgehog-mode-debug', // owner: @benjackwhite
    HIGH_FREQUENCY_BATCH_EXPORTS: 'high-frequency-batch-exports', // owner: @tomasfarias
    PERSON_BATCH_EXPORTS: 'person-batch-exports', // owner: @tomasfarias
    FF_DASHBOARD_TEMPLATES: 'ff-dashboard-templates', // owner: @EDsCODE
    ARTIFICIAL_HOG: 'artificial-hog', // owner: #team-posthog-ai
    WEB_ANALYTICS_HIGHER_CONCURRENCY: 'web-analytics-higher-concurrency', // owner: @lricoy #team-web-analytics
    MAX_AI_INSIGHT_SEARCH: 'max-ai-insight-search', // owner: #team-posthog-ai
    PRODUCT_SPECIFIC_ONBOARDING: 'product-specific-onboarding', // owner: @raquelmsmith
    REDIRECT_SIGNUPS_TO_INSTANCE: 'redirect-signups-to-instance', // owner: @raquelmsmith
    HOGQL_DASHBOARD_ASYNC: 'hogql-dashboard-async', // owner: @webjunkie
    WEBHOOKS_DENYLIST: 'webhooks-denylist', // owner: #team-ingestion
    FEATURE_FLAG_COHORT_CREATION: 'feature-flag-cohort-creation', // owner: @neilkakkar #team-feature-success
    INSIGHT_HORIZONTAL_CONTROLS: 'insight-horizontal-controls', // owner: #team-product-analytics
    SURVEYS_ADAPTIVE_LIMITS: 'surveys-adaptive-limits', // owner: #team-surveys
    SURVEY_EMPTY_STATE_V2: 'survey-empty-states-v2', // owner: #team-surveys
    SURVEYS_ACTIONS: 'surveys-actions', // owner: #team-surveys
    EXTERNAL_SURVEYS: 'external-surveys', // owner: #team-surveys
    SURVEY_ANALYSIS_MAX_TOOL: 'survey-analysis-max-tool', // owner: #team-surveys
    REDIRECT_INSIGHT_CREATION_PRODUCT_ANALYTICS_ONBOARDING: 'redirect-insight-creation-product-analytics-onboarding', // owner: @biancayang
    AI_SESSION_SUMMARY: 'ai-session-summary', // owner: #team-replay
    AI_SESSION_PERMISSIONS: 'ai-session-permissions', // owner: #team-replay
    SESSION_REPLAY_DOCTOR: 'session-replay-doctor', // owner: #team-replay
    AUDIT_LOGS_ACCESS: 'audit-logs-access', // owner: #team-platform-features
    SUBSCRIBE_FROM_PAYGATE: 'subscribe-from-paygate', // owner: #team-billing
    THEME: 'theme', // owner: @aprilfools
    PROXY_AS_A_SERVICE: 'proxy-as-a-service', // owner: #team-infrastructure
    SETTINGS_PERSONS_JOIN_MODE: 'settings-persons-join-mode', // owner: @robbie-c
    SETTINGS_PERSONS_ON_EVENTS_HIDDEN: 'settings-persons-on-events-hidden', // owner: @Twixes
    HOG: 'hog', // owner: @mariusandra
    PERSONLESS_EVENTS_NOT_SUPPORTED: 'personless-events-not-supported', // owner: @raquelmsmith
    SETTINGS_BOUNCE_RATE_PAGE_VIEW_MODE: 'settings-bounce-rate-page-view-mode', // owner: @robbie-c
    ONBOARDING_DASHBOARD_TEMPLATES: 'onboarding-dashboard-templates', // owner: @raquelmsmith
    SETTINGS_SESSION_TABLE_VERSION: 'settings-session-table-version', // owner: @robbie-c
    INSIGHT_FUNNELS_USE_UDF: 'insight-funnels-use-udf', // owner: @aspicer #team-product-analytics
    INSIGHT_FUNNELS_USE_UDF_TRENDS: 'insight-funnels-use-udf-trends', // owner: @aspicer #team-product-analytics
    INSIGHT_FUNNELS_USE_UDF_TIME_TO_CONVERT: 'insight-funnels-use-udf-time-to-convert', // owner: @aspicer #team-product-analytics
    QUERY_CACHE_USE_S3: 'query-cache-use-s3', // owner: @aspicer #team-product-analytics
    DASHBOARD_THREADS: 'dashboard-threads', // owner: @aspicer #team-product-analytics
    BATCH_EXPORTS_POSTHOG_HTTP: 'posthog-http-batch-exports',
    LLM_ANALYTICS_CUSTOMIZABLE_DASHBOARD: 'llm-analytics-customizable-dashboard', // owner: #team-llm-analytics
    LLM_ANALYTICS_DISCUSSIONS: 'llm-analytics-discussions', // owner: #team-llm-analytics
    BATCH_EXPORTS_DATABRICKS: 'databricks-batch-exports', // owner: @rossgray #team-batch-exports
    HEDGEHOG_SKIN_SPIDERHOG: 'hedgehog-skin-spiderhog', // owner: @benjackwhite
    WEB_EXPERIMENTS: 'web-experiments', // owner: @team-feature-success
    ENVIRONMENTS: 'environments', // owner: #team-platform-features
    REPLAY_TEMPLATES: 'replay-templates', // owner: @raquelmsmith #team-replay
    WORKFLOWS: 'messaging', // owner @haven #team-workflows
    MESSAGING_SES: 'messaging-ses', // owner #team-workflows
    WORKFLOWS_SCHEDULED_TRIGGERS: 'workflows-scheduled-triggers', // owner: #team-workflows
    WORKFLOWS_INTERNAL_EVENT_FILTERS: 'workflows-internal-event-filters', // owner: @haven #team-workflows
    ENVIRONMENTS_ROLLBACK: 'environments-rollback', // owner: @yasen-posthog #team-platform-features
    SELF_SERVE_CREDIT_OVERRIDE: 'self-serve-credit-override', // owner: @zach
    CUSTOM_CSS_THEMES: 'custom-css-themes', // owner: @daibhin
    METALYTICS: 'metalytics', // owner: @surbhi
    REMOTE_CONFIG: 'remote-config', // owner: @benjackwhite
    REPLAY_HOGQL_FILTERS: 'replay-hogql-filters', // owner: @pauldambra #team-replay
    REPLAY_GROUPS_FILTERS: 'replay-groups-filters', // owner: @pauldambra #team-replay
    SUPPORT_MESSAGE_OVERRIDE: 'support-message-override', // owner: @abigail
    BILLING_SKIP_FORECASTING: 'billing-skip-forecasting', // owner: @zach
    CDP_ACTIVITY_LOG_NOTIFICATIONS: 'cdp-activity-log-notifications', // owner: #team-workflows-cdp
    BATCH_EXPORT_NEW_LOGS: 'batch-export-new-logs', // owner: #team-batch-exports
    COOKIELESS_SERVER_HASH_MODE_SETTING: 'cookieless-server-hash-mode-setting', // owner: @robbie-c #team-web-analytics
    WEB_ANALYTICS_FOR_MOBILE: 'web-analytics-for-mobile', // owner: @robbie-c #team-web-analytics
    LLM_OBSERVABILITY: 'llm-observability', // owner: #team-llm-analytics
    ONBOARDING_SESSION_REPLAY_SEPARATE_STEP: 'onboarding-session-replay-separate-step', // owner: @joshsny
    EXPERIMENT_INTERVAL_TIMESERIES: 'experiments-interval-timeseries', // owner: @jurajmajerik #team-experiments
    EXPERIMENTAL_DASHBOARD_ITEM_RENDERING: 'experimental-dashboard-item-rendering', // owner: @thmsobrmlr #team-product-analytics
    PATHS_V2: 'paths-v2', // owner: @thmsobrmlr #team-product-analytics
    SCHEMA_MANAGEMENT: 'schema-management', // owner: @aspicer
    SDK_DOCTOR_BETA: 'sdk-doctor-beta', // owner: @slshults
    ONBOARDING_DATA_WAREHOUSE_FOR_PRODUCT_ANALYTICS: 'onboarding-data-warehouse-for-product-analytics', // owner: @joshsny
    ONBOARDING_USE_CASE_SELECTION: 'onboarding-use-case-selection', // owner: @mattbro
    DELAYED_LOADING_ANIMATION: 'delayed-loading-animation', // owner: @raquelmsmith
    WEB_ANALYTICS_PAGE_REPORTS: 'web-analytics-page-reports', // owner: @lricoy #team-web-analytics
    ENDPOINTS: 'embedded-analytics', // owner: @sakce #team-clickhouse
    SUPPORT_FORM_IN_ONBOARDING: 'support-form-in-onboarding', // owner: @joshsny
    CRM_ITERATION_ONE: 'crm-iteration-one', // owner: @arthurdedeus #team-customer-analytics
    CRM_USAGE_METRICS: 'crm-usage-metrics', // owner: @arthurdedeus #team-customer-analytics
    TOGGLE_PROPERTY_ARRAYS: 'toggle-property-arrays', // owner: @arthurdedeus #team-customer-analytics
    DWH_JOIN_TABLE_PREVIEW: 'dwh-join-table-preview', // owner: @arthurdedeus #team-customer-analytics
    CUSTOMER_ANALYTICS: 'customer-analytics', // owner: @arthurdedeus #team-customer-analytics
    SETTINGS_SESSIONS_V2_JOIN: 'settings-sessions-v2-join', // owner: @robbie-c #team-web-analytics
    SESSIONS_EXPLORER: 'sessions-explorer', // owner: @jabahamondes #team-web-analytics
    SAVE_INSIGHT_TASK: 'save-insight-task', // owner: @joshsny
    DASHBOARD_COLORS: 'dashboard-colors', // owner: @thmsobrmlr #team-product-analytics
    ERROR_TRACKING_ALERT_ROUTING: 'error-tracking-alert-routing', // owner: #team-error-tracking
    ERROR_TRACKING_ISSUE_CORRELATION: 'error-tracking-issue-correlation', // owner: @david #team-error-tracking
    ERROR_TRACKING_ISSUE_SPLITTING: 'error-tracking-issue-splitting', // owner: @david #team-error-tracking
    ERROR_TRACKING_ISSUE_LAYOUT_V2: 'error-tracking-issue-layout-v2', // owner: @david #team-error-tracking
    ERROR_TRACKING_REVENUE_SORTING: 'error-tracking-revenue-sorting', // owner: @david #team-error-tracking
    ERROR_TRACKING_RELATED_ISSUES: 'error-tracking-related-issues', // owner: #team-error-tracking
    REPLAY_TRIGGER_TYPE_CHOICE: 'replay-trigger-type-choice', // owner: @pauldambra #team-replay
    CALENDAR_HEATMAP_INSIGHT: 'calendar-heatmap-insight', // owner: @jabahamondes #team-web-analytics
    WEB_ANALYTICS_MARKETING: 'marketing-analytics', // owner: @jabahamondes #team-web-analytics
    WEB_ANALYTICS_TILE_TOGGLES: 'web-analytics-tile-toggles', // owner: @lricoy #team-web-analytics
    BILLING_FORECASTING_ISSUES: 'billing-forecasting-issues', // owner: @pato #team-billing
    STARTUP_PROGRAM_INTENT: 'startup-program-intent', // owner: @pawel-cebula #team-billing
    SHOW_UPGRADE_TO_MANAGED_ACCOUNT: 'show-upgrade-to-managed-account', // owner: @pawel-cebula #team-billing
    SETTINGS_WEB_ANALYTICS_PRE_AGGREGATED_TABLES: 'web-analytics-pre-aggregated-tables', // owner: @lricoy #team-web-analytics
    WEB_ANALYTICS_FRUSTRATING_PAGES_TILE: 'web-analytics-frustrating-pages-tile', // owner: @lricoy #team-web-analytics
    GET_HOG_TEMPLATES_FROM_DB: 'get-hog-templates-from-db', // owner: @meikel #team-
    SSE_DASHBOARDS: 'sse-dashboards', // owner: @aspicer #team-product-analytics
    LINKS: 'links', // owner: @marconlp #team-link
    GAME_CENTER: 'game-center', // owner: everybody
    USER_INTERVIEWS: 'user-interviews', // owner: @Twixes @jurajmajerik
    LOGS: 'logs', // owner: #team-logs
    LOGS_PRE_EARLY_ACCESS: 'logs-internal', // owner: #team-logs
    CSP_REPORTING: 'mexicspo', // owner @pauldambra @lricoy @robbiec
    LLM_OBSERVABILITY_PLAYGROUND: 'llm-observability-playground', // owner: #team-llm-analytics
    LLM_ANALYTICS_EVALUATIONS: 'llm-analytics-evaluations', // owner: #team-llm-analytics
    USAGE_SPEND_DASHBOARDS: 'usage-spend-dashboards', // owner: @pawel-cebula #team-billing
    CDP_HOG_SOURCES: 'cdp-hog-sources', // owner #team-workflows-cdp
    CDP_PERSON_UPDATES: 'cdp-person-updates', // owner: #team-workflows-cdp
    ACTIVITY_OR_EXPLORE: 'activity-or-explore', // owner: @pauldambra #team-replay
    LINEAGE_DEPENDENCY_VIEW: 'lineage-dependency-view', // owner: @phixMe #team-data-stack
    TRACK_MEMORY_USAGE: 'track-memory-usage', // owner: @pauldambra #team-replay
    TAXONOMIC_EVENT_SORTING: 'taxonomic-event-sorting', // owner: @pauldambra #team-replay
    REPLAY_EXCLUDE_FROM_HIDE_RECORDINGS_MENU: 'replay-exclude-from-hide-recordings-menu', // owner: @veryayskiy #team-replay
    USE_TEMPORAL_SUBSCRIPTIONS: 'use-temporal-subscriptions', // owner: @aspicer #team-product-analytics
    AA_TEST_BAYESIAN_LEGACY: 'aa-test-bayesian-legacy', // owner: #team-experiments
    AA_TEST_BAYESIAN_NEW: 'aa-test-bayesian-new', // owner: #team-experiments
    WEB_ANALYTICS_API: 'web-analytics-api', // owner: #team-web-analytics
    MEMBERS_CAN_USE_PERSONAL_API_KEYS: 'members-can-use-personal-api-keys', // owner: @yasen-posthog #team-platform-features
    FLAG_EVALUATION_RUNTIMES: 'flag-evaluation-runtimes', // owner: @dmarticus #team-feature-flags
    FLAG_EVALUATION_TAGS: 'flag-evaluation-tags', // owner: @dmarticus #team-feature-flags
    DEFAULT_EVALUATION_ENVIRONMENTS: 'default-evaluation-environments', // owner: @dmarticus #team-feature-flags
    PATH_CLEANING_FILTER_TABLE_UI: 'path-cleaning-filter-table-ui', // owner: @lricoy #team-web-analytics
    WEB_ANALYTICS_CONVERSION_GOAL_PREAGG: 'web-analytics-conversion-goal-preagg', // owner: @lricoy #team-web-analytics
    REPLAY_SETTINGS_HELP: 'replay-settings-help', // owner: @veryayskiy #team-replay
    EDITOR_DRAFTS: 'editor-drafts', // owner: @EDsCODE #team-data-stack
    DATA_WAREHOUSE_SCENE: 'data-warehouse-scene', // owner: @naumaanh #team-data-stack
    MAX_BILLING_CONTEXT: 'max-billing-context', // owner: @pawel-cebula #team-billing
    TASKS: 'tasks', // owner: #team-llm-analytics
    MANAGED_VIEWSETS: 'managed-viewsets', // owner: @rafaeelaudibert #team-revenue-analytics
    LLM_OBSERVABILITY_SHOW_INPUT_OUTPUT: 'llm-observability-show-input-output', // owner: #team-llm-analytics
    MAX_SESSION_SUMMARIZATION: 'max-session-summarization', // owner: #team-posthog-ai
    TASK_SUMMARIES: 'task-summaries', // owner: #team-llm-analytics
    EXPERIMENTS_RATIO_METRIC: 'experiments-ratio-metric', // owner: @andehen #team-experiments
    CDP_NEW_PRICING: 'cdp-new-pricing', // owner: #team-workflows
    IMPROVED_COOKIELESS_MODE: 'improved-cookieless-mode', // owner: @robbie-c #team-web-analytics
    LIVE_DEBUGGER: 'live-debugger', // owner: @marcecoll
    PLATFORM_PAYGATE_CTA: 'platform-paygate-cta', // owner: @a-lider #team-platform-features
    SWITCH_SUBSCRIPTION_PLAN: 'switch-subscription-plan', // owner: @a-lider #team-platform-features
    LLM_ANALYTICS_DATASETS: 'llm-analytics-datasets', // owner: #team-llm-analytics #team-posthog-ai
    LLM_ANALYTICS_SESSIONS_VIEW: 'llm-analytics-sessions-view', // owner: #team-llm-analytics
    LLM_ANALYTICS_ERRORS_TAB: 'llm-analytics-errors-tab', // owner: #team-llm-analytics
    LLM_ANALYTICS_TEXT_VIEW: 'llm-analytics-text-view', // owner: #team-llm-analytics
    LLM_ANALYTICS_SUMMARIZATION: 'llm-analytics-summarization', // owner: #team-llm-analytics
    POSTHOG_AI_BILLING_DISPLAY: 'posthog-ai-billing-display', // owner: #team-posthog-ai
    AMPLITUDE_BATCH_IMPORT_OPTIONS: 'amplitude-batch-import-options', // owner: #team-ingestion
    MAX_DEEP_RESEARCH: 'max-deep-research', // owner: @kappa90 #team-posthog-ai
    NOTEBOOKS_COLLAPSIBLE_SECTIONS: 'notebooks-collapsible-sections', // owner: @daibhin @benjackwhite
    QUERY_EXECUTION_DETAILS: 'query-execution-details', // owner: @sakce
    PASSWORD_PROTECTED_SHARES: 'password-protected-shares', // owner: @aspicer
    EXPERIMENT_TIMESERIES: 'experiment-timeseries', // owner: @jurajmajerik #team-experiments
    DASHBOARD_TILE_OVERRIDES: 'dashboard-tile-overrides', // owner: @gesh #team-product-analytics
    RECORDINGS_PLAYER_EVENT_PROPERTY_EXPANSION: 'recordings-player-event-property-expansion', // owner: @pauldambra #team-replay
    SCHEDULE_FEATURE_FLAG_VARIANTS_UPDATE: 'schedule-feature-flag-variants-update', // owner: @gustavo #team-feature-flags
    REPLAY_X_LLM_ANALYTICS_CONVERSATION_VIEW: 'replay-x-llm-analytics-conversation-view', // owner: @pauldambra #team-replay
    FLAGGED_FEATURE_INDICATOR: 'flagged-feature-indicator', // owner: @benjackwhite
    SEEKBAR_PREVIEW_SCRUBBING: 'seekbar-preview-scrubbing', // owner: @pauldambra #team-replay
    EXPERIMENTS_BREAKDOWN_FILTER: 'experiments-breakdown-filter', // owner: @rodrigoi #team-experiments
    TARGETED_PRODUCT_UPSELL: 'targeted-product-upsell', // owner: @raquelmsmith
    COHORT_CALCULATION_HISTORY: 'cohort-calculation-history', // owner: @gustavo #team-feature-flags
    EXPERIMENTS_HIDE_STOP_BUTTON: 'experiments-hide-stop-button', // owner: @jurajmajerik #team-experiments
    REPLAY_CLIENT_SIDE_DECOMPRESSION: 'replay-client-side-decompression', // owner: @pauldambra #team-replay
    REPLAY_DECOMPRESSION_WORKER: 'replay-decompression-worker', // owner: @pauldambra #team-replay
    EXPERIMENTS_USE_NEW_QUERY_BUILDER: 'experiments-use-new-query-builder', // owner: @andehen #team-experiments
    EXPERIMENT_AI_SUMMARY: 'experiment-ai-summary', // owner: @jurajmajerik #team-experiments
    ADVANCE_MARKETING_ANALYTICS_SETTINGS: 'advance-marketing-analytics-settings', // owner: @jabahamondes  #team-web-analytics
    SHOPIFY_DWH: 'shopify-dwh', // owner: @andrew #team-data-stack
<<<<<<< HEAD
    DWH_FREE_SYNCS: 'dwh-free-syncs', // owner: @Gilbert09  #team-data-stack
    CUSTOM_PRODUCTS_SIDEBAR: 'custom-products-sidebar', // owner: @rafaeelaudibert #team-growth
=======
>>>>>>> 7f9bd88f
    COPY_WEB_ANALYTICS_DATA: 'copy-web-analytics-data', // owner: @lricoy  #team-web-analytics
    WEB_ANALYTICS_POSTHOG_AI: 'web-analytics-posthog-ai', // owner: @lricoy #team-web-analytics
    REPLAY_FILTERS_REDESIGN: 'replay-filters-redesign', // owner: @ksvat #team-replay
    REPLAY_NEW_DETECTED_URL_COLLECTIONS: 'replay-new-detected-url-collections', // owner: @ksvat #team-replay multivariate
    EXPERIMENTS_USE_NEW_CREATE_FORM: 'experiments-use-new-create-form', // owner: @rodrigoi #team-experiments
    APP_SHORTCUTS: 'app-shortcuts', // owner: @adamleithp #team-platform-ux
} as const
export type FeatureFlagLookupKey = keyof typeof FEATURE_FLAGS
export type FeatureFlagKey = (typeof FEATURE_FLAGS)[keyof typeof FEATURE_FLAGS]

export const INSIGHT_VISUAL_ORDER = {
    trends: 10,
    funnel: 20,
    retention: 30,
    paths: 40,
    stickiness: 50,
    lifecycle: 60,
    calendarHeatmap: 70,
    sql: 80,
    hog: 90,
}

export const ENTITY_MATCH_TYPE = 'entities'
export const PROPERTY_MATCH_TYPE = 'properties'

export enum FunnelLayout {
    horizontal = 'horizontal',
    vertical = 'vertical',
}

export const BIN_COUNT_AUTO = 'auto' as const

export const RETENTION_MEAN_NONE = 'none' as const

// Cohort types
export enum CohortTypeEnum {
    Static = 'static',
    Dynamic = 'dynamic',
}

/**
 * Mock Node.js `process`, which is required by VFile that is used by ReactMarkdown.
 * See https://github.com/remarkjs/react-markdown/issues/339.
 */
export const MOCK_NODE_PROCESS = { cwd: () => '', env: {} } as unknown as NodeJS.Process

export const SSO_PROVIDER_NAMES: Record<SSOProvider, string> = {
    'google-oauth2': 'Google',
    github: 'GitHub',
    gitlab: 'GitLab',
    saml: 'Single sign-on (SAML)',
}

export const DOMAIN_REGEX = /^([a-z0-9]+(-[a-z0-9]+)*\.)+[a-z]{2,}$/
export const SECURE_URL_REGEX = /^(?:http(s)?:\/\/)[\w.-]+(?:\.[\w.-]+)+[\w\-._~:/?#[\]@!$&'()*+,;=]+$/gi

export const CLOUD_HOSTNAMES = {
    [Region.US]: 'us.posthog.com',
    [Region.EU]: 'eu.posthog.com',
}

export const SESSION_RECORDINGS_PLAYLIST_FREE_COUNT = 5
export const SESSION_RECORDINGS_TTL_WARNING_THRESHOLD_DAYS = 10 // days

export const GENERATED_DASHBOARD_PREFIX = 'Generated Dashboard'

export const ACTIVITY_PAGE_SIZE = 20
export const ADVANCED_ACTIVITY_PAGE_SIZE = 100
export const EVENT_DEFINITIONS_PER_PAGE = 50
export const PROPERTY_DEFINITIONS_PER_EVENT = 5
export const EVENT_PROPERTY_DEFINITIONS_PER_PAGE = 50
export const LOGS_PORTION_LIMIT = 50

export const SESSION_REPLAY_MINIMUM_DURATION_OPTIONS: LemonSelectOptions<number | null> = [
    {
        label: 'no minimum',
        value: null,
    },
    {
        label: '1',
        value: 1000,
    },
    {
        label: '2',
        value: 2000,
    },
    {
        label: '5',
        value: 5000,
    },
    {
        label: '10',
        value: 10000,
    },
    {
        label: '15',
        value: 15000,
    },
    {
        label: '30',
        value: 30000,
    },
]

export const UNSUBSCRIBE_SURVEY_ID = '018b6e13-590c-0000-decb-c727a2b3f462'
export const SESSION_RECORDING_OPT_OUT_SURVEY_ID = '01985c68-bd25-0000-b7e3-f1ccc987e979'
export const TRIAL_CANCELLATION_SURVEY_ID = '019923cd-461c-0000-27ed-ed8e422c596e'

export const TAILWIND_BREAKPOINTS = {
    sm: 526,
    md: 768,
    lg: 992,
    xl: 1200,
    '2xl': 1600,
}

export const INSIGHT_ALERT_FIRING_SUB_TEMPLATE_ID = 'insight-alert-firing'
export const INSIGHT_ALERT_DESTINATION_LOGIC_KEY = 'insightAlertDestination'
export const INSIGHT_ALERT_FIRING_EVENT_ID = '$insight_alert_firing'

export const COHORT_PERSONS_QUERY_LIMIT = 10000<|MERGE_RESOLUTION|>--- conflicted
+++ resolved
@@ -330,11 +330,8 @@
     EXPERIMENT_AI_SUMMARY: 'experiment-ai-summary', // owner: @jurajmajerik #team-experiments
     ADVANCE_MARKETING_ANALYTICS_SETTINGS: 'advance-marketing-analytics-settings', // owner: @jabahamondes  #team-web-analytics
     SHOPIFY_DWH: 'shopify-dwh', // owner: @andrew #team-data-stack
-<<<<<<< HEAD
     DWH_FREE_SYNCS: 'dwh-free-syncs', // owner: @Gilbert09  #team-data-stack
     CUSTOM_PRODUCTS_SIDEBAR: 'custom-products-sidebar', // owner: @rafaeelaudibert #team-growth
-=======
->>>>>>> 7f9bd88f
     COPY_WEB_ANALYTICS_DATA: 'copy-web-analytics-data', // owner: @lricoy  #team-web-analytics
     WEB_ANALYTICS_POSTHOG_AI: 'web-analytics-posthog-ai', // owner: @lricoy #team-web-analytics
     REPLAY_FILTERS_REDESIGN: 'replay-filters-redesign', // owner: @ksvat #team-replay
