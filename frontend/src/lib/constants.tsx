--- conflicted
+++ resolved
@@ -119,11 +119,8 @@
     INSIGHT_EDITOR_PANELS: '8929-insight-editor-panels', // owner: @mariusandra
     MULTI_DASHBOARD_INSIGHTS: 'multi-dashboard-insights', // owner: @pauldambra
     INSIGHT_ACTIVITY_LOG: '8545-insight-activity-log', // owner: @pauldambra
-<<<<<<< HEAD
+    COHORT_FILTERS: 'cohort-filters', // owner: @edscode
     FRONTEND_APPS: '9618-frontend-apps', // owner: @mariusandra
-=======
-    COHORT_FILTERS: 'cohort-filters', // owner: @edscode
->>>>>>> 68ed00f2
 }
 
 /** Which self-hosted plan's features are available with Cloud's "Standard" plan (aka card attached). */
