--- conflicted
+++ resolved
@@ -228,7 +228,6 @@
     // Cloud-only
     PAPERCUPS_ENABLED: 'papercups-enabled',
     CLOUD_ANNOUNCEMENT: 'cloud-announcement',
-<<<<<<< HEAD
     // Experiments / beta features
     INGESTION_GRID: 'ingestion-grid-exp-3', // owner: @kpthatsme
     PROJECT_HOME: 'project-home-exp-5', // owner: @kpthatsme
@@ -251,10 +250,7 @@
     FUNNEL_VERTICAL_BREAKDOWN: '5733-funnel-vertical-breakdown', // owner: @alexkim
     RENAME_FILTERS: '6063-rename-filters', // owner: @alexkim
     CORRELATION_ANALYSIS: 'correlation-analysis', // owner: @neilkakkar
-=======
-    CORRELATION_ANALYSIS: 'correlation-analysis',
-    SIGMA_ANALYSIS: 'sigma-analysis',
->>>>>>> 457e151f
+    SIGMA_ANALYSIS: 'sigma-analysis', // owner: @neilkakkar
 }
 
 export const ENTITY_MATCH_TYPE = 'entities'
