--- conflicted
+++ resolved
@@ -218,11 +218,8 @@
     WEB_EXPERIMENTS: 'web-experiments', // owner: @team-feature-success
     BIGQUERY_DWH: 'bigquery-dwh', // owner: @Gilbert09 #team-data-warehouse
     REPLAY_DEFAULT_SORT_ORDER_EXPERIMENT: 'replay-order-by-experiment', // owner: #team-replay
-<<<<<<< HEAD
     BILLING_PAYMENT_ENTRY_IN_APP: 'billing-payment-entry-in-app', // owner: @zach
-=======
     ENVIRONMENTS: 'environments', // owner: @Twixes #team-product-analytics
->>>>>>> 761c6ce0
 } as const
 export type FeatureFlagKey = (typeof FEATURE_FLAGS)[keyof typeof FEATURE_FLAGS]
 
