--- conflicted
+++ resolved
@@ -153,13 +153,9 @@
     ARTIFICIAL_HOG: 'artificial-hog', // owner: @Twixes
     REFERRAL_SOURCE_SELECT: 'referral-source-select', // owner: @raquelmsmith
     SESSION_RECORDING_PLAYER_PREVIEW: 'session-recording-player-preview', // owner: #team-monitoring
-<<<<<<< HEAD
     SESSION_RECORDING_TEST_ACCOUNTS_FILTER: 'session-recording-test-accounts-filter', // owner: #team-monitoring
-}
-=======
 } as const
 export type FeatureFlagKey = (typeof FEATURE_FLAGS)[keyof typeof FEATURE_FLAGS]
->>>>>>> d33d7423
 
 /** Which self-hosted plan's features are available with Cloud's "Standard" plan (aka card attached). */
 export const POSTHOG_CLOUD_STANDARD_PLAN = LicensePlan.Scale
