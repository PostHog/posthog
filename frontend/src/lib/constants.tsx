--- conflicted
+++ resolved
@@ -207,11 +207,8 @@
     HOG: 'hog', // owner: @mariusandra
     PERSONLESS_EVENTS_NOT_SUPPORTED: 'personless-events-not-supported', // owner: @raquelmsmith
     ALERTS: 'alerts', // owner: github.com/nikitaevg
-<<<<<<< HEAD
     ERROR_TRACKING: 'error-tracking', // owner: #team-replay
-=======
     SETTINGS_BOUNCE_RATE_PAGE_VIEW_MODE: 'settings-bounce-rate-page-view-mode', // owner: @robbie-c
->>>>>>> 87f8e53a
 } as const
 export type FeatureFlagKey = (typeof FEATURE_FLAGS)[keyof typeof FEATURE_FLAGS]
 
