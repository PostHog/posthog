--- conflicted
+++ resolved
@@ -241,42 +241,6 @@
     ERROR_TRACKING_ISSUE_CORRELATION: 'error-tracking-issue-correlation', // owner: @david #team-error-tracking
     ERROR_TRACKING_ISSUE_SPLITTING: 'error-tracking-issue-splitting', // owner: @david #team-error-tracking
     ERROR_TRACKING_RELATED_ISSUES: 'error-tracking-related-issues', // owner: #team-error-tracking
-<<<<<<< HEAD
-    REPLAY_TRIGGER_TYPE_CHOICE: 'replay-trigger-type-choice', // owner: @pauldambra #team-replay
-    CALENDAR_HEATMAP_INSIGHT: 'calendar-heatmap-insight', // owner: @jabahamondes #team-web-analytics
-    WEB_ANALYTICS_MARKETING: 'marketing-analytics', // owner: @jabahamondes #team-web-analytics
-    WEB_ANALYTICS_TILE_TOGGLES: 'web-analytics-tile-toggles', // owner: @lricoy #team-web-analytics
-    BILLING_FORECASTING_ISSUES: 'billing-forecasting-issues', // owner: @pato #team-billing
-    STARTUP_PROGRAM_INTENT: 'startup-program-intent', // owner: @pawel-cebula #team-billing
-    SHOW_UPGRADE_TO_MANAGED_ACCOUNT: 'show-upgrade-to-managed-account', // owner: @pawel-cebula #team-billing
-    SETTINGS_WEB_ANALYTICS_PRE_AGGREGATED_TABLES: 'web-analytics-pre-aggregated-tables', // owner: @lricoy #team-web-analytics
-    WEB_ANALYTICS_FRUSTRATING_PAGES_TILE: 'web-analytics-frustrating-pages-tile', // owner: @lricoy #team-web-analytics
-    GET_HOG_TEMPLATES_FROM_DB: 'get-hog-templates-from-db', // owner: @meikel #team-
-    SSE_DASHBOARDS: 'sse-dashboards', // owner: @aspicer #team-product-analytics
-    LINKS: 'links', // owner: @marconlp #team-link
-    GAME_CENTER: 'game-center', // owner: everybody
-    USER_INTERVIEWS: 'user-interviews', // owner: @Twixes @jurajmajerik
-    LOGS: 'logs', // owner: #team-logs
-    LOGS_PRE_EARLY_ACCESS: 'logs-internal', // owner: #team-logs
-    LOGS_VIRTUALIZED_LIST: 'logs-virtualized-list', // owner: #team-logs
-    CSP_REPORTING: 'mexicspo', // owner @pauldambra @lricoy @robbiec
-    LLM_OBSERVABILITY_PLAYGROUND: 'llm-observability-playground', // owner: #team-llm-analytics
-    LLM_ANALYTICS_EVALUATIONS: 'llm-analytics-evaluations', // owner: #team-llm-analytics
-    USAGE_SPEND_DASHBOARDS: 'usage-spend-dashboards', // owner: @pawel-cebula #team-billing
-    CDP_HOG_SOURCES: 'cdp-hog-sources', // owner #team-workflows-cdp
-    CDP_PERSON_UPDATES: 'cdp-person-updates', // owner: #team-workflows-cdp
-    CDP_DWH_TABLE_SOURCE: 'cdp-dwh-table-source', // owner: #team-workflows-cdp
-    ACTIVITY_OR_EXPLORE: 'activity-or-explore', // owner: @pauldambra #team-replay
-    LINEAGE_DEPENDENCY_VIEW: 'lineage-dependency-view', // owner: @phixMe #team-data-stack
-    TRACK_MEMORY_USAGE: 'track-memory-usage', // owner: @pauldambra #team-replay
-    TAXONOMIC_EVENT_SORTING: 'taxonomic-event-sorting', // owner: @pauldambra #team-replay
-    REPLAY_EXCLUDE_FROM_HIDE_RECORDINGS_MENU: 'replay-exclude-from-hide-recordings-menu', // owner: @veryayskiy #team-replay
-    USE_TEMPORAL_SUBSCRIPTIONS: 'use-temporal-subscriptions', // owner: @aspicer #team-product-analytics
-    AA_TEST_BAYESIAN_LEGACY: 'aa-test-bayesian-legacy', // owner: #team-experiments
-    AA_TEST_BAYESIAN_NEW: 'aa-test-bayesian-new', // owner: #team-experiments
-    WEB_ANALYTICS_API: 'web-analytics-api', // owner: #team-web-analytics
-    MEMBERS_CAN_USE_PERSONAL_API_KEYS: 'members-can-use-personal-api-keys', // owner: @yasen-posthog #team-platform-features
-=======
     ERROR_TRACKING_REVENUE_SORTING: 'error-tracking-revenue-sorting', // owner: @david #team-error-tracking
     EXPERIMENT_AI_SUMMARY: 'experiment-ai-summary', // owner: @jurajmajerik #team-experiments
     EXPERIMENTS_BREAKDOWN_FILTER: 'experiments-breakdown-filter', // owner: @rodrigoi #team-experiments
@@ -284,7 +248,6 @@
     EXPERIMENTS_RETENTION_METRICS: 'experiments-retention-metrics', // owner: @rodrigoi #team-experiments
     EXPERIMENTS_SHOW_SQL: 'experiments-show-sql', // owner: @jurajmajerik #team-experiments
     EXTERNAL_SURVEYS: 'external-surveys', // owner: #team-surveys
->>>>>>> 9880a143
     FLAG_EVALUATION_RUNTIMES: 'flag-evaluation-runtimes', // owner: @dmarticus #team-feature-flags
     FLAG_EVALUATION_TAGS: 'flag-evaluation-tags', // owner: @dmarticus #team-feature-flags
     FLAGGED_FEATURE_INDICATOR: 'flagged-feature-indicator', // owner: @benjackwhite
