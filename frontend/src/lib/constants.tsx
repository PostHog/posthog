--- conflicted
+++ resolved
@@ -319,11 +319,8 @@
     EXPERIMENTS_UNIFIED_CREATE_FORM: 'experiments-unified-create-form', // owner: @rodrigoi #team-experiments
     TARGETED_PRODUCT_UPSELL: 'targeted-product-upsell', // owner: @raquelmsmith
     COHORT_CALCULATION_HISTORY: 'cohort-calculation-history', // owner: @gustavo #team-feature-flags
-<<<<<<< HEAD
     DATA_IN_NEW_TAB_SCENE: 'data-in-new-tab-scene', // owner: @adamleithp #team-platform-ux
-=======
     EXPERIMENTS_HIDE_STOP_BUTTON: 'experiments-hide-stop-button', // owner: @jurajmajerik #team-experiments
->>>>>>> b4596e9d
 } as const
 export type FeatureFlagKey = (typeof FEATURE_FLAGS)[keyof typeof FEATURE_FLAGS]
 
