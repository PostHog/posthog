--- conflicted
+++ resolved
@@ -227,6 +227,7 @@
     CDP_NEW_PRICING: 'cdp-new-pricing', // owner: #team-workflows
     CDP_PERSON_UPDATES: 'cdp-person-updates', // owner: #team-workflows-cdp
     COHORT_CALCULATION_HISTORY: 'cohort-calculation-history', // owner: @gustavo #team-feature-flags
+    CONDENSED_FILTER_BAR: 'condensed_filter_bar', // owner: @jordanm-posthog #team-web-analytics
     COPY_WEB_ANALYTICS_DATA: 'copy-web-analytics-data', // owner: @lricoy  #team-web-analytics
     CREATE_FORM_TOOL: 'phai-create-form-tool', // owner: @kappa90 #team-posthog-ai
     CRM_ITERATION_ONE: 'crm-iteration-one', // owner: @arthurdedeus #team-customer-analytics
@@ -340,11 +341,7 @@
     SURVEYS_ERROR_TRACKING_CROSS_SELL: 'surveys-in-error-tracking', // owner: @adboio #team-surveys
     LIVE_EVENTS_ACTIVE_RECORDINGS: 'live-events-active-recordings', // owner: @pauldambra #team-replay
     PRODUCT_TOURS: 'product-tours-2025', // owner: @pauldambra #team-replay
-<<<<<<< HEAD
-    CONDENSED_FILTER_BAR: 'condensed_filter_bar', // owner: @jordanm-posthog #team-web-analytics
-=======
     // PLEASE KEEP THIS ALPHABETICALLY ORDERED
->>>>>>> 0e2ad201
 } as const
 export type FeatureFlagLookupKey = keyof typeof FEATURE_FLAGS
 export type FeatureFlagKey = (typeof FEATURE_FLAGS)[keyof typeof FEATURE_FLAGS]
