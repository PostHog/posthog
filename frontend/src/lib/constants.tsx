import { LemonSelectOptions } from '@posthog/lemon-ui'

import { ChartDisplayCategory, ChartDisplayType, Region, SSOProvider } from '../types'

// Sync with backend DISPLAY_TYPES_TO_CATEGORIES
export const DISPLAY_TYPES_TO_CATEGORIES: Record<ChartDisplayType, ChartDisplayCategory> = {
    [ChartDisplayType.ActionsLineGraph]: ChartDisplayCategory.TimeSeries,
    [ChartDisplayType.ActionsBar]: ChartDisplayCategory.TimeSeries,
    [ChartDisplayType.ActionsUnstackedBar]: ChartDisplayCategory.TimeSeries,
    [ChartDisplayType.ActionsStackedBar]: ChartDisplayCategory.TimeSeries,
    [ChartDisplayType.ActionsAreaGraph]: ChartDisplayCategory.TimeSeries,
    [ChartDisplayType.ActionsLineGraphCumulative]: ChartDisplayCategory.CumulativeTimeSeries,
    [ChartDisplayType.BoldNumber]: ChartDisplayCategory.TotalValue,
    [ChartDisplayType.ActionsPie]: ChartDisplayCategory.TotalValue,
    [ChartDisplayType.ActionsBarValue]: ChartDisplayCategory.TotalValue,
    [ChartDisplayType.ActionsTable]: ChartDisplayCategory.TotalValue,
    [ChartDisplayType.WorldMap]: ChartDisplayCategory.TotalValue,
    [ChartDisplayType.CalendarHeatmap]: ChartDisplayCategory.TotalValue,
}
export const NON_TIME_SERIES_DISPLAY_TYPES = Object.entries(DISPLAY_TYPES_TO_CATEGORIES)
    .filter(([, category]) => category === ChartDisplayCategory.TotalValue)
    .map(([displayType]) => displayType as ChartDisplayType)

/** Display types for which `breakdown` is hidden and ignored. Sync with backend NON_BREAKDOWN_DISPLAY_TYPES. */
export const NON_BREAKDOWN_DISPLAY_TYPES = [ChartDisplayType.BoldNumber, ChartDisplayType.CalendarHeatmap]
/** Display types which only work with a single series. */
export const SINGLE_SERIES_DISPLAY_TYPES = [
    ChartDisplayType.WorldMap,
    ChartDisplayType.BoldNumber,
    ChartDisplayType.CalendarHeatmap,
]

export const NON_VALUES_ON_SERIES_DISPLAY_TYPES = [
    ChartDisplayType.ActionsTable,
    ChartDisplayType.WorldMap,
    ChartDisplayType.BoldNumber,
    ChartDisplayType.CalendarHeatmap,
]

/** Display types for which a percent stack view is available. */
export const PERCENT_STACK_VIEW_DISPLAY_TYPE = [
    ChartDisplayType.ActionsBar,
    ChartDisplayType.ActionsAreaGraph,
    ChartDisplayType.ActionsPie,
]

export enum OrganizationMembershipLevel {
    Member = 1,
    Admin = 8,
    Owner = 15,
}

export enum TeamMembershipLevel {
    Member = 1,
    Admin = 8,
}

export type EitherMembershipLevel = OrganizationMembershipLevel | TeamMembershipLevel

/** See posthog/api/organization.py for details. */
export enum PluginsAccessLevel {
    None = 0,
    Config = 3,
    Install = 6,
    Root = 9,
}

/** Collaboration restriction level (which is a dashboard setting). Sync with DashboardPrivilegeLevel. */
export enum DashboardRestrictionLevel {
    EveryoneInProjectCanEdit = 21,
    OnlyCollaboratorsCanEdit = 37,
}

/** Collaboration privilege level (which is a user property). Sync with DashboardRestrictionLevel. */
export enum DashboardPrivilegeLevel {
    CanView = 21,
    CanEdit = 37,
    /** This is not a value that can be set in the DB – it's inferred. */
    _ProjectAdmin = 888,
    /** This is not a value that can be set in the DB – it's inferred. */
    _Owner = 999,
}

export const privilegeLevelToName: Record<DashboardPrivilegeLevel, string> = {
    [DashboardPrivilegeLevel.CanView]: 'can view',
    [DashboardPrivilegeLevel.CanEdit]: 'can edit',
    [DashboardPrivilegeLevel._Owner]: 'owner',
    [DashboardPrivilegeLevel._ProjectAdmin]: 'can edit',
}

// Persons
export const PERSON_DISTINCT_ID_MAX_SIZE = 3
export const PERSON_DISPLAY_NAME_COLUMN_NAME = 'person_display_name -- Person'

// Sync with .../api/person.py and .../ingestion/webhook-formatter.ts
export const PERSON_DEFAULT_DISPLAY_NAME_PROPERTIES = [
    'email',
    'Email',
    '$email',
    'name',
    'Name',
    'username',
    'Username',
    'UserName',
]

// Feature Flags & Experiments
export const INSTANTLY_AVAILABLE_PROPERTIES = [
    '$geoip_city_name',
    '$geoip_country_name',
    '$geoip_country_code',
    '$geoip_continent_name',
    '$geoip_continent_code',
    '$geoip_postal_code',
    '$geoip_time_zone',
    // Person and group identifiers
    '$group_key',
    'distinct_id',
]
export const MAX_EXPERIMENT_VARIANTS = 20
export const EXPERIMENT_DEFAULT_DURATION = 14 // days

// Event constants
export const ACTION_TYPE = 'action_type'
export const EVENT_TYPE = 'event_type'
export const STALE_EVENT_SECONDS = 30 * 24 * 60 * 60 // 30 days

/**
 * @deprecated should be removed once backend is updated
 */
export enum ShownAsValue {
    VOLUME = 'Volume',
    STICKINESS = 'Stickiness',
    LIFECYCLE = 'Lifecycle',
}

// Retention constants
export const RETENTION_RECURRING = 'retention_recurring'
// hasn't been renamed to 'retention_first_occurrence_matching_filters' until schema migration
export const RETENTION_FIRST_OCCURRENCE_MATCHING_FILTERS = 'retention_first_time'
export const RETENTION_FIRST_EVER_OCCURRENCE = 'retention_first_ever_occurrence'

export const WEBHOOK_SERVICES: Record<string, string> = {
    Slack: 'slack.com',
    Discord: 'discord.com',
    Teams: 'office.com',
}

// NOTE: Run `dev:sync-flags` locally to sync these flags into your local project
// or if you're running flox + mprocs you can also run the `sync-feature-flags` process
export const FEATURE_FLAGS = {
    // Eternal feature flags, shouldn't be removed, helpful for debugging/maintenance reasons
    BILLING_FORECASTING_ISSUES: 'billing-forecasting-issues', // owner: #team-billing, see `Billing.tsx`, used to raise a warning when billing is having problems
    HOG: 'hog', // owner: #team-data-stack, see `DebugScene.tsx` and also insights
    QUERY_TIMINGS: 'query-timings', // owner: #team-analytics-platform, usage: see `dataTableLogic.ts`
    REDIRECT_SIGNUPS_TO_INSTANCE: 'redirect-signups-to-instance', // owner: @raquelmsmith, see `signupLogic.ts`
    SESSION_RESET_ON_LOAD: 'session-reset-on-load', // owner: @benjackwhite, usage: see `loadPosthogJS.tsx`
    SETTINGS_PERSONS_ON_EVENTS_HIDDEN: 'settings-persons-on-events-hidden', // owner: #team-platform-features, see `SettingsMap.tsx`
    SUPPORT_MESSAGE_OVERRIDE: 'support-message-override', // owner: #team-support, see `SidePanelSupport.tsx`
    THEME_OVERRIDE: 'theme', // owner: @aprilfools, see `themeLogic.ts`
    USAGE_SPEND_DASHBOARDS: 'usage-spend-dashboards', // owner: #team-billing, see `Billing.tsx`, needed to exclude orgs with more than 100 teams

    // Feature flags used to control opt-in for different behaviors, should not be removed
    AUDIT_LOGS_ACCESS: 'audit-logs-access', // owner: #team-platform-features, used to control access to audit logs
    CUSTOM_CSS_THEMES: 'custom-css-themes', // owner: #team-growth, used to enable custom CSS for teams who want to have fun
    GAME_CENTER: 'game-center', // owner: everybody, this is just internal for now
    HEDGEHOG_SKIN_SPIDERHOG: 'hedgehog-skin-spiderhog', // owner: #team-web-analytics, used to reward beta users for web analytics
    HIGH_FREQUENCY_BATCH_EXPORTS: 'high-frequency-batch-exports', // owner: #team-batch-exports, allow batch exports to be run every 5min
    METALYTICS: 'metalytics', // owner: #team-platform-features, used to allow companies to see (meta) analytics on access to a specific page
    REPLAY_EXCLUDE_FROM_HIDE_RECORDINGS_MENU: 'replay-exclude-from-hide-recordings-menu', // owner: #team-replay, used to exclude what other people are seeing in Replay
    SELF_SERVE_CREDIT_OVERRIDE: 'self-serve-credit-override', // owner: #team-platform-features, used to allow users to self-serve credits even when they don't qualify
    SHOW_UPGRADE_TO_MANAGED_ACCOUNT: 'show-upgrade-to-managed-account', // owner: #team-billing, used to give free accounts a way to force upgrade to managed account
    WEBHOOKS_DENYLIST: 'webhooks-denylist', // owner: #team-ingestion, used to disable webhooks for certain companies

    // Legacy flags, TBD if they need to be removed
    AUTO_ROLLBACK_FEATURE_FLAGS: 'auto-rollback-feature-flags', // owner: #team-feature-flags
    BATCH_EXPORTS_POSTHOG_HTTP: 'posthog-http-batch-exports', // owner: #team-batch-exports
    BILLING_SKIP_FORECASTING: 'billing-skip-forecasting', // owner: @zach
    CALENDAR_HEATMAP_INSIGHT: 'calendar-heatmap-insight', // owner: @jabahamondes #team-web-analytics
    COOKIELESS_SERVER_HASH_MODE_SETTING: 'cookieless-server-hash-mode-setting', // owner: #team-web-analytics
    CSP_REPORTING: 'mexicspo', // owner @pauldambra @lricoy @robbiec
    DASHBOARD_COLORS: 'dashboard-colors', // owner: @thmsobrmlr #team-product-analytics
    ENVIRONMENTS_ROLLBACK: 'environments-rollback', // owner: @yasen-posthog #team-platform-features
    ENVIRONMENTS: 'environments', // owner: #team-platform-features
    ERROR_TRACKING_ALERT_ROUTING: 'error-tracking-alert-routing', // owner: #team-error-tracking
    EXPERIMENT_INTERVAL_TIMESERIES: 'experiments-interval-timeseries', // owner: @jurajmajerik #team-experiments
    FEATURE_FLAG_COHORT_CREATION: 'feature-flag-cohort-creation', // owner: #team-feature-flags
    FF_DASHBOARD_TEMPLATES: 'ff-dashboard-templates', // owner: #team-feature-flags
    IMPROVED_COOKIELESS_MODE: 'improved-cookieless-mode', // owner: #team-web-analytics
    INSIGHT_HORIZONTAL_CONTROLS: 'insight-horizontal-controls', // owner: #team-product-analytics
    LINEAGE_DEPENDENCY_VIEW: 'lineage-dependency-view', // owner: #team-data-stack
    MEMBERS_CAN_USE_PERSONAL_API_KEYS: 'members-can-use-personal-api-keys', // owner: @yasen-posthog #team-platform-features
    PERSONLESS_EVENTS_NOT_SUPPORTED: 'personless-events-not-supported', // owner: #team-analytics-platform
    QUERY_RUNNING_TIME: 'query_running_time', // owner: #team-analytics-platform
    REPLAY_HOGQL_FILTERS: 'replay-hogql-filters', // owner: @pauldambra #team-replay
    REPLAY_SETTINGS_HELP: 'replay-settings-help', // owner: @veryayskiy #team-replay
    REPLAY_TRIGGER_TYPE_CHOICE: 'replay-trigger-type-choice', // owner: @pauldambra #team-replay
    SESSION_REPLAY_DOCTOR: 'session-replay-doctor', // owner: #team-replay
    SETTINGS_BOUNCE_RATE_PAGE_VIEW_MODE: 'settings-bounce-rate-page-view-mode', // owner: #team-web-analytics
    SETTINGS_PERSONS_JOIN_MODE: 'settings-persons-join-mode', // owner: #team-analytics-platform
    SETTINGS_SESSION_TABLE_VERSION: 'settings-session-table-version', // owner: #team-analytics-platform
    SETTINGS_SESSIONS_V2_JOIN: 'settings-sessions-v2-join', // owner: @robbie-c #team-product-analytics
    SETTINGS_WEB_ANALYTICS_PRE_AGGREGATED_TABLES: 'web-analytics-pre-aggregated-tables', // owner: @lricoy #team-web-analytics
    STARTUP_PROGRAM_INTENT: 'startup-program-intent', // owner: @pawel-cebula #team-billing
    SURVEYS_ACTIONS: 'surveys-actions', // owner: #team-surveys
    SURVEYS_ADAPTIVE_LIMITS: 'surveys-adaptive-limits', // owner: #team-surveys
    TRACK_MEMORY_USAGE: 'track-memory-usage', // owner: @pauldambra #team-replay
    WEB_ANALYTICS_API: 'web-analytics-api', // owner: #team-web-analytics
    WEB_ANALYTICS_FOR_MOBILE: 'web-analytics-for-mobile', // owner: #team-web-analytics
    WEB_EXPERIMENTS: 'web-experiments', // owner: #team-experiments

    // Temporary feature flags, still WIP, should be removed eventually
    AA_TEST_BAYESIAN_LEGACY: 'aa-test-bayesian-legacy', // owner: #team-experiments
    AA_TEST_BAYESIAN_NEW: 'aa-test-bayesian-new', // owner: #team-experiments
    ADVANCE_MARKETING_ANALYTICS_SETTINGS: 'advance-marketing-analytics-settings', // owner: @jabahamondes  #team-web-analytics
    AGENT_MODES: 'phai-agent-modes', // owner: @skoob13 #team-posthog-ai
    AI_ONLY_MODE: 'ai-only-mode', // owner: #team-posthog-ai
    AI_SESSION_SUMMARY: 'ai-session-summary', // owner: #team-replay
    AMPLITUDE_BATCH_IMPORT_OPTIONS: 'amplitude-batch-import-options', // owner: #team-ingestion
    BATCH_EXPORT_NEW_LOGS: 'batch-export-new-logs', // owner: #team-batch-exports
    BATCH_EXPORTS_DATABRICKS: 'databricks-batch-exports', // owner: @rossgray #team-batch-exports
    BING_ADS_SOURCE: 'bing-ads-source', // owner: @jabahamondes #team-web-analytics
    CDP_ACTIVITY_LOG_NOTIFICATIONS: 'cdp-activity-log-notifications', // owner: #team-workflows-cdp
    CDP_HOG_SOURCES: 'cdp-hog-sources', // owner #team-workflows-cdp
    CDP_NEW_PRICING: 'cdp-new-pricing', // owner: #team-workflows
    CDP_PERSON_UPDATES: 'cdp-person-updates', // owner: #team-workflows-cdp
    COHORT_CALCULATION_HISTORY: 'cohort-calculation-history', // owner: @gustavo #team-feature-flags
    COPY_WEB_ANALYTICS_DATA: 'copy-web-analytics-data', // owner: @lricoy  #team-web-analytics
    CREATE_FORM_TOOL: 'phai-create-form-tool', // owner: @kappa90 #team-posthog-ai
    CRM_ITERATION_ONE: 'crm-iteration-one', // owner: @arthurdedeus #team-customer-analytics
    CUSTOM_PRODUCTS_SIDEBAR: 'custom-products-sidebar', // owner: @rafaeelaudibert #team-growth
    CUSTOMER_ANALYTICS: 'customer-analytics-roadmap', // owner: @arthurdedeus #team-customer-analytics
    DASHBOARD_TILE_OVERRIDES: 'dashboard-tile-overrides', // owner: @gesh #team-product-analytics
    DATA_WAREHOUSE_SCENE: 'data-warehouse-scene', // owner: #team-data-stack
    DATE_PICKER_EXPLICIT_DATE_TOGGLE: 'date-picker-explicit-date-toggle', // owner: @gesh #team-product-analytics
    DEFAULT_EVALUATION_ENVIRONMENTS: 'default-evaluation-environments', // owner: @dmarticus #team-feature-flags
    DWH_FREE_SYNCS: 'dwh-free-syncs', // owner: @Gilbert09  #team-data-stack
    DWH_JOIN_TABLE_PREVIEW: 'dwh-join-table-preview', // owner: @arthurdedeus #team-customer-analytics
    EDITOR_DRAFTS: 'editor-drafts', // owner: @EDsCODE #team-data-stack
    ENDPOINTS: 'embedded-analytics', // owner: @sakce #team-clickhouse
    ERROR_TRACKING_ISSUE_CORRELATION: 'error-tracking-issue-correlation', // owner: @david #team-error-tracking
    ERROR_TRACKING_ISSUE_SPLITTING: 'error-tracking-issue-splitting', // owner: @david #team-error-tracking
    ERROR_TRACKING_RELATED_ISSUES: 'error-tracking-related-issues', // owner: #team-error-tracking
    ERROR_TRACKING_REVENUE_SORTING: 'error-tracking-revenue-sorting', // owner: @david #team-error-tracking
    EXPERIMENT_AI_SUMMARY: 'experiment-ai-summary', // owner: @jurajmajerik #team-experiments
    EXPERIMENTS_BREAKDOWN_FILTER: 'experiments-breakdown-filter', // owner: @rodrigoi #team-experiments
    EXPERIMENTS_NEW_CALCULATOR: 'experiments-new-calculator', // owner: @jurajmajerik #team-experiments
    EXPERIMENTS_RETENTION_METRICS: 'experiments-retention-metrics', // owner: @rodrigoi #team-experiments
    EXPERIMENTS_SHOW_SQL: 'experiments-show-sql', // owner: @jurajmajerik #team-experiments
    EXPERIMENTS_USE_NEW_QUERY_BUILDER: 'experiments-use-new-query-builder', // owner: @andehen #team-experiments
    EXTERNAL_SURVEYS: 'external-surveys', // owner: #team-surveys
    FLAG_EVALUATION_RUNTIMES: 'flag-evaluation-runtimes', // owner: @dmarticus #team-feature-flags
    FLAG_EVALUATION_TAGS: 'flag-evaluation-tags', // owner: @dmarticus #team-feature-flags
    FLAGGED_FEATURE_INDICATOR: 'flagged-feature-indicator', // owner: @benjackwhite
    FUNNEL_DWH_SUPPORT: 'funnel-dwh-support', // owner: @thmsobrmlr #team-product-analytics
    HOME_FEED_TAB: 'home-feed-tab', // owner: @ksvat #team-replay
    INCIDENT_IO_STATUS_PAGE: 'incident-io-status-page', // owner: @benjackwhite
    LINKS: 'links', // owner: @marconlp #team-link (team doesn't exist for now, maybe will come back in the future)
    LIVE_DEBUGGER: 'live-debugger', // owner: @marcecoll
    LLM_ANALYTICS_CUSTOMIZABLE_DASHBOARD: 'llm-analytics-customizable-dashboard', // owner: #team-llm-analytics
    LLM_ANALYTICS_DATASETS: 'llm-analytics-datasets', // owner: #team-llm-analytics #team-posthog-ai
    LLM_ANALYTICS_DISCUSSIONS: 'llm-analytics-discussions', // owner: #team-llm-analytics
    LLM_ANALYTICS_EARLY_ADOPTERS: 'llm-analytics-early-adopters', // owner: #team-llm-analytics
    LLM_ANALYTICS_ERRORS_TAB: 'llm-analytics-errors-tab', // owner: #team-llm-analytics
    LLM_ANALYTICS_EVALUATIONS: 'llm-analytics-evaluations', // owner: #team-llm-analytics
    LLM_ANALYTICS_SESSION_SUMMARIZATION: 'llm-analytics-session-summarization', // owner: #team-llm-analytics
    LLM_ANALYTICS_SESSIONS_VIEW: 'llm-analytics-sessions-view', // owner: #team-llm-analytics
    LLM_ANALYTICS_SUMMARIZATION: 'llm-analytics-summarization', // owner: #team-llm-analytics
    LLM_ANALYTICS_TEXT_VIEW: 'llm-analytics-text-view', // owner: #team-llm-analytics
    LLM_ANALYTICS_TRANSLATION: 'llm-analytics-translation', // owner: #team-llm-analytics
    LLM_OBSERVABILITY_SHOW_INPUT_OUTPUT: 'llm-observability-show-input-output', // owner: #team-llm-analytics
    LOGS_PRE_EARLY_ACCESS: 'logs-internal', // owner: #team-logs
    LOGS_VIRTUALIZED_LIST: 'logs-virtualized-list', // owner: #team-logs
    LOGS: 'logs', // owner: #team-logs
    MANAGED_VIEWSETS: 'managed-viewsets', // owner: @rafaeelaudibert #team-revenue-analytics
    MAX_AI_INSIGHT_SEARCH: 'max-ai-insight-search', // owner: #team-posthog-ai
    MAX_BILLING_CONTEXT: 'max-billing-context', // owner: @pawel-cebula #team-billing
    MAX_DEEP_RESEARCH: 'max-deep-research', // owner: @kappa90 #team-posthog-ai
    MAX_SESSION_SUMMARIZATION: 'max-session-summarization', // owner: #team-posthog-ai
    MESSAGING_SES: 'messaging-ses', // owner #team-workflows
    NOTEBOOKS_COLLAPSIBLE_SECTIONS: 'notebooks-collapsible-sections', // owner: @daibhin @benjackwhite
    ONBOARDING_AI_CONSENT_STEP: 'onboarding-ai-consent-step', // owner: @mattbro #team-growth
    ONBOARDING_TELL_US_MORE_STEP: 'onboarding-tell-us-more-step', // owner: @rafaeelaudibert #team-growth
    ONBOARDING_USE_CASE_SELECTION: 'onboarding-use-case-selection', // owner: @mattbro #team-growth
    PASSWORD_PROTECTED_SHARES: 'password-protected-shares', // owner: @aspicer
    PATHS_V2: 'paths-v2', // owner: @thmsobrmlr #team-product-analytics
    POSTHOG_AI_BILLING_DISPLAY: 'posthog-ai-billing-display', // owner: #team-posthog-ai
    POSTHOG_AI_BILLING_USAGE_COMMAND: 'posthog-ai-billing-usage-command', // owner: #team-posthog-ai
    POSTHOG_AI_BILLING_USAGE_REPORT: 'posthog-ai-billing-usage-report', // owner: #team-posthog-ai
    POSTHOG_AI_CONVERSATION_FEEDBACK_CONFIG: 'posthog-ai-conversation-feedback-config', // owner: #team-posthog-ai
    POSTHOG_AI_CONVERSATION_FEEDBACK_LLMA_SESSIONS: 'posthog-ai-conversation-feedback-llma-sessions', // owner: #team-posthog-ai
    POSTHOG_AI_FEEDBACK_COMMAND: 'posthog-ai-feedback-command', // owner: #team-posthog-ai
    POSTHOG_AI_GENERAL_AVAILABILITY: 'posthog-ai-general-availability', // owner: #team-posthog-ai
    QUERY_EXECUTION_DETAILS: 'query-execution-details', // owner: @sakce
    RECORDINGS_PLAYER_EVENT_PROPERTY_EXPANSION: 'recordings-player-event-property-expansion', // owner: @pauldambra #team-replay
    REMOTE_CONFIG: 'remote-config', // owner: #team-platform-features
    REPLAY_DISCARD_RAW_SNAPSHOTS: 'replay-discard-raw-snapshots', // owner: @pauldambra #team-replay
    REPLAY_FILTERS_REDESIGN: 'replay-filters-redesign', // owner: @ksvat #team-replay
    REPLAY_NEW_DETECTED_URL_COLLECTIONS: 'replay-new-detected-url-collections', // owner: @ksvat #team-replay multivariate
    REPLAY_WAIT_FOR_FULL_SNAPSHOT_PLAYBACK: 'replay-wait-for-full-snapshot-playback', // owner: @ksvat #team-replay
    REPLAY_X_LLM_ANALYTICS_CONVERSATION_VIEW: 'replay-x-llm-analytics-conversation-view', // owner: @pauldambra #team-replay
    REPLAY_YIELDING_PROCESSING: 'replay-yielding-processing', // owner: @pauldambra #team-replay multivariate: worker, yielding, worker_and_yielding
    SCHEDULE_FEATURE_FLAG_VARIANTS_UPDATE: 'schedule-feature-flag-variants-update', // owner: @gustavo #team-feature-flags
    SCHEMA_MANAGEMENT: 'schema-management', // owner: @aspicer
    SEEKBAR_PREVIEW_SCRUBBING: 'seekbar-preview-scrubbing', // owner: @pauldambra #team-replay
    SESSIONS_EXPLORER: 'sessions-explorer', // owner: @jabahamondes #team-web-analytics
    SHOPIFY_DWH: 'shopify-dwh', // owner: @andrew #team-data-stack
    SHOW_REFERRER_FAVICON: 'show-referrer-favicon', // owner: @jordanm-posthog #team-web-analytics
    SSE_DASHBOARDS: 'sse-dashboards', // owner: @aspicer #team-product-analytics
    SURVEY_ANALYSIS_MAX_TOOL: 'survey-analysis-max-tool', // owner: #team-surveys
    SURVEYS_EXPERIMENTS_CROSS_SELL: 'surveys-experiments-cross-sell', // owner: @adboio #team-surveys
    SURVEYS_FF_CROSS_SELL: 'surveys-ff-cross-sell', // owner: @adboio #team-surveys
    SURVEYS_FUNNELS_CROSS_SELL: 'survey-funnels-cross-sell', // owner: @adboio #team-surveys
    SURVEYS_INSIGHT_BUTTON_EXPERIMENT: 'ask-users-why-ai-vs-quickcreate', // owner: @adboio #team-surveys multivariate
    SWITCH_SUBSCRIPTION_PLAN: 'switch-subscription-plan', // owner: @a-lider #team-platform-features
    TASK_SUMMARIES: 'task-summaries', // owner: #team-llm-analytics
    TASKS: 'tasks', // owner: #team-llm-analytics
    TOGGLE_PROPERTY_ARRAYS: 'toggle-property-arrays', // owner: @arthurdedeus #team-customer-analytics
    USE_TEMPORAL_SUBSCRIPTIONS: 'use-temporal-subscriptions', // owner: @aspicer #team-product-analytics
    USER_INTERVIEWS: 'user-interviews', // owner: @Twixes @jurajmajerik
    WEB_ANALYTICS_CONVERSION_GOAL_PREAGG: 'web-analytics-conversion-goal-preagg', // owner: @lricoy #team-web-analytics
    WEB_ANALYTICS_EMPTY_ONBOARDING: 'web-analytics-empty-onboarding', // owner: @jordanm-posthog #team-web-analytics
    WEB_ANALYTICS_HIGHER_CONCURRENCY: 'web-analytics-higher-concurrency', // owner: @lricoy #team-web-analytics
    WEB_ANALYTICS_MARKETING: 'marketing-analytics', // owner: @jabahamondes #team-web-analytics
    WEB_ANALYTICS_OPEN_AS_INSIGHT: 'web-analytics-open-as-insight', // owner: @lricoy #team-web-analytics
    WEB_ANALYTICS_POSTHOG_AI: 'web-analytics-posthog-ai', // owner: @lricoy #team-web-analytics
    WEB_ANALYTICS_TILE_TOGGLES: 'web-analytics-tile-toggles', // owner: @lricoy #team-web-analytics
    WORKFLOWS_INTERNAL_EVENT_FILTERS: 'workflows-internal-event-filters', // owner: @haven #team-workflows
    WORKFLOWS_SCHEDULED_TRIGGERS: 'workflows-scheduled-triggers', // owner: #team-workflows
    WORKFLOWS: 'messaging', // owner @haven #team-workflows
    WEB_ANALYTICS_HEALTH_TAB: 'web_analytics_health_tab', // owner: @jordanm-posthog #team-web-analytics
    AVERAGE_PAGE_VIEW_COLUMN: 'average-page-view-column', // owner: @jordanm-posthog #team-web-analytics
<<<<<<< HEAD
    EVENTS_COMBINATION_IN_TRENDS: 'events-combination-in-trends', // owner: @gesh #team-product-analytics
=======
    SURVEY_HEADLINE_SUMMARY: 'survey-headline-summary', // owner: @adboio #team-surveys
>>>>>>> 8196ccf1
} as const
export type FeatureFlagLookupKey = keyof typeof FEATURE_FLAGS
export type FeatureFlagKey = (typeof FEATURE_FLAGS)[keyof typeof FEATURE_FLAGS]

export const STORYBOOK_FEATURE_FLAGS = Object.values(FEATURE_FLAGS).filter(
    (flag) => flag !== FEATURE_FLAGS.AI_ONLY_MODE
)

export const INSIGHT_VISUAL_ORDER = {
    trends: 10,
    funnel: 20,
    retention: 30,
    paths: 40,
    stickiness: 50,
    lifecycle: 60,
    calendarHeatmap: 70,
    sql: 80,
    hog: 90,
}

export const ENTITY_MATCH_TYPE = 'entities'
export const PROPERTY_MATCH_TYPE = 'properties'

export enum FunnelLayout {
    horizontal = 'horizontal',
    vertical = 'vertical',
}

export const BIN_COUNT_AUTO = 'auto' as const

export const RETENTION_MEAN_NONE = 'none' as const

// Cohort types
export enum CohortTypeEnum {
    Static = 'static',
    Dynamic = 'dynamic',
}

/**
 * Mock Node.js `process`, which is required by VFile that is used by ReactMarkdown.
 * See https://github.com/remarkjs/react-markdown/issues/339.
 */
export const MOCK_NODE_PROCESS = { cwd: () => '', env: {} } as unknown as NodeJS.Process

export const SSO_PROVIDER_NAMES: Record<SSOProvider, string> = {
    'google-oauth2': 'Google',
    github: 'GitHub',
    gitlab: 'GitLab',
    saml: 'Single sign-on (SAML)',
}

export const DOMAIN_REGEX = /^([a-z0-9]+(-[a-z0-9]+)*\.)+[a-z]{2,}$/
export const SECURE_URL_REGEX = /^(?:http(s)?:\/\/)[\w.-]+(?:\.[\w.-]+)+[\w\-._~:/?#[\]@!$&'()*+,;=]+$/gi

export const CLOUD_HOSTNAMES = {
    [Region.US]: 'us.posthog.com',
    [Region.EU]: 'eu.posthog.com',
}

export const SESSION_RECORDINGS_PLAYLIST_FREE_COUNT = 5
export const SESSION_RECORDINGS_TTL_WARNING_THRESHOLD_DAYS = 10 // days

export const GENERATED_DASHBOARD_PREFIX = 'Generated Dashboard'

export const ACTIVITY_PAGE_SIZE = 20
export const ADVANCED_ACTIVITY_PAGE_SIZE = 100
export const EVENT_DEFINITIONS_PER_PAGE = 50
export const PROPERTY_DEFINITIONS_PER_EVENT = 5
export const EVENT_PROPERTY_DEFINITIONS_PER_PAGE = 50
export const LOGS_PORTION_LIMIT = 50

export const SESSION_REPLAY_MINIMUM_DURATION_OPTIONS: LemonSelectOptions<number | null> = [
    {
        label: 'no minimum',
        value: null,
    },
    {
        label: '1',
        value: 1000,
    },
    {
        label: '2',
        value: 2000,
    },
    {
        label: '5',
        value: 5000,
    },
    {
        label: '10',
        value: 10000,
    },
    {
        label: '15',
        value: 15000,
    },
    {
        label: '30',
        value: 30000,
    },
]

export const UNSUBSCRIBE_SURVEY_ID = '018b6e13-590c-0000-decb-c727a2b3f462'
export const SESSION_RECORDING_OPT_OUT_SURVEY_ID = '01985c68-bd25-0000-b7e3-f1ccc987e979'
export const TRIAL_CANCELLATION_SURVEY_ID = '019923cd-461c-0000-27ed-ed8e422c596e'

export const TAILWIND_BREAKPOINTS = {
    sm: 526,
    md: 768,
    lg: 992,
    xl: 1200,
    '2xl': 1600,
}

export const INSIGHT_ALERT_FIRING_SUB_TEMPLATE_ID = 'insight-alert-firing'
export const INSIGHT_ALERT_DESTINATION_LOGIC_KEY = 'insightAlertDestination'
export const INSIGHT_ALERT_FIRING_EVENT_ID = '$insight_alert_firing'

export const COHORT_PERSONS_QUERY_LIMIT = 10000<|MERGE_RESOLUTION|>--- conflicted
+++ resolved
@@ -330,11 +330,8 @@
     WORKFLOWS: 'messaging', // owner @haven #team-workflows
     WEB_ANALYTICS_HEALTH_TAB: 'web_analytics_health_tab', // owner: @jordanm-posthog #team-web-analytics
     AVERAGE_PAGE_VIEW_COLUMN: 'average-page-view-column', // owner: @jordanm-posthog #team-web-analytics
-<<<<<<< HEAD
     EVENTS_COMBINATION_IN_TRENDS: 'events-combination-in-trends', // owner: @gesh #team-product-analytics
-=======
     SURVEY_HEADLINE_SUMMARY: 'survey-headline-summary', // owner: @adboio #team-surveys
->>>>>>> 8196ccf1
 } as const
 export type FeatureFlagLookupKey = keyof typeof FEATURE_FLAGS
 export type FeatureFlagKey = (typeof FEATURE_FLAGS)[keyof typeof FEATURE_FLAGS]
