--- conflicted
+++ resolved
@@ -351,11 +351,8 @@
     EXPERIMENTS_RETENTION_METRICS: 'experiments-retention-metrics', // owner: @rodrigoi #team-experiments
     HOME_FEED_TAB: 'home-feed-tab', // owner: @ksvat #team-replay
     SURVEYS_FF_CROSS_SELL: 'surveys-ff-cross-sell', // owner: @adboio #team-surveys
-<<<<<<< HEAD
     AVERAGE_PAGE_VIEW_COLUMN: 'average-page-view-column', // owner: @jordanm-posthog #team-web-analytics
-=======
     WEB_ANALYTICS_EMPTY_ONBOARDING: 'web-analytics-empty-onboarding', // owner: @jordanm-posthog #team-web-analytics
->>>>>>> 446424a7
 } as const
 export type FeatureFlagLookupKey = keyof typeof FEATURE_FLAGS
 export type FeatureFlagKey = (typeof FEATURE_FLAGS)[keyof typeof FEATURE_FLAGS]
