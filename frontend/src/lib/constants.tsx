--- conflicted
+++ resolved
@@ -139,11 +139,8 @@
     FF_JSON_PAYLOADS: 'ff-json-payloads', // owner @EDsCODE
     PERSON_GROUPS_PROPERTY_DEFINITIONS: 'person-groups-property-definitions', // owner: @macobo
     DATA_EXPLORATION_QUERIES_ON_DASHBOARDS: 'data-exploration-queries-on-dashboards', // owner: @pauldambra
-<<<<<<< HEAD
     NEW_REFRESH_UX: 'new-refresh-ux', // owner: @yakkomajuri
-=======
     SAMPLING: 'sampling', // owner: @yakkomajuri
->>>>>>> 4c2a3fb8
 }
 
 /** Which self-hosted plan's features are available with Cloud's "Standard" plan (aka card attached). */
