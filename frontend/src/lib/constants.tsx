import { LemonSelectOptions } from '@posthog/lemon-ui'

import { ChartDisplayCategory, ChartDisplayType, Region, SSOProvider } from '../types'

// Sync with backend DISPLAY_TYPES_TO_CATEGORIES
export const DISPLAY_TYPES_TO_CATEGORIES: Record<ChartDisplayType, ChartDisplayCategory> = {
    [ChartDisplayType.ActionsLineGraph]: ChartDisplayCategory.TimeSeries,
    [ChartDisplayType.ActionsBar]: ChartDisplayCategory.TimeSeries,
    [ChartDisplayType.ActionsUnstackedBar]: ChartDisplayCategory.TimeSeries,
    [ChartDisplayType.ActionsStackedBar]: ChartDisplayCategory.TimeSeries,
    [ChartDisplayType.ActionsAreaGraph]: ChartDisplayCategory.TimeSeries,
    [ChartDisplayType.ActionsLineGraphCumulative]: ChartDisplayCategory.CumulativeTimeSeries,
    [ChartDisplayType.BoldNumber]: ChartDisplayCategory.TotalValue,
    [ChartDisplayType.ActionsPie]: ChartDisplayCategory.TotalValue,
    [ChartDisplayType.ActionsBarValue]: ChartDisplayCategory.TotalValue,
    [ChartDisplayType.ActionsTable]: ChartDisplayCategory.TotalValue,
    [ChartDisplayType.WorldMap]: ChartDisplayCategory.TotalValue,
    [ChartDisplayType.CalendarHeatmap]: ChartDisplayCategory.TotalValue,
}
export const NON_TIME_SERIES_DISPLAY_TYPES = Object.entries(DISPLAY_TYPES_TO_CATEGORIES)
    .filter(([, category]) => category === ChartDisplayCategory.TotalValue)
    .map(([displayType]) => displayType as ChartDisplayType)

/** Display types for which `breakdown` is hidden and ignored. Sync with backend NON_BREAKDOWN_DISPLAY_TYPES. */
export const NON_BREAKDOWN_DISPLAY_TYPES = [ChartDisplayType.BoldNumber, ChartDisplayType.CalendarHeatmap]
/** Display types which only work with a single series. */
export const SINGLE_SERIES_DISPLAY_TYPES = [
    ChartDisplayType.WorldMap,
    ChartDisplayType.BoldNumber,
    ChartDisplayType.CalendarHeatmap,
]

export const NON_VALUES_ON_SERIES_DISPLAY_TYPES = [
    ChartDisplayType.ActionsTable,
    ChartDisplayType.WorldMap,
    ChartDisplayType.BoldNumber,
    ChartDisplayType.CalendarHeatmap,
]

/** Display types for which a percent stack view is available. */
export const PERCENT_STACK_VIEW_DISPLAY_TYPE = [
    ChartDisplayType.ActionsBar,
    ChartDisplayType.ActionsAreaGraph,
    ChartDisplayType.ActionsPie,
]

export enum OrganizationMembershipLevel {
    Member = 1,
    Admin = 8,
    Owner = 15,
}

export enum TeamMembershipLevel {
    Member = 1,
    Admin = 8,
}

export type EitherMembershipLevel = OrganizationMembershipLevel | TeamMembershipLevel

/** See posthog/api/organization.py for details. */
export enum PluginsAccessLevel {
    None = 0,
    Config = 3,
    Install = 6,
    Root = 9,
}

/** Collaboration restriction level (which is a dashboard setting). Sync with DashboardPrivilegeLevel. */
export enum DashboardRestrictionLevel {
    EveryoneInProjectCanEdit = 21,
    OnlyCollaboratorsCanEdit = 37,
}

/** Collaboration privilege level (which is a user property). Sync with DashboardRestrictionLevel. */
export enum DashboardPrivilegeLevel {
    CanView = 21,
    CanEdit = 37,
    /** This is not a value that can be set in the DB – it's inferred. */
    _ProjectAdmin = 888,
    /** This is not a value that can be set in the DB – it's inferred. */
    _Owner = 999,
}

export const privilegeLevelToName: Record<DashboardPrivilegeLevel, string> = {
    [DashboardPrivilegeLevel.CanView]: 'can view',
    [DashboardPrivilegeLevel.CanEdit]: 'can edit',
    [DashboardPrivilegeLevel._Owner]: 'owner',
    [DashboardPrivilegeLevel._ProjectAdmin]: 'can edit',
}

// Persons
export const PERSON_DISTINCT_ID_MAX_SIZE = 3
export const PERSON_DISPLAY_NAME_COLUMN_NAME = 'person_display_name -- Person'

// Sync with .../api/person.py and .../ingestion/webhook-formatter.ts
export const PERSON_DEFAULT_DISPLAY_NAME_PROPERTIES = [
    'email',
    'Email',
    '$email',
    'name',
    'Name',
    'username',
    'Username',
    'UserName',
]

// Feature Flags & Experiments
export const INSTANTLY_AVAILABLE_PROPERTIES = [
    '$geoip_city_name',
    '$geoip_country_name',
    '$geoip_country_code',
    '$geoip_continent_name',
    '$geoip_continent_code',
    '$geoip_postal_code',
    '$geoip_time_zone',
    // Person and group identifiers
    '$group_key',
    'distinct_id',
]
export const MAX_EXPERIMENT_VARIANTS = 20
export const EXPERIMENT_DEFAULT_DURATION = 14 // days

// Event constants
export const ACTION_TYPE = 'action_type'
export const EVENT_TYPE = 'event_type'
export const STALE_EVENT_SECONDS = 30 * 24 * 60 * 60 // 30 days

/**
 * @deprecated should be removed once backend is updated
 */
export enum ShownAsValue {
    VOLUME = 'Volume',
    STICKINESS = 'Stickiness',
    LIFECYCLE = 'Lifecycle',
}

// Retention constants
export const RETENTION_RECURRING = 'retention_recurring'
// hasn't been renamed to 'retention_first_occurrence_matching_filters' until schema migration
export const RETENTION_FIRST_OCCURRENCE_MATCHING_FILTERS = 'retention_first_time'
export const RETENTION_FIRST_EVER_OCCURRENCE = 'retention_first_ever_occurrence'

export const WEBHOOK_SERVICES: Record<string, string> = {
    Slack: 'slack.com',
    Discord: 'discord.com',
    Teams: 'office.com',
}

// NOTE: Run `dev:sync-flags` locally to sync these flags into your local project
// or if you're running flox + mprocs you can also run the `sync-feature-flags` process
export const FEATURE_FLAGS = {
    // Eternal feature flags, shouldn't be removed, helpful for debugging/maintenance reasons
    BILLING_FORECASTING_ISSUES: 'billing-forecasting-issues', // owner: #team-billing, see `Billing.tsx`, used to raise a warning when billing is having problems
    DEBUG_REACT_RENDERS: 'debug-react-renders', // owner: @benjackwhite, usage: see `useWhyDidIRender.ts`
    HOG: 'hog', // owner: #team-data-stack, see `DebugScene.tsx` and also insights
    QUERY_TIMINGS: 'query-timings', // owner: #team-analytics-platform, usage: see `dataTableLogic.ts`
    REDIRECT_SIGNUPS_TO_INSTANCE: 'redirect-signups-to-instance', // owner: @raquelmsmith, see `signupLogic.ts`
    SESSION_RESET_ON_LOAD: 'session-reset-on-load', // owner: @benjackwhite, usage: see `loadPosthogJS.tsx`
    SETTINGS_PERSONS_ON_EVENTS_HIDDEN: 'settings-persons-on-events-hidden', // owner: #team-platform-features, see `SettingsMap.tsx`
    SUPPORT_MESSAGE_OVERRIDE: 'support-message-override', // owner: #team-support, see `SidePanelSupport.tsx`
    THEME_OVERRIDE: 'theme', // owner: @aprilfools, see `themeLogic.ts`
    USAGE_SPEND_DASHBOARDS: 'usage-spend-dashboards', // owner: #team-billing, see `Billing.tsx`, needed to exclude orgs with more than 100 teams

    // Feature flags used to control opt-in for different behaviors, should not be removed
    AUDIT_LOGS_ACCESS: 'audit-logs-access', // owner: #team-platform-features, used to control access to audit logs
    GAME_CENTER: 'game-center', // owner: everybody, this is just internal for now
    HEDGEHOG_SKIN_SPIDERHOG: 'hedgehog-skin-spiderhog', // owner: #team-web-analytics, used to reward beta users for web analytics
    HIGH_FREQUENCY_BATCH_EXPORTS: 'high-frequency-batch-exports', // owner: #team-batch-exports, allow batch exports to be run every 5min
    METALYTICS: 'metalytics', // owner: #team-platform-features, used to allow companies to see (meta) analytics on access to a specific page
    REPLAY_EXCLUDE_FROM_HIDE_RECORDINGS_MENU: 'replay-exclude-from-hide-recordings-menu', // owner: #team-replay, used to exclude what other people are seeing in Replay
    SELF_SERVE_CREDIT_OVERRIDE: 'self-serve-credit-override', // owner: #team-platform-features, used to allow users to self-serve credits even when they don't qualify
    SHOW_UPGRADE_TO_MANAGED_ACCOUNT: 'show-upgrade-to-managed-account', // owner: #team-billing, used to give free accounts a way to force upgrade to managed account
    WEBHOOKS_DENYLIST: 'webhooks-denylist', // owner: #team-ingestion, used to disable webhooks for certain companies

    // Legacy flags, TBD if they need to be removed
    AUTO_ROLLBACK_FEATURE_FLAGS: 'auto-rollback-feature-flags', // owner: #team-feature-flags
    BATCH_EXPORTS_POSTHOG_HTTP: 'posthog-http-batch-exports', // owner: #team-batch-exports
    BILLING_SKIP_FORECASTING: 'billing-skip-forecasting', // owner: @zach
    CALENDAR_HEATMAP_INSIGHT: 'calendar-heatmap-insight', // owner: @jabahamondes #team-web-analytics
    COOKIELESS_SERVER_HASH_MODE_SETTING: 'cookieless-server-hash-mode-setting', // owner: #team-web-analytics
    CSP_REPORTING: 'mexicspo', // owner @pauldambra @lricoy @robbiec
    CUSTOM_CSS_THEMES: 'custom-css-themes', // owner: #team-growth
    DASHBOARD_COLORS: 'dashboard-colors', // owner: @thmsobrmlr #team-product-analytics
    ENVIRONMENTS_ROLLBACK: 'environments-rollback', // owner: @yasen-posthog #team-platform-features
    ENVIRONMENTS: 'environments', // owner: #team-platform-features
    ERROR_TRACKING_ALERT_ROUTING: 'error-tracking-alert-routing', // owner: #team-error-tracking
    EXPERIMENT_INTERVAL_TIMESERIES: 'experiments-interval-timeseries', // owner: @jurajmajerik #team-experiments
    FEATURE_FLAG_COHORT_CREATION: 'feature-flag-cohort-creation', // owner: #team-feature-flags
    FF_DASHBOARD_TEMPLATES: 'ff-dashboard-templates', // owner: #team-feature-flags
    IMPROVED_COOKIELESS_MODE: 'improved-cookieless-mode', // owner: #team-web-analytics
    INSIGHT_HORIZONTAL_CONTROLS: 'insight-horizontal-controls', // owner: #team-product-analytics
    LINEAGE_DEPENDENCY_VIEW: 'lineage-dependency-view', // owner: #team-data-stack
    MEMBERS_CAN_USE_PERSONAL_API_KEYS: 'members-can-use-personal-api-keys', // owner: @yasen-posthog #team-platform-features
    ONBOARDING_DATA_WAREHOUSE_FOR_PRODUCT_ANALYTICS: 'onboarding-data-warehouse-for-product-analytics', // owner: #team-growth
    PERSONLESS_EVENTS_NOT_SUPPORTED: 'personless-events-not-supported', // owner: #team-analytics-platform
    QUERY_RUNNING_TIME: 'query_running_time', // owner: #team-analytics-platform
    REPLAY_HOGQL_FILTERS: 'replay-hogql-filters', // owner: @pauldambra #team-replay
    REPLAY_SETTINGS_HELP: 'replay-settings-help', // owner: @veryayskiy #team-replay
    REPLAY_TRIGGER_TYPE_CHOICE: 'replay-trigger-type-choice', // owner: @pauldambra #team-replay
    SAVE_INSIGHT_TASK: 'save-insight-task', // owner: #team-growth
    SESSION_REPLAY_DOCTOR: 'session-replay-doctor', // owner: #team-replay
    SETTINGS_BOUNCE_RATE_PAGE_VIEW_MODE: 'settings-bounce-rate-page-view-mode', // owner: #team-web-analytics
    SETTINGS_PERSONS_JOIN_MODE: 'settings-persons-join-mode', // owner: #team-analytics-platform
    SETTINGS_SESSION_TABLE_VERSION: 'settings-session-table-version', // owner: #team-analytics-platform
    SETTINGS_SESSIONS_V2_JOIN: 'settings-sessions-v2-join', // owner: @robbie-c #team-product-analytics
    SETTINGS_WEB_ANALYTICS_PRE_AGGREGATED_TABLES: 'web-analytics-pre-aggregated-tables', // owner: @lricoy #team-web-analytics
    STARTUP_PROGRAM_INTENT: 'startup-program-intent', // owner: @pawel-cebula #team-billing
    SURVEYS_ACTIONS: 'surveys-actions', // owner: #team-surveys
    SURVEYS_ADAPTIVE_LIMITS: 'surveys-adaptive-limits', // owner: #team-surveys
    TRACK_MEMORY_USAGE: 'track-memory-usage', // owner: @pauldambra #team-replay
    WEB_ANALYTICS_API: 'web-analytics-api', // owner: #team-web-analytics
    WEB_ANALYTICS_FOR_MOBILE: 'web-analytics-for-mobile', // owner: #team-web-analytics
    WEB_EXPERIMENTS: 'web-experiments', // owner: #team-experiments

    // Temporary feature flags, still WIP, should be removed eventually
    AA_TEST_BAYESIAN_LEGACY: 'aa-test-bayesian-legacy', // owner: #team-experiments
    AA_TEST_BAYESIAN_NEW: 'aa-test-bayesian-new', // owner: #team-experiments
    ADVANCE_MARKETING_ANALYTICS_SETTINGS: 'advance-marketing-analytics-settings', // owner: @jabahamondes  #team-web-analytics
    AGENT_MODES: 'phai-agent-modes', // owner: @skoob13 #team-posthog-ai
    AI_ONLY_MODE: 'ai-only-mode', // owner: #team-posthog-ai
    AI_SESSION_SUMMARY: 'ai-session-summary', // owner: #team-replay
    AMPLITUDE_BATCH_IMPORT_OPTIONS: 'amplitude-batch-import-options', // owner: #team-ingestion
    BATCH_EXPORT_NEW_LOGS: 'batch-export-new-logs', // owner: #team-batch-exports
    BATCH_EXPORTS_DATABRICKS: 'databricks-batch-exports', // owner: @rossgray #team-batch-exports
    BING_ADS_SOURCE: 'bing-ads-source', // owner: @jabahamondes #team-web-analytics
    CDP_ACTIVITY_LOG_NOTIFICATIONS: 'cdp-activity-log-notifications', // owner: #team-workflows-cdp
    CDP_HOG_SOURCES: 'cdp-hog-sources', // owner #team-workflows-cdp
    CDP_NEW_PRICING: 'cdp-new-pricing', // owner: #team-workflows
    CDP_PERSON_UPDATES: 'cdp-person-updates', // owner: #team-workflows-cdp
    COHORT_CALCULATION_HISTORY: 'cohort-calculation-history', // owner: @gustavo #team-feature-flags
    COPY_WEB_ANALYTICS_DATA: 'copy-web-analytics-data', // owner: @lricoy  #team-web-analytics
    CREATE_FORM_TOOL: 'phai-create-form-tool', // owner: @kappa90 #team-posthog-ai
    CRM_ITERATION_ONE: 'crm-iteration-one', // owner: @arthurdedeus #team-customer-analytics
    CUSTOM_PRODUCTS_SIDEBAR: 'custom-products-sidebar', // owner: @rafaeelaudibert #team-growth
    CUSTOMER_ANALYTICS: 'customer-analytics-roadmap', // owner: @arthurdedeus #team-customer-analytics
    DASHBOARD_TILE_OVERRIDES: 'dashboard-tile-overrides', // owner: @gesh #team-product-analytics
    DATA_WAREHOUSE_SCENE: 'data-warehouse-scene', // owner: #team-data-stack
    DATE_PICKER_EXPLICIT_DATE_TOGGLE: 'date-picker-explicit-date-toggle', // owner: @gesh #team-product-analytics
    DEFAULT_EVALUATION_ENVIRONMENTS: 'default-evaluation-environments', // owner: @dmarticus #team-feature-flags
    DWH_FREE_SYNCS: 'dwh-free-syncs', // owner: @Gilbert09  #team-data-stack
    DWH_JOIN_TABLE_PREVIEW: 'dwh-join-table-preview', // owner: @arthurdedeus #team-customer-analytics
    EDITOR_DRAFTS: 'editor-drafts', // owner: @EDsCODE #team-data-stack
    ENDPOINTS: 'embedded-analytics', // owner: @sakce #team-clickhouse
    ERROR_TRACKING_ISSUE_CORRELATION: 'error-tracking-issue-correlation', // owner: @david #team-error-tracking
    ERROR_TRACKING_ISSUE_SPLITTING: 'error-tracking-issue-splitting', // owner: @david #team-error-tracking
    ERROR_TRACKING_RELATED_ISSUES: 'error-tracking-related-issues', // owner: #team-error-tracking
    ERROR_TRACKING_REVENUE_SORTING: 'error-tracking-revenue-sorting', // owner: @david #team-error-tracking
    EXPERIMENT_AI_SUMMARY: 'experiment-ai-summary', // owner: @jurajmajerik #team-experiments
    EXPERIMENTS_BREAKDOWN_FILTER: 'experiments-breakdown-filter', // owner: @rodrigoi #team-experiments
    EXPERIMENTS_NEW_CALCULATOR: 'experiments-new-calculator', // owner: @jurajmajerik #team-experiments
    EXPERIMENTS_RETENTION_METRICS: 'experiments-retention-metrics', // owner: @rodrigoi #team-experiments
    EXPERIMENTS_SHOW_SQL: 'experiments-show-sql', // owner: @jurajmajerik #team-experiments
    EXPERIMENTS_USE_NEW_QUERY_BUILDER: 'experiments-use-new-query-builder', // owner: @andehen #team-experiments
    EXTERNAL_SURVEYS: 'external-surveys', // owner: #team-surveys
    FLAG_EVALUATION_RUNTIMES: 'flag-evaluation-runtimes', // owner: @dmarticus #team-feature-flags
    FLAG_EVALUATION_TAGS: 'flag-evaluation-tags', // owner: @dmarticus #team-feature-flags
    FLAGGED_FEATURE_INDICATOR: 'flagged-feature-indicator', // owner: @benjackwhite
    FUNNEL_DWH_SUPPORT: 'funnel-dwh-support', // owner: @thmsobrmlr #team-product-analytics
    HOME_FEED_TAB: 'home-feed-tab', // owner: @ksvat #team-replay
    INCIDENT_IO_STATUS_PAGE: 'incident-io-status-page', // owner: @benjackwhite
    LINKS: 'links', // owner: @marconlp #team-link (team doesn't exist for now, maybe will come back in the future)
    LIVE_DEBUGGER: 'live-debugger', // owner: @marcecoll
    LLM_ANALYTICS_CUSTOMIZABLE_DASHBOARD: 'llm-analytics-customizable-dashboard', // owner: #team-llm-analytics
    LLM_ANALYTICS_DATASETS: 'llm-analytics-datasets', // owner: #team-llm-analytics #team-posthog-ai
    LLM_ANALYTICS_DISCUSSIONS: 'llm-analytics-discussions', // owner: #team-llm-analytics
    LLM_ANALYTICS_EARLY_ADOPTERS: 'llm-analytics-early-adopters', // owner: #team-llm-analytics
    LLM_ANALYTICS_ERRORS_TAB: 'llm-analytics-errors-tab', // owner: #team-llm-analytics
    LLM_ANALYTICS_EVALUATIONS: 'llm-analytics-evaluations', // owner: #team-llm-analytics
    LLM_ANALYTICS_SESSION_SUMMARIZATION: 'llm-analytics-session-summarization', // owner: #team-llm-analytics
    LLM_ANALYTICS_SESSIONS_VIEW: 'llm-analytics-sessions-view', // owner: #team-llm-analytics
    LLM_ANALYTICS_SUMMARIZATION: 'llm-analytics-summarization', // owner: #team-llm-analytics
<<<<<<< HEAD
    LLM_ANALYTICS_TRANSLATION: 'llm-analytics-translation', // owner: #team-llm-analytics
=======
    LLM_ANALYTICS_TEXT_VIEW: 'llm-analytics-text-view', // owner: #team-llm-analytics
    LLM_OBSERVABILITY_SHOW_INPUT_OUTPUT: 'llm-observability-show-input-output', // owner: #team-llm-analytics
    LOGS_PRE_EARLY_ACCESS: 'logs-internal', // owner: #team-logs
    LOGS_VIRTUALIZED_LIST: 'logs-virtualized-list', // owner: #team-logs
    LOGS: 'logs', // owner: #team-logs
    MANAGED_VIEWSETS: 'managed-viewsets', // owner: @rafaeelaudibert #team-revenue-analytics
    MAX_AI_INSIGHT_SEARCH: 'max-ai-insight-search', // owner: #team-posthog-ai
    MAX_BILLING_CONTEXT: 'max-billing-context', // owner: @pawel-cebula #team-billing
    MAX_DEEP_RESEARCH: 'max-deep-research', // owner: @kappa90 #team-posthog-ai
    MAX_SESSION_SUMMARIZATION: 'max-session-summarization', // owner: #team-posthog-ai
    MESSAGING_SES: 'messaging-ses', // owner #team-workflows
    NOTEBOOKS_COLLAPSIBLE_SECTIONS: 'notebooks-collapsible-sections', // owner: @daibhin @benjackwhite
    ONBOARDING_AI_CONSENT_STEP: 'onboarding-ai-consent-step', // owner: @mattbro #team-growth
    ONBOARDING_TELL_US_MORE_STEP: 'onboarding-tell-us-more-step', // owner: @rafaeelaudibert #team-growth
    ONBOARDING_USE_CASE_SELECTION: 'onboarding-use-case-selection', // owner: @mattbro #team-growth
    PASSWORD_PROTECTED_SHARES: 'password-protected-shares', // owner: @aspicer
    PATHS_V2: 'paths-v2', // owner: @thmsobrmlr #team-product-analytics
>>>>>>> cdb2c017
    POSTHOG_AI_BILLING_DISPLAY: 'posthog-ai-billing-display', // owner: #team-posthog-ai
    POSTHOG_AI_BILLING_USAGE_COMMAND: 'posthog-ai-billing-usage-command', // owner: #team-posthog-ai
    POSTHOG_AI_BILLING_USAGE_REPORT: 'posthog-ai-billing-usage-report', // owner: #team-posthog-ai
    POSTHOG_AI_CONVERSATION_FEEDBACK_CONFIG: 'posthog-ai-conversation-feedback-config', // owner: #team-posthog-ai
    POSTHOG_AI_CONVERSATION_FEEDBACK_LLMA_SESSIONS: 'posthog-ai-conversation-feedback-llma-sessions', // owner: #team-posthog-ai
    POSTHOG_AI_GENERAL_AVAILABILITY: 'posthog-ai-general-availability', // owner: #team-posthog-ai
    QUERY_EXECUTION_DETAILS: 'query-execution-details', // owner: @sakce
    RECORDINGS_PLAYER_EVENT_PROPERTY_EXPANSION: 'recordings-player-event-property-expansion', // owner: @pauldambra #team-replay
    REMOTE_CONFIG: 'remote-config', // owner: #team-platform-features
    REPLAY_CLIENT_SIDE_DECOMPRESSION: 'replay-client-side-decompression', // owner: @pauldambra #team-replay multivariate: worker, yielding, worker_and_yielding, blocking
    REPLAY_DISCARD_RAW_SNAPSHOTS: 'replay-discard-raw-snapshots', // owner: @pauldambra #team-replay
    REPLAY_FILTERS_REDESIGN: 'replay-filters-redesign', // owner: @ksvat #team-replay
    REPLAY_NEW_DETECTED_URL_COLLECTIONS: 'replay-new-detected-url-collections', // owner: @ksvat #team-replay multivariate
    REPLAY_WAIT_FOR_FULL_SNAPSHOT_PLAYBACK: 'replay-wait-for-full-snapshot-playback', // owner: @ksvat #team-replay
    REPLAY_X_LLM_ANALYTICS_CONVERSATION_VIEW: 'replay-x-llm-analytics-conversation-view', // owner: @pauldambra #team-replay
    SCHEDULE_FEATURE_FLAG_VARIANTS_UPDATE: 'schedule-feature-flag-variants-update', // owner: @gustavo #team-feature-flags
    SCHEMA_MANAGEMENT: 'schema-management', // owner: @aspicer
    SEEKBAR_PREVIEW_SCRUBBING: 'seekbar-preview-scrubbing', // owner: @pauldambra #team-replay
    SESSIONS_EXPLORER: 'sessions-explorer', // owner: @jabahamondes #team-web-analytics
    SHOPIFY_DWH: 'shopify-dwh', // owner: @andrew #team-data-stack
    SHOW_REFERRER_FAVICON: 'show-referrer-favicon', // owner: @jordanm-posthog #team-web-analytics
    SSE_DASHBOARDS: 'sse-dashboards', // owner: @aspicer #team-product-analytics
    SURVEY_ANALYSIS_MAX_TOOL: 'survey-analysis-max-tool', // owner: #team-surveys
    SURVEYS_EXPERIMENTS_CROSS_SELL: 'surveys-experiments-cross-sell', // owner: @adboio #team-surveys
    SURVEYS_FF_CROSS_SELL: 'surveys-ff-cross-sell', // owner: @adboio #team-surveys
    SURVEYS_FUNNELS_CROSS_SELL: 'survey-funnels-cross-sell', // owner: @adboio #team-surveys
    SURVEYS_INSIGHT_BUTTON_EXPERIMENT: 'ask-users-why-ai-vs-quickcreate', // owner: @adboio #team-surveys multivariate
    SWITCH_SUBSCRIPTION_PLAN: 'switch-subscription-plan', // owner: @a-lider #team-platform-features
    TASK_SUMMARIES: 'task-summaries', // owner: #team-llm-analytics
    TASKS: 'tasks', // owner: #team-llm-analytics
    TOGGLE_PROPERTY_ARRAYS: 'toggle-property-arrays', // owner: @arthurdedeus #team-customer-analytics
    USE_TEMPORAL_SUBSCRIPTIONS: 'use-temporal-subscriptions', // owner: @aspicer #team-product-analytics
    USER_INTERVIEWS: 'user-interviews', // owner: @Twixes @jurajmajerik
    WEB_ANALYTICS_CONVERSION_GOAL_PREAGG: 'web-analytics-conversion-goal-preagg', // owner: @lricoy #team-web-analytics
    WEB_ANALYTICS_EMPTY_ONBOARDING: 'web-analytics-empty-onboarding', // owner: @jordanm-posthog #team-web-analytics
    WEB_ANALYTICS_HIGHER_CONCURRENCY: 'web-analytics-higher-concurrency', // owner: @lricoy #team-web-analytics
    WEB_ANALYTICS_MARKETING: 'marketing-analytics', // owner: @jabahamondes #team-web-analytics
    WEB_ANALYTICS_OPEN_AS_INSIGHT: 'web-analytics-open-as-insight', // owner: @lricoy #team-web-analytics
    WEB_ANALYTICS_POSTHOG_AI: 'web-analytics-posthog-ai', // owner: @lricoy #team-web-analytics
    WEB_ANALYTICS_TILE_TOGGLES: 'web-analytics-tile-toggles', // owner: @lricoy #team-web-analytics
    WORKFLOWS_INTERNAL_EVENT_FILTERS: 'workflows-internal-event-filters', // owner: @haven #team-workflows
    WORKFLOWS_SCHEDULED_TRIGGERS: 'workflows-scheduled-triggers', // owner: #team-workflows
    WORKFLOWS: 'messaging', // owner @haven #team-workflows
    AVERAGE_PAGE_VIEW_COLUMN: 'average-page-view-column', // owner: @jordanm-posthog #team-web-analytics
} as const
export type FeatureFlagLookupKey = keyof typeof FEATURE_FLAGS
export type FeatureFlagKey = (typeof FEATURE_FLAGS)[keyof typeof FEATURE_FLAGS]

export const STORYBOOK_FEATURE_FLAGS = Object.values(FEATURE_FLAGS).filter(
    (flag) => flag !== FEATURE_FLAGS.AI_ONLY_MODE
)

export const INSIGHT_VISUAL_ORDER = {
    trends: 10,
    funnel: 20,
    retention: 30,
    paths: 40,
    stickiness: 50,
    lifecycle: 60,
    calendarHeatmap: 70,
    sql: 80,
    hog: 90,
}

export const ENTITY_MATCH_TYPE = 'entities'
export const PROPERTY_MATCH_TYPE = 'properties'

export enum FunnelLayout {
    horizontal = 'horizontal',
    vertical = 'vertical',
}

export const BIN_COUNT_AUTO = 'auto' as const

export const RETENTION_MEAN_NONE = 'none' as const

// Cohort types
export enum CohortTypeEnum {
    Static = 'static',
    Dynamic = 'dynamic',
}

/**
 * Mock Node.js `process`, which is required by VFile that is used by ReactMarkdown.
 * See https://github.com/remarkjs/react-markdown/issues/339.
 */
export const MOCK_NODE_PROCESS = { cwd: () => '', env: {} } as unknown as NodeJS.Process

export const SSO_PROVIDER_NAMES: Record<SSOProvider, string> = {
    'google-oauth2': 'Google',
    github: 'GitHub',
    gitlab: 'GitLab',
    saml: 'Single sign-on (SAML)',
}

export const DOMAIN_REGEX = /^([a-z0-9]+(-[a-z0-9]+)*\.)+[a-z]{2,}$/
export const SECURE_URL_REGEX = /^(?:http(s)?:\/\/)[\w.-]+(?:\.[\w.-]+)+[\w\-._~:/?#[\]@!$&'()*+,;=]+$/gi

export const CLOUD_HOSTNAMES = {
    [Region.US]: 'us.posthog.com',
    [Region.EU]: 'eu.posthog.com',
}

export const SESSION_RECORDINGS_PLAYLIST_FREE_COUNT = 5
export const SESSION_RECORDINGS_TTL_WARNING_THRESHOLD_DAYS = 10 // days

export const GENERATED_DASHBOARD_PREFIX = 'Generated Dashboard'

export const ACTIVITY_PAGE_SIZE = 20
export const ADVANCED_ACTIVITY_PAGE_SIZE = 100
export const EVENT_DEFINITIONS_PER_PAGE = 50
export const PROPERTY_DEFINITIONS_PER_EVENT = 5
export const EVENT_PROPERTY_DEFINITIONS_PER_PAGE = 50
export const LOGS_PORTION_LIMIT = 50

export const SESSION_REPLAY_MINIMUM_DURATION_OPTIONS: LemonSelectOptions<number | null> = [
    {
        label: 'no minimum',
        value: null,
    },
    {
        label: '1',
        value: 1000,
    },
    {
        label: '2',
        value: 2000,
    },
    {
        label: '5',
        value: 5000,
    },
    {
        label: '10',
        value: 10000,
    },
    {
        label: '15',
        value: 15000,
    },
    {
        label: '30',
        value: 30000,
    },
]

export const UNSUBSCRIBE_SURVEY_ID = '018b6e13-590c-0000-decb-c727a2b3f462'
export const SESSION_RECORDING_OPT_OUT_SURVEY_ID = '01985c68-bd25-0000-b7e3-f1ccc987e979'
export const TRIAL_CANCELLATION_SURVEY_ID = '019923cd-461c-0000-27ed-ed8e422c596e'

export const TAILWIND_BREAKPOINTS = {
    sm: 526,
    md: 768,
    lg: 992,
    xl: 1200,
    '2xl': 1600,
}

export const INSIGHT_ALERT_FIRING_SUB_TEMPLATE_ID = 'insight-alert-firing'
export const INSIGHT_ALERT_DESTINATION_LOGIC_KEY = 'insightAlertDestination'
export const INSIGHT_ALERT_FIRING_EVENT_ID = '$insight_alert_firing'

export const COHORT_PERSONS_QUERY_LIMIT = 10000<|MERGE_RESOLUTION|>--- conflicted
+++ resolved
@@ -269,10 +269,8 @@
     LLM_ANALYTICS_SESSION_SUMMARIZATION: 'llm-analytics-session-summarization', // owner: #team-llm-analytics
     LLM_ANALYTICS_SESSIONS_VIEW: 'llm-analytics-sessions-view', // owner: #team-llm-analytics
     LLM_ANALYTICS_SUMMARIZATION: 'llm-analytics-summarization', // owner: #team-llm-analytics
-<<<<<<< HEAD
+    LLM_ANALYTICS_TEXT_VIEW: 'llm-analytics-text-view', // owner: #team-llm-analytics
     LLM_ANALYTICS_TRANSLATION: 'llm-analytics-translation', // owner: #team-llm-analytics
-=======
-    LLM_ANALYTICS_TEXT_VIEW: 'llm-analytics-text-view', // owner: #team-llm-analytics
     LLM_OBSERVABILITY_SHOW_INPUT_OUTPUT: 'llm-observability-show-input-output', // owner: #team-llm-analytics
     LOGS_PRE_EARLY_ACCESS: 'logs-internal', // owner: #team-logs
     LOGS_VIRTUALIZED_LIST: 'logs-virtualized-list', // owner: #team-logs
@@ -289,7 +287,6 @@
     ONBOARDING_USE_CASE_SELECTION: 'onboarding-use-case-selection', // owner: @mattbro #team-growth
     PASSWORD_PROTECTED_SHARES: 'password-protected-shares', // owner: @aspicer
     PATHS_V2: 'paths-v2', // owner: @thmsobrmlr #team-product-analytics
->>>>>>> cdb2c017
     POSTHOG_AI_BILLING_DISPLAY: 'posthog-ai-billing-display', // owner: #team-posthog-ai
     POSTHOG_AI_BILLING_USAGE_COMMAND: 'posthog-ai-billing-usage-command', // owner: #team-posthog-ai
     POSTHOG_AI_BILLING_USAGE_REPORT: 'posthog-ai-billing-usage-report', // owner: #team-posthog-ai
