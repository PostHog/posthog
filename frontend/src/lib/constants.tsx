--- conflicted
+++ resolved
@@ -164,13 +164,9 @@
     SESSIONS_BATCH_EXPORTS: 'sessions-batch-exports', // owner: @tomasfarias
     FF_DASHBOARD_TEMPLATES: 'ff-dashboard-templates', // owner: @EDsCODE
     ARTIFICIAL_HOG: 'artificial-hog', // owner: #team-max-ai
-<<<<<<< HEAD
-    FLOATING_ARTIFICIAL_HOG: 'floating-artificial-hog', // owner: #team-max-ai
-    SIDEBAR_ANALYTICS_PRIORITIZATION: 'sidebar-analytics-prioritization', // owner: @lricoy #team-web-analytics
-=======
     FLOATING_ARTIFICIAL_HOG: 'floating-artificial-hog', // owner: #team-max-ai - deprecated, to be removed
     FLOATING_ARTIFICIAL_HOG_ACKED: 'floating-artificial-hog-acked', // owner: #team-max-ai - to be removed too
->>>>>>> df422142
+    SIDEBAR_ANALYTICS_PRIORITIZATION: 'sidebar-analytics-prioritization', // owner: @lricoy #team-web-analytics
     MAX_AI_INSIGHT_SEARCH: 'max-ai-insight-search', // owner: #team-max-ai
     PRODUCT_SPECIFIC_ONBOARDING: 'product-specific-onboarding', // owner: @raquelmsmith
     REDIRECT_SIGNUPS_TO_INSTANCE: 'redirect-signups-to-instance', // owner: @raquelmsmith
