--- conflicted
+++ resolved
@@ -329,13 +329,10 @@
     WORKFLOWS: 'messaging', // owner @haven #team-workflows
     WEB_ANALYTICS_HEALTH_TAB: 'web_analytics_health_tab', // owner: @jordanm-posthog #team-web-analytics
     AVERAGE_PAGE_VIEW_COLUMN: 'average-page-view-column', // owner: @jordanm-posthog #team-web-analytics
-<<<<<<< HEAD
-    EVENTS_COMBINATION_IN_TRENDS: 'events-combination-in-trends', // owner: @gesh #team-product-analytics
-=======
     NEW_TAB_PROJECT_EXPLORER: 'new-tab-project-explorer', // owner: #team-platform-ux
->>>>>>> a29389c2
     SURVEY_HEADLINE_SUMMARY: 'survey-headline-summary', // owner: @adboio #team-surveys
     SURVEYS_ERROR_TRACKING_CROSS_SELL: 'surveys-in-error-tracking', // owner: @adboio #team-surveys
+    EVENTS_COMBINATION_IN_TRENDS: 'events-combination-in-trends', // owner: @gesh #team-product-analytics
 } as const
 export type FeatureFlagLookupKey = keyof typeof FEATURE_FLAGS
 export type FeatureFlagKey = (typeof FEATURE_FLAGS)[keyof typeof FEATURE_FLAGS]
