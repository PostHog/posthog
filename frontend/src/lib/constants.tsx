import { LemonSelectOptions } from '@posthog/lemon-ui'

import { ChartDisplayCategory, ChartDisplayType, Region, SSOProvider } from '../types'

// Sync with backend DISPLAY_TYPES_TO_CATEGORIES
export const DISPLAY_TYPES_TO_CATEGORIES: Record<ChartDisplayType, ChartDisplayCategory> = {
    [ChartDisplayType.ActionsLineGraph]: ChartDisplayCategory.TimeSeries,
    [ChartDisplayType.ActionsBar]: ChartDisplayCategory.TimeSeries,
    [ChartDisplayType.ActionsUnstackedBar]: ChartDisplayCategory.TimeSeries,
    [ChartDisplayType.ActionsStackedBar]: ChartDisplayCategory.TimeSeries,
    [ChartDisplayType.ActionsAreaGraph]: ChartDisplayCategory.TimeSeries,
    [ChartDisplayType.ActionsLineGraphCumulative]: ChartDisplayCategory.CumulativeTimeSeries,
    [ChartDisplayType.BoldNumber]: ChartDisplayCategory.TotalValue,
    [ChartDisplayType.ActionsPie]: ChartDisplayCategory.TotalValue,
    [ChartDisplayType.ActionsBarValue]: ChartDisplayCategory.TotalValue,
    [ChartDisplayType.ActionsTable]: ChartDisplayCategory.TotalValue,
    [ChartDisplayType.WorldMap]: ChartDisplayCategory.TotalValue,
    [ChartDisplayType.CalendarHeatmap]: ChartDisplayCategory.TotalValue,
}
export const NON_TIME_SERIES_DISPLAY_TYPES = Object.entries(DISPLAY_TYPES_TO_CATEGORIES)
    .filter(([, category]) => category === ChartDisplayCategory.TotalValue)
    .map(([displayType]) => displayType as ChartDisplayType)

/** Display types for which `breakdown` is hidden and ignored. Sync with backend NON_BREAKDOWN_DISPLAY_TYPES. */
export const NON_BREAKDOWN_DISPLAY_TYPES = [ChartDisplayType.BoldNumber, ChartDisplayType.CalendarHeatmap]
/** Display types which only work with a single series. */
export const SINGLE_SERIES_DISPLAY_TYPES = [
    ChartDisplayType.WorldMap,
    ChartDisplayType.BoldNumber,
    ChartDisplayType.CalendarHeatmap,
]

export const NON_VALUES_ON_SERIES_DISPLAY_TYPES = [
    ChartDisplayType.ActionsTable,
    ChartDisplayType.WorldMap,
    ChartDisplayType.BoldNumber,
    ChartDisplayType.CalendarHeatmap,
]

/** Display types for which a percent stack view is available. */
export const PERCENT_STACK_VIEW_DISPLAY_TYPE = [
    ChartDisplayType.ActionsBar,
    ChartDisplayType.ActionsAreaGraph,
    ChartDisplayType.ActionsPie,
]

export enum OrganizationMembershipLevel {
    Member = 1,
    Admin = 8,
    Owner = 15,
}

export enum TeamMembershipLevel {
    Member = 1,
    Admin = 8,
}

export type EitherMembershipLevel = OrganizationMembershipLevel | TeamMembershipLevel

/** See posthog/api/organization.py for details. */
export enum PluginsAccessLevel {
    None = 0,
    Config = 3,
    Install = 6,
    Root = 9,
}

/** Collaboration restriction level (which is a dashboard setting). Sync with DashboardPrivilegeLevel. */
export enum DashboardRestrictionLevel {
    EveryoneInProjectCanEdit = 21,
    OnlyCollaboratorsCanEdit = 37,
}

/** Collaboration privilege level (which is a user property). Sync with DashboardRestrictionLevel. */
export enum DashboardPrivilegeLevel {
    CanView = 21,
    CanEdit = 37,
    /** This is not a value that can be set in the DB – it's inferred. */
    _ProjectAdmin = 888,
    /** This is not a value that can be set in the DB – it's inferred. */
    _Owner = 999,
}

export const privilegeLevelToName: Record<DashboardPrivilegeLevel, string> = {
    [DashboardPrivilegeLevel.CanView]: 'can view',
    [DashboardPrivilegeLevel.CanEdit]: 'can edit',
    [DashboardPrivilegeLevel._Owner]: 'owner',
    [DashboardPrivilegeLevel._ProjectAdmin]: 'can edit',
}

// Persons
export const PERSON_DISTINCT_ID_MAX_SIZE = 3
export const PERSON_DISPLAY_NAME_COLUMN_NAME = 'person_display_name -- Person'

// Sync with .../api/person.py and .../ingestion/webhook-formatter.ts
export const PERSON_DEFAULT_DISPLAY_NAME_PROPERTIES = [
    'email',
    'Email',
    '$email',
    'name',
    'Name',
    'username',
    'Username',
    'UserName',
]

// Feature Flags & Experiments
export const INSTANTLY_AVAILABLE_PROPERTIES = [
    '$geoip_city_name',
    '$geoip_country_name',
    '$geoip_country_code',
    '$geoip_continent_name',
    '$geoip_continent_code',
    '$geoip_postal_code',
    '$geoip_time_zone',
    // Person and group identifiers
    '$group_key',
    'distinct_id',
]
export const MAX_EXPERIMENT_VARIANTS = 20
export const EXPERIMENT_DEFAULT_DURATION = 14 // days

// Event constants
export const ACTION_TYPE = 'action_type'
export const EVENT_TYPE = 'event_type'
export const STALE_EVENT_SECONDS = 30 * 24 * 60 * 60 // 30 days

/**
 * @deprecated should be removed once backend is updated
 */
export enum ShownAsValue {
    VOLUME = 'Volume',
    STICKINESS = 'Stickiness',
    LIFECYCLE = 'Lifecycle',
}

// Retention constants
export const RETENTION_RECURRING = 'retention_recurring'
// hasn't been renamed to 'retention_first_occurrence_matching_filters' until schema migration
export const RETENTION_FIRST_OCCURRENCE_MATCHING_FILTERS = 'retention_first_time'
export const RETENTION_FIRST_EVER_OCCURRENCE = 'retention_first_ever_occurrence'

export const WEBHOOK_SERVICES: Record<string, string> = {
    Slack: 'slack.com',
    Discord: 'discord.com',
    Teams: 'office.com',
}

// NOTE: Run `dev:sync-flags` locally to sync these flags into your local project
// or if you're running flox + mprocs you can also run the `sync-feature-flags` process
export const FEATURE_FLAGS = {
    // Eternal feature flags, shouldn't be removed, helpful for debugging/maintenance reasons
    BILLING_FORECASTING_ISSUES: 'billing-forecasting-issues', // owner: #team-billing, see `Billing.tsx`, used to raise a warning when billing is having problems
    DEBUG_REACT_RENDERS: 'debug-react-renders', // owner: @benjackwhite, usage: see `useWhyDidIRender.ts`
    HOG: 'hog', // owner: #team-data-stack, see `DebugScene.tsx` and also insights
    QUERY_TIMINGS: 'query-timings', // owner: #team-analytics-platform, usage: see `dataTableLogic.ts`
    REDIRECT_SIGNUPS_TO_INSTANCE: 'redirect-signups-to-instance', // owner: @raquelmsmith, see `signupLogic.ts`
    SESSION_RESET_ON_LOAD: 'session-reset-on-load', // owner: @benjackwhite, usage: see `loadPosthogJS.tsx`
    SETTINGS_PERSONS_ON_EVENTS_HIDDEN: 'settings-persons-on-events-hidden', // owner: #team-platform-features, see `SettingsMap.tsx`
    SUPPORT_MESSAGE_OVERRIDE: 'support-message-override', // owner: #team-support, see `SidePanelSupport.tsx`
    THEME_OVERRIDE: 'theme', // owner: @aprilfools, see `themeLogic.ts`
    USAGE_SPEND_DASHBOARDS: 'usage-spend-dashboards', // owner: #team-billing, see `Billing.tsx`, needed to exclude orgs with more than 100 teams

    // Feature flags used to control opt-in for different behaviors, should not be removed
    AUDIT_LOGS_ACCESS: 'audit-logs-access', // owner: #team-platform-features, used to control access to audit logs
    GAME_CENTER: 'game-center', // owner: everybody, this is just internal for now
    HEDGEHOG_SKIN_SPIDERHOG: 'hedgehog-skin-spiderhog', // owner: #team-web-analytics, used to reward beta users for web analytics
    HIGH_FREQUENCY_BATCH_EXPORTS: 'high-frequency-batch-exports', // owner: #team-batch-exports, allow batch exports to be run every 5min
    METALYTICS: 'metalytics', // owner: #team-platform-features, used to allow companies to see (meta) analytics on access to a specific page
    REPLAY_EXCLUDE_FROM_HIDE_RECORDINGS_MENU: 'replay-exclude-from-hide-recordings-menu', // owner: #team-replay, used to exclude what other people are seeing in Replay
    SELF_SERVE_CREDIT_OVERRIDE: 'self-serve-credit-override', // owner: #team-platform-features, used to allow users to self-serve credits even when they don't qualify
    SHOW_UPGRADE_TO_MANAGED_ACCOUNT: 'show-upgrade-to-managed-account', // owner: #team-billing, used to give free accounts a way to force upgrade to managed account
    WEBHOOKS_DENYLIST: 'webhooks-denylist', // owner: #team-ingestion, used to disable webhooks for certain companies

    // Legacy flags, TBD if they need to be removed
    AUTO_ROLLBACK_FEATURE_FLAGS: 'auto-rollback-feature-flags', // owner: #team-feature-flags
    BATCH_EXPORTS_POSTHOG_HTTP: 'posthog-http-batch-exports', // owner: #team-batch-exports
    BILLING_SKIP_FORECASTING: 'billing-skip-forecasting', // owner: @zach
    CALENDAR_HEATMAP_INSIGHT: 'calendar-heatmap-insight', // owner: @jabahamondes #team-web-analytics
    COOKIELESS_SERVER_HASH_MODE_SETTING: 'cookieless-server-hash-mode-setting', // owner: #team-web-analytics
    CSP_REPORTING: 'mexicspo', // owner @pauldambra @lricoy @robbiec
    CUSTOM_CSS_THEMES: 'custom-css-themes', // owner: #team-growth
    DASHBOARD_COLORS: 'dashboard-colors', // owner: @thmsobrmlr #team-product-analytics
    ENVIRONMENTS_ROLLBACK: 'environments-rollback', // owner: @yasen-posthog #team-platform-features
    ENVIRONMENTS: 'environments', // owner: #team-platform-features
    ERROR_TRACKING_ALERT_ROUTING: 'error-tracking-alert-routing', // owner: #team-error-tracking
    EXPERIMENT_INTERVAL_TIMESERIES: 'experiments-interval-timeseries', // owner: @jurajmajerik #team-experiments
    FEATURE_FLAG_COHORT_CREATION: 'feature-flag-cohort-creation', // owner: #team-feature-flags
    FF_DASHBOARD_TEMPLATES: 'ff-dashboard-templates', // owner: #team-feature-flags
    IMPROVED_COOKIELESS_MODE: 'improved-cookieless-mode', // owner: #team-web-analytics
    INSIGHT_HORIZONTAL_CONTROLS: 'insight-horizontal-controls', // owner: #team-product-analytics
    LINEAGE_DEPENDENCY_VIEW: 'lineage-dependency-view', // owner: #team-data-stack
    MEMBERS_CAN_USE_PERSONAL_API_KEYS: 'members-can-use-personal-api-keys', // owner: @yasen-posthog #team-platform-features
    ONBOARDING_DATA_WAREHOUSE_FOR_PRODUCT_ANALYTICS: 'onboarding-data-warehouse-for-product-analytics', // owner: #team-growth
    PERSONLESS_EVENTS_NOT_SUPPORTED: 'personless-events-not-supported', // owner: #team-analytics-platform
    QUERY_RUNNING_TIME: 'query_running_time', // owner: #team-analytics-platform
    REPLAY_HOGQL_FILTERS: 'replay-hogql-filters', // owner: @pauldambra #team-replay
    REPLAY_SETTINGS_HELP: 'replay-settings-help', // owner: @veryayskiy #team-replay
    REPLAY_TRIGGER_TYPE_CHOICE: 'replay-trigger-type-choice', // owner: @pauldambra #team-replay
    SAVE_INSIGHT_TASK: 'save-insight-task', // owner: #team-growth
    SESSION_REPLAY_DOCTOR: 'session-replay-doctor', // owner: #team-replay
    SETTINGS_BOUNCE_RATE_PAGE_VIEW_MODE: 'settings-bounce-rate-page-view-mode', // owner: #team-web-analytics
    SETTINGS_PERSONS_JOIN_MODE: 'settings-persons-join-mode', // owner: #team-analytics-platform
    SETTINGS_SESSION_TABLE_VERSION: 'settings-session-table-version', // owner: #team-analytics-platform
    SETTINGS_SESSIONS_V2_JOIN: 'settings-sessions-v2-join', // owner: @robbie-c #team-product-analytics
    SETTINGS_WEB_ANALYTICS_PRE_AGGREGATED_TABLES: 'web-analytics-pre-aggregated-tables', // owner: @lricoy #team-web-analytics
    STARTUP_PROGRAM_INTENT: 'startup-program-intent', // owner: @pawel-cebula #team-billing
    SURVEYS_ACTIONS: 'surveys-actions', // owner: #team-surveys
    SURVEYS_ADAPTIVE_LIMITS: 'surveys-adaptive-limits', // owner: #team-surveys
    TRACK_MEMORY_USAGE: 'track-memory-usage', // owner: @pauldambra #team-replay
    WEB_ANALYTICS_API: 'web-analytics-api', // owner: #team-web-analytics
    WEB_ANALYTICS_FOR_MOBILE: 'web-analytics-for-mobile', // owner: #team-web-analytics
    WEB_EXPERIMENTS: 'web-experiments', // owner: #team-experiments

    // Temporary feature flags, still WIP, should be removed eventually
    AA_TEST_BAYESIAN_LEGACY: 'aa-test-bayesian-legacy', // owner: #team-experiments
    AA_TEST_BAYESIAN_NEW: 'aa-test-bayesian-new', // owner: #team-experiments
    ADVANCE_MARKETING_ANALYTICS_SETTINGS: 'advance-marketing-analytics-settings', // owner: @jabahamondes  #team-web-analytics
    AGENT_MODES: 'phai-agent-modes', // owner: @skoob13 #team-posthog-ai
    AI_ONLY_MODE: 'ai-only-mode', // owner: #team-posthog-ai
    AI_SESSION_SUMMARY: 'ai-session-summary', // owner: #team-replay
    AMPLITUDE_BATCH_IMPORT_OPTIONS: 'amplitude-batch-import-options', // owner: #team-ingestion
    BATCH_EXPORT_NEW_LOGS: 'batch-export-new-logs', // owner: #team-batch-exports
    BATCH_EXPORTS_DATABRICKS: 'databricks-batch-exports', // owner: @rossgray #team-batch-exports
    BING_ADS_SOURCE: 'bing-ads-source', // owner: @jabahamondes #team-web-analytics
    CDP_ACTIVITY_LOG_NOTIFICATIONS: 'cdp-activity-log-notifications', // owner: #team-workflows-cdp
    CDP_HOG_SOURCES: 'cdp-hog-sources', // owner #team-workflows-cdp
    CDP_NEW_PRICING: 'cdp-new-pricing', // owner: #team-workflows
    CDP_PERSON_UPDATES: 'cdp-person-updates', // owner: #team-workflows-cdp
    COHORT_CALCULATION_HISTORY: 'cohort-calculation-history', // owner: @gustavo #team-feature-flags
    COPY_WEB_ANALYTICS_DATA: 'copy-web-analytics-data', // owner: @lricoy  #team-web-analytics
    CREATE_FORM_TOOL: 'phai-create-form-tool', // owner: @kappa90 #team-posthog-ai
    CRM_ITERATION_ONE: 'crm-iteration-one', // owner: @arthurdedeus #team-customer-analytics
    CUSTOM_PRODUCTS_SIDEBAR: 'custom-products-sidebar', // owner: @rafaeelaudibert #team-growth
    CUSTOMER_ANALYTICS: 'customer-analytics-roadmap', // owner: @arthurdedeus #team-customer-analytics
    DASHBOARD_TILE_OVERRIDES: 'dashboard-tile-overrides', // owner: @gesh #team-product-analytics
    DATA_WAREHOUSE_SCENE: 'data-warehouse-scene', // owner: #team-data-stack
    DATE_PICKER_EXPLICIT_DATE_TOGGLE: 'date-picker-explicit-date-toggle', // owner: @gesh #team-product-analytics
    DEFAULT_EVALUATION_ENVIRONMENTS: 'default-evaluation-environments', // owner: @dmarticus #team-feature-flags
    DWH_FREE_SYNCS: 'dwh-free-syncs', // owner: @Gilbert09  #team-data-stack
    DWH_JOIN_TABLE_PREVIEW: 'dwh-join-table-preview', // owner: @arthurdedeus #team-customer-analytics
    EDITOR_DRAFTS: 'editor-drafts', // owner: @EDsCODE #team-data-stack
    ENDPOINTS: 'embedded-analytics', // owner: @sakce #team-clickhouse
    ERROR_TRACKING_ISSUE_CORRELATION: 'error-tracking-issue-correlation', // owner: @david #team-error-tracking
    ERROR_TRACKING_ISSUE_SPLITTING: 'error-tracking-issue-splitting', // owner: @david #team-error-tracking
    ERROR_TRACKING_RELATED_ISSUES: 'error-tracking-related-issues', // owner: #team-error-tracking
    ERROR_TRACKING_REVENUE_SORTING: 'error-tracking-revenue-sorting', // owner: @david #team-error-tracking
    EXPERIMENT_AI_SUMMARY: 'experiment-ai-summary', // owner: @jurajmajerik #team-experiments
    EXPERIMENTS_BREAKDOWN_FILTER: 'experiments-breakdown-filter', // owner: @rodrigoi #team-experiments
    EXPERIMENTS_NEW_CALCULATOR: 'experiments-new-calculator', // owner: @jurajmajerik #team-experiments
    EXPERIMENTS_RETENTION_METRICS: 'experiments-retention-metrics', // owner: @rodrigoi #team-experiments
    EXPERIMENTS_SHOW_SQL: 'experiments-show-sql', // owner: @jurajmajerik #team-experiments
    EXPERIMENTS_USE_NEW_QUERY_BUILDER: 'experiments-use-new-query-builder', // owner: @andehen #team-experiments
    EXTERNAL_SURVEYS: 'external-surveys', // owner: #team-surveys
    FLAG_EVALUATION_RUNTIMES: 'flag-evaluation-runtimes', // owner: @dmarticus #team-feature-flags
    FLAG_EVALUATION_TAGS: 'flag-evaluation-tags', // owner: @dmarticus #team-feature-flags
    FLAGGED_FEATURE_INDICATOR: 'flagged-feature-indicator', // owner: @benjackwhite
    HOME_FEED_TAB: 'home-feed-tab', // owner: @ksvat #team-replay
    INCIDENT_IO_STATUS_PAGE: 'incident-io-status-page', // owner: @benjackwhite
    LINKS: 'links', // owner: @marconlp #team-link (team doesn't exist for now, maybe will come back in the future)
    LIVE_DEBUGGER: 'live-debugger', // owner: @marcecoll
    LLM_ANALYTICS_CUSTOMIZABLE_DASHBOARD: 'llm-analytics-customizable-dashboard', // owner: #team-llm-analytics
    LLM_ANALYTICS_DATASETS: 'llm-analytics-datasets', // owner: #team-llm-analytics #team-posthog-ai
    LLM_ANALYTICS_DISCUSSIONS: 'llm-analytics-discussions', // owner: #team-llm-analytics
    LLM_ANALYTICS_EARLY_ADOPTERS: 'llm-analytics-early-adopters', // owner: #team-llm-analytics
    LLM_ANALYTICS_ERRORS_TAB: 'llm-analytics-errors-tab', // owner: #team-llm-analytics
    LLM_ANALYTICS_EVALUATIONS: 'llm-analytics-evaluations', // owner: #team-llm-analytics
    LLM_ANALYTICS_SESSION_SUMMARIZATION: 'llm-analytics-session-summarization', // owner: #team-llm-analytics
    LLM_ANALYTICS_SESSIONS_VIEW: 'llm-analytics-sessions-view', // owner: #team-llm-analytics
    LLM_ANALYTICS_SUMMARIZATION: 'llm-analytics-summarization', // owner: #team-llm-analytics
    LLM_ANALYTICS_TEXT_VIEW: 'llm-analytics-text-view', // owner: #team-llm-analytics
    LLM_OBSERVABILITY_SHOW_INPUT_OUTPUT: 'llm-observability-show-input-output', // owner: #team-llm-analytics
    LOGS_PRE_EARLY_ACCESS: 'logs-internal', // owner: #team-logs
    LOGS_VIRTUALIZED_LIST: 'logs-virtualized-list', // owner: #team-logs
    LOGS: 'logs', // owner: #team-logs
    MANAGED_VIEWSETS: 'managed-viewsets', // owner: @rafaeelaudibert #team-revenue-analytics
    MAX_AI_INSIGHT_SEARCH: 'max-ai-insight-search', // owner: #team-posthog-ai
    MAX_BILLING_CONTEXT: 'max-billing-context', // owner: @pawel-cebula #team-billing
    MAX_DEEP_RESEARCH: 'max-deep-research', // owner: @kappa90 #team-posthog-ai
    MAX_SESSION_SUMMARIZATION: 'max-session-summarization', // owner: #team-posthog-ai
    MESSAGING_SES: 'messaging-ses', // owner #team-workflows
    NOTEBOOKS_COLLAPSIBLE_SECTIONS: 'notebooks-collapsible-sections', // owner: @daibhin @benjackwhite
    ONBOARDING_AI_CONSENT_STEP: 'onboarding-ai-consent-step', // owner: @mattbro #team-growth
    ONBOARDING_TELL_US_MORE_STEP: 'onboarding-tell-us-more-step', // owner: @rafaeelaudibert #team-growth
    ONBOARDING_USE_CASE_SELECTION: 'onboarding-use-case-selection', // owner: @mattbro #team-growth
    PASSWORD_PROTECTED_SHARES: 'password-protected-shares', // owner: @aspicer
    PATHS_V2: 'paths-v2', // owner: @thmsobrmlr #team-product-analytics
    POSTHOG_AI_BILLING_DISPLAY: 'posthog-ai-billing-display', // owner: #team-posthog-ai
    POSTHOG_AI_BILLING_USAGE_COMMAND: 'posthog-ai-billing-usage-command', // owner: #team-posthog-ai
    POSTHOG_AI_BILLING_USAGE_REPORT: 'posthog-ai-billing-usage-report', // owner: #team-posthog-ai
    POSTHOG_AI_CONVERSATION_FEEDBACK_CONFIG: 'posthog-ai-conversation-feedback-config', // owner: #team-posthog-ai
    POSTHOG_AI_CONVERSATION_FEEDBACK_LLMA_SESSIONS: 'posthog-ai-conversation-feedback-llma-sessions', // owner: #team-posthog-ai
    POSTHOG_AI_GENERAL_AVAILABILITY: 'posthog-ai-general-availability', // owner: #team-posthog-ai
    QUERY_EXECUTION_DETAILS: 'query-execution-details', // owner: @sakce
    RECORDINGS_PLAYER_EVENT_PROPERTY_EXPANSION: 'recordings-player-event-property-expansion', // owner: @pauldambra #team-replay
    REMOTE_CONFIG: 'remote-config', // owner: #team-platform-features
    REPLAY_CLIENT_SIDE_DECOMPRESSION: 'replay-client-side-decompression', // owner: @pauldambra #team-replay
    REPLAY_DECOMPRESSION_WORKER: 'replay-decompression-worker', // owner: @pauldambra #team-replay
    REPLAY_FILTERS_REDESIGN: 'replay-filters-redesign', // owner: @ksvat #team-replay
    REPLAY_NEW_DETECTED_URL_COLLECTIONS: 'replay-new-detected-url-collections', // owner: @ksvat #team-replay multivariate
    REPLAY_WAIT_FOR_FULL_SNAPSHOT_PLAYBACK: 'replay-wait-for-full-snapshot-playback', // owner: @ksvat #team-replay
    REPLAY_X_LLM_ANALYTICS_CONVERSATION_VIEW: 'replay-x-llm-analytics-conversation-view', // owner: @pauldambra #team-replay
    SCHEDULE_FEATURE_FLAG_VARIANTS_UPDATE: 'schedule-feature-flag-variants-update', // owner: @gustavo #team-feature-flags
    SCHEMA_MANAGEMENT: 'schema-management', // owner: @aspicer
    SEEKBAR_PREVIEW_SCRUBBING: 'seekbar-preview-scrubbing', // owner: @pauldambra #team-replay
    SESSIONS_EXPLORER: 'sessions-explorer', // owner: @jabahamondes #team-web-analytics
    SHOPIFY_DWH: 'shopify-dwh', // owner: @andrew #team-data-stack
    SHOW_REFERRER_FAVICON: 'show-referrer-favicon', // owner: @jordanm-posthog #team-web-analytics
<<<<<<< HEAD
    BING_ADS_SOURCE: 'bing-ads-source', // owner: @jabahamondes #team-web-analytics
    FUNNEL_DWH_SUPPORT: 'funnel-dwh-support', // owner: @thmsobrmlr #team-product-analytics
    EXPERIMENTS_SHOW_SQL: 'experiments-show-sql', // owner: @jurajmajerik #team-experiments
    EXPERIMENTS_RETENTION_METRICS: 'experiments-retention-metrics', // owner: @rodrigoi #team-experiments
    HOME_FEED_TAB: 'home-feed-tab', // owner: @ksvat #team-replay
=======
    SSE_DASHBOARDS: 'sse-dashboards', // owner: @aspicer #team-product-analytics
    SURVEY_ANALYSIS_MAX_TOOL: 'survey-analysis-max-tool', // owner: #team-surveys
    SURVEYS_EXPERIMENTS_CROSS_SELL: 'surveys-experiments-cross-sell', // owner: @adboio #team-surveys
>>>>>>> 5d860345
    SURVEYS_FF_CROSS_SELL: 'surveys-ff-cross-sell', // owner: @adboio #team-surveys
    SURVEYS_FUNNELS_CROSS_SELL: 'survey-funnels-cross-sell', // owner: @adboio #team-surveys
    SURVEYS_INSIGHT_BUTTON_EXPERIMENT: 'ask-users-why-ai-vs-quickcreate', // owner: @adboio #team-surveys multivariate
    SWITCH_SUBSCRIPTION_PLAN: 'switch-subscription-plan', // owner: @a-lider #team-platform-features
    TASK_SUMMARIES: 'task-summaries', // owner: #team-llm-analytics
    TASKS: 'tasks', // owner: #team-llm-analytics
    TOGGLE_PROPERTY_ARRAYS: 'toggle-property-arrays', // owner: @arthurdedeus #team-customer-analytics
    USE_TEMPORAL_SUBSCRIPTIONS: 'use-temporal-subscriptions', // owner: @aspicer #team-product-analytics
    USER_INTERVIEWS: 'user-interviews', // owner: @Twixes @jurajmajerik
    WEB_ANALYTICS_CONVERSION_GOAL_PREAGG: 'web-analytics-conversion-goal-preagg', // owner: @lricoy #team-web-analytics
    WEB_ANALYTICS_EMPTY_ONBOARDING: 'web-analytics-empty-onboarding', // owner: @jordanm-posthog #team-web-analytics
    WEB_ANALYTICS_HIGHER_CONCURRENCY: 'web-analytics-higher-concurrency', // owner: @lricoy #team-web-analytics
    WEB_ANALYTICS_MARKETING: 'marketing-analytics', // owner: @jabahamondes #team-web-analytics
    WEB_ANALYTICS_OPEN_AS_INSIGHT: 'web-analytics-open-as-insight', // owner: @lricoy #team-web-analytics
    WEB_ANALYTICS_POSTHOG_AI: 'web-analytics-posthog-ai', // owner: @lricoy #team-web-analytics
    WEB_ANALYTICS_TILE_TOGGLES: 'web-analytics-tile-toggles', // owner: @lricoy #team-web-analytics
    WORKFLOWS_INTERNAL_EVENT_FILTERS: 'workflows-internal-event-filters', // owner: @haven #team-workflows
    WORKFLOWS_SCHEDULED_TRIGGERS: 'workflows-scheduled-triggers', // owner: #team-workflows
    WORKFLOWS: 'messaging', // owner @haven #team-workflows
    AVERAGE_PAGE_VIEW_COLUMN: 'average-page-view-column', // owner: @jordanm-posthog #team-web-analytics
} as const
export type FeatureFlagLookupKey = keyof typeof FEATURE_FLAGS
export type FeatureFlagKey = (typeof FEATURE_FLAGS)[keyof typeof FEATURE_FLAGS]

export const STORYBOOK_FEATURE_FLAGS = Object.values(FEATURE_FLAGS).filter(
    (flag) => flag !== FEATURE_FLAGS.AI_ONLY_MODE
)

export const INSIGHT_VISUAL_ORDER = {
    trends: 10,
    funnel: 20,
    retention: 30,
    paths: 40,
    stickiness: 50,
    lifecycle: 60,
    calendarHeatmap: 70,
    sql: 80,
    hog: 90,
}

export const ENTITY_MATCH_TYPE = 'entities'
export const PROPERTY_MATCH_TYPE = 'properties'

export enum FunnelLayout {
    horizontal = 'horizontal',
    vertical = 'vertical',
}

export const BIN_COUNT_AUTO = 'auto' as const

export const RETENTION_MEAN_NONE = 'none' as const

// Cohort types
export enum CohortTypeEnum {
    Static = 'static',
    Dynamic = 'dynamic',
}

/**
 * Mock Node.js `process`, which is required by VFile that is used by ReactMarkdown.
 * See https://github.com/remarkjs/react-markdown/issues/339.
 */
export const MOCK_NODE_PROCESS = { cwd: () => '', env: {} } as unknown as NodeJS.Process

export const SSO_PROVIDER_NAMES: Record<SSOProvider, string> = {
    'google-oauth2': 'Google',
    github: 'GitHub',
    gitlab: 'GitLab',
    saml: 'Single sign-on (SAML)',
}

export const DOMAIN_REGEX = /^([a-z0-9]+(-[a-z0-9]+)*\.)+[a-z]{2,}$/
export const SECURE_URL_REGEX = /^(?:http(s)?:\/\/)[\w.-]+(?:\.[\w.-]+)+[\w\-._~:/?#[\]@!$&'()*+,;=]+$/gi

export const CLOUD_HOSTNAMES = {
    [Region.US]: 'us.posthog.com',
    [Region.EU]: 'eu.posthog.com',
}

export const SESSION_RECORDINGS_PLAYLIST_FREE_COUNT = 5
export const SESSION_RECORDINGS_TTL_WARNING_THRESHOLD_DAYS = 10 // days

export const GENERATED_DASHBOARD_PREFIX = 'Generated Dashboard'

export const ACTIVITY_PAGE_SIZE = 20
export const ADVANCED_ACTIVITY_PAGE_SIZE = 100
export const EVENT_DEFINITIONS_PER_PAGE = 50
export const PROPERTY_DEFINITIONS_PER_EVENT = 5
export const EVENT_PROPERTY_DEFINITIONS_PER_PAGE = 50
export const LOGS_PORTION_LIMIT = 50

export const SESSION_REPLAY_MINIMUM_DURATION_OPTIONS: LemonSelectOptions<number | null> = [
    {
        label: 'no minimum',
        value: null,
    },
    {
        label: '1',
        value: 1000,
    },
    {
        label: '2',
        value: 2000,
    },
    {
        label: '5',
        value: 5000,
    },
    {
        label: '10',
        value: 10000,
    },
    {
        label: '15',
        value: 15000,
    },
    {
        label: '30',
        value: 30000,
    },
]

export const UNSUBSCRIBE_SURVEY_ID = '018b6e13-590c-0000-decb-c727a2b3f462'
export const SESSION_RECORDING_OPT_OUT_SURVEY_ID = '01985c68-bd25-0000-b7e3-f1ccc987e979'
export const TRIAL_CANCELLATION_SURVEY_ID = '019923cd-461c-0000-27ed-ed8e422c596e'

export const TAILWIND_BREAKPOINTS = {
    sm: 526,
    md: 768,
    lg: 992,
    xl: 1200,
    '2xl': 1600,
}

export const INSIGHT_ALERT_FIRING_SUB_TEMPLATE_ID = 'insight-alert-firing'
export const INSIGHT_ALERT_DESTINATION_LOGIC_KEY = 'insightAlertDestination'
export const INSIGHT_ALERT_FIRING_EVENT_ID = '$insight_alert_firing'

export const COHORT_PERSONS_QUERY_LIMIT = 10000<|MERGE_RESOLUTION|>--- conflicted
+++ resolved
@@ -255,6 +255,7 @@
     FLAG_EVALUATION_RUNTIMES: 'flag-evaluation-runtimes', // owner: @dmarticus #team-feature-flags
     FLAG_EVALUATION_TAGS: 'flag-evaluation-tags', // owner: @dmarticus #team-feature-flags
     FLAGGED_FEATURE_INDICATOR: 'flagged-feature-indicator', // owner: @benjackwhite
+    FUNNEL_DWH_SUPPORT: 'funnel-dwh-support', // owner: @thmsobrmlr #team-product-analytics
     HOME_FEED_TAB: 'home-feed-tab', // owner: @ksvat #team-replay
     INCIDENT_IO_STATUS_PAGE: 'incident-io-status-page', // owner: @benjackwhite
     LINKS: 'links', // owner: @marconlp #team-link (team doesn't exist for now, maybe will come back in the future)
@@ -306,17 +307,9 @@
     SESSIONS_EXPLORER: 'sessions-explorer', // owner: @jabahamondes #team-web-analytics
     SHOPIFY_DWH: 'shopify-dwh', // owner: @andrew #team-data-stack
     SHOW_REFERRER_FAVICON: 'show-referrer-favicon', // owner: @jordanm-posthog #team-web-analytics
-<<<<<<< HEAD
-    BING_ADS_SOURCE: 'bing-ads-source', // owner: @jabahamondes #team-web-analytics
-    FUNNEL_DWH_SUPPORT: 'funnel-dwh-support', // owner: @thmsobrmlr #team-product-analytics
-    EXPERIMENTS_SHOW_SQL: 'experiments-show-sql', // owner: @jurajmajerik #team-experiments
-    EXPERIMENTS_RETENTION_METRICS: 'experiments-retention-metrics', // owner: @rodrigoi #team-experiments
-    HOME_FEED_TAB: 'home-feed-tab', // owner: @ksvat #team-replay
-=======
     SSE_DASHBOARDS: 'sse-dashboards', // owner: @aspicer #team-product-analytics
     SURVEY_ANALYSIS_MAX_TOOL: 'survey-analysis-max-tool', // owner: #team-surveys
     SURVEYS_EXPERIMENTS_CROSS_SELL: 'surveys-experiments-cross-sell', // owner: @adboio #team-surveys
->>>>>>> 5d860345
     SURVEYS_FF_CROSS_SELL: 'surveys-ff-cross-sell', // owner: @adboio #team-surveys
     SURVEYS_FUNNELS_CROSS_SELL: 'survey-funnels-cross-sell', // owner: @adboio #team-surveys
     SURVEYS_INSIGHT_BUTTON_EXPERIMENT: 'ask-users-why-ai-vs-quickcreate', // owner: @adboio #team-surveys multivariate
