--- conflicted
+++ resolved
@@ -344,12 +344,9 @@
     LEFT_ALIGN_DATE_FILTER: 'left-align-date-filter', // owner: @jordanm-posthog #team-web-analytics
     SHOW_REFERRER_FAVICON: 'show-referrer-favicon', // owner: @jordanm-posthog #team-web-analytics
     BING_ADS_SOURCE: 'bing-ads-source', // owner: @jabahamondes #team-web-analytics
-<<<<<<< HEAD
     EXPERIMENTS_SHOW_SQL: 'experiments-show-sql', // owner: @jurajmajerik #team-experiments
-=======
     EXPERIMENTS_RETENTION_METRICS: 'experiments-retention-metrics', // owner: @rodrigoi #team-experiments
     HOME_FEED_TAB: 'home-feed-tab', // owner: @ksvat #team-replay
->>>>>>> ed89a525
 } as const
 export type FeatureFlagLookupKey = keyof typeof FEATURE_FLAGS
 export type FeatureFlagKey = (typeof FEATURE_FLAGS)[keyof typeof FEATURE_FLAGS]
