--- conflicted
+++ resolved
@@ -226,11 +226,8 @@
     EXPERIMENT_INTERVAL_TIMESERIES: 'experiments-interval-timeseries', // owner: @jurajmajerik #team-experiments
     EXPERIMENTAL_DASHBOARD_ITEM_RENDERING: 'experimental-dashboard-item-rendering', // owner: @thmsobrmlr #team-product-analytics
     PATHS_V2: 'paths-v2', // owner: @thmsobrmlr #team-product-analytics
-<<<<<<< HEAD
     SCHEMA_MANAGEMENT: 'schema-management', // owner: @aspicer
-=======
     SDK_DOCTOR_BETA: 'sdk-doctor-beta', // owner: @slshults
->>>>>>> 3b846d7f
     ONBOARDING_DATA_WAREHOUSE_FOR_PRODUCT_ANALYTICS: 'onboarding-data-warehouse-for-product-analytics', // owner: @joshsny
     DELAYED_LOADING_ANIMATION: 'delayed-loading-animation', // owner: @raquelmsmith
     WEB_ANALYTICS_PAGE_REPORTS: 'web-analytics-page-reports', // owner: @lricoy #team-web-analytics
