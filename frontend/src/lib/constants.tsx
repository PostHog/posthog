--- conflicted
+++ resolved
@@ -78,9 +78,10 @@
         name: 'Unique users',
         description: (
             <>
-<<<<<<< HEAD
-                Users active in the time interval. If a user performs an event 3 times in a given day/week/month, it
-                counts only as 1.
+                Unique users who performed the event in the specified time interval.
+                <br />
+                <br />
+                If a single user performs an event 3 times in a given day/week/month, it counts only as 1.
             </>
         ),
         onProperty: false,
@@ -105,12 +106,6 @@
                 <br />
                 This is a trailing count that aggregates distinct users in the past 30 days for each day in the time
                 series
-=======
-                Unique users who performed the event in the specified time interval.
-                <br />
-                <br />
-                If a single user performs an event 3 times in a given day/week/month, it counts only as 1.
->>>>>>> 4646dd30
             </>
         ),
         onProperty: false,
