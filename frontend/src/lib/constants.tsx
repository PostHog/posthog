--- conflicted
+++ resolved
@@ -210,13 +210,10 @@
     PERSONLESS_EVENTS_NOT_SUPPORTED: 'personless-events-not-supported', // owner: @raquelmsmith
     SESSION_REPLAY_UNIVERSAL_FILTERS: 'session-replay-universal-filters', // owner: #team-replay
     ALERTS: 'alerts', // owner: github.com/nikitaevg
-<<<<<<< HEAD
     SUBSCRIBE_TO_ALL_PRODUCTS: 'subscribe-to-all-products', // owner: #team-growth
-=======
     ERROR_TRACKING: 'error-tracking', // owner: #team-replay
     SETTINGS_BOUNCE_RATE_PAGE_VIEW_MODE: 'settings-bounce-rate-page-view-mode', // owner: @robbie-c
     SURVEYS_BRANCHING_LOGIC: 'surveys-branching-logic', // owner: @jurajmajerik #team-feature-success
->>>>>>> 2fa4482b
 } as const
 export type FeatureFlagKey = (typeof FEATURE_FLAGS)[keyof typeof FEATURE_FLAGS]
 
