--- conflicted
+++ resolved
@@ -105,20 +105,19 @@
     DASHBOARD_PERMISSIONS: 'dashboard-permissions', // owner: @Twixes
     SESSION_CONSOLE: 'session-recording-console', // owner: @timgl
     AND_OR_FILTERING: 'and-or-filtering', // owner: @edscode
+    FEATURE_FLAGS_ACTIVITY_LOG: '8545-ff-activity-log', // owner: @pauldambra
     SMOOTHING_INTERVAL: 'smoothing-interval', // owner: @timgl
     TUNE_RECORDING_SNAPSHOT_LIMIT: 'tune-recording-snapshot-limit', // owner: @rcmarron
     BILLING_LIMIT: 'billing-limit', // owner: @timgl
     UNIVERSAL_SEARCH: 'universal-search', // owner: @neilkakkar
     HOMEPAGE_LISTS_EXPERIMENT: 'homepage-lists-experiment', // owner: @rcmarron
+    PERSON_ACTIVITY_LOG: '8545-person-activity-log', // owner: @pauldambra
     AUTO_REFRESH_DASHBOARDS: 'auto-refresh-dashboards', // owner: @rcmarron
     LEMON_FUNNEL_VIZ: 'lemon-funnel-viz', // owner: @Twixes
     KAFKA_INSPECTOR: 'kafka-inspector', // owner: @yakkomajuri
     ONBOARDING_1: 'onboarding-1', // owner: @liyiy
-<<<<<<< HEAD
+    MULTI_DASHBOARD_INSIGHTS: 'multi-dashboard-insights', // owner: @pauldambra
     COHORT_FILTERS: 'cohort-filters', // owner: @edscode
-=======
-    MULTI_DASHBOARD_INSIGHTS: 'multi-dashboard-insights', // owner: @pauldambra
->>>>>>> 885f6d96
 }
 
 /** Which self-hosted plan's features are available with Cloud's "Standard" plan (aka card attached). */
