import React from 'react'
import { AnnotationScope } from '../types'

// Sync these with the ChartDisplayType enum in types.ts
// ... and remove once all files have migrated to TypeScript
export const ACTIONS_LINE_GRAPH_LINEAR = 'ActionsLineGraph'
export const ACTIONS_LINE_GRAPH_CUMULATIVE = 'ActionsLineGraphCumulative'
export const ACTIONS_TABLE = 'ActionsTable'
export const ACTIONS_PIE_CHART = 'ActionsPie'
export const ACTIONS_BAR_CHART = 'ActionsBar'
export const ACTIONS_BAR_CHART_VALUE = 'ActionsBarValue'
export const PATHS_VIZ = 'PathsViz'
export const FUNNEL_VIZ = 'FunnelViz'

export enum OrganizationMembershipLevel {
    Member = 1,
    Admin = 8,
    Owner = 15,
}

export enum TeamMembershipLevel {
    Member = 1,
    Admin = 8,
}

/** See posthog/api/organization.py for details. */
export enum PluginsAccessLevel {
    None = 0,
    Config = 3,
    Install = 6,
    Root = 9,
}

export const annotationScopeToName = new Map<string, string>([
    [AnnotationScope.DashboardItem, 'dashboard item'],
    [AnnotationScope.Project, 'project'],
    [AnnotationScope.Organization, 'organization'],
])

export const PERSON_DISTINCT_ID_MAX_SIZE = 3

// Event constants
export const ACTION_TYPE = 'action_type'
export const EVENT_TYPE = 'event_type'

// TODO: Deprecated; should be removed once backend is updated
export enum ShownAsValue {
    VOLUME = 'Volume',
    STICKINESS = 'Stickiness',
    LIFECYCLE = 'Lifecycle',
}

// Retention constants
export const RETENTION_RECURRING = 'retention_recurring'
export const RETENTION_FIRST_TIME = 'retention_first_time'

// Properties constants
export const PROPERTY_MATH_TYPE = 'property'
export const EVENT_MATH_TYPE = 'event'
export const MATHS: Record<string, any> = {
    total: {
        name: 'Total count',
        description: (
            <>
                Total event count. Total number of times the event was performed by any user.
                <br />
                <br />
                <i>Example: If a user performs an event 3 times in the given period, it counts as 3.</i>
            </>
        ),
        onProperty: false,
        type: EVENT_MATH_TYPE,
    },
    dau: {
        name: 'Unique users',
        description: (
            <>
                Number of unique users who performed the event in the specified period.
                <br />
                <br />
                <i>
                    Example: If a single user performs an event 3 times in a given day/week/month, it counts only as 1.
                </i>
            </>
        ),
        onProperty: false,
        type: EVENT_MATH_TYPE,
    },
    weekly_active: {
        name: 'Weekly active',
        description: (
            <>
                Users active in the past week (7 days).
                <br />
                This is a trailing count that aggregates distinct users in the past 7 days for each day in the time
                series
            </>
        ),
        onProperty: false,
        type: EVENT_MATH_TYPE,
    },
    monthly_active: {
        name: 'Monthly active',
        description: (
            <>
                Users active in the past month (30 days).
                <br />
                This is a trailing count that aggregates distinct users in the past 30 days for each day in the time
                series
            </>
        ),
        onProperty: false,
        type: EVENT_MATH_TYPE,
    },
    avg: {
        name: 'Average',
        description: (
            <>
                Average of a property value within an event or action.
                <br />
                <br />
                For example 3 events captured with property <code>amount</code> equal to 10, 12 and 20, result in 14.
            </>
        ),
        onProperty: true,
        type: PROPERTY_MATH_TYPE,
    },
    sum: {
        name: 'Sum',
        description: (
            <>
                Sum of property values within an event or action.
                <br />
                <br />
                For example 3 events captured with property <code>amount</code> equal to 10, 12 and 20, result in 42.
            </>
        ),
        onProperty: true,
        type: PROPERTY_MATH_TYPE,
    },
    min: {
        name: 'Minimum',
        description: (
            <>
                Event property minimum.
                <br />
                <br />
                For example 3 events captured with property <code>amount</code> equal to 10, 12 and 20, result in 10.
            </>
        ),
        onProperty: true,
        type: PROPERTY_MATH_TYPE,
    },
    max: {
        name: 'Maximum',
        description: (
            <>
                Event property maximum.
                <br />
                <br />
                For example 3 events captured with property <code>amount</code> equal to 10, 12 and 20, result in 20.
            </>
        ),
        onProperty: true,
        type: PROPERTY_MATH_TYPE,
    },
    median: {
        name: 'Median',
        description: (
            <>
                Event property median (50th percentile).
                <br />
                <br />
                For example 100 events captured with property <code>amount</code> equal to 101..200, result in 150.
            </>
        ),
        onProperty: true,
        type: PROPERTY_MATH_TYPE,
    },
    p90: {
        name: '90th percentile',
        description: (
            <>
                Event property 90th percentile.
                <br />
                <br />
                For example 100 events captured with property <code>amount</code> equal to 101..200, result in 190.
            </>
        ),
        onProperty: true,
        type: 'property',
    },
    p95: {
        name: '95th percentile',
        description: (
            <>
                Event property 95th percentile.
                <br />
                <br />
                For example 100 events captured with property <code>amount</code> equal to 101..200, result in 195.
            </>
        ),
        onProperty: true,
        type: PROPERTY_MATH_TYPE,
    },
    p99: {
        name: '99th percentile',
        description: (
            <>
                Event property 90th percentile.
                <br />
                <br />
                For example 100 events captured with property <code>amount</code> equal to 101..200, result in 199.
            </>
        ),
        onProperty: true,
        type: PROPERTY_MATH_TYPE,
    },
}

export const WEBHOOK_SERVICES: Record<string, string> = {
    Slack: 'slack.com',
    Discord: 'discord.com',
    Teams: 'office.com',
}

export const FEATURE_FLAGS = {
    // Cloud-only
    CLOUD_ANNOUNCEMENT: 'cloud-announcement',
    NPS_PROMPT: '4562-nps', // owner: @paolodamico
    // Experiments / beta features
    INGESTION_GRID: 'ingestion-grid-exp-3', // owner: @kpthatsme
    TRAILING_WAU_MAU: '3638-trailing-wau-mau', // owner: @EDsCODE
    EVENT_COLUMN_CONFIG: '4141-event-columns', // owner: @paolodamico
    SAVED_INSIGHTS: '3408-saved-insights', // owner: @alexkim
    MULTIVARIATE_SUPPORT: '5440-multivariate-support', // owner: @mariusandra
    FUNNEL_HORIZONTAL_UI: '5730-funnel-horizontal-ui', // owner: @alexkim
    DIVE_DASHBOARDS: 'hackathon-dive-dashboards', // owner: @tiina303
    NEW_PATHS_UI: 'new-paths-ui', // owner: @EDsCODE
    NEW_PATHS_UI_EDGE_WEIGHTS: 'new-paths-ui-edge-weights', // owner: @neilkakkar
    TOOLBAR_FEATURE_FLAGS: 'posthog-toolbar-feature-flags', // owner: @mariusandra
    REMOVE_SESSIONS: '6050-remove-sessions', // owner: @rcmarron
    FUNNEL_VERTICAL_BREAKDOWN: '5733-funnel-vertical-breakdown', // owner: @alexkim
    RENAME_FILTERS: '6063-rename-filters', // owner: @alexkim
    CORRELATION_ANALYSIS: 'correlation-analysis', // owner: @neilkakkar
    SIGMA_ANALYSIS: 'sigma-analysis', // owner: @neilkakkar
    NEW_SESSIONS_PLAYER: 'new-sessions-player', // owner: @rcmarron
    BREAKDOWN_BY_MULTIPLE_PROPERTIES: '938-breakdown-by-multiple-properties', // owner: @pauldambra
<<<<<<< HEAD
    LEMONADE: '5346-lemonade', // owner: @Twixes
=======
    TURBO_MODE: 'turbo-mode', // owner: @mariusandra
>>>>>>> 3c6a678b
}

export const ENTITY_MATCH_TYPE = 'entities'
export const PROPERTY_MATCH_TYPE = 'properties'

export enum FunnelLayout {
    horizontal = 'horizontal',
    vertical = 'vertical',
}

export const BinCountAuto = 'auto'

export const ERROR_MESSAGES: Record<string, string> = {
    no_new_organizations:
        'Your email address is not associated with an account. Please ask your administrator for an invite.',
}

// Cohort types
export const COHORT_STATIC = 'static'
export const COHORT_DYNAMIC = 'dynamic'<|MERGE_RESOLUTION|>--- conflicted
+++ resolved
@@ -246,11 +246,8 @@
     SIGMA_ANALYSIS: 'sigma-analysis', // owner: @neilkakkar
     NEW_SESSIONS_PLAYER: 'new-sessions-player', // owner: @rcmarron
     BREAKDOWN_BY_MULTIPLE_PROPERTIES: '938-breakdown-by-multiple-properties', // owner: @pauldambra
-<<<<<<< HEAD
     LEMONADE: '5346-lemonade', // owner: @Twixes
-=======
     TURBO_MODE: 'turbo-mode', // owner: @mariusandra
->>>>>>> 3c6a678b
 }
 
 export const ENTITY_MATCH_TYPE = 'entities'
