import { urls } from 'scenes/urls'
import { AvailableFeature, ChartDisplayType, LicensePlan, SSOProviders } from '../types'

/** Display types which don't allow grouping by unit of time. Sync with backend NON_TIME_SERIES_DISPLAY_TYPES. */
export const NON_TIME_SERIES_DISPLAY_TYPES = [
    ChartDisplayType.ActionsTable,
    ChartDisplayType.ActionsPie,
    ChartDisplayType.ActionsBarValue,
    ChartDisplayType.WorldMap,
    ChartDisplayType.BoldNumber,
]
/** Display types for which `breakdown` is hidden and ignored. Sync with backend NON_BREAKDOWN_DISPLAY_TYPES. */
export const NON_BREAKDOWN_DISPLAY_TYPES = [ChartDisplayType.BoldNumber]
/** Display types which only work with a single series. */
export const SINGLE_SERIES_DISPLAY_TYPES = [ChartDisplayType.WorldMap, ChartDisplayType.BoldNumber]

export enum OrganizationMembershipLevel {
    Member = 1,
    Admin = 8,
    Owner = 15,
}

export enum TeamMembershipLevel {
    Member = 1,
    Admin = 8,
}

/** See posthog/api/organization.py for details. */
export enum PluginsAccessLevel {
    None = 0,
    Config = 3,
    Install = 6,
    Root = 9,
}

/** Collaboration restriction level (which is a dashboard setting). Sync with DashboardPrivilegeLevel. */
export enum DashboardRestrictionLevel {
    EveryoneInProjectCanEdit = 21,
    OnlyCollaboratorsCanEdit = 37,
}

/** Collaboration privilege level (which is a user property). Sync with DashboardRestrictionLevel. */
export enum DashboardPrivilegeLevel {
    CanView = 21,
    CanEdit = 37,
    /** This is not a value that can be set in the DB – it's inferred. */
    _ProjectAdmin = 888,
    /** This is not a value that can be set in the DB – it's inferred. */
    _Owner = 999,
}

export const privilegeLevelToName: Record<DashboardPrivilegeLevel, string> = {
    [DashboardPrivilegeLevel.CanView]: 'can view',
    [DashboardPrivilegeLevel.CanEdit]: 'can edit',
    [DashboardPrivilegeLevel._Owner]: 'owner',
    [DashboardPrivilegeLevel._ProjectAdmin]: 'can edit',
}

// Persons
export const PERSON_DISTINCT_ID_MAX_SIZE = 3
export const PERSON_DEFAULT_DISPLAY_NAME_PROPERTIES = [
    'email',
    'Email',
    'name',
    'Name',
    'username',
    'Username',
    'UserName',
]

// Event constants
export const ACTION_TYPE = 'action_type'
export const EVENT_TYPE = 'event_type'
export const STALE_EVENT_SECONDS = 30 * 24 * 60 * 60 // 30 days

// TODO: Deprecated; should be removed once backend is updated
export enum ShownAsValue {
    VOLUME = 'Volume',
    STICKINESS = 'Stickiness',
    LIFECYCLE = 'Lifecycle',
}

// Retention constants
export const RETENTION_RECURRING = 'retention_recurring'
export const RETENTION_FIRST_TIME = 'retention_first_time'

// Properties constants
export const PROPERTY_MATH_TYPE = 'property'
export const EVENT_MATH_TYPE = 'event'

export const WEBHOOK_SERVICES: Record<string, string> = {
    Slack: 'slack.com',
    Discord: 'discord.com',
    Teams: 'office.com',
}

export const FEATURE_FLAGS = {
    // Cloud-only
    CLOUD_ANNOUNCEMENT: 'cloud-announcement',
    NPS_PROMPT: '4562-nps', // owner: @marcushyett-ph
    // Experiments / beta features
    BREAKDOWN_BY_MULTIPLE_PROPERTIES: '938-breakdown-by-multiple-properties', // owner: @pauldambra
    FUNNELS_CUE_OPT_OUT: 'funnels-cue-opt-out-7301', // owner: @neilkakkar
    RETENTION_BREAKDOWN: 'retention-breakdown', // owner: @hazzadous
    INSIGHT_LEGENDS: 'insight-legends', // owner: @alexkim205
    WEB_PERFORMANCE: 'hackathon-apm', //owner: @pauldambra
    NEW_INSIGHT_COHORTS: '7569-insight-cohorts', // owner: @EDsCODE
    INVITE_TEAMMATES_BANNER: 'invite-teammates-prompt', // owner: @marcushyett-ph
    DASHBOARD_PERMISSIONS: 'dashboard-permissions', // owner: @Twixes
    SESSION_CONSOLE: 'session-recording-console', // owner: @timgl
    SMOOTHING_INTERVAL: 'smoothing-interval', // owner: @timgl
    BILLING_LIMIT: 'billing-limit', // owner: @timgl
    KAFKA_INSPECTOR: 'kafka-inspector', // owner: @yakkomajuri
    INSIGHT_EDITOR_PANELS: '8929-insight-editor-panels', // owner: @mariusandra
    FRONTEND_APPS: '9618-frontend-apps', // owner: @mariusandra
    SIMPLIFY_ACTIONS: 'simplify-actions', // owner: @alexkim205,
    TOOLBAR_LAUNCH_SIDE_ACTION: 'toolbar-launch-side-action', // owner: @pauldambra,
    // Re-enable person modal CSV downloads when frontend can support new entity properties
    PERSON_MODAL_EXPORTS: 'person-modal-exports', // hot potato see https://github.com/PostHog/posthog/pull/10824
    BILLING_LOCK_EVERYTHING: 'billing-lock-everything', // owner @timgl
    CANCEL_RUNNING_QUERIES: 'cancel-running-queries', // owner @timgl
    IN_APP_PROMPTS_EXPERIMENT: 'IN_APP_PROMPTS_EXPERIMENT', // owner: @kappa90
    SESSION_RECORDINGS_PLAYER_V3: 'session-recording-player-v3', // owner: @alexkim205
    SESSION_RECORDINGS_PLAYER_V3_FILTERING: 'session-recording-player-v3-filtering', // owner: @alexkim205
    SESSION_RECORDINGS_PLAYLIST: 'session-recording-playlist', // owner @rcmarron
    ALLOW_CSV_EXPORT_COLUMN_CHOICE: 'allow-csv-export-column-choice', //owner: @pauldambra
<<<<<<< HEAD
    PERSONS_MODAL_V2: 'persons-modal-v2', // owner: @benjackwhite
=======
    HISTORICAL_EXPORTS_V2: 'historical-exports-v2', // owner @macobo
>>>>>>> cf886f4b
}

/** Which self-hosted plan's features are available with Cloud's "Standard" plan (aka card attached). */
export const POSTHOG_CLOUD_STANDARD_PLAN = LicensePlan.Scale
export const FEATURE_MINIMUM_PLAN: Record<AvailableFeature, LicensePlan> = {
    [AvailableFeature.ZAPIER]: LicensePlan.Scale,
    [AvailableFeature.ORGANIZATIONS_PROJECTS]: LicensePlan.Scale,
    [AvailableFeature.GOOGLE_LOGIN]: LicensePlan.Scale,
    [AvailableFeature.DASHBOARD_COLLABORATION]: LicensePlan.Scale,
    [AvailableFeature.INGESTION_TAXONOMY]: LicensePlan.Scale,
    [AvailableFeature.PATHS_ADVANCED]: LicensePlan.Scale,
    [AvailableFeature.CORRELATION_ANALYSIS]: LicensePlan.Scale,
    [AvailableFeature.GROUP_ANALYTICS]: LicensePlan.Scale,
    [AvailableFeature.MULTIVARIATE_FLAGS]: LicensePlan.Scale,
    [AvailableFeature.EXPERIMENTATION]: LicensePlan.Scale,
    [AvailableFeature.TAGGING]: LicensePlan.Scale,
    [AvailableFeature.BEHAVIORAL_COHORT_FILTERING]: LicensePlan.Scale,
    [AvailableFeature.WHITE_LABELLING]: LicensePlan.Scale,
    [AvailableFeature.DASHBOARD_PERMISSIONING]: LicensePlan.Enterprise,
    [AvailableFeature.PROJECT_BASED_PERMISSIONING]: LicensePlan.Enterprise,
    [AvailableFeature.SAML]: LicensePlan.Enterprise,
    [AvailableFeature.SSO_ENFORCEMENT]: LicensePlan.Enterprise,
    [AvailableFeature.SUBSCRIPTIONS]: LicensePlan.Scale,
}

export const ENTITY_MATCH_TYPE = 'entities'
export const PROPERTY_MATCH_TYPE = 'properties'

export enum FunnelLayout {
    horizontal = 'horizontal',
    vertical = 'vertical',
}

export const BIN_COUNT_AUTO = 'auto'

// Cohort types
export enum CohortTypeEnum {
    Static = 'static',
    Dynamic = 'dynamic',
}

/**
 * Mock Node.js `process`, which is required by VFile that is used by ReactMarkdown.
 * See https://github.com/remarkjs/react-markdown/issues/339.
 */
export const MOCK_NODE_PROCESS = { cwd: () => '', env: {} } as unknown as NodeJS.Process

export const SSO_PROVIDER_NAMES: Record<SSOProviders, string> = {
    'google-oauth2': 'Google',
    github: 'GitHub',
    gitlab: 'GitLab',
    saml: 'single sign-on (SAML)',
}

// TODO: Support checking minimum plan required for specific feature and highlight the relevant plan in the
// pricing page (or billing page). Requires updating the pricing page to support this highlighting first.
export const UPGRADE_LINK = (cloud?: boolean): { url: string; target?: '_blank' } =>
    cloud ? { url: urls.organizationBilling() } : { url: 'https://posthog.com/pricing', target: '_blank' }

export const DOMAIN_REGEX = /^([a-z0-9]+(-[a-z0-9]+)*\.)+[a-z]{2,}$/
export const SECURE_URL_REGEX = /^(?:http(s)?:\/\/)[\w.-]+(?:\.[\w\.-]+)+[\w\-\._~:\/?#[\]@!\$&'\(\)\*\+,;=.]+$/gi<|MERGE_RESOLUTION|>--- conflicted
+++ resolved
@@ -124,11 +124,8 @@
     SESSION_RECORDINGS_PLAYER_V3_FILTERING: 'session-recording-player-v3-filtering', // owner: @alexkim205
     SESSION_RECORDINGS_PLAYLIST: 'session-recording-playlist', // owner @rcmarron
     ALLOW_CSV_EXPORT_COLUMN_CHOICE: 'allow-csv-export-column-choice', //owner: @pauldambra
-<<<<<<< HEAD
     PERSONS_MODAL_V2: 'persons-modal-v2', // owner: @benjackwhite
-=======
     HISTORICAL_EXPORTS_V2: 'historical-exports-v2', // owner @macobo
->>>>>>> cf886f4b
 }
 
 /** Which self-hosted plan's features are available with Cloud's "Standard" plan (aka card attached). */
