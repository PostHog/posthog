--- conflicted
+++ resolved
@@ -184,11 +184,8 @@
     INSIGHT_HORIZONTAL_CONTROLS: 'insight-horizontal-controls', // owner: @benjackwhite
     ALWAYS_SHOW_SEEKBAR_PREVIEW: 'always-show-seekbar-preview', // owner: #team-replay
     SESSION_REPLAY_MOBILE: 'session-replay-mobile', // owner: #team-replay
-<<<<<<< HEAD
     INVITE_TEAM_MEMBER_ONBOARDING: 'invite-team-member-onboarding', // owner: @biancayang
-=======
     YEAR_IN_HOG: 'year-in-hog', // owner: #team-replay
->>>>>>> 084de0d8
 } as const
 export type FeatureFlagKey = (typeof FEATURE_FLAGS)[keyof typeof FEATURE_FLAGS]
 
