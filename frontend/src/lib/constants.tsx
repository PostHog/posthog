import { urls } from 'scenes/urls'
import { AvailableFeature, ChartDisplayType, LicensePlan, SSOProviders } from '../types'

/** Display types which don't allow grouping by unit of time. Sync with backend NON_TIME_SERIES_DISPLAY_TYPES. */
export const NON_TIME_SERIES_DISPLAY_TYPES = [
    ChartDisplayType.ActionsTable,
    ChartDisplayType.ActionsPie,
    ChartDisplayType.ActionsBarValue,
    ChartDisplayType.WorldMap,
    ChartDisplayType.BoldNumber,
]
/** Display types for which `breakdown` is hidden and ignored. Sync with backend NON_BREAKDOWN_DISPLAY_TYPES. */
export const NON_BREAKDOWN_DISPLAY_TYPES = [ChartDisplayType.BoldNumber]
/** Display types which only work with a single series. */
export const SINGLE_SERIES_DISPLAY_TYPES = [ChartDisplayType.WorldMap, ChartDisplayType.BoldNumber]

export enum OrganizationMembershipLevel {
    Member = 1,
    Admin = 8,
    Owner = 15,
}

export enum TeamMembershipLevel {
    Member = 1,
    Admin = 8,
}

/** See posthog/api/organization.py for details. */
export enum PluginsAccessLevel {
    None = 0,
    Config = 3,
    Install = 6,
    Root = 9,
}

/** Collaboration restriction level (which is a dashboard setting). Sync with DashboardPrivilegeLevel. */
export enum DashboardRestrictionLevel {
    EveryoneInProjectCanEdit = 21,
    OnlyCollaboratorsCanEdit = 37,
}

/** Collaboration privilege level (which is a user property). Sync with DashboardRestrictionLevel. */
export enum DashboardPrivilegeLevel {
    CanView = 21,
    CanEdit = 37,
    /** This is not a value that can be set in the DB – it's inferred. */
    _ProjectAdmin = 888,
    /** This is not a value that can be set in the DB – it's inferred. */
    _Owner = 999,
}

export const privilegeLevelToName: Record<DashboardPrivilegeLevel, string> = {
    [DashboardPrivilegeLevel.CanView]: 'can view',
    [DashboardPrivilegeLevel.CanEdit]: 'can edit',
    [DashboardPrivilegeLevel._Owner]: 'owner',
    [DashboardPrivilegeLevel._ProjectAdmin]: 'can edit',
}

// Persons
export const PERSON_DISTINCT_ID_MAX_SIZE = 3
export const PERSON_DEFAULT_DISPLAY_NAME_PROPERTIES = [
    'email',
    'Email',
    'name',
    'Name',
    'username',
    'Username',
    'UserName',
]

// Event constants
export const ACTION_TYPE = 'action_type'
export const EVENT_TYPE = 'event_type'
export const STALE_EVENT_SECONDS = 30 * 24 * 60 * 60 // 30 days

// TODO: Deprecated; should be removed once backend is updated
export enum ShownAsValue {
    VOLUME = 'Volume',
    STICKINESS = 'Stickiness',
    LIFECYCLE = 'Lifecycle',
}

// Retention constants
export const RETENTION_RECURRING = 'retention_recurring'
export const RETENTION_FIRST_TIME = 'retention_first_time'

// Properties constants
export const PROPERTY_MATH_TYPE = 'property'
export const EVENT_MATH_TYPE = 'event'

export const WEBHOOK_SERVICES: Record<string, string> = {
    Slack: 'slack.com',
    Discord: 'discord.com',
    Teams: 'office.com',
}

export const FEATURE_FLAGS = {
    // Cloud-only
    CLOUD_ANNOUNCEMENT: 'cloud-announcement',
    NPS_PROMPT: '4562-nps', // owner: @marcushyett-ph
    // Experiments / beta features
    BREAKDOWN_BY_MULTIPLE_PROPERTIES: '938-breakdown-by-multiple-properties', // owner: @pauldambra
    FUNNELS_CUE_OPT_OUT: 'funnels-cue-opt-out-7301', // owner: @neilkakkar
    RETENTION_BREAKDOWN: 'retention-breakdown', // owner: @hazzadous
    INSIGHT_LEGENDS: 'insight-legends', // owner: @alexkim205
    WEB_PERFORMANCE: 'hackathon-apm', //owner: @pauldambra
    NEW_INSIGHT_COHORTS: '7569-insight-cohorts', // owner: @EDsCODE
    INVITE_TEAMMATES_BANNER: 'invite-teammates-prompt', // owner: @marcushyett-ph
    SESSION_CONSOLE: 'session-recording-console', // owner: @timgl
    SMOOTHING_INTERVAL: 'smoothing-interval', // owner: @timgl
    BILLING_LIMIT: 'billing-limit', // owner: @timgl
    KAFKA_INSPECTOR: 'kafka-inspector', // owner: @yakkomajuri
    INSIGHT_EDITOR_PANELS: '8929-insight-editor-panels', // owner: @mariusandra
    FRONTEND_APPS: '9618-frontend-apps', // owner: @mariusandra
    SIMPLIFY_ACTIONS: 'simplify-actions', // owner: @alexkim205,
    TOOLBAR_LAUNCH_SIDE_ACTION: 'toolbar-launch-side-action', // owner: @pauldambra,
    // Re-enable person modal CSV downloads when frontend can support new entity properties
    PERSON_MODAL_EXPORTS: 'person-modal-exports', // hot potato see https://github.com/PostHog/posthog/pull/10824
    BILLING_LOCK_EVERYTHING: 'billing-lock-everything', // owner @timgl
    CANCEL_RUNNING_QUERIES: 'cancel-running-queries', // owner @timgl
    IN_APP_PROMPTS_EXPERIMENT: 'IN_APP_PROMPTS_EXPERIMENT', // owner: @kappa90
    SESSION_RECORDINGS_PLAYER_V3: 'session-recording-player-v3', // owner: @alexkim205
    SESSION_RECORDINGS_PLAYER_V3_FILTERING: 'session-recording-player-v3-filtering', // owner: @alexkim205
    SESSION_RECORDINGS_PLAYLIST: 'session-recording-playlist', // owner @rcmarron
    ALLOW_CSV_EXPORT_COLUMN_CHOICE: 'allow-csv-export-column-choice', //owner: @pauldambra
<<<<<<< HEAD
    FEATURE_FLAGS_UX: 'feature-flags-ux', //owner: @liyiy
=======
    PERSONS_MODAL_V2: 'persons-modal-v2', // owner: @benjackwhite
    HISTORICAL_EXPORTS_V2: 'historical-exports-v2', // owner @macobo
    ONBOARDING_BILLING: 'onboarding-billing', //owner: @kappa90
    ACTOR_ON_EVENTS_QUERYING: 'person-on-events-enabled', //owner: @EDsCODE
>>>>>>> 13f180f1
}

/** Which self-hosted plan's features are available with Cloud's "Standard" plan (aka card attached). */
export const POSTHOG_CLOUD_STANDARD_PLAN = LicensePlan.Scale
export const FEATURE_MINIMUM_PLAN: Record<AvailableFeature, LicensePlan> = {
    [AvailableFeature.ZAPIER]: LicensePlan.Scale,
    [AvailableFeature.ORGANIZATIONS_PROJECTS]: LicensePlan.Scale,
    [AvailableFeature.GOOGLE_LOGIN]: LicensePlan.Scale,
    [AvailableFeature.DASHBOARD_COLLABORATION]: LicensePlan.Scale,
    [AvailableFeature.INGESTION_TAXONOMY]: LicensePlan.Scale,
    [AvailableFeature.PATHS_ADVANCED]: LicensePlan.Scale,
    [AvailableFeature.CORRELATION_ANALYSIS]: LicensePlan.Scale,
    [AvailableFeature.GROUP_ANALYTICS]: LicensePlan.Scale,
    [AvailableFeature.MULTIVARIATE_FLAGS]: LicensePlan.Scale,
    [AvailableFeature.EXPERIMENTATION]: LicensePlan.Scale,
    [AvailableFeature.TAGGING]: LicensePlan.Scale,
    [AvailableFeature.BEHAVIORAL_COHORT_FILTERING]: LicensePlan.Scale,
    [AvailableFeature.WHITE_LABELLING]: LicensePlan.Scale,
    [AvailableFeature.DASHBOARD_PERMISSIONING]: LicensePlan.Enterprise,
    [AvailableFeature.PROJECT_BASED_PERMISSIONING]: LicensePlan.Enterprise,
    [AvailableFeature.SAML]: LicensePlan.Enterprise,
    [AvailableFeature.SSO_ENFORCEMENT]: LicensePlan.Enterprise,
    [AvailableFeature.SUBSCRIPTIONS]: LicensePlan.Scale,
}

export const ENTITY_MATCH_TYPE = 'entities'
export const PROPERTY_MATCH_TYPE = 'properties'

export enum FunnelLayout {
    horizontal = 'horizontal',
    vertical = 'vertical',
}

export const BIN_COUNT_AUTO = 'auto'

// Cohort types
export enum CohortTypeEnum {
    Static = 'static',
    Dynamic = 'dynamic',
}

/**
 * Mock Node.js `process`, which is required by VFile that is used by ReactMarkdown.
 * See https://github.com/remarkjs/react-markdown/issues/339.
 */
export const MOCK_NODE_PROCESS = { cwd: () => '', env: {} } as unknown as NodeJS.Process

export const SSO_PROVIDER_NAMES: Record<SSOProviders, string> = {
    'google-oauth2': 'Google',
    github: 'GitHub',
    gitlab: 'GitLab',
    saml: 'single sign-on (SAML)',
}

// TODO: Support checking minimum plan required for specific feature and highlight the relevant plan in the
// pricing page (or billing page). Requires updating the pricing page to support this highlighting first.
export const UPGRADE_LINK = (cloud?: boolean): { url: string; target?: '_blank' } =>
    cloud ? { url: urls.organizationBilling() } : { url: 'https://posthog.com/pricing', target: '_blank' }

export const DOMAIN_REGEX = /^([a-z0-9]+(-[a-z0-9]+)*\.)+[a-z]{2,}$/
export const SECURE_URL_REGEX = /^(?:http(s)?:\/\/)[\w.-]+(?:\.[\w\.-]+)+[\w\-\._~:\/?#[\]@!\$&'\(\)\*\+,;=.]+$/gi<|MERGE_RESOLUTION|>--- conflicted
+++ resolved
@@ -123,14 +123,11 @@
     SESSION_RECORDINGS_PLAYER_V3_FILTERING: 'session-recording-player-v3-filtering', // owner: @alexkim205
     SESSION_RECORDINGS_PLAYLIST: 'session-recording-playlist', // owner @rcmarron
     ALLOW_CSV_EXPORT_COLUMN_CHOICE: 'allow-csv-export-column-choice', //owner: @pauldambra
-<<<<<<< HEAD
-    FEATURE_FLAGS_UX: 'feature-flags-ux', //owner: @liyiy
-=======
     PERSONS_MODAL_V2: 'persons-modal-v2', // owner: @benjackwhite
     HISTORICAL_EXPORTS_V2: 'historical-exports-v2', // owner @macobo
     ONBOARDING_BILLING: 'onboarding-billing', //owner: @kappa90
     ACTOR_ON_EVENTS_QUERYING: 'person-on-events-enabled', //owner: @EDsCODE
->>>>>>> 13f180f1
+    FEATURE_FLAGS_UX: 'feature-flags-ux', //owner: @liyiy
 }
 
 /** Which self-hosted plan's features are available with Cloud's "Standard" plan (aka card attached). */
