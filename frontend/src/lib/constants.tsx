import { urls } from 'scenes/urls'
import { AvailableFeature, ChartDisplayType, LicensePlan, Region, SSOProviders } from '../types'

/** Display types which don't allow grouping by unit of time. Sync with backend NON_TIME_SERIES_DISPLAY_TYPES. */
export const NON_TIME_SERIES_DISPLAY_TYPES = [
    ChartDisplayType.ActionsTable,
    ChartDisplayType.ActionsPie,
    ChartDisplayType.ActionsBarValue,
    ChartDisplayType.WorldMap,
    ChartDisplayType.BoldNumber,
]
/** Display types for which `breakdown` is hidden and ignored. Sync with backend NON_BREAKDOWN_DISPLAY_TYPES. */
export const NON_BREAKDOWN_DISPLAY_TYPES = [ChartDisplayType.BoldNumber]
/** Display types which only work with a single series. */
export const SINGLE_SERIES_DISPLAY_TYPES = [ChartDisplayType.WorldMap, ChartDisplayType.BoldNumber]

export enum OrganizationMembershipLevel {
    Member = 1,
    Admin = 8,
    Owner = 15,
}

export enum TeamMembershipLevel {
    Member = 1,
    Admin = 8,
}

/** See posthog/api/organization.py for details. */
export enum PluginsAccessLevel {
    None = 0,
    Config = 3,
    Install = 6,
    Root = 9,
}

/** Collaboration restriction level (which is a dashboard setting). Sync with DashboardPrivilegeLevel. */
export enum DashboardRestrictionLevel {
    EveryoneInProjectCanEdit = 21,
    OnlyCollaboratorsCanEdit = 37,
}

/** Collaboration privilege level (which is a user property). Sync with DashboardRestrictionLevel. */
export enum DashboardPrivilegeLevel {
    CanView = 21,
    CanEdit = 37,
    /** This is not a value that can be set in the DB – it's inferred. */
    _ProjectAdmin = 888,
    /** This is not a value that can be set in the DB – it's inferred. */
    _Owner = 999,
}

export const privilegeLevelToName: Record<DashboardPrivilegeLevel, string> = {
    [DashboardPrivilegeLevel.CanView]: 'can view',
    [DashboardPrivilegeLevel.CanEdit]: 'can edit',
    [DashboardPrivilegeLevel._Owner]: 'owner',
    [DashboardPrivilegeLevel._ProjectAdmin]: 'can edit',
}

// Persons
export const PERSON_DISTINCT_ID_MAX_SIZE = 3
export const PERSON_DEFAULT_DISPLAY_NAME_PROPERTIES = [
    'email',
    'Email',
    'name',
    'Name',
    'username',
    'Username',
    'UserName',
]

// Feature Flags & Experiments
export const INSTANTLY_AVAILABLE_PROPERTIES = [
    '$geoip_city_name',
    '$geoip_country_name',
    '$geoip_country_code',
    '$geoip_continent_name',
    '$geoip_continent_code',
    '$geoip_postal_code',
    '$geoip_time_zone',
]

// Event constants
export const ACTION_TYPE = 'action_type'
export const EVENT_TYPE = 'event_type'
export const STALE_EVENT_SECONDS = 30 * 24 * 60 * 60 // 30 days

// TODO: Deprecated; should be removed once backend is updated
export enum ShownAsValue {
    VOLUME = 'Volume',
    STICKINESS = 'Stickiness',
    LIFECYCLE = 'Lifecycle',
}

// Retention constants
export const RETENTION_RECURRING = 'retention_recurring'
export const RETENTION_FIRST_TIME = 'retention_first_time'

export const WEBHOOK_SERVICES: Record<string, string> = {
    Slack: 'slack.com',
    Discord: 'discord.com',
    Teams: 'office.com',
}

export const FEATURE_FLAGS = {
    // Cloud-only
    CLOUD_ANNOUNCEMENT: 'cloud-announcement',
    // Experiments / beta features
    BREAKDOWN_BY_MULTIPLE_PROPERTIES: '938-breakdown-by-multiple-properties', // owner: @pauldambra
    FUNNELS_CUE_OPT_OUT: 'funnels-cue-opt-out-7301', // owner: @neilkakkar
    RETENTION_BREAKDOWN: 'retention-breakdown', // owner: @hazzadous
    WEB_PERFORMANCE: 'hackathon-apm', //owner: @pauldambra
    NEW_INSIGHT_COHORTS: '7569-insight-cohorts', // owner: @EDsCODE
    SMOOTHING_INTERVAL: 'smoothing-interval', // owner: @timgl
    BILLING_LIMIT: 'billing-limit', // owner: @timgl
    KAFKA_INSPECTOR: 'kafka-inspector', // owner: @yakkomajuri
    BILLING_LOCK_EVERYTHING: 'billing-lock-everything', // owner @timgl
    HISTORICAL_EXPORTS_V2: 'historical-exports-v2', // owner @macobo
    PERSON_ON_EVENTS_ENABLED: 'person-on-events-enabled', //owner: @EDsCODE
    REGION_SELECT: 'region-select', //owner: @kappa90
    INGESTION_WARNINGS_ENABLED: 'ingestion-warnings-enabled', // owner: @tiina303
    HOG_BOOK: 'hog-book', // owner: @pauldambra
    SESSION_RESET_ON_LOAD: 'session-reset-on-load', // owner: @benjackwhite
    FEEDBACK_BUTTON: 'feedback-button', // owner: @luke
    RECORDINGS_ON_FEATURE_FLAGS: 'recordings-on-feature-flags', // owner: @EDsCODE
    EXPOSURES_ON_FEATURE_FLAGS: 'exposures-on-feature-flags', // owner: @EDsCODE
    AUTO_ROLLBACK_FEATURE_FLAGS: 'auto-rollback-feature-flags', // owner: @EDsCODE
    WEBSITE_ANALYTICS_TEMPLATE: 'website-analytics-template', // owner: @pauldambra
    ONBOARDING_V2_DEMO: 'onboarding-v2-demo', // owner: #team-growth
    FEATURE_FLAG_ROLLOUT_UX: 'feature-flag-rollout-ux', // owner: @neilkakkar
    ROLE_BASED_ACCESS: 'role-based-access', // owner: #team-experiments, @liyiy
    DASHBOARD_TEMPLATES: 'dashboard-templates', // owner @pauldambra
    DATA_EXPLORATION_LIVE_EVENTS: 'data-exploration-live-events', // owner @mariusandra
    YULE_HOG: 'yule-hog', // owner: @benjackwhite
    HOGQL_EXPRESSIONS: 'hogql_expressions', // owner @mariusandra
    QUERY_RUNNING_TIME: 'query_running_time', // owner: @mariusandra
    RECORDINGS_INSPECTOR_PERFORMANCE: 'recordings-inspector-performance', // owner: #team-session-recordings
    DATA_EXPLORATION_INSIGHTS: 'data-exploration-insights', // owner @thmsobrmlr
    RECORDING_DEBUGGING: 'recording-debugging', // owner #team-session-recordings
    FF_JSON_PAYLOADS: 'ff-json-payloads', // owner @EDsCODE
    PERSON_GROUPS_PROPERTY_DEFINITIONS: 'person-groups-property-definitions', // owner: @macobo
<<<<<<< HEAD
    REQUIRE_EMAIL_VERIFICATION: 'require-email-verification', // owner: @raquelmsmith
=======
    DATA_EXPLORATION_QUERIES_ON_DASHBOARDS: 'data-exploration-queries-on-dashboards', // owner: @pauldambra
    SAMPLING: 'sampling', // owner: @yakkomajuri
>>>>>>> 8b85ac42
}

/** Which self-hosted plan's features are available with Cloud's "Standard" plan (aka card attached). */
export const POSTHOG_CLOUD_STANDARD_PLAN = LicensePlan.Scale
export const FEATURE_MINIMUM_PLAN: Partial<Record<AvailableFeature, LicensePlan>> = {
    [AvailableFeature.ZAPIER]: LicensePlan.Scale,
    [AvailableFeature.ORGANIZATIONS_PROJECTS]: LicensePlan.Scale,
    [AvailableFeature.GOOGLE_LOGIN]: LicensePlan.Scale,
    [AvailableFeature.DASHBOARD_COLLABORATION]: LicensePlan.Scale,
    [AvailableFeature.INGESTION_TAXONOMY]: LicensePlan.Scale,
    [AvailableFeature.PATHS_ADVANCED]: LicensePlan.Scale,
    [AvailableFeature.CORRELATION_ANALYSIS]: LicensePlan.Scale,
    [AvailableFeature.GROUP_ANALYTICS]: LicensePlan.Scale,
    [AvailableFeature.MULTIVARIATE_FLAGS]: LicensePlan.Scale,
    [AvailableFeature.EXPERIMENTATION]: LicensePlan.Scale,
    [AvailableFeature.TAGGING]: LicensePlan.Scale,
    [AvailableFeature.BEHAVIORAL_COHORT_FILTERING]: LicensePlan.Scale,
    [AvailableFeature.WHITE_LABELLING]: LicensePlan.Scale,
    [AvailableFeature.DASHBOARD_PERMISSIONING]: LicensePlan.Enterprise,
    [AvailableFeature.PROJECT_BASED_PERMISSIONING]: LicensePlan.Enterprise,
    [AvailableFeature.SAML]: LicensePlan.Enterprise,
    [AvailableFeature.SSO_ENFORCEMENT]: LicensePlan.Enterprise,
    [AvailableFeature.SUBSCRIPTIONS]: LicensePlan.Scale,
    [AvailableFeature.APP_METRICS]: LicensePlan.Scale,
    [AvailableFeature.RECORDINGS_PLAYLISTS]: LicensePlan.Scale,
    [AvailableFeature.ROLE_BASED_ACCESS]: LicensePlan.Enterprise,
    [AvailableFeature.RECORDINGS_FILE_EXPORT]: LicensePlan.Scale,
    [AvailableFeature.RECORDINGS_PERFORMANCE]: LicensePlan.Scale,
}

export const ENTITY_MATCH_TYPE = 'entities'
export const PROPERTY_MATCH_TYPE = 'properties'

export enum FunnelLayout {
    horizontal = 'horizontal',
    vertical = 'vertical',
}

export const BIN_COUNT_AUTO = 'auto' as const

// Cohort types
export enum CohortTypeEnum {
    Static = 'static',
    Dynamic = 'dynamic',
}

/**
 * Mock Node.js `process`, which is required by VFile that is used by ReactMarkdown.
 * See https://github.com/remarkjs/react-markdown/issues/339.
 */
export const MOCK_NODE_PROCESS = { cwd: () => '', env: {} } as unknown as NodeJS.Process

export const SSO_PROVIDER_NAMES: Record<SSOProviders, string> = {
    'google-oauth2': 'Google',
    github: 'GitHub',
    gitlab: 'GitLab',
    saml: 'single sign-on (SAML)',
}

// TODO: Remove UPGRADE_LINK, as the billing page is now universal
export const UPGRADE_LINK = (cloud?: boolean): { url: string; target?: '_blank' } =>
    cloud ? { url: urls.organizationBilling() } : { url: 'https://posthog.com/pricing', target: '_blank' }

export const DOMAIN_REGEX = /^([a-z0-9]+(-[a-z0-9]+)*\.)+[a-z]{2,}$/
export const SECURE_URL_REGEX = /^(?:http(s)?:\/\/)[\w.-]+(?:\.[\w\.-]+)+[\w\-\._~:\/?#[\]@!\$&'\(\)\*\+,;=.]+$/gi

export const CLOUD_HOSTNAMES = {
    [Region.US]: 'app.posthog.com',
    [Region.EU]: 'eu.posthog.com',
}

export const SESSION_RECORDINGS_PLAYLIST_FREE_COUNT = 5

// If _any_ item on a dashboard is older than this, dashboard is automatically reloaded
export const AUTO_REFRESH_DASHBOARD_THRESHOLD_HOURS = 20<|MERGE_RESOLUTION|>--- conflicted
+++ resolved
@@ -138,12 +138,9 @@
     RECORDING_DEBUGGING: 'recording-debugging', // owner #team-session-recordings
     FF_JSON_PAYLOADS: 'ff-json-payloads', // owner @EDsCODE
     PERSON_GROUPS_PROPERTY_DEFINITIONS: 'person-groups-property-definitions', // owner: @macobo
-<<<<<<< HEAD
     REQUIRE_EMAIL_VERIFICATION: 'require-email-verification', // owner: @raquelmsmith
-=======
     DATA_EXPLORATION_QUERIES_ON_DASHBOARDS: 'data-exploration-queries-on-dashboards', // owner: @pauldambra
     SAMPLING: 'sampling', // owner: @yakkomajuri
->>>>>>> 8b85ac42
 }
 
 /** Which self-hosted plan's features are available with Cloud's "Standard" plan (aka card attached). */
