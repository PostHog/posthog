--- conflicted
+++ resolved
@@ -340,12 +340,8 @@
     EXPERIMENTS_USE_NEW_CREATE_FORM: 'experiments-use-new-create-form', // owner: @rodrigoi #team-experiments
     EXPERIMENTS_NEW_CALCULATOR: 'experiments-new-calculator', // owner: @jurajmajerik #team-experiments
     AGENT_MODES: 'phai-agent-modes', // owner: @skoob13 #team-posthog-ai
-<<<<<<< HEAD
-    APP_SHORTCUTS: 'app-shortcuts', // owner: @adamleithp #team-platform-ux
     INCIDENT_IO_STATUS_PAGE: 'incident-io-status-page', // owner: @benjackwhite
-=======
     SURVEYS_FUNNELS_CROSS_SELL: 'survey-funnels-cross-sell', // owner: @adboio #team-surveys
->>>>>>> 9738511b
 } as const
 export type FeatureFlagLookupKey = keyof typeof FEATURE_FLAGS
 export type FeatureFlagKey = (typeof FEATURE_FLAGS)[keyof typeof FEATURE_FLAGS]
