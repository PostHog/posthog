--- conflicted
+++ resolved
@@ -227,10 +227,7 @@
     EXPERIMENTAL_DASHBOARD_ITEM_RENDERING: 'experimental-dashboard-item-rendering', // owner: @thmsobrmlr #team-product-analytics
     PATHS_V2: 'paths-v2', // owner: @thmsobrmlr #team-product-analytics
     SCHEMA_MANAGEMENT: 'schema-management', // owner: @aspicer
-<<<<<<< HEAD
-=======
     SDK_DOCTOR_BETA: 'sdk-doctor-beta', // owner: @slshults
->>>>>>> 04993a26
     ONBOARDING_DATA_WAREHOUSE_FOR_PRODUCT_ANALYTICS: 'onboarding-data-warehouse-for-product-analytics', // owner: @joshsny
     DELAYED_LOADING_ANIMATION: 'delayed-loading-animation', // owner: @raquelmsmith
     WEB_ANALYTICS_PAGE_REPORTS: 'web-analytics-page-reports', // owner: @lricoy #team-web-analytics
