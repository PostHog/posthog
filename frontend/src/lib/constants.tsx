import { urls } from 'scenes/urls'
import { AvailableFeature, ChartDisplayType, LicensePlan, Region, SSOProvider } from '../types'

/** Display types which don't allow grouping by unit of time. Sync with backend NON_TIME_SERIES_DISPLAY_TYPES. */
export const NON_TIME_SERIES_DISPLAY_TYPES = [
    ChartDisplayType.ActionsTable,
    ChartDisplayType.ActionsPie,
    ChartDisplayType.ActionsBarValue,
    ChartDisplayType.WorldMap,
    ChartDisplayType.BoldNumber,
]
/** Display types for which `breakdown` is hidden and ignored. Sync with backend NON_BREAKDOWN_DISPLAY_TYPES. */
export const NON_BREAKDOWN_DISPLAY_TYPES = [ChartDisplayType.BoldNumber]
/** Display types which only work with a single series. */
export const SINGLE_SERIES_DISPLAY_TYPES = [ChartDisplayType.WorldMap, ChartDisplayType.BoldNumber]

export const NON_VALUES_ON_SERIES_DISPLAY_TYPES = [
    ChartDisplayType.ActionsTable,
    ChartDisplayType.WorldMap,
    ChartDisplayType.BoldNumber,
]
export enum OrganizationMembershipLevel {
    Member = 1,
    Admin = 8,
    Owner = 15,
}

export enum TeamMembershipLevel {
    Member = 1,
    Admin = 8,
}

/** See posthog/api/organization.py for details. */
export enum PluginsAccessLevel {
    None = 0,
    Config = 3,
    Install = 6,
    Root = 9,
}

/** Collaboration restriction level (which is a dashboard setting). Sync with DashboardPrivilegeLevel. */
export enum DashboardRestrictionLevel {
    EveryoneInProjectCanEdit = 21,
    OnlyCollaboratorsCanEdit = 37,
}

/** Collaboration privilege level (which is a user property). Sync with DashboardRestrictionLevel. */
export enum DashboardPrivilegeLevel {
    CanView = 21,
    CanEdit = 37,
    /** This is not a value that can be set in the DB – it's inferred. */
    _ProjectAdmin = 888,
    /** This is not a value that can be set in the DB – it's inferred. */
    _Owner = 999,
}

export const privilegeLevelToName: Record<DashboardPrivilegeLevel, string> = {
    [DashboardPrivilegeLevel.CanView]: 'can view',
    [DashboardPrivilegeLevel.CanEdit]: 'can edit',
    [DashboardPrivilegeLevel._Owner]: 'owner',
    [DashboardPrivilegeLevel._ProjectAdmin]: 'can edit',
}

// Persons
export const PERSON_DISTINCT_ID_MAX_SIZE = 3
// Sync with api/person.py
export const PERSON_DEFAULT_DISPLAY_NAME_PROPERTIES = [
    'email',
    'Email',
    'name',
    'Name',
    'username',
    'Username',
    'UserName',
]

// Feature Flags & Experiments
export const INSTANTLY_AVAILABLE_PROPERTIES = [
    '$geoip_city_name',
    '$geoip_country_name',
    '$geoip_country_code',
    '$geoip_continent_name',
    '$geoip_continent_code',
    '$geoip_postal_code',
    '$geoip_time_zone',
]

// Event constants
export const ACTION_TYPE = 'action_type'
export const EVENT_TYPE = 'event_type'
export const STALE_EVENT_SECONDS = 30 * 24 * 60 * 60 // 30 days

// TODO: Deprecated; should be removed once backend is updated
export enum ShownAsValue {
    VOLUME = 'Volume',
    STICKINESS = 'Stickiness',
    LIFECYCLE = 'Lifecycle',
}

// Retention constants
export const RETENTION_RECURRING = 'retention_recurring'
export const RETENTION_FIRST_TIME = 'retention_first_time'

export const WEBHOOK_SERVICES: Record<string, string> = {
    Slack: 'slack.com',
    Discord: 'discord.com',
    Teams: 'office.com',
}

export const FEATURE_FLAGS = {
    // Cloud-only
    CLOUD_ANNOUNCEMENT: 'cloud-announcement',
    // Experiments / beta features
    FUNNELS_CUE_OPT_OUT: 'funnels-cue-opt-out-7301', // owner: @neilkakkar
    RETENTION_BREAKDOWN: 'retention-breakdown', // owner: @hazzadous
    WEB_PERFORMANCE: 'hackathon-apm', //owner: @pauldambra
    NEW_INSIGHT_COHORTS: '7569-insight-cohorts', // owner: @EDsCODE
    SMOOTHING_INTERVAL: 'smoothing-interval', // owner: @timgl
    BILLING_LIMIT: 'billing-limit', // owner: @timgl
    KAFKA_INSPECTOR: 'kafka-inspector', // owner: @yakkomajuri
    HISTORICAL_EXPORTS_V2: 'historical-exports-v2', // owner @macobo
    PERSON_ON_EVENTS_ENABLED: 'person-on-events-enabled', //owner: @EDsCODE
    REGION_SELECT: 'region-select', //owner: @kappa90
    INGESTION_WARNINGS_ENABLED: 'ingestion-warnings-enabled', // owner: @tiina303
    SESSION_RESET_ON_LOAD: 'session-reset-on-load', // owner: @benjackwhite
    RECORDINGS_ON_FEATURE_FLAGS: 'recordings-on-feature-flags', // owner: @EDsCODE
    AUTO_ROLLBACK_FEATURE_FLAGS: 'auto-rollback-feature-flags', // owner: @EDsCODE
    ONBOARDING_V2_DEMO: 'onboarding-v2-demo', // owner: #team-growth
    FEATURE_FLAG_ROLLOUT_UX: 'feature-flag-rollout-ux', // owner: @neilkakkar
    ROLE_BASED_ACCESS: 'role-based-access', // owner: #team-experiments, @liyiy
    YULE_HOG: 'yule-hog', // owner: @benjackwhite
    QUERY_RUNNING_TIME: 'query_running_time', // owner: @mariusandra
    DATA_EXPLORATION_INSIGHTS: 'data-exploration-insights', // owner @thmsobrmlr
    RECORDING_DEBUGGING: 'recording-debugging', // owner #team-session-recordings
    REQUIRE_EMAIL_VERIFICATION: 'require-email-verification', // owner: @raquelmsmith
    SAMPLING: 'sampling', // owner: @yakkomajuri
    RECORDINGS_V2_RECORDER: 'recordings-v2-recorder', // owner: #team-session-recordings
    POSTHOG_3000: 'posthog-3000', // owner: @Twixes
    ENABLE_PROMPTS: 'enable-prompts', // owner: @lharries
    FEEDBACK_SCENE: 'feedback-scene', // owner: @lharries
    RECORDINGS_LIST_V2: 'recordings-list-v2-enabled', // owner: #team-session-recordings
    HOGQL: 'hogql', // owner: #team-product-analytics
    NOTEBOOKS: 'notebooks', // owner: #team-session-recordings
    EARLY_ACCESS_FEATURE: 'early-access-feature', // owner: @EDsCODE
    EARLY_ACCESS_FEATURE_SITE_BUTTON: 'early-access-feature-site-button', // owner: @neilkakkar
    HEDGEHOG_MODE_DEBUG: 'hedgehog-mode-debug', // owner: @benjackwhite
    BILLING_BY_PRODUCTS: 'billing-by-products', // owner: @raquelmsmith
    RECORDINGS_DOM_EXPLORER: 'recordings-dom-explorer', // owner: #team-session-recordings
    AUTO_REDIRECT: 'auto-redirect', // owner: @lharries
    SESSION_RECORDING_BLOB_REPLAY: 'session-recording-blob-replay', // owner: #team-monitoring
    SESSION_RECORDING_INFINITE_LIST: 'session-recording-infinite-list', // owner: #team-monitoring
<<<<<<< HEAD
    SESSION_RECORDING_INLINED_FILTERS: 'session-recording-inlined-filters', // owner: #team-monitoring
=======
    SESSION_RECORDING_SUMMARY_LISTING: 'session-recording-summary-listing', // owner: #team-monitoring
    SURVEYS: 'surveys', // owner: @liyiy
>>>>>>> 57e7ed7c
}

/** Which self-hosted plan's features are available with Cloud's "Standard" plan (aka card attached). */
export const POSTHOG_CLOUD_STANDARD_PLAN = LicensePlan.Scale
export const FEATURE_MINIMUM_PLAN: Partial<Record<AvailableFeature, LicensePlan>> = {
    [AvailableFeature.ZAPIER]: LicensePlan.Scale,
    [AvailableFeature.ORGANIZATIONS_PROJECTS]: LicensePlan.Scale,
    [AvailableFeature.GOOGLE_LOGIN]: LicensePlan.Scale,
    [AvailableFeature.DASHBOARD_COLLABORATION]: LicensePlan.Scale,
    [AvailableFeature.INGESTION_TAXONOMY]: LicensePlan.Scale,
    [AvailableFeature.PATHS_ADVANCED]: LicensePlan.Scale,
    [AvailableFeature.CORRELATION_ANALYSIS]: LicensePlan.Scale,
    [AvailableFeature.GROUP_ANALYTICS]: LicensePlan.Scale,
    [AvailableFeature.MULTIVARIATE_FLAGS]: LicensePlan.Scale,
    [AvailableFeature.EXPERIMENTATION]: LicensePlan.Scale,
    [AvailableFeature.TAGGING]: LicensePlan.Scale,
    [AvailableFeature.BEHAVIORAL_COHORT_FILTERING]: LicensePlan.Scale,
    [AvailableFeature.WHITE_LABELLING]: LicensePlan.Scale,
    [AvailableFeature.DASHBOARD_PERMISSIONING]: LicensePlan.Enterprise,
    [AvailableFeature.PROJECT_BASED_PERMISSIONING]: LicensePlan.Enterprise,
    [AvailableFeature.SAML]: LicensePlan.Enterprise,
    [AvailableFeature.SSO_ENFORCEMENT]: LicensePlan.Enterprise,
    [AvailableFeature.SUBSCRIPTIONS]: LicensePlan.Scale,
    [AvailableFeature.APP_METRICS]: LicensePlan.Scale,
    [AvailableFeature.RECORDINGS_PLAYLISTS]: LicensePlan.Scale,
    [AvailableFeature.ROLE_BASED_ACCESS]: LicensePlan.Enterprise,
    [AvailableFeature.RECORDINGS_FILE_EXPORT]: LicensePlan.Scale,
    [AvailableFeature.RECORDINGS_PERFORMANCE]: LicensePlan.Scale,
}

export const ENTITY_MATCH_TYPE = 'entities'
export const PROPERTY_MATCH_TYPE = 'properties'

export enum FunnelLayout {
    horizontal = 'horizontal',
    vertical = 'vertical',
}

export const BIN_COUNT_AUTO = 'auto' as const

// Cohort types
export enum CohortTypeEnum {
    Static = 'static',
    Dynamic = 'dynamic',
}

/**
 * Mock Node.js `process`, which is required by VFile that is used by ReactMarkdown.
 * See https://github.com/remarkjs/react-markdown/issues/339.
 */
export const MOCK_NODE_PROCESS = { cwd: () => '', env: {} } as unknown as NodeJS.Process

export const SSO_PROVIDER_NAMES: Record<SSOProvider, string> = {
    'google-oauth2': 'Google',
    github: 'GitHub',
    gitlab: 'GitLab',
    saml: 'Single sign-on (SAML)',
}

// TODO: Remove UPGRADE_LINK, as the billing page is now universal
export const UPGRADE_LINK = (cloud?: boolean): { url: string; target?: '_blank' } =>
    cloud ? { url: urls.organizationBilling() } : { url: 'https://posthog.com/pricing', target: '_blank' }

export const DOMAIN_REGEX = /^([a-z0-9]+(-[a-z0-9]+)*\.)+[a-z]{2,}$/
export const SECURE_URL_REGEX = /^(?:http(s)?:\/\/)[\w.-]+(?:\.[\w\.-]+)+[\w\-\._~:\/?#[\]@!\$&'\(\)\*\+,;=.]+$/gi

export const CLOUD_HOSTNAMES = {
    [Region.US]: 'app.posthog.com',
    [Region.EU]: 'eu.posthog.com',
}

export const SESSION_RECORDINGS_PLAYLIST_FREE_COUNT = 5

// If _any_ item on a dashboard is older than this, dashboard is automatically reloaded
export const AUTO_REFRESH_DASHBOARD_THRESHOLD_HOURS = 20<|MERGE_RESOLUTION|>--- conflicted
+++ resolved
@@ -149,12 +149,8 @@
     AUTO_REDIRECT: 'auto-redirect', // owner: @lharries
     SESSION_RECORDING_BLOB_REPLAY: 'session-recording-blob-replay', // owner: #team-monitoring
     SESSION_RECORDING_INFINITE_LIST: 'session-recording-infinite-list', // owner: #team-monitoring
-<<<<<<< HEAD
     SESSION_RECORDING_INLINED_FILTERS: 'session-recording-inlined-filters', // owner: #team-monitoring
-=======
-    SESSION_RECORDING_SUMMARY_LISTING: 'session-recording-summary-listing', // owner: #team-monitoring
     SURVEYS: 'surveys', // owner: @liyiy
->>>>>>> 57e7ed7c
 }
 
 /** Which self-hosted plan's features are available with Cloud's "Standard" plan (aka card attached). */
