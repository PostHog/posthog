--- conflicted
+++ resolved
@@ -310,9 +310,6 @@
     SURVEY_ANALYSIS_MAX_TOOL: 'survey-analysis-max-tool', // owner: #team-surveys
     SURVEYS_EXPERIMENTS_CROSS_SELL: 'surveys-experiments-cross-sell', // owner: @adboio #team-surveys
     SURVEYS_FF_CROSS_SELL: 'surveys-ff-cross-sell', // owner: @adboio #team-surveys
-<<<<<<< HEAD
-    AVERAGE_PAGE_VIEW_COLUMN: 'average-page-view-column', // owner: @jordanm-posthog #team-web-analytics
-=======
     SURVEYS_FUNNELS_CROSS_SELL: 'survey-funnels-cross-sell', // owner: @adboio #team-surveys
     SURVEYS_INSIGHT_BUTTON_EXPERIMENT: 'ask-users-why-ai-vs-quickcreate', // owner: @adboio #team-surveys multivariate
     SWITCH_SUBSCRIPTION_PLAN: 'switch-subscription-plan', // owner: @a-lider #team-platform-features
@@ -322,7 +319,6 @@
     USE_TEMPORAL_SUBSCRIPTIONS: 'use-temporal-subscriptions', // owner: @aspicer #team-product-analytics
     USER_INTERVIEWS: 'user-interviews', // owner: @Twixes @jurajmajerik
     WEB_ANALYTICS_CONVERSION_GOAL_PREAGG: 'web-analytics-conversion-goal-preagg', // owner: @lricoy #team-web-analytics
->>>>>>> 85d6159a
     WEB_ANALYTICS_EMPTY_ONBOARDING: 'web-analytics-empty-onboarding', // owner: @jordanm-posthog #team-web-analytics
     WEB_ANALYTICS_HIGHER_CONCURRENCY: 'web-analytics-higher-concurrency', // owner: @lricoy #team-web-analytics
     WEB_ANALYTICS_MARKETING: 'marketing-analytics', // owner: @jabahamondes #team-web-analytics
@@ -332,6 +328,7 @@
     WORKFLOWS_INTERNAL_EVENT_FILTERS: 'workflows-internal-event-filters', // owner: @haven #team-workflows
     WORKFLOWS_SCHEDULED_TRIGGERS: 'workflows-scheduled-triggers', // owner: #team-workflows
     WORKFLOWS: 'messaging', // owner @haven #team-workflows
+    AVERAGE_PAGE_VIEW_COLUMN: 'average-page-view-column', // owner: @jordanm-posthog #team-web-analytics
 } as const
 export type FeatureFlagLookupKey = keyof typeof FEATURE_FLAGS
 export type FeatureFlagKey = (typeof FEATURE_FLAGS)[keyof typeof FEATURE_FLAGS]
