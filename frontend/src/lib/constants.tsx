--- conflicted
+++ resolved
@@ -117,11 +117,8 @@
     FEATURE_FLAGS_ACTIVITY_LOG: '8545-ff-activity-log', // owner: @pauldambra
     SMOOTHING_INTERVAL: 'smoothing-interval', // owner: @timgl
     TUNE_RECORDING_SNAPSHOT_LIMIT: 'tune-recording-snapshot-limit', // owner: @rcmarron
-<<<<<<< HEAD
     HEDGEHOGGER: 'hedgehogger', // owner: @Twixes
-=======
     PERSON_ACTIVITY_LOG: '8545-person-activity-log', // owner: @pauldambra
->>>>>>> ee05a333
 }
 
 /** Which self-hosted plan's features are available with Cloud's "Standard" plan (aka card attached). */
