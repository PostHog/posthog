--- conflicted
+++ resolved
@@ -303,12 +303,9 @@
     SWITCH_SUBSCRIPTION_PLAN: 'switch-subscription-plan', // owner: @a-lider #team-platform-features
     LLM_ANALYTICS_DATASETS: 'llm-analytics-datasets', // owner: #team-llm-analytics #team-posthog-ai
     LLM_ANALYTICS_SESSIONS_VIEW: 'llm-analytics-sessions-view', // owner: #team-llm-analytics
-<<<<<<< HEAD
     LLM_ANALYTICS_ERRORS_TAB: 'llm-analytics-errors-tab', // owner: #team-llm-analytics
-=======
     LLM_ANALYTICS_TEXT_VIEW: 'llm-analytics-text-view', // owner: #team-llm-analytics
     POSTHOG_AI_BILLING_DISPLAY: 'posthog-ai-billing-display', // owner: #team-posthog-ai
->>>>>>> 1b3e03c6
     AMPLITUDE_BATCH_IMPORT_OPTIONS: 'amplitude-batch-import-options', // owner: #team-ingestion
     MAX_DEEP_RESEARCH: 'max-deep-research', // owner: @kappa90 #team-posthog-ai
     NOTEBOOKS_COLLAPSIBLE_SECTIONS: 'notebooks-collapsible-sections', // owner: @daibhin @benjackwhite
