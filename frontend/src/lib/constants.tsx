import { LemonSelectOptions } from '@posthog/lemon-ui'

import { ChartDisplayCategory, ChartDisplayType, Region, SSOProvider } from '../types'

// Sync with backend DISPLAY_TYPES_TO_CATEGORIES
export const DISPLAY_TYPES_TO_CATEGORIES: Record<ChartDisplayType, ChartDisplayCategory> = {
    [ChartDisplayType.ActionsLineGraph]: ChartDisplayCategory.TimeSeries,
    [ChartDisplayType.ActionsBar]: ChartDisplayCategory.TimeSeries,
    [ChartDisplayType.ActionsUnstackedBar]: ChartDisplayCategory.TimeSeries,
    [ChartDisplayType.ActionsStackedBar]: ChartDisplayCategory.TimeSeries,
    [ChartDisplayType.ActionsAreaGraph]: ChartDisplayCategory.TimeSeries,
    [ChartDisplayType.ActionsLineGraphCumulative]: ChartDisplayCategory.CumulativeTimeSeries,
    [ChartDisplayType.BoldNumber]: ChartDisplayCategory.TotalValue,
    [ChartDisplayType.ActionsPie]: ChartDisplayCategory.TotalValue,
    [ChartDisplayType.ActionsBarValue]: ChartDisplayCategory.TotalValue,
    [ChartDisplayType.ActionsTable]: ChartDisplayCategory.TotalValue,
    [ChartDisplayType.WorldMap]: ChartDisplayCategory.TotalValue,
    [ChartDisplayType.CalendarHeatmap]: ChartDisplayCategory.TotalValue,
}
export const NON_TIME_SERIES_DISPLAY_TYPES = Object.entries(DISPLAY_TYPES_TO_CATEGORIES)
    .filter(([, category]) => category === ChartDisplayCategory.TotalValue)
    .map(([displayType]) => displayType as ChartDisplayType)

/** Display types for which `breakdown` is hidden and ignored. Sync with backend NON_BREAKDOWN_DISPLAY_TYPES. */
export const NON_BREAKDOWN_DISPLAY_TYPES = [ChartDisplayType.BoldNumber, ChartDisplayType.CalendarHeatmap]
/** Display types which only work with a single series. */
export const SINGLE_SERIES_DISPLAY_TYPES = [
    ChartDisplayType.WorldMap,
    ChartDisplayType.BoldNumber,
    ChartDisplayType.CalendarHeatmap,
]

export const NON_VALUES_ON_SERIES_DISPLAY_TYPES = [
    ChartDisplayType.ActionsTable,
    ChartDisplayType.WorldMap,
    ChartDisplayType.BoldNumber,
    ChartDisplayType.CalendarHeatmap,
]

/** Display types for which a percent stack view is available. */
export const PERCENT_STACK_VIEW_DISPLAY_TYPE = [
    ChartDisplayType.ActionsBar,
    ChartDisplayType.ActionsAreaGraph,
    ChartDisplayType.ActionsPie,
]

export enum OrganizationMembershipLevel {
    Member = 1,
    Admin = 8,
    Owner = 15,
}

export enum TeamMembershipLevel {
    Member = 1,
    Admin = 8,
}

export type EitherMembershipLevel = OrganizationMembershipLevel | TeamMembershipLevel

/** See posthog/api/organization.py for details. */
export enum PluginsAccessLevel {
    None = 0,
    Config = 3,
    Install = 6,
    Root = 9,
}

/** Collaboration restriction level (which is a dashboard setting). Sync with DashboardPrivilegeLevel. */
export enum DashboardRestrictionLevel {
    EveryoneInProjectCanEdit = 21,
    OnlyCollaboratorsCanEdit = 37,
}

/** Collaboration privilege level (which is a user property). Sync with DashboardRestrictionLevel. */
export enum DashboardPrivilegeLevel {
    CanView = 21,
    CanEdit = 37,
    /** This is not a value that can be set in the DB – it's inferred. */
    _ProjectAdmin = 888,
    /** This is not a value that can be set in the DB – it's inferred. */
    _Owner = 999,
}

export const privilegeLevelToName: Record<DashboardPrivilegeLevel, string> = {
    [DashboardPrivilegeLevel.CanView]: 'can view',
    [DashboardPrivilegeLevel.CanEdit]: 'can edit',
    [DashboardPrivilegeLevel._Owner]: 'owner',
    [DashboardPrivilegeLevel._ProjectAdmin]: 'can edit',
}

// Persons
export const PERSON_DISTINCT_ID_MAX_SIZE = 3
export const PERSON_DISPLAY_NAME_COLUMN_NAME = 'person_display_name -- Person'

// Sync with .../api/person.py and .../ingestion/webhook-formatter.ts
export const PERSON_DEFAULT_DISPLAY_NAME_PROPERTIES = [
    'email',
    'Email',
    '$email',
    'name',
    'Name',
    'username',
    'Username',
    'UserName',
]

// Feature Flags & Experiments
export const INSTANTLY_AVAILABLE_PROPERTIES = [
    '$geoip_city_name',
    '$geoip_country_name',
    '$geoip_country_code',
    '$geoip_continent_name',
    '$geoip_continent_code',
    '$geoip_postal_code',
    '$geoip_time_zone',
    // Person and group identifiers
    '$group_key',
    'distinct_id',
]
export const MAX_EXPERIMENT_VARIANTS = 20
export const EXPERIMENT_DEFAULT_DURATION = 14 // days

// Event constants
export const ACTION_TYPE = 'action_type'
export const EVENT_TYPE = 'event_type'
export const STALE_EVENT_SECONDS = 30 * 24 * 60 * 60 // 30 days

/**
 * @deprecated should be removed once backend is updated
 */
export enum ShownAsValue {
    VOLUME = 'Volume',
    STICKINESS = 'Stickiness',
    LIFECYCLE = 'Lifecycle',
}

// Retention constants
export const RETENTION_RECURRING = 'retention_recurring'
// hasn't been renamed to 'retention_first_occurrence_matching_filters' until schema migration
export const RETENTION_FIRST_OCCURRENCE_MATCHING_FILTERS = 'retention_first_time'
export const RETENTION_FIRST_EVER_OCCURRENCE = 'retention_first_ever_occurrence'

export const WEBHOOK_SERVICES: Record<string, string> = {
    Slack: 'slack.com',
    Discord: 'discord.com',
    Teams: 'office.com',
}

// NOTE: Run `DEBUG=1 python manage.py sync_feature_flags` locally to sync these flags into your local project
// By default all flags are boolean but you can add `multivariate` to the comment to have it created as multivariate with "test" and "control" values

export const FEATURE_FLAGS = {
    // Experiments / beta features
    FUNNELS_CUE_OPT_OUT: 'funnels-cue-opt-out-7301', // owner: @neilkakkar
    HISTORICAL_EXPORTS_V2: 'historical-exports-v2', // owner @macobo
    INGESTION_WARNINGS_ENABLED: 'ingestion-warnings-enabled', // owner: @tiina303
    SESSION_RESET_ON_LOAD: 'session-reset-on-load', // owner: @benjackwhite
    DEBUG_REACT_RENDERS: 'debug-react-renders', // owner: @benjackwhite
    AUTO_ROLLBACK_FEATURE_FLAGS: 'auto-rollback-feature-flags', // owner: @EDsCODE
    QUERY_RUNNING_TIME: 'query_running_time', // owner: @mariusandra
    QUERY_TIMINGS: 'query-timings', // owner: @mariusandra
    HEDGEHOG_MODE_DEBUG: 'hedgehog-mode-debug', // owner: @benjackwhite
    HIGH_FREQUENCY_BATCH_EXPORTS: 'high-frequency-batch-exports', // owner: @tomasfarias
    PERSON_BATCH_EXPORTS: 'person-batch-exports', // owner: @tomasfarias
    SESSIONS_BATCH_EXPORTS: 'sessions-batch-exports', // owner: @tomasfarias
    FF_DASHBOARD_TEMPLATES: 'ff-dashboard-templates', // owner: @EDsCODE
    ARTIFICIAL_HOG: 'artificial-hog', // owner: #team-max-ai
    SIDEBAR_ANALYTICS_PRIORITIZATION: 'sidebar-analytics-prioritization', // owner: @lricoy #team-web-analytics
    MAX_AI_INSIGHT_SEARCH: 'max-ai-insight-search', // owner: #team-max-ai
    PRODUCT_SPECIFIC_ONBOARDING: 'product-specific-onboarding', // owner: @raquelmsmith
    REDIRECT_SIGNUPS_TO_INSTANCE: 'redirect-signups-to-instance', // owner: @raquelmsmith
    HOGQL_DASHBOARD_ASYNC: 'hogql-dashboard-async', // owner: @webjunkie
    WEBHOOKS_DENYLIST: 'webhooks-denylist', // owner: #team-ingestion
    FEATURE_FLAG_COHORT_CREATION: 'feature-flag-cohort-creation', // owner: @neilkakkar #team-feature-success
    INSIGHT_HORIZONTAL_CONTROLS: 'insight-horizontal-controls', // owner: #team-product-analytics
    SURVEYS_ADAPTIVE_LIMITS: 'surveys-adaptive-limits', // owner: #team-surveys
    SURVEY_EMPTY_STATE_V2: 'survey-empty-states-v2', // owner: #team-surveys
    SURVEYS_ACTIONS: 'surveys-actions', // owner: #team-surveys
    EXTERNAL_SURVEYS: 'external-surveys', // owner: #team-surveys
    SURVEY_ANALYSIS_MAX_TOOL: 'survey-analysis-max-tool', // owner: #team-surveys
    DISCUSSIONS: 'discussions', // owner: @daibhin @benjackwhite
    REDIRECT_INSIGHT_CREATION_PRODUCT_ANALYTICS_ONBOARDING: 'redirect-insight-creation-product-analytics-onboarding', // owner: @biancayang
    AI_SESSION_SUMMARY: 'ai-session-summary', // owner: #team-replay
    AI_SESSION_PERMISSIONS: 'ai-session-permissions', // owner: #team-replay
    SESSION_REPLAY_DOCTOR: 'session-replay-doctor', // owner: #team-replay
    AUDIT_LOGS_ACCESS: 'audit-logs-access', // owner: #team-platform-features
    SUBSCRIBE_FROM_PAYGATE: 'subscribe-from-paygate', // owner: #team-billing
    THEME: 'theme', // owner: @aprilfools
    PROXY_AS_A_SERVICE: 'proxy-as-a-service', // owner: #team-infrastructure
    SETTINGS_PERSONS_JOIN_MODE: 'settings-persons-join-mode', // owner: @robbie-c
    SETTINGS_PERSONS_ON_EVENTS_HIDDEN: 'settings-persons-on-events-hidden', // owner: @Twixes
    HOG: 'hog', // owner: @mariusandra
    PERSONLESS_EVENTS_NOT_SUPPORTED: 'personless-events-not-supported', // owner: @raquelmsmith
    SETTINGS_BOUNCE_RATE_PAGE_VIEW_MODE: 'settings-bounce-rate-page-view-mode', // owner: @robbie-c
    ONBOARDING_DASHBOARD_TEMPLATES: 'onboarding-dashboard-templates', // owner: @raquelmsmith
    SETTINGS_SESSION_TABLE_VERSION: 'settings-session-table-version', // owner: @robbie-c
    INSIGHT_FUNNELS_USE_UDF: 'insight-funnels-use-udf', // owner: @aspicer #team-product-analytics
    INSIGHT_FUNNELS_USE_UDF_TRENDS: 'insight-funnels-use-udf-trends', // owner: @aspicer #team-product-analytics
    INSIGHT_FUNNELS_USE_UDF_TIME_TO_CONVERT: 'insight-funnels-use-udf-time-to-convert', // owner: @aspicer #team-product-analytics
    QUERY_CACHE_USE_S3: 'query-cache-use-s3', // owner: @aspicer #team-product-analytics
    DASHBOARD_THREADS: 'dashboard-threads', // owner: @aspicer #team-product-analytics
    BATCH_EXPORTS_POSTHOG_HTTP: 'posthog-http-batch-exports',
    BATCH_EXPORTS_DATABRICKS: 'databricks-batch-exports', // owner: @rossgray #team-batch-exports
    HEDGEHOG_SKIN_SPIDERHOG: 'hedgehog-skin-spiderhog', // owner: @benjackwhite
    WEB_EXPERIMENTS: 'web-experiments', // owner: @team-feature-success
    ENVIRONMENTS: 'environments', // owner: #team-platform-features
    REPLAY_TEMPLATES: 'replay-templates', // owner: @raquelmsmith #team-replay
    MESSAGING: 'messaging', // owner @haven #team-messaging
    MESSAGING_EARLY_ACCESS: 'messaging-product', // owner @haven #team-messaging
    MESSAGING_SES: 'messaging-ses', // owner #team-messaging
    ENVIRONMENTS_ROLLBACK: 'environments-rollback', // owner: @yasen-posthog #team-platform-features
    SELF_SERVE_CREDIT_OVERRIDE: 'self-serve-credit-override', // owner: @zach
    CUSTOM_CSS_THEMES: 'custom-css-themes', // owner: @daibhin
    METALYTICS: 'metalytics', // owner: @surbhi
    REMOTE_CONFIG: 'remote-config', // owner: @benjackwhite
    REPLAY_HOGQL_FILTERS: 'replay-hogql-filters', // owner: @pauldambra #team-replay
    REPLAY_GROUPS_FILTERS: 'replay-groups-filters', // owner: @pauldambra #team-replay
    SUPPORT_MESSAGE_OVERRIDE: 'support-message-override', // owner: @abigail
    BILLING_SKIP_FORECASTING: 'billing-skip-forecasting', // owner: @zach
    CDP_ACTIVITY_LOG_NOTIFICATIONS: 'cdp-activity-log-notifications', // owner: #team-messaging-cdp
    BATCH_EXPORT_NEW_METRICS: 'batch-export-new-metrics', // owner: #team-batch-exports
    BATCH_EXPORT_NEW_LOGS: 'batch-export-new-logs', // owner: #team-batch-exports
    COOKIELESS_SERVER_HASH_MODE_SETTING: 'cookieless-server-hash-mode-setting', // owner: @robbie-c #team-web-analytics
    WEB_ANALYTICS_FOR_MOBILE: 'web-analytics-for-mobile', // owner: @robbie-c #team-web-analytics
    LLM_OBSERVABILITY: 'llm-observability', // owner: #team-llm-analytics
    ONBOARDING_SESSION_REPLAY_SEPARATE_STEP: 'onboarding-session-replay-separate-step', // owner: @joshsny
    EXPERIMENT_INTERVAL_TIMESERIES: 'experiments-interval-timeseries', // owner: @jurajmajerik #team-experiments
    EXPERIMENTAL_DASHBOARD_ITEM_RENDERING: 'experimental-dashboard-item-rendering', // owner: @thmsobrmlr #team-product-analytics
    PATHS_V2: 'paths-v2', // owner: @thmsobrmlr #team-product-analytics
<<<<<<< HEAD
    DEFAULT_EVALUATION_ENVIRONMENTS: 'default-evaluation-environments', // owner: @dmarticus #team-feature-success
=======
    SDK_DOCTOR_BETA: 'sdk-doctor-beta', // owner: @slshults
>>>>>>> f373bcc5
    ONBOARDING_DATA_WAREHOUSE_FOR_PRODUCT_ANALYTICS: 'onboarding-data-warehouse-for-product-analytics', // owner: @joshsny
    DELAYED_LOADING_ANIMATION: 'delayed-loading-animation', // owner: @raquelmsmith
    WEB_ANALYTICS_PAGE_REPORTS: 'web-analytics-page-reports', // owner: @lricoy #team-web-analytics
    ENDPOINTS: 'embedded-analytics', // owner: @sakce #team-clickhouse
    SUPPORT_FORM_IN_ONBOARDING: 'support-form-in-onboarding', // owner: @joshsny
    CRM_ITERATION_ONE: 'crm-iteration-one', // owner: @arthurdedeus #team-customer-analytics
    CRM_USAGE_METRICS: 'crm-usage-metrics', // owner: @arthurdedeus #team-customer-analytics
    TOGGLE_PROPERTY_ARRAYS: 'toggle-property-arrays', // owner: @arthurdedeus #team-customer-analytics
    DWH_JOIN_TABLE_PREVIEW: 'dwh-join-table-preview', // owner: @arthurdedeus #team-customer-analytics
    CUSTOMER_ANALYTICS: 'customer-analytics', // owner: @arthurdedeus #team-customer-analytics
    RECORDINGS_BLOBBY_V2_REPLAY: 'recordings-blobby-v2-replay', // owner: @pl #team-ingestion
    RECORDINGS_BLOBBY_V2_LTS_REPLAY: 'use-blob-v2-lts', // owner: @pauldambra #team-replay
    SETTINGS_SESSIONS_V2_JOIN: 'settings-sessions-v2-join', // owner: @robbie-c #team-web-analytics
    SAVE_INSIGHT_TASK: 'save-insight-task', // owner: @joshsny
    DASHBOARD_COLORS: 'dashboard-colors', // owner: @thmsobrmlr #team-product-analytics
    ERROR_TRACKING_ALERT_ROUTING: 'error-tracking-alert-routing', // owner: #team-error-tracking
    ERROR_TRACKING_ISSUE_CORRELATION: 'error-tracking-issue-correlation', // owner: @david #team-error-tracking
    ERROR_TRACKING_ISSUE_SPLITTING: 'error-tracking-issue-splitting', // owner: @david #team-error-tracking
    ERROR_TRACKING_REVENUE_SORTING: 'error-tracking-revenue-sorting', // owner: @david #team-error-tracking
    ERROR_TRACKING_RELATED_ISSUES: 'error-tracking-related-issues', // owner: #team-error-tracking
    REPLAY_TRIGGER_TYPE_CHOICE: 'replay-trigger-type-choice', // owner: @pauldambra #team-replay
    POSTHOG_STORIES: 'posthog-stories', // owner: @jabahamondes #team-web-analytics
    ACTIVE_HOURS_HEATMAP: 'active-hours-heatmap', // owner: @jabahamondes #team-web-analytics
    CALENDAR_HEATMAP_INSIGHT: 'calendar-heatmap-insight', // owner: @jabahamondes #team-web-analytics
    WEB_ANALYTICS_MARKETING: 'marketing-analytics', // owner: @jabahamondes #team-web-analytics
    BILLING_FORECASTING_ISSUES: 'billing-forecasting-issues', // owner: @pato #team-billing
    STARTUP_PROGRAM_INTENT: 'startup-program-intent', // owner: @pawel-cebula #team-billing
    SHOW_UPGRADE_TO_MANAGED_ACCOUNT: 'show-upgrade-to-managed-account', // owner: @pawel-cebula #team-billing
    SETTINGS_WEB_ANALYTICS_PRE_AGGREGATED_TABLES: 'web-analytics-pre-aggregated-tables', // owner: @lricoy #team-web-analytics
    WEB_ANALYTICS_FRUSTRATING_PAGES_TILE: 'web-analytics-frustrating-pages-tile', // owner: @lricoy #team-web-analytics
    ALWAYS_QUERY_BLOCKING: 'always-query-blocking', // owner: @timgl
    GET_HOG_TEMPLATES_FROM_DB: 'get-hog-templates-from-db', // owner: @meikel #team-
    SSE_DASHBOARDS: 'sse-dashboards', // owner: @aspicer #team-product-analytics
    LINKS: 'links', // owner: @marconlp #team-link
    GAME_CENTER: 'game-center', // owner: everybody
    USER_INTERVIEWS: 'user-interviews', // owner: @Twixes @jurajmajerik
    LOGS: 'logs', // owner: @david @frank @olly @ross
    CSP_REPORTING: 'mexicspo', // owner @pauldambra @lricoy @robbiec
    LLM_OBSERVABILITY_PLAYGROUND: 'llm-observability-playground', // owner: #team-llm-analytics
    LLM_ANALYTICS_EVALUATIONS: 'llm-analytics-evaluations', // owner: #team-llm-analytics
    USAGE_SPEND_DASHBOARDS: 'usage-spend-dashboards', // owner: @pawel-cebula #team-billing
    CDP_HOG_SOURCES: 'cdp-hog-sources', // owner #team-messaging-cdp
    PERSON_READ_TEST_FLAG: 'person-read-test-flag', // owner: @nickbest - #team-ingestion
    CDP_PERSON_UPDATES: 'cdp-person-updates', // owner: #team-messaging-cdp
    ACTIVITY_OR_EXPLORE: 'activity-or-explore', // owner: @pauldambra #team-replay
    LINEAGE_DEPENDENCY_VIEW: 'lineage-dependency-view', // owner: @phixMe #team-data-warehouse
    TRACK_MEMORY_USAGE: 'track-memory-usage', // owner: @pauldambra #team-replay
    TAXONOMIC_EVENT_SORTING: 'taxonomic-event-sorting', // owner: @pauldambra #team-replay
    REPLAY_FILTERS_IN_PLAYLIST_MAX_AI: 'replay-filters-in-playlist-max-ai', // owner: @veryayskiy #team-replay
    REPLAY_EXCLUDE_FROM_HIDE_RECORDINGS_MENU: 'replay-exclude-from-hide-recordings-menu', // owner: @veryayskiy #team-replay
    USE_TEMPORAL_SUBSCRIPTIONS: 'use-temporal-subscriptions', // owner: @aspicer #team-product-analytics
    META_ADS_DWH: 'meta-ads-dwh', // owner: @EDsCODE #team-data-warehouse
    AA_TEST_BAYESIAN_LEGACY: 'aa-test-bayesian-legacy', // owner: #team-experiments
    AA_TEST_BAYESIAN_NEW: 'aa-test-bayesian-new', // owner: #team-experiments
    EXPERIMENTS_AI_SUMMARY: 'experiments-ai-summary', // owner: @rodrigoi #team-experiments
    WEB_ANALYTICS_API: 'web-analytics-api', // owner: #team-web-analytics
    MEMBERS_CAN_USE_PERSONAL_API_KEYS: 'members-can-use-personal-api-keys', // owner: @yasen-posthog #team-platform-features
    FLAG_EVALUATION_RUNTIMES: 'flag-evaluation-runtimes', // owner: @dylan #team-feature-flags
    FLAG_EVALUATION_TAGS: 'flag-evaluation-tags', // owner: @dylan #team-feature-flags
    PATH_CLEANING_FILTER_TABLE_UI: 'path-cleaning-filter-table-ui', // owner: @lricoy #team-web-analytics
    REPLAY_SETTINGS_HELP: 'replay-settings-help', // owner: @veryayskiy #team-replay
    EDITOR_DRAFTS: 'editor-drafts', // owner: @EDsCODE #team-data-warehouse
    DATA_WAREHOUSE_SCENE: 'data-warehouse-scene', // owner: @naumaanh #team-data-warehouse
    MAX_BILLING_CONTEXT: 'max-billing-context', // owner: @pawel-cebula #team-billing
    TASKS: 'tasks', // owner: #team-llm-analytics
    LLM_OBSERVABILITY_SHOW_INPUT_OUTPUT: 'llm-observability-show-input-output', // owner: #team-llm-analytics
    MAX_SESSION_SUMMARIZATION: 'max-session-summarization', // owner: #team-max-ai
    TASK_SUMMARIES: 'task-summaries', // owner: #team-llm-analytics
    EXPERIMENTS_RATIO_METRIC: 'experiments-ratio-metric', // owner: @andehen #team-experiments
    CDP_NEW_PRICING: 'cdp-new-pricing', // owner: #team-messaging
    IMPROVED_COOKIELESS_MODE: 'improved-cookieless-mode', // owner: @robbie-c #team-web-analytics
    REPLAY_EXPORT_FULL_VIDEO: 'replay-export-full-video', // owner: @veryayskiy #team-replay
    PLATFORM_PAYGATE_CTA: 'platform-paygate-cta', // owner: @a-lider #team-platform-features
    SWITCH_SUBSCRIPTION_PLAN: 'switch-subscription-plan', // owner: @a-lider #team-platform-features
    LLM_ANALYTICS_DATASETS: 'llm-analytics-datasets', // owner: #team-llm-analytics #team-max-ai
    LLM_ANALYTICS_TRACES_QUERY_V2: 'llma-traces-query-v2', // owner: #team-llm-analytics
    AMPLITUDE_BATCH_IMPORT_OPTIONS: 'amplitude-batch-import-options', // owner: #team-ingestion
    MAX_DEEP_RESEARCH: 'max-deep-research', // owner: @kappa90 #team-max-ai
    NOTEBOOKS_COLLAPSIBLE_SECTIONS: 'notebooks-collapsible-sections', // owner: @daibhin @benjackwhite
    QUERY_EXECUTION_DETAILS: 'query-execution-details', // owner: @sakce
    PASSWORD_PROTECTED_SHARES: 'password-protected-shares', // owner: @aspicer
    EXPERIMENT_TIMESERIES: 'experiment-timeseries', // owner: @jurajmajerik #team-experiments
    DASHBOARD_TILE_OVERRIDES: 'dashboard-tile-overrides', // owner: @gesh #team-product-analytics
    RECORDINGS_PLAYER_EVENT_PROPERTY_EXPANSION: 'recordings-player-event-property-expansion', // owner: @pauldambra #team-replay
    SCHEDULE_FEATURE_FLAG_VARIANTS_UPDATE: 'schedule-feature-flag-variants-update', // owner: @gustavo #team-feature-flags
    REPLAY_X_LLM_ANALYTICS_CONVERSATION_VIEW: 'replay-x-llm-analytics-conversation-view', // owner: @pauldambra #team-replay
    FLAGGED_FEATURE_INDICATOR: 'flagged-feature-indicator', // owner: @benjackwhite
    SEEKBAR_PREVIEW_SCRUBBING: 'seekbar-preview-scrubbing', // owner: @pauldambra #team-replay
    EXPERIMENTS_BREAKDOWN_FILTER: 'experiments-breakdown-filter', // owner: @rodrigoi #team-experiments
    EXPERIMENTS_UNIFIED_CREATE_FORM: 'experiments-unified-create-form', // owner: @rodrigoi #team-experiments
    TARGETED_PRODUCT_UPSELL: 'targeted-product-upsell', // owner: @raquelmsmith
    COHORT_CALCULATION_HISTORY: 'cohort-calculation-history', // owner: @gustavo #team-feature-flags
    EXPERIMENTS_HIDE_STOP_BUTTON: 'experiments-hide-stop-button', // owner: @jurajmajerik #team-experiments
} as const
export type FeatureFlagKey = (typeof FEATURE_FLAGS)[keyof typeof FEATURE_FLAGS]

export const PRODUCT_VISUAL_ORDER = {
    productAnalytics: 10,
    webAnalytics: 20,
    revenueAnalytics: 30,
    dashboards: 50,
    notebooks: 52,
    sessionReplay: 60,
    featureFlags: 70,
    experiments: 80,
    surveys: 90,
    aiChat: 100,
    llmAnalytics: 110,
    earlyAccessFeatures: 120,
    errorTracking: 130,
    sqlEditor: 135,
    dataPipeline: 140,
    // alphas
    messaging: 300,
    heatmaps: 310,
    links: 320,
    logs: 330,
    userInterviews: 340,
}

export const INSIGHT_VISUAL_ORDER = {
    trends: 10,
    funnel: 20,
    retention: 30,
    paths: 40,
    stickiness: 50,
    lifecycle: 60,
    calendarHeatmap: 70,
    sql: 80,
    hog: 90,
}

export const ENTITY_MATCH_TYPE = 'entities'
export const PROPERTY_MATCH_TYPE = 'properties'

export enum FunnelLayout {
    horizontal = 'horizontal',
    vertical = 'vertical',
}

export const BIN_COUNT_AUTO = 'auto' as const

export const RETENTION_MEAN_NONE = 'none' as const

// Cohort types
export enum CohortTypeEnum {
    Static = 'static',
    Dynamic = 'dynamic',
}

/**
 * Mock Node.js `process`, which is required by VFile that is used by ReactMarkdown.
 * See https://github.com/remarkjs/react-markdown/issues/339.
 */
export const MOCK_NODE_PROCESS = { cwd: () => '', env: {} } as unknown as NodeJS.Process

export const SSO_PROVIDER_NAMES: Record<SSOProvider, string> = {
    'google-oauth2': 'Google',
    github: 'GitHub',
    gitlab: 'GitLab',
    saml: 'Single sign-on (SAML)',
}

export const DOMAIN_REGEX = /^([a-z0-9]+(-[a-z0-9]+)*\.)+[a-z]{2,}$/
export const SECURE_URL_REGEX = /^(?:http(s)?:\/\/)[\w.-]+(?:\.[\w.-]+)+[\w\-._~:/?#[\]@!$&'()*+,;=]+$/gi

export const CLOUD_HOSTNAMES = {
    [Region.US]: 'us.posthog.com',
    [Region.EU]: 'eu.posthog.com',
}

export const SESSION_RECORDINGS_PLAYLIST_FREE_COUNT = 5

export const GENERATED_DASHBOARD_PREFIX = 'Generated Dashboard'

export const ACTIVITY_PAGE_SIZE = 20
export const ADVANCED_ACTIVITY_PAGE_SIZE = 100
export const EVENT_DEFINITIONS_PER_PAGE = 50
export const PROPERTY_DEFINITIONS_PER_EVENT = 5
export const EVENT_PROPERTY_DEFINITIONS_PER_PAGE = 50
export const LOGS_PORTION_LIMIT = 50

export const SESSION_REPLAY_MINIMUM_DURATION_OPTIONS: LemonSelectOptions<number | null> = [
    {
        label: 'no minimum',
        value: null,
    },
    {
        label: '1',
        value: 1000,
    },
    {
        label: '2',
        value: 2000,
    },
    {
        label: '5',
        value: 5000,
    },
    {
        label: '10',
        value: 10000,
    },
    {
        label: '15',
        value: 15000,
    },
    {
        label: '30',
        value: 30000,
    },
]

export const UNSUBSCRIBE_SURVEY_ID = '018b6e13-590c-0000-decb-c727a2b3f462'
export const SESSION_RECORDING_OPT_OUT_SURVEY_ID = '01985c68-bd25-0000-b7e3-f1ccc987e979'
export const TRIAL_CANCELLATION_SURVEY_ID = '019923cd-461c-0000-27ed-ed8e422c596e'

export const TAILWIND_BREAKPOINTS = {
    sm: 526,
    md: 768,
    lg: 992,
    xl: 1200,
    '2xl': 1600,
}

export const INSIGHT_ALERT_FIRING_SUB_TEMPLATE_ID = 'insight-alert-firing'
export const INSIGHT_ALERT_DESTINATION_LOGIC_KEY = 'insightAlertDestination'
export const INSIGHT_ALERT_FIRING_EVENT_ID = '$insight_alert_firing'

export const COHORT_PERSONS_QUERY_LIMIT = 10000<|MERGE_RESOLUTION|>--- conflicted
+++ resolved
@@ -227,11 +227,8 @@
     EXPERIMENT_INTERVAL_TIMESERIES: 'experiments-interval-timeseries', // owner: @jurajmajerik #team-experiments
     EXPERIMENTAL_DASHBOARD_ITEM_RENDERING: 'experimental-dashboard-item-rendering', // owner: @thmsobrmlr #team-product-analytics
     PATHS_V2: 'paths-v2', // owner: @thmsobrmlr #team-product-analytics
-<<<<<<< HEAD
-    DEFAULT_EVALUATION_ENVIRONMENTS: 'default-evaluation-environments', // owner: @dmarticus #team-feature-success
-=======
+    DEFAULT_EVALUATION_ENVIRONMENTS: 'default-evaluation-environments', // owner: @dmarticus #team-feature-flags
     SDK_DOCTOR_BETA: 'sdk-doctor-beta', // owner: @slshults
->>>>>>> f373bcc5
     ONBOARDING_DATA_WAREHOUSE_FOR_PRODUCT_ANALYTICS: 'onboarding-data-warehouse-for-product-analytics', // owner: @joshsny
     DELAYED_LOADING_ANIMATION: 'delayed-loading-animation', // owner: @raquelmsmith
     WEB_ANALYTICS_PAGE_REPORTS: 'web-analytics-page-reports', // owner: @lricoy #team-web-analytics
@@ -289,8 +286,8 @@
     EXPERIMENTS_AI_SUMMARY: 'experiments-ai-summary', // owner: @rodrigoi #team-experiments
     WEB_ANALYTICS_API: 'web-analytics-api', // owner: #team-web-analytics
     MEMBERS_CAN_USE_PERSONAL_API_KEYS: 'members-can-use-personal-api-keys', // owner: @yasen-posthog #team-platform-features
-    FLAG_EVALUATION_RUNTIMES: 'flag-evaluation-runtimes', // owner: @dylan #team-feature-flags
-    FLAG_EVALUATION_TAGS: 'flag-evaluation-tags', // owner: @dylan #team-feature-flags
+    FLAG_EVALUATION_RUNTIMES: 'flag-evaluation-runtimes', // owner: @dmarticus #team-feature-flags
+    FLAG_EVALUATION_TAGS: 'flag-evaluation-tags', // owner: @dmarticus #team-feature-flags
     PATH_CLEANING_FILTER_TABLE_UI: 'path-cleaning-filter-table-ui', // owner: @lricoy #team-web-analytics
     REPLAY_SETTINGS_HELP: 'replay-settings-help', // owner: @veryayskiy #team-replay
     EDITOR_DRAFTS: 'editor-drafts', // owner: @EDsCODE #team-data-warehouse
