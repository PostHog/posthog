--- conflicted
+++ resolved
@@ -221,28 +221,7 @@
     AMPLITUDE_BATCH_IMPORT_OPTIONS: 'amplitude-batch-import-options', // owner: #team-ingestion
     BATCH_EXPORT_NEW_LOGS: 'batch-export-new-logs', // owner: #team-batch-exports
     BATCH_EXPORTS_DATABRICKS: 'databricks-batch-exports', // owner: @rossgray #team-batch-exports
-<<<<<<< HEAD
-    HEDGEHOG_SKIN_SPIDERHOG: 'hedgehog-skin-spiderhog', // owner: @benjackwhite
-    WEB_EXPERIMENTS: 'web-experiments', // owner: @team-feature-success
-    ENVIRONMENTS: 'environments', // owner: #team-platform-features
-    REPLAY_TEMPLATES: 'replay-templates', // owner: @raquelmsmith #team-replay
-    WORKFLOWS: 'messaging', // owner @haven #team-workflows
-    MESSAGING_SES: 'messaging-ses', // owner #team-workflows
-    WORKFLOWS_SCHEDULED_TRIGGERS: 'workflows-scheduled-triggers', // owner: #team-workflows
-    WORKFLOWS_INTERNAL_EVENT_FILTERS: 'workflows-internal-event-filters', // owner: @haven #team-workflows
-    WORKFLOWS_BATCH_TRIGGERS: 'workflows-batch-triggers', // owner: #team-workflows
-    ENVIRONMENTS_ROLLBACK: 'environments-rollback', // owner: @yasen-posthog #team-platform-features
-    SELF_SERVE_CREDIT_OVERRIDE: 'self-serve-credit-override', // owner: @zach
-    CUSTOM_CSS_THEMES: 'custom-css-themes', // owner: @daibhin
-    METALYTICS: 'metalytics', // owner: @surbhi
-    REMOTE_CONFIG: 'remote-config', // owner: @benjackwhite
-    REPLAY_HOGQL_FILTERS: 'replay-hogql-filters', // owner: @pauldambra #team-replay
-    REPLAY_GROUPS_FILTERS: 'replay-groups-filters', // owner: @pauldambra #team-replay
-    SUPPORT_MESSAGE_OVERRIDE: 'support-message-override', // owner: @abigail
-    BILLING_SKIP_FORECASTING: 'billing-skip-forecasting', // owner: @zach
-=======
     BING_ADS_SOURCE: 'bing-ads-source', // owner: @jabahamondes #team-web-analytics
->>>>>>> 044ce32a
     CDP_ACTIVITY_LOG_NOTIFICATIONS: 'cdp-activity-log-notifications', // owner: #team-workflows-cdp
     CDP_HOG_SOURCES: 'cdp-hog-sources', // owner #team-workflows-cdp
     CDP_NEW_PRICING: 'cdp-new-pricing', // owner: #team-workflows
@@ -356,6 +335,7 @@
     WEB_ANALYTICS_OPEN_AS_INSIGHT: 'web-analytics-open-as-insight', // owner: @lricoy #team-web-analytics
     WEB_ANALYTICS_POSTHOG_AI: 'web-analytics-posthog-ai', // owner: @lricoy #team-web-analytics
     WEB_ANALYTICS_TILE_TOGGLES: 'web-analytics-tile-toggles', // owner: @lricoy #team-web-analytics
+    WORKFLOWS_BATCH_TRIGGERS: 'workflows-batch-triggers', // owner: #team-workflows
     WORKFLOWS_INTERNAL_EVENT_FILTERS: 'workflows-internal-event-filters', // owner: @haven #team-workflows
     WORKFLOWS_SCHEDULED_TRIGGERS: 'workflows-scheduled-triggers', // owner: #team-workflows
     WORKFLOWS: 'messaging', // owner @haven #team-workflows
