import { LemonSelectOptions } from '@posthog/lemon-ui'

import { ChartDisplayCategory, ChartDisplayType, Region, SSOProvider } from '../types'

// Sync with backend DISPLAY_TYPES_TO_CATEGORIES
export const DISPLAY_TYPES_TO_CATEGORIES: Record<ChartDisplayType, ChartDisplayCategory> = {
    [ChartDisplayType.ActionsLineGraph]: ChartDisplayCategory.TimeSeries,
    [ChartDisplayType.ActionsBar]: ChartDisplayCategory.TimeSeries,
    [ChartDisplayType.ActionsUnstackedBar]: ChartDisplayCategory.TimeSeries,
    [ChartDisplayType.ActionsStackedBar]: ChartDisplayCategory.TimeSeries,
    [ChartDisplayType.ActionsAreaGraph]: ChartDisplayCategory.TimeSeries,
    [ChartDisplayType.ActionsLineGraphCumulative]: ChartDisplayCategory.CumulativeTimeSeries,
    [ChartDisplayType.BoldNumber]: ChartDisplayCategory.TotalValue,
    [ChartDisplayType.ActionsPie]: ChartDisplayCategory.TotalValue,
    [ChartDisplayType.ActionsBarValue]: ChartDisplayCategory.TotalValue,
    [ChartDisplayType.ActionsTable]: ChartDisplayCategory.TotalValue,
    [ChartDisplayType.WorldMap]: ChartDisplayCategory.TotalValue,
    [ChartDisplayType.CalendarHeatmap]: ChartDisplayCategory.TotalValue,
}
export const NON_TIME_SERIES_DISPLAY_TYPES = Object.entries(DISPLAY_TYPES_TO_CATEGORIES)
    .filter(([, category]) => category === ChartDisplayCategory.TotalValue)
    .map(([displayType]) => displayType as ChartDisplayType)

/** Display types for which `breakdown` is hidden and ignored. Sync with backend NON_BREAKDOWN_DISPLAY_TYPES. */
export const NON_BREAKDOWN_DISPLAY_TYPES = [ChartDisplayType.BoldNumber, ChartDisplayType.CalendarHeatmap]
/** Display types which only work with a single series. */
export const SINGLE_SERIES_DISPLAY_TYPES = [
    ChartDisplayType.WorldMap,
    ChartDisplayType.BoldNumber,
    ChartDisplayType.CalendarHeatmap,
]

export const NON_VALUES_ON_SERIES_DISPLAY_TYPES = [
    ChartDisplayType.ActionsTable,
    ChartDisplayType.WorldMap,
    ChartDisplayType.BoldNumber,
    ChartDisplayType.CalendarHeatmap,
]

/** Display types for which a percent stack view is available. */
export const PERCENT_STACK_VIEW_DISPLAY_TYPE = [
    ChartDisplayType.ActionsBar,
    ChartDisplayType.ActionsAreaGraph,
    ChartDisplayType.ActionsPie,
]

export enum OrganizationMembershipLevel {
    Member = 1,
    Admin = 8,
    Owner = 15,
}

export enum TeamMembershipLevel {
    Member = 1,
    Admin = 8,
}

export type EitherMembershipLevel = OrganizationMembershipLevel | TeamMembershipLevel

/** See posthog/api/organization.py for details. */
export enum PluginsAccessLevel {
    None = 0,
    Config = 3,
    Install = 6,
    Root = 9,
}

/** Collaboration restriction level (which is a dashboard setting). Sync with DashboardPrivilegeLevel. */
export enum DashboardRestrictionLevel {
    EveryoneInProjectCanEdit = 21,
    OnlyCollaboratorsCanEdit = 37,
}

/** Collaboration privilege level (which is a user property). Sync with DashboardRestrictionLevel. */
export enum DashboardPrivilegeLevel {
    CanView = 21,
    CanEdit = 37,
    /** This is not a value that can be set in the DB – it's inferred. */
    _ProjectAdmin = 888,
    /** This is not a value that can be set in the DB – it's inferred. */
    _Owner = 999,
}

export const privilegeLevelToName: Record<DashboardPrivilegeLevel, string> = {
    [DashboardPrivilegeLevel.CanView]: 'can view',
    [DashboardPrivilegeLevel.CanEdit]: 'can edit',
    [DashboardPrivilegeLevel._Owner]: 'owner',
    [DashboardPrivilegeLevel._ProjectAdmin]: 'can edit',
}

// Persons
export const PERSON_DISTINCT_ID_MAX_SIZE = 3
export const PERSON_DISPLAY_NAME_COLUMN_NAME = 'person_display_name -- Person'

// Sync with .../api/person.py and .../ingestion/webhook-formatter.ts
export const PERSON_DEFAULT_DISPLAY_NAME_PROPERTIES = [
    'email',
    'Email',
    '$email',
    'name',
    'Name',
    'username',
    'Username',
    'UserName',
]

// Feature Flags & Experiments
export const INSTANTLY_AVAILABLE_PROPERTIES = [
    '$geoip_city_name',
    '$geoip_country_name',
    '$geoip_country_code',
    '$geoip_continent_name',
    '$geoip_continent_code',
    '$geoip_postal_code',
    '$geoip_time_zone',
    // Person and group identifiers
    '$group_key',
    'distinct_id',
]
export const MAX_EXPERIMENT_VARIANTS = 20
export const EXPERIMENT_DEFAULT_DURATION = 14 // days

// Event constants
export const ACTION_TYPE = 'action_type'
export const EVENT_TYPE = 'event_type'
export const STALE_EVENT_SECONDS = 30 * 24 * 60 * 60 // 30 days

/**
 * @deprecated should be removed once backend is updated
 */
export enum ShownAsValue {
    VOLUME = 'Volume',
    STICKINESS = 'Stickiness',
    LIFECYCLE = 'Lifecycle',
}

// Retention constants
export const RETENTION_RECURRING = 'retention_recurring'
// hasn't been renamed to 'retention_first_occurrence_matching_filters' until schema migration
export const RETENTION_FIRST_OCCURRENCE_MATCHING_FILTERS = 'retention_first_time'
export const RETENTION_FIRST_EVER_OCCURRENCE = 'retention_first_ever_occurrence'

export const WEBHOOK_SERVICES: Record<string, string> = {
    Slack: 'slack.com',
    Discord: 'discord.com',
    Teams: 'office.com',
}

// NOTE: Run `dev:sync-flags` locally to sync these flags into your local project
// or if you're running flox + mprocs you can also run the `sync-feature-flags` process
//
// If this is a multivariate flag, please add the `multivariate=true` tag at the end of your comment
// if you want the script to properly create a multivariate flag. You can also specify the different
// variant keys separated by commas, e.g. `multivariate=control,test,something_else`
export const FEATURE_FLAGS = {
    // Eternal feature flags, shouldn't be removed, helpful for debugging/maintenance reasons
    BILLING_FORECASTING_ISSUES: 'billing-forecasting-issues', // owner: #team-billing, see `Billing.tsx`, used to raise a warning when billing is having problems
    HOG: 'hog', // owner: #team-data-stack, see `DebugScene.tsx` and also insights
    QUERY_TIMINGS: 'query-timings', // owner: #team-analytics-platform, usage: see `dataTableLogic.ts`
    REDIRECT_SIGNUPS_TO_INSTANCE: 'redirect-signups-to-instance', // owner: @raquelmsmith, see `signupLogic.ts`
    SESSION_RESET_ON_LOAD: 'session-reset-on-load', // owner: @benjackwhite, usage: see `loadPosthogJS.tsx`
    SETTINGS_PERSONS_ON_EVENTS_HIDDEN: 'settings-persons-on-events-hidden', // owner: #team-platform-features, see `SettingsMap.tsx`
    SUPPORT_MESSAGE_OVERRIDE: 'support-message-override', // owner: #team-support, see `SidePanelSupport.tsx`
    THEME_OVERRIDE: 'theme', // owner: @aprilfools, see `themeLogic.ts`
    USAGE_SPEND_DASHBOARDS: 'usage-spend-dashboards', // owner: #team-billing, see `Billing.tsx`, needed to exclude orgs with more than 100 teams

    // Feature flags used to control opt-in for different behaviors, should not be removed
    AUDIT_LOGS_ACCESS: 'audit-logs-access', // owner: #team-platform-features, used to control access to audit logs
    CUSTOM_CSS_THEMES: 'custom-css-themes', // owner: #team-growth, used to enable custom CSS for teams who want to have fun
    GAME_CENTER: 'game-center', // owner: everybody, this is just internal for now
    HEDGEHOG_SKIN_SPIDERHOG: 'hedgehog-skin-spiderhog', // owner: #team-web-analytics, used to reward beta users for web analytics
    HIGH_FREQUENCY_BATCH_EXPORTS: 'high-frequency-batch-exports', // owner: #team-batch-exports, allow batch exports to be run every 5min
    METALYTICS: 'metalytics', // owner: #team-platform-features, used to allow companies to see (meta) analytics on access to a specific page
    REPLAY_EXCLUDE_FROM_HIDE_RECORDINGS_MENU: 'replay-exclude-from-hide-recordings-menu', // owner: #team-replay, used to exclude what other people are seeing in Replay
    SELF_SERVE_CREDIT_OVERRIDE: 'self-serve-credit-override', // owner: #team-platform-features, used to allow users to self-serve credits even when they don't qualify
    SHOW_UPGRADE_TO_MANAGED_ACCOUNT: 'show-upgrade-to-managed-account', // owner: #team-billing, used to give free accounts a way to force upgrade to managed account
    WEBHOOKS_DENYLIST: 'webhooks-denylist', // owner: #team-ingestion, used to disable webhooks for certain companies

    // Legacy flags, TBD if they need to be removed
    AUTO_ROLLBACK_FEATURE_FLAGS: 'auto-rollback-feature-flags', // owner: #team-feature-flags
    BATCH_EXPORTS_POSTHOG_HTTP: 'posthog-http-batch-exports', // owner: #team-batch-exports
    BILLING_SKIP_FORECASTING: 'billing-skip-forecasting', // owner: @zach
    CALENDAR_HEATMAP_INSIGHT: 'calendar-heatmap-insight', // owner: @jabahamondes #team-web-analytics
    COOKIELESS_SERVER_HASH_MODE_SETTING: 'cookieless-server-hash-mode-setting', // owner: #team-web-analytics
    CSP_REPORTING: 'mexicspo', // owner @pauldambra @lricoy @robbiec
    ENVIRONMENTS_ROLLBACK: 'environments-rollback', // owner: @yasen-posthog #team-platform-features
    ENVIRONMENTS: 'environments', // owner: #team-platform-features
    ERROR_TRACKING_ALERT_ROUTING: 'error-tracking-alert-routing', // owner: #team-error-tracking
    EXPERIMENT_INTERVAL_TIMESERIES: 'experiments-interval-timeseries', // owner: @jurajmajerik #team-experiments
    FEATURE_FLAG_COHORT_CREATION: 'feature-flag-cohort-creation', // owner: #team-feature-flags
    FF_DASHBOARD_TEMPLATES: 'ff-dashboard-templates', // owner: #team-feature-flags
    IMPROVED_COOKIELESS_MODE: 'improved-cookieless-mode', // owner: #team-web-analytics
    LINEAGE_DEPENDENCY_VIEW: 'lineage-dependency-view', // owner: #team-data-stack
    MEMBERS_CAN_USE_PERSONAL_API_KEYS: 'members-can-use-personal-api-keys', // owner: @yasen-posthog #team-platform-features
    PERSONLESS_EVENTS_NOT_SUPPORTED: 'personless-events-not-supported', // owner: #team-analytics-platform
    QUERY_RUNNING_TIME: 'query_running_time', // owner: #team-analytics-platform
    REPLAY_HOGQL_FILTERS: 'replay-hogql-filters', // owner: @pauldambra #team-replay
    REPLAY_SETTINGS_HELP: 'replay-settings-help', // owner: @veryayskiy #team-replay
    REPLAY_TRIGGER_TYPE_CHOICE: 'replay-trigger-type-choice', // owner: @pauldambra #team-replay
    SESSION_REPLAY_DOCTOR: 'session-replay-doctor', // owner: #team-replay
    SETTINGS_BOUNCE_RATE_PAGE_VIEW_MODE: 'settings-bounce-rate-page-view-mode', // owner: #team-web-analytics
    SETTINGS_PERSONS_JOIN_MODE: 'settings-persons-join-mode', // owner: #team-analytics-platform
    SETTINGS_SESSION_TABLE_VERSION: 'settings-session-table-version', // owner: #team-analytics-platform
    SETTINGS_SESSIONS_V2_JOIN: 'settings-sessions-v2-join', // owner: @robbie-c #team-web-analytics
    SETTINGS_WEB_ANALYTICS_PRE_AGGREGATED_TABLES: 'web-analytics-pre-aggregated-tables', // owner: @lricoy #team-web-analytics
    STARTUP_PROGRAM_INTENT: 'startup-program-intent', // owner: @pawel-cebula #team-billing
    SURVEYS_ACTIONS: 'surveys-actions', // owner: #team-surveys
    SURVEYS_ADAPTIVE_LIMITS: 'surveys-adaptive-limits', // owner: #team-surveys
    TRACK_MEMORY_USAGE: 'track-memory-usage', // owner: @pauldambra #team-replay
    WEB_ANALYTICS_API: 'web-analytics-api', // owner: #team-web-analytics
    WEB_ANALYTICS_FOR_MOBILE: 'web-analytics-for-mobile', // owner: #team-web-analytics
    WEB_EXPERIMENTS: 'web-experiments', // owner: #team-experiments

    // Temporary feature flags, still WIP, should be removed eventually
    AA_TEST_BAYESIAN_LEGACY: 'aa-test-bayesian-legacy', // owner: #team-experiments
    AA_TEST_BAYESIAN_NEW: 'aa-test-bayesian-new', // owner: #team-experiments
    ADVANCE_MARKETING_ANALYTICS_SETTINGS: 'advance-marketing-analytics-settings', // owner: @jabahamondes  #team-web-analytics
    AGENT_MODES: 'phai-agent-modes', // owner: @skoob13 #team-posthog-ai
    AI_ONLY_MODE: 'ai-only-mode', // owner: #team-posthog-ai
    AI_SESSION_SUMMARY: 'ai-session-summary', // owner: #team-replay
    AMPLITUDE_BATCH_IMPORT_OPTIONS: 'amplitude-batch-import-options', // owner: #team-ingestion
    BATCH_EXPORT_NEW_LOGS: 'batch-export-new-logs', // owner: #team-batch-exports
    BATCH_EXPORTS_DATABRICKS: 'databricks-batch-exports', // owner: @rossgray #team-batch-exports
    BING_ADS_SOURCE: 'bing-ads-source', // owner: @jabahamondes #team-web-analytics
    CDP_ACTIVITY_LOG_NOTIFICATIONS: 'cdp-activity-log-notifications', // owner: #team-workflows-cdp
    CDP_HOG_SOURCES: 'cdp-hog-sources', // owner #team-workflows-cdp
    CDP_NEW_PRICING: 'cdp-new-pricing', // owner: #team-workflows
    CDP_PERSON_UPDATES: 'cdp-person-updates', // owner: #team-workflows-cdp
    CDP_DWH_TABLE_SOURCE: 'cdp-dwh-table-source', // owner: #team-workflows-cdp
    COHORT_CALCULATION_HISTORY: 'cohort-calculation-history', // owner: @gustavo #team-feature-flags
    CONDENSED_FILTER_BAR: 'condensed_filter_bar', // owner: @jordanm-posthog #team-web-analytics
    COPY_WEB_ANALYTICS_DATA: 'copy-web-analytics-data', // owner: @lricoy  #team-web-analytics
    CREATE_FORM_TOOL: 'phai-create-form-tool', // owner: @kappa90 #team-posthog-ai
    CRM_ITERATION_ONE: 'crm-iteration-one', // owner: @arthurdedeus #team-customer-analytics
    CUSTOM_PRODUCTS_SIDEBAR: 'custom-products-sidebar', // owner: @rafaeelaudibert #team-growth
    CUSTOMER_ANALYTICS: 'customer-analytics-roadmap', // owner: @arthurdedeus #team-customer-analytics
    DATA_WAREHOUSE_SCENE: 'data-warehouse-scene', // owner: #team-data-stack
    DEFAULT_EVALUATION_ENVIRONMENTS: 'default-evaluation-environments', // owner: @dmarticus #team-feature-flags
    DWH_FREE_SYNCS: 'dwh-free-syncs', // owner: @Gilbert09  #team-data-stack
    DWH_JOIN_TABLE_PREVIEW: 'dwh-join-table-preview', // owner: @arthurdedeus #team-customer-analytics
    EDITOR_DRAFTS: 'editor-drafts', // owner: @EDsCODE #team-data-stack
    ENDPOINTS: 'embedded-analytics', // owner: @sakce #team-clickhouse
    ERROR_TRACKING_ISSUE_CORRELATION: 'error-tracking-issue-correlation', // owner: @david #team-error-tracking
    ERROR_TRACKING_ISSUE_SPLITTING: 'error-tracking-issue-splitting', // owner: @david #team-error-tracking
    ERROR_TRACKING_RELATED_ISSUES: 'error-tracking-related-issues', // owner: #team-error-tracking
    ERROR_TRACKING_REVENUE_SORTING: 'error-tracking-revenue-sorting', // owner: @david #team-error-tracking
    EXPERIMENT_AI_SUMMARY: 'experiment-ai-summary', // owner: @jurajmajerik #team-experiments
    EXPERIMENTS_BREAKDOWN_FILTER: 'experiments-breakdown-filter', // owner: @rodrigoi #team-experiments
    EXPERIMENTS_NEW_CALCULATOR: 'experiments-new-calculator', // owner: @jurajmajerik #team-experiments
    EXPERIMENTS_RETENTION_METRICS: 'experiments-retention-metrics', // owner: @rodrigoi #team-experiments
    EXPERIMENTS_SHOW_SQL: 'experiments-show-sql', // owner: @jurajmajerik #team-experiments
    EXTERNAL_SURVEYS: 'external-surveys', // owner: #team-surveys
    FLAG_EVALUATION_RUNTIMES: 'flag-evaluation-runtimes', // owner: @dmarticus #team-feature-flags
    FLAG_EVALUATION_TAGS: 'flag-evaluation-tags', // owner: @dmarticus #team-feature-flags
    FLAGGED_FEATURE_INDICATOR: 'flagged-feature-indicator', // owner: @benjackwhite
    HOME_FEED_TAB: 'home-feed-tab', // owner: @ksvat #team-replay
    INCIDENT_IO_STATUS_PAGE: 'incident-io-status-page', // owner: @benjackwhite
    LINKS: 'links', // owner: @marconlp #team-link (team doesn't exist for now, maybe will come back in the future)
    LIVE_DEBUGGER: 'live-debugger', // owner: @marcecoll
    LLM_ANALYTICS_CUSTOMIZABLE_DASHBOARD: 'llm-analytics-customizable-dashboard', // owner: #team-llm-analytics
    LLM_ANALYTICS_DATASETS: 'llm-analytics-datasets', // owner: #team-llm-analytics #team-posthog-ai
    LLM_ANALYTICS_DISCUSSIONS: 'llm-analytics-discussions', // owner: #team-llm-analytics
    LLM_ANALYTICS_EARLY_ADOPTERS: 'llm-analytics-early-adopters', // owner: #team-llm-analytics
    LLM_ANALYTICS_ERRORS_TAB: 'llm-analytics-errors-tab', // owner: #team-llm-analytics
    LLM_ANALYTICS_EVALUATIONS: 'llm-analytics-evaluations', // owner: #team-llm-analytics
    LLM_ANALYTICS_SESSION_SUMMARIZATION: 'llm-analytics-session-summarization', // owner: #team-llm-analytics
    LLM_ANALYTICS_SESSIONS_VIEW: 'llm-analytics-sessions-view', // owner: #team-llm-analytics
    LLM_ANALYTICS_SUMMARIZATION: 'llm-analytics-summarization', // owner: #team-llm-analytics
    LLM_ANALYTICS_TEXT_VIEW: 'llm-analytics-text-view', // owner: #team-llm-analytics
    LLM_ANALYTICS_TRANSLATION: 'llm-analytics-translation', // owner: #team-llm-analytics
    LLM_OBSERVABILITY_SHOW_INPUT_OUTPUT: 'llm-observability-show-input-output', // owner: #team-llm-analytics
    LOGS_PRE_EARLY_ACCESS: 'logs-internal', // owner: #team-logs
    LOGS_VIRTUALIZED_LIST: 'logs-virtualized-list', // owner: #team-logs
    LOGS: 'logs', // owner: #team-logs
    MANAGE_INSIGHTS_THROUGH_TERRAFORM: 'manage-insights-through-terraform', // owner: @vasco #team-analytics-platform
    MANAGED_VIEWSETS: 'managed-viewsets', // owner: @rafaeelaudibert #team-revenue-analytics
    MAX_AI_INSIGHT_SEARCH: 'max-ai-insight-search', // owner: #team-posthog-ai
    MAX_BILLING_CONTEXT: 'max-billing-context', // owner: @pawel-cebula #team-billing
    MAX_DEEP_RESEARCH: 'max-deep-research', // owner: @kappa90 #team-posthog-ai
    MAX_SESSION_SUMMARIZATION: 'max-session-summarization', // owner: #team-signals
    MAX_SESSION_SUMMARIZATION_BUTTON: 'max-session-summarization-button', // owner: #team-signals
    MESSAGING_SES: 'messaging-ses', // owner #team-workflows
    NOTEBOOKS_COLLAPSIBLE_SECTIONS: 'notebooks-collapsible-sections', // owner: @daibhin @benjackwhite
<<<<<<< HEAD
    PHAI_WEB_SEARCH: 'phai-web-search', // owner: @Twixes #team-posthog-ai
=======
    PHAI_TASKS: 'phai-tasks', // owner: #team-array
>>>>>>> eff2b5e2
    PRODUCT_ANALYTICS_DASHBOARD_TILE_OVERRIDES: 'dashboard-tile-overrides', // owner: @gesh #team-product-analytics
    PRODUCT_ANALYTICS_DASHBOARD_COLORS: 'dashboard-colors', // owner: @thmsobrmlr #team-product-analytics
    PRODUCT_ANALYTICS_DATE_PICKER_EXPLICIT_DATE_TOGGLE: 'date-picker-explicit-date-toggle', // owner: @gesh #team-product-analytics
    PRODUCT_ANALYTICS_FUNNEL_DWH_SUPPORT: 'funnel-dwh-support', // owner: @thmsobrmlr #team-product-analytics
    PRODUCT_ANALYTICS_INSIGHT_HORIZONTAL_CONTROLS: 'insight-horizontal-controls', // owner: #team-product-analytics
    PRODUCT_ANALYTICS_PATHS_V2: 'paths-v2', // owner: @thmsobrmlr #team-product-analytics
    ONBOARDING_AI_CONSENT_STEP: 'onboarding-ai-consent-step', // owner: @mattbro #team-growth
    ONBOARDING_SKIP_INSTALL_STEP: 'onboarding-skip-install-step', // owner: @rafaeelaudibert #team-growth multivariate=true
    ONBOARDING_TELL_US_MORE_STEP: 'onboarding-tell-us-more-step', // owner: @rafaeelaudibert #team-growth
    PASSWORD_PROTECTED_SHARES: 'password-protected-shares', // owner: @aspicer
    POSTHOG_AI_BILLING_DISPLAY: 'posthog-ai-billing-display', // owner: #team-posthog-ai
    POSTHOG_AI_BILLING_USAGE_COMMAND: 'posthog-ai-billing-usage-command', // owner: #team-posthog-ai
    POSTHOG_AI_BILLING_USAGE_REPORT: 'posthog-ai-billing-usage-report', // owner: #team-posthog-ai
    POSTHOG_AI_CHANGELOG: 'posthog-ai-changelog', // owner: #team-posthog-ai
    POSTHOG_AI_CONVERSATION_FEEDBACK_CONFIG: 'posthog-ai-conversation-feedback-config', // owner: #team-posthog-ai
    POSTHOG_AI_CONVERSATION_FEEDBACK_LLMA_SESSIONS: 'posthog-ai-conversation-feedback-llma-sessions', // owner: #team-posthog-ai
    POSTHOG_AI_FEEDBACK_COMMAND: 'posthog-ai-feedback-command', // owner: #team-posthog-ai
    POSTHOG_AI_TICKET_COMMAND: 'posthog-ai-ticket-command', // owner: #team-posthog-ai
    QUERY_EXECUTION_DETAILS: 'query-execution-details', // owner: @sakce
    RECORDINGS_PLAYER_EVENT_PROPERTY_EXPANSION: 'recordings-player-event-property-expansion', // owner: @pauldambra #team-replay
    REMOTE_CONFIG: 'remote-config', // owner: #team-platform-features
    REPLAY_DISCARD_RAW_SNAPSHOTS: 'replay-discard-raw-snapshots', // owner: @pauldambra #team-replay
    REPLAY_FILTERS_REDESIGN: 'replay-filters-redesign', // owner: @ksvat #team-replay
    REPLAY_NEW_DETECTED_URL_COLLECTIONS: 'replay-new-detected-url-collections', // owner: @ksvat #team-replay multivariate=true
    REPLAY_WAIT_FOR_FULL_SNAPSHOT_PLAYBACK: 'replay-wait-for-full-snapshot-playback', // owner: @ksvat #team-replay
    REPLAY_X_LLM_ANALYTICS_CONVERSATION_VIEW: 'replay-x-llm-analytics-conversation-view', // owner: @pauldambra #team-replay
    REPLAY_YIELDING_PROCESSING: 'replay-yielding-processing', // owner: @pauldambra #team-replay multivariate=worker,yielding,worker_and_yielding
    SCHEDULE_FEATURE_FLAG_VARIANTS_UPDATE: 'schedule-feature-flag-variants-update', // owner: @gustavo #team-feature-flags
    SCHEMA_MANAGEMENT: 'schema-management', // owner: @aspicer
    SEEKBAR_PREVIEW_SCRUBBING: 'seekbar-preview-scrubbing', // owner: @pauldambra #team-replay
    SESSIONS_EXPLORER: 'sessions-explorer', // owner: @jabahamondes #team-web-analytics
    SHOPIFY_DWH: 'shopify-dwh', // owner: @andrew #team-data-stack
    SHOW_REFERRER_FAVICON: 'show-referrer-favicon', // owner: @jordanm-posthog #team-web-analytics
    SSE_DASHBOARDS: 'sse-dashboards', // owner: @aspicer #team-analytics-platform
    SURVEY_ANALYSIS_MAX_TOOL: 'survey-analysis-max-tool', // owner: #team-surveys
    SURVEYS_EXPERIMENTS_CROSS_SELL: 'surveys-experiments-cross-sell', // owner: @adboio #team-surveys
    SURVEYS_FF_CROSS_SELL: 'surveys-ff-cross-sell', // owner: @adboio #team-surveys
    SURVEYS_FUNNELS_CROSS_SELL: 'survey-funnels-cross-sell', // owner: @adboio #team-surveys
    SURVEYS_INSIGHT_BUTTON_EXPERIMENT: 'ask-users-why-ai-vs-quickcreate', // owner: @adboio #team-surveys multivariate=true
    SWITCH_SUBSCRIPTION_PLAN: 'switch-subscription-plan', // owner: @a-lider #team-platform-features
    TASK_SUMMARIES: 'task-summaries', // owner: #team-llm-analytics
    TASK_TOOL: 'phai-task-tool', // owner: @kappa90 #team-posthog-ai
    TASKS: 'tasks', // owner: #team-llm-analytics
    TOGGLE_PROPERTY_ARRAYS: 'toggle-property-arrays', // owner: @arthurdedeus #team-customer-analytics
    USE_TEMPORAL_SUBSCRIPTIONS: 'use-temporal-subscriptions', // owner: @aspicer #team-analytics-platform
    USER_INTERVIEWS: 'user-interviews', // owner: @Twixes @jurajmajerik
    WEB_ANALYTICS_CONVERSION_GOAL_PREAGG: 'web-analytics-conversion-goal-preagg', // owner: @lricoy #team-web-analytics
    WEB_ANALYTICS_EMPTY_ONBOARDING: 'web-analytics-empty-onboarding', // owner: @jordanm-posthog #team-web-analytics
    WEB_ANALYTICS_HIGHER_CONCURRENCY: 'web-analytics-higher-concurrency', // owner: @lricoy #team-web-analytics
    WEB_ANALYTICS_MARKETING: 'marketing-analytics', // owner: @jabahamondes #team-web-analytics
    WEB_ANALYTICS_OPEN_AS_INSIGHT: 'web-analytics-open-as-insight', // owner: @lricoy #team-web-analytics
    WEB_ANALYTICS_POSTHOG_AI: 'web-analytics-posthog-ai', // owner: @lricoy #team-web-analytics
    WEB_ANALYTICS_TILE_TOGGLES: 'web-analytics-tile-toggles', // owner: @lricoy #team-web-analytics
    WORKFLOWS_INTERNAL_EVENT_FILTERS: 'workflows-internal-event-filters', // owner: @haven #team-workflows
    WORKFLOWS_SCHEDULED_TRIGGERS: 'workflows-scheduled-triggers', // owner: #team-workflows
    WORKFLOWS: 'messaging', // owner @haven #team-workflows
    WEB_ANALYTICS_HEALTH_TAB: 'web_analytics_health_tab', // owner: @jordanm-posthog #team-web-analytics
    AVERAGE_PAGE_VIEW_COLUMN: 'average-page-view-column', // owner: @jordanm-posthog #team-web-analytics
    NEW_TAB_PROJECT_EXPLORER: 'new-tab-project-explorer', // owner: #team-platform-ux
    SURVEY_HEADLINE_SUMMARY: 'survey-headline-summary', // owner: @adboio #team-surveys
    SURVEYS_ERROR_TRACKING_CROSS_SELL: 'surveys-in-error-tracking', // owner: @adboio #team-surveys
    LIVE_EVENTS_ACTIVE_RECORDINGS: 'live-events-active-recordings', // owner: @pauldambra #team-replay
    PRODUCT_TOURS: 'product-tours-2025', // owner: @pauldambra #team-replay
    // PLEASE KEEP THIS ALPHABETICALLY ORDERED
} as const
export type FeatureFlagLookupKey = keyof typeof FEATURE_FLAGS
export type FeatureFlagKey = (typeof FEATURE_FLAGS)[keyof typeof FEATURE_FLAGS]

export const STORYBOOK_FEATURE_FLAGS = Object.values(FEATURE_FLAGS).filter(
    (flag) => flag !== FEATURE_FLAGS.AI_ONLY_MODE
)

export const INSIGHT_VISUAL_ORDER = {
    trends: 10,
    funnel: 20,
    retention: 30,
    paths: 40,
    stickiness: 50,
    lifecycle: 60,
    calendarHeatmap: 70,
    sql: 80,
    hog: 90,
}

export const ENTITY_MATCH_TYPE = 'entities'
export const PROPERTY_MATCH_TYPE = 'properties'

export enum FunnelLayout {
    horizontal = 'horizontal',
    vertical = 'vertical',
}

export const BIN_COUNT_AUTO = 'auto' as const

export const RETENTION_MEAN_NONE = 'none' as const

// Cohort types
export enum CohortTypeEnum {
    Static = 'static',
    Dynamic = 'dynamic',
}

/**
 * Mock Node.js `process`, which is required by VFile that is used by ReactMarkdown.
 * See https://github.com/remarkjs/react-markdown/issues/339.
 */
export const MOCK_NODE_PROCESS = { cwd: () => '', env: {} } as unknown as NodeJS.Process

export const SSO_PROVIDER_NAMES: Record<SSOProvider, string> = {
    'google-oauth2': 'Google',
    github: 'GitHub',
    gitlab: 'GitLab',
    saml: 'Single sign-on (SAML)',
}

export const DOMAIN_REGEX = /^([a-z0-9]+(-[a-z0-9]+)*\.)+[a-z]{2,}$/
export const SECURE_URL_REGEX = /^(?:http(s)?:\/\/)[\w.-]+(?:\.[\w.-]+)+[\w\-._~:/?#[\]@!$&'()*+,;=]+$/gi

export const CLOUD_HOSTNAMES = {
    [Region.US]: 'us.posthog.com',
    [Region.EU]: 'eu.posthog.com',
}

export const SESSION_RECORDINGS_PLAYLIST_FREE_COUNT = 5
export const SESSION_RECORDINGS_TTL_WARNING_THRESHOLD_DAYS = 10 // days

export const GENERATED_DASHBOARD_PREFIX = 'Generated Dashboard'

export const ACTIVITY_PAGE_SIZE = 20
export const ADVANCED_ACTIVITY_PAGE_SIZE = 100
export const EVENT_DEFINITIONS_PER_PAGE = 50
export const PROPERTY_DEFINITIONS_PER_EVENT = 5
export const EVENT_PROPERTY_DEFINITIONS_PER_PAGE = 50
export const LOGS_PORTION_LIMIT = 50

export const SESSION_REPLAY_MINIMUM_DURATION_OPTIONS: LemonSelectOptions<number | null> = [
    {
        label: 'no minimum',
        value: null,
    },
    {
        label: '1',
        value: 1000,
    },
    {
        label: '2',
        value: 2000,
    },
    {
        label: '5',
        value: 5000,
    },
    {
        label: '10',
        value: 10000,
    },
    {
        label: '15',
        value: 15000,
    },
    {
        label: '30',
        value: 30000,
    },
]

export const UNSUBSCRIBE_SURVEY_ID = '018b6e13-590c-0000-decb-c727a2b3f462'
export const SESSION_RECORDING_OPT_OUT_SURVEY_ID = '01985c68-bd25-0000-b7e3-f1ccc987e979'
export const TRIAL_CANCELLATION_SURVEY_ID = '019923cd-461c-0000-27ed-ed8e422c596e'

export const TAILWIND_BREAKPOINTS = {
    sm: 526,
    md: 768,
    lg: 992,
    xl: 1200,
    '2xl': 1600,
}

export const INSIGHT_ALERT_FIRING_SUB_TEMPLATE_ID = 'insight-alert-firing'
export const INSIGHT_ALERT_DESTINATION_LOGIC_KEY = 'insightAlertDestination'
export const INSIGHT_ALERT_FIRING_EVENT_ID = '$insight_alert_firing'

export const COHORT_PERSONS_QUERY_LIMIT = 10000<|MERGE_RESOLUTION|>--- conflicted
+++ resolved
@@ -281,11 +281,8 @@
     MAX_SESSION_SUMMARIZATION_BUTTON: 'max-session-summarization-button', // owner: #team-signals
     MESSAGING_SES: 'messaging-ses', // owner #team-workflows
     NOTEBOOKS_COLLAPSIBLE_SECTIONS: 'notebooks-collapsible-sections', // owner: @daibhin @benjackwhite
-<<<<<<< HEAD
+    PHAI_TASKS: 'phai-tasks', // owner: #team-array
     PHAI_WEB_SEARCH: 'phai-web-search', // owner: @Twixes #team-posthog-ai
-=======
-    PHAI_TASKS: 'phai-tasks', // owner: #team-array
->>>>>>> eff2b5e2
     PRODUCT_ANALYTICS_DASHBOARD_TILE_OVERRIDES: 'dashboard-tile-overrides', // owner: @gesh #team-product-analytics
     PRODUCT_ANALYTICS_DASHBOARD_COLORS: 'dashboard-colors', // owner: @thmsobrmlr #team-product-analytics
     PRODUCT_ANALYTICS_DATE_PICKER_EXPLICIT_DATE_TOGGLE: 'date-picker-explicit-date-toggle', // owner: @gesh #team-product-analytics
