--- conflicted
+++ resolved
@@ -247,12 +247,7 @@
     DELAYED_LOADING_ANIMATION: 'delayed-loading-animation', // owner: @raquelmsmith
     PROJECTED_TOTAL_AMOUNT: 'projected-total-amount', // owner: @zach
     SESSION_RECORDINGS_PLAYLIST_COUNT_COLUMN: 'session-recordings-playlist-count-column', // owner: @pauldambra #team-replay
-<<<<<<< HEAD
-    WEB_ANALYTICS_DOMAIN_DROPDOWN: 'web-analytics-domain-dropdown', // owner: @rafaeelaudibert #team-web-analytics
-    ONBOARDING_AUTHORIZED_DOMAINS: 'onboarding-authorized-domains', // owner: @rafaeelaudibert #team-web-analytics
     RECORDINGS_BLOBBY_V2_REPLAY: 'recordings-blobby-v2-replay', // owner: @pl #team-cdp
-=======
->>>>>>> ee64a51f
 } as const
 export type FeatureFlagKey = (typeof FEATURE_FLAGS)[keyof typeof FEATURE_FLAGS]
 
