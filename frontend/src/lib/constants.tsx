import { LemonSelectOptions } from '@posthog/lemon-ui'

import { ChartDisplayCategory, ChartDisplayType, Region, SSOProvider } from '../types'

// Sync with backend DISPLAY_TYPES_TO_CATEGORIES
export const DISPLAY_TYPES_TO_CATEGORIES: Record<ChartDisplayType, ChartDisplayCategory> = {
    [ChartDisplayType.ActionsLineGraph]: ChartDisplayCategory.TimeSeries,
    [ChartDisplayType.ActionsBar]: ChartDisplayCategory.TimeSeries,
    [ChartDisplayType.ActionsUnstackedBar]: ChartDisplayCategory.TimeSeries,
    [ChartDisplayType.ActionsStackedBar]: ChartDisplayCategory.TimeSeries,
    [ChartDisplayType.ActionsAreaGraph]: ChartDisplayCategory.TimeSeries,
    [ChartDisplayType.ActionsLineGraphCumulative]: ChartDisplayCategory.CumulativeTimeSeries,
    [ChartDisplayType.BoldNumber]: ChartDisplayCategory.TotalValue,
    [ChartDisplayType.ActionsPie]: ChartDisplayCategory.TotalValue,
    [ChartDisplayType.ActionsBarValue]: ChartDisplayCategory.TotalValue,
    [ChartDisplayType.ActionsTable]: ChartDisplayCategory.TotalValue,
    [ChartDisplayType.WorldMap]: ChartDisplayCategory.TotalValue,
    [ChartDisplayType.CalendarHeatmap]: ChartDisplayCategory.TotalValue,
}
export const NON_TIME_SERIES_DISPLAY_TYPES = Object.entries(DISPLAY_TYPES_TO_CATEGORIES)
    .filter(([, category]) => category === ChartDisplayCategory.TotalValue)
    .map(([displayType]) => displayType as ChartDisplayType)

/** Display types for which `breakdown` is hidden and ignored. Sync with backend NON_BREAKDOWN_DISPLAY_TYPES. */
export const NON_BREAKDOWN_DISPLAY_TYPES = [ChartDisplayType.BoldNumber, ChartDisplayType.CalendarHeatmap]
/** Display types which only work with a single series. */
export const SINGLE_SERIES_DISPLAY_TYPES = [
    ChartDisplayType.WorldMap,
    ChartDisplayType.BoldNumber,
    ChartDisplayType.CalendarHeatmap,
]

export const NON_VALUES_ON_SERIES_DISPLAY_TYPES = [
    ChartDisplayType.ActionsTable,
    ChartDisplayType.WorldMap,
    ChartDisplayType.BoldNumber,
    ChartDisplayType.CalendarHeatmap,
]

/** Display types for which a percent stack view is available. */
export const PERCENT_STACK_VIEW_DISPLAY_TYPE = [
    ChartDisplayType.ActionsBar,
    ChartDisplayType.ActionsAreaGraph,
    ChartDisplayType.ActionsPie,
]

export enum OrganizationMembershipLevel {
    Member = 1,
    Admin = 8,
    Owner = 15,
}

export enum TeamMembershipLevel {
    Member = 1,
    Admin = 8,
}

export type EitherMembershipLevel = OrganizationMembershipLevel | TeamMembershipLevel

/** See posthog/api/organization.py for details. */
export enum PluginsAccessLevel {
    None = 0,
    Config = 3,
    Install = 6,
    Root = 9,
}

/** Collaboration restriction level (which is a dashboard setting). Sync with DashboardPrivilegeLevel. */
export enum DashboardRestrictionLevel {
    EveryoneInProjectCanEdit = 21,
    OnlyCollaboratorsCanEdit = 37,
}

/** Collaboration privilege level (which is a user property). Sync with DashboardRestrictionLevel. */
export enum DashboardPrivilegeLevel {
    CanView = 21,
    CanEdit = 37,
    /** This is not a value that can be set in the DB – it's inferred. */
    _ProjectAdmin = 888,
    /** This is not a value that can be set in the DB – it's inferred. */
    _Owner = 999,
}

export const privilegeLevelToName: Record<DashboardPrivilegeLevel, string> = {
    [DashboardPrivilegeLevel.CanView]: 'can view',
    [DashboardPrivilegeLevel.CanEdit]: 'can edit',
    [DashboardPrivilegeLevel._Owner]: 'owner',
    [DashboardPrivilegeLevel._ProjectAdmin]: 'can edit',
}

// Persons
export const PERSON_DISTINCT_ID_MAX_SIZE = 3
export const PERSON_DISPLAY_NAME_COLUMN_NAME = 'person_display_name -- Person'

// Sync with .../api/person.py and .../ingestion/webhook-formatter.ts
export const PERSON_DEFAULT_DISPLAY_NAME_PROPERTIES = [
    'email',
    'Email',
    '$email',
    'name',
    'Name',
    'username',
    'Username',
    'UserName',
]

// Feature Flags & Experiments
export const INSTANTLY_AVAILABLE_PROPERTIES = [
    '$geoip_city_name',
    '$geoip_country_name',
    '$geoip_country_code',
    '$geoip_continent_name',
    '$geoip_continent_code',
    '$geoip_postal_code',
    '$geoip_time_zone',
    // Person and group identifiers
    '$group_key',
    'distinct_id',
]
export const MAX_EXPERIMENT_VARIANTS = 20
export const EXPERIMENT_DEFAULT_DURATION = 14 // days

// Event constants
export const ACTION_TYPE = 'action_type'
export const EVENT_TYPE = 'event_type'
export const STALE_EVENT_SECONDS = 30 * 24 * 60 * 60 // 30 days

/**
 * @deprecated should be removed once backend is updated
 */
export enum ShownAsValue {
    VOLUME = 'Volume',
    STICKINESS = 'Stickiness',
    LIFECYCLE = 'Lifecycle',
}

// Retention constants
export const RETENTION_RECURRING = 'retention_recurring'
// hasn't been renamed to 'retention_first_occurrence_matching_filters' until schema migration
export const RETENTION_FIRST_OCCURRENCE_MATCHING_FILTERS = 'retention_first_time'
export const RETENTION_FIRST_EVER_OCCURRENCE = 'retention_first_ever_occurrence'

export const WEBHOOK_SERVICES: Record<string, string> = {
    Slack: 'slack.com',
    Discord: 'discord.com',
    Teams: 'office.com',
}

// NOTE: Run `DEBUG=1 python manage.py sync_feature_flags` locally to sync these flags into your local project
// By default all flags are boolean but you can add `multivariate` to the comment to have it created as multivariate with "test" and "control" values

export const FEATURE_FLAGS = {
    // Experiments / beta features
    FUNNELS_CUE_OPT_OUT: 'funnels-cue-opt-out-7301', // owner: @neilkakkar
    HISTORICAL_EXPORTS_V2: 'historical-exports-v2', // owner @macobo
    INGESTION_WARNINGS_ENABLED: 'ingestion-warnings-enabled', // owner: @tiina303
    SESSION_RESET_ON_LOAD: 'session-reset-on-load', // owner: @benjackwhite
    DEBUG_REACT_RENDERS: 'debug-react-renders', // owner: @benjackwhite
    AUTO_ROLLBACK_FEATURE_FLAGS: 'auto-rollback-feature-flags', // owner: @EDsCODE
    QUERY_RUNNING_TIME: 'query_running_time', // owner: @mariusandra
    QUERY_TIMINGS: 'query-timings', // owner: @mariusandra
    HEDGEHOG_MODE_DEBUG: 'hedgehog-mode-debug', // owner: @benjackwhite
    HIGH_FREQUENCY_BATCH_EXPORTS: 'high-frequency-batch-exports', // owner: @tomasfarias
    PERSON_BATCH_EXPORTS: 'person-batch-exports', // owner: @tomasfarias
    FF_DASHBOARD_TEMPLATES: 'ff-dashboard-templates', // owner: @EDsCODE
    ARTIFICIAL_HOG: 'artificial-hog', // owner: #team-posthog-ai
    WEB_ANALYTICS_HIGHER_CONCURRENCY: 'web-analytics-higher-concurrency', // owner: @lricoy #team-web-analytics
    WEB_ANALYTICS_OPEN_AS_INSIGHT: 'web-analytics-open-as-insight', // owner: @lricoy #team-web-analytics
    MAX_AI_INSIGHT_SEARCH: 'max-ai-insight-search', // owner: #team-posthog-ai
    PRODUCT_SPECIFIC_ONBOARDING: 'product-specific-onboarding', // owner: @raquelmsmith
    REDIRECT_SIGNUPS_TO_INSTANCE: 'redirect-signups-to-instance', // owner: @raquelmsmith
    HOGQL_DASHBOARD_ASYNC: 'hogql-dashboard-async', // owner: @webjunkie
    WEBHOOKS_DENYLIST: 'webhooks-denylist', // owner: #team-ingestion
    FEATURE_FLAG_COHORT_CREATION: 'feature-flag-cohort-creation', // owner: @neilkakkar #team-feature-success
    INSIGHT_HORIZONTAL_CONTROLS: 'insight-horizontal-controls', // owner: #team-product-analytics
    SURVEYS_ADAPTIVE_LIMITS: 'surveys-adaptive-limits', // owner: #team-surveys
    SURVEY_EMPTY_STATE_V2: 'survey-empty-states-v2', // owner: #team-surveys
    SURVEYS_ACTIONS: 'surveys-actions', // owner: #team-surveys
    EXTERNAL_SURVEYS: 'external-surveys', // owner: #team-surveys
    SURVEY_ANALYSIS_MAX_TOOL: 'survey-analysis-max-tool', // owner: #team-surveys
    REDIRECT_INSIGHT_CREATION_PRODUCT_ANALYTICS_ONBOARDING: 'redirect-insight-creation-product-analytics-onboarding', // owner: @biancayang
    AI_SESSION_SUMMARY: 'ai-session-summary', // owner: #team-replay
    SESSION_REPLAY_DOCTOR: 'session-replay-doctor', // owner: #team-replay
    AUDIT_LOGS_ACCESS: 'audit-logs-access', // owner: #team-platform-features
    SUBSCRIBE_FROM_PAYGATE: 'subscribe-from-paygate', // owner: #team-billing
    THEME: 'theme', // owner: @aprilfools
    PROXY_AS_A_SERVICE: 'proxy-as-a-service', // owner: #team-infrastructure
    SETTINGS_PERSONS_JOIN_MODE: 'settings-persons-join-mode', // owner: @robbie-c
    SETTINGS_PERSONS_ON_EVENTS_HIDDEN: 'settings-persons-on-events-hidden', // owner: @Twixes
    HOG: 'hog', // owner: @mariusandra
    PERSONLESS_EVENTS_NOT_SUPPORTED: 'personless-events-not-supported', // owner: @raquelmsmith
    SETTINGS_BOUNCE_RATE_PAGE_VIEW_MODE: 'settings-bounce-rate-page-view-mode', // owner: @robbie-c
    SETTINGS_SESSION_TABLE_VERSION: 'settings-session-table-version', // owner: @robbie-c
    INSIGHT_FUNNELS_USE_UDF: 'insight-funnels-use-udf', // owner: @aspicer #team-product-analytics
    INSIGHT_FUNNELS_USE_UDF_TRENDS: 'insight-funnels-use-udf-trends', // owner: @aspicer #team-product-analytics
    INSIGHT_FUNNELS_USE_UDF_TIME_TO_CONVERT: 'insight-funnels-use-udf-time-to-convert', // owner: @aspicer #team-product-analytics
    QUERY_CACHE_USE_S3: 'query-cache-use-s3', // owner: @aspicer #team-product-analytics
    DASHBOARD_THREADS: 'dashboard-threads', // owner: @aspicer #team-product-analytics
    BATCH_EXPORTS_POSTHOG_HTTP: 'posthog-http-batch-exports',
    LLM_ANALYTICS_EARLY_ADOPTERS: 'llm-analytics-early-adopters', // owner: #team-llm-analytics
    LLM_ANALYTICS_CUSTOMIZABLE_DASHBOARD: 'llm-analytics-customizable-dashboard', // owner: #team-llm-analytics
    LLM_ANALYTICS_DISCUSSIONS: 'llm-analytics-discussions', // owner: #team-llm-analytics
    BATCH_EXPORTS_DATABRICKS: 'databricks-batch-exports', // owner: @rossgray #team-batch-exports
    HEDGEHOG_SKIN_SPIDERHOG: 'hedgehog-skin-spiderhog', // owner: @benjackwhite
    WEB_EXPERIMENTS: 'web-experiments', // owner: @team-feature-success
    ENVIRONMENTS: 'environments', // owner: #team-platform-features
    REPLAY_TEMPLATES: 'replay-templates', // owner: @raquelmsmith #team-replay
    WORKFLOWS: 'messaging', // owner @haven #team-workflows
    MESSAGING_SES: 'messaging-ses', // owner #team-workflows
    WORKFLOWS_SCHEDULED_TRIGGERS: 'workflows-scheduled-triggers', // owner: #team-workflows
    WORKFLOWS_INTERNAL_EVENT_FILTERS: 'workflows-internal-event-filters', // owner: @haven #team-workflows
    ENVIRONMENTS_ROLLBACK: 'environments-rollback', // owner: @yasen-posthog #team-platform-features
    SELF_SERVE_CREDIT_OVERRIDE: 'self-serve-credit-override', // owner: @zach
    CUSTOM_CSS_THEMES: 'custom-css-themes', // owner: @daibhin
    METALYTICS: 'metalytics', // owner: @surbhi
    REMOTE_CONFIG: 'remote-config', // owner: @benjackwhite
    REPLAY_HOGQL_FILTERS: 'replay-hogql-filters', // owner: @pauldambra #team-replay
    REPLAY_GROUPS_FILTERS: 'replay-groups-filters', // owner: @pauldambra #team-replay
    SUPPORT_MESSAGE_OVERRIDE: 'support-message-override', // owner: @abigail
    BILLING_SKIP_FORECASTING: 'billing-skip-forecasting', // owner: @zach
    CDP_ACTIVITY_LOG_NOTIFICATIONS: 'cdp-activity-log-notifications', // owner: #team-workflows-cdp
    BATCH_EXPORT_NEW_LOGS: 'batch-export-new-logs', // owner: #team-batch-exports
    COOKIELESS_SERVER_HASH_MODE_SETTING: 'cookieless-server-hash-mode-setting', // owner: @robbie-c #team-web-analytics
    WEB_ANALYTICS_FOR_MOBILE: 'web-analytics-for-mobile', // owner: @robbie-c #team-web-analytics
    LLM_OBSERVABILITY: 'llm-observability', // owner: #team-llm-analytics
    ONBOARDING_SESSION_REPLAY_SEPARATE_STEP: 'onboarding-session-replay-separate-step', // owner: @joshsny
    EXPERIMENT_INTERVAL_TIMESERIES: 'experiments-interval-timeseries', // owner: @jurajmajerik #team-experiments
    EXPERIMENTAL_DASHBOARD_ITEM_RENDERING: 'experimental-dashboard-item-rendering', // owner: @thmsobrmlr #team-product-analytics
    PATHS_V2: 'paths-v2', // owner: @thmsobrmlr #team-product-analytics
    SCHEMA_MANAGEMENT: 'schema-management', // owner: @aspicer
    ONBOARDING_DATA_WAREHOUSE_FOR_PRODUCT_ANALYTICS: 'onboarding-data-warehouse-for-product-analytics', // owner: @joshsny
    ONBOARDING_USE_CASE_SELECTION: 'onboarding-use-case-selection', // owner: @mattbro
    ONBOARDING_AI_CONSENT_STEP: 'onboarding-ai-consent-step', // owner: @mattbro
    ONBOARDING_TELL_US_MORE_STEP: 'onboarding-tell-us-more-step', // owner: @rafaeelaudibert #team-growth
    DELAYED_LOADING_ANIMATION: 'delayed-loading-animation', // owner: @raquelmsmith
    WEB_ANALYTICS_PAGE_REPORTS: 'web-analytics-page-reports', // owner: @lricoy #team-web-analytics
    ENDPOINTS: 'embedded-analytics', // owner: @sakce #team-clickhouse
    SUPPORT_FORM_IN_ONBOARDING: 'support-form-in-onboarding', // owner: @joshsny
    CRM_ITERATION_ONE: 'crm-iteration-one', // owner: @arthurdedeus #team-customer-analytics
    CRM_USAGE_METRICS: 'crm-usage-metrics', // owner: @arthurdedeus #team-customer-analytics
    TOGGLE_PROPERTY_ARRAYS: 'toggle-property-arrays', // owner: @arthurdedeus #team-customer-analytics
    DWH_JOIN_TABLE_PREVIEW: 'dwh-join-table-preview', // owner: @arthurdedeus #team-customer-analytics
    CUSTOMER_ANALYTICS: 'customer-analytics', // owner: @arthurdedeus #team-customer-analytics
    SETTINGS_SESSIONS_V2_JOIN: 'settings-sessions-v2-join', // owner: @robbie-c #team-web-analytics
    SESSIONS_EXPLORER: 'sessions-explorer', // owner: @jabahamondes #team-web-analytics
    SAVE_INSIGHT_TASK: 'save-insight-task', // owner: @joshsny
    DASHBOARD_COLORS: 'dashboard-colors', // owner: @thmsobrmlr #team-product-analytics
    ERROR_TRACKING_ALERT_ROUTING: 'error-tracking-alert-routing', // owner: #team-error-tracking
    ERROR_TRACKING_ISSUE_CORRELATION: 'error-tracking-issue-correlation', // owner: @david #team-error-tracking
    ERROR_TRACKING_ISSUE_SPLITTING: 'error-tracking-issue-splitting', // owner: @david #team-error-tracking
    AI_ONLY_MODE: 'ai-only-mode', // owner: #team-posthog-ai
    ERROR_TRACKING_REVENUE_SORTING: 'error-tracking-revenue-sorting', // owner: @david #team-error-tracking
    ERROR_TRACKING_RELATED_ISSUES: 'error-tracking-related-issues', // owner: #team-error-tracking
    REPLAY_TRIGGER_TYPE_CHOICE: 'replay-trigger-type-choice', // owner: @pauldambra #team-replay
    CALENDAR_HEATMAP_INSIGHT: 'calendar-heatmap-insight', // owner: @jabahamondes #team-web-analytics
    WEB_ANALYTICS_MARKETING: 'marketing-analytics', // owner: @jabahamondes #team-web-analytics
    WEB_ANALYTICS_TILE_TOGGLES: 'web-analytics-tile-toggles', // owner: @lricoy #team-web-analytics
    BILLING_FORECASTING_ISSUES: 'billing-forecasting-issues', // owner: @pato #team-billing
    STARTUP_PROGRAM_INTENT: 'startup-program-intent', // owner: @pawel-cebula #team-billing
    SHOW_UPGRADE_TO_MANAGED_ACCOUNT: 'show-upgrade-to-managed-account', // owner: @pawel-cebula #team-billing
    SETTINGS_WEB_ANALYTICS_PRE_AGGREGATED_TABLES: 'web-analytics-pre-aggregated-tables', // owner: @lricoy #team-web-analytics
    WEB_ANALYTICS_FRUSTRATING_PAGES_TILE: 'web-analytics-frustrating-pages-tile', // owner: @lricoy #team-web-analytics
    GET_HOG_TEMPLATES_FROM_DB: 'get-hog-templates-from-db', // owner: @meikel #team-
    SSE_DASHBOARDS: 'sse-dashboards', // owner: @aspicer #team-product-analytics
    LINKS: 'links', // owner: @marconlp #team-link
    GAME_CENTER: 'game-center', // owner: everybody
    USER_INTERVIEWS: 'user-interviews', // owner: @Twixes @jurajmajerik
    LOGS: 'logs', // owner: #team-logs
    LOGS_PRE_EARLY_ACCESS: 'logs-internal', // owner: #team-logs
    LOGS_VIRTUALIZED_LIST: 'logs-virtualized-list', // owner: #team-logs
    CSP_REPORTING: 'mexicspo', // owner @pauldambra @lricoy @robbiec
    LLM_OBSERVABILITY_PLAYGROUND: 'llm-observability-playground', // owner: #team-llm-analytics
    LLM_ANALYTICS_EVALUATIONS: 'llm-analytics-evaluations', // owner: #team-llm-analytics
    USAGE_SPEND_DASHBOARDS: 'usage-spend-dashboards', // owner: @pawel-cebula #team-billing
    CDP_HOG_SOURCES: 'cdp-hog-sources', // owner #team-workflows-cdp
    CDP_PERSON_UPDATES: 'cdp-person-updates', // owner: #team-workflows-cdp
    ACTIVITY_OR_EXPLORE: 'activity-or-explore', // owner: @pauldambra #team-replay
    LINEAGE_DEPENDENCY_VIEW: 'lineage-dependency-view', // owner: @phixMe #team-data-stack
    TRACK_MEMORY_USAGE: 'track-memory-usage', // owner: @pauldambra #team-replay
    TAXONOMIC_EVENT_SORTING: 'taxonomic-event-sorting', // owner: @pauldambra #team-replay
    REPLAY_EXCLUDE_FROM_HIDE_RECORDINGS_MENU: 'replay-exclude-from-hide-recordings-menu', // owner: @veryayskiy #team-replay
    USE_TEMPORAL_SUBSCRIPTIONS: 'use-temporal-subscriptions', // owner: @aspicer #team-product-analytics
    AA_TEST_BAYESIAN_LEGACY: 'aa-test-bayesian-legacy', // owner: #team-experiments
    AA_TEST_BAYESIAN_NEW: 'aa-test-bayesian-new', // owner: #team-experiments
    WEB_ANALYTICS_API: 'web-analytics-api', // owner: #team-web-analytics
    MEMBERS_CAN_USE_PERSONAL_API_KEYS: 'members-can-use-personal-api-keys', // owner: @yasen-posthog #team-platform-features
    FLAG_EVALUATION_RUNTIMES: 'flag-evaluation-runtimes', // owner: @dmarticus #team-feature-flags
    FLAG_EVALUATION_TAGS: 'flag-evaluation-tags', // owner: @dmarticus #team-feature-flags
    DEFAULT_EVALUATION_ENVIRONMENTS: 'default-evaluation-environments', // owner: @dmarticus #team-feature-flags
    PATH_CLEANING_FILTER_TABLE_UI: 'path-cleaning-filter-table-ui', // owner: @lricoy #team-web-analytics
    WEB_ANALYTICS_CONVERSION_GOAL_PREAGG: 'web-analytics-conversion-goal-preagg', // owner: @lricoy #team-web-analytics
    REPLAY_SETTINGS_HELP: 'replay-settings-help', // owner: @veryayskiy #team-replay
    EDITOR_DRAFTS: 'editor-drafts', // owner: @EDsCODE #team-data-stack
    DATA_WAREHOUSE_SCENE: 'data-warehouse-scene', // owner: @naumaanh #team-data-stack
    MAX_BILLING_CONTEXT: 'max-billing-context', // owner: @pawel-cebula #team-billing
    TASKS: 'tasks', // owner: #team-llm-analytics
    MANAGED_VIEWSETS: 'managed-viewsets', // owner: @rafaeelaudibert #team-revenue-analytics
    LLM_OBSERVABILITY_SHOW_INPUT_OUTPUT: 'llm-observability-show-input-output', // owner: #team-llm-analytics
    MAX_SESSION_SUMMARIZATION: 'max-session-summarization', // owner: #team-posthog-ai
    TASK_SUMMARIES: 'task-summaries', // owner: #team-llm-analytics
    CDP_NEW_PRICING: 'cdp-new-pricing', // owner: #team-workflows
    IMPROVED_COOKIELESS_MODE: 'improved-cookieless-mode', // owner: @robbie-c #team-web-analytics
    LIVE_DEBUGGER: 'live-debugger', // owner: @marcecoll
    SWITCH_SUBSCRIPTION_PLAN: 'switch-subscription-plan', // owner: @a-lider #team-platform-features
    LLM_ANALYTICS_DATASETS: 'llm-analytics-datasets', // owner: #team-llm-analytics #team-posthog-ai
    LLM_ANALYTICS_SESSIONS_VIEW: 'llm-analytics-sessions-view', // owner: #team-llm-analytics
    LLM_ANALYTICS_ERRORS_TAB: 'llm-analytics-errors-tab', // owner: #team-llm-analytics
    LLM_ANALYTICS_TEXT_VIEW: 'llm-analytics-text-view', // owner: #team-llm-analytics
    LLM_ANALYTICS_SUMMARIZATION: 'llm-analytics-summarization', // owner: #team-llm-analytics
    POSTHOG_AI_BILLING_DISPLAY: 'posthog-ai-billing-display', // owner: #team-posthog-ai
    POSTHOG_AI_BILLING_USAGE_COMMAND: 'posthog-ai-billing-usage-command', // owner: #team-posthog-ai
    POSTHOG_AI_BILLING_USAGE_REPORT: 'posthog-ai-billing-usage-report', // owner: #team-posthog-ai
    POSTHOG_AI_GENERAL_AVAILABILITY: 'posthog-ai-general-availability', // owner: #team-posthog-ai
    POSTHOG_AI_CONVERSATION_FEEDBACK_CONFIG: 'posthog-ai-conversation-feedback-config', // owner: #team-posthog-ai
    POSTHOG_AI_CONVERSATION_FEEDBACK_LLMA_SESSIONS: 'posthog-ai-conversation-feedback-llma-sessions', // owner: #team-posthog-ai
    AMPLITUDE_BATCH_IMPORT_OPTIONS: 'amplitude-batch-import-options', // owner: #team-ingestion
    MAX_DEEP_RESEARCH: 'max-deep-research', // owner: @kappa90 #team-posthog-ai
    NOTEBOOKS_COLLAPSIBLE_SECTIONS: 'notebooks-collapsible-sections', // owner: @daibhin @benjackwhite
    QUERY_EXECUTION_DETAILS: 'query-execution-details', // owner: @sakce
    PASSWORD_PROTECTED_SHARES: 'password-protected-shares', // owner: @aspicer
    DASHBOARD_TILE_OVERRIDES: 'dashboard-tile-overrides', // owner: @gesh #team-product-analytics
    RECORDINGS_PLAYER_EVENT_PROPERTY_EXPANSION: 'recordings-player-event-property-expansion', // owner: @pauldambra #team-replay
    SCHEDULE_FEATURE_FLAG_VARIANTS_UPDATE: 'schedule-feature-flag-variants-update', // owner: @gustavo #team-feature-flags
    REPLAY_X_LLM_ANALYTICS_CONVERSATION_VIEW: 'replay-x-llm-analytics-conversation-view', // owner: @pauldambra #team-replay
    FLAGGED_FEATURE_INDICATOR: 'flagged-feature-indicator', // owner: @benjackwhite
    SEEKBAR_PREVIEW_SCRUBBING: 'seekbar-preview-scrubbing', // owner: @pauldambra #team-replay
    EXPERIMENTS_BREAKDOWN_FILTER: 'experiments-breakdown-filter', // owner: @rodrigoi #team-experiments
    COHORT_CALCULATION_HISTORY: 'cohort-calculation-history', // owner: @gustavo #team-feature-flags
    REPLAY_CLIENT_SIDE_DECOMPRESSION: 'replay-client-side-decompression', // owner: @pauldambra #team-replay
    REPLAY_DECOMPRESSION_WORKER: 'replay-decompression-worker', // owner: @pauldambra #team-replay
    EXPERIMENTS_USE_NEW_QUERY_BUILDER: 'experiments-use-new-query-builder', // owner: @andehen #team-experiments
    EXPERIMENT_AI_SUMMARY: 'experiment-ai-summary', // owner: @jurajmajerik #team-experiments
    ADVANCE_MARKETING_ANALYTICS_SETTINGS: 'advance-marketing-analytics-settings', // owner: @jabahamondes  #team-web-analytics
    SHOPIFY_DWH: 'shopify-dwh', // owner: @andrew #team-data-stack
    DWH_FREE_SYNCS: 'dwh-free-syncs', // owner: @Gilbert09  #team-data-stack
    CUSTOM_PRODUCTS_SIDEBAR: 'custom-products-sidebar', // owner: @rafaeelaudibert #team-growth
    COPY_WEB_ANALYTICS_DATA: 'copy-web-analytics-data', // owner: @lricoy  #team-web-analytics
    WEB_ANALYTICS_POSTHOG_AI: 'web-analytics-posthog-ai', // owner: @lricoy #team-web-analytics
    REPLAY_FILTERS_REDESIGN: 'replay-filters-redesign', // owner: @ksvat #team-replay
    REPLAY_NEW_DETECTED_URL_COLLECTIONS: 'replay-new-detected-url-collections', // owner: @ksvat #team-replay multivariate
    EXPERIMENTS_USE_NEW_CREATE_FORM: 'experiments-use-new-create-form', // owner: @rodrigoi #team-experiments
    EXPERIMENTS_NEW_CALCULATOR: 'experiments-new-calculator', // owner: @jurajmajerik #team-experiments
    AGENT_MODES: 'phai-agent-modes', // owner: @skoob13 #team-posthog-ai
<<<<<<< HEAD
    PHAI_WEB_SEARCH: 'phai-web-search', // owner: @Twixes #team-posthog-ai
=======
    CREATE_FORM_TOOL: 'phai-create-form-tool', // owner: @kappa90 #team-posthog-ai
>>>>>>> 10cb2de0
    INCIDENT_IO_STATUS_PAGE: 'incident-io-status-page', // owner: @benjackwhite
    SURVEYS_FUNNELS_CROSS_SELL: 'survey-funnels-cross-sell', // owner: @adboio #team-surveys
    DATE_PICKER_EXPLICIT_DATE_TOGGLE: 'date-picker-explicit-date-toggle', // owner: @gesh #team-product-analytics
    LEFT_ALIGN_DATE_FILTER: 'left-align-date-filter', // owner: @jordanm-posthog #team-web-analytics
    SHOW_REFERRER_FAVICON: 'show-referrer-favicon', // owner: @jordanm-posthog #team-web-analytics
    BING_ADS_SOURCE: 'bing-ads-source', // owner: @jabahamondes #team-web-analytics
    EXPERIMENTS_SHOW_SQL: 'experiments-show-sql', // owner: @jurajmajerik #team-experiments
    EXPERIMENTS_RETENTION_METRICS: 'experiments-retention-metrics', // owner: @rodrigoi #team-experiments
    HOME_FEED_TAB: 'home-feed-tab', // owner: @ksvat #team-replay
    SURVEYS_FF_CROSS_SELL: 'surveys-ff-cross-sell', // owner: @adboio #team-surveys
    WEB_ANALYTICS_EMPTY_ONBOARDING: 'web-analytics-empty-onboarding', // owner: @jordanm-posthog #team-web-analytics
} as const
export type FeatureFlagLookupKey = keyof typeof FEATURE_FLAGS
export type FeatureFlagKey = (typeof FEATURE_FLAGS)[keyof typeof FEATURE_FLAGS]

export const STORYBOOK_FEATURE_FLAGS = Object.values(FEATURE_FLAGS).filter(
    (flag) => flag !== FEATURE_FLAGS.AI_ONLY_MODE
)

export const INSIGHT_VISUAL_ORDER = {
    trends: 10,
    funnel: 20,
    retention: 30,
    paths: 40,
    stickiness: 50,
    lifecycle: 60,
    calendarHeatmap: 70,
    sql: 80,
    hog: 90,
}

export const ENTITY_MATCH_TYPE = 'entities'
export const PROPERTY_MATCH_TYPE = 'properties'

export enum FunnelLayout {
    horizontal = 'horizontal',
    vertical = 'vertical',
}

export const BIN_COUNT_AUTO = 'auto' as const

export const RETENTION_MEAN_NONE = 'none' as const

// Cohort types
export enum CohortTypeEnum {
    Static = 'static',
    Dynamic = 'dynamic',
}

/**
 * Mock Node.js `process`, which is required by VFile that is used by ReactMarkdown.
 * See https://github.com/remarkjs/react-markdown/issues/339.
 */
export const MOCK_NODE_PROCESS = { cwd: () => '', env: {} } as unknown as NodeJS.Process

export const SSO_PROVIDER_NAMES: Record<SSOProvider, string> = {
    'google-oauth2': 'Google',
    github: 'GitHub',
    gitlab: 'GitLab',
    saml: 'Single sign-on (SAML)',
}

export const DOMAIN_REGEX = /^([a-z0-9]+(-[a-z0-9]+)*\.)+[a-z]{2,}$/
export const SECURE_URL_REGEX = /^(?:http(s)?:\/\/)[\w.-]+(?:\.[\w.-]+)+[\w\-._~:/?#[\]@!$&'()*+,;=]+$/gi

export const CLOUD_HOSTNAMES = {
    [Region.US]: 'us.posthog.com',
    [Region.EU]: 'eu.posthog.com',
}

export const SESSION_RECORDINGS_PLAYLIST_FREE_COUNT = 5
export const SESSION_RECORDINGS_TTL_WARNING_THRESHOLD_DAYS = 10 // days

export const GENERATED_DASHBOARD_PREFIX = 'Generated Dashboard'

export const ACTIVITY_PAGE_SIZE = 20
export const ADVANCED_ACTIVITY_PAGE_SIZE = 100
export const EVENT_DEFINITIONS_PER_PAGE = 50
export const PROPERTY_DEFINITIONS_PER_EVENT = 5
export const EVENT_PROPERTY_DEFINITIONS_PER_PAGE = 50
export const LOGS_PORTION_LIMIT = 50

export const SESSION_REPLAY_MINIMUM_DURATION_OPTIONS: LemonSelectOptions<number | null> = [
    {
        label: 'no minimum',
        value: null,
    },
    {
        label: '1',
        value: 1000,
    },
    {
        label: '2',
        value: 2000,
    },
    {
        label: '5',
        value: 5000,
    },
    {
        label: '10',
        value: 10000,
    },
    {
        label: '15',
        value: 15000,
    },
    {
        label: '30',
        value: 30000,
    },
]

export const UNSUBSCRIBE_SURVEY_ID = '018b6e13-590c-0000-decb-c727a2b3f462'
export const SESSION_RECORDING_OPT_OUT_SURVEY_ID = '01985c68-bd25-0000-b7e3-f1ccc987e979'
export const TRIAL_CANCELLATION_SURVEY_ID = '019923cd-461c-0000-27ed-ed8e422c596e'

export const TAILWIND_BREAKPOINTS = {
    sm: 526,
    md: 768,
    lg: 992,
    xl: 1200,
    '2xl': 1600,
}

export const INSIGHT_ALERT_FIRING_SUB_TEMPLATE_ID = 'insight-alert-firing'
export const INSIGHT_ALERT_DESTINATION_LOGIC_KEY = 'insightAlertDestination'
export const INSIGHT_ALERT_FIRING_EVENT_ID = '$insight_alert_firing'

export const COHORT_PERSONS_QUERY_LIMIT = 10000<|MERGE_RESOLUTION|>--- conflicted
+++ resolved
@@ -341,11 +341,8 @@
     EXPERIMENTS_USE_NEW_CREATE_FORM: 'experiments-use-new-create-form', // owner: @rodrigoi #team-experiments
     EXPERIMENTS_NEW_CALCULATOR: 'experiments-new-calculator', // owner: @jurajmajerik #team-experiments
     AGENT_MODES: 'phai-agent-modes', // owner: @skoob13 #team-posthog-ai
-<<<<<<< HEAD
     PHAI_WEB_SEARCH: 'phai-web-search', // owner: @Twixes #team-posthog-ai
-=======
     CREATE_FORM_TOOL: 'phai-create-form-tool', // owner: @kappa90 #team-posthog-ai
->>>>>>> 10cb2de0
     INCIDENT_IO_STATUS_PAGE: 'incident-io-status-page', // owner: @benjackwhite
     SURVEYS_FUNNELS_CROSS_SELL: 'survey-funnels-cross-sell', // owner: @adboio #team-surveys
     DATE_PICKER_EXPLICIT_DATE_TOGGLE: 'date-picker-explicit-date-toggle', // owner: @gesh #team-product-analytics
