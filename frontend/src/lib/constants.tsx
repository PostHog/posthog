--- conflicted
+++ resolved
@@ -280,12 +280,9 @@
     EXPERIMENTS_DEV_STATS_METHOD_TOGGLE: 'experiments-dev-stats-method-toggle', // owner: #team-experiments
     REPLAY_EXPORT_RAW_RECORDING: 'replay-export-raw-recording', // owner: @veryayskiy #team-replay
     NEW_BAYESIAN_STATS_METHOD: 'new-bayesian-stats-method', // owner: @andehen #team-experiments
-<<<<<<< HEAD
     META_ADS_DWH: 'meta-ads-dwh', // owner: @EDsCODE #team-data-warehouse
-=======
     AA_TEST_BAYESIAN_LEGACY: 'aa-test-bayesian-legacy', // owner: #team-experiments
     AA_TEST_BAYESIAN_NEW: 'aa-test-bayesian-new', // owner: #team-experiments
->>>>>>> 62c4b90f
 } as const
 export type FeatureFlagKey = (typeof FEATURE_FLAGS)[keyof typeof FEATURE_FLAGS]
 
