--- conflicted
+++ resolved
@@ -228,7 +228,6 @@
     // Cloud-only
     PAPERCUPS_ENABLED: 'papercups-enabled',
     CLOUD_ANNOUNCEMENT: 'cloud-announcement',
-<<<<<<< HEAD
     NPS_PROMPT: '4562-nps', // owner: @paolodamico
     // Experiments / beta features
     INGESTION_GRID: 'ingestion-grid-exp-3', // owner: @kpthatsme
@@ -247,11 +246,7 @@
     RENAME_FILTERS: '6063-rename-filters', // owner: @alexkim
     CORRELATION_ANALYSIS: 'correlation-analysis', // owner: @neilkakkar
     SIGMA_ANALYSIS: 'sigma-analysis', // owner: @neilkakkar
-=======
-    CORRELATION_ANALYSIS: 'correlation-analysis',
-    SIGMA_ANALYSIS: 'sigma-analysis',
-    NEW_SESSIONS_PLAYER: 'new-sessions-player',
->>>>>>> 58a8ab83
+    NEW_SESSIONS_PLAYER: 'new-sessions-player', // owner: @rcmarron
 }
 
 export const ENTITY_MATCH_TYPE = 'entities'
