--- conflicted
+++ resolved
@@ -344,13 +344,10 @@
     LEFT_ALIGN_DATE_FILTER: 'left-align-date-filter', // owner: @jordanm-posthog #team-web-analytics
     SHOW_REFERRER_FAVICON: 'show-referrer-favicon', // owner: @jordanm-posthog #team-web-analytics
     BING_ADS_SOURCE: 'bing-ads-source', // owner: @jabahamondes #team-web-analytics
-<<<<<<< HEAD
     FUNNEL_DWH_SUPPORT: 'funnel-dwh-support', // owner: @thmsobrmlr #team-product-analytics
-=======
     EXPERIMENTS_SHOW_SQL: 'experiments-show-sql', // owner: @jurajmajerik #team-experiments
     EXPERIMENTS_RETENTION_METRICS: 'experiments-retention-metrics', // owner: @rodrigoi #team-experiments
     HOME_FEED_TAB: 'home-feed-tab', // owner: @ksvat #team-replay
->>>>>>> d38984ff
 } as const
 export type FeatureFlagLookupKey = keyof typeof FEATURE_FLAGS
 export type FeatureFlagKey = (typeof FEATURE_FLAGS)[keyof typeof FEATURE_FLAGS]
