--- conflicted
+++ resolved
@@ -339,11 +339,8 @@
     SURVEY_HEADLINE_SUMMARY: 'survey-headline-summary', // owner: @adboio #team-surveys
     SURVEYS_ERROR_TRACKING_CROSS_SELL: 'surveys-in-error-tracking', // owner: @adboio #team-surveys
     LIVE_EVENTS_ACTIVE_RECORDINGS: 'live-events-active-recordings', // owner: @pauldambra #team-replay
-<<<<<<< HEAD
+    PRODUCT_TOURS: 'product-tours-2025', // owner: @pauldambra #team-replay
     CONDENSED_FILTER_BAR: 'condensed_filter_bar', // owner: @jordanm-posthog #team-web-analytics
-=======
-    PRODUCT_TOURS: 'product-tours-2025', // owner: @pauldambra #team-replay
->>>>>>> f435cbde
 } as const
 export type FeatureFlagLookupKey = keyof typeof FEATURE_FLAGS
 export type FeatureFlagKey = (typeof FEATURE_FLAGS)[keyof typeof FEATURE_FLAGS]
