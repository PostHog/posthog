import { LemonSelectOptions } from '@posthog/lemon-ui'

import { ChartDisplayCategory, ChartDisplayType, Region, SSOProvider } from '../types'

// Sync with backend DISPLAY_TYPES_TO_CATEGORIES
export const DISPLAY_TYPES_TO_CATEGORIES: Record<ChartDisplayType, ChartDisplayCategory> = {
    [ChartDisplayType.ActionsLineGraph]: ChartDisplayCategory.TimeSeries,
    [ChartDisplayType.ActionsBar]: ChartDisplayCategory.TimeSeries,
    [ChartDisplayType.ActionsUnstackedBar]: ChartDisplayCategory.TimeSeries,
    [ChartDisplayType.ActionsStackedBar]: ChartDisplayCategory.TimeSeries,
    [ChartDisplayType.ActionsAreaGraph]: ChartDisplayCategory.TimeSeries,
    [ChartDisplayType.ActionsLineGraphCumulative]: ChartDisplayCategory.CumulativeTimeSeries,
    [ChartDisplayType.BoldNumber]: ChartDisplayCategory.TotalValue,
    [ChartDisplayType.ActionsPie]: ChartDisplayCategory.TotalValue,
    [ChartDisplayType.ActionsBarValue]: ChartDisplayCategory.TotalValue,
    [ChartDisplayType.ActionsTable]: ChartDisplayCategory.TotalValue,
    [ChartDisplayType.WorldMap]: ChartDisplayCategory.TotalValue,
    [ChartDisplayType.CalendarHeatmap]: ChartDisplayCategory.TotalValue,
}
export const NON_TIME_SERIES_DISPLAY_TYPES = Object.entries(DISPLAY_TYPES_TO_CATEGORIES)
    .filter(([, category]) => category === ChartDisplayCategory.TotalValue)
    .map(([displayType]) => displayType as ChartDisplayType)

/** Display types for which `breakdown` is hidden and ignored. Sync with backend NON_BREAKDOWN_DISPLAY_TYPES. */
export const NON_BREAKDOWN_DISPLAY_TYPES = [ChartDisplayType.BoldNumber, ChartDisplayType.CalendarHeatmap]
/** Display types which only work with a single series. */
export const SINGLE_SERIES_DISPLAY_TYPES = [
    ChartDisplayType.WorldMap,
    ChartDisplayType.BoldNumber,
    ChartDisplayType.CalendarHeatmap,
]

export const NON_VALUES_ON_SERIES_DISPLAY_TYPES = [
    ChartDisplayType.ActionsTable,
    ChartDisplayType.WorldMap,
    ChartDisplayType.BoldNumber,
    ChartDisplayType.CalendarHeatmap,
]

/** Display types for which a percent stack view is available. */
export const PERCENT_STACK_VIEW_DISPLAY_TYPE = [
    ChartDisplayType.ActionsBar,
    ChartDisplayType.ActionsAreaGraph,
    ChartDisplayType.ActionsPie,
]

export enum OrganizationMembershipLevel {
    Member = 1,
    Admin = 8,
    Owner = 15,
}

export enum TeamMembershipLevel {
    Member = 1,
    Admin = 8,
}

export type EitherMembershipLevel = OrganizationMembershipLevel | TeamMembershipLevel

/** See posthog/api/organization.py for details. */
export enum PluginsAccessLevel {
    None = 0,
    Config = 3,
    Install = 6,
    Root = 9,
}

/** Collaboration restriction level (which is a dashboard setting). Sync with DashboardPrivilegeLevel. */
export enum DashboardRestrictionLevel {
    EveryoneInProjectCanEdit = 21,
    OnlyCollaboratorsCanEdit = 37,
}

/** Collaboration privilege level (which is a user property). Sync with DashboardRestrictionLevel. */
export enum DashboardPrivilegeLevel {
    CanView = 21,
    CanEdit = 37,
    /** This is not a value that can be set in the DB – it's inferred. */
    _ProjectAdmin = 888,
    /** This is not a value that can be set in the DB – it's inferred. */
    _Owner = 999,
}

export const privilegeLevelToName: Record<DashboardPrivilegeLevel, string> = {
    [DashboardPrivilegeLevel.CanView]: 'can view',
    [DashboardPrivilegeLevel.CanEdit]: 'can edit',
    [DashboardPrivilegeLevel._Owner]: 'owner',
    [DashboardPrivilegeLevel._ProjectAdmin]: 'can edit',
}

// Persons
export const PERSON_DISTINCT_ID_MAX_SIZE = 3
export const PERSON_DISPLAY_NAME_COLUMN_NAME = 'person_display_name -- Person'

// Sync with .../api/person.py and .../ingestion/webhook-formatter.ts
export const PERSON_DEFAULT_DISPLAY_NAME_PROPERTIES = [
    'email',
    'Email',
    '$email',
    'name',
    'Name',
    'username',
    'Username',
    'UserName',
]

// Feature Flags & Experiments
export const INSTANTLY_AVAILABLE_PROPERTIES = [
    '$geoip_city_name',
    '$geoip_country_name',
    '$geoip_country_code',
    '$geoip_continent_name',
    '$geoip_continent_code',
    '$geoip_postal_code',
    '$geoip_time_zone',
    // Person and group identifiers
    '$group_key',
    'distinct_id',
]
export const MAX_EXPERIMENT_VARIANTS = 20
export const EXPERIMENT_DEFAULT_DURATION = 14 // days

// Event constants
export const ACTION_TYPE = 'action_type'
export const EVENT_TYPE = 'event_type'
export const STALE_EVENT_SECONDS = 30 * 24 * 60 * 60 // 30 days

/**
 * @deprecated should be removed once backend is updated
 */
export enum ShownAsValue {
    VOLUME = 'Volume',
    STICKINESS = 'Stickiness',
    LIFECYCLE = 'Lifecycle',
}

// Retention constants
export const RETENTION_RECURRING = 'retention_recurring'
// hasn't been renamed to 'retention_first_occurrence_matching_filters' until schema migration
export const RETENTION_FIRST_OCCURRENCE_MATCHING_FILTERS = 'retention_first_time'
export const RETENTION_FIRST_EVER_OCCURRENCE = 'retention_first_ever_occurrence'

export const WEBHOOK_SERVICES: Record<string, string> = {
    Slack: 'slack.com',
    Discord: 'discord.com',
    Teams: 'office.com',
}

// NOTE: Run `dev:sync-flags` locally to sync these flags into your local project
// or if you're running flox + mprocs you can also run the `sync-feature-flags` process
//
// If this is a multivariate flag, please add the `multivariate=true` tag at the end of your comment
// if you want the script to properly create a multivariate flag. You can also specify the different
// variant keys separated by commas, e.g. `multivariate=control,test,something_else`
export const FEATURE_FLAGS = {
    // Eternal feature flags, shouldn't be removed, helpful for debugging/maintenance reasons
    BILLING_FORECASTING_ISSUES: 'billing-forecasting-issues', // owner: #team-billing, see `Billing.tsx`, used to raise a warning when billing is having problems
    HOG: 'hog', // owner: #team-data-stack, see `DebugScene.tsx` and also insights
    QUERY_TIMINGS: 'query-timings', // owner: #team-analytics-platform, usage: see `dataTableLogic.ts`
    REDIRECT_SIGNUPS_TO_INSTANCE: 'redirect-signups-to-instance', // owner: @raquelmsmith, see `signupLogic.ts`
    SESSION_RESET_ON_LOAD: 'session-reset-on-load', // owner: @benjackwhite, usage: see `loadPosthogJS.tsx`
    SETTINGS_PERSONS_ON_EVENTS_HIDDEN: 'settings-persons-on-events-hidden', // owner: #team-platform-features, see `SettingsMap.tsx`
    SUPPORT_MESSAGE_OVERRIDE: 'support-message-override', // owner: #team-support, see `SidePanelSupport.tsx`
    THEME_OVERRIDE: 'theme', // owner: @aprilfools, see `themeLogic.ts`
    USAGE_SPEND_DASHBOARDS: 'usage-spend-dashboards', // owner: #team-billing, see `Billing.tsx`, needed to exclude orgs with more than 100 teams

    // Feature flags used to control opt-in for different behaviors, should not be removed
    AUDIT_LOGS_ACCESS: 'audit-logs-access', // owner: #team-platform-features, used to control access to audit logs
    CUSTOM_CSS_THEMES: 'custom-css-themes', // owner: #team-growth, used to enable custom CSS for teams who want to have fun
    GAME_CENTER: 'game-center', // owner: everybody, this is just internal for now
    HEDGEHOG_SKIN_SPIDERHOG: 'hedgehog-skin-spiderhog', // owner: #team-web-analytics, used to reward beta users for web analytics
    HIGH_FREQUENCY_BATCH_EXPORTS: 'high-frequency-batch-exports', // owner: #team-batch-exports, allow batch exports to be run every 5min
    METALYTICS: 'metalytics', // owner: #team-platform-features, used to allow companies to see (meta) analytics on access to a specific page
    REPLAY_EXCLUDE_FROM_HIDE_RECORDINGS_MENU: 'replay-exclude-from-hide-recordings-menu', // owner: #team-replay, used to exclude what other people are seeing in Replay
    SELF_SERVE_CREDIT_OVERRIDE: 'self-serve-credit-override', // owner: #team-platform-features, used to allow users to self-serve credits even when they don't qualify
    SHOW_UPGRADE_TO_MANAGED_ACCOUNT: 'show-upgrade-to-managed-account', // owner: #team-billing, used to give free accounts a way to force upgrade to managed account
    WEBHOOKS_DENYLIST: 'webhooks-denylist', // owner: #team-ingestion, used to disable webhooks for certain companies

    // Legacy flags, TBD if they need to be removed
    AUTO_ROLLBACK_FEATURE_FLAGS: 'auto-rollback-feature-flags', // owner: #team-feature-flags
    BATCH_EXPORTS_POSTHOG_HTTP: 'posthog-http-batch-exports', // owner: #team-batch-exports
    BILLING_SKIP_FORECASTING: 'billing-skip-forecasting', // owner: @zach
    CALENDAR_HEATMAP_INSIGHT: 'calendar-heatmap-insight', // owner: @jabahamondes #team-web-analytics
    COOKIELESS_SERVER_HASH_MODE_SETTING: 'cookieless-server-hash-mode-setting', // owner: #team-web-analytics
    CSP_REPORTING: 'mexicspo', // owner @pauldambra @lricoy @robbiec
    ENVIRONMENTS_ROLLBACK: 'environments-rollback', // owner: @yasen-posthog #team-platform-features
    ENVIRONMENTS: 'environments', // owner: #team-platform-features
    ERROR_TRACKING_ALERT_ROUTING: 'error-tracking-alert-routing', // owner: #team-error-tracking
    EXPERIMENT_INTERVAL_TIMESERIES: 'experiments-interval-timeseries', // owner: @jurajmajerik #team-experiments
    FEATURE_FLAG_COHORT_CREATION: 'feature-flag-cohort-creation', // owner: #team-feature-flags
    FF_DASHBOARD_TEMPLATES: 'ff-dashboard-templates', // owner: #team-feature-flags
    IMPROVED_COOKIELESS_MODE: 'improved-cookieless-mode', // owner: #team-web-analytics
    LINEAGE_DEPENDENCY_VIEW: 'lineage-dependency-view', // owner: #team-data-stack
    MEMBERS_CAN_USE_PERSONAL_API_KEYS: 'members-can-use-personal-api-keys', // owner: @yasen-posthog #team-platform-features
    PERSONLESS_EVENTS_NOT_SUPPORTED: 'personless-events-not-supported', // owner: #team-analytics-platform
    QUERY_RUNNING_TIME: 'query_running_time', // owner: #team-analytics-platform
    REPLAY_HOGQL_FILTERS: 'replay-hogql-filters', // owner: @pauldambra #team-replay
    REPLAY_SETTINGS_HELP: 'replay-settings-help', // owner: @veryayskiy #team-replay
    REPLAY_TRIGGER_TYPE_CHOICE: 'replay-trigger-type-choice', // owner: @pauldambra #team-replay
    SESSION_REPLAY_DOCTOR: 'session-replay-doctor', // owner: #team-replay
    SETTINGS_BOUNCE_RATE_PAGE_VIEW_MODE: 'settings-bounce-rate-page-view-mode', // owner: #team-web-analytics
    SETTINGS_PERSONS_JOIN_MODE: 'settings-persons-join-mode', // owner: #team-analytics-platform
    SETTINGS_SESSION_TABLE_VERSION: 'settings-session-table-version', // owner: #team-analytics-platform
    SETTINGS_SESSIONS_V2_JOIN: 'settings-sessions-v2-join', // owner: @robbie-c #team-web-analytics
    SETTINGS_WEB_ANALYTICS_PRE_AGGREGATED_TABLES: 'web-analytics-pre-aggregated-tables', // owner: @lricoy #team-web-analytics
    STARTUP_PROGRAM_INTENT: 'startup-program-intent', // owner: @pawel-cebula #team-billing
    SURVEYS_ACTIONS: 'surveys-actions', // owner: #team-surveys
    SURVEYS_ADAPTIVE_LIMITS: 'surveys-adaptive-limits', // owner: #team-surveys
    TRACK_MEMORY_USAGE: 'track-memory-usage', // owner: @pauldambra #team-replay
    WEB_ANALYTICS_API: 'web-analytics-api', // owner: #team-web-analytics
    WEB_ANALYTICS_FOR_MOBILE: 'web-analytics-for-mobile', // owner: #team-web-analytics
    WEB_EXPERIMENTS: 'web-experiments', // owner: #team-experiments

    // Temporary feature flags, still WIP, should be removed eventually
    AA_TEST_BAYESIAN_LEGACY: 'aa-test-bayesian-legacy', // owner: #team-experiments
    AA_TEST_BAYESIAN_NEW: 'aa-test-bayesian-new', // owner: #team-experiments
    ADVANCE_MARKETING_ANALYTICS_SETTINGS: 'advance-marketing-analytics-settings', // owner: @jabahamondes  #team-web-analytics
    AGENT_MODES: 'phai-agent-modes', // owner: @skoob13 #team-posthog-ai
    AI_ONLY_MODE: 'ai-only-mode', // owner: #team-posthog-ai
    AI_SESSION_SUMMARY: 'ai-session-summary', // owner: #team-replay
    AMPLITUDE_BATCH_IMPORT_OPTIONS: 'amplitude-batch-import-options', // owner: #team-ingestion
    BATCH_EXPORT_NEW_LOGS: 'batch-export-new-logs', // owner: #team-batch-exports
    BATCH_EXPORTS_DATABRICKS: 'databricks-batch-exports', // owner: @rossgray #team-batch-exports
    BING_ADS_SOURCE: 'bing-ads-source', // owner: @jabahamondes #team-web-analytics
    CDP_ACTIVITY_LOG_NOTIFICATIONS: 'cdp-activity-log-notifications', // owner: #team-workflows-cdp
    CDP_HOG_SOURCES: 'cdp-hog-sources', // owner #team-workflows-cdp
    CDP_NEW_PRICING: 'cdp-new-pricing', // owner: #team-workflows
    CDP_PERSON_UPDATES: 'cdp-person-updates', // owner: #team-workflows-cdp
    COHORT_CALCULATION_HISTORY: 'cohort-calculation-history', // owner: @gustavo #team-feature-flags
    COPY_WEB_ANALYTICS_DATA: 'copy-web-analytics-data', // owner: @lricoy  #team-web-analytics
    CREATE_FORM_TOOL: 'phai-create-form-tool', // owner: @kappa90 #team-posthog-ai
    CRM_ITERATION_ONE: 'crm-iteration-one', // owner: @arthurdedeus #team-customer-analytics
    CUSTOM_PRODUCTS_SIDEBAR: 'custom-products-sidebar', // owner: @rafaeelaudibert #team-growth
    CUSTOMER_ANALYTICS: 'customer-analytics-roadmap', // owner: @arthurdedeus #team-customer-analytics
    DATA_WAREHOUSE_SCENE: 'data-warehouse-scene', // owner: #team-data-stack
    DEFAULT_EVALUATION_ENVIRONMENTS: 'default-evaluation-environments', // owner: @dmarticus #team-feature-flags
    DWH_FREE_SYNCS: 'dwh-free-syncs', // owner: @Gilbert09  #team-data-stack
    DWH_JOIN_TABLE_PREVIEW: 'dwh-join-table-preview', // owner: @arthurdedeus #team-customer-analytics
    EDITOR_DRAFTS: 'editor-drafts', // owner: @EDsCODE #team-data-stack
    ENDPOINTS: 'embedded-analytics', // owner: @sakce #team-clickhouse
    ERROR_TRACKING_ISSUE_CORRELATION: 'error-tracking-issue-correlation', // owner: @david #team-error-tracking
    ERROR_TRACKING_ISSUE_SPLITTING: 'error-tracking-issue-splitting', // owner: @david #team-error-tracking
    ERROR_TRACKING_RELATED_ISSUES: 'error-tracking-related-issues', // owner: #team-error-tracking
    ERROR_TRACKING_REVENUE_SORTING: 'error-tracking-revenue-sorting', // owner: @david #team-error-tracking
    EXPERIMENT_AI_SUMMARY: 'experiment-ai-summary', // owner: @jurajmajerik #team-experiments
    EXPERIMENTS_BREAKDOWN_FILTER: 'experiments-breakdown-filter', // owner: @rodrigoi #team-experiments
    EXPERIMENTS_NEW_CALCULATOR: 'experiments-new-calculator', // owner: @jurajmajerik #team-experiments
    EXPERIMENTS_RETENTION_METRICS: 'experiments-retention-metrics', // owner: @rodrigoi #team-experiments
    EXPERIMENTS_SHOW_SQL: 'experiments-show-sql', // owner: @jurajmajerik #team-experiments
    EXTERNAL_SURVEYS: 'external-surveys', // owner: #team-surveys
    FLAG_EVALUATION_RUNTIMES: 'flag-evaluation-runtimes', // owner: @dmarticus #team-feature-flags
    FLAG_EVALUATION_TAGS: 'flag-evaluation-tags', // owner: @dmarticus #team-feature-flags
    FLAGGED_FEATURE_INDICATOR: 'flagged-feature-indicator', // owner: @benjackwhite
    HOME_FEED_TAB: 'home-feed-tab', // owner: @ksvat #team-replay
    INCIDENT_IO_STATUS_PAGE: 'incident-io-status-page', // owner: @benjackwhite
    LINKS: 'links', // owner: @marconlp #team-link (team doesn't exist for now, maybe will come back in the future)
    LIVE_DEBUGGER: 'live-debugger', // owner: @marcecoll
    LLM_ANALYTICS_CUSTOMIZABLE_DASHBOARD: 'llm-analytics-customizable-dashboard', // owner: #team-llm-analytics
    LLM_ANALYTICS_DATASETS: 'llm-analytics-datasets', // owner: #team-llm-analytics #team-posthog-ai
    LLM_ANALYTICS_DISCUSSIONS: 'llm-analytics-discussions', // owner: #team-llm-analytics
    LLM_ANALYTICS_EARLY_ADOPTERS: 'llm-analytics-early-adopters', // owner: #team-llm-analytics
    LLM_ANALYTICS_ERRORS_TAB: 'llm-analytics-errors-tab', // owner: #team-llm-analytics
    LLM_ANALYTICS_EVALUATIONS: 'llm-analytics-evaluations', // owner: #team-llm-analytics
    LLM_ANALYTICS_SESSION_SUMMARIZATION: 'llm-analytics-session-summarization', // owner: #team-llm-analytics
    LLM_ANALYTICS_SESSIONS_VIEW: 'llm-analytics-sessions-view', // owner: #team-llm-analytics
    LLM_ANALYTICS_SUMMARIZATION: 'llm-analytics-summarization', // owner: #team-llm-analytics
    LLM_ANALYTICS_TEXT_VIEW: 'llm-analytics-text-view', // owner: #team-llm-analytics
    LLM_ANALYTICS_TRANSLATION: 'llm-analytics-translation', // owner: #team-llm-analytics
    LLM_OBSERVABILITY_SHOW_INPUT_OUTPUT: 'llm-observability-show-input-output', // owner: #team-llm-analytics
    LOGS_PRE_EARLY_ACCESS: 'logs-internal', // owner: #team-logs
    LOGS_VIRTUALIZED_LIST: 'logs-virtualized-list', // owner: #team-logs
    LOGS: 'logs', // owner: #team-logs
    MANAGED_VIEWSETS: 'managed-viewsets', // owner: @rafaeelaudibert #team-revenue-analytics
    MAX_AI_INSIGHT_SEARCH: 'max-ai-insight-search', // owner: #team-posthog-ai
    MAX_BILLING_CONTEXT: 'max-billing-context', // owner: @pawel-cebula #team-billing
    MAX_DEEP_RESEARCH: 'max-deep-research', // owner: @kappa90 #team-posthog-ai
    MAX_SESSION_SUMMARIZATION: 'max-session-summarization', // owner: #team-posthog-ai
    MESSAGING_SES: 'messaging-ses', // owner #team-workflows
    NOTEBOOKS_COLLAPSIBLE_SECTIONS: 'notebooks-collapsible-sections', // owner: @daibhin @benjackwhite
    PRODUCT_ANALYTICS_DASHBOARD_TILE_OVERRIDES: 'dashboard-tile-overrides', // owner: @gesh #team-product-analytics
    PRODUCT_ANALYTICS_DASHBOARD_COLORS: 'dashboard-colors', // owner: @thmsobrmlr #team-product-analytics
    PRODUCT_ANALYTICS_DATE_PICKER_EXPLICIT_DATE_TOGGLE: 'date-picker-explicit-date-toggle', // owner: @gesh #team-product-analytics
    PRODUCT_ANALYTICS_FUNNEL_DWH_SUPPORT: 'funnel-dwh-support', // owner: @thmsobrmlr #team-product-analytics
    PRODUCT_ANALYTICS_INSIGHT_HORIZONTAL_CONTROLS: 'insight-horizontal-controls', // owner: #team-product-analytics
    PRODUCT_ANALYTICS_PATHS_V2: 'paths-v2', // owner: @thmsobrmlr #team-product-analytics
    ONBOARDING_AI_CONSENT_STEP: 'onboarding-ai-consent-step', // owner: @mattbro #team-growth
    ONBOARDING_SKIP_INSTALL_STEP: 'onboarding-skip-install-step', // owner: @rafaeelaudibert #team-growth multivariate=true
    ONBOARDING_TELL_US_MORE_STEP: 'onboarding-tell-us-more-step', // owner: @rafaeelaudibert #team-growth
    ONBOARDING_USE_CASE_SELECTION: 'onboarding-use-case-selection', // owner: @mattbro #team-growth
    PASSWORD_PROTECTED_SHARES: 'password-protected-shares', // owner: @aspicer
    POSTHOG_AI_BILLING_DISPLAY: 'posthog-ai-billing-display', // owner: #team-posthog-ai
    POSTHOG_AI_BILLING_USAGE_COMMAND: 'posthog-ai-billing-usage-command', // owner: #team-posthog-ai
    POSTHOG_AI_BILLING_USAGE_REPORT: 'posthog-ai-billing-usage-report', // owner: #team-posthog-ai
    POSTHOG_AI_CONVERSATION_FEEDBACK_CONFIG: 'posthog-ai-conversation-feedback-config', // owner: #team-posthog-ai
    POSTHOG_AI_CONVERSATION_FEEDBACK_LLMA_SESSIONS: 'posthog-ai-conversation-feedback-llma-sessions', // owner: #team-posthog-ai
    POSTHOG_AI_FEEDBACK_COMMAND: 'posthog-ai-feedback-command', // owner: #team-posthog-ai
    POSTHOG_AI_GENERAL_AVAILABILITY: 'posthog-ai-general-availability', // owner: #team-posthog-ai
    QUERY_EXECUTION_DETAILS: 'query-execution-details', // owner: @sakce
    RECORDINGS_PLAYER_EVENT_PROPERTY_EXPANSION: 'recordings-player-event-property-expansion', // owner: @pauldambra #team-replay
    REMOTE_CONFIG: 'remote-config', // owner: #team-platform-features
    REPLAY_DISCARD_RAW_SNAPSHOTS: 'replay-discard-raw-snapshots', // owner: @pauldambra #team-replay
    REPLAY_FILTERS_REDESIGN: 'replay-filters-redesign', // owner: @ksvat #team-replay
    REPLAY_NEW_DETECTED_URL_COLLECTIONS: 'replay-new-detected-url-collections', // owner: @ksvat #team-replay multivariate=true
    REPLAY_WAIT_FOR_FULL_SNAPSHOT_PLAYBACK: 'replay-wait-for-full-snapshot-playback', // owner: @ksvat #team-replay
    REPLAY_X_LLM_ANALYTICS_CONVERSATION_VIEW: 'replay-x-llm-analytics-conversation-view', // owner: @pauldambra #team-replay
    REPLAY_YIELDING_PROCESSING: 'replay-yielding-processing', // owner: @pauldambra #team-replay multivariate=worker,yielding,worker_and_yielding
    SCHEDULE_FEATURE_FLAG_VARIANTS_UPDATE: 'schedule-feature-flag-variants-update', // owner: @gustavo #team-feature-flags
    SCHEMA_MANAGEMENT: 'schema-management', // owner: @aspicer
    SEEKBAR_PREVIEW_SCRUBBING: 'seekbar-preview-scrubbing', // owner: @pauldambra #team-replay
    SESSIONS_EXPLORER: 'sessions-explorer', // owner: @jabahamondes #team-web-analytics
    SHOPIFY_DWH: 'shopify-dwh', // owner: @andrew #team-data-stack
    SHOW_REFERRER_FAVICON: 'show-referrer-favicon', // owner: @jordanm-posthog #team-web-analytics
    SSE_DASHBOARDS: 'sse-dashboards', // owner: @aspicer #team-analytics-platform
    SURVEY_ANALYSIS_MAX_TOOL: 'survey-analysis-max-tool', // owner: #team-surveys
    SURVEYS_EXPERIMENTS_CROSS_SELL: 'surveys-experiments-cross-sell', // owner: @adboio #team-surveys
    SURVEYS_FF_CROSS_SELL: 'surveys-ff-cross-sell', // owner: @adboio #team-surveys
    SURVEYS_FUNNELS_CROSS_SELL: 'survey-funnels-cross-sell', // owner: @adboio #team-surveys
    SURVEYS_INSIGHT_BUTTON_EXPERIMENT: 'ask-users-why-ai-vs-quickcreate', // owner: @adboio #team-surveys multivariate=true
    SWITCH_SUBSCRIPTION_PLAN: 'switch-subscription-plan', // owner: @a-lider #team-platform-features
    TASK_SUMMARIES: 'task-summaries', // owner: #team-llm-analytics
    TASKS: 'tasks', // owner: #team-llm-analytics
    TOGGLE_PROPERTY_ARRAYS: 'toggle-property-arrays', // owner: @arthurdedeus #team-customer-analytics
    USE_TEMPORAL_SUBSCRIPTIONS: 'use-temporal-subscriptions', // owner: @aspicer #team-analytics-platform
    USER_INTERVIEWS: 'user-interviews', // owner: @Twixes @jurajmajerik
    WEB_ANALYTICS_CONVERSION_GOAL_PREAGG: 'web-analytics-conversion-goal-preagg', // owner: @lricoy #team-web-analytics
    WEB_ANALYTICS_EMPTY_ONBOARDING: 'web-analytics-empty-onboarding', // owner: @jordanm-posthog #team-web-analytics
    WEB_ANALYTICS_HIGHER_CONCURRENCY: 'web-analytics-higher-concurrency', // owner: @lricoy #team-web-analytics
    WEB_ANALYTICS_MARKETING: 'marketing-analytics', // owner: @jabahamondes #team-web-analytics
    WEB_ANALYTICS_OPEN_AS_INSIGHT: 'web-analytics-open-as-insight', // owner: @lricoy #team-web-analytics
    WEB_ANALYTICS_POSTHOG_AI: 'web-analytics-posthog-ai', // owner: @lricoy #team-web-analytics
    WEB_ANALYTICS_TILE_TOGGLES: 'web-analytics-tile-toggles', // owner: @lricoy #team-web-analytics
    WORKFLOWS_INTERNAL_EVENT_FILTERS: 'workflows-internal-event-filters', // owner: @haven #team-workflows
    WORKFLOWS_SCHEDULED_TRIGGERS: 'workflows-scheduled-triggers', // owner: #team-workflows
    WORKFLOWS: 'messaging', // owner @haven #team-workflows
    WEB_ANALYTICS_HEALTH_TAB: 'web_analytics_health_tab', // owner: @jordanm-posthog #team-web-analytics
    AVERAGE_PAGE_VIEW_COLUMN: 'average-page-view-column', // owner: @jordanm-posthog #team-web-analytics
    NEW_TAB_PROJECT_EXPLORER: 'new-tab-project-explorer', // owner: #team-platform-ux
    SURVEY_HEADLINE_SUMMARY: 'survey-headline-summary', // owner: @adboio #team-surveys
<<<<<<< HEAD
    CONDENSED_FILTER_BAR: 'condensed_filter_bar', // owner: @jordanm-posthog #team-web-analytics
=======
    SURVEYS_ERROR_TRACKING_CROSS_SELL: 'surveys-in-error-tracking', // owner: @adboio #team-surveys
    LIVE_EVENTS_ACTIVE_RECORDINGS: 'live-events-active-recordings', // owner: @pauldambra #team-replay
>>>>>>> 073c598c
} as const
export type FeatureFlagLookupKey = keyof typeof FEATURE_FLAGS
export type FeatureFlagKey = (typeof FEATURE_FLAGS)[keyof typeof FEATURE_FLAGS]

export const STORYBOOK_FEATURE_FLAGS = Object.values(FEATURE_FLAGS).filter(
    (flag) => flag !== FEATURE_FLAGS.AI_ONLY_MODE
)

export const INSIGHT_VISUAL_ORDER = {
    trends: 10,
    funnel: 20,
    retention: 30,
    paths: 40,
    stickiness: 50,
    lifecycle: 60,
    calendarHeatmap: 70,
    sql: 80,
    hog: 90,
}

export const ENTITY_MATCH_TYPE = 'entities'
export const PROPERTY_MATCH_TYPE = 'properties'

export enum FunnelLayout {
    horizontal = 'horizontal',
    vertical = 'vertical',
}

export const BIN_COUNT_AUTO = 'auto' as const

export const RETENTION_MEAN_NONE = 'none' as const

// Cohort types
export enum CohortTypeEnum {
    Static = 'static',
    Dynamic = 'dynamic',
}

/**
 * Mock Node.js `process`, which is required by VFile that is used by ReactMarkdown.
 * See https://github.com/remarkjs/react-markdown/issues/339.
 */
export const MOCK_NODE_PROCESS = { cwd: () => '', env: {} } as unknown as NodeJS.Process

export const SSO_PROVIDER_NAMES: Record<SSOProvider, string> = {
    'google-oauth2': 'Google',
    github: 'GitHub',
    gitlab: 'GitLab',
    saml: 'Single sign-on (SAML)',
}

export const DOMAIN_REGEX = /^([a-z0-9]+(-[a-z0-9]+)*\.)+[a-z]{2,}$/
export const SECURE_URL_REGEX = /^(?:http(s)?:\/\/)[\w.-]+(?:\.[\w.-]+)+[\w\-._~:/?#[\]@!$&'()*+,;=]+$/gi

export const CLOUD_HOSTNAMES = {
    [Region.US]: 'us.posthog.com',
    [Region.EU]: 'eu.posthog.com',
}

export const SESSION_RECORDINGS_PLAYLIST_FREE_COUNT = 5
export const SESSION_RECORDINGS_TTL_WARNING_THRESHOLD_DAYS = 10 // days

export const GENERATED_DASHBOARD_PREFIX = 'Generated Dashboard'

export const ACTIVITY_PAGE_SIZE = 20
export const ADVANCED_ACTIVITY_PAGE_SIZE = 100
export const EVENT_DEFINITIONS_PER_PAGE = 50
export const PROPERTY_DEFINITIONS_PER_EVENT = 5
export const EVENT_PROPERTY_DEFINITIONS_PER_PAGE = 50
export const LOGS_PORTION_LIMIT = 50

export const SESSION_REPLAY_MINIMUM_DURATION_OPTIONS: LemonSelectOptions<number | null> = [
    {
        label: 'no minimum',
        value: null,
    },
    {
        label: '1',
        value: 1000,
    },
    {
        label: '2',
        value: 2000,
    },
    {
        label: '5',
        value: 5000,
    },
    {
        label: '10',
        value: 10000,
    },
    {
        label: '15',
        value: 15000,
    },
    {
        label: '30',
        value: 30000,
    },
]

export const UNSUBSCRIBE_SURVEY_ID = '018b6e13-590c-0000-decb-c727a2b3f462'
export const SESSION_RECORDING_OPT_OUT_SURVEY_ID = '01985c68-bd25-0000-b7e3-f1ccc987e979'
export const TRIAL_CANCELLATION_SURVEY_ID = '019923cd-461c-0000-27ed-ed8e422c596e'

export const TAILWIND_BREAKPOINTS = {
    sm: 526,
    md: 768,
    lg: 992,
    xl: 1200,
    '2xl': 1600,
}

export const INSIGHT_ALERT_FIRING_SUB_TEMPLATE_ID = 'insight-alert-firing'
export const INSIGHT_ALERT_DESTINATION_LOGIC_KEY = 'insightAlertDestination'
export const INSIGHT_ALERT_FIRING_EVENT_ID = '$insight_alert_firing'

export const COHORT_PERSONS_QUERY_LIMIT = 10000<|MERGE_RESOLUTION|>--- conflicted
+++ resolved
@@ -336,12 +336,9 @@
     AVERAGE_PAGE_VIEW_COLUMN: 'average-page-view-column', // owner: @jordanm-posthog #team-web-analytics
     NEW_TAB_PROJECT_EXPLORER: 'new-tab-project-explorer', // owner: #team-platform-ux
     SURVEY_HEADLINE_SUMMARY: 'survey-headline-summary', // owner: @adboio #team-surveys
-<<<<<<< HEAD
-    CONDENSED_FILTER_BAR: 'condensed_filter_bar', // owner: @jordanm-posthog #team-web-analytics
-=======
     SURVEYS_ERROR_TRACKING_CROSS_SELL: 'surveys-in-error-tracking', // owner: @adboio #team-surveys
     LIVE_EVENTS_ACTIVE_RECORDINGS: 'live-events-active-recordings', // owner: @pauldambra #team-replay
->>>>>>> 073c598c
+    CONDENSED_FILTER_BAR: 'condensed_filter_bar', // owner: @jordanm-posthog #team-web-analytics
 } as const
 export type FeatureFlagLookupKey = keyof typeof FEATURE_FLAGS
 export type FeatureFlagKey = (typeof FEATURE_FLAGS)[keyof typeof FEATURE_FLAGS]
