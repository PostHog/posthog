--- conflicted
+++ resolved
@@ -123,12 +123,9 @@
     IN_APP_PROMPTS_EXPERIMENT: 'IN_APP_PROMPTS_EXPERIMENT', // owner: @kappa90
     SESSION_RECORDINGS_PLAYER_V3: 'session-recording-player-v3', // owner: @alexkim205
     SESSION_RECORDINGS_PLAYER_V3_FILTERING: 'session-recording-player-v3-filtering', // owner: @alexkim205
-<<<<<<< HEAD
-    PERSONS_MODAL_V2: 'persons-modal-v2', // owner: @benjackwhite
-=======
     SESSION_RECORDINGS_PLAYLIST: 'session-recording-playlist', // owner @rcmarron
     ALLOW_CSV_EXPORT_COLUMN_CHOICE: 'allow-csv-export-column-choice', //owner: @pauldambra
->>>>>>> 5e594486
+    PERSONS_MODAL_V2: 'persons-modal-v2', // owner: @benjackwhite
 }
 
 /** Which self-hosted plan's features are available with Cloud's "Standard" plan (aka card attached). */
