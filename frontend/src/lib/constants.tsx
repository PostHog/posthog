import { urls } from 'scenes/urls'
import { AvailableFeature, ChartDisplayType, LicensePlan, Region, SSOProvider } from '../types'

/** Display types which don't allow grouping by unit of time. Sync with backend NON_TIME_SERIES_DISPLAY_TYPES. */
export const NON_TIME_SERIES_DISPLAY_TYPES = [
    ChartDisplayType.ActionsTable,
    ChartDisplayType.ActionsPie,
    ChartDisplayType.ActionsBarValue,
    ChartDisplayType.WorldMap,
    ChartDisplayType.BoldNumber,
]
/** Display types for which `breakdown` is hidden and ignored. Sync with backend NON_BREAKDOWN_DISPLAY_TYPES. */
export const NON_BREAKDOWN_DISPLAY_TYPES = [ChartDisplayType.BoldNumber]
/** Display types which only work with a single series. */
export const SINGLE_SERIES_DISPLAY_TYPES = [ChartDisplayType.WorldMap, ChartDisplayType.BoldNumber]

export const NON_VALUES_ON_SERIES_DISPLAY_TYPES = [
    ChartDisplayType.ActionsTable,
    ChartDisplayType.WorldMap,
    ChartDisplayType.BoldNumber,
]
export enum OrganizationMembershipLevel {
    Member = 1,
    Admin = 8,
    Owner = 15,
}

export enum TeamMembershipLevel {
    Member = 1,
    Admin = 8,
}

/** See posthog/api/organization.py for details. */
export enum PluginsAccessLevel {
    None = 0,
    Config = 3,
    Install = 6,
    Root = 9,
}

/** Collaboration restriction level (which is a dashboard setting). Sync with DashboardPrivilegeLevel. */
export enum DashboardRestrictionLevel {
    EveryoneInProjectCanEdit = 21,
    OnlyCollaboratorsCanEdit = 37,
}

/** Collaboration privilege level (which is a user property). Sync with DashboardRestrictionLevel. */
export enum DashboardPrivilegeLevel {
    CanView = 21,
    CanEdit = 37,
    /** This is not a value that can be set in the DB – it's inferred. */
    _ProjectAdmin = 888,
    /** This is not a value that can be set in the DB – it's inferred. */
    _Owner = 999,
}

export const privilegeLevelToName: Record<DashboardPrivilegeLevel, string> = {
    [DashboardPrivilegeLevel.CanView]: 'can view',
    [DashboardPrivilegeLevel.CanEdit]: 'can edit',
    [DashboardPrivilegeLevel._Owner]: 'owner',
    [DashboardPrivilegeLevel._ProjectAdmin]: 'can edit',
}

// Persons
export const PERSON_DISTINCT_ID_MAX_SIZE = 3
export const PERSON_DEFAULT_DISPLAY_NAME_PROPERTIES = [
    'email',
    'Email',
    'name',
    'Name',
    'username',
    'Username',
    'UserName',
]

// Feature Flags & Experiments
export const INSTANTLY_AVAILABLE_PROPERTIES = [
    '$geoip_city_name',
    '$geoip_country_name',
    '$geoip_country_code',
    '$geoip_continent_name',
    '$geoip_continent_code',
    '$geoip_postal_code',
    '$geoip_time_zone',
]

// Event constants
export const ACTION_TYPE = 'action_type'
export const EVENT_TYPE = 'event_type'
export const STALE_EVENT_SECONDS = 30 * 24 * 60 * 60 // 30 days

// TODO: Deprecated; should be removed once backend is updated
export enum ShownAsValue {
    VOLUME = 'Volume',
    STICKINESS = 'Stickiness',
    LIFECYCLE = 'Lifecycle',
}

// Retention constants
export const RETENTION_RECURRING = 'retention_recurring'
export const RETENTION_FIRST_TIME = 'retention_first_time'

export const WEBHOOK_SERVICES: Record<string, string> = {
    Slack: 'slack.com',
    Discord: 'discord.com',
    Teams: 'office.com',
}

export const FEATURE_FLAGS = {
    // Cloud-only
    CLOUD_ANNOUNCEMENT: 'cloud-announcement',
    // Experiments / beta features
    BREAKDOWN_BY_MULTIPLE_PROPERTIES: '938-breakdown-by-multiple-properties', // owner: @pauldambra
    FUNNELS_CUE_OPT_OUT: 'funnels-cue-opt-out-7301', // owner: @neilkakkar
    RETENTION_BREAKDOWN: 'retention-breakdown', // owner: @hazzadous
    WEB_PERFORMANCE: 'hackathon-apm', //owner: @pauldambra
    NEW_INSIGHT_COHORTS: '7569-insight-cohorts', // owner: @EDsCODE
    SMOOTHING_INTERVAL: 'smoothing-interval', // owner: @timgl
    BILLING_LIMIT: 'billing-limit', // owner: @timgl
    KAFKA_INSPECTOR: 'kafka-inspector', // owner: @yakkomajuri
    HISTORICAL_EXPORTS_V2: 'historical-exports-v2', // owner @macobo
    PERSON_ON_EVENTS_ENABLED: 'person-on-events-enabled', //owner: @EDsCODE
    REGION_SELECT: 'region-select', //owner: @kappa90
    INGESTION_WARNINGS_ENABLED: 'ingestion-warnings-enabled', // owner: @tiina303
    HOG_BOOK: 'hog-book', // owner: @pauldambra
    SESSION_RESET_ON_LOAD: 'session-reset-on-load', // owner: @benjackwhite
    RECORDINGS_ON_FEATURE_FLAGS: 'recordings-on-feature-flags', // owner: @EDsCODE
    AUTO_ROLLBACK_FEATURE_FLAGS: 'auto-rollback-feature-flags', // owner: @EDsCODE
    ONBOARDING_V2_DEMO: 'onboarding-v2-demo', // owner: #team-growth
    FEATURE_FLAG_ROLLOUT_UX: 'feature-flag-rollout-ux', // owner: @neilkakkar
    ROLE_BASED_ACCESS: 'role-based-access', // owner: #team-experiments, @liyiy
    YULE_HOG: 'yule-hog', // owner: @benjackwhite
    QUERY_RUNNING_TIME: 'query_running_time', // owner: @mariusandra
    DATA_EXPLORATION_INSIGHTS: 'data-exploration-insights', // owner @thmsobrmlr
    RECORDING_DEBUGGING: 'recording-debugging', // owner #team-session-recordings
    REQUIRE_EMAIL_VERIFICATION: 'require-email-verification', // owner: @raquelmsmith
    SAMPLING: 'sampling', // owner: @yakkomajuri
    RECORDINGS_V2_RECORDER: 'recordings-v2-recorder', // owner: #team-session-recordings
    POSTHOG_3000: 'posthog-3000', // owner: @Twixes
    ENABLE_PROMPTS: 'enable-prompts', // owner: @lharries
    FEEDBACK_SCENE: 'feedback-scene', // owner: @lharries
    RECORDINGS_LIST_V2: 'recordings-list-v2-enabled', // owner: #team-session-recordings
    HOGQL: 'hogql', // owner: #team-product-analytics
    NOTEBOOKS: 'notebooks', // owner: #team-session-recordings
    ARUBUG: 'arubug', // owner: #team-arubug
    BILLING_BY_PRODUCTS: 'billing-by-products', // owner: @raquelmsmith
    RECORDINGS_DOM_EXPLORER: 'recordings-dom-explorer', // owner: #team-session-recordings
<<<<<<< HEAD
    AUTO_REDIRECT: 'auto-redirect', // owner: @lharries
=======
    DATA_MANAGEMENT_HISTORY: 'data-management-history', // owner: @pauldambra
>>>>>>> e846228a
}

/** Which self-hosted plan's features are available with Cloud's "Standard" plan (aka card attached). */
export const POSTHOG_CLOUD_STANDARD_PLAN = LicensePlan.Scale
export const FEATURE_MINIMUM_PLAN: Partial<Record<AvailableFeature, LicensePlan>> = {
    [AvailableFeature.ZAPIER]: LicensePlan.Scale,
    [AvailableFeature.ORGANIZATIONS_PROJECTS]: LicensePlan.Scale,
    [AvailableFeature.GOOGLE_LOGIN]: LicensePlan.Scale,
    [AvailableFeature.DASHBOARD_COLLABORATION]: LicensePlan.Scale,
    [AvailableFeature.INGESTION_TAXONOMY]: LicensePlan.Scale,
    [AvailableFeature.PATHS_ADVANCED]: LicensePlan.Scale,
    [AvailableFeature.CORRELATION_ANALYSIS]: LicensePlan.Scale,
    [AvailableFeature.GROUP_ANALYTICS]: LicensePlan.Scale,
    [AvailableFeature.MULTIVARIATE_FLAGS]: LicensePlan.Scale,
    [AvailableFeature.EXPERIMENTATION]: LicensePlan.Scale,
    [AvailableFeature.TAGGING]: LicensePlan.Scale,
    [AvailableFeature.BEHAVIORAL_COHORT_FILTERING]: LicensePlan.Scale,
    [AvailableFeature.WHITE_LABELLING]: LicensePlan.Scale,
    [AvailableFeature.DASHBOARD_PERMISSIONING]: LicensePlan.Enterprise,
    [AvailableFeature.PROJECT_BASED_PERMISSIONING]: LicensePlan.Enterprise,
    [AvailableFeature.SAML]: LicensePlan.Enterprise,
    [AvailableFeature.SSO_ENFORCEMENT]: LicensePlan.Enterprise,
    [AvailableFeature.SUBSCRIPTIONS]: LicensePlan.Scale,
    [AvailableFeature.APP_METRICS]: LicensePlan.Scale,
    [AvailableFeature.RECORDINGS_PLAYLISTS]: LicensePlan.Scale,
    [AvailableFeature.ROLE_BASED_ACCESS]: LicensePlan.Enterprise,
    [AvailableFeature.RECORDINGS_FILE_EXPORT]: LicensePlan.Scale,
    [AvailableFeature.RECORDINGS_PERFORMANCE]: LicensePlan.Scale,
}

export const ENTITY_MATCH_TYPE = 'entities'
export const PROPERTY_MATCH_TYPE = 'properties'

export enum FunnelLayout {
    horizontal = 'horizontal',
    vertical = 'vertical',
}

export const BIN_COUNT_AUTO = 'auto' as const

// Cohort types
export enum CohortTypeEnum {
    Static = 'static',
    Dynamic = 'dynamic',
}

/**
 * Mock Node.js `process`, which is required by VFile that is used by ReactMarkdown.
 * See https://github.com/remarkjs/react-markdown/issues/339.
 */
export const MOCK_NODE_PROCESS = { cwd: () => '', env: {} } as unknown as NodeJS.Process

export const SSO_PROVIDER_NAMES: Record<SSOProvider, string> = {
    'google-oauth2': 'Google',
    github: 'GitHub',
    gitlab: 'GitLab',
    saml: 'Single sign-on (SAML)',
}

// TODO: Remove UPGRADE_LINK, as the billing page is now universal
export const UPGRADE_LINK = (cloud?: boolean): { url: string; target?: '_blank' } =>
    cloud ? { url: urls.organizationBilling() } : { url: 'https://posthog.com/pricing', target: '_blank' }

export const DOMAIN_REGEX = /^([a-z0-9]+(-[a-z0-9]+)*\.)+[a-z]{2,}$/
export const SECURE_URL_REGEX = /^(?:http(s)?:\/\/)[\w.-]+(?:\.[\w\.-]+)+[\w\-\._~:\/?#[\]@!\$&'\(\)\*\+,;=.]+$/gi

export const CLOUD_HOSTNAMES = {
    [Region.US]: 'app.posthog.com',
    [Region.EU]: 'eu.posthog.com',
}

export const SESSION_RECORDINGS_PLAYLIST_FREE_COUNT = 5

// If _any_ item on a dashboard is older than this, dashboard is automatically reloaded
export const AUTO_REFRESH_DASHBOARD_THRESHOLD_HOURS = 20<|MERGE_RESOLUTION|>--- conflicted
+++ resolved
@@ -145,11 +145,8 @@
     ARUBUG: 'arubug', // owner: #team-arubug
     BILLING_BY_PRODUCTS: 'billing-by-products', // owner: @raquelmsmith
     RECORDINGS_DOM_EXPLORER: 'recordings-dom-explorer', // owner: #team-session-recordings
-<<<<<<< HEAD
     AUTO_REDIRECT: 'auto-redirect', // owner: @lharries
-=======
     DATA_MANAGEMENT_HISTORY: 'data-management-history', // owner: @pauldambra
->>>>>>> e846228a
 }
 
 /** Which self-hosted plan's features are available with Cloud's "Standard" plan (aka card attached). */
