--- conflicted
+++ resolved
@@ -156,11 +156,7 @@
     EXCEPTION_AUTOCAPTURE: 'exception-autocapture',
     DATA_WAREHOUSE: 'data-warehouse', // owner: @EDsCODE
     DATA_WAREHOUSE_VIEWS: 'data-warehouse-views', // owner: @EDsCODE
-<<<<<<< HEAD
     DATA_WAREHOUSE_HUBSPOT_IMPORT: 'data-warehouse-hubspot-import', // owner: @EDsCODE
-    DATA_WAREHOUSE_EXTERNAL_LINK: 'data-warehouse-external-link', // owner: @EDsCODE
-=======
->>>>>>> 8b2f4326
     FF_DASHBOARD_TEMPLATES: 'ff-dashboard-templates', // owner: @EDsCODE
     SHOW_PRODUCT_INTRO_EXISTING_PRODUCTS: 'show-product-intro-existing-products', // owner: @raquelmsmith
     ARTIFICIAL_HOG: 'artificial-hog', // owner: @Twixes
