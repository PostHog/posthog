--- conflicted
+++ resolved
@@ -253,29 +253,11 @@
     EXTERNAL_SURVEYS: 'external-surveys', // owner: #team-surveys
     FLAG_EVALUATION_RUNTIMES: 'flag-evaluation-runtimes', // owner: @dmarticus #team-feature-flags
     FLAG_EVALUATION_TAGS: 'flag-evaluation-tags', // owner: @dmarticus #team-feature-flags
-<<<<<<< HEAD
-    DEFAULT_EVALUATION_ENVIRONMENTS: 'default-evaluation-environments', // owner: @dmarticus #team-feature-flags
-    PATH_CLEANING_FILTER_TABLE_UI: 'path-cleaning-filter-table-ui', // owner: @lricoy #team-web-analytics
-    WEB_ANALYTICS_CONVERSION_GOAL_PREAGG: 'web-analytics-conversion-goal-preagg', // owner: @lricoy #team-web-analytics
-    REPLAY_SETTINGS_HELP: 'replay-settings-help', // owner: @veryayskiy #team-replay
-    EDITOR_DRAFTS: 'editor-drafts', // owner: @EDsCODE #team-data-stack
-    DATA_WAREHOUSE_SCENE: 'data-warehouse-scene', // owner: @naumaanh #team-data-stack
-    MAX_BILLING_CONTEXT: 'max-billing-context', // owner: @pawel-cebula #team-billing
-    TASKS: 'tasks', // owner: #team-llm-analytics
-    MANAGED_VIEWSETS: 'managed-viewsets', // owner: @rafaeelaudibert #team-revenue-analytics
-    LLM_OBSERVABILITY_SHOW_INPUT_OUTPUT: 'llm-observability-show-input-output', // owner: #team-llm-analytics
-    MAX_SESSION_SUMMARIZATION: 'max-session-summarization', // owner: #team-signals
-    MAX_SESSION_SUMMARIZATION_BUTTON: 'max-session-summarization-button', // owner: #team-signals
-    TASK_SUMMARIES: 'task-summaries', // owner: #team-llm-analytics
-    CDP_NEW_PRICING: 'cdp-new-pricing', // owner: #team-workflows
-    IMPROVED_COOKIELESS_MODE: 'improved-cookieless-mode', // owner: @robbie-c #team-web-analytics
-=======
     FLAGGED_FEATURE_INDICATOR: 'flagged-feature-indicator', // owner: @benjackwhite
     FUNNEL_DWH_SUPPORT: 'funnel-dwh-support', // owner: @thmsobrmlr #team-product-analytics
     HOME_FEED_TAB: 'home-feed-tab', // owner: @ksvat #team-replay
     INCIDENT_IO_STATUS_PAGE: 'incident-io-status-page', // owner: @benjackwhite
     LINKS: 'links', // owner: @marconlp #team-link (team doesn't exist for now, maybe will come back in the future)
->>>>>>> 80396383
     LIVE_DEBUGGER: 'live-debugger', // owner: @marcecoll
     LLM_ANALYTICS_CUSTOMIZABLE_DASHBOARD: 'llm-analytics-customizable-dashboard', // owner: #team-llm-analytics
     LLM_ANALYTICS_DATASETS: 'llm-analytics-datasets', // owner: #team-llm-analytics #team-posthog-ai
@@ -296,7 +278,8 @@
     MAX_AI_INSIGHT_SEARCH: 'max-ai-insight-search', // owner: #team-posthog-ai
     MAX_BILLING_CONTEXT: 'max-billing-context', // owner: @pawel-cebula #team-billing
     MAX_DEEP_RESEARCH: 'max-deep-research', // owner: @kappa90 #team-posthog-ai
-    MAX_SESSION_SUMMARIZATION: 'max-session-summarization', // owner: #team-posthog-ai
+    MAX_SESSION_SUMMARIZATION: 'max-session-summarization', // owner: #team-signals
+    MAX_SESSION_SUMMARIZATION_BUTTON: 'max-session-summarization-button', // owner: #team-signals
     MESSAGING_SES: 'messaging-ses', // owner #team-workflows
     NOTEBOOKS_COLLAPSIBLE_SECTIONS: 'notebooks-collapsible-sections', // owner: @daibhin @benjackwhite
     ONBOARDING_AI_CONSENT_STEP: 'onboarding-ai-consent-step', // owner: @mattbro #team-growth
