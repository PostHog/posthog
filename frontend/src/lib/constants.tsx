--- conflicted
+++ resolved
@@ -329,11 +329,8 @@
     WORKFLOWS_INTERNAL_EVENT_FILTERS: 'workflows-internal-event-filters', // owner: @haven #team-workflows
     WORKFLOWS_SCHEDULED_TRIGGERS: 'workflows-scheduled-triggers', // owner: #team-workflows
     WORKFLOWS: 'messaging', // owner @haven #team-workflows
-<<<<<<< HEAD
+    AVERAGE_PAGE_VIEW_COLUMN: 'average-page-view-column', // owner: @jordanm-posthog #team-web-analytics
     NEW_TAB_PROJECT_EXPLORER: 'new-tab-project-explorer', // owner: #team-platform-ux
-=======
-    AVERAGE_PAGE_VIEW_COLUMN: 'average-page-view-column', // owner: @jordanm-posthog #team-web-analytics
->>>>>>> eee2b8d0
 } as const
 export type FeatureFlagLookupKey = keyof typeof FEATURE_FLAGS
 export type FeatureFlagKey = (typeof FEATURE_FLAGS)[keyof typeof FEATURE_FLAGS]
