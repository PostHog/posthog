--- conflicted
+++ resolved
@@ -287,12 +287,9 @@
     USE_TEMPORAL_SUBSCRIPTIONS: 'use-temporal-subscriptions', // owner: @aspicer #team-product-analytics
     EXPERIMENTS_DEV_STATS_METHOD_TOGGLE: 'experiments-dev-stats-method-toggle', // owner: #team-experiments
     REPLAY_EXPORT_RAW_RECORDING: 'replay-export-raw-recording', // owner: @veryayskiy #team-replay
-<<<<<<< HEAD
     MINIMAL_SCENE_LAYOUT: 'minimal-scene-layout', // owner: @adamleithp #team-devex
-=======
     GOOGLE_SHEETS_DWH: 'google-shets-dwh', // owner: @Gilbert09 #team-data-warehouse
     NEW_BAYESIAN_STATS_METHOD: 'new-bayesian-stats-method', // owner: @andehen #team-experiments
->>>>>>> 1de98638
 } as const
 export type FeatureFlagKey = (typeof FEATURE_FLAGS)[keyof typeof FEATURE_FLAGS]
 
