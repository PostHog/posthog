import { urls } from 'scenes/urls'
import { AvailableFeature, ChartDisplayType, LicensePlan, Region, SSOProvider } from '../types'

/** Display types which don't allow grouping by unit of time. Sync with backend NON_TIME_SERIES_DISPLAY_TYPES. */
export const NON_TIME_SERIES_DISPLAY_TYPES = [
    ChartDisplayType.ActionsTable,
    ChartDisplayType.ActionsPie,
    ChartDisplayType.ActionsBarValue,
    ChartDisplayType.WorldMap,
    ChartDisplayType.BoldNumber,
]
/** Display types for which `breakdown` is hidden and ignored. Sync with backend NON_BREAKDOWN_DISPLAY_TYPES. */
export const NON_BREAKDOWN_DISPLAY_TYPES = [ChartDisplayType.BoldNumber]
/** Display types which only work with a single series. */
export const SINGLE_SERIES_DISPLAY_TYPES = [ChartDisplayType.WorldMap, ChartDisplayType.BoldNumber]

export const NON_VALUES_ON_SERIES_DISPLAY_TYPES = [
    ChartDisplayType.ActionsTable,
    ChartDisplayType.WorldMap,
    ChartDisplayType.BoldNumber,
]

/** Display types for which a percent stack view is available. */
export const PERCENT_STACK_VIEW_DISPLAY_TYPE = [
    ChartDisplayType.ActionsBar,
    ChartDisplayType.ActionsLineGraph,
    ChartDisplayType.ActionsAreaGraph,
]

export enum OrganizationMembershipLevel {
    Member = 1,
    Admin = 8,
    Owner = 15,
}

export enum TeamMembershipLevel {
    Member = 1,
    Admin = 8,
}

/** See posthog/api/organization.py for details. */
export enum PluginsAccessLevel {
    None = 0,
    Config = 3,
    Install = 6,
    Root = 9,
}

/** Collaboration restriction level (which is a dashboard setting). Sync with DashboardPrivilegeLevel. */
export enum DashboardRestrictionLevel {
    EveryoneInProjectCanEdit = 21,
    OnlyCollaboratorsCanEdit = 37,
}

/** Collaboration privilege level (which is a user property). Sync with DashboardRestrictionLevel. */
export enum DashboardPrivilegeLevel {
    CanView = 21,
    CanEdit = 37,
    /** This is not a value that can be set in the DB – it's inferred. */
    _ProjectAdmin = 888,
    /** This is not a value that can be set in the DB – it's inferred. */
    _Owner = 999,
}

export const privilegeLevelToName: Record<DashboardPrivilegeLevel, string> = {
    [DashboardPrivilegeLevel.CanView]: 'can view',
    [DashboardPrivilegeLevel.CanEdit]: 'can edit',
    [DashboardPrivilegeLevel._Owner]: 'owner',
    [DashboardPrivilegeLevel._ProjectAdmin]: 'can edit',
}

// Persons
export const PERSON_DISTINCT_ID_MAX_SIZE = 3
// Sync with .../api/person.py and .../ingestion/hooks.ts
export const PERSON_DEFAULT_DISPLAY_NAME_PROPERTIES = [
    'email',
    'Email',
    'name',
    'Name',
    'username',
    'Username',
    'UserName',
]

// Feature Flags & Experiments
export const INSTANTLY_AVAILABLE_PROPERTIES = [
    '$geoip_city_name',
    '$geoip_country_name',
    '$geoip_country_code',
    '$geoip_continent_name',
    '$geoip_continent_code',
    '$geoip_postal_code',
    '$geoip_time_zone',
]

// Event constants
export const ACTION_TYPE = 'action_type'
export const EVENT_TYPE = 'event_type'
export const STALE_EVENT_SECONDS = 30 * 24 * 60 * 60 // 30 days

// TODO: Deprecated; should be removed once backend is updated
export enum ShownAsValue {
    VOLUME = 'Volume',
    STICKINESS = 'Stickiness',
    LIFECYCLE = 'Lifecycle',
}

// Retention constants
export const RETENTION_RECURRING = 'retention_recurring'
export const RETENTION_FIRST_TIME = 'retention_first_time'

export const WEBHOOK_SERVICES: Record<string, string> = {
    Slack: 'slack.com',
    Discord: 'discord.com',
    Teams: 'office.com',
}

export const FEATURE_FLAGS = {
    // Cloud-only
    CLOUD_ANNOUNCEMENT: 'cloud-announcement',
    // Experiments / beta features
    FUNNELS_CUE_OPT_OUT: 'funnels-cue-opt-out-7301', // owner: @neilkakkar
    RETENTION_BREAKDOWN: 'retention-breakdown', // TODO: Dropped, remove
    WEB_PERFORMANCE: 'hackathon-apm', //owner: @pauldambra
    SMOOTHING_INTERVAL: 'smoothing-interval', // owner: @timgl
    BILLING_LIMIT: 'billing-limit', // owner: @timgl
    KAFKA_INSPECTOR: 'kafka-inspector', // owner: @yakkomajuri
    HISTORICAL_EXPORTS_V2: 'historical-exports-v2', // owner @macobo
    PERSON_ON_EVENTS_ENABLED: 'person-on-events-enabled', //owner: @EDsCODE
    REGION_SELECT: 'region-select', // TODO: Rolled out, unflag
    INGESTION_WARNINGS_ENABLED: 'ingestion-warnings-enabled', // owner: @tiina303
    SESSION_RESET_ON_LOAD: 'session-reset-on-load', // owner: @benjackwhite
    RECORDINGS_ON_FEATURE_FLAGS: 'recordings-on-feature-flags', // owner: @EDsCODE
    AUTO_ROLLBACK_FEATURE_FLAGS: 'auto-rollback-feature-flags', // owner: @EDsCODE
    ONBOARDING_V2_DEMO: 'onboarding-v2-demo', // owner: #team-growth
    FEATURE_FLAG_ROLLOUT_UX: 'feature-flag-rollout-ux', // owner: @neilkakkar
    ROLE_BASED_ACCESS: 'role-based-access', // owner: #team-experiments, @liyiy
    QUERY_RUNNING_TIME: 'query_running_time', // owner: @mariusandra
    RECORDING_DEBUGGING: 'recording-debugging', // owner #team-monitoring
    RECORDINGS_V2_RECORDER: 'recordings-v2-recorder', // owner: #team-monitoring
    POSTHOG_3000: 'posthog-3000', // owner: @Twixes
    ENABLE_PROMPTS: 'enable-prompts', // owner: @lharries
    FEEDBACK_SCENE: 'feedback-scene', // owner: @lharries
    NOTEBOOKS: 'notebooks', // owner: #team-monitoring
    EARLY_ACCESS_FEATURE: 'early-access-feature', // owner: @EDsCODE
    EARLY_ACCESS_FEATURE_SITE_BUTTON: 'early-access-feature-site-button', // owner: @neilkakkar
    HEDGEHOG_MODE_DEBUG: 'hedgehog-mode-debug', // owner: @benjackwhite
    RECORDINGS_DOM_EXPLORER: 'recordings-dom-explorer', // owner: #team-monitoring
    AUTO_REDIRECT: 'auto-redirect', // owner: @lharries
    SESSION_RECORDING_BLOB_REPLAY: 'session-recording-blob-replay', // owner: #team-monitoring
    SURVEYS: 'surveys', // owner: @liyiy
    GENERIC_SIGNUP_BENEFITS: 'generic-signup-benefits', // experiment, owner: @raquelmsmith
    // owner: team monitoring, only to be enabled for PostHog team testing
    EXCEPTION_AUTOCAPTURE: 'exception-autocapture',
    DATA_WAREHOUSE: 'data-warehouse', // owner: @EDsCODE
    DATA_WAREHOUSE_VIEWS: 'data-warehouse-views', // owner: @EDsCODE
    FF_DASHBOARD_TEMPLATES: 'ff-dashboard-templates', // owner: @EDsCODE
    SHOW_PRODUCT_INTRO_EXISTING_PRODUCTS: 'show-product-intro-existing-products', // owner: @raquelmsmith
    ARTIFICIAL_HOG: 'artificial-hog', // owner: @Twixes
    REFERRAL_SOURCE_SELECT: 'referral-source-select', // owner: @raquelmsmith
    SESSION_RECORDING_PLAYER_PREVIEW: 'session-recording-player-preview', // owner: #team-monitoring
    SESSION_RECORDING_TEST_ACCOUNTS_FILTER: 'session-recording-test-accounts-filter', // owner: #team-monitoring
<<<<<<< HEAD
    CS_DASHBOARDS: 'cs-dashboards', // owner: @pauldambra
=======
    SURVEYS_MULTIPLE_CHOICE: 'surveys-multiple-choice', // owner: @liyiy
>>>>>>> 9c431eec
} as const
export type FeatureFlagKey = (typeof FEATURE_FLAGS)[keyof typeof FEATURE_FLAGS]

/** Which self-hosted plan's features are available with Cloud's "Standard" plan (aka card attached). */
export const POSTHOG_CLOUD_STANDARD_PLAN = LicensePlan.Scale
export const FEATURE_MINIMUM_PLAN: Partial<Record<AvailableFeature, LicensePlan>> = {
    [AvailableFeature.ZAPIER]: LicensePlan.Scale,
    [AvailableFeature.ORGANIZATIONS_PROJECTS]: LicensePlan.Scale,
    [AvailableFeature.GOOGLE_LOGIN]: LicensePlan.Scale,
    [AvailableFeature.DASHBOARD_COLLABORATION]: LicensePlan.Scale,
    [AvailableFeature.INGESTION_TAXONOMY]: LicensePlan.Scale,
    [AvailableFeature.PATHS_ADVANCED]: LicensePlan.Scale,
    [AvailableFeature.CORRELATION_ANALYSIS]: LicensePlan.Scale,
    [AvailableFeature.GROUP_ANALYTICS]: LicensePlan.Scale,
    [AvailableFeature.MULTIVARIATE_FLAGS]: LicensePlan.Scale,
    [AvailableFeature.EXPERIMENTATION]: LicensePlan.Scale,
    [AvailableFeature.TAGGING]: LicensePlan.Scale,
    [AvailableFeature.BEHAVIORAL_COHORT_FILTERING]: LicensePlan.Scale,
    [AvailableFeature.WHITE_LABELLING]: LicensePlan.Scale,
    [AvailableFeature.DASHBOARD_PERMISSIONING]: LicensePlan.Enterprise,
    [AvailableFeature.PROJECT_BASED_PERMISSIONING]: LicensePlan.Enterprise,
    [AvailableFeature.SAML]: LicensePlan.Enterprise,
    [AvailableFeature.SSO_ENFORCEMENT]: LicensePlan.Enterprise,
    [AvailableFeature.SUBSCRIPTIONS]: LicensePlan.Scale,
    [AvailableFeature.APP_METRICS]: LicensePlan.Scale,
    [AvailableFeature.RECORDINGS_PLAYLISTS]: LicensePlan.Scale,
    [AvailableFeature.ROLE_BASED_ACCESS]: LicensePlan.Enterprise,
    [AvailableFeature.RECORDINGS_FILE_EXPORT]: LicensePlan.Scale,
    [AvailableFeature.RECORDINGS_PERFORMANCE]: LicensePlan.Scale,
}

export const ENTITY_MATCH_TYPE = 'entities'
export const PROPERTY_MATCH_TYPE = 'properties'

export enum FunnelLayout {
    horizontal = 'horizontal',
    vertical = 'vertical',
}

export const BIN_COUNT_AUTO = 'auto' as const

// Cohort types
export enum CohortTypeEnum {
    Static = 'static',
    Dynamic = 'dynamic',
}

/**
 * Mock Node.js `process`, which is required by VFile that is used by ReactMarkdown.
 * See https://github.com/remarkjs/react-markdown/issues/339.
 */
export const MOCK_NODE_PROCESS = { cwd: () => '', env: {} } as unknown as NodeJS.Process

export const SSO_PROVIDER_NAMES: Record<SSOProvider, string> = {
    'google-oauth2': 'Google',
    github: 'GitHub',
    gitlab: 'GitLab',
    saml: 'Single sign-on (SAML)',
}

// TODO: Remove UPGRADE_LINK, as the billing page is now universal
export const UPGRADE_LINK = (cloud?: boolean): { url: string; target?: '_blank' } =>
    cloud ? { url: urls.organizationBilling() } : { url: 'https://posthog.com/pricing', target: '_blank' }

export const DOMAIN_REGEX = /^([a-z0-9]+(-[a-z0-9]+)*\.)+[a-z]{2,}$/
export const SECURE_URL_REGEX = /^(?:http(s)?:\/\/)[\w.-]+(?:\.[\w\.-]+)+[\w\-\._~:\/?#[\]@!\$&'\(\)\*\+,;=.]+$/gi

export const CLOUD_HOSTNAMES = {
    [Region.US]: 'app.posthog.com',
    [Region.EU]: 'eu.posthog.com',
}

export const SESSION_RECORDINGS_PLAYLIST_FREE_COUNT = 5

// If _any_ item on a dashboard is older than this, dashboard is automatically reloaded
export const AUTO_REFRESH_DASHBOARD_THRESHOLD_HOURS = 20<|MERGE_RESOLUTION|>--- conflicted
+++ resolved
@@ -160,11 +160,8 @@
     REFERRAL_SOURCE_SELECT: 'referral-source-select', // owner: @raquelmsmith
     SESSION_RECORDING_PLAYER_PREVIEW: 'session-recording-player-preview', // owner: #team-monitoring
     SESSION_RECORDING_TEST_ACCOUNTS_FILTER: 'session-recording-test-accounts-filter', // owner: #team-monitoring
-<<<<<<< HEAD
+    SURVEYS_MULTIPLE_CHOICE: 'surveys-multiple-choice', // owner: @liyiy
     CS_DASHBOARDS: 'cs-dashboards', // owner: @pauldambra
-=======
-    SURVEYS_MULTIPLE_CHOICE: 'surveys-multiple-choice', // owner: @liyiy
->>>>>>> 9c431eec
 } as const
 export type FeatureFlagKey = (typeof FEATURE_FLAGS)[keyof typeof FEATURE_FLAGS]
 
