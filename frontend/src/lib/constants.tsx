--- conflicted
+++ resolved
@@ -295,11 +295,8 @@
     FEATURE_FLAGS_FLAG_DEPENDENCY: 'feature-flags-flag-dependency', // owner: @haacked #team-feature-flags
     LLM_OBSERVABILITY_SHOW_INPUT_OUTPUT: 'llm-observability-show-input-output', // owner: #team-llm-analytics
     MAX_SESSION_SUMMARIZATION: 'max-session-summarization', // owner: #team-max-ai
-<<<<<<< HEAD
     TASK_SUMMARIES: 'task-summaries', // owner: #team-llm-analytics
     EXPERIMENTS_RATIO_METRIC: 'experiments-ratio-metric', // owner: @andehen #team-experiments
-=======
->>>>>>> 975998f2
     CDP_NEW_PRICING: 'cdp-new-pricing', // owner: #team-messaging
     IMPROVED_COOKIELESS_MODE: 'improved-cookieless-mode', // owner: @robbie-c #team-web-analytics
     REPLAY_EXPORT_SHORT_VIDEO: 'replay-export-short-video', // owner: @veryayskiy #team-replay
