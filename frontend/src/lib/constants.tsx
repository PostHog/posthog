--- conflicted
+++ resolved
@@ -295,6 +295,7 @@
     PRODUCT_ANALYTICS_FUNNEL_DWH_SUPPORT: 'funnel-dwh-support', // owner: @thmsobrmlr #team-product-analytics
     PRODUCT_ANALYTICS_INSIGHT_HORIZONTAL_CONTROLS: 'insight-horizontal-controls', // owner: #team-product-analytics
     PRODUCT_ANALYTICS_PATHS_V2: 'paths-v2', // owner: @thmsobrmlr #team-product-analytics
+    PRODUCT_ANALYTICS_EVENTS_COMBINATION_IN_TRENDS: 'events-combination-in-trends', // owner: @gesh #team-product-analytics
     ONBOARDING_AI_CONSENT_STEP: 'onboarding-ai-consent-step', // owner: @mattbro #team-growth
     ONBOARDING_GREAT_FOR_ROLE: 'onboarding-great-for-role', // owner: @rafaeelaudibert #team-growth
     ONBOARDING_SKIP_INSTALL_STEP: 'onboarding-skip-install-step', // owner: @rafaeelaudibert #team-growth multivariate=true
@@ -353,15 +354,9 @@
     WEB_ANALYTICS_HEALTH_TAB: 'web_analytics_health_tab', // owner: @jordanm-posthog #team-web-analytics
     AVERAGE_PAGE_VIEW_COLUMN: 'average-page-view-column', // owner: @jordanm-posthog #team-web-analytics
     NEW_TAB_PROJECT_EXPLORER: 'new-tab-project-explorer', // owner: #team-platform-ux
-<<<<<<< HEAD
-    SURVEY_HEADLINE_SUMMARY: 'survey-headline-summary', // owner: @adboio #team-surveys
-    SURVEYS_ERROR_TRACKING_CROSS_SELL: 'surveys-in-error-tracking', // owner: @adboio #team-surveys
-    EVENTS_COMBINATION_IN_TRENDS: 'events-combination-in-trends', // owner: @gesh #team-product-analytics
-=======
     LIVE_EVENTS_ACTIVE_RECORDINGS: 'live-events-active-recordings', // owner: @pauldambra #team-replay
     EXPERIMENTS_SAMPLE_RATIO_MISMATCH: 'experiments-sample-ratio-mismatch', // owner: @jurajmajerik #team-experiments
     // PLEASE KEEP THIS ALPHABETICALLY ORDERED
->>>>>>> db1e30e6
 } as const
 export type FeatureFlagLookupKey = keyof typeof FEATURE_FLAGS
 export type FeatureFlagKey = (typeof FEATURE_FLAGS)[keyof typeof FEATURE_FLAGS]
