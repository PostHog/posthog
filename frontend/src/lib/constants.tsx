import { LemonSelectOptions } from '@posthog/lemon-ui'

import { ChartDisplayCategory, ChartDisplayType, Region, SSOProvider } from '../types'

// Sync with backend DISPLAY_TYPES_TO_CATEGORIES
export const DISPLAY_TYPES_TO_CATEGORIES: Record<ChartDisplayType, ChartDisplayCategory> = {
    [ChartDisplayType.ActionsLineGraph]: ChartDisplayCategory.TimeSeries,
    [ChartDisplayType.ActionsBar]: ChartDisplayCategory.TimeSeries,
    [ChartDisplayType.ActionsStackedBar]: ChartDisplayCategory.TimeSeries,
    [ChartDisplayType.ActionsAreaGraph]: ChartDisplayCategory.TimeSeries,
    [ChartDisplayType.ActionsLineGraphCumulative]: ChartDisplayCategory.CumulativeTimeSeries,
    [ChartDisplayType.BoldNumber]: ChartDisplayCategory.TotalValue,
    [ChartDisplayType.ActionsPie]: ChartDisplayCategory.TotalValue,
    [ChartDisplayType.ActionsBarValue]: ChartDisplayCategory.TotalValue,
    [ChartDisplayType.ActionsTable]: ChartDisplayCategory.TotalValue,
    [ChartDisplayType.WorldMap]: ChartDisplayCategory.TotalValue,
}
export const NON_TIME_SERIES_DISPLAY_TYPES = Object.entries(DISPLAY_TYPES_TO_CATEGORIES)
    .filter(([, category]) => category === ChartDisplayCategory.TotalValue)
    .map(([displayType]) => displayType as ChartDisplayType)

/** Display types for which `breakdown` is hidden and ignored. Sync with backend NON_BREAKDOWN_DISPLAY_TYPES. */
export const NON_BREAKDOWN_DISPLAY_TYPES = [ChartDisplayType.BoldNumber]
/** Display types which only work with a single series. */
export const SINGLE_SERIES_DISPLAY_TYPES = [ChartDisplayType.WorldMap, ChartDisplayType.BoldNumber]

export const NON_VALUES_ON_SERIES_DISPLAY_TYPES = [
    ChartDisplayType.ActionsTable,
    ChartDisplayType.WorldMap,
    ChartDisplayType.BoldNumber,
]

/** Display types for which a percent stack view is available. */
export const PERCENT_STACK_VIEW_DISPLAY_TYPE = [
    ChartDisplayType.ActionsBar,
    ChartDisplayType.ActionsAreaGraph,
    ChartDisplayType.ActionsPie,
]

export enum OrganizationMembershipLevel {
    Member = 1,
    Admin = 8,
    Owner = 15,
}

export enum TeamMembershipLevel {
    Member = 1,
    Admin = 8,
}

export type EitherMembershipLevel = OrganizationMembershipLevel | TeamMembershipLevel

/** See posthog/api/organization.py for details. */
export enum PluginsAccessLevel {
    None = 0,
    Config = 3,
    Install = 6,
    Root = 9,
}

/** Collaboration restriction level (which is a dashboard setting). Sync with DashboardPrivilegeLevel. */
export enum DashboardRestrictionLevel {
    EveryoneInProjectCanEdit = 21,
    OnlyCollaboratorsCanEdit = 37,
}

/** Collaboration privilege level (which is a user property). Sync with DashboardRestrictionLevel. */
export enum DashboardPrivilegeLevel {
    CanView = 21,
    CanEdit = 37,
    /** This is not a value that can be set in the DB – it's inferred. */
    _ProjectAdmin = 888,
    /** This is not a value that can be set in the DB – it's inferred. */
    _Owner = 999,
}

export const privilegeLevelToName: Record<DashboardPrivilegeLevel, string> = {
    [DashboardPrivilegeLevel.CanView]: 'can view',
    [DashboardPrivilegeLevel.CanEdit]: 'can edit',
    [DashboardPrivilegeLevel._Owner]: 'owner',
    [DashboardPrivilegeLevel._ProjectAdmin]: 'can edit',
}

// Persons
export const PERSON_DISTINCT_ID_MAX_SIZE = 3
// Sync with .../api/person.py and .../ingestion/hooks.ts
export const PERSON_DEFAULT_DISPLAY_NAME_PROPERTIES = [
    'email',
    'Email',
    'name',
    'Name',
    'username',
    'Username',
    'UserName',
]

// Feature Flags & Experiments
export const INSTANTLY_AVAILABLE_PROPERTIES = [
    '$geoip_city_name',
    '$geoip_country_name',
    '$geoip_country_code',
    '$geoip_continent_name',
    '$geoip_continent_code',
    '$geoip_postal_code',
    '$geoip_time_zone',
    // Person and group identifiers
    '$group_key',
    'distinct_id',
]
export const MAX_EXPERIMENT_VARIANTS = 10
export const EXPERIMENT_DEFAULT_DURATION = 14 // days

// Event constants
export const ACTION_TYPE = 'action_type'
export const EVENT_TYPE = 'event_type'
export const STALE_EVENT_SECONDS = 30 * 24 * 60 * 60 // 30 days

/** @deprecated: should be removed once backend is updated */
export enum ShownAsValue {
    VOLUME = 'Volume',
    STICKINESS = 'Stickiness',
    LIFECYCLE = 'Lifecycle',
}

// Retention constants
export const RETENTION_RECURRING = 'retention_recurring'
export const RETENTION_FIRST_TIME = 'retention_first_time'

export const WEBHOOK_SERVICES: Record<string, string> = {
    Slack: 'slack.com',
    Discord: 'discord.com',
    Teams: 'office.com',
}

// NOTE: Run `DEBUG=1 python manage.py sync_feature_flags` locally to sync these flags into your local project
// By default all flags are boolean but you can add `multivariate` to the comment to have it created as multivariate with "test" and "control" values

export const FEATURE_FLAGS = {
    // Experiments / beta features
    FUNNELS_CUE_OPT_OUT: 'funnels-cue-opt-out-7301', // owner: @neilkakkar
    KAFKA_INSPECTOR: 'kafka-inspector', // owner: @yakkomajuri
    HISTORICAL_EXPORTS_V2: 'historical-exports-v2', // owner @macobo
    INGESTION_WARNINGS_ENABLED: 'ingestion-warnings-enabled', // owner: @tiina303
    SESSION_RESET_ON_LOAD: 'session-reset-on-load', // owner: @benjackwhite
    DEBUG_REACT_RENDERS: 'debug-react-renders', // owner: @benjackwhite
    AUTO_ROLLBACK_FEATURE_FLAGS: 'auto-rollback-feature-flags', // owner: @EDsCODE
    ONBOARDING_V2_DEMO: 'onboarding-v2-demo', // owner: #team-growth
    QUERY_RUNNING_TIME: 'query_running_time', // owner: @mariusandra
    QUERY_TIMINGS: 'query-timings', // owner: @mariusandra
    QUERY_ASYNC: 'query-async', // owner: @webjunkie
    POSTHOG_3000_NAV: 'posthog-3000-nav', // owner: @Twixes
    HEDGEHOG_MODE: 'hedgehog-mode', // owner: @benjackwhite
    HEDGEHOG_MODE_DEBUG: 'hedgehog-mode-debug', // owner: @benjackwhite
    HIGH_FREQUENCY_BATCH_EXPORTS: 'high-frequency-batch-exports', // owner: @tomasfarias
    PERSON_BATCH_EXPORTS: 'person-batch-exports', // owner: @tomasfarias
    FF_DASHBOARD_TEMPLATES: 'ff-dashboard-templates', // owner: @EDsCODE
    ARTIFICIAL_HOG: 'artificial-hog', // owner: @Twixes
    CS_DASHBOARDS: 'cs-dashboards', // owner: @pauldambra
    PRODUCT_SPECIFIC_ONBOARDING: 'product-specific-onboarding', // owner: @raquelmsmith
    REDIRECT_SIGNUPS_TO_INSTANCE: 'redirect-signups-to-instance', // owner: @raquelmsmith
    APPS_AND_EXPORTS_UI: 'apps-and-exports-ui', // owner: @benjackwhite
    HOGQL_DASHBOARD_ASYNC: 'hogql-dashboard-async', // owner: @webjunkie
    WEBHOOKS_DENYLIST: 'webhooks-denylist', // owner: #team-pipeline
    PIPELINE_UI: 'pipeline-ui', // owner: #team-pipeline
    PERSON_FEED_CANVAS: 'person-feed-canvas', // owner: #project-canvas
    FEATURE_FLAG_COHORT_CREATION: 'feature-flag-cohort-creation', // owner: @neilkakkar #team-feature-success
    INSIGHT_HORIZONTAL_CONTROLS: 'insight-horizontal-controls', // owner: @benjackwhite
    SURVEYS_WIDGETS: 'surveys-widgets', // owner: #team-feature-success
    SURVEYS_EVENTS: 'surveys-events', // owner: #team-feature-success
    SURVEYS_ACTIONS: 'surveys-actions', // owner: #team-feature-success
    SURVEYS_RECURRING: 'surveys-recurring', // owner: #team-feature-success
    YEAR_IN_HOG: 'year-in-hog', // owner: #team-replay
    SESSION_REPLAY_EXPORT_MOBILE_DATA: 'session-replay-export-mobile-data', // owner: #team-replay
    DISCUSSIONS: 'discussions', // owner: #team-replay
    REDIRECT_INSIGHT_CREATION_PRODUCT_ANALYTICS_ONBOARDING: 'redirect-insight-creation-product-analytics-onboarding', // owner: @biancayang
    AI_SESSION_SUMMARY: 'ai-session-summary', // owner: #team-replay
    AI_SESSION_PERMISSIONS: 'ai-session-permissions', // owner: #team-replay
    PRODUCT_INTRO_PAGES: 'product-intro-pages', // owner: @raquelmsmith
    SESSION_REPLAY_DOCTOR: 'session-replay-doctor', // owner: #team-replay
    REPLAY_SIMILAR_RECORDINGS: 'session-replay-similar-recordings', // owner: #team-replay
    SAVED_NOT_PINNED: 'saved-not-pinned', // owner: #team-replay
    NEW_EXPERIMENTS_UI: 'new-experiments-ui', // owner: @jurajmajerik #team-feature-success
    REPLAY_ERROR_CLUSTERING: 'session-replay-error-clustering', // owner: #team-replay
    AUDIT_LOGS_ACCESS: 'audit-logs-access', // owner: #team-growth
    SUBSCRIBE_FROM_PAYGATE: 'subscribe-from-paygate', // owner: #team-growth
    HEATMAPS_UI: 'heatmaps-ui', // owner: @benjackwhite
    THEME: 'theme', // owner: @aprilfools
    PROXY_AS_A_SERVICE: 'proxy-as-a-service', // owner: #team-infrastructure
    SETTINGS_PERSONS_JOIN_MODE: 'settings-persons-join-mode', // owner: @robbie-c
    SETTINGS_PERSONS_ON_EVENTS_HIDDEN: 'settings-persons-on-events-hidden', // owner: @Twixes
    HOG: 'hog', // owner: @mariusandra
    HOG_FUNCTIONS_LINKED: 'hog-functions-linked', // owner: #team-cdp
    PERSONLESS_EVENTS_NOT_SUPPORTED: 'personless-events-not-supported', // owner: @raquelmsmith
    ALERTS: 'alerts', // owner: @anirudhpillai #team-product-analytics
    ERROR_TRACKING: 'error-tracking', // owner: #team-error-tracking
    ERROR_TRACKING_GROUP_ACTIONS: 'error-tracking-group-actions', // owner: #team-error-tracking
    SETTINGS_BOUNCE_RATE_PAGE_VIEW_MODE: 'settings-bounce-rate-page-view-mode', // owner: @robbie-c
    ONBOARDING_DASHBOARD_TEMPLATES: 'onboarding-dashboard-templates', // owner: @raquelmsmith
    MULTIPLE_BREAKDOWNS: 'multiple-breakdowns', // owner: @skoob13 #team-product-analytics
    WEB_ANALYTICS_LIVE_USER_COUNT: 'web-analytics-live-user-count', // owner: @robbie-c
    SETTINGS_SESSION_TABLE_VERSION: 'settings-session-table-version', // owner: @robbie-c
    INSIGHT_FUNNELS_USE_UDF: 'insight-funnels-use-udf', // owner: @aspicer #team-product-analytics
    INSIGHT_FUNNELS_USE_UDF_TRENDS: 'insight-funnels-use-udf-trends', // owner: @aspicer #team-product-analytics
    FIRST_TIME_FOR_USER_MATH: 'first-time-for-user-math', // owner: @skoob13 #team-product-analytics
    MULTITAB_EDITOR: 'multitab-editor', // owner: @EDsCODE #team-data-warehouse
    WEB_ANALYTICS_REPLAY: 'web-analytics-replay', // owner: @robbie-c
    BATCH_EXPORTS_POSTHOG_HTTP: 'posthog-http-batch-exports',
    EXPERIMENT_MAKE_DECISION: 'experiment-make-decision', // owner: @jurajmajerik #team-feature-success
    DATA_MODELING: 'data-modeling', // owner: @EDsCODE #team-data-warehouse
    WEB_ANALYTICS_CONVERSION_GOALS: 'web-analytics-conversion-goals', // owner: @robbie-c
    WEB_ANALYTICS_LAST_CLICK: 'web-analytics-last-click', // owner: @robbie-c
    WEB_ANALYTICS_LCP_SCORE: 'web-analytics-lcp-score', // owner: @robbie-c
    HEDGEHOG_SKIN_SPIDERHOG: 'hedgehog-skin-spiderhog', // owner: @benjackwhite
    INSIGHT_VARIABLES: 'insight_variables', // owner: @Gilbert09 #team-data-warehouse
    WEB_EXPERIMENTS: 'web-experiments', // owner: @team-feature-success
    BIGQUERY_DWH: 'bigquery-dwh', // owner: @Gilbert09 #team-data-warehouse
    ENVIRONMENTS: 'environments', // owner: @Twixes #team-product-analytics
    BILLING_PAYMENT_ENTRY_IN_APP: 'billing-payment-entry-in-app', // owner: @zach
    LEGACY_ACTION_WEBHOOKS: 'legacy-action-webhooks', // owner: @mariusandra #team-cdp
    SESSION_REPLAY_URL_TRIGGER: 'session-replay-url-trigger', // owner: @richard-better #team-replay
    REPLAY_TEMPLATES: 'replay-templates', // owner: @raquelmsmith #team-replay
    EXPERIMENTS_HOGQL: 'experiments-hogql', // owner: @jurajmajerik #team-experiments
    ROLE_BASED_ACCESS_CONTROL: 'role-based-access-control', // owner: @zach
    EXPERIMENTS_HOLDOUTS: 'experiments-holdouts', // owner: @jurajmajerik #team-experiments
    MESSAGING: 'messaging', // owner @mariusandra #team-cdp
    SESSION_REPLAY_URL_BLOCKLIST: 'session-replay-url-blocklist', // owner: @richard-better #team-replay
    BILLING_TRIAL_FLOW: 'billing-trial-flow', // owner: @zach
    DEAD_CLICKS_AUTOCAPTURE: 'dead-clicks-autocapture', // owner: @pauldambra #team-replay
    ONBOARDING_PRODUCT_MULTISELECT: 'onboarding-product-multiselect', // owner: @danielbachhuber #team-experiments
<<<<<<< HEAD
    AI_SURVEY_RESPONSE_SUMMARY: 'ai-survey-response-summary', // owner: @pauldambra
=======
    EDIT_DWH_SOURCE_CONFIG: 'edit_dwh_source_config', // owner: @Gilbert09 #team-data-warehouse
>>>>>>> 9e4beda3
} as const
export type FeatureFlagKey = (typeof FEATURE_FLAGS)[keyof typeof FEATURE_FLAGS]

export const ENTITY_MATCH_TYPE = 'entities'
export const PROPERTY_MATCH_TYPE = 'properties'

export enum FunnelLayout {
    horizontal = 'horizontal',
    vertical = 'vertical',
}

export const BIN_COUNT_AUTO = 'auto' as const

// Cohort types
export enum CohortTypeEnum {
    Static = 'static',
    Dynamic = 'dynamic',
}

/**
 * Mock Node.js `process`, which is required by VFile that is used by ReactMarkdown.
 * See https://github.com/remarkjs/react-markdown/issues/339.
 */
export const MOCK_NODE_PROCESS = { cwd: () => '', env: {} } as unknown as NodeJS.Process

export const SSO_PROVIDER_NAMES: Record<SSOProvider, string> = {
    'google-oauth2': 'Google',
    github: 'GitHub',
    gitlab: 'GitLab',
    saml: 'Single sign-on (SAML)',
}

export const DOMAIN_REGEX = /^([a-z0-9]+(-[a-z0-9]+)*\.)+[a-z]{2,}$/
export const SECURE_URL_REGEX = /^(?:http(s)?:\/\/)[\w.-]+(?:\.[\w.-]+)+[\w\-._~:/?#[\]@!$&'()*+,;=]+$/gi

export const CLOUD_HOSTNAMES = {
    [Region.US]: 'us.posthog.com',
    [Region.EU]: 'eu.posthog.com',
}

export const SESSION_RECORDINGS_PLAYLIST_FREE_COUNT = 5

export const GENERATED_DASHBOARD_PREFIX = 'Generated Dashboard'

export const ACTIVITY_PAGE_SIZE = 20
export const EVENT_DEFINITIONS_PER_PAGE = 50
export const PROPERTY_DEFINITIONS_PER_EVENT = 5
export const EVENT_PROPERTY_DEFINITIONS_PER_PAGE = 50
export const LOGS_PORTION_LIMIT = 50

export const SESSION_REPLAY_MINIMUM_DURATION_OPTIONS: LemonSelectOptions<number | null> = [
    {
        label: 'no minimum',
        value: null,
    },
    {
        label: '1',
        value: 1000,
    },
    {
        label: '2',
        value: 2000,
    },
    {
        label: '5',
        value: 5000,
    },
    {
        label: '10',
        value: 10000,
    },
    {
        label: '15',
        value: 15000,
    },
]

export const UNSUBSCRIBE_SURVEY_ID = '018b6e13-590c-0000-decb-c727a2b3f462'<|MERGE_RESOLUTION|>--- conflicted
+++ resolved
@@ -227,11 +227,8 @@
     BILLING_TRIAL_FLOW: 'billing-trial-flow', // owner: @zach
     DEAD_CLICKS_AUTOCAPTURE: 'dead-clicks-autocapture', // owner: @pauldambra #team-replay
     ONBOARDING_PRODUCT_MULTISELECT: 'onboarding-product-multiselect', // owner: @danielbachhuber #team-experiments
-<<<<<<< HEAD
+    EDIT_DWH_SOURCE_CONFIG: 'edit_dwh_source_config', // owner: @Gilbert09 #team-data-warehouse
     AI_SURVEY_RESPONSE_SUMMARY: 'ai-survey-response-summary', // owner: @pauldambra
-=======
-    EDIT_DWH_SOURCE_CONFIG: 'edit_dwh_source_config', // owner: @Gilbert09 #team-data-warehouse
->>>>>>> 9e4beda3
 } as const
 export type FeatureFlagKey = (typeof FEATURE_FLAGS)[keyof typeof FEATURE_FLAGS]
 
