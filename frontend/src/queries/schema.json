{
    "$ref": "#/definitions/QuerySchema",
    "$schema": "http://json-schema.org/draft-07/schema#",
    "definitions": {
        "ActionsNode": {
            "additionalProperties": false,
            "properties": {
                "custom_name": {
                    "type": "string"
                },
                "fixedProperties": {
                    "description": "Fixed properties in the query, can't be edited in the interface (e.g. scoping down by person)",
                    "items": {
                        "$ref": "#/definitions/AnyPropertyFilter"
                    },
                    "type": "array"
                },
                "id": {
                    "type": "number"
                },
                "kind": {
                    "const": "ActionsNode",
                    "type": "string"
                },
                "math": {
                    "anyOf": [
                        {
                            "$ref": "#/definitions/BaseMathType"
                        },
                        {
                            "$ref": "#/definitions/PropertyMathType"
                        },
                        {
                            "$ref": "#/definitions/CountPerActorMathType"
                        },
                        {
                            "$ref": "#/definitions/GroupMathType"
                        },
                        {
                            "$ref": "#/definitions/HogQLMathType"
                        }
                    ]
                },
                "math_group_type_index": {
                    "enum": [0, 1, 2, 3, 4],
                    "type": "number"
                },
                "math_hogql": {
                    "type": "string"
                },
                "math_property": {
                    "type": "string"
                },
                "name": {
                    "type": "string"
                },
                "properties": {
                    "description": "Properties configurable in the interface",
                    "items": {
                        "$ref": "#/definitions/AnyPropertyFilter"
                    },
                    "type": "array"
                },
                "response": {
                    "description": "Cached query response",
                    "type": "object"
                }
            },
            "required": ["id", "kind"],
            "type": "object"
        },
        "AggregationAxisFormat": {
            "enum": ["numeric", "duration", "duration_ms", "percentage", "percentage_scaled"],
            "type": "string"
        },
        "AnyDataNode": {
            "anyOf": [
                {
                    "$ref": "#/definitions/EventsNode"
                },
                {
                    "$ref": "#/definitions/EventsQuery"
                },
                {
                    "$ref": "#/definitions/ActionsNode"
                },
                {
                    "$ref": "#/definitions/PersonsNode"
                },
                {
                    "$ref": "#/definitions/HogQLQuery"
                },
                {
                    "$ref": "#/definitions/HogQLMetadata"
                },
                {
                    "$ref": "#/definitions/TimeToSeeDataSessionsQuery"
                }
            ]
        },
        "AnyPropertyFilter": {
            "anyOf": [
                {
                    "$ref": "#/definitions/EventPropertyFilter"
                },
                {
                    "$ref": "#/definitions/PersonPropertyFilter"
                },
                {
                    "$ref": "#/definitions/ElementPropertyFilter"
                },
                {
                    "$ref": "#/definitions/SessionPropertyFilter"
                },
                {
                    "$ref": "#/definitions/CohortPropertyFilter"
                },
                {
                    "$ref": "#/definitions/RecordingDurationFilter"
                },
                {
                    "$ref": "#/definitions/GroupPropertyFilter"
                },
                {
                    "$ref": "#/definitions/FeaturePropertyFilter"
                },
                {
                    "$ref": "#/definitions/HogQLPropertyFilter"
                },
                {
                    "$ref": "#/definitions/EmptyPropertyFilter"
                }
            ]
        },
        "BaseMathType": {
            "enum": ["total", "dau", "weekly_active", "monthly_active", "unique_session"],
            "type": "string"
        },
        "BinCountValue": {
            "anyOf": [
                {
                    "type": "number"
                },
                {
                    "const": "auto",
                    "type": "string"
                }
            ]
        },
        "Breakdown": {
            "additionalProperties": false,
            "properties": {
                "normalize_url": {
                    "type": "boolean"
                },
                "property": {
                    "type": ["string", "number"]
                },
                "type": {
                    "$ref": "#/definitions/BreakdownType"
                }
            },
            "required": ["property", "type"],
            "type": "object"
        },
        "BreakdownAttributionType": {
            "enum": ["first_touch", "last_touch", "all_events", "step"],
            "type": "string"
        },
        "BreakdownFilter": {
            "additionalProperties": false,
            "properties": {
                "breakdown": {
                    "$ref": "#/definitions/BreakdownKeyType"
                },
                "breakdown_group_type_index": {
                    "type": ["number", "null"]
                },
                "breakdown_histogram_bin_count": {
                    "type": "number"
                },
                "breakdown_normalize_url": {
                    "type": "boolean"
                },
                "breakdown_type": {
                    "anyOf": [
                        {
                            "$ref": "#/definitions/BreakdownType"
                        },
                        {
                            "type": "null"
                        }
                    ]
                },
                "breakdowns": {
                    "items": {
                        "$ref": "#/definitions/Breakdown"
                    },
                    "type": "array"
                }
            },
            "type": "object"
        },
        "BreakdownKeyType": {
            "anyOf": [
                {
                    "type": "string"
                },
                {
                    "type": "number"
                },
                {
                    "items": {
                        "type": ["string", "number"]
                    },
                    "type": "array"
                },
                {
                    "type": "null"
                }
            ]
        },
        "BreakdownType": {
            "enum": ["cohort", "person", "event", "group", "session", "hogql"],
            "type": "string"
        },
        "ChartDisplayType": {
            "enum": [
                "ActionsLineGraph",
                "ActionsLineGraphCumulative",
                "ActionsAreaGraph",
                "ActionsTable",
                "ActionsPie",
                "ActionsBar",
                "ActionsBarValue",
                "WorldMap",
                "BoldNumber"
            ],
            "type": "string"
        },
        "CohortPropertyFilter": {
            "additionalProperties": false,
            "description": "Sync with plugin-server/src/types.ts",
            "properties": {
                "key": {
                    "const": "id",
                    "type": "string"
                },
                "label": {
                    "type": "string"
                },
                "type": {
                    "const": "cohort",
                    "type": "string"
                },
                "value": {
                    "type": "number"
                }
            },
            "required": ["key", "type", "value"],
            "type": "object"
        },
        "CountPerActorMathType": {
            "enum": [
                "avg_count_per_actor",
                "min_count_per_actor",
                "max_count_per_actor",
                "median_count_per_actor",
                "p90_count_per_actor",
                "p95_count_per_actor",
                "p99_count_per_actor"
            ],
            "type": "string"
        },
        "DataTableNode": {
            "additionalProperties": false,
            "properties": {
                "allowSorting": {
                    "description": "Can the user click on column headers to sort the table? (default: true)",
                    "type": "boolean"
                },
                "columns": {
                    "description": "Columns shown in the table, unless the `source` provides them.",
                    "items": {
                        "$ref": "#/definitions/HogQLExpression"
                    },
                    "type": "array"
                },
                "embedded": {
                    "description": "Uses the embedded version of LemonTable",
                    "type": "boolean"
                },
                "expandable": {
                    "description": "Can expand row to show raw event data (default: true)",
                    "type": "boolean"
                },
                "full": {
                    "description": "Show with most visual options enabled. Used in scenes.",
                    "type": "boolean"
                },
                "hiddenColumns": {
                    "description": "Columns that aren't shown in the table, even if in columns or returned data",
                    "items": {
                        "$ref": "#/definitions/HogQLExpression"
                    },
                    "type": "array"
                },
                "kind": {
                    "const": "DataTableNode",
                    "type": "string"
                },
                "propertiesViaUrl": {
                    "description": "Link properties via the URL (default: false)",
                    "type": "boolean"
                },
                "showActions": {
                    "description": "Show the kebab menu at the end of the row",
                    "type": "boolean"
                },
                "showColumnConfigurator": {
                    "description": "Show a button to configure the table's columns if possible",
                    "type": "boolean"
                },
                "showDateRange": {
                    "description": "Show date range selector",
                    "type": "boolean"
                },
                "showElapsedTime": {
                    "description": "Show the time it takes to run a query",
                    "type": "boolean"
                },
                "showEventFilter": {
                    "description": "Include an event filter above the table (EventsNode only)",
                    "type": "boolean"
                },
                "showExport": {
                    "description": "Show the export button",
                    "type": "boolean"
                },
                "showHogQLEditor": {
                    "description": "Include a HogQL query editor above HogQL tables",
                    "type": "boolean"
                },
                "showOpenEditorButton": {
                    "description": "Show a button to open the current query as a new insight. (default: true)",
                    "type": "boolean"
                },
                "showPersistentColumnConfigurator": {
                    "description": "Show a button to configure and persist the table's default columns if possible",
                    "type": "boolean"
                },
                "showPropertyFilter": {
                    "description": "Include a property filter above the table",
                    "type": "boolean"
                },
                "showReload": {
                    "description": "Show a reload button",
                    "type": "boolean"
                },
<<<<<<< HEAD
                "showResults": {
=======
                "showResultsTable": {
>>>>>>> 7dcfb526
                    "description": "Show a results table",
                    "type": "boolean"
                },
                "showSavedQueries": {
                    "description": "Shows a list of saved queries",
                    "type": "boolean"
                },
                "showSearch": {
                    "description": "Include a free text search field (PersonsNode only)",
                    "type": "boolean"
                },
                "source": {
                    "anyOf": [
                        {
                            "$ref": "#/definitions/EventsNode"
                        },
                        {
                            "$ref": "#/definitions/EventsQuery"
                        },
                        {
                            "$ref": "#/definitions/PersonsNode"
                        },
                        {
                            "$ref": "#/definitions/HogQLQuery"
                        },
                        {
                            "$ref": "#/definitions/TimeToSeeDataSessionsQuery"
                        }
                    ],
                    "description": "Source of the events"
                }
            },
            "required": ["kind", "source"],
            "type": "object"
        },
        "DatabaseSchemaQuery": {
            "additionalProperties": false,
            "properties": {
                "kind": {
                    "const": "DatabaseSchemaQuery",
                    "type": "string"
                },
                "response": {
                    "$ref": "#/definitions/DatabaseSchemaQueryResponse",
                    "description": "Cached query response"
                }
            },
            "required": ["kind"],
            "type": "object"
        },
        "DatabaseSchemaQueryResponse": {
            "additionalProperties": {
                "items": {
                    "$ref": "#/definitions/DatabaseSchemaQueryResponseField"
                },
                "type": "array"
            },
            "type": "object"
        },
        "DatabaseSchemaQueryResponseField": {
            "additionalProperties": false,
            "properties": {
                "chain": {
                    "items": {
                        "type": "string"
                    },
                    "type": "array"
                },
                "fields": {
                    "items": {
                        "type": "string"
                    },
                    "type": "array"
                },
                "key": {
                    "type": "string"
                },
                "table": {
                    "type": "string"
                },
                "type": {
                    "type": "string"
                }
            },
            "required": ["key", "type"],
            "type": "object"
        },
        "DateRange": {
            "additionalProperties": false,
            "properties": {
                "date_from": {
                    "type": ["string", "null"]
                },
                "date_to": {
                    "type": ["string", "null"]
                }
            },
            "type": "object"
        },
        "ElementPropertyFilter": {
            "additionalProperties": false,
            "description": "Sync with plugin-server/src/types.ts",
            "properties": {
                "key": {
                    "enum": ["tag_name", "text", "href", "selector"],
                    "type": "string"
                },
                "label": {
                    "type": "string"
                },
                "operator": {
                    "$ref": "#/definitions/PropertyOperator"
                },
                "type": {
                    "const": "element",
                    "type": "string"
                },
                "value": {
                    "$ref": "#/definitions/PropertyFilterValue"
                }
            },
            "required": ["key", "operator", "type"],
            "type": "object"
        },
        "ElementType": {
            "additionalProperties": false,
            "properties": {
                "attr_class": {
                    "items": {
                        "type": "string"
                    },
                    "type": "array"
                },
                "attr_id": {
                    "type": "string"
                },
                "attributes": {
                    "additionalProperties": {
                        "type": "string"
                    },
                    "type": "object"
                },
                "href": {
                    "type": "string"
                },
                "nth_child": {
                    "type": "number"
                },
                "nth_of_type": {
                    "type": "number"
                },
                "order": {
                    "type": "number"
                },
                "tag_name": {
                    "type": "string"
                },
                "text": {
                    "type": "string"
                }
            },
            "required": ["attributes", "tag_name"],
            "type": "object"
        },
        "EmptyPropertyFilter": {
            "additionalProperties": false,
            "properties": {
                "key": {
                    "not": {}
                },
                "operator": {
                    "not": {}
                },
                "type": {
                    "not": {}
                },
                "value": {
                    "not": {}
                }
            },
            "type": "object"
        },
        "EntityType": {
            "enum": ["actions", "events", "new_entity"],
            "type": "string"
        },
        "EventPropertyFilter": {
            "additionalProperties": false,
            "description": "Sync with plugin-server/src/types.ts",
            "properties": {
                "key": {
                    "type": "string"
                },
                "label": {
                    "type": "string"
                },
                "operator": {
                    "$ref": "#/definitions/PropertyOperator"
                },
                "type": {
                    "const": "event",
                    "description": "Event properties",
                    "type": "string"
                },
                "value": {
                    "$ref": "#/definitions/PropertyFilterValue"
                }
            },
            "required": ["key", "operator", "type"],
            "type": "object"
        },
        "EventType": {
            "additionalProperties": false,
            "properties": {
                "distinct_id": {
                    "type": "string"
                },
                "elements": {
                    "items": {
                        "$ref": "#/definitions/ElementType"
                    },
                    "type": "array"
                },
                "elements_chain": {
                    "type": ["string", "null"]
                },
                "event": {
                    "type": "string"
                },
                "id": {
                    "type": "string"
                },
                "person": {
                    "additionalProperties": false,
                    "properties": {
                        "distinct_ids": {
                            "items": {
                                "type": "string"
                            },
                            "type": "array"
                        },
                        "is_identified": {
                            "type": "boolean"
                        },
                        "properties": {
                            "type": "object"
                        }
                    },
                    "required": ["distinct_ids", "properties"],
                    "type": "object"
                },
                "properties": {
                    "type": "object"
                },
                "timestamp": {
                    "type": "string"
                },
                "uuid": {
                    "type": "string"
                }
            },
            "required": ["id", "distinct_id", "properties", "event", "timestamp", "elements"],
            "type": "object"
        },
        "EventsNode": {
            "additionalProperties": false,
            "properties": {
                "custom_name": {
                    "type": "string"
                },
                "event": {
                    "description": "The event or `null` for all events.",
                    "type": ["string", "null"]
                },
                "fixedProperties": {
                    "description": "Fixed properties in the query, can't be edited in the interface (e.g. scoping down by person)",
                    "items": {
                        "$ref": "#/definitions/AnyPropertyFilter"
                    },
                    "type": "array"
                },
                "kind": {
                    "const": "EventsNode",
                    "type": "string"
                },
                "limit": {
                    "type": "number"
                },
                "math": {
                    "anyOf": [
                        {
                            "$ref": "#/definitions/BaseMathType"
                        },
                        {
                            "$ref": "#/definitions/PropertyMathType"
                        },
                        {
                            "$ref": "#/definitions/CountPerActorMathType"
                        },
                        {
                            "$ref": "#/definitions/GroupMathType"
                        },
                        {
                            "$ref": "#/definitions/HogQLMathType"
                        }
                    ]
                },
                "math_group_type_index": {
                    "enum": [0, 1, 2, 3, 4],
                    "type": "number"
                },
                "math_hogql": {
                    "type": "string"
                },
                "math_property": {
                    "type": "string"
                },
                "name": {
                    "type": "string"
                },
                "orderBy": {
                    "description": "Columns to order by",
                    "items": {
                        "type": "string"
                    },
                    "type": "array"
                },
                "properties": {
                    "description": "Properties configurable in the interface",
                    "items": {
                        "$ref": "#/definitions/AnyPropertyFilter"
                    },
                    "type": "array"
                },
                "response": {
                    "additionalProperties": false,
                    "description": "Return a limited set of data",
                    "properties": {
                        "next": {
                            "type": "string"
                        },
                        "results": {
                            "items": {
                                "$ref": "#/definitions/EventType"
                            },
                            "type": "array"
                        }
                    },
                    "required": ["results"],
                    "type": "object"
                }
            },
            "required": ["kind"],
            "type": "object"
        },
        "EventsQuery": {
            "additionalProperties": false,
            "properties": {
                "actionId": {
                    "description": "Show events matching a given action",
                    "type": "integer"
                },
                "after": {
                    "description": "Only fetch events that happened after this timestamp",
                    "type": "string"
                },
                "before": {
                    "description": "Only fetch events that happened before this timestamp",
                    "type": "string"
                },
                "event": {
                    "description": "Limit to events matching this string",
                    "type": ["string", "null"]
                },
                "fixedProperties": {
                    "description": "Fixed properties in the query, can't be edited in the interface (e.g. scoping down by person)",
                    "items": {
                        "$ref": "#/definitions/AnyPropertyFilter"
                    },
                    "type": "array"
                },
                "kind": {
                    "const": "EventsQuery",
                    "type": "string"
                },
                "limit": {
                    "description": "Number of rows to return",
                    "type": "integer"
                },
                "offset": {
                    "description": "Number of rows to skip before returning rows",
                    "type": "integer"
                },
                "orderBy": {
                    "description": "Columns to order by",
                    "items": {
                        "type": "string"
                    },
                    "type": "array"
                },
                "personId": {
                    "description": "Show events for a given person",
                    "type": "string"
                },
                "properties": {
                    "description": "Properties configurable in the interface",
                    "items": {
                        "$ref": "#/definitions/AnyPropertyFilter"
                    },
                    "type": "array"
                },
                "response": {
                    "$ref": "#/definitions/EventsQueryResponse",
                    "description": "Cached query response"
                },
                "select": {
                    "description": "Return a limited set of data. Required.",
                    "items": {
                        "$ref": "#/definitions/HogQLExpression"
                    },
                    "type": "array"
                },
                "where": {
                    "description": "HogQL filters to apply on returned data",
                    "items": {
                        "$ref": "#/definitions/HogQLExpression"
                    },
                    "type": "array"
                }
            },
            "required": ["kind", "select"],
            "type": "object"
        },
        "EventsQueryResponse": {
            "additionalProperties": false,
            "properties": {
                "columns": {
                    "items": {},
                    "type": "array"
                },
                "hasMore": {
                    "type": "boolean"
                },
                "results": {
                    "items": {
                        "items": {},
                        "type": "array"
                    },
                    "type": "array"
                },
                "types": {
                    "items": {
                        "type": "string"
                    },
                    "type": "array"
                }
            },
            "required": ["columns", "types", "results"],
            "type": "object"
        },
        "FeaturePropertyFilter": {
            "additionalProperties": false,
            "properties": {
                "key": {
                    "type": "string"
                },
                "label": {
                    "type": "string"
                },
                "operator": {
                    "$ref": "#/definitions/PropertyOperator"
                },
                "type": {
                    "const": "feature",
                    "description": "Event property with \"$feature/\" prepended",
                    "type": "string"
                },
                "value": {
                    "$ref": "#/definitions/PropertyFilterValue"
                }
            },
            "required": ["key", "operator", "type"],
            "type": "object"
        },
        "FilterLogicalOperator": {
            "enum": ["AND", "OR"],
            "type": "string"
        },
        "FunnelConversionWindowTimeUnit": {
            "enum": ["second", "minute", "hour", "day", "week", "month"],
            "type": "string"
        },
        "FunnelLayout": {
            "enum": ["horizontal", "vertical"],
            "type": "string"
        },
        "FunnelPathType": {
            "enum": ["funnel_path_before_step", "funnel_path_between_steps", "funnel_path_after_step"],
            "type": "string"
        },
        "FunnelStepRangeEntityFilter": {
            "additionalProperties": false,
            "properties": {
                "custom_name": {
                    "type": ["string", "null"]
                },
                "funnel_from_step": {
                    "type": "number"
                },
                "funnel_to_step": {
                    "type": "number"
                },
                "id": {
                    "type": ["string", "number", "null"]
                },
                "index": {
                    "type": "number"
                },
                "name": {
                    "type": ["string", "null"]
                },
                "order": {
                    "type": "number"
                },
                "type": {
                    "$ref": "#/definitions/EntityType"
                }
            },
            "type": "object"
        },
        "FunnelStepReference": {
            "enum": ["total", "previous"],
            "type": "string"
        },
        "FunnelVizType": {
            "enum": ["steps", "time_to_convert", "trends"],
            "type": "string"
        },
        "FunnelsFilter": {
            "additionalProperties": false,
            "description": "`FunnelsFilterType` minus everything inherited from `FilterType` and `hidden_legend_keys` replaced by `hidden_legend_breakdowns`",
            "properties": {
                "bin_count": {
                    "$ref": "#/definitions/BinCountValue"
                },
                "breakdown_attribution_type": {
                    "$ref": "#/definitions/BreakdownAttributionType"
                },
                "breakdown_attribution_value": {
                    "type": "number"
                },
                "drop_off": {
                    "type": "boolean"
                },
                "entrance_period_start": {
                    "type": "string"
                },
                "exclusions": {
                    "items": {
                        "$ref": "#/definitions/FunnelStepRangeEntityFilter"
                    },
                    "type": "array"
                },
                "funnel_advanced": {
                    "type": "boolean"
                },
                "funnel_aggregate_by_hogql": {
                    "type": "string"
                },
                "funnel_correlation_person_converted": {
                    "enum": ["true", "false"],
                    "type": "string"
                },
                "funnel_correlation_person_entity": {
                    "type": "object"
                },
                "funnel_custom_steps": {
                    "items": {
                        "type": "number"
                    },
                    "type": "array"
                },
                "funnel_from_step": {
                    "type": "number"
                },
                "funnel_order_type": {
                    "$ref": "#/definitions/StepOrderValue"
                },
                "funnel_step": {
                    "type": "number"
                },
                "funnel_step_breakdown": {
                    "anyOf": [
                        {
                            "type": "string"
                        },
                        {
                            "items": {
                                "type": "number"
                            },
                            "type": "array"
                        },
                        {
                            "type": "number"
                        },
                        {
                            "type": "null"
                        }
                    ]
                },
                "funnel_step_reference": {
                    "$ref": "#/definitions/FunnelStepReference"
                },
                "funnel_to_step": {
                    "type": "number"
                },
                "funnel_viz_type": {
                    "$ref": "#/definitions/FunnelVizType"
                },
                "funnel_window_interval": {
                    "type": "number"
                },
                "funnel_window_interval_unit": {
                    "$ref": "#/definitions/FunnelConversionWindowTimeUnit"
                },
                "hidden_legend_breakdowns": {
                    "items": {
                        "type": "string"
                    },
                    "type": "array"
                },
                "layout": {
                    "$ref": "#/definitions/FunnelLayout"
                }
            },
            "type": "object"
        },
        "FunnelsQuery": {
            "additionalProperties": false,
            "properties": {
                "aggregation_group_type_index": {
                    "description": "Groups aggregation",
                    "type": "number"
                },
                "breakdown": {
                    "$ref": "#/definitions/BreakdownFilter",
                    "description": "Breakdown of the events and actions"
                },
                "dateRange": {
                    "$ref": "#/definitions/DateRange",
                    "description": "Date range for the query"
                },
                "filterTestAccounts": {
                    "description": "Exclude internal and test users by applying the respective filters",
                    "type": "boolean"
                },
                "funnelsFilter": {
                    "$ref": "#/definitions/FunnelsFilter",
                    "description": "Properties specific to the funnels insight"
                },
                "interval": {
                    "$ref": "#/definitions/IntervalType",
                    "description": "Granularity of the response. Can be one of `hour`, `day`, `week` or `month`"
                },
                "kind": {
                    "const": "FunnelsQuery",
                    "type": "string"
                },
                "properties": {
                    "anyOf": [
                        {
                            "items": {
                                "$ref": "#/definitions/AnyPropertyFilter"
                            },
                            "type": "array"
                        },
                        {
                            "$ref": "#/definitions/PropertyGroupFilter"
                        }
                    ],
                    "description": "Property filters for all series"
                },
                "samplingFactor": {
                    "description": "Sampling rate",
                    "type": ["number", "null"]
                },
                "series": {
                    "description": "Events and actions to include",
                    "items": {
                        "anyOf": [
                            {
                                "$ref": "#/definitions/EventsNode"
                            },
                            {
                                "$ref": "#/definitions/ActionsNode"
                            }
                        ]
                    },
                    "type": "array"
                }
            },
            "required": ["kind", "series"],
            "type": "object"
        },
        "GroupMathType": {
            "const": "unique_group",
            "type": "string"
        },
        "GroupPropertyFilter": {
            "additionalProperties": false,
            "properties": {
                "group_type_index": {
                    "type": ["number", "null"]
                },
                "key": {
                    "type": "string"
                },
                "label": {
                    "type": "string"
                },
                "operator": {
                    "$ref": "#/definitions/PropertyOperator"
                },
                "type": {
                    "const": "group",
                    "type": "string"
                },
                "value": {
                    "$ref": "#/definitions/PropertyFilterValue"
                }
            },
            "required": ["key", "operator", "type"],
            "type": "object"
        },
        "HogQLExpression": {
            "type": "string"
        },
        "HogQLMathType": {
            "const": "hogql",
            "type": "string"
        },
        "HogQLMetadata": {
            "additionalProperties": false,
            "properties": {
                "expr": {
                    "type": "string"
                },
                "kind": {
                    "const": "HogQLMetadata",
                    "type": "string"
                },
                "response": {
                    "$ref": "#/definitions/HogQLMetadataResponse",
                    "description": "Cached query response"
                },
                "select": {
                    "type": "string"
                }
            },
            "required": ["kind"],
            "type": "object"
        },
        "HogQLMetadataResponse": {
            "additionalProperties": false,
            "properties": {
                "errors": {
                    "items": {
                        "$ref": "#/definitions/HogQLNotice"
                    },
                    "type": "array"
                },
                "inputExpr": {
                    "type": "string"
                },
                "inputSelect": {
                    "type": "string"
                },
                "isValid": {
                    "type": "boolean"
                },
                "isValidView": {
                    "type": "boolean"
                },
                "notices": {
                    "items": {
                        "$ref": "#/definitions/HogQLNotice"
                    },
                    "type": "array"
                },
                "warnings": {
                    "items": {
                        "$ref": "#/definitions/HogQLNotice"
                    },
                    "type": "array"
                }
            },
            "required": ["errors", "warnings", "notices"],
            "type": "object"
        },
        "HogQLNotice": {
            "additionalProperties": false,
            "properties": {
                "end": {
                    "type": "number"
                },
                "fix": {
                    "type": "string"
                },
                "message": {
                    "type": "string"
                },
                "start": {
                    "type": "number"
                }
            },
            "required": ["message"],
            "type": "object"
        },
        "HogQLPropertyFilter": {
            "additionalProperties": false,
            "properties": {
                "key": {
                    "type": "string"
                },
                "label": {
                    "type": "string"
                },
                "type": {
                    "const": "hogql",
                    "type": "string"
                },
                "value": {
                    "$ref": "#/definitions/PropertyFilterValue"
                }
            },
            "required": ["key", "type"],
            "type": "object"
        },
        "HogQLQuery": {
            "additionalProperties": false,
            "properties": {
                "kind": {
                    "const": "HogQLQuery",
                    "type": "string"
                },
                "query": {
                    "type": "string"
                },
                "response": {
                    "$ref": "#/definitions/HogQLQueryResponse",
                    "description": "Cached query response"
                }
            },
            "required": ["kind", "query"],
            "type": "object"
        },
        "HogQLQueryResponse": {
            "additionalProperties": false,
            "properties": {
                "clickhouse": {
                    "type": "string"
                },
                "columns": {
                    "items": {},
                    "type": "array"
                },
                "hogql": {
                    "type": "string"
                },
                "query": {
                    "type": "string"
                },
                "results": {
                    "items": {},
                    "type": "array"
                },
                "types": {
                    "items": {},
                    "type": "array"
                }
            },
            "type": "object"
        },
        "InsightQueryNode": {
            "anyOf": [
                {
                    "$ref": "#/definitions/TrendsQuery"
                },
                {
                    "$ref": "#/definitions/FunnelsQuery"
                },
                {
                    "$ref": "#/definitions/RetentionQuery"
                },
                {
                    "$ref": "#/definitions/PathsQuery"
                },
                {
                    "$ref": "#/definitions/StickinessQuery"
                },
                {
                    "$ref": "#/definitions/LifecycleQuery"
                }
            ]
        },
        "InsightShortId": {
            "type": "string"
        },
        "InsightVizNode": {
            "additionalProperties": false,
            "properties": {
                "full": {
                    "description": "Show with most visual options enabled. Used in insight scene.",
                    "type": "boolean"
                },
                "kind": {
                    "const": "InsightVizNode",
                    "type": "string"
                },
                "showCorrelationTable": {
                    "type": "boolean"
                },
                "showHeader": {
                    "type": "boolean"
                },
                "showLastComputation": {
                    "type": "boolean"
                },
                "showLastComputationRefresh": {
                    "type": "boolean"
                },
                "showTable": {
                    "type": "boolean"
                },
                "source": {
                    "$ref": "#/definitions/InsightQueryNode"
                }
            },
            "required": ["kind", "source"],
            "type": "object"
        },
        "IntervalType": {
            "enum": ["hour", "day", "week", "month"],
            "type": "string"
        },
        "LifecycleFilter": {
            "additionalProperties": false,
            "description": "`LifecycleFilterType` minus everything inherited from `FilterType`",
            "properties": {
                "show_values_on_series": {
                    "type": "boolean"
                },
                "shown_as": {
                    "$ref": "#/definitions/ShownAsValue"
                },
                "toggledLifecycles": {
                    "items": {
                        "$ref": "#/definitions/LifecycleToggle"
                    },
                    "type": "array"
                }
            },
            "type": "object"
        },
        "LifecycleQuery": {
            "additionalProperties": false,
            "properties": {
                "aggregation_group_type_index": {
                    "description": "Groups aggregation",
                    "type": "number"
                },
                "dateRange": {
                    "$ref": "#/definitions/DateRange",
                    "description": "Date range for the query"
                },
                "filterTestAccounts": {
                    "description": "Exclude internal and test users by applying the respective filters",
                    "type": "boolean"
                },
                "interval": {
                    "$ref": "#/definitions/IntervalType",
                    "description": "Granularity of the response. Can be one of `hour`, `day`, `week` or `month`"
                },
                "kind": {
                    "const": "LifecycleQuery",
                    "type": "string"
                },
                "lifecycleFilter": {
                    "$ref": "#/definitions/LifecycleFilter",
                    "description": "Properties specific to the lifecycle insight"
                },
                "properties": {
                    "anyOf": [
                        {
                            "items": {
                                "$ref": "#/definitions/AnyPropertyFilter"
                            },
                            "type": "array"
                        },
                        {
                            "$ref": "#/definitions/PropertyGroupFilter"
                        }
                    ],
                    "description": "Property filters for all series"
                },
                "samplingFactor": {
                    "description": "Sampling rate",
                    "type": ["number", "null"]
                },
                "series": {
                    "description": "Events and actions to include",
                    "items": {
                        "anyOf": [
                            {
                                "$ref": "#/definitions/EventsNode"
                            },
                            {
                                "$ref": "#/definitions/ActionsNode"
                            }
                        ]
                    },
                    "type": "array"
                }
            },
            "required": ["kind", "series"],
            "type": "object"
        },
        "LifecycleToggle": {
            "enum": ["new", "resurrecting", "returning", "dormant"],
            "type": "string"
        },
        "PathCleaningFilter": {
            "additionalProperties": false,
            "properties": {
                "alias": {
                    "type": "string"
                },
                "regex": {
                    "type": "string"
                }
            },
            "type": "object"
        },
        "PathType": {
            "enum": ["$pageview", "$screen", "custom_event", "hogql"],
            "type": "string"
        },
        "PathsFilter": {
            "additionalProperties": false,
            "description": "`PathsFilterType` minus everything inherited from `FilterType`",
            "properties": {
                "edge_limit": {
                    "type": "number"
                },
                "end_point": {
                    "type": "string"
                },
                "exclude_events": {
                    "items": {
                        "type": "string"
                    },
                    "type": "array"
                },
                "funnel_filter": {
                    "type": "object"
                },
                "funnel_paths": {
                    "$ref": "#/definitions/FunnelPathType"
                },
                "include_event_types": {
                    "items": {
                        "$ref": "#/definitions/PathType"
                    },
                    "type": "array"
                },
                "local_path_cleaning_filters": {
                    "items": {
                        "$ref": "#/definitions/PathCleaningFilter"
                    },
                    "type": "array"
                },
                "max_edge_weight": {
                    "type": "number"
                },
                "min_edge_weight": {
                    "type": "number"
                },
                "path_dropoff_key": {
                    "type": "string"
                },
                "path_end_key": {
                    "type": "string"
                },
                "path_groupings": {
                    "items": {
                        "type": "string"
                    },
                    "type": "array"
                },
                "path_replacements": {
                    "type": "boolean"
                },
                "path_start_key": {
                    "type": "string"
                },
                "path_type": {
                    "$ref": "#/definitions/PathType"
                },
                "paths_hogql_expression": {
                    "type": "string"
                },
                "start_point": {
                    "type": "string"
                },
                "step_limit": {
                    "type": "number"
                }
            },
            "type": "object"
        },
        "PathsQuery": {
            "additionalProperties": false,
            "properties": {
                "aggregation_group_type_index": {
                    "description": "Groups aggregation",
                    "type": "number"
                },
                "dateRange": {
                    "$ref": "#/definitions/DateRange",
                    "description": "Date range for the query"
                },
                "filterTestAccounts": {
                    "description": "Exclude internal and test users by applying the respective filters",
                    "type": "boolean"
                },
                "kind": {
                    "const": "PathsQuery",
                    "type": "string"
                },
                "pathsFilter": {
                    "$ref": "#/definitions/PathsFilter",
                    "description": "Properties specific to the paths insight"
                },
                "properties": {
                    "anyOf": [
                        {
                            "items": {
                                "$ref": "#/definitions/AnyPropertyFilter"
                            },
                            "type": "array"
                        },
                        {
                            "$ref": "#/definitions/PropertyGroupFilter"
                        }
                    ],
                    "description": "Property filters for all series"
                },
                "samplingFactor": {
                    "description": "Sampling rate",
                    "type": ["number", "null"]
                }
            },
            "required": ["kind"],
            "type": "object"
        },
        "PersonPropertyFilter": {
            "additionalProperties": false,
            "description": "Sync with plugin-server/src/types.ts",
            "properties": {
                "key": {
                    "type": "string"
                },
                "label": {
                    "type": "string"
                },
                "operator": {
                    "$ref": "#/definitions/PropertyOperator"
                },
                "type": {
                    "const": "person",
                    "description": "Person properties",
                    "type": "string"
                },
                "value": {
                    "$ref": "#/definitions/PropertyFilterValue"
                }
            },
            "required": ["key", "operator", "type"],
            "type": "object"
        },
        "PersonsNode": {
            "additionalProperties": false,
            "properties": {
                "cohort": {
                    "type": "number"
                },
                "distinctId": {
                    "type": "string"
                },
                "fixedProperties": {
                    "description": "Fixed properties in the query, can't be edited in the interface (e.g. scoping down by person)",
                    "items": {
                        "$ref": "#/definitions/AnyPropertyFilter"
                    },
                    "type": "array"
                },
                "kind": {
                    "const": "PersonsNode",
                    "type": "string"
                },
                "limit": {
                    "type": "number"
                },
                "offset": {
                    "type": "number"
                },
                "properties": {
                    "description": "Properties configurable in the interface",
                    "items": {
                        "$ref": "#/definitions/AnyPropertyFilter"
                    },
                    "type": "array"
                },
                "response": {
                    "description": "Cached query response",
                    "type": "object"
                },
                "search": {
                    "type": "string"
                }
            },
            "required": ["kind"],
            "type": "object"
        },
        "PropertyFilterValue": {
            "anyOf": [
                {
                    "type": "string"
                },
                {
                    "type": "number"
                },
                {
                    "items": {
                        "type": ["string", "number"]
                    },
                    "type": "array"
                },
                {
                    "type": "null"
                }
            ]
        },
        "PropertyGroupFilter": {
            "additionalProperties": false,
            "properties": {
                "type": {
                    "$ref": "#/definitions/FilterLogicalOperator"
                },
                "values": {
                    "items": {
                        "$ref": "#/definitions/PropertyGroupFilterValue"
                    },
                    "type": "array"
                }
            },
            "required": ["type", "values"],
            "type": "object"
        },
        "PropertyGroupFilterValue": {
            "additionalProperties": false,
            "properties": {
                "type": {
                    "$ref": "#/definitions/FilterLogicalOperator"
                },
                "values": {
                    "items": {
                        "anyOf": [
                            {
                                "$ref": "#/definitions/AnyPropertyFilter"
                            },
                            {
                                "$ref": "#/definitions/PropertyGroupFilterValue"
                            }
                        ]
                    },
                    "type": "array"
                }
            },
            "required": ["type", "values"],
            "type": "object"
        },
        "PropertyMathType": {
            "enum": ["avg", "sum", "min", "max", "median", "p90", "p95", "p99"],
            "type": "string"
        },
        "PropertyOperator": {
            "description": "Sync with plugin-server/src/types.ts",
            "enum": [
                "exact",
                "is_not",
                "icontains",
                "not_icontains",
                "regex",
                "not_regex",
                "gt",
                "gte",
                "lt",
                "lte",
                "is_set",
                "is_not_set",
                "is_date_exact",
                "is_date_before",
                "is_date_after",
                "between",
                "not_between",
                "min",
                "max"
            ],
            "type": "string"
        },
        "QuerySchema": {
            "anyOf": [
                {
                    "$ref": "#/definitions/AnyDataNode"
                },
                {
                    "$ref": "#/definitions/DataTableNode"
                },
                {
                    "$ref": "#/definitions/SavedInsightNode"
                },
                {
                    "$ref": "#/definitions/InsightVizNode"
                },
                {
                    "$ref": "#/definitions/TrendsQuery"
                },
                {
                    "$ref": "#/definitions/FunnelsQuery"
                },
                {
                    "$ref": "#/definitions/RetentionQuery"
                },
                {
                    "$ref": "#/definitions/PathsQuery"
                },
                {
                    "$ref": "#/definitions/StickinessQuery"
                },
                {
                    "$ref": "#/definitions/LifecycleQuery"
                },
                {
                    "$ref": "#/definitions/TimeToSeeDataSessionsQuery"
                },
                {
                    "$ref": "#/definitions/DatabaseSchemaQuery"
                }
            ]
        },
        "RecordingDurationFilter": {
            "additionalProperties": false,
            "properties": {
                "key": {
                    "const": "duration",
                    "type": "string"
                },
                "label": {
                    "type": "string"
                },
                "operator": {
                    "$ref": "#/definitions/PropertyOperator"
                },
                "type": {
                    "const": "recording",
                    "type": "string"
                },
                "value": {
                    "type": "number"
                }
            },
            "required": ["key", "operator", "type", "value"],
            "type": "object"
        },
        "RetentionFilter": {
            "additionalProperties": false,
            "description": "`RetentionFilterType` minus everything inherited from `FilterType`",
            "properties": {
                "period": {
                    "$ref": "#/definitions/RetentionPeriod"
                },
                "retention_reference": {
                    "enum": ["total", "previous"],
                    "type": "string"
                },
                "retention_type": {
                    "$ref": "#/definitions/RetentionType"
                },
                "returning_entity": {
                    "type": "object"
                },
                "target_entity": {
                    "type": "object"
                },
                "total_intervals": {
                    "type": "number"
                }
            },
            "type": "object"
        },
        "RetentionPeriod": {
            "enum": ["Hour", "Day", "Week", "Month"],
            "type": "string"
        },
        "RetentionQuery": {
            "additionalProperties": false,
            "properties": {
                "aggregation_group_type_index": {
                    "description": "Groups aggregation",
                    "type": "number"
                },
                "dateRange": {
                    "$ref": "#/definitions/DateRange",
                    "description": "Date range for the query"
                },
                "filterTestAccounts": {
                    "description": "Exclude internal and test users by applying the respective filters",
                    "type": "boolean"
                },
                "kind": {
                    "const": "RetentionQuery",
                    "type": "string"
                },
                "properties": {
                    "anyOf": [
                        {
                            "items": {
                                "$ref": "#/definitions/AnyPropertyFilter"
                            },
                            "type": "array"
                        },
                        {
                            "$ref": "#/definitions/PropertyGroupFilter"
                        }
                    ],
                    "description": "Property filters for all series"
                },
                "retentionFilter": {
                    "$ref": "#/definitions/RetentionFilter",
                    "description": "Properties specific to the retention insight"
                },
                "samplingFactor": {
                    "description": "Sampling rate",
                    "type": ["number", "null"]
                }
            },
            "required": ["kind"],
            "type": "object"
        },
        "RetentionType": {
            "enum": ["retention_recurring", "retention_first_time"],
            "type": "string"
        },
        "SavedInsightNode": {
            "additionalProperties": false,
            "properties": {
                "kind": {
                    "const": "SavedInsightNode",
                    "type": "string"
                },
                "shortId": {
                    "$ref": "#/definitions/InsightShortId"
                }
            },
            "required": ["kind", "shortId"],
            "type": "object"
        },
        "SessionPropertyFilter": {
            "additionalProperties": false,
            "properties": {
                "key": {
                    "const": "$session_duration",
                    "type": "string"
                },
                "label": {
                    "type": "string"
                },
                "operator": {
                    "$ref": "#/definitions/PropertyOperator"
                },
                "type": {
                    "const": "session",
                    "type": "string"
                },
                "value": {
                    "$ref": "#/definitions/PropertyFilterValue"
                }
            },
            "required": ["key", "operator", "type"],
            "type": "object"
        },
        "ShownAsValue": {
            "enum": ["Volume", "Stickiness", "Lifecycle"],
            "type": "string"
        },
        "StepOrderValue": {
            "enum": ["strict", "unordered", "ordered"],
            "type": "string"
        },
        "StickinessFilter": {
            "additionalProperties": false,
            "description": "`StickinessFilterType` minus everything inherited from `FilterType` and `hidden_legend_keys` replaced by `hidden_legend_indexes`",
            "properties": {
                "compare": {
                    "type": "boolean"
                },
                "display": {
                    "$ref": "#/definitions/ChartDisplayType"
                },
                "hidden_legend_indexes": {
                    "items": {
                        "type": "number"
                    },
                    "type": "array"
                },
                "show_legend": {
                    "type": "boolean"
                },
                "show_values_on_series": {
                    "type": "boolean"
                },
                "shown_as": {
                    "$ref": "#/definitions/ShownAsValue"
                },
                "stickiness_days": {
                    "type": "number"
                }
            },
            "type": "object"
        },
        "StickinessQuery": {
            "additionalProperties": false,
            "properties": {
                "aggregation_group_type_index": {
                    "description": "Groups aggregation",
                    "type": "number"
                },
                "dateRange": {
                    "$ref": "#/definitions/DateRange",
                    "description": "Date range for the query"
                },
                "filterTestAccounts": {
                    "description": "Exclude internal and test users by applying the respective filters",
                    "type": "boolean"
                },
                "interval": {
                    "$ref": "#/definitions/IntervalType",
                    "description": "Granularity of the response. Can be one of `hour`, `day`, `week` or `month`"
                },
                "kind": {
                    "const": "StickinessQuery",
                    "type": "string"
                },
                "properties": {
                    "anyOf": [
                        {
                            "items": {
                                "$ref": "#/definitions/AnyPropertyFilter"
                            },
                            "type": "array"
                        },
                        {
                            "$ref": "#/definitions/PropertyGroupFilter"
                        }
                    ],
                    "description": "Property filters for all series"
                },
                "samplingFactor": {
                    "description": "Sampling rate",
                    "type": ["number", "null"]
                },
                "series": {
                    "description": "Events and actions to include",
                    "items": {
                        "anyOf": [
                            {
                                "$ref": "#/definitions/EventsNode"
                            },
                            {
                                "$ref": "#/definitions/ActionsNode"
                            }
                        ]
                    },
                    "type": "array"
                },
                "stickinessFilter": {
                    "$ref": "#/definitions/StickinessFilter",
                    "description": "Properties specific to the stickiness insight"
                }
            },
            "required": ["kind", "series"],
            "type": "object"
        },
        "TimeToSeeDataSessionsQuery": {
            "additionalProperties": false,
            "properties": {
                "dateRange": {
                    "$ref": "#/definitions/DateRange",
                    "description": "Date range for the query"
                },
                "kind": {
                    "const": "TimeToSeeDataSessionsQuery",
                    "type": "string"
                },
                "response": {
                    "$ref": "#/definitions/TimeToSeeDataSessionsQueryResponse",
                    "description": "Cached query response"
                },
                "teamId": {
                    "description": "Project to filter on. Defaults to current project",
                    "type": "number"
                }
            },
            "required": ["kind"],
            "type": "object"
        },
        "TimeToSeeDataSessionsQueryResponse": {
            "additionalProperties": false,
            "properties": {
                "results": {
                    "items": {
                        "type": "object"
                    },
                    "type": "array"
                }
            },
            "required": ["results"],
            "type": "object"
        },
        "TrendsFilter": {
            "additionalProperties": false,
            "description": "`TrendsFilterType` minus everything inherited from `FilterType` and `hidden_legend_keys` replaced by `hidden_legend_indexes`",
            "properties": {
                "aggregation_axis_format": {
                    "$ref": "#/definitions/AggregationAxisFormat"
                },
                "aggregation_axis_postfix": {
                    "type": "string"
                },
                "aggregation_axis_prefix": {
                    "type": "string"
                },
                "breakdown_histogram_bin_count": {
                    "type": "number"
                },
                "compare": {
                    "type": "boolean"
                },
                "display": {
                    "$ref": "#/definitions/ChartDisplayType"
                },
                "formula": {
                    "type": "string"
                },
                "hidden_legend_indexes": {
                    "items": {
                        "type": "number"
                    },
                    "type": "array"
                },
                "show_legend": {
                    "type": "boolean"
                },
                "show_percent_stack_view": {
                    "type": "boolean"
                },
                "show_values_on_series": {
                    "type": "boolean"
                },
                "shown_as": {
                    "$ref": "#/definitions/ShownAsValue"
                },
                "smoothing_intervals": {
                    "type": "number"
                }
            },
            "type": "object"
        },
        "TrendsQuery": {
            "additionalProperties": false,
            "properties": {
                "aggregation_group_type_index": {
                    "description": "Groups aggregation",
                    "type": "number"
                },
                "breakdown": {
                    "$ref": "#/definitions/BreakdownFilter",
                    "description": "Breakdown of the events and actions"
                },
                "dateRange": {
                    "$ref": "#/definitions/DateRange",
                    "description": "Date range for the query"
                },
                "filterTestAccounts": {
                    "description": "Exclude internal and test users by applying the respective filters",
                    "type": "boolean"
                },
                "interval": {
                    "$ref": "#/definitions/IntervalType",
                    "description": "Granularity of the response. Can be one of `hour`, `day`, `week` or `month`"
                },
                "kind": {
                    "const": "TrendsQuery",
                    "type": "string"
                },
                "properties": {
                    "anyOf": [
                        {
                            "items": {
                                "$ref": "#/definitions/AnyPropertyFilter"
                            },
                            "type": "array"
                        },
                        {
                            "$ref": "#/definitions/PropertyGroupFilter"
                        }
                    ],
                    "description": "Property filters for all series"
                },
                "samplingFactor": {
                    "description": "Sampling rate",
                    "type": ["number", "null"]
                },
                "series": {
                    "description": "Events and actions to include",
                    "items": {
                        "anyOf": [
                            {
                                "$ref": "#/definitions/EventsNode"
                            },
                            {
                                "$ref": "#/definitions/ActionsNode"
                            }
                        ]
                    },
                    "type": "array"
                },
                "trendsFilter": {
                    "$ref": "#/definitions/TrendsFilter",
                    "description": "Properties specific to the trends insight"
                }
            },
            "required": ["kind", "series"],
            "type": "object"
        }
    }
}<|MERGE_RESOLUTION|>--- conflicted
+++ resolved
@@ -357,11 +357,7 @@
                     "description": "Show a reload button",
                     "type": "boolean"
                 },
-<<<<<<< HEAD
-                "showResults": {
-=======
                 "showResultsTable": {
->>>>>>> 7dcfb526
                     "description": "Show a results table",
                     "type": "boolean"
                 },
