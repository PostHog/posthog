import { combineUrl, router } from 'kea-router'

import { CopyToClipboardInline } from 'lib/components/CopyToClipboard'
import { JSONViewer } from 'lib/components/JSONViewer'
import { Property } from 'lib/components/Property'
import { PropertyKeyInfo } from 'lib/components/PropertyKeyInfo'
import { TZLabel } from 'lib/components/TZLabel'
import { TaxonomicFilterGroupType } from 'lib/components/TaxonomicFilter/types'
import { LemonTag } from 'lib/lemon-ui/LemonTag/LemonTag'
import { Link } from 'lib/lemon-ui/Link'
import { Spinner } from 'lib/lemon-ui/Spinner/Spinner'
import { Tooltip } from 'lib/lemon-ui/Tooltip'
<<<<<<< HEAD
import { autoCaptureEventToDescription, isExternalLink } from 'lib/utils'
=======
import { autoCaptureEventToDescription, isURL } from 'lib/utils'
>>>>>>> f10f9f34
import { COUNTRY_CODE_TO_LONG_NAME, countryCodeToFlag } from 'lib/utils/geography/country'
import { GroupActorDisplay } from 'scenes/persons/GroupActorDisplay'
import { PersonDisplay, PersonDisplayProps } from 'scenes/persons/PersonDisplay'
import { urls } from 'scenes/urls'

import { errorColumn, loadingColumn } from '~/queries/nodes/DataTable/dataTableLogic'
import { renderHogQLX } from '~/queries/nodes/HogQLX/render'
import { DeletePersonButton } from '~/queries/nodes/PersonsNode/DeletePersonButton'
import {
    DataTableNode,
    EventsQueryPersonColumn,
    HasPropertiesNode,
    LLMTracePerson,
} from '~/queries/schema/schema-general'
import { QueryContext, QueryContextColumn } from '~/queries/types'
import {
    isActorsQuery,
    isEventsQuery,
    isGroupsQuery,
    isHogQLQuery,
    isPersonsNode,
    isRevenueExampleEventsQuery,
    isTracesQuery,
    trimQuotes,
} from '~/queries/utils'
import { AnyPropertyFilter, EventType, PersonType, PropertyFilterType, PropertyOperator } from '~/types'

import { llmAnalyticsColumnRenderers } from 'products/llm_analytics/frontend/llmAnalyticsColumnRenderers'

import { extractExpressionComment, removeExpressionComment } from './utils'

const DATETIME_KEYS = ['timestamp', 'created_at', 'last_seen', 'session_start', 'session_end']

// Registry for product-specific column renderers
// Products can add their custom column renderers here to have them automatically applied across all DataTable instances
const productColumnRenderers: Record<string, QueryContextColumn> = {
    ...llmAnalyticsColumnRenderers,
}

export function getContextColumn(
    key: string,
    columns?: QueryContext<DataTableNode>['columns']
): {
    queryContextColumnName: string | undefined
    queryContextColumn: QueryContextColumn | undefined
} {
    const queryContextColumnName = key.startsWith('context.columns.') ? trimQuotes(key.substring(16)) : undefined
    const queryContextColumn = queryContextColumnName ? columns?.[queryContextColumnName] : undefined

    return {
        queryContextColumnName,
        queryContextColumn,
    }
}

export function renderColumn(
    key: string,
    value: any,
    record: Record<string, any> | any[],
    recordIndex: number,
    rowCount: number,
    query: DataTableNode,
    setQuery?: (query: DataTableNode) => void,
    context?: QueryContext<DataTableNode>
): JSX.Element | string {
    const { queryContextColumnName, queryContextColumn } = getContextColumn(key, context?.columns)
    key = isGroupsQuery(query.source) ? extractExpressionComment(key) : removeExpressionComment(key)

    if (value === loadingColumn) {
        return <Spinner />
    } else if (value === errorColumn) {
        return <LemonTag className="text-danger">Error</LemonTag>
    } else if (queryContextColumnName && queryContextColumn?.render) {
        const Component = queryContextColumn?.render
        return (
            <Component
                record={record}
                columnName={queryContextColumnName}
                value={value}
                query={query}
                recordIndex={recordIndex}
                rowCount={rowCount}
                context={context}
            />
        )
    } else if (context?.columns?.[key] && context?.columns?.[key].render) {
        const Component = context?.columns?.[key]?.render
        return Component ? (
            <Component
                record={record}
                columnName={key}
                value={value}
                query={query}
                recordIndex={recordIndex}
                rowCount={rowCount}
                context={context}
            />
        ) : (
            String(value)
        )
    } else if (productColumnRenderers[key]?.render) {
        const Component = productColumnRenderers[key].render!
        return (
            <Component
                record={record}
                columnName={key}
                value={value}
                query={query}
                recordIndex={recordIndex}
                rowCount={rowCount}
            />
        )
    } else if (typeof value === 'object' && Array.isArray(value) && value[0] === '__hx_tag') {
        return renderHogQLX(value)
    } else if (value === null) {
        return (
            <Tooltip title="NULL" placement="right" delayMs={0}>
                <span className="cursor-default" aria-hidden>
                    —
                </span>
            </Tooltip>
        )
    } else if (isHogQLQuery(query.source)) {
        if (typeof value === 'string') {
            try {
                if (value.startsWith('{') && value.endsWith('}')) {
                    return (
                        <JSONViewer
                            src={JSON.parse(value)}
                            name={key}
                            collapsed={Object.keys(JSON.stringify(value)).length > 10 ? 0 : 1}
                        />
                    )
                }
                if (value.startsWith('[') && value.endsWith(']')) {
                    return (
                        <JSONViewer
                            src={JSON.parse(value)}
                            name={key}
                            collapsed={JSON.stringify(value).length > 10 ? 0 : 1}
                        />
                    )
                }
            } catch {
                // do nothing
            }
            if (value.match(/^\d{4}-\d{2}-\d{2}T\d{2}:\d{2}:\d{2}(?:\.\d{3,6})?(?:Z|[+-]\d{2}:\d{2})?$/)) {
                return <TZLabel time={value} showSeconds />
            }
        }
        if (typeof value === 'object') {
            if (Array.isArray(value)) {
                return <JSONViewer src={value} name={key} collapsed={value.length > 10 ? 0 : 1} />
            }
            return <JSONViewer src={value} name={key} collapsed={Object.keys(value).length > 10 ? 0 : 1} />
        }
        return <Property value={value} />
    } else if (key === 'event' && isEventsQuery(query.source)) {
        const resultRow = record as any[]
        const eventRecord = query.source.select.includes('*') ? resultRow[query.source.select.indexOf('*')] : null

        if (value === '$autocapture' && eventRecord) {
            return (
                <PropertyKeyInfo
                    value={value}
                    displayText={autoCaptureEventToDescription(eventRecord)}
                    type={TaxonomicFilterGroupType.Events}
                />
            )
        }
        const content = <PropertyKeyInfo value={value} type={TaxonomicFilterGroupType.Events} />
        const $sentry_url = eventRecord?.properties?.$sentry_url
        return $sentry_url ? (
            <Link to={$sentry_url} target="_blank">
                {content}
            </Link>
        ) : (
            content
        )
    } else if (DATETIME_KEYS.includes(key)) {
        return <TZLabel time={value} showSeconds />
    } else if (!Array.isArray(record) && key.startsWith('properties.')) {
        // TODO: remove after removing the old events table
        const propertyKey = trimQuotes(key.substring('properties.'.length))
        if (setQuery && (isEventsQuery(query.source) || isPersonsNode(query.source)) && query.showPropertyFilter) {
            const newProperty: AnyPropertyFilter = {
                key: propertyKey,
                value: record.properties[propertyKey],
                operator: PropertyOperator.Exact,
                type: isPersonsNode(query.source) ? PropertyFilterType.Person : PropertyFilterType.Event,
            }
            const matchingProperty = (query.source.properties || []).find(
                (p) => p.key === newProperty.key && p.type === newProperty.type
            )
            const newProperties = matchingProperty
                ? (query.source.properties || []).filter((p) => p !== matchingProperty)
                : [...(query.source.properties || []), newProperty]
            const newUrl = query.propertiesViaUrl
                ? combineUrl(
                      router.values.location.pathname,
                      {
                          ...router.values.searchParams,
                          properties: newProperties,
                      },
                      router.values.hashParams
                  ).url
                : '#'
            return (
                <Link
                    to={newUrl}
                    onClick={(e) => {
                        e.preventDefault()
                        setQuery({
                            ...query,
                            source: {
                                ...query.source,
                                properties: newProperties,
                            } as HasPropertiesNode,
                        })
                    }}
                >
                    <Property value={record.properties[propertyKey]} />
                </Link>
            )
        }
        return <Property value={record.properties[propertyKey]} />
    } else if (!Array.isArray(record) && key.startsWith('person.properties.')) {
        // TODO: remove after removing the old events table
        const eventRecord = record as EventType
        const propertyKey = trimQuotes(key.substring(18))
        if (setQuery && isEventsQuery(query.source)) {
            const newProperty: AnyPropertyFilter = {
                key: propertyKey,
                value: eventRecord.person?.properties[propertyKey],
                operator: PropertyOperator.Exact,
                type: PropertyFilterType.Person,
            }
            const matchingProperty = (query.source.properties || []).find(
                (p) => p.key === newProperty.key && p.type === newProperty.type
            )
            const newProperties = matchingProperty
                ? (query.source.properties || []).filter((p) => p !== matchingProperty)
                : [...(query.source.properties || []), newProperty]
            const newUrl = query.propertiesViaUrl
                ? combineUrl(
                      router.values.location.pathname,
                      {
                          ...router.values.searchParams,
                          properties: newProperties,
                      },
                      router.values.hashParams
                  ).url
                : '#'
            return (
                <Link
                    to={newUrl}
                    onClick={(e) => {
                        e.preventDefault()
                        setQuery({
                            ...query,
                            source: {
                                ...query.source,
                                properties: newProperties,
                            } as HasPropertiesNode,
                        })
                    }}
                >
                    <Property value={eventRecord.person?.properties?.[propertyKey]} />
                </Link>
            )
        }
        return <Property value={eventRecord.person?.properties?.[propertyKey]} />
    } else if (key === 'person') {
        const personRecord = record as PersonType
        const displayProps: PersonDisplayProps = {
            withIcon: true,
            person: record as PersonType,
            noPopover: true,
        }

        if (isEventsQuery(query.source) || isRevenueExampleEventsQuery(query.source)) {
            displayProps.person = value.distinct_id ? (value as EventsQueryPersonColumn) : value
            displayProps.noPopover = false // If we are in an events list, the popover experience is better
        }

        if (isPersonsNode(query.source) && personRecord.distinct_ids) {
            displayProps.href = urls.personByDistinctId(personRecord.distinct_ids[0])
        }

        if (isActorsQuery(query.source) && value) {
            displayProps.person = value
            displayProps.href = value.distinct_ids?.[0]
                ? urls.personByDistinctId(value.distinct_ids[0])
                : urls.personByUUID(value.id)
        }

        if (isTracesQuery(query.source)) {
            displayProps.person = value.distinct_id ? (value as LLMTracePerson) : value
            displayProps.noPopover = false // If we are in a traces list, the popover experience is better
        }

        return <PersonDisplay {...displayProps} />
    } else if (key === 'person_display_name') {
        // Hide the popover on people list only
        const noPopover = isActorsQuery(query.source)
        const displayProps: PersonDisplayProps = {
            withIcon: true,
            person: { id: value.id, distinct_id: value.distinct_id },
            displayName: value.display_name,
            noPopover,
        }
        return <PersonDisplay {...displayProps} />
    } else if (key === 'group' && typeof value === 'object') {
        return <GroupActorDisplay actor={value} />
    } else if (key === 'person.$delete' && (isPersonsNode(query.source) || isActorsQuery(query.source))) {
        if (!Array.isArray(record)) {
            console.error('Expected record to be an array for person.$delete column')
            return ''
        }
        const personRecord = record[0] as PersonType
        return <DeletePersonButton person={personRecord} />
    } else if (key === 'properties.$geoip_country_code') {
        if (typeof value === 'string') {
            return `${countryCodeToFlag(value)} ${COUNTRY_CODE_TO_LONG_NAME[value] || value}`
        }

        return String(value)
    } else if (key.startsWith('context.columns.')) {
        const columnName = trimQuotes(key.substring(16)) // 16 = "context.columns.".length
        const Component = context?.columns?.[columnName]?.render
        return Component ? (
            <Component
                record={record}
                columnName={columnName}
                value={value}
                query={query}
                recordIndex={recordIndex}
                rowCount={rowCount}
            />
        ) : (
            String(value)
        )
    } else if (
        isGroupsQuery(query.source) &&
        key.startsWith('properties.') &&
        context?.columns?.[trimQuotes(key.substring('properties.'.length))]?.render
    ) {
        const propertyName = trimQuotes(key.substring('properties.'.length))
        const Component = context?.columns?.[propertyName].render
        return Component ? (
            <Component
                record={record}
                columnName={propertyName}
                value={value}
                query={query}
                recordIndex={recordIndex}
                rowCount={rowCount}
            />
        ) : typeof value === 'string' && isExternalLink(value) ? (
            <Link to={value} target="_blank">{value}</Link>
        ) : (
            String(value)
        )
    } else if (key === 'id' && (isPersonsNode(query.source) || isActorsQuery(query.source))) {
        return (
            <CopyToClipboardInline
                explicitValue={String(value)}
                iconStyle={{ color: 'var(--color-accent)' }}
                description="person id"
            >
                {String(value)}
            </CopyToClipboardInline>
        )
    } else if (key === 'key' && isGroupsQuery(query.source)) {
        return (
            <CopyToClipboardInline
                explicitValue={String(value)}
                iconStyle={{ color: 'var(--color-accent)' }}
                description="group id"
            >
                {String(value)}
            </CopyToClipboardInline>
        )
    } else if (key === 'group_name' && isGroupsQuery(query.source)) {
        const key = (record as any[])[1] // 'key' is the second column in the groups query
        return <Link to={urls.group(query.source.group_type_index, key, true)}>{value}</Link>
    }

    if (typeof value === 'object') {
        return <JSONViewer src={value} name={null} collapsed={Object.keys(value).length > 10 ? 0 : 1} />
    } else if (
        typeof value === 'string' &&
        ((value.startsWith('{') && value.endsWith('}')) || (value.startsWith('[') && value.endsWith(']')))
    ) {
        try {
            return <JSONViewer src={JSON.parse(value)} name={null} collapsed={Object.keys(value).length > 10 ? 0 : 1} />
        } catch {
            // do nothing
        }
    }

<<<<<<< HEAD
    if (typeof value === 'string' && isExternalLink(value)) {
        return <Link to={value} target="_blank">{value}</Link>
=======
    if (typeof value === 'string' && isURL(value)) {
        return (
            <Link to={value} target="_blank" targetBlankIcon>
                {value}
            </Link>
        )
>>>>>>> f10f9f34
    }

    return String(value)
}<|MERGE_RESOLUTION|>--- conflicted
+++ resolved
@@ -10,11 +10,8 @@
 import { Link } from 'lib/lemon-ui/Link'
 import { Spinner } from 'lib/lemon-ui/Spinner/Spinner'
 import { Tooltip } from 'lib/lemon-ui/Tooltip'
-<<<<<<< HEAD
-import { autoCaptureEventToDescription, isExternalLink } from 'lib/utils'
-=======
+
 import { autoCaptureEventToDescription, isURL } from 'lib/utils'
->>>>>>> f10f9f34
 import { COUNTRY_CODE_TO_LONG_NAME, countryCodeToFlag } from 'lib/utils/geography/country'
 import { GroupActorDisplay } from 'scenes/persons/GroupActorDisplay'
 import { PersonDisplay, PersonDisplayProps } from 'scenes/persons/PersonDisplay'
@@ -416,17 +413,13 @@
         }
     }
 
-<<<<<<< HEAD
-    if (typeof value === 'string' && isExternalLink(value)) {
-        return <Link to={value} target="_blank">{value}</Link>
-=======
+
     if (typeof value === 'string' && isURL(value)) {
         return (
             <Link to={value} target="_blank" targetBlankIcon>
                 {value}
             </Link>
         )
->>>>>>> f10f9f34
     }
 
     return String(value)
