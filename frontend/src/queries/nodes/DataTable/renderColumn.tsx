import { combineUrl, router } from 'kea-router'
import { CopyToClipboardInline } from 'lib/components/CopyToClipboard'
import { JSONViewer } from 'lib/components/JSONViewer'
import { Property } from 'lib/components/Property'
import { PropertyKeyInfo } from 'lib/components/PropertyKeyInfo'
import { TaxonomicFilterGroupType } from 'lib/components/TaxonomicFilter/types'
import { TZLabel } from 'lib/components/TZLabel'
import { LemonTag } from 'lib/lemon-ui/LemonTag/LemonTag'
import { Link } from 'lib/lemon-ui/Link'
import { Spinner } from 'lib/lemon-ui/Spinner/Spinner'
import { Tooltip } from 'lib/lemon-ui/Tooltip'
import { autoCaptureEventToDescription } from 'lib/utils'
import { GroupActorDisplay } from 'scenes/persons/GroupActorDisplay'
import { PersonDisplay, PersonDisplayProps } from 'scenes/persons/PersonDisplay'
import { urls } from 'scenes/urls'

import { errorColumn, loadingColumn } from '~/queries/nodes/DataTable/dataTableLogic'
import { renderHogQLX } from '~/queries/nodes/HogQLX/render'
import { DeletePersonButton } from '~/queries/nodes/PersonsNode/DeletePersonButton'
import { DataTableNode, EventsQueryPersonColumn, HasPropertiesNode } from '~/queries/schema'
import { QueryContext } from '~/queries/types'
import {
    isActorsQuery,
    isEventsQuery,
    isHogQLQuery,
    isPersonsNode,
    isTimeToSeeDataSessionsQuery,
    trimQuotes,
} from '~/queries/utils'
import { AnyPropertyFilter, EventType, PersonType, PropertyFilterType, PropertyOperator } from '~/types'

export function renderColumn(
    key: string,
    value: any,
    record: Record<string, any> | any[],
    query: DataTableNode,
    setQuery?: (query: DataTableNode) => void,
    context?: QueryContext
): JSX.Element | string {
    if (value === loadingColumn) {
        return <Spinner />
    } else if (value === errorColumn) {
        return <LemonTag color="red">Error</LemonTag>
    } else if (value === null) {
        return (
            <Tooltip title="NULL" placement="right" delayMs={0}>
                <span className="cursor-default" aria-hidden>
                    —
                </span>
            </Tooltip>
        )
    } else if (
        typeof value === 'object' &&
        Array.isArray(value) &&
        value[0] === '__hogql_chart_type' &&
        value[1] === 'sparkline'
    ) {
        const object: Record<string, any> = {}
        for (let i = 0; i < value.length; i += 2) {
            object[value[i]] = value[i + 1]
        }
        if ('results' in object && Array.isArray(object.results)) {
            // TODO: If results aren't an array of numbers, show a helpful message on using sparkline()
            return (
                <Sparkline
                    data={[
                        {
                            name: key.includes('__hogql_chart_type') ? 'Data' : key,
                            values: object.results.map((v: any) => Number(v)),
                        },
                    ]}
                />
            )
        }
    } else if (isHogQLQuery(query.source)) {
        if (typeof value === 'string') {
            try {
                if (value.startsWith('{') && value.endsWith('}')) {
                    return (
                        <JSONViewer
                            src={JSON.parse(value)}
                            name={key}
                            collapsed={Object.keys(JSON.stringify(value)).length > 10 ? 0 : 1}
                        />
                    )
                }
                if (value.startsWith('[') && value.endsWith(']')) {
                    return (
                        <JSONViewer
                            src={JSON.parse(value)}
                            name={key}
                            collapsed={JSON.stringify(value).length > 10 ? 0 : 1}
                        />
                    )
                }
            } catch (e) {
                // do nothing
            }
            if (value.match(/^\d{4}-\d{2}-\d{2}T\d{2}:\d{2}:\d{2}(?:\.\d{3,6})?(?:Z|[+-]\d{2}:\d{2})?$/)) {
                return <TZLabel time={value} showSeconds />
            }
        }
        if (typeof value === 'object') {
            if (Array.isArray(value)) {
<<<<<<< HEAD
                if (value[0] === '__hx_tag' && (value[1] === 'sparkline' || value[1] === 'Sparkline')) {
                    return renderHogQLX(value)
                }

=======
>>>>>>> 6144971d
                return <JSONViewer src={value} name={key} collapsed={value.length > 10 ? 0 : 1} />
            }
            return <JSONViewer src={value} name={key} collapsed={Object.keys(value).length > 10 ? 0 : 1} />
        }
        return <Property value={value} />
    } else if (key === 'event' && isEventsQuery(query.source)) {
        const resultRow = record as any[]
        const eventRecord = query.source.select.includes('*') ? resultRow[query.source.select.indexOf('*')] : null

        if (value === '$autocapture' && eventRecord) {
            return autoCaptureEventToDescription(eventRecord)
        }
        const content = <PropertyKeyInfo value={value} type={TaxonomicFilterGroupType.Events} />
        const $sentry_url = eventRecord?.properties?.$sentry_url
        return $sentry_url ? (
            <Link to={$sentry_url} target="_blank">
                {content}
            </Link>
        ) : (
            content
        )
    } else if (key === 'timestamp' || key === 'created_at' || key === 'session_start' || key === 'session_end') {
        return <TZLabel time={value} showSeconds />
    } else if (!Array.isArray(record) && key.startsWith('properties.')) {
        // TODO: remove after removing the old events table
        const propertyKey = trimQuotes(key.substring(11))
        if (setQuery && (isEventsQuery(query.source) || isPersonsNode(query.source)) && query.showPropertyFilter) {
            const newProperty: AnyPropertyFilter = {
                key: propertyKey,
                value: record.properties[propertyKey],
                operator: PropertyOperator.Exact,
                type: isPersonsNode(query.source) ? PropertyFilterType.Person : PropertyFilterType.Event,
            }
            const matchingProperty = (query.source.properties || []).find(
                (p) => p.key === newProperty.key && p.type === newProperty.type
            )
            const newProperties = matchingProperty
                ? (query.source.properties || []).filter((p) => p !== matchingProperty)
                : [...(query.source.properties || []), newProperty]
            const newUrl = query.propertiesViaUrl
                ? combineUrl(
                      router.values.location.pathname,
                      {
                          ...router.values.searchParams,
                          properties: newProperties,
                      },
                      router.values.hashParams
                  ).url
                : '#'
            return (
                <Link
                    className="ph-no-capture"
                    to={newUrl}
                    onClick={(e) => {
                        e.preventDefault()
                        setQuery({
                            ...query,
                            source: {
                                ...query.source,
                                properties: newProperties,
                            } as HasPropertiesNode,
                        })
                    }}
                >
                    <Property value={record.properties[propertyKey]} />
                </Link>
            )
        }
        return <Property value={record.properties[propertyKey]} />
    } else if (!Array.isArray(record) && key.startsWith('person.properties.')) {
        // TODO: remove after removing the old events table
        const eventRecord = record as EventType
        const propertyKey = trimQuotes(key.substring(18))
        if (setQuery && isEventsQuery(query.source)) {
            const newProperty: AnyPropertyFilter = {
                key: propertyKey,
                value: eventRecord.person?.properties[propertyKey],
                operator: PropertyOperator.Exact,
                type: PropertyFilterType.Person,
            }
            const matchingProperty = (query.source.properties || []).find(
                (p) => p.key === newProperty.key && p.type === newProperty.type
            )
            const newProperties = matchingProperty
                ? (query.source.properties || []).filter((p) => p !== matchingProperty)
                : [...(query.source.properties || []), newProperty]
            const newUrl = query.propertiesViaUrl
                ? combineUrl(
                      router.values.location.pathname,
                      {
                          ...router.values.searchParams,
                          properties: newProperties,
                      },
                      router.values.hashParams
                  ).url
                : '#'
            return (
                <Link
                    className="ph-no-capture"
                    to={newUrl}
                    onClick={(e) => {
                        e.preventDefault()
                        setQuery({
                            ...query,
                            source: {
                                ...query.source,
                                properties: newProperties,
                            } as HasPropertiesNode,
                        })
                    }}
                >
                    <Property value={eventRecord.person?.properties?.[propertyKey]} />
                </Link>
            )
        }
        return <Property value={eventRecord.person?.properties?.[propertyKey]} />
    } else if (key === 'person') {
        const personRecord = record as PersonType
        const displayProps: PersonDisplayProps = {
            withIcon: true,
            person: record as PersonType,
            noPopover: true,
        }

        if (isEventsQuery(query.source)) {
            displayProps.person = value.distinct_id ? (value as EventsQueryPersonColumn) : value
            displayProps.noPopover = false // If we are in an events list, the popover experience is better
        }

        if (isPersonsNode(query.source) && personRecord.distinct_ids) {
            displayProps.href = urls.personByDistinctId(personRecord.distinct_ids[0])
        }

        if (isActorsQuery(query.source) && value) {
            displayProps.person = value
            displayProps.href = value.distinct_ids?.[0]
                ? urls.personByDistinctId(value.distinct_ids[0])
                : urls.personByUUID(value.id)
        }

        return <PersonDisplay {...displayProps} />
    } else if (key === 'group' && typeof value === 'object') {
        return <GroupActorDisplay actor={value} />
    } else if (key === 'person.$delete' && (isPersonsNode(query.source) || isActorsQuery(query.source))) {
        const personRecord = record as PersonType
        return <DeletePersonButton person={personRecord} />
    } else if (key.startsWith('context.columns.')) {
        const columnName = trimQuotes(key.substring(16)) // 16 = "context.columns.".length
        const Component = context?.columns?.[columnName]?.render
        return Component ? <Component record={record} columnName={columnName} value={value} query={query} /> : ''
    } else if (context?.columns?.[key]) {
        const Component = context?.columns?.[key]?.render
        return Component ? <Component record={record} columnName={key} value={value} query={query} /> : ''
    } else if (key === 'id' && (isPersonsNode(query.source) || isActorsQuery(query.source))) {
        return (
            <CopyToClipboardInline
                explicitValue={String(value)}
                iconStyle={{ color: 'var(--primary)' }}
                description="person id"
            >
                {String(value)}
            </CopyToClipboardInline>
        )
    } else if (key.startsWith('user.') && isTimeToSeeDataSessionsQuery(query.source)) {
        const [parent, child] = key.split('.')
        return typeof record === 'object' ? record[parent][child] : 'unknown'
    }
    if (typeof value === 'object') {
        return <JSONViewer src={value} name={null} collapsed={Object.keys(value).length > 10 ? 0 : 1} />
    } else if (
        typeof value === 'string' &&
        ((value.startsWith('{') && value.endsWith('}')) || (value.startsWith('[') && value.endsWith(']')))
    ) {
        try {
            return <JSONViewer src={JSON.parse(value)} name={null} collapsed={Object.keys(value).length > 10 ? 0 : 1} />
        } catch (e) {
            // do nothing
        }
    }
    return String(value)
}<|MERGE_RESOLUTION|>--- conflicted
+++ resolved
@@ -49,29 +49,8 @@
                 </span>
             </Tooltip>
         )
-    } else if (
-        typeof value === 'object' &&
-        Array.isArray(value) &&
-        value[0] === '__hogql_chart_type' &&
-        value[1] === 'sparkline'
-    ) {
-        const object: Record<string, any> = {}
-        for (let i = 0; i < value.length; i += 2) {
-            object[value[i]] = value[i + 1]
-        }
-        if ('results' in object && Array.isArray(object.results)) {
-            // TODO: If results aren't an array of numbers, show a helpful message on using sparkline()
-            return (
-                <Sparkline
-                    data={[
-                        {
-                            name: key.includes('__hogql_chart_type') ? 'Data' : key,
-                            values: object.results.map((v: any) => Number(v)),
-                        },
-                    ]}
-                />
-            )
-        }
+    } else if (typeof value === 'object' && Array.isArray(value) && value[0] === '__hx_tag') {
+        return renderHogQLX(value)
     } else if (isHogQLQuery(query.source)) {
         if (typeof value === 'string') {
             try {
@@ -102,13 +81,6 @@
         }
         if (typeof value === 'object') {
             if (Array.isArray(value)) {
-<<<<<<< HEAD
-                if (value[0] === '__hx_tag' && (value[1] === 'sparkline' || value[1] === 'Sparkline')) {
-                    return renderHogQLX(value)
-                }
-
-=======
->>>>>>> 6144971d
                 return <JSONViewer src={value} name={key} collapsed={value.length > 10 ? 0 : 1} />
             }
             return <JSONViewer src={value} name={key} collapsed={Object.keys(value).length > 10 ? 0 : 1} />
