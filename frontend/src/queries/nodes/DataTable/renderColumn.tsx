import { combineUrl, router } from 'kea-router'
import { CopyToClipboardInline } from 'lib/components/CopyToClipboard'
import { JSONViewer } from 'lib/components/JSONViewer'
import { Property } from 'lib/components/Property'
import { PropertyKeyInfo } from 'lib/components/PropertyKeyInfo'
import { TaxonomicFilterGroupType } from 'lib/components/TaxonomicFilter/types'
import { TZLabel } from 'lib/components/TZLabel'
import { LemonTag } from 'lib/lemon-ui/LemonTag/LemonTag'
import { Link } from 'lib/lemon-ui/Link'
import { Spinner } from 'lib/lemon-ui/Spinner/Spinner'
import { Tooltip } from 'lib/lemon-ui/Tooltip'
import { autoCaptureEventToDescription } from 'lib/utils'
import { GroupActorDisplay } from 'scenes/persons/GroupActorDisplay'
import { PersonDisplay, PersonDisplayProps } from 'scenes/persons/PersonDisplay'
import { urls } from 'scenes/urls'

import { errorColumn, loadingColumn } from '~/queries/nodes/DataTable/dataTableLogic'
import { renderHogQLX } from '~/queries/nodes/HogQLX/render'
import { DeletePersonButton } from '~/queries/nodes/PersonsNode/DeletePersonButton'
import { DataTableNode, EventsQueryPersonColumn, HasPropertiesNode, LLMTracePerson } from '~/queries/schema'
import { QueryContext } from '~/queries/types'
import { isActorsQuery, isEventsQuery, isHogQLQuery, isPersonsNode, isTracesQuery, trimQuotes } from '~/queries/utils'
import { AnyPropertyFilter, EventType, PersonType, PropertyFilterType, PropertyOperator } from '~/types'

export function renderColumn(
    key: string,
    value: any,
    record: Record<string, any> | any[],
    recordIndex: number,
    query: DataTableNode,
    setQuery?: (query: DataTableNode) => void,
    context?: QueryContext<DataTableNode>
): JSX.Element | string {
    const queryContextColumnName = key.startsWith('context.columns.') ? trimQuotes(key.substring(16)) : undefined
    const queryContextColumn = queryContextColumnName ? context?.columns?.[queryContextColumnName] : undefined

    if (value === loadingColumn) {
        return <Spinner />
    } else if (value === errorColumn) {
        return <LemonTag className="text-danger">Error</LemonTag>
    } else if (queryContextColumnName && queryContextColumn?.render) {
        const Component = queryContextColumn?.render
        return (
            <Component
                record={record}
                columnName={queryContextColumnName}
                value={value}
                query={query}
                recordIndex={recordIndex}
            />
        )
    } else if (context?.columns?.[key] && context?.columns?.[key].render) {
        const Component = context?.columns?.[key]?.render
        return Component ? (
            <Component record={record} columnName={key} value={value} query={query} recordIndex={recordIndex} />
        ) : (
            String(value)
        )
    } else if (typeof value === 'object' && Array.isArray(value) && value[0] === '__hx_tag') {
        return renderHogQLX(value)
    } else if (value === null) {
        return (
            <Tooltip title="NULL" placement="right" delayMs={0}>
                <span className="cursor-default" aria-hidden>
                    —
                </span>
            </Tooltip>
        )
    } else if (isHogQLQuery(query.source)) {
        if (typeof value === 'string') {
            try {
                if (value.startsWith('{') && value.endsWith('}')) {
                    return (
                        <JSONViewer
                            src={JSON.parse(value)}
                            name={key}
                            collapsed={Object.keys(JSON.stringify(value)).length > 10 ? 0 : 1}
                        />
                    )
                }
                if (value.startsWith('[') && value.endsWith(']')) {
                    return (
                        <JSONViewer
                            src={JSON.parse(value)}
                            name={key}
                            collapsed={JSON.stringify(value).length > 10 ? 0 : 1}
                        />
                    )
                }
            } catch (e) {
                // do nothing
            }
            if (value.match(/^\d{4}-\d{2}-\d{2}T\d{2}:\d{2}:\d{2}(?:\.\d{3,6})?(?:Z|[+-]\d{2}:\d{2})?$/)) {
                return <TZLabel time={value} showSeconds />
            }
        }
        if (typeof value === 'object') {
            if (Array.isArray(value)) {
                return <JSONViewer src={value} name={key} collapsed={value.length > 10 ? 0 : 1} />
            }
            return <JSONViewer src={value} name={key} collapsed={Object.keys(value).length > 10 ? 0 : 1} />
        }
        return <Property value={value} />
    } else if (key === 'event' && isEventsQuery(query.source)) {
        const resultRow = record as any[]
        const eventRecord = query.source.select.includes('*') ? resultRow[query.source.select.indexOf('*')] : null

        if (value === '$autocapture' && eventRecord) {
            return autoCaptureEventToDescription(eventRecord)
        }
        const content = <PropertyKeyInfo value={value} type={TaxonomicFilterGroupType.Events} />
        const $sentry_url = eventRecord?.properties?.$sentry_url
        return $sentry_url ? (
            <Link to={$sentry_url} target="_blank">
                {content}
            </Link>
        ) : (
            content
        )
    } else if (key === 'timestamp' || key === 'created_at' || key === 'session_start' || key === 'session_end') {
        return <TZLabel time={value} showSeconds />
    } else if (!Array.isArray(record) && key.startsWith('properties.')) {
        // TODO: remove after removing the old events table
        const propertyKey = trimQuotes(key.substring(11))
        if (setQuery && (isEventsQuery(query.source) || isPersonsNode(query.source)) && query.showPropertyFilter) {
            const newProperty: AnyPropertyFilter = {
                key: propertyKey,
                value: record.properties[propertyKey],
                operator: PropertyOperator.Exact,
                type: isPersonsNode(query.source) ? PropertyFilterType.Person : PropertyFilterType.Event,
            }
            const matchingProperty = (query.source.properties || []).find(
                (p) => p.key === newProperty.key && p.type === newProperty.type
            )
            const newProperties = matchingProperty
                ? (query.source.properties || []).filter((p) => p !== matchingProperty)
                : [...(query.source.properties || []), newProperty]
            const newUrl = query.propertiesViaUrl
                ? combineUrl(
                      router.values.location.pathname,
                      {
                          ...router.values.searchParams,
                          properties: newProperties,
                      },
                      router.values.hashParams
                  ).url
                : '#'
            return (
                <Link
                    className="ph-no-capture"
                    to={newUrl}
                    onClick={(e) => {
                        e.preventDefault()
                        setQuery({
                            ...query,
                            source: {
                                ...query.source,
                                properties: newProperties,
                            } as HasPropertiesNode,
                        })
                    }}
                >
                    <Property value={record.properties[propertyKey]} />
                </Link>
            )
        }
        return <Property value={record.properties[propertyKey]} />
    } else if (!Array.isArray(record) && key.startsWith('person.properties.')) {
        // TODO: remove after removing the old events table
        const eventRecord = record as EventType
        const propertyKey = trimQuotes(key.substring(18))
        if (setQuery && isEventsQuery(query.source)) {
            const newProperty: AnyPropertyFilter = {
                key: propertyKey,
                value: eventRecord.person?.properties[propertyKey],
                operator: PropertyOperator.Exact,
                type: PropertyFilterType.Person,
            }
            const matchingProperty = (query.source.properties || []).find(
                (p) => p.key === newProperty.key && p.type === newProperty.type
            )
            const newProperties = matchingProperty
                ? (query.source.properties || []).filter((p) => p !== matchingProperty)
                : [...(query.source.properties || []), newProperty]
            const newUrl = query.propertiesViaUrl
                ? combineUrl(
                      router.values.location.pathname,
                      {
                          ...router.values.searchParams,
                          properties: newProperties,
                      },
                      router.values.hashParams
                  ).url
                : '#'
            return (
                <Link
                    className="ph-no-capture"
                    to={newUrl}
                    onClick={(e) => {
                        e.preventDefault()
                        setQuery({
                            ...query,
                            source: {
                                ...query.source,
                                properties: newProperties,
                            } as HasPropertiesNode,
                        })
                    }}
                >
                    <Property value={eventRecord.person?.properties?.[propertyKey]} />
                </Link>
            )
        }
        return <Property value={eventRecord.person?.properties?.[propertyKey]} />
    } else if (key === 'person') {
        const personRecord = record as PersonType
        const displayProps: PersonDisplayProps = {
            withIcon: true,
            person: record as PersonType,
            noPopover: true,
        }

        if (isEventsQuery(query.source)) {
            displayProps.person = value.distinct_id ? (value as EventsQueryPersonColumn) : value
            displayProps.noPopover = false // If we are in an events list, the popover experience is better
        }

        if (isPersonsNode(query.source) && personRecord.distinct_ids) {
            displayProps.href = urls.personByDistinctId(personRecord.distinct_ids[0])
        }

        if (isActorsQuery(query.source) && value) {
            displayProps.person = value
            displayProps.href = value.distinct_ids?.[0]
                ? urls.personByDistinctId(value.distinct_ids[0])
                : urls.personByUUID(value.id)
        }

        if (isTracesQuery(query.source)) {
            displayProps.person = value.distinct_id ? (value as LLMTracePerson) : value
<<<<<<< HEAD
            displayProps.noPopover = false // If we are in an events list, the popover experience is better
=======
            displayProps.noPopover = false // If we are in a traces list, the popover experience is better
>>>>>>> be633278
        }

        return <PersonDisplay {...displayProps} />
    } else if (key === 'group' && typeof value === 'object') {
        return <GroupActorDisplay actor={value} />
    } else if (key === 'person.$delete' && (isPersonsNode(query.source) || isActorsQuery(query.source))) {
        if (!Array.isArray(record)) {
            console.error('Expected record to be an array for person.$delete column')
            return ''
        }
        const personRecord = record[0] as PersonType
        return <DeletePersonButton person={personRecord} />
    } else if (key.startsWith('context.columns.')) {
        const columnName = trimQuotes(key.substring(16)) // 16 = "context.columns.".length
        const Component = context?.columns?.[columnName]?.render
        return Component ? (
            <Component record={record} columnName={columnName} value={value} query={query} recordIndex={recordIndex} />
        ) : (
            String(value)
        )
    } else if (key === 'id' && (isPersonsNode(query.source) || isActorsQuery(query.source))) {
        return (
            <CopyToClipboardInline
                explicitValue={String(value)}
                iconStyle={{ color: 'var(--primary)' }}
                description="person id"
            >
                {String(value)}
            </CopyToClipboardInline>
        )
    }
    if (typeof value === 'object') {
        return <JSONViewer src={value} name={null} collapsed={Object.keys(value).length > 10 ? 0 : 1} />
    } else if (
        typeof value === 'string' &&
        ((value.startsWith('{') && value.endsWith('}')) || (value.startsWith('[') && value.endsWith(']')))
    ) {
        try {
            return <JSONViewer src={JSON.parse(value)} name={null} collapsed={Object.keys(value).length > 10 ? 0 : 1} />
        } catch (e) {
            // do nothing
        }
    }
    return String(value)
}<|MERGE_RESOLUTION|>--- conflicted
+++ resolved
@@ -238,11 +238,7 @@
 
         if (isTracesQuery(query.source)) {
             displayProps.person = value.distinct_id ? (value as LLMTracePerson) : value
-<<<<<<< HEAD
-            displayProps.noPopover = false // If we are in an events list, the popover experience is better
-=======
             displayProps.noPopover = false // If we are in a traces list, the popover experience is better
->>>>>>> be633278
         }
 
         return <PersonDisplay {...displayProps} />
