--- conflicted
+++ resolved
@@ -137,12 +137,9 @@
                 TaxonomicFilterGroupType.PersonProperties,
                 ...(isEventsQuery(query.source) ? [TaxonomicFilterGroupType.HogQLExpression] : []),
             ]
-<<<<<<< HEAD
-=======
 
     const showPersistedColumnReorder =
         isEventsQuery(query.source) || isGroupsQuery(query.source) || isSessionsQuery(query.source)
->>>>>>> 2775ec38
 
     return (
         <LemonModal
@@ -226,26 +223,6 @@
                         </div>
                     </div>
                 </div>
-<<<<<<< HEAD
-                {(isEventsQuery(query.source) || isGroupsQuery(query.source) || isSessionsQuery(query.source)) &&
-                    query.showPersistentColumnConfigurator && (
-                        <LemonCheckbox
-                            label={
-                                context?.type === 'groups'
-                                    ? 'Save as default columns for this group type'
-                                    : context?.type === 'event_definition'
-                                      ? 'Save as default columns for this event type'
-                                      : 'Save as default for all project members'
-                            }
-                            className="mt-2"
-                            data-attr="events-table-save-columns-as-default-toggle"
-                            bordered
-                            checked={saveAsDefault}
-                            onChange={toggleSaveAsDefault}
-                            disabledReason={restrictionReason}
-                        />
-                    )}
-=======
                 {showPersistedColumnReorder && query.showPersistentColumnConfigurator && (
                     <LemonCheckbox
                         label={
@@ -263,7 +240,6 @@
                         disabledReason={restrictionReason}
                     />
                 )}
->>>>>>> 2775ec38
             </div>
         </LemonModal>
     )
