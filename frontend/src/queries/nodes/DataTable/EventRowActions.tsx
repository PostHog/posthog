--- conflicted
+++ resolved
@@ -3,20 +3,15 @@
 import { IconLink, IconPlayCircle } from 'lib/lemon-ui/icons'
 import { LemonButton } from 'lib/lemon-ui/LemonButton'
 import { More } from 'lib/lemon-ui/LemonButton/More'
-import { copyToClipboard, insightUrlForEvent } from 'lib/utils'
+import { copyToClipboard } from 'lib/utils/copyToClipboard'
 import { getCurrentTeamId } from 'lib/utils/logics'
 import { createActionFromEvent } from 'scenes/events/createActionFromEvent'
+import { insightUrlForEvent } from 'scenes/insights/utils'
 import { sessionPlayerModalLogic } from 'scenes/session-recordings/player/modal/sessionPlayerModalLogic'
-<<<<<<< HEAD
 import { teamLogic } from 'scenes/teamLogic'
 import { urls } from 'scenes/urls'
 
 import { EventType } from '~/types'
-=======
-import { copyToClipboard } from 'lib/utils/copyToClipboard'
-import { dayjs } from 'lib/dayjs'
-import { insightUrlForEvent } from 'scenes/insights/utils'
->>>>>>> 897a4584
 
 interface EventActionProps {
     event: EventType
