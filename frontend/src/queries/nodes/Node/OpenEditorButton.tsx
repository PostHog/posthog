import { LemonButton, LemonButtonProps } from 'lib/lemon-ui/LemonButton'
import { Node } from '~/queries/schema'
import { urls } from 'scenes/urls'
import { IconQueryEditor } from 'lib/lemon-ui/icons'

export interface OpenEditorButtonProps extends LemonButtonProps {
    query: Node | null
}

export function OpenEditorButton({ query, ...props }: OpenEditorButtonProps): JSX.Element {
    return (
<<<<<<< HEAD
        <>
            <LemonButton
                data-attr={'open-json-editor-button'}
                type="secondary"
                status="primary-alt"
                to={urls.insightNew(undefined, undefined, JSON.stringify(query))}
                icon={<IconQueryEditor />}
                tooltip={'Open as a new insight'}
            />
        </>
=======
        <LemonButton
            type="secondary"
            status="primary-alt"
            to={query ? urls.insightNew(undefined, undefined, JSON.stringify(query)) : undefined}
            icon={<IconQueryEditor />}
            tooltip={'Open as a new insight'}
            {...props}
        />
>>>>>>> 5c19774f
    )
}<|MERGE_RESOLUTION|>--- conflicted
+++ resolved
@@ -9,19 +9,8 @@
 
 export function OpenEditorButton({ query, ...props }: OpenEditorButtonProps): JSX.Element {
     return (
-<<<<<<< HEAD
-        <>
-            <LemonButton
-                data-attr={'open-json-editor-button'}
-                type="secondary"
-                status="primary-alt"
-                to={urls.insightNew(undefined, undefined, JSON.stringify(query))}
-                icon={<IconQueryEditor />}
-                tooltip={'Open as a new insight'}
-            />
-        </>
-=======
         <LemonButton
+            data-attr={'open-json-editor-button'}
             type="secondary"
             status="primary-alt"
             to={query ? urls.insightNew(undefined, undefined, JSON.stringify(query)) : undefined}
@@ -29,6 +18,5 @@
             tooltip={'Open as a new insight'}
             {...props}
         />
->>>>>>> 5c19774f
     )
 }