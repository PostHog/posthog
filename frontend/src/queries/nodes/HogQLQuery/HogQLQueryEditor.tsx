import { useActions, useValues } from 'kea'
import { HogQLQuery } from '~/queries/schema'
import { useEffect, useRef, useState } from 'react'
import { hogQLQueryEditorLogic } from './hogQLQueryEditorLogic'
import MonacoEditor, { Monaco } from '@monaco-editor/react'
import { LemonButton, LemonButtonWithDropdown } from 'lib/lemon-ui/LemonButton'
import { Spinner } from 'lib/lemon-ui/Spinner'
import { IconAutoAwesome, IconInfo } from 'lib/lemon-ui/icons'
import { LemonInput, Link } from '@posthog/lemon-ui'
import { urls } from 'scenes/urls'
import type { IDisposable, editor as importedEditor, languages } from 'monaco-editor'
import { themeLogic } from '~/layout/navigation-3000/themeLogic'
import { FlaggedFeature } from 'lib/components/FlaggedFeature'
import { FEATURE_FLAGS } from 'lib/constants'
import { LemonBanner } from 'lib/lemon-ui/LemonBanner'
import { featureFlagLogic } from 'lib/logic/featureFlagLogic'

export interface HogQLQueryEditorProps {
    query: HogQLQuery
    setQuery?: (query: HogQLQuery) => void
}

let uniqueNode = 0
export function HogQLQueryEditor(props: HogQLQueryEditorProps): JSX.Element {
    const [key] = useState(() => uniqueNode++)
    const [monacoAndEditor, setMonacoAndEditor] = useState(
        null as [Monaco, importedEditor.IStandaloneCodeEditor] | null
    )
    const [monaco, editor] = monacoAndEditor ?? []
    const hogQLQueryEditorLogicProps = { query: props.query, setQuery: props.setQuery, key, editor, monaco }
    const logic = hogQLQueryEditorLogic(hogQLQueryEditorLogicProps)
    const { queryInput, hasErrors, error, prompt, aiAvailable, promptError, promptLoading, isValidView } =
        useValues(logic)
    const { setQueryInput, saveQuery, setPrompt, draftFromPrompt, saveAsView } = useActions(logic)
    const { isDarkModeOn } = useValues(themeLogic)
    const { featureFlags } = useValues(featureFlagLogic)

    // Using useRef, not useState, as we don't want to reload the component when this changes.
    const monacoDisposables = useRef([] as IDisposable[])
    useEffect(() => {
        return () => {
            monacoDisposables.current.forEach((d) => d?.dispose())
        }
    }, [])

    return (
        <div className="space-y-2">
            <div
                data-attr="hogql-query-editor"
                className={'flex flex-col p-2 border rounded bg-bg-light space-y-2 resize-y w-full overflow-hidden'}
                style={{ height: 318 }}
            >
                <FlaggedFeature flag={FEATURE_FLAGS.ARTIFICIAL_HOG}>
                    <div className="flex gap-2">
                        <LemonInput
                            className="grow"
                            prefix={<IconAutoAwesome />}
                            value={prompt}
                            onPressEnter={() => draftFromPrompt()}
                            onChange={(value) => setPrompt(value)}
                            placeholder={
                                aiAvailable
                                    ? 'What do you want to know? How would you like to tweak the query?'
                                    : 'To use AI features, set environment variable OPENAI_API_KEY for this instance of PostHog'
                            }
                            disabled={!aiAvailable}
                            maxLength={400}
                        />
                        <LemonButton
                            type="primary"
                            onClick={() => draftFromPrompt()}
                            disabledReason={
                                !aiAvailable
                                    ? 'Environment variable OPENAI_API_KEY is unset for this instance of PostHog'
                                    : !prompt
                                    ? 'Provide a prompt first'
                                    : null
                            }
                            tooltipPlacement="left"
                            loading={promptLoading}
                        >
                            Think
                        </LemonButton>
                    </div>
                </FlaggedFeature>
                {promptError ? <LemonBanner type="warning">{promptError}</LemonBanner> : null}
                <div className="relative flex-1 overflow-hidden">
                    <span className="absolute top-0 right-0 mt-1 mr-1 z-10">
                        <LemonButtonWithDropdown
                            icon={<IconInfo />}
                            type="secondary"
                            size="small"
                            dropdown={{
                                overlay: (
                                    <div>
                                        Run SQL queries with{' '}
                                        <a href="https://posthog.com/manual/hogql" target={'_blank'}>
                                            HogQL
                                        </a>
                                        , our wrapper around ClickHouse SQL. Explore the{' '}
                                        <Link
                                            to={
                                                featureFlags[FEATURE_FLAGS.DATA_WAREHOUSE]
                                                    ? urls.dataWarehouse()
                                                    : urls.database()
                                            }
                                        >
                                            database schema
                                        </Link>{' '}
                                        available to you.
                                    </div>
                                ),
                                placement: 'right-start',
                                fallbackPlacements: ['left-start'],
                                actionable: true,
                                closeParentPopoverOnClickInside: true,
                            }}
                        />
                    </span>
                    <MonacoEditor
                        theme={isDarkModeOn ? 'vs-dark' : 'light'}
                        className="py-2 border rounded overflow-hidden h-full"
                        language="mysql"
                        value={queryInput}
                        onChange={(v) => setQueryInput(v ?? '')}
                        height="100%"
                        onMount={(editor, monaco) => {
                            monaco.languages.registerCodeActionProvider('mysql', {
                                provideCodeActions: (model, _range, context) => {
                                    if (logic.isMounted()) {
                                        // Monaco gives us a list of markers that we're looking at, but without the quick fixes.
                                        const markersFromMonaco = context.markers
                                        // We have a list of _all_ markers returned from the HogQL metadata query
                                        const markersFromMetadata = logic.values.modelMarkers
                                        // We need to merge the two lists
                                        const quickFixes: languages.CodeAction[] = []

                                        for (const activeMarker of markersFromMonaco) {
                                            const start = model.getOffsetAt({
                                                column: activeMarker.startColumn,
                                                lineNumber: activeMarker.startLineNumber,
                                            })
                                            const end = model.getOffsetAt({
                                                column: activeMarker.endColumn,
                                                lineNumber: activeMarker.endLineNumber,
                                            })
                                            for (const rawMarker of markersFromMetadata) {
                                                if (
                                                    rawMarker.hogQLFix &&
                                                    // if ranges overlap
                                                    rawMarker.start <= end &&
                                                    rawMarker.end >= start
                                                ) {
                                                    quickFixes.push({
                                                        title: `Replace with: ${rawMarker.hogQLFix}`,
                                                        diagnostics: [rawMarker],
                                                        kind: 'quickfix',
                                                        edit: {
                                                            edits: [
                                                                {
                                                                    resource: model.uri,
                                                                    textEdit: {
                                                                        range: rawMarker,
                                                                        text: rawMarker.hogQLFix,
                                                                    },
                                                                    versionId: undefined,
                                                                },
                                                            ],
                                                        },
                                                        isPreferred: true,
                                                    })
                                                }
                                            }
                                        }
                                        return {
                                            actions: quickFixes,
                                            dispose: () => {},
                                        }
                                    }
                                },
                            })
                            monacoDisposables.current.push(
                                editor.addAction({
                                    id: 'saveAndRunPostHog',
                                    label: 'Save and run query',
                                    keybindings: [monaco.KeyMod.CtrlCmd | monaco.KeyCode.Enter],
                                    run: () => saveQuery(),
                                })
                            )
                            setMonacoAndEditor([monaco, editor])
                        }}
                        options={{
                            minimap: {
                                enabled: false,
                            },
                            wordWrap: 'on',
                            scrollBeyondLastLine: false,
                            automaticLayout: true,
                            fixedOverflowWidgets: true,
                        }}
                        loading={<Spinner />}
                    />
                </div>
                <div className="flex flex-row">
                    <div className="flex-1">
                        <LemonButton
                            onClick={saveQuery}
                            type="primary"
                            disabledReason={
                                !props.setQuery
                                    ? 'No permission to update'
                                    : hasErrors
                                    ? error ?? 'Query has errors'
                                    : undefined
                            }
                            center
                            fullWidth
                            data-attr="hogql-query-editor-save"
                        >
                            {!props.setQuery ? 'No permission to update' : 'Update and run'}
                        </LemonButton>
                    </div>
<<<<<<< HEAD
                    <LemonButton
                        className="ml-2"
                        onClick={saveAsView}
                        type="primary"
                        center
                        disabledReason={!isValidView && 'All fields must have an alias'}
                        data-attr="hogql-query-editor-save-as-view"
                    >
                        {'Save as View'}
                    </LemonButton>
=======
                    {featureFlags[FEATURE_FLAGS.DATA_WAREHOUSE_VIEWS] ? (
                        <LemonButton
                            className="ml-2"
                            onClick={saveAsView}
                            type="primary"
                            center
                            disabledReason={!isValidView && 'All fields must have an alias'}
                            data-attr="hogql-query-editor-save-as-view"
                        >
                            {'Save as View'}
                        </LemonButton>
                    ) : null}
>>>>>>> af037c2b
                </div>
            </div>
        </div>
    )
}<|MERGE_RESOLUTION|>--- conflicted
+++ resolved
@@ -220,18 +220,6 @@
                             {!props.setQuery ? 'No permission to update' : 'Update and run'}
                         </LemonButton>
                     </div>
-<<<<<<< HEAD
-                    <LemonButton
-                        className="ml-2"
-                        onClick={saveAsView}
-                        type="primary"
-                        center
-                        disabledReason={!isValidView && 'All fields must have an alias'}
-                        data-attr="hogql-query-editor-save-as-view"
-                    >
-                        {'Save as View'}
-                    </LemonButton>
-=======
                     {featureFlags[FEATURE_FLAGS.DATA_WAREHOUSE_VIEWS] ? (
                         <LemonButton
                             className="ml-2"
@@ -244,7 +232,6 @@
                             {'Save as View'}
                         </LemonButton>
                     ) : null}
->>>>>>> af037c2b
                 </div>
             </div>
         </div>
