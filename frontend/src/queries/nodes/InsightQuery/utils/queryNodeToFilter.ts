import { objectClean } from 'lib/utils'

import {
    ActionsNode,
    BreakdownFilter,
    CompareFilter,
    DataWarehouseNode,
    EventsNode,
    FunnelsFilterLegacy,
    InsightNodeKind,
    InsightQueryNode,
    LifecycleFilterLegacy,
    NodeKind,
    PathsFilterLegacy,
    RetentionFilterLegacy,
    StickinessFilterLegacy,
    TrendsFilterLegacy,
} from '~/queries/schema'
import {
    isActionsNode,
    isDataWarehouseNode,
    isEventsNode,
    isFunnelsQuery,
    isLifecycleQuery,
    isPathsQuery,
    isRetentionQuery,
    isStickinessQuery,
    isTrendsQuery,
} from '~/queries/utils'
import { ActionFilter, EntityTypes, FilterType, InsightType } from '~/types'

type FilterTypeActionsAndEvents = {
    events?: ActionFilter[]
    actions?: ActionFilter[]
    data_warehouse?: ActionFilter[]
    new_entity?: ActionFilter[]
}

export const seriesNodeToFilter = (
    node: EventsNode | ActionsNode | DataWarehouseNode,
    index?: number
): ActionFilter => {
    const entity: ActionFilter = objectClean({
        type: isDataWarehouseNode(node)
            ? EntityTypes.DATA_WAREHOUSE
            : isActionsNode(node)
            ? EntityTypes.ACTIONS
            : EntityTypes.EVENTS,
        id: isDataWarehouseNode(node) ? node.table_name : (!isActionsNode(node) ? node.event : node.id) || null,
        order: index,
        name: node.name,
        custom_name: node.custom_name,
        // TODO: math is not supported by funnel and lifecycle queries
        math: node.math,
        math_property: node.math_property,
        math_hogql: node.math_hogql,
        math_group_type_index: node.math_group_type_index,
        properties: node.properties as any, // TODO,
        ...(isDataWarehouseNode(node)
            ? {
                  table_name: node.table_name,
                  id_field: node.id_field,
                  timestamp_field: node.timestamp_field,
                  distinct_id_field: node.distinct_id_field,
              }
            : {}),
    })
    return entity
}

export const seriesToActionsAndEvents = (
    series: (EventsNode | ActionsNode | DataWarehouseNode)[]
): Required<FilterTypeActionsAndEvents> => {
    const actions: ActionFilter[] = []
    const events: ActionFilter[] = []
    const data_warehouse: ActionFilter[] = []
    const new_entity: ActionFilter[] = []
    series.forEach((node, index) => {
        const entity = seriesNodeToFilter(node, index)
        if (isEventsNode(node)) {
            events.push(entity)
        } else if (isActionsNode(node)) {
            actions.push(entity)
        } else if (isDataWarehouseNode(node)) {
            data_warehouse.push(entity)
        } else {
            new_entity.push(entity)
        }
    })

    return { actions, events, data_warehouse, new_entity }
}

/**
 * Converts arrays of hidden items (`hiddenLegendIndexes` and `hiddenLegendBreakdowns`)
 * to their respective object variant for usage in `hidden_legend_keys`.
 *
 * Example: `["Chrome"]` will become `{Chrome: true}`.
 */
export const hiddenLegendItemsToKeys = (
    hidden_items: number[] | string[] | undefined
): Record<string, boolean | undefined> | undefined =>
    // @ts-expect-error
    hidden_items?.reduce((k: Record<string, boolean | undefined>, b: string | number) => ({ ...k, [b]: true }), {})

export const insightMap: Record<InsightNodeKind, InsightType> = {
    [NodeKind.TrendsQuery]: InsightType.TRENDS,
    [NodeKind.FunnelsQuery]: InsightType.FUNNELS,
    [NodeKind.RetentionQuery]: InsightType.RETENTION,
    [NodeKind.PathsQuery]: InsightType.PATHS,
    [NodeKind.StickinessQuery]: InsightType.STICKINESS,
    [NodeKind.LifecycleQuery]: InsightType.LIFECYCLE,
}

const filterMap: Record<InsightNodeKind, string> = {
    [NodeKind.TrendsQuery]: 'trendsFilter',
    [NodeKind.FunnelsQuery]: 'funnelsFilter',
    [NodeKind.RetentionQuery]: 'retentionFilter',
    [NodeKind.PathsQuery]: 'pathsFilter',
    [NodeKind.StickinessQuery]: 'stickinessFilter',
    [NodeKind.LifecycleQuery]: 'lifecycleFilter',
}

export const queryNodeToFilter = (query: InsightQueryNode): Partial<FilterType> => {
    const filters: Partial<FilterType> = objectClean({
        insight: insightMap[query.kind],
        properties: query.properties,
        filter_test_accounts: query.filterTestAccounts,
        date_to: query.dateRange?.date_to,
        // TODO: not used by retention queries
        date_from: query.dateRange?.date_from,
        explicit_date: query.dateRange?.explicitDate,
        entity_type: 'events',
        sampling_factor: query.samplingFactor,
    })

    if (!isRetentionQuery(query) && !isPathsQuery(query)) {
        const { actions, events, data_warehouse, new_entity } = seriesToActionsAndEvents(query.series)
        if (actions.length > 0) {
            filters.actions = actions
        }
        if (events.length > 0) {
            filters.events = events
        }
        if (data_warehouse.length > 0) {
            filters.data_warehouse = data_warehouse
        }
        if (new_entity.length > 0) {
            filters.new_entity = new_entity
        }
    }

    // TODO stickiness should probably support breakdowns as well
    if ((isTrendsQuery(query) || isFunnelsQuery(query)) && query.breakdownFilter) {
        Object.assign(filters, objectClean<Partial<Record<keyof BreakdownFilter, unknown>>>(query.breakdownFilter))
    }

    if ((isTrendsQuery(query) || isStickinessQuery(query)) && query.compareFilter) {
        Object.assign(filters, objectClean<Partial<Record<keyof CompareFilter, unknown>>>(query.compareFilter))
    }

    if (!isStickinessQuery(query)) {
        Object.assign(
            filters,
            objectClean({
                aggregation_group_type_index: query.aggregation_group_type_index,
            })
        )
    }

    if (isTrendsQuery(query) || isStickinessQuery(query) || isLifecycleQuery(query) || isFunnelsQuery(query)) {
        filters.interval = query.interval
    }

    // we don't want to mutate the original query
    const queryCopy = JSON.parse(JSON.stringify(query))

    // replace camel cased props with the snake cased variant
    const camelCasedTrendsProps: TrendsFilterLegacy = {}
    const camelCasedFunnelsProps: FunnelsFilterLegacy = {}
    const camelCasedRetentionProps: RetentionFilterLegacy = {}
    const camelCasedPathsProps: PathsFilterLegacy = {}
    const camelCasedStickinessProps: StickinessFilterLegacy = {}
    const camelCasedLifecycleProps: LifecycleFilterLegacy = {}
    if (isTrendsQuery(queryCopy)) {
        camelCasedTrendsProps.hidden_legend_keys = hiddenLegendItemsToKeys(queryCopy.trendsFilter?.hiddenLegendIndexes)
        camelCasedTrendsProps.smoothing_intervals = queryCopy.trendsFilter?.smoothingIntervals
        camelCasedTrendsProps.decimal_places = queryCopy.trendsFilter?.decimalPlaces
        camelCasedTrendsProps.aggregation_axis_format = queryCopy.trendsFilter?.aggregationAxisFormat
        camelCasedTrendsProps.aggregation_axis_postfix = queryCopy.trendsFilter?.aggregationAxisPostfix
        camelCasedTrendsProps.aggregation_axis_prefix = queryCopy.trendsFilter?.aggregationAxisPrefix
        camelCasedTrendsProps.show_labels_on_series = queryCopy.trendsFilter?.showLabelsOnSeries
        camelCasedTrendsProps.show_percent_stack_view = queryCopy.trendsFilter?.showPercentStackView
        camelCasedTrendsProps.show_legend = queryCopy.trendsFilter?.showLegend
        camelCasedTrendsProps.show_values_on_series = queryCopy.trendsFilter?.showValuesOnSeries
<<<<<<< HEAD
        camelCasedTrendsProps.y_axis_scale_type = queryCopy.trendsFilter?.yAxisScaleType
=======
        delete queryCopy.trendsFilter?.hiddenLegendIndexes
>>>>>>> e77d475b
        delete queryCopy.trendsFilter?.smoothingIntervals
        delete queryCopy.trendsFilter?.decimalPlaces
        delete queryCopy.trendsFilter?.aggregationAxisFormat
        delete queryCopy.trendsFilter?.aggregationAxisPostfix
        delete queryCopy.trendsFilter?.aggregationAxisPrefix
        delete queryCopy.trendsFilter?.showLabelsOnSeries
        delete queryCopy.trendsFilter?.showPercentStackView
        delete queryCopy.trendsFilter?.showLegend
        delete queryCopy.trendsFilter?.showValuesOnSeries
        delete queryCopy.trendsFilter?.yAxisScaleType
    } else if (isFunnelsQuery(queryCopy)) {
        camelCasedFunnelsProps.exclusions = queryCopy.funnelsFilter?.exclusions
            ? queryCopy.funnelsFilter.exclusions.map(({ funnelFromStep, funnelToStep, ...rest }, index) => ({
                  funnel_from_step: funnelFromStep,
                  funnel_to_step: funnelToStep,
                  order: index,
                  ...seriesNodeToFilter(rest),
              }))
            : undefined
        camelCasedFunnelsProps.bin_count = queryCopy.funnelsFilter?.binCount
        camelCasedFunnelsProps.breakdown_attribution_type = queryCopy.funnelsFilter?.breakdownAttributionType
        camelCasedFunnelsProps.breakdown_attribution_value = queryCopy.funnelsFilter?.breakdownAttributionValue
        camelCasedFunnelsProps.funnel_aggregate_by_hogql = queryCopy.funnelsFilter?.funnelAggregateByHogQL
        camelCasedFunnelsProps.funnel_to_step = queryCopy.funnelsFilter?.funnelToStep
        camelCasedFunnelsProps.funnel_from_step = queryCopy.funnelsFilter?.funnelFromStep
        camelCasedFunnelsProps.funnel_order_type = queryCopy.funnelsFilter?.funnelOrderType
        camelCasedFunnelsProps.funnel_viz_type = queryCopy.funnelsFilter?.funnelVizType
        camelCasedFunnelsProps.funnel_window_interval = queryCopy.funnelsFilter?.funnelWindowInterval
        camelCasedFunnelsProps.funnel_window_interval_unit = queryCopy.funnelsFilter?.funnelWindowIntervalUnit
        camelCasedFunnelsProps.hidden_legend_keys = hiddenLegendItemsToKeys(
            queryCopy.funnelsFilter?.hiddenLegendBreakdowns
        )
        camelCasedFunnelsProps.funnel_step_reference = queryCopy.funnelsFilter?.funnelStepReference
        delete queryCopy.funnelsFilter?.exclusions
        delete queryCopy.funnelsFilter?.binCount
        delete queryCopy.funnelsFilter?.breakdownAttributionType
        delete queryCopy.funnelsFilter?.breakdownAttributionValue
        delete queryCopy.funnelsFilter?.funnelAggregateByHogQL
        delete queryCopy.funnelsFilter?.funnelToStep
        delete queryCopy.funnelsFilter?.funnelFromStep
        delete queryCopy.funnelsFilter?.funnelOrderType
        delete queryCopy.funnelsFilter?.funnelVizType
        delete queryCopy.funnelsFilter?.funnelWindowInterval
        delete queryCopy.funnelsFilter?.funnelWindowIntervalUnit
        delete queryCopy.funnelsFilter?.hiddenLegendBreakdowns
        delete queryCopy.funnelsFilter?.funnelStepReference
    } else if (isRetentionQuery(queryCopy)) {
        camelCasedRetentionProps.retention_reference = queryCopy.retentionFilter?.retentionReference
        camelCasedRetentionProps.retention_type = queryCopy.retentionFilter?.retentionType
        camelCasedRetentionProps.returning_entity = queryCopy.retentionFilter?.returningEntity
        camelCasedRetentionProps.target_entity = queryCopy.retentionFilter?.targetEntity
        camelCasedRetentionProps.total_intervals = queryCopy.retentionFilter?.totalIntervals
        camelCasedRetentionProps.show_mean = queryCopy.retentionFilter?.showMean
        delete queryCopy.retentionFilter?.retentionReference
        delete queryCopy.retentionFilter?.retentionType
        delete queryCopy.retentionFilter?.returningEntity
        delete queryCopy.retentionFilter?.targetEntity
        delete queryCopy.retentionFilter?.totalIntervals
        delete queryCopy.retentionFilter?.showMean
    } else if (isPathsQuery(queryCopy)) {
        camelCasedPathsProps.edge_limit = queryCopy.pathsFilter?.edgeLimit
        camelCasedPathsProps.paths_hogql_expression = queryCopy.pathsFilter?.pathsHogQLExpression
        camelCasedPathsProps.include_event_types = queryCopy.pathsFilter?.includeEventTypes
        camelCasedPathsProps.start_point = queryCopy.pathsFilter?.startPoint
        camelCasedPathsProps.end_point = queryCopy.pathsFilter?.endPoint
        camelCasedPathsProps.path_groupings = queryCopy.pathsFilter?.pathGroupings
        camelCasedPathsProps.exclude_events = queryCopy.pathsFilter?.excludeEvents
        camelCasedPathsProps.step_limit = queryCopy.pathsFilter?.stepLimit
        camelCasedPathsProps.path_replacements = queryCopy.pathsFilter?.pathReplacements
        camelCasedPathsProps.local_path_cleaning_filters = queryCopy.pathsFilter?.localPathCleaningFilters
        camelCasedPathsProps.min_edge_weight = queryCopy.pathsFilter?.minEdgeWeight
        camelCasedPathsProps.max_edge_weight = queryCopy.pathsFilter?.maxEdgeWeight
        camelCasedPathsProps.funnel_paths = queryCopy.funnelPathsFilter?.funnelPathType
        camelCasedPathsProps.funnel_filter =
            queryCopy.funnelPathsFilter !== undefined
                ? {
                      ...queryNodeToFilter(queryCopy.funnelPathsFilter.funnelSource),
                      funnel_step: queryCopy.funnelPathsFilter.funnelStep,
                  }
                : undefined
        delete queryCopy.pathsFilter?.edgeLimit
        delete queryCopy.pathsFilter?.pathsHogQLExpression
        delete queryCopy.pathsFilter?.includeEventTypes
        delete queryCopy.pathsFilter?.startPoint
        delete queryCopy.pathsFilter?.endPoint
        delete queryCopy.pathsFilter?.pathGroupings
        delete queryCopy.pathsFilter?.excludeEvents
        delete queryCopy.pathsFilter?.stepLimit
        delete queryCopy.pathsFilter?.pathReplacements
        delete queryCopy.pathsFilter?.localPathCleaningFilters
        delete queryCopy.pathsFilter?.minEdgeWeight
        delete queryCopy.pathsFilter?.maxEdgeWeight
        delete queryCopy.funnelPathsFilter
    } else if (isStickinessQuery(queryCopy)) {
        camelCasedStickinessProps.show_legend = queryCopy.stickinessFilter?.showLegend
        camelCasedStickinessProps.show_values_on_series = queryCopy.stickinessFilter?.showValuesOnSeries
        camelCasedStickinessProps.hidden_legend_keys = hiddenLegendItemsToKeys(
            queryCopy.stickinessFilter?.hiddenLegendIndexes
        )
        delete queryCopy.stickinessFilter?.showLegend
        delete queryCopy.stickinessFilter?.showValuesOnSeries
        delete queryCopy.stickinessFilter?.hiddenLegendIndexes
    } else if (isLifecycleQuery(queryCopy)) {
        camelCasedLifecycleProps.show_values_on_series = queryCopy.lifecycleFilter?.showValuesOnSeries
        camelCasedLifecycleProps.show_legend = queryCopy.lifecycleFilter?.showLegend
        camelCasedLifecycleProps.toggledLifecycles = queryCopy.lifecycleFilter?.toggledLifecycles
        delete queryCopy.lifecycleFilter?.showLegend
        delete queryCopy.lifecycleFilter?.showValuesOnSeries
        delete queryCopy.lifecycleFilter?.toggledLifecycles
    }
    Object.assign(filters, camelCasedTrendsProps)
    Object.assign(filters, camelCasedFunnelsProps)
    Object.assign(filters, camelCasedRetentionProps)
    Object.assign(filters, camelCasedPathsProps)
    Object.assign(filters, camelCasedStickinessProps)
    Object.assign(filters, camelCasedLifecycleProps)

    // add the remaining node specific filter properties
    Object.assign(filters, queryCopy[filterMap[query.kind]])

    return filters
}<|MERGE_RESOLUTION|>--- conflicted
+++ resolved
@@ -193,11 +193,8 @@
         camelCasedTrendsProps.show_percent_stack_view = queryCopy.trendsFilter?.showPercentStackView
         camelCasedTrendsProps.show_legend = queryCopy.trendsFilter?.showLegend
         camelCasedTrendsProps.show_values_on_series = queryCopy.trendsFilter?.showValuesOnSeries
-<<<<<<< HEAD
         camelCasedTrendsProps.y_axis_scale_type = queryCopy.trendsFilter?.yAxisScaleType
-=======
         delete queryCopy.trendsFilter?.hiddenLegendIndexes
->>>>>>> e77d475b
         delete queryCopy.trendsFilter?.smoothingIntervals
         delete queryCopy.trendsFilter?.decimalPlaces
         delete queryCopy.trendsFilter?.aggregationAxisFormat
