--- conflicted
+++ resolved
@@ -9,11 +9,7 @@
     DataWarehouseNode,
     EventsNode,
     FunnelsFilterLegacy,
-<<<<<<< HEAD
     GroupNode,
-    InsightNodeKind,
-=======
->>>>>>> d57c42d9
     InsightQueryNode,
     LifecycleFilterLegacy,
     NodeKind,
@@ -185,13 +181,8 @@
         sampling_factor: query.samplingFactor,
     })
 
-<<<<<<< HEAD
-    if (!isRetentionQuery(query) && !isPathsQuery(query)) {
+    if (!isRetentionQuery(query) && !isPathsQuery(query) && 'series' in query) {
         const { actions, events, data_warehouse, new_entity, groups } = seriesToActionsAndEvents(query.series)
-=======
-    if (!isRetentionQuery(query) && !isPathsQuery(query) && 'series' in query) {
-        const { actions, events, data_warehouse, new_entity } = seriesToActionsAndEvents(query.series)
->>>>>>> d57c42d9
         if (actions.length > 0) {
             filters.actions = actions
         }
