import { FunnelLayout } from 'lib/constants'

import { hiddenLegendItemsToKeys, queryNodeToFilter } from '~/queries/nodes/InsightQuery/utils/queryNodeToFilter'
import { FunnelsQuery, LifecycleQuery, NodeKind, PathsQuery, StickinessQuery, TrendsQuery } from '~/queries/schema'
import {
    BreakdownAttributionType,
    ChartDisplayType,
    FunnelConversionWindowTimeUnit,
    FunnelPathType,
    FunnelsFilterType,
    FunnelStepReference,
    FunnelVizType,
    InsightType,
    LifecycleFilterType,
    PathsFilterType,
    PathType,
    StepOrderValue,
    StickinessFilterType,
    TrendsFilterType,
} from '~/types'

describe('queryNodeToFilter', () => {
    test('converts a query node to a filter', () => {
        const query: LifecycleQuery = {
            kind: NodeKind.LifecycleQuery,
            lifecycleFilter: {
                toggledLifecycles: ['new', 'dormant'],
            },
            series: [],
        }

        const result = queryNodeToFilter(query)

        const filters: Partial<LifecycleFilterType> = {
            entity_type: 'events',
            insight: InsightType.LIFECYCLE,
            toggledLifecycles: ['new', 'dormant'],
        }
        expect(result).toEqual(filters)
    })

    test('converts a breakdownFilter into breakdown properties', () => {
        const query: TrendsQuery = {
            kind: NodeKind.TrendsQuery,
            series: [],
            breakdownFilter: {
                breakdown: '$current_url',
                breakdown_normalize_url: false,
                breakdown_hide_other_aggregation: false,
            },
        }

        const result = queryNodeToFilter(query)

        const filters: Partial<TrendsFilterType> = {
            entity_type: 'events',
            insight: InsightType.TRENDS,
            breakdown: '$current_url',
            breakdown_hide_other_aggregation: false,
            breakdown_normalize_url: false,
        }
        expect(result).toEqual(filters)
    })

    test('converts a trendsFilter into filter properties', () => {
        const query: TrendsQuery = {
            kind: NodeKind.TrendsQuery,
            series: [],
            breakdownFilter: {
                breakdown: '$browser',
                breakdown_hide_other_aggregation: true,
                breakdown_limit: 1,
                breakdown_type: 'event',
                breakdown_histogram_bin_count: 5,
            },
            trendsFilter: {
                smoothingIntervals: 3,
                formula: 'A + B',
                display: ChartDisplayType.ActionsBar,
                showLegend: true,
                aggregationAxisFormat: 'numeric',
                aggregationAxisPrefix: 'M',
                aggregationAxisPostfix: '$',
                decimalPlaces: 5,
                showValuesOnSeries: true,
                showLabelsOnSeries: true,
                showPercentStackView: true,
<<<<<<< HEAD
                yAxisScaleType: 'log10',
                // hidden_legend_indexes?: TrendsFilterLegacy['hidden_legend_indexes']
=======
                hiddenLegendIndexes: [1, 2],
>>>>>>> e77d475b
            },
            compareFilter: {
                compare: true,
                compare_to: '-4d',
            },
        }

        const result = queryNodeToFilter(query)

        const filters: Partial<TrendsFilterType> = {
            insight: InsightType.TRENDS,
            entity_type: 'events',
            hidden_legend_keys: { 1: true, 2: true },
            interval: undefined,
            smoothing_intervals: 3,
            display: ChartDisplayType.ActionsBar,
            formula: 'A + B',
            compare: true,
            compare_to: '-4d',
            decimal_places: 5,
            aggregation_axis_format: 'numeric',
            aggregation_axis_prefix: 'M',
            aggregation_axis_postfix: '$',
            breakdown: '$browser',
            breakdown_hide_other_aggregation: true,
            breakdown_limit: 1,
            breakdown_type: 'event',
            breakdown_histogram_bin_count: 5,
            show_labels_on_series: true,
            show_percent_stack_view: true,
            show_legend: true,
            show_values_on_series: true,
            y_axis_scale_type: 'log10',
        }
        expect(result).toEqual(filters)
    })

    test('converts a funnelsFilter into filter properties', () => {
        const query: FunnelsQuery = {
            kind: NodeKind.FunnelsQuery,
            funnelsFilter: {
                funnelVizType: FunnelVizType.Steps,
                funnelFromStep: 1,
                funnelToStep: 2,
                funnelStepReference: FunnelStepReference.total,
                breakdownAttributionType: BreakdownAttributionType.AllSteps,
                breakdownAttributionValue: 1,
                binCount: 'auto',
                funnelWindowIntervalUnit: FunnelConversionWindowTimeUnit.Day,
                funnelWindowInterval: 7,
                funnelOrderType: StepOrderValue.ORDERED,
                exclusions: [
                    {
                        event: '$pageview',
                        kind: NodeKind.EventsNode,
                        name: '$pageview',
                        funnelFromStep: 1,
                        funnelToStep: 2,
                    },
                    {
                        id: 3,
                        kind: NodeKind.ActionsNode,
                        name: 'Some action',
                        funnelFromStep: 1,
                        funnelToStep: 2,
                    },
                ],
                layout: FunnelLayout.horizontal,
            },
            series: [],
        }

        const result = queryNodeToFilter(query)

        const filters: Partial<FunnelsFilterType> = {
            insight: InsightType.FUNNELS,
            funnel_viz_type: FunnelVizType.Steps,
            funnel_from_step: 1,
            funnel_to_step: 2,
            funnel_step_reference: FunnelStepReference.total,
            breakdown_attribution_type: BreakdownAttributionType.AllSteps,
            breakdown_attribution_value: 1,
            bin_count: 'auto',
            funnel_window_interval_unit: FunnelConversionWindowTimeUnit.Day,
            funnel_window_interval: 7,
            funnel_order_type: StepOrderValue.ORDERED,
            exclusions: [
                {
                    id: '$pageview',
                    type: 'events',
                    order: 0,
                    name: '$pageview',
                    funnel_from_step: 1,
                    funnel_to_step: 2,
                },
                {
                    id: 3,
                    type: 'actions',
                    order: 1,
                    name: 'Some action',
                    funnel_from_step: 1,
                    funnel_to_step: 2,
                },
            ],
            layout: FunnelLayout.horizontal,
            interval: undefined,
            hidden_legend_keys: undefined,
            funnel_aggregate_by_hogql: undefined,
            entity_type: 'events',
        }
        expect(result).toEqual(filters)
    })

    test('converts a pathsFilter and funnelPathsFilter into filter properties', () => {
        const query: PathsQuery = {
            kind: NodeKind.PathsQuery,
            pathsFilter: {
                includeEventTypes: [PathType.Screen, PathType.PageView],
                startPoint: 'a',
                endPoint: 'b',
                pathGroupings: ['c', 'd'],
                excludeEvents: ['e', 'f'],
                stepLimit: 1,
                pathReplacements: true,
                localPathCleaningFilters: [{ alias: 'home' }],
                edgeLimit: 1,
                minEdgeWeight: 1,
                maxEdgeWeight: 1,
            },
            funnelPathsFilter: {
                funnelPathType: FunnelPathType.between,
                funnelStep: 1,
                funnelSource: {
                    funnelsFilter: {
                        funnelVizType: FunnelVizType.Steps,
                    },
                    kind: NodeKind.FunnelsQuery,
                    series: [
                        {
                            event: '$pageview',
                            kind: NodeKind.EventsNode,
                            name: '$pageview',
                        },
                        {
                            event: null,
                            kind: NodeKind.EventsNode,
                        },
                    ],
                },
            },
        }

        const result = queryNodeToFilter(query)

        const filters: Partial<PathsFilterType> = {
            insight: InsightType.PATHS,
            include_event_types: [PathType.Screen, PathType.PageView],
            start_point: 'a',
            end_point: 'b',
            path_groupings: ['c', 'd'],
            funnel_paths: FunnelPathType.between,
            entity_type: 'events',
            funnel_filter: {
                entity_type: 'events',
                events: [
                    {
                        id: '$pageview',
                        name: '$pageview',
                        order: 0,
                        type: 'events',
                    },
                    {
                        id: null,
                        order: 1,
                        type: 'events',
                    },
                ],
                exclusions: undefined,
                funnel_step: 1,
                funnel_viz_type: 'steps',
                insight: 'FUNNELS',
                bin_count: undefined,
                breakdown_attribution_type: undefined,
                breakdown_attribution_value: undefined,
                funnel_aggregate_by_hogql: undefined,
                funnel_from_step: undefined,
                funnel_to_step: undefined,
                funnel_order_type: undefined,
                funnel_step_reference: undefined,
                funnel_window_interval: undefined,
                funnel_window_interval_unit: undefined,
                hidden_legend_keys: undefined,
                interval: undefined,
            },
            exclude_events: ['e', 'f'],
            step_limit: 1,
            // path_start_key: 'g',
            // path_end_key: 'h',
            // path_dropoff_key: 'i',
            path_replacements: true,
            local_path_cleaning_filters: [{ alias: 'home' }],
            edge_limit: 1,
            min_edge_weight: 1,
            max_edge_weight: 1,
            paths_hogql_expression: undefined,
        }
        expect(result).toEqual(filters)
    })

    test('converts a stickinessFilter into filter properties', () => {
        const query: StickinessQuery = {
            kind: NodeKind.StickinessQuery,
            stickinessFilter: {
                display: ChartDisplayType.ActionsBar,
                showLegend: true,
                showValuesOnSeries: true,
                hiddenLegendIndexes: [1, 2],
            },
            interval: 'month',
            series: [],
            compareFilter: {
                compare: true,
                compare_to: '-4d',
            },
        }

        const result = queryNodeToFilter(query)

        const filters: Partial<StickinessFilterType> = {
            insight: InsightType.STICKINESS,
            compare: true,
            compare_to: '-4d',
            display: ChartDisplayType.ActionsBar,
            hidden_legend_keys: { 1: true, 2: true },
            interval: 'month',
            show_legend: true,
            show_values_on_series: true,
            entity_type: 'events',
        }
        expect(result).toEqual(filters)
    })
})

describe('hiddenLegendItemsToKeys', () => {
    it('handles undefined', () => {
        expect(hiddenLegendItemsToKeys(undefined)).toEqual(undefined)
    })

    it('converts keys for funnel insights (breakdowns)', () => {
        expect(hiddenLegendItemsToKeys(['a'])).toEqual({ a: true })
        expect(hiddenLegendItemsToKeys(['a', 'b'])).toEqual({ a: true, b: true })
    })

    it('converts keys for trends/stickiness insights', () => {
        expect(hiddenLegendItemsToKeys([1])).toEqual({ '1': true })
        expect(hiddenLegendItemsToKeys([1, 2])).toEqual({ '1': true, '2': true })
    })
})<|MERGE_RESOLUTION|>--- conflicted
+++ resolved
@@ -85,12 +85,8 @@
                 showValuesOnSeries: true,
                 showLabelsOnSeries: true,
                 showPercentStackView: true,
-<<<<<<< HEAD
                 yAxisScaleType: 'log10',
-                // hidden_legend_indexes?: TrendsFilterLegacy['hidden_legend_indexes']
-=======
                 hiddenLegendIndexes: [1, 2],
->>>>>>> e77d475b
             },
             compareFilter: {
                 compare: true,
