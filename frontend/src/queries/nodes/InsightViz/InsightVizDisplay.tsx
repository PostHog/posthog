import clsx from 'clsx'
import { useActions, useValues } from 'kea'

import { ExportButton } from 'lib/components/ExportButton/ExportButton'
import { InsightLegend } from 'lib/components/InsightLegend/InsightLegend'
<<<<<<< HEAD
import { Tooltip } from 'lib/lemon-ui/Tooltip'
=======
import { FEATURE_FLAGS } from 'lib/constants'
import { useFeatureFlag } from 'lib/hooks/useFeatureFlag'
import { Tooltip } from 'lib/lemon-ui/Tooltip'
import { featureFlagLogic } from 'lib/logic/featureFlagLogic'
import { cn } from 'lib/utils/css-classes'
>>>>>>> 8212e887
import { Funnel } from 'scenes/funnels/Funnel'
import { FunnelCanvasLabel } from 'scenes/funnels/FunnelCanvasLabel'
import { funnelDataLogic } from 'scenes/funnels/funnelDataLogic'
import {
    FunnelSingleStepState,
    InsightEmptyState,
    InsightErrorState,
    InsightLoadingState,
    InsightTimeoutState,
    InsightValidationError,
} from 'scenes/insights/EmptyStates'
import { insightNavLogic } from 'scenes/insights/InsightNav/insightNavLogic'
import { insightDataLogic } from 'scenes/insights/insightDataLogic'
import { insightLogic } from 'scenes/insights/insightLogic'
import { insightVizDataLogic } from 'scenes/insights/insightVizDataLogic'
import { keyForInsightLogicProps } from 'scenes/insights/sharedUtils'
import { FunnelCorrelation } from 'scenes/insights/views/Funnels/FunnelCorrelation'
import { FunnelStepsTable } from 'scenes/insights/views/Funnels/FunnelStepsTable'
import { InsightsTable } from 'scenes/insights/views/InsightsTable/InsightsTable'
import { PathsV2 } from 'scenes/paths-v2/PathsV2'
import { Paths } from 'scenes/paths/Paths'
import { PathCanvasLabel } from 'scenes/paths/PathsLabel'
import { RetentionContainer } from 'scenes/retention/RetentionContainer'
import { TrendInsight } from 'scenes/trends/Trends'

import { SceneSection } from '~/layout/scenes/components/SceneSection'
import { InsightVizNode } from '~/queries/schema/schema-general'
import { QueryContext } from '~/queries/types'
import { shouldQueryBeAsync } from '~/queries/utils'
import { ExporterFormat, FunnelVizType, InsightType, ItemMode } from '~/types'

import { InsightDisplayConfig } from './InsightDisplayConfig'
import { InsightResultMetadata } from './InsightResultMetadata'
import { ResultCustomizationsModal } from './ResultCustomizationsModal'

export function InsightVizDisplay({
    disableHeader,
    disableTable,
    disableCorrelationTable,
    disableLastComputation,
    disableLastComputationRefresh,
    showingResults,
    insightMode,
    context,
    embedded,
    inSharedMode,
}: {
    disableHeader?: boolean
    disableTable?: boolean
    disableCorrelationTable?: boolean
    disableLastComputation?: boolean
    disableLastComputationRefresh?: boolean
    showingResults?: boolean
    insightMode?: ItemMode
    context?: QueryContext<InsightVizNode>
    embedded: boolean
    inSharedMode?: boolean
}): JSX.Element | null {
    const { insightProps, canEditInsight, isUsingPathsV1, isUsingPathsV2 } = useValues(insightLogic)

    const { activeView } = useValues(insightNavLogic(insightProps))

    const { hasFunnelResults } = useValues(funnelDataLogic(insightProps))
    const { isFunnelWithEnoughSteps, validationError, theme } = useValues(insightVizDataLogic(insightProps))
    const {
        isFunnels,
        isPaths,
        hasDetailedResultsTable,
        showLegend,
        hasFormula,
        funnelsFilter,
        supportsDisplay,
        samplingFactor,
        insightDataLoading,
        erroredQueryId,
        timedOutQueryId,
        vizSpecificOptions,
        query,
    } = useValues(insightVizDataLogic(insightProps))
    const { loadData } = useActions(insightVizDataLogic(insightProps))
    const { exportContext, queryId } = useValues(insightDataLogic(insightProps))
    const newSceneLayout = useFeatureFlag('NEW_SCENE_LAYOUT')

    // Empty states that completely replace the graph
    const BlockingEmptyState = (() => {
        if (insightDataLoading) {
            return (
                <InsightLoadingState
                    queryId={queryId}
                    key={queryId}
                    insightProps={insightProps}
                    renderEmptyStateAsSkeleton={context?.renderEmptyStateAsSkeleton}
                />
            )
        }

        if (validationError) {
            return <InsightValidationError query={query} detail={validationError} />
        }

        // Insight specific empty states - note order is important here
        if (activeView === InsightType.FUNNELS) {
            if (!isFunnelWithEnoughSteps) {
                return <FunnelSingleStepState actionable={!embedded && insightMode === ItemMode.Edit} />
            }
            if (!hasFunnelResults && !erroredQueryId && !insightDataLoading) {
                return <InsightEmptyState heading={context?.emptyStateHeading} detail={context?.emptyStateDetail} />
            }
        }

        // Insight agnostic empty states
        if (erroredQueryId) {
            return (
                <InsightErrorState
                    query={query}
                    queryId={erroredQueryId}
                    onRetry={() => {
                        loadData(query && shouldQueryBeAsync(query) ? 'force_async' : 'force_blocking')
                    }}
                />
            )
        }
        if (timedOutQueryId) {
            return <InsightTimeoutState queryId={timedOutQueryId} />
        }

        return null
    })()

    function renderActiveView(): JSX.Element | null {
        switch (activeView) {
            case InsightType.TRENDS:
                return (
                    <TrendInsight
                        view={InsightType.TRENDS}
                        context={context}
                        embedded={embedded}
                        inSharedMode={inSharedMode}
                    />
                )
            case InsightType.STICKINESS:
                return (
                    <TrendInsight
                        view={InsightType.STICKINESS}
                        context={context}
                        embedded={embedded}
                        inSharedMode={inSharedMode}
                    />
                )
            case InsightType.LIFECYCLE:
                return (
                    <TrendInsight
                        view={InsightType.LIFECYCLE}
                        context={context}
                        embedded={embedded}
                        inSharedMode={inSharedMode}
                    />
                )
            case InsightType.FUNNELS:
                return <Funnel inCardView={embedded} inSharedMode={inSharedMode} showPersonsModal={!inSharedMode} />
            case InsightType.RETENTION:
                return (
                    <RetentionContainer
                        context={context}
                        vizSpecificOptions={vizSpecificOptions?.[InsightType.RETENTION]}
                        inCardView={embedded}
                        inSharedMode={inSharedMode}
                    />
                )
            case InsightType.PATHS:
                return isUsingPathsV2 ? <PathsV2 /> : <Paths />
            default:
                return null
        }
    }

    function renderTable(): JSX.Element | null {
        if (
            isFunnels &&
            erroredQueryId === null &&
            timedOutQueryId === null &&
            isFunnelWithEnoughSteps &&
            hasFunnelResults &&
            funnelsFilter?.funnelVizType === FunnelVizType.Steps &&
            !disableTable
        ) {
            return (
                <SceneSection
                    title="Detailed results"
                    hideTitleAndDescription={!newSceneLayout}
                    className={cn(!newSceneLayout && 'gap-y-0')}
                >
                    {!newSceneLayout && <h2 className="font-semibold text-lg my-4 mx-0">Detailed results</h2>}
                    <FunnelStepsTable />
                </SceneSection>
            )
        }

        if (hasDetailedResultsTable && !disableTable) {
            return (
                <>
                    {exportContext && (
                        <div className="flex items-center justify-between my-4 mx-0">
                            <h2 className="font-semibold text-lg m-0">Detailed results</h2>
                            <Tooltip title="Export this table" placement="left">
                                <ExportButton
                                    type="secondary"
                                    items={[
                                        {
                                            export_format: ExporterFormat.CSV,
                                            export_context: exportContext,
                                        },
                                        {
                                            export_format: ExporterFormat.XLSX,
                                            export_context: exportContext,
                                        },
                                    ]}
                                />
                            </Tooltip>
                        </div>
                    )}

                    <InsightsTable
                        isLegend
                        filterKey={keyForInsightLogicProps('new')(insightProps)}
                        canEditSeriesNameInline={!hasFormula && insightMode === ItemMode.Edit}
                        seriesNameTooltip={
                            hasFormula && insightMode === ItemMode.Edit
                                ? 'Formula series names are not editable'
                                : undefined
                        }
                        canCheckUncheckSeries={canEditInsight}
                    />
                </>
            )
        }

        return null
    }

    const showComputationMetadata = !disableLastComputation || !!samplingFactor

    if (!theme) {
        return null
    }

    return (
        <>
            {/* These are filters that are reused between insight features. They each have generic logic that updates the url */}
            <div
                className={clsx(
                    `InsightVizDisplay InsightVizDisplay--type-${activeView.toLowerCase()}`,
                    !embedded && 'border rounded bg-surface-primary'
                )}
                data-attr="insights-graph"
            >
                {disableHeader ? null : <InsightDisplayConfig />}
                {showingResults && (
                    <>
                        {!embedded && (isFunnels || isPaths || showComputationMetadata) && (
                            <div className="flex items-center justify-between gap-2 p-2 flex-wrap-reverse border-b">
                                <div className="flex items-center gap-2">
                                    {showComputationMetadata && (
                                        <InsightResultMetadata
                                            disableLastComputation={disableLastComputation}
                                            disableLastComputationRefresh={disableLastComputationRefresh}
                                        />
                                    )}
                                </div>

                                <div className="flex items-center gap-2">
                                    {isPaths && isUsingPathsV1 && <PathCanvasLabel />}
                                    {isFunnels && <FunnelCanvasLabel />}
                                </div>
                            </div>
                        )}

                        <div
                            className={clsx(
                                'InsightVizDisplay__content',
                                supportsDisplay && showLegend && 'InsightVizDisplay__content--with-legend'
                            )}
                        >
                            {BlockingEmptyState ? (
                                BlockingEmptyState
                            ) : supportsDisplay && showLegend ? (
                                <>
                                    <div className="InsightVizDisplay__content__left">{renderActiveView()}</div>
                                    <div className="InsightVizDisplay__content__right">
                                        <InsightLegend />
                                    </div>
                                </>
                            ) : (
                                <>{renderActiveView()}</>
                            )}
                        </div>
                    </>
                )}
            </div>
            <ResultCustomizationsModal />
            {renderTable()}
            {!disableCorrelationTable && activeView === InsightType.FUNNELS && <FunnelCorrelation />}
        </>
    )
}<|MERGE_RESOLUTION|>--- conflicted
+++ resolved
@@ -3,15 +3,9 @@
 
 import { ExportButton } from 'lib/components/ExportButton/ExportButton'
 import { InsightLegend } from 'lib/components/InsightLegend/InsightLegend'
-<<<<<<< HEAD
-import { Tooltip } from 'lib/lemon-ui/Tooltip'
-=======
-import { FEATURE_FLAGS } from 'lib/constants'
 import { useFeatureFlag } from 'lib/hooks/useFeatureFlag'
 import { Tooltip } from 'lib/lemon-ui/Tooltip'
-import { featureFlagLogic } from 'lib/logic/featureFlagLogic'
 import { cn } from 'lib/utils/css-classes'
->>>>>>> 8212e887
 import { Funnel } from 'scenes/funnels/Funnel'
 import { FunnelCanvasLabel } from 'scenes/funnels/FunnelCanvasLabel'
 import { funnelDataLogic } from 'scenes/funnels/funnelDataLogic'
