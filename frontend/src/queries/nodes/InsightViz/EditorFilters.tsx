--- conflicted
+++ resolved
@@ -372,41 +372,21 @@
                           key: 'sampling',
                           component: SamplingFilter,
                       },
-                      isTrends &&
-                          isLineGraph && {
-                              key: 'goal-lines',
-                              label: 'Goal lines',
-                              tooltip: (
-                                  <>
-                                      Goal lines can be used to highlight specific goals (Revenue, Signups, etc.) or
-                                      limits (Web Vitals, etc.)
-                                  </>
-                              ),
-                              component: GoalLines,
-                          },
-<<<<<<< HEAD
+                      displayGoalLines && {
+                          key: 'goal-lines',
+                          label: 'Goal lines',
+                          tooltip: (
+                              <>
+                                  Goal lines can be used to highlight specific goals (Revenue, Signups, etc.) or
+                                  limits (Web Vitals, etc.)
+                              </>
+                          ),
+                          component: GoalLines,
+                      },
                   ]),
               }
             : null,
     ].filter((group): group is InsightEditorFilterGroup => group !== null)
-=======
-                          displayGoalLines && {
-                              key: 'goal-lines',
-                              label: 'Goal lines',
-                              tooltip: (
-                                  <>
-                                      Goal lines can be used to highlight specific goals (Revenue, Signups, etc.) or
-                                      limits (Web Vitals, etc.)
-                                  </>
-                              ),
-                              component: GoalLines,
-                          },
-                      ]),
-                  },
-              ]
-            : []),
-    ]
->>>>>>> b2f1e912
 
     const filterGroupsGroups = [
         { title: 'left', editorFilterGroups: leftEditorFilterGroups.filter((group) => group.editorFilters.length > 0) },
