import { IconInfo } from '@posthog/icons'
import { LemonBanner, Link, Tooltip } from '@posthog/lemon-ui'
import clsx from 'clsx'
import { useValues } from 'kea'
import { NON_BREAKDOWN_DISPLAY_TYPES } from 'lib/constants'
import { CSSTransition } from 'react-transition-group'
import { funnelDataLogic } from 'scenes/funnels/funnelDataLogic'
import { Attribution } from 'scenes/insights/EditorFilters/AttributionFilter'
import { FunnelsAdvanced } from 'scenes/insights/EditorFilters/FunnelsAdvanced'
import { FunnelsQuerySteps } from 'scenes/insights/EditorFilters/FunnelsQuerySteps'
import { GoalLines } from 'scenes/insights/EditorFilters/GoalLines'
import { PathsAdvanced } from 'scenes/insights/EditorFilters/PathsAdvanced'
import { PathsEventsTypes } from 'scenes/insights/EditorFilters/PathsEventTypes'
import { PathsExclusions } from 'scenes/insights/EditorFilters/PathsExclusions'
import { PathsHogQL } from 'scenes/insights/EditorFilters/PathsHogQL'
import { PathsTargetEnd, PathsTargetStart } from 'scenes/insights/EditorFilters/PathsTarget'
import { PathsWildcardGroups } from 'scenes/insights/EditorFilters/PathsWildcardGroups'
import { PoeFilter } from 'scenes/insights/EditorFilters/PoeFilter'
import { RetentionCondition } from 'scenes/insights/EditorFilters/RetentionCondition'
import { SamplingFilter } from 'scenes/insights/EditorFilters/SamplingFilter'
import { insightLogic } from 'scenes/insights/insightLogic'
import { insightVizDataLogic } from 'scenes/insights/insightVizDataLogic'
import { userLogic } from 'scenes/userLogic'

import { StickinessCriteria } from '~/queries/nodes/InsightViz/StickinessCriteria'
import { InsightQueryNode } from '~/queries/schema/schema-general'
import {
    AvailableFeature,
    ChartDisplayType,
    EditorFilterProps,
    InsightEditorFilter,
    InsightEditorFilterGroup,
    PathType,
} from '~/types'

import { Breakdown } from './Breakdown'
import { EditorFilterGroup } from './EditorFilterGroup'
import { GlobalAndOrFilters } from './GlobalAndOrFilters'
import { LifecycleToggles } from './LifecycleToggles'
import { TrendsFormula } from './TrendsFormula'
import { TrendsSeries } from './TrendsSeries'
import { TrendsSeriesLabel } from './TrendsSeriesLabel'

export interface EditorFiltersProps {
    query: InsightQueryNode
    showing: boolean
    embedded: boolean
}

export function EditorFilters({ query, showing, embedded }: EditorFiltersProps): JSX.Element | null {
    const { hasAvailableFeature } = useValues(userLogic)

    const { insightProps } = useValues(insightLogic)
    const {
        isTrends,
        isFunnels,
        isRetention,
        isPaths,
        isLifecycle,
        isStickiness,
        isTrendsLike,
        display,
        pathsFilter,
        querySource,
        shouldShowSessionAnalysisWarning,
        hasFormula,
    } = useValues(insightVizDataLogic(insightProps))
    const { isStepsFunnel, isTrendsFunnel } = useValues(funnelDataLogic(insightProps))

    if (!querySource) {
        return null
    }

    const hasBreakdown =
        (isTrends && !NON_BREAKDOWN_DISPLAY_TYPES.includes(display || ChartDisplayType.ActionsLineGraph)) ||
        isStepsFunnel ||
        isTrendsFunnel
    const hasPathsAdvanced = hasAvailableFeature(AvailableFeature.PATHS_ADVANCED)
    const hasAttribution = isStepsFunnel || isTrendsFunnel
    const hasPathsHogQL = isPaths && pathsFilter?.includeEventTypes?.includes(PathType.HogQL)
    const isLineGraph =
        isTrends &&
        display &&
        [ChartDisplayType.ActionsLineGraph, ChartDisplayType.ActionsLineGraphCumulative].includes(display)

    const leftEditorFilterGroups: InsightEditorFilterGroup[] = [
        {
            title: 'General',
            editorFilters: filterFalsy([
<<<<<<< HEAD
                ...(isRetention
                    ? [
                          {
                              key: 'retention-condition',
                              label: 'Retention Condition',
                              component: RetentionCondition,
                          },
                      ]
                    : []),
=======
                isRetention
                    ? {
                          key: 'retention-config',
                          label: 'Retention Summary',
                          component: RetentionSummary,
                      }
                    : null,
                isFunnels
                    ? {
                          key: 'query-steps',
                          component: FunnelsQuerySteps,
                      }
                    : null,
>>>>>>> d378f12d
                ...(isPaths
                    ? [
                          {
                              key: 'event-types',
                              label: 'Event Types',
                              component: PathsEventsTypes,
                          },
                          hasPathsHogQL && {
                              key: 'hogql',
                              label: 'SQL Expression',
                              component: PathsHogQL,
                          },
                          hasPathsAdvanced && {
                              key: 'wildcard-groups',
                              label: 'Wildcard Groups',
                              showOptional: true,
                              component: PathsWildcardGroups,
                              tooltip: (
                                  <>
                                      Use wildcard matching to group events by unique values in path item names. Use an
                                      asterisk (*) in place of unique values. For example, instead of
                                      /merchant/1234/payment, replace the unique value with an asterisk
                                      /merchant/*/payment. <b>Use a comma to separate multiple wildcards.</b>
                                  </>
                              ),
                          },
                          {
                              key: 'start-target',
                              label: 'Starts at',
                              component: PathsTargetStart,
                          },
                          hasPathsAdvanced && {
                              key: 'ends-target',
                              label: 'Ends at',
                              component: PathsTargetEnd,
                          },
                      ]
                    : []),
            ]),
        },
        {
            title: 'Series',
            editorFilters: filterFalsy([
                isTrendsLike && {
                    key: 'series',
                    label: isTrends ? TrendsSeriesLabel : undefined,
                    component: TrendsSeries,
                },
                isTrends && hasFormula
                    ? {
                          key: 'formula',
                          label: 'Formula',
                          component: TrendsFormula,
                      }
                    : null,
            ]),
        },
        {
            title: 'Advanced Options',
            editorFilters: filterFalsy([
                isPaths && {
                    key: 'paths-advanced',
                    component: PathsAdvanced,
                },
                isFunnels && {
                    key: 'funnels-advanced',
                    component: FunnelsAdvanced,
                },
            ]),
        },
    ]

    const rightEditorFilterGroups: InsightEditorFilterGroup[] = [
        {
            title: 'Filters',
            editorFilters: filterFalsy([
                isLifecycle
                    ? {
                          key: 'toggles',
                          label: 'Lifecycle Toggles',
                          component: LifecycleToggles as (props: EditorFilterProps) => JSX.Element | null,
                      }
                    : null,
                isStickiness
                    ? {
                          key: 'stickinessCriteria',
                          label: () => (
                              <div className="flex">
                                  <span>Stickiness Criteria</span>
                                  <Tooltip
                                      closeDelayMs={200}
                                      title={
                                          <div className="space-y-2">
                                              <div>
                                                  The stickiness criteria defines how many times a user must perform an
                                                  event inside of a given interval in order to be considered "sticky."
                                              </div>
                                          </div>
                                      }
                                  >
                                      <IconInfo className="text-xl text-secondary shrink-0 ml-1" />
                                  </Tooltip>
                              </div>
                          ),
                          component: StickinessCriteria as (props: EditorFilterProps) => JSX.Element | null,
                      }
                    : null,
                {
                    key: 'properties',
                    label: 'Filters',
                    component: GlobalAndOrFilters as (props: EditorFilterProps) => JSX.Element | null,
                },
            ]),
        },
        {
            title: 'Breakdown',
            editorFilters: filterFalsy([
                hasBreakdown
                    ? {
                          key: 'breakdown',
                          component: Breakdown,
                      }
                    : null,
                hasAttribution
                    ? {
                          key: 'attribution',
                          label: () => (
                              <div className="flex">
                                  <span>Attribution type</span>
                                  <Tooltip
                                      closeDelayMs={200}
                                      title={
                                          <div className="space-y-2">
                                              <div>
                                                  When breaking down funnels, it's possible that the same properties
                                                  don't exist on every event. For example, if you want to break down by
                                                  browser on a funnel that contains both frontend and backend events.
                                              </div>
                                              <div>
                                                  In this case, you can choose from which step the properties should be
                                                  selected from by modifying the attribution type. There are four modes
                                                  to choose from:
                                              </div>
                                              <ul className="list-disc pl-4">
                                                  <li>
                                                      First touchpoint: the first property value seen in any of the
                                                      steps is chosen.
                                                  </li>
                                                  <li>
                                                      Last touchpoint: the last property value seen from all steps is
                                                      chosen.
                                                  </li>
                                                  <li>
                                                      All steps: the property value must be seen in all steps to be
                                                      considered in the funnel.
                                                  </li>
                                                  <li>
                                                      Specific step: only the property value seen at the selected step
                                                      is chosen.
                                                  </li>
                                              </ul>
                                              <div>
                                                  Read more in the{' '}
                                                  <Link to="https://posthog.com/docs/product-analytics/funnels#attribution-types">
                                                      documentation.
                                                  </Link>
                                              </div>
                                          </div>
                                      }
                                  >
                                      <IconInfo className="text-xl text-secondary shrink-0 ml-1" />
                                  </Tooltip>
                              </div>
                          ),
                          component: Attribution,
                      }
                    : null,
            ]),
        },
        {
            title: 'Exclusions',
            editorFilters: filterFalsy([
                isPaths && {
                    key: 'paths-exclusions',
                    label: 'Exclusions',
                    tooltip: (
                        <>Exclude events from Paths visualisation. You can use wildcard groups in exclusions as well.</>
                    ),
                    component: PathsExclusions,
                },
            ]),
        },
        {
            title: 'Advanced Options',
            defaultExpanded: false,
            editorFilters: filterFalsy([
                {
                    key: 'poe',
                    component: PoeFilter,
                },
                {
                    key: 'sampling',
                    component: SamplingFilter,
                },
                isTrends &&
                    isLineGraph && {
                        key: 'goal-lines',
                        label: 'Goal lines',
                        tooltip: (
                            <>
                                Goal lines can be used to highlight specific goals (Revenue, Signups, etc.) or limits
                                (Web Vitals, etc.)
                            </>
                        ),
                        component: GoalLines,
                    },
            ]),
        },
    ]

    const filterGroupsGroups = [
        { title: 'left', editorFilterGroups: leftEditorFilterGroups.filter((group) => group.editorFilters.length > 0) },
        {
            title: 'right',
            editorFilterGroups: rightEditorFilterGroups.filter((group) => group.editorFilters.length > 0),
        },
    ]

    return (
        <CSSTransition in={showing} timeout={250} classNames="anim-" mountOnEnter unmountOnExit>
            <>
                <div
                    className={clsx('EditorFiltersWrapper flex flex-row flex-wrap gap-8 shrink-0 bg-surface-primary', {
                        'p-4 rounded border': !embedded,
                    })}
                >
                    {filterGroupsGroups.map(({ title, editorFilterGroups }) => (
                        <div key={title} className="flex-1 flex flex-col gap-4 max-w-full">
                            {editorFilterGroups.map((editorFilterGroup) => (
                                <EditorFilterGroup
                                    key={editorFilterGroup.title}
                                    editorFilterGroup={editorFilterGroup}
                                    insightProps={insightProps}
                                    query={query}
                                />
                            ))}
                        </div>
                    ))}
                </div>

                {shouldShowSessionAnalysisWarning ? (
                    <LemonBanner type="info" className="mt-2">
                        When using sessions and session properties, events without session IDs will be excluded from the
                        set of results.{' '}
                        <Link to="https://posthog.com/docs/user-guides/sessions">Learn more about sessions.</Link>
                    </LemonBanner>
                ) : null}
            </>
        </CSSTransition>
    )
}

function filterFalsy(a: (InsightEditorFilter | false | null | undefined)[]): InsightEditorFilter[] {
    return a.filter((e): e is InsightEditorFilter => !!e)
}<|MERGE_RESOLUTION|>--- conflicted
+++ resolved
@@ -87,17 +87,6 @@
         {
             title: 'General',
             editorFilters: filterFalsy([
-<<<<<<< HEAD
-                ...(isRetention
-                    ? [
-                          {
-                              key: 'retention-condition',
-                              label: 'Retention Condition',
-                              component: RetentionCondition,
-                          },
-                      ]
-                    : []),
-=======
                 isRetention
                     ? {
                           key: 'retention-config',
@@ -111,7 +100,6 @@
                           component: FunnelsQuerySteps,
                       }
                     : null,
->>>>>>> d378f12d
                 ...(isPaths
                     ? [
                           {
