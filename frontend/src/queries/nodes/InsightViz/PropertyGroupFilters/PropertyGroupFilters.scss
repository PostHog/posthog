--- conflicted
+++ resolved
@@ -1,17 +1,12 @@
 .PropertyGroupFilters {
     .property-group {
-<<<<<<< HEAD
-=======
+        padding: 0.5rem;
         background-color: var(--side);
+        border-radius: 4px;
 
         .posthog-3000 & {
             border-width: 1px;
         }
-
->>>>>>> 266c3ff5
-        padding: 0.5rem;
-        background-color: var(--side);
-        border-radius: 4px;
     }
 
     .property-group-and-or-separator {
