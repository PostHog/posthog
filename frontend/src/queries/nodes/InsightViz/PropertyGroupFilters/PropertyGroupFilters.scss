.PropertyGroupFilters {
    .property-group {
        padding: 0.5rem;
        background-color: var(--side);
        border-radius: 4px;

        .posthog-3000 & {
            border-width: 1px;
        }
<<<<<<< HEAD

        padding: 0.5rem;
        border-radius: var(--radius);
=======
>>>>>>> 984bef92
    }

    .property-group-and-or-separator {
        position: relative;
        padding: 0.5rem 0;
        font-size: 12px;
        font-weight: 600;
        color: var(--primary-alt);

        &::before {
            position: absolute;
            top: 0;
            left: 17px;
            width: 2px;
            height: 100%;
            content: ' ';
            background-color: var(--border-light);
        }

        > span {
            position: relative;
            z-index: 1;
            display: inline-block;
            width: 35px;
            padding: 0.25rem;
            text-align: center;
            background-color: var(--bg-light);
        }
    }
}<|MERGE_RESOLUTION|>--- conflicted
+++ resolved
@@ -2,17 +2,11 @@
     .property-group {
         padding: 0.5rem;
         background-color: var(--side);
-        border-radius: 4px;
+        border-radius: var(--radius);
 
         .posthog-3000 & {
             border-width: 1px;
         }
-<<<<<<< HEAD
-
-        padding: 0.5rem;
-        border-radius: var(--radius);
-=======
->>>>>>> 984bef92
     }
 
     .property-group-and-or-separator {
