--- conflicted
+++ resolved
@@ -386,10 +386,7 @@
     SlashRemember = '/remember',
     SlashUsage = '/usage',
     SlashFeedback = '/feedback',
-<<<<<<< HEAD
     SlashTicket = '/ticket',
-=======
->>>>>>> 983b3d78
 }
 
 /** Exact possible `urls` keys for the `navigate` tool. */
