import type { MaxContextShape } from 'scenes/max/maxTypes'

import {
    AssistantFunnelsQuery,
    AssistantHogQLQuery,
    AssistantRetentionQuery,
    AssistantTrendsQuery,
} from './schema-assistant-queries'

export enum AssistantMessageType {
    Human = 'human',
    ToolCall = 'tool',
    Assistant = 'ai',
    Reasoning = 'ai/reasoning',
    Visualization = 'ai/viz',
    Failure = 'ai/failure',
}

export interface BaseAssistantMessage {
    id?: string
}

export interface HumanMessage extends BaseAssistantMessage {
    type: AssistantMessageType.Human
    content: string
    ui_context?: MaxContextShape
}

export interface AssistantFormOption {
    value: string
    variant?: string
}

export interface AssistantForm {
    options: AssistantFormOption[]
}

export interface AssistantMessageMetadata {
    form?: AssistantForm
}

export interface AssistantToolCall {
    id: string
    name: string
    args: Record<string, unknown>
    /**
     * `type` needed to conform to the OpenAI shape, which is expected by LangChain
     * @default "tool_call"
     */
    type: 'tool_call'
}

export interface AssistantMessage extends BaseAssistantMessage {
    type: AssistantMessageType.Assistant
    content: string
    meta?: AssistantMessageMetadata
    tool_calls?: AssistantToolCall[]
}

export interface ReasoningMessage extends BaseAssistantMessage {
    type: AssistantMessageType.Reasoning
    content: string
    substeps?: string[]
}

export interface VisualizationMessage extends BaseAssistantMessage {
    type: AssistantMessageType.Visualization
    /** @default '' */
    query: string
    plan?: string
    answer: AssistantTrendsQuery | AssistantFunnelsQuery | AssistantRetentionQuery | AssistantHogQLQuery
    initiator?: string
}

export interface FailureMessage extends BaseAssistantMessage {
    type: AssistantMessageType.Failure
    content?: string
}

export type RootAssistantMessage =
    | VisualizationMessage
    | ReasoningMessage
    | AssistantMessage
    | HumanMessage
    | FailureMessage
    | (AssistantToolCallMessage & Required<Pick<AssistantToolCallMessage, 'ui_payload'>>)

export enum AssistantEventType {
    Status = 'status',
    Message = 'message',
    Conversation = 'conversation',
}

export enum AssistantGenerationStatusType {
    Acknowledged = 'ack',
    GenerationError = 'generation_error',
}

export interface AssistantGenerationStatusEvent {
    type: AssistantGenerationStatusType
}

export interface AssistantToolCallMessage extends BaseAssistantMessage {
    type: AssistantMessageType.ToolCall
    /**
     * Payload passed through to the frontend - specifically for calls of contextual tool.
     * Tool call messages without a ui_payload are not passed through to the frontend.
     */
    ui_payload?: Record<string, any>
    visible?: boolean
    content: string
    tool_call_id: string
}

export type AssistantContextualTool =
    | 'search_session_recordings'
    | 'generate_hogql_query'
    | 'fix_hogql_query'
    | 'analyze_user_interviews'
    | 'create_and_query_insight'
    | 'create_hog_transformation_function'
<<<<<<< HEAD
    | 'create_survey'
=======
    | 'create_hog_function_filters'
    | 'create_hog_function_inputs'
    | 'navigate'

/** Exact possible `urls` keys for the `navigate` tool. */
// Extracted using the following Claude Code prompt, then tweaked manually:
// "
// List every key of objects `frontend/src/products.tsx::productUrls` and `frontend/src/scenes/urls.ts::urls`,
// whose function takes either zero arguments, or only optional arguments. Exclude beta or alpha products.
// Exclude scenes related to signup, login, onboarding, upsell or admin, as well as internal scenes, and ones about uploading files.
// Your only output should be a list of those string keys in TypeScript union syntax.
// Once done, verify whether indeed each item of the output satisfies the criteria.
// "
export type AssistantNavigateUrls =
    | 'createAction'
    | 'actions'
    | 'cohorts'
    | 'projectHomepage'
    | 'max'
    | 'settings'
    | 'eventDefinitions'
    | 'propertyDefinitions'
    | 'database'
    | 'activity'
    | 'ingestionWarnings'
    | 'insights'
    | 'insightNew'
    | 'savedInsights'
    | 'webAnalytics'
    | 'webAnalyticsWebVitals'
    | 'alerts'
    | 'dashboards'
    | 'experiments'
    | 'featureFlags'
    | 'surveys'
    | 'surveyTemplates'
    | 'replay'
    | 'replaySettings'
    | 'pipeline'
    | 'sqlEditor'
    | 'annotations'
    | 'heatmaps'
    | 'earlyAccessFeatures'
    | 'errorTracking'
    | 'game368hedgehogs'
    | 'notebooks'
    | 'persons'
    | 'toolbarLaunch'
>>>>>>> ac29382e
<|MERGE_RESOLUTION|>--- conflicted
+++ resolved
@@ -119,9 +119,6 @@
     | 'analyze_user_interviews'
     | 'create_and_query_insight'
     | 'create_hog_transformation_function'
-<<<<<<< HEAD
-    | 'create_survey'
-=======
     | 'create_hog_function_filters'
     | 'create_hog_function_inputs'
     | 'navigate'
@@ -169,5 +166,4 @@
     | 'game368hedgehogs'
     | 'notebooks'
     | 'persons'
-    | 'toolbarLaunch'
->>>>>>> ac29382e
+    | 'toolbarLaunch'