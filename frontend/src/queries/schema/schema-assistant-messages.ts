import type { MaxBillingContext } from 'scenes/max/maxBillingContextLogic'
import type { MaxUIContext } from 'scenes/max/maxTypes'

import type { Category, NotebookInfo } from '~/types'
import { InsightShortId } from '~/types'

import {
    AssistantFunnelsQuery,
    AssistantHogQLQuery,
    AssistantRetentionQuery,
    AssistantTrendsQuery,
} from './schema-assistant-queries'
import {
    FunnelsQuery,
    HogQLQuery,
    RetentionQuery,
    RevenueAnalyticsGrossRevenueQuery,
    RevenueAnalyticsMRRQuery,
    RevenueAnalyticsMetricsQuery,
    RevenueAnalyticsTopCustomersQuery,
    TrendsQuery,
} from './schema-general'

// re-export MaxBillingContext to make it available in the schema
export type { MaxBillingContext }

// Define ProsemirrorJSONContent locally to avoid exporting the TipTap type into schema.json
// which leads to improper type naming
// This matches the TipTap/Prosemirror JSONContent structure
export interface ProsemirrorJSONContent {
    type?: string
    attrs?: Record<string, any>
    content?: ProsemirrorJSONContent[]
    marks?: {
        type: string
        attrs?: Record<string, any>
        [key: string]: any
    }[]
    text?: string
    [key: string]: any
}

export enum AssistantMessageType {
    Human = 'human',
    ToolCall = 'tool',
    Context = 'context',
    Assistant = 'ai',
    Reasoning = 'ai/reasoning',
    Visualization = 'ai/viz',
    MultiVisualization = 'ai/multi_viz',
    Failure = 'ai/failure',
    Notebook = 'ai/notebook',
    Planning = 'ai/planning',
    TaskExecution = 'ai/task_execution',
}

export interface BaseAssistantMessage {
    id?: string
    visible?: boolean
}

export interface HumanMessage extends BaseAssistantMessage {
    type: AssistantMessageType.Human
    content: string
    ui_context?: MaxUIContext
}

export interface AssistantFormOption {
    value: string
    variant?: string
}

export interface AssistantForm {
    options: AssistantFormOption[]
}

export interface AssistantMessageMetadata {
    form?: AssistantForm
    thinking?: Record<string, unknown>[]
}

export interface AssistantToolCall {
    id: string
    name: string
    args: Record<string, unknown>
    /**
     * `type` needed to conform to the OpenAI shape, which is expected by LangChain
     * @default "tool_call"
     */
    type: 'tool_call'
}

export interface AssistantMessage extends BaseAssistantMessage {
    type: AssistantMessageType.Assistant
    content: string
    meta?: AssistantMessageMetadata
    tool_calls?: AssistantToolCall[]
}

export interface ReasoningMessage extends BaseAssistantMessage {
    type: AssistantMessageType.Reasoning
    content: string
    substeps?: string[]
}

export interface ContextMessage extends BaseAssistantMessage {
    type: AssistantMessageType.Context
    content: string
}

/**
 * The union type with all cleaned queries for the assistant. Only used for generating the schemas with an LLM.
 */
export type AnyAssistantGeneratedQuery =
    | AssistantTrendsQuery
    | AssistantFunnelsQuery
    | AssistantRetentionQuery
    | AssistantHogQLQuery

/**
 * The union type with all supported base queries for the assistant.
 */
export type AnyAssistantSupportedQuery =
    | TrendsQuery
    | FunnelsQuery
    | RetentionQuery
    | HogQLQuery
    | RevenueAnalyticsGrossRevenueQuery
    | RevenueAnalyticsMetricsQuery
    | RevenueAnalyticsMRRQuery
    | RevenueAnalyticsTopCustomersQuery

export interface VisualizationItem {
    /** @default '' */
    query: string
    plan?: string
    answer: AnyAssistantGeneratedQuery | AnyAssistantSupportedQuery
    initiator?: string
}

export interface VisualizationMessage extends BaseAssistantMessage, VisualizationItem {
    type: AssistantMessageType.Visualization
    short_id?: InsightShortId
}

export interface FailureMessage extends BaseAssistantMessage {
    type: AssistantMessageType.Failure
    content?: string
}

export interface NotebookUpdateMessage extends BaseAssistantMessage {
    type: AssistantMessageType.Notebook
    notebook_id: string
    content: ProsemirrorJSONContent
    notebook_type?: Category
    conversation_notebooks?: NotebookInfo[]
    current_run_notebooks?: NotebookInfo[]
    tool_calls?: AssistantToolCall[]
}

export enum PlanningStepStatus {
    Pending = 'pending',
    InProgress = 'in_progress',
    Completed = 'completed',
}

export interface PlanningStep {
    description: string
    status: PlanningStepStatus
}

export interface PlanningMessage extends BaseAssistantMessage {
    type: AssistantMessageType.Planning
    steps: PlanningStep[]
}

export enum TaskExecutionStatus {
    Pending = 'pending',
    InProgress = 'in_progress',
    Completed = 'completed',
    Failed = 'failed',
}

export interface TaskExecutionItem {
    id: string
    description: string
    prompt: string
    status: TaskExecutionStatus
    artifact_ids?: string[]
    progress_text?: string
    task_type: string
}

export interface TaskExecutionMessage extends BaseAssistantMessage {
    type: AssistantMessageType.TaskExecution
    tasks: TaskExecutionItem[]
}

export interface MultiVisualizationMessage extends BaseAssistantMessage {
    type: AssistantMessageType.MultiVisualization
    visualizations: VisualizationItem[]
    commentary?: string
}

export type RootAssistantMessage =
    | VisualizationMessage
    | MultiVisualizationMessage
    | ReasoningMessage
    | AssistantMessage
    | HumanMessage
    | FailureMessage
    | NotebookUpdateMessage
    | PlanningMessage
    | TaskExecutionMessage
    | (AssistantToolCallMessage & Required<Pick<AssistantToolCallMessage, 'ui_payload'>>)

export enum AssistantEventType {
    Status = 'status',
    Message = 'message',
    Conversation = 'conversation',
    Notebook = 'notebook',
}

export enum AssistantGenerationStatusType {
    Acknowledged = 'ack',
    GenerationError = 'generation_error',
}

export interface AssistantGenerationStatusEvent {
    type: AssistantGenerationStatusType
}

export interface AssistantToolCallMessage extends BaseAssistantMessage {
    type: AssistantMessageType.ToolCall
    /**
     * Payload passed through to the frontend - specifically for calls of contextual tool.
     * Tool call messages without a ui_payload are not passed through to the frontend.
     */
    ui_payload?: Record<string, any>
    content: string
    tool_call_id: string
}

export type AssistantContextualTool =
    | 'search_session_recordings'
    | 'generate_hogql_query'
    | 'fix_hogql_query'
    | 'analyze_user_interviews'
    | 'create_and_query_insight'
    | 'create_hog_transformation_function'
    | 'create_hog_function_filters'
    | 'create_hog_function_inputs'
    | 'create_message_template'
    | 'navigate'
    | 'filter_error_tracking_issues'
    | 'find_error_tracking_impactful_issue_event_list'
    | 'experiment_results_summary'
    | 'create_survey'
    | 'analyze_survey_responses'
    | 'search_docs'
    | 'search_insights'
    | 'session_summarization'
    | 'create_dashboard'
<<<<<<< HEAD
    | 'edit_current_dashboard'
=======
    | 'read_taxonomy'
    | 'search'
    | 'read_data'
    | 'todo_write'
>>>>>>> c117347d
    | 'filter_revenue_analytics'

/** Exact possible `urls` keys for the `navigate` tool. */
// Extracted using the following Claude Code prompt, then tweaked manually:
// "
// List every key of objects `frontend/src/products.tsx::productUrls` and `frontend/src/scenes/urls.ts::urls`,
// whose function takes either zero arguments, or only optional arguments.
// Exclude scenes related to signup, login, onboarding, upsell or admin, as well as internal scenes, and ones about uploading files.
// Your only output should be a list of those string keys in TypeScript enum syntax.
// Once done, verify whether indeed each item of the output satisfies the criteria.
// "
export enum AssistantNavigateUrl {
    Actions = 'actions',
    Activity = 'activity',
    Alerts = 'alerts',
    Annotations = 'annotations',
    CreateAction = 'createAction',
    Cohorts = 'cohorts',
    Dashboards = 'dashboards',
    Database = 'database',
    EarlyAccessFeatures = 'earlyAccessFeatures',
    EventDefinitions = 'eventDefinitions',
    ErrorTracking = 'errorTracking',
    Experiments = 'experiments',
    FeatureFlags = 'featureFlags',
    Game368Hedgehogs = 'game368hedgehogs',
    Heatmaps = 'heatmaps',
    IngestionWarnings = 'ingestionWarnings',
    Insights = 'insights',
    InsightNew = 'insightNew',
    Pipeline = 'pipeline',
    ProjectHomepage = 'projectHomepage',
    PropertyDefinitions = 'propertyDefinitions',
    Max = 'max',
    Notebooks = 'notebooks',
    Replay = 'replay',
    ReplaySettings = 'replaySettings',
    RevenueAnalytics = 'revenueAnalytics',
    SavedInsights = 'savedInsights',
    Settings = 'settings',
    SqlEditor = 'sqlEditor',
    Surveys = 'surveys',
    SurveyTemplates = 'surveyTemplates',
    ToolbarLaunch = 'toolbarLaunch',
    WebAnalytics = 'webAnalytics',
    WebAnalyticsWebVitals = 'webAnalyticsWebVitals',
    Persons = 'persons',
}

export const ASSISTANT_NAVIGATE_URLS = new Set(Object.values(AssistantNavigateUrl))<|MERGE_RESOLUTION|>--- conflicted
+++ resolved
@@ -261,14 +261,11 @@
     | 'search_insights'
     | 'session_summarization'
     | 'create_dashboard'
-<<<<<<< HEAD
     | 'edit_current_dashboard'
-=======
     | 'read_taxonomy'
     | 'search'
     | 'read_data'
     | 'todo_write'
->>>>>>> c117347d
     | 'filter_revenue_analytics'
 
 /** Exact possible `urls` keys for the `navigate` tool. */
