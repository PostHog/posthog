import type { MaxBillingContext } from 'scenes/max/maxBillingContextLogic'
import type { MaxUIContext } from 'scenes/max/maxTypes'

import type { Category, NotebookInfo } from '~/types'
import { InsightShortId } from '~/types'

import {
    AssistantFunnelsQuery,
    AssistantHogQLQuery,
    AssistantRetentionQuery,
    AssistantTrendsQuery,
} from './schema-assistant-queries'
import {
    FunnelsQuery,
    HogQLQuery,
    RetentionQuery,
    RevenueAnalyticsGrossRevenueQuery,
    RevenueAnalyticsMRRQuery,
    RevenueAnalyticsMetricsQuery,
    RevenueAnalyticsTopCustomersQuery,
    TrendsQuery,
} from './schema-general'

// re-export MaxBillingContext to make it available in the schema
export type { MaxBillingContext }

// Define ProsemirrorJSONContent locally to avoid exporting the TipTap type into schema.json
// which leads to improper type naming
// This matches the TipTap/Prosemirror JSONContent structure
export interface ProsemirrorJSONContent {
    type?: string
    attrs?: Record<string, any>
    content?: ProsemirrorJSONContent[]
    marks?: {
        type: string
        attrs?: Record<string, any>
        [key: string]: any
    }[]
    text?: string
    [key: string]: any
}

export enum AssistantMessageType {
    Human = 'human',
    ToolCall = 'tool',
    Context = 'context',
    Assistant = 'ai',
    Reasoning = 'ai/reasoning',
    Visualization = 'ai/viz',
    MultiVisualization = 'ai/multi_viz',
    Failure = 'ai/failure',
    Notebook = 'ai/notebook',
    Planning = 'ai/planning',
    TaskExecution = 'ai/task_execution',
    SupportTicket = 'ai/support_ticket',
}

export interface BaseAssistantMessage {
    id?: string
    parent_tool_call_id?: string
}

export interface HumanMessage extends BaseAssistantMessage {
    type: AssistantMessageType.Human
    content: string
    ui_context?: MaxUIContext
}

export interface AssistantFormOption {
    value: string
    variant?: string
}

export interface AssistantForm {
    options: AssistantFormOption[]
}

export interface AssistantMessageMetadata {
    form?: AssistantForm
    thinking?: Record<string, unknown>[]
}

export interface AssistantToolCall {
    id: string
    name: string
    args: Record<string, unknown>
    /**
     * `type` needed to conform to the OpenAI shape, which is expected by LangChain
     * @default "tool_call"
     */
    type: 'tool_call'
}

export interface AssistantMessage extends BaseAssistantMessage {
    type: AssistantMessageType.Assistant
    content: string
    meta?: AssistantMessageMetadata
    tool_calls?: AssistantToolCall[]
}

export interface ReasoningMessage extends BaseAssistantMessage {
    /**
     * @deprecated The model should not be used
     */
    type: AssistantMessageType.Reasoning
    content: string
    substeps?: string[]
}

export interface ContextMessage extends BaseAssistantMessage {
    type: AssistantMessageType.Context
    content: string
}

/**
 * The union type with all cleaned queries for the assistant. Only used for generating the schemas with an LLM.
 */
export type AnyAssistantGeneratedQuery =
    | AssistantTrendsQuery
    | AssistantFunnelsQuery
    | AssistantRetentionQuery
    | AssistantHogQLQuery

/**
 * The union type with all supported base queries for the assistant.
 */
export type AnyAssistantSupportedQuery =
    | TrendsQuery
    | FunnelsQuery
    | RetentionQuery
    | HogQLQuery
    | RevenueAnalyticsGrossRevenueQuery
    | RevenueAnalyticsMetricsQuery
    | RevenueAnalyticsMRRQuery
    | RevenueAnalyticsTopCustomersQuery

export interface VisualizationItem {
    /** @default '' */
    query: string
    plan?: string
    answer: AnyAssistantGeneratedQuery | AnyAssistantSupportedQuery
    initiator?: string
}

export interface VisualizationMessage extends BaseAssistantMessage, VisualizationItem {
    type: AssistantMessageType.Visualization
    short_id?: InsightShortId
}

export interface FailureMessage extends BaseAssistantMessage {
    type: AssistantMessageType.Failure
    content?: string
}

export interface NotebookUpdateMessage extends BaseAssistantMessage {
    type: AssistantMessageType.Notebook
    notebook_id: string
    content: ProsemirrorJSONContent
    notebook_type?: Category
    conversation_notebooks?: NotebookInfo[]
    current_run_notebooks?: NotebookInfo[]
    tool_calls?: AssistantToolCall[]
}

export enum PlanningStepStatus {
    Pending = 'pending',
    InProgress = 'in_progress',
    Completed = 'completed',
}

export interface PlanningStep {
    /**
     * @deprecated The class should not be used
     */
    description: string
    status: PlanningStepStatus
}

export interface PlanningMessage extends BaseAssistantMessage {
    /**
     * @deprecated The class should not be used
     */
    type: AssistantMessageType.Planning
    steps: PlanningStep[]
}

export enum TaskExecutionStatus {
    Pending = 'pending',
    InProgress = 'in_progress',
    Completed = 'completed',
    Failed = 'failed',
}

export interface TaskExecutionItem {
    /**
     * @deprecated The class should not be used
     */
    id: string
    description: string
    prompt: string
    status: TaskExecutionStatus
    artifact_ids?: string[]
    progress_text?: string
    task_type: string
}

export interface TaskExecutionMessage extends BaseAssistantMessage {
    /**
     * @deprecated The class should not be used
     */
    type: AssistantMessageType.TaskExecution
    tasks: TaskExecutionItem[]
}

export interface MultiVisualizationMessage extends BaseAssistantMessage {
    type: AssistantMessageType.MultiVisualization
    visualizations: VisualizationItem[]
    commentary?: string
}

export interface DraftSupportTicketToolOutput {
    summary: string
    target_area: string
    priority: string
}

export type RootAssistantMessage =
    | VisualizationMessage
    | MultiVisualizationMessage
    | ReasoningMessage
    | AssistantMessage
    | HumanMessage
    | FailureMessage
    | NotebookUpdateMessage
    | PlanningMessage
    | TaskExecutionMessage
    | AssistantToolCallMessage

export enum AssistantEventType {
    Status = 'status',
    Message = 'message',
    Conversation = 'conversation',
    Notebook = 'notebook',
    Update = 'update',
}

export interface AssistantUpdateEvent {
    id: string
    tool_call_id: string
    content: string
}

export enum AssistantGenerationStatusType {
    Acknowledged = 'ack',
    GenerationError = 'generation_error',
}

export interface AssistantGenerationStatusEvent {
    type: AssistantGenerationStatusType
}

export interface AssistantToolCallMessage extends BaseAssistantMessage {
    type: AssistantMessageType.ToolCall
    /**
     * Payload passed through to the frontend - specifically for calls of contextual tool.
     * Tool call messages without a ui_payload are not passed through to the frontend.
     */
    ui_payload?: Record<string, any>
    content: string
    tool_call_id: string
}

export type AssistantTool =
    | 'search_session_recordings'
    | 'generate_hogql_query'
    | 'fix_hogql_query'
    | 'analyze_user_interviews'
    | 'create_and_query_insight'
    | 'create_hog_transformation_function'
    | 'create_hog_function_filters'
    | 'create_hog_function_inputs'
    | 'create_message_template'
    | 'navigate'
    | 'filter_error_tracking_issues'
    | 'find_error_tracking_impactful_issue_event_list'
    | 'experiment_results_summary'
    | 'create_survey'
    | 'analyze_survey_responses'
    | 'session_summarization'
    | 'create_dashboard'
    | 'edit_current_dashboard'
    | 'read_taxonomy'
    | 'search'
    | 'read_data'
    | 'todo_write'
    | 'filter_revenue_analytics'
<<<<<<< HEAD
    | 'create_support_ticket'
=======
    | 'create_feature_flag'
>>>>>>> 17409a3f

/** Exact possible `urls` keys for the `navigate` tool. */
// Extracted using the following Claude Code prompt, then tweaked manually:
// "
// List every key of objects `frontend/src/products.tsx::productUrls` and `frontend/src/scenes/urls.ts::urls`,
// whose function takes either zero arguments, or only optional arguments.
// Exclude scenes related to signup, login, onboarding, upsell or admin, as well as internal scenes, and ones about uploading files.
// Your only output should be a list of those string keys in TypeScript enum syntax.
// Once done, verify whether indeed each item of the output satisfies the criteria.
// "
export enum AssistantNavigateUrl {
    Actions = 'actions',
    Activity = 'activity',
    Alerts = 'alerts',
    Annotations = 'annotations',
    CreateAction = 'createAction',
    Cohorts = 'cohorts',
    Dashboards = 'dashboards',
    Database = 'database',
    EarlyAccessFeatures = 'earlyAccessFeatures',
    EventDefinitions = 'eventDefinitions',
    ErrorTracking = 'errorTracking',
    Experiments = 'experiments',
    FeatureFlags = 'featureFlags',
    Game368Hedgehogs = 'game368hedgehogs',
    Heatmaps = 'heatmaps',
    IngestionWarnings = 'ingestionWarnings',
    Insights = 'insights',
    InsightNew = 'insightNew',
    Pipeline = 'pipeline',
    ProjectHomepage = 'projectHomepage',
    PropertyDefinitions = 'propertyDefinitions',
    Max = 'max',
    Notebooks = 'notebooks',
    Replay = 'replay',
    ReplaySettings = 'replaySettings',
    RevenueAnalytics = 'revenueAnalytics',
    SavedInsights = 'savedInsights',
    Settings = 'settings',
    SqlEditor = 'sqlEditor',
    Surveys = 'surveys',
    SurveyTemplates = 'surveyTemplates',
    ToolbarLaunch = 'toolbarLaunch',
    WebAnalytics = 'webAnalytics',
    WebAnalyticsWebVitals = 'webAnalyticsWebVitals',
    Persons = 'persons',
}

export const ASSISTANT_NAVIGATE_URLS = new Set(Object.values(AssistantNavigateUrl))<|MERGE_RESOLUTION|>--- conflicted
+++ resolved
@@ -294,11 +294,8 @@
     | 'read_data'
     | 'todo_write'
     | 'filter_revenue_analytics'
-<<<<<<< HEAD
     | 'create_support_ticket'
-=======
     | 'create_feature_flag'
->>>>>>> 17409a3f
 
 /** Exact possible `urls` keys for the `navigate` tool. */
 // Extracted using the following Claude Code prompt, then tweaked manually:
