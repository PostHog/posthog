--- conflicted
+++ resolved
@@ -119,7 +119,7 @@
     | 'analyze_user_interviews'
     | 'create_and_query_insight'
     | 'create_hog_transformation_function'
-<<<<<<< HEAD
+    | 'create_hog_function_filters'
     | 'navigate'
 
 /** Exact possible `urls` keys for the `navigate` tool. */
@@ -165,7 +165,4 @@
     | 'game368hedgehogs'
     | 'notebooks'
     | 'persons'
-    | 'toolbarLaunch'
-=======
-    | 'create_hog_function_filters'
->>>>>>> 24f9b562
+    | 'toolbarLaunch'