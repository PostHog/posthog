--- conflicted
+++ resolved
@@ -113,8 +113,5 @@
     | 'search_session_recordings'
     | 'generate_hogql_query'
     | 'fix_hogql_query'
-<<<<<<< HEAD
-    | 'create_and_query_insight'
-=======
     | 'analyze_user_interviews'
->>>>>>> 14e7fffc
+    | 'create_and_query_insight'