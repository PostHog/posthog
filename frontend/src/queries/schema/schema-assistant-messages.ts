--- conflicted
+++ resolved
@@ -243,18 +243,13 @@
     | 'experiment_results_summary'
     | 'create_survey'
     | 'analyze_survey_responses'
-    | 'search_docs'
     | 'search_insights'
     | 'session_summarization'
     | 'create_dashboard'
-<<<<<<< HEAD
-    | 'get_billing_info'
-=======
     | 'read_taxonomy'
     | 'search'
     | 'read_data'
     | 'todo_write'
->>>>>>> 5449e1ee
 
 /** Exact possible `urls` keys for the `navigate` tool. */
 // Extracted using the following Claude Code prompt, then tweaked manually:
