--- conflicted
+++ resolved
@@ -393,12 +393,9 @@
     | 'create_form'
     | 'task'
     | 'create_notebook'
-<<<<<<< HEAD
-=======
     // Browser automation tools
     | 'browser_navigate'
     | 'computer'
->>>>>>> 6172e364
 
 export enum AgentMode {
     ProductAnalytics = 'product_analytics',
@@ -406,10 +403,7 @@
     SessionReplay = 'session_replay',
     Plan = 'plan',
     Research = 'research',
-<<<<<<< HEAD
-=======
     BrowserUse = 'browser_use',
->>>>>>> 6172e364
 }
 
 export enum SlashCommandName {
