import type { MaxBillingContext } from 'scenes/max/maxBillingContextLogic'
import type { MaxUIContext } from 'scenes/max/maxTypes'

import type { Category, NotebookInfo } from '~/types'
import { InsightShortId } from '~/types'

import {
    AssistantFunnelsQuery,
    AssistantHogQLQuery,
    AssistantRetentionQuery,
    AssistantTrendsQuery,
} from './schema-assistant-queries'
import { FunnelsQuery, HogQLQuery, RetentionQuery, TrendsQuery } from './schema-general'

// re-export MaxBillingContext to make it available in the schema
export type { MaxBillingContext }

// Define ProsemirrorJSONContent locally to avoid exporting the TipTap type into schema.json
// which leads to improper type naming
// This matches the TipTap/Prosemirror JSONContent structure
export interface ProsemirrorJSONContent {
    type?: string
    attrs?: Record<string, any>
    content?: ProsemirrorJSONContent[]
    marks?: {
        type: string
        attrs?: Record<string, any>
        [key: string]: any
    }[]
    text?: string
    [key: string]: any
}

export enum AssistantMessageType {
    Human = 'human',
    ToolCall = 'tool',
    Assistant = 'ai',
    Reasoning = 'ai/reasoning',
    Visualization = 'ai/viz',
    MultiVisualization = 'ai/multi_viz',
    Failure = 'ai/failure',
    Notebook = 'ai/notebook',
    Planning = 'ai/planning',
    TaskExecution = 'ai/task_execution',
}

export interface BaseAssistantMessage {
    id?: string
}

export interface HumanMessage extends BaseAssistantMessage {
    type: AssistantMessageType.Human
    content: string
    ui_context?: MaxUIContext
}

export interface AssistantFormOption {
    value: string
    variant?: string
}

export interface AssistantForm {
    options: AssistantFormOption[]
}

export interface AssistantMessageMetadata {
    form?: AssistantForm
}

export interface AssistantToolCall {
    id: string
    name: string
    args: Record<string, unknown>
    /**
     * `type` needed to conform to the OpenAI shape, which is expected by LangChain
     * @default "tool_call"
     */
    type: 'tool_call'
}

export interface AssistantMessage extends BaseAssistantMessage {
    type: AssistantMessageType.Assistant
    content: string
    meta?: AssistantMessageMetadata
    tool_calls?: AssistantToolCall[]
}

export interface ReasoningMessage extends BaseAssistantMessage {
    type: AssistantMessageType.Reasoning
    content: string
    substeps?: string[]
}

/**
 * The union type with all cleaned queries for the assistant. Only used for generating the schemas with an LLM.
 */
export type AnyAssistantGeneratedQuery =
    | AssistantTrendsQuery
    | AssistantFunnelsQuery
    | AssistantRetentionQuery
    | AssistantHogQLQuery

/**
 * The union type with all supported base queries for the assistant.
 */
export type AnyAssistantSupportedQuery = TrendsQuery | FunnelsQuery | RetentionQuery | HogQLQuery

export interface VisualizationItem {
    /** @default '' */
    query: string
    plan?: string
    answer: AnyAssistantGeneratedQuery | AnyAssistantSupportedQuery
    initiator?: string
}

export interface VisualizationMessage extends BaseAssistantMessage, VisualizationItem {
    type: AssistantMessageType.Visualization
    short_id?: InsightShortId
}

export interface FailureMessage extends BaseAssistantMessage {
    type: AssistantMessageType.Failure
    content?: string
}

export interface NotebookUpdateMessage extends BaseAssistantMessage {
    type: AssistantMessageType.Notebook
    notebook_id: string
    content: ProsemirrorJSONContent
    notebook_type?: Category
    conversation_notebooks?: NotebookInfo[]
    current_run_notebooks?: NotebookInfo[]
    tool_calls?: AssistantToolCall[]
}

export enum PlanningStepStatus {
    Pending = 'pending',
    InProgress = 'in_progress',
    Completed = 'completed',
}

export interface PlanningStep {
    description: string
    status: PlanningStepStatus
}

export interface PlanningMessage extends BaseAssistantMessage {
    type: AssistantMessageType.Planning
    steps: PlanningStep[]
}

export enum TaskExecutionStatus {
    Pending = 'pending',
    InProgress = 'in_progress',
    Completed = 'completed',
    Failed = 'failed',
}

export interface TaskExecutionItem {
    id: string
    description: string
    prompt: string
    status: TaskExecutionStatus
    artifact_ids?: string[]
    progress_text?: string
    task_type: string
}

export interface TaskExecutionMessage extends BaseAssistantMessage {
    type: AssistantMessageType.TaskExecution
    tasks: TaskExecutionItem[]
}

export interface MultiVisualizationMessage extends BaseAssistantMessage {
    type: AssistantMessageType.MultiVisualization
    visualizations: VisualizationItem[]
    commentary?: string
}

export type RootAssistantMessage =
    | VisualizationMessage
    | MultiVisualizationMessage
    | ReasoningMessage
    | AssistantMessage
    | HumanMessage
    | FailureMessage
    | NotebookUpdateMessage
    | PlanningMessage
    | TaskExecutionMessage
    | (AssistantToolCallMessage & Required<Pick<AssistantToolCallMessage, 'ui_payload'>>)

export enum AssistantEventType {
    Status = 'status',
    Message = 'message',
    Conversation = 'conversation',
    Notebook = 'notebook',
}

export enum AssistantGenerationStatusType {
    Acknowledged = 'ack',
    GenerationError = 'generation_error',
}

export interface AssistantGenerationStatusEvent {
    type: AssistantGenerationStatusType
}

export interface AssistantToolCallMessage extends BaseAssistantMessage {
    type: AssistantMessageType.ToolCall
    /**
     * Payload passed through to the frontend - specifically for calls of contextual tool.
     * Tool call messages without a ui_payload are not passed through to the frontend.
     */
    ui_payload?: Record<string, any>
    visible?: boolean
    content: string
    tool_call_id: string
}

export type AssistantContextualTool =
    | 'search_session_recordings'
    | 'generate_hogql_query'
    | 'fix_hogql_query'
    | 'analyze_user_interviews'
    | 'create_and_query_insight'
    | 'create_hog_transformation_function'
    | 'create_hog_function_filters'
    | 'create_hog_function_inputs'
    | 'create_message_template'
    | 'navigate'
    | 'filter_error_tracking_issues'
    | 'find_error_tracking_impactful_issue_event_list'
    | 'experiment_results_summary'
    | 'create_survey'
    | 'analyze_survey_responses'
    | 'search_docs'
    | 'search_insights'
    | 'session_summarization'
    | 'create_dashboard'
<<<<<<< HEAD
    | 'edit_current_dashboard'
=======
    | 'filter_revenue_analytics'
>>>>>>> 91f4098d

/** Exact possible `urls` keys for the `navigate` tool. */
// Extracted using the following Claude Code prompt, then tweaked manually:
// "
// List every key of objects `frontend/src/products.tsx::productUrls` and `frontend/src/scenes/urls.ts::urls`,
// whose function takes either zero arguments, or only optional arguments.
// Exclude scenes related to signup, login, onboarding, upsell or admin, as well as internal scenes, and ones about uploading files.
// Your only output should be a list of those string keys in TypeScript union syntax.
// Once done, verify whether indeed each item of the output satisfies the criteria.
// "
export type AssistantNavigateUrls =
    | 'actions'
    | 'activity'
    | 'alerts'
    | 'annotations'
    | 'createAction'
    | 'cohorts'
    | 'dashboards'
    | 'database'
    | 'earlyAccessFeatures'
    | 'eventDefinitions'
    | 'errorTracking'
    | 'experiments'
    | 'featureFlags'
    | 'game368hedgehogs'
    | 'heatmaps'
    | 'ingestionWarnings'
    | 'insights'
    | 'insightNew'
    | 'pipeline'
    | 'projectHomepage'
    | 'propertyDefinitions'
    | 'max'
    | 'notebooks'
    | 'replay'
    | 'replaySettings'
    | 'revenueAnalytics'
    | 'savedInsights'
    | 'settings'
    | 'sqlEditor'
    | 'surveys'
    | 'surveyTemplates'
    | 'toolbarLaunch'
    | 'webAnalytics'
    | 'webAnalyticsWebVitals'
    | 'persons'<|MERGE_RESOLUTION|>--- conflicted
+++ resolved
@@ -237,11 +237,8 @@
     | 'search_insights'
     | 'session_summarization'
     | 'create_dashboard'
-<<<<<<< HEAD
     | 'edit_current_dashboard'
-=======
     | 'filter_revenue_analytics'
->>>>>>> 91f4098d
 
 /** Exact possible `urls` keys for the `navigate` tool. */
 // Extracted using the following Claude Code prompt, then tweaked manually:
