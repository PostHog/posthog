--- conflicted
+++ resolved
@@ -2125,13 +2125,11 @@
     filterTestAccounts?: boolean
 }
 
-<<<<<<< HEAD
 export interface ErrorTrackingIssueImpactToolOutput {
     events: string[]
 }
-=======
+
 export type ErrorTrackingIssueAssigneeType = 'user' | 'role'
->>>>>>> f441a7b0
 
 export interface ErrorTrackingIssueAssignee {
     type: ErrorTrackingIssueAssigneeType
