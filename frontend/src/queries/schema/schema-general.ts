import { DataColorToken } from 'lib/colors'
import { TaxonomicFilterGroupType } from 'lib/components/TaxonomicFilter/types'
import { ConversionGoalSchema } from 'scenes/web-analytics/tabs/marketing-analytics/utils'

import {
    AnyFilterLike,
    AnyGroupScopeFilter,
    AnyPersonScopeFilter,
    AnyPropertyFilter,
    BaseMathType,
    BreakdownKeyType,
    BreakdownType,
    CalendarHeatmapMathType,
    ChartDisplayCategory,
    ChartDisplayType,
    CountPerActorMathType,
    DataWarehouseViewLink,
    EventPropertyFilter,
    EventType,
    ExperimentHoldoutType,
    ExperimentMetricGoal,
    ExperimentMetricMathType,
    FileSystemIconColor,
    FilterLogicalOperator,
    FilterType,
    FunnelConversionWindowTimeUnit,
    FunnelMathType,
    FunnelsFilterType,
    GroupMathType,
    HogQLMathType,
    InsightShortId,
    InsightType,
    IntegrationType,
    IntervalType,
    LifecycleFilterType,
    LifecycleToggle,
    LogEntryPropertyFilter,
    PathsFilterType,
    PersonPropertyFilter,
    PropertyGroupFilter,
    PropertyGroupFilterValue,
    PropertyMathType,
    PropertyOperator,
    RecordingPropertyFilter,
    RetentionDashboardDisplayType,
    RetentionFilterType,
    RevenueAnalyticsPropertyFilter,
    SessionPropertyFilter,
    SessionRecordingType,
    SimpleIntervalType,
    StepOrderValue,
    StickinessFilterType,
    TrendsFilterType,
} from '~/types'

import { integer, numerical_key } from './type-utils'

export { ChartDisplayCategory }

/**
 * PostHog Query Schema definition.
 *
 * This file acts as the source of truth for:
 *
 * - frontend/src/queries/schema.json
 *   - generated from typescript via "pnpm --filter=@posthog/frontend run schema:build:json"
 *
 * - posthog/schema.py
 *   - generated from json the above json via "pnpm -w run schema:build:python"
 * */

export enum NodeKind {
    // Data nodes
    EventsNode = 'EventsNode',
    ActionsNode = 'ActionsNode',
    DataWarehouseNode = 'DataWarehouseNode',
    EventsQuery = 'EventsQuery',
    PersonsNode = 'PersonsNode',
    HogQuery = 'HogQuery',
    HogQLQuery = 'HogQLQuery',
    HogQLASTQuery = 'HogQLASTQuery',
    HogQLMetadata = 'HogQLMetadata',
    HogQLAutocomplete = 'HogQLAutocomplete',
    ActorsQuery = 'ActorsQuery',
    GroupsQuery = 'GroupsQuery',
    FunnelsActorsQuery = 'FunnelsActorsQuery',
    FunnelCorrelationActorsQuery = 'FunnelCorrelationActorsQuery',
    SessionsTimelineQuery = 'SessionsTimelineQuery',
    RecordingsQuery = 'RecordingsQuery',
    SessionAttributionExplorerQuery = 'SessionAttributionExplorerQuery',
    RevenueExampleEventsQuery = 'RevenueExampleEventsQuery',
    RevenueExampleDataWarehouseTablesQuery = 'RevenueExampleDataWarehouseTablesQuery',
    ErrorTrackingQuery = 'ErrorTrackingQuery',
    ErrorTrackingIssueCorrelationQuery = 'ErrorTrackingIssueCorrelationQuery',
    LogsQuery = 'LogsQuery',
    SessionBatchEventsQuery = 'SessionBatchEventsQuery',

    // Interface nodes
    DataTableNode = 'DataTableNode',
    DataVisualizationNode = 'DataVisualizationNode',
    SavedInsightNode = 'SavedInsightNode',
    InsightVizNode = 'InsightVizNode',

    TrendsQuery = 'TrendsQuery',
    CalendarHeatmapQuery = 'CalendarHeatmapQuery',
    FunnelsQuery = 'FunnelsQuery',
    RetentionQuery = 'RetentionQuery',
    PathsQuery = 'PathsQuery',
    StickinessQuery = 'StickinessQuery',
    StickinessActorsQuery = 'StickinessActorsQuery',
    LifecycleQuery = 'LifecycleQuery',
    InsightActorsQuery = 'InsightActorsQuery',
    InsightActorsQueryOptions = 'InsightActorsQueryOptions',
    FunnelCorrelationQuery = 'FunnelCorrelationQuery',

    // Web analytics + Web Vitals queries
    WebOverviewQuery = 'WebOverviewQuery',
    WebStatsTableQuery = 'WebStatsTableQuery',
    WebExternalClicksTableQuery = 'WebExternalClicksTableQuery',
    WebGoalsQuery = 'WebGoalsQuery',
    WebVitalsQuery = 'WebVitalsQuery',
    WebVitalsPathBreakdownQuery = 'WebVitalsPathBreakdownQuery',
    WebPageURLSearchQuery = 'WebPageURLSearchQuery',
    WebTrendsQuery = 'WebTrendsQuery',
    WebAnalyticsExternalSummaryQuery = 'WebAnalyticsExternalSummaryQuery',

    // Revenue analytics queries
    RevenueAnalyticsGrossRevenueQuery = 'RevenueAnalyticsGrossRevenueQuery',
    RevenueAnalyticsMetricsQuery = 'RevenueAnalyticsMetricsQuery',
    RevenueAnalyticsMRRQuery = 'RevenueAnalyticsMRRQuery',
    RevenueAnalyticsOverviewQuery = 'RevenueAnalyticsOverviewQuery',
    RevenueAnalyticsTopCustomersQuery = 'RevenueAnalyticsTopCustomersQuery',

    // Marketing analytics queries
    MarketingAnalyticsTableQuery = 'MarketingAnalyticsTableQuery',

    // Experiment queries
    ExperimentMetric = 'ExperimentMetric',
    ExperimentQuery = 'ExperimentQuery',
    ExperimentExposureQuery = 'ExperimentExposureQuery',
    ExperimentEventExposureConfig = 'ExperimentEventExposureConfig',
    ExperimentTrendsQuery = 'ExperimentTrendsQuery',
    ExperimentFunnelsQuery = 'ExperimentFunnelsQuery',
    ExperimentDataWarehouseNode = 'ExperimentDataWarehouseNode',

    // Database metadata
    DatabaseSchemaQuery = 'DatabaseSchemaQuery',

    // AI queries
    SuggestedQuestionsQuery = 'SuggestedQuestionsQuery',
    TeamTaxonomyQuery = 'TeamTaxonomyQuery',
    EventTaxonomyQuery = 'EventTaxonomyQuery',
    ActorsPropertyTaxonomyQuery = 'ActorsPropertyTaxonomyQuery',
    TracesQuery = 'TracesQuery',
    VectorSearchQuery = 'VectorSearchQuery',
}

export type AnyDataNode =
    | EventsNode // never queried directly
    | ActionsNode // old actions API endpoint
    | PersonsNode // old persons API endpoint
    | EventsQuery
    | ActorsQuery
    | GroupsQuery
    | InsightActorsQuery
    | InsightActorsQueryOptions
    | SessionsTimelineQuery
    | HogQuery
    | HogQLQuery
    | HogQLMetadata
    | HogQLAutocomplete
    | RevenueAnalyticsGrossRevenueQuery
    | RevenueAnalyticsMetricsQuery
    | RevenueAnalyticsMRRQuery
    | RevenueAnalyticsOverviewQuery
    | RevenueAnalyticsTopCustomersQuery
    | MarketingAnalyticsTableQuery
    | WebOverviewQuery
    | WebStatsTableQuery
    | WebExternalClicksTableQuery
    | WebGoalsQuery
    | WebVitalsQuery
    | WebVitalsPathBreakdownQuery
    | WebPageURLSearchQuery
    | WebTrendsQuery
    | WebAnalyticsExternalSummaryQuery
    | SessionAttributionExplorerQuery
    | RevenueExampleEventsQuery
    | RevenueExampleDataWarehouseTablesQuery
    | ErrorTrackingQuery
    | ErrorTrackingIssueCorrelationQuery
    | LogsQuery
    | ExperimentFunnelsQuery
    | ExperimentTrendsQuery
    | CalendarHeatmapQuery
    | RecordingsQuery
    | TracesQuery
    | VectorSearchQuery

/**
 * @discriminator kind
 */
export type QuerySchema =
    // Data nodes (see utils.ts)
    | EventsNode // never queried directly
    | ActionsNode // old actions API endpoint
    | PersonsNode // old persons API endpoint
    | DataWarehouseNode
    | EventsQuery
    | ActorsQuery
    | GroupsQuery
    | InsightActorsQuery
    | InsightActorsQueryOptions
    | SessionsTimelineQuery
    | HogQuery
    | HogQLQuery
    | HogQLMetadata
    | HogQLAutocomplete
    | HogQLASTQuery
    | SessionAttributionExplorerQuery
    | RevenueExampleEventsQuery
    | RevenueExampleDataWarehouseTablesQuery
    | ErrorTrackingQuery
    | ErrorTrackingIssueCorrelationQuery
    | ExperimentFunnelsQuery
    | ExperimentTrendsQuery
    | ExperimentQuery
    | ExperimentExposureQuery

    // Web Analytics + Web Vitals
    | WebOverviewQuery
    | WebStatsTableQuery
    | WebExternalClicksTableQuery
    | WebGoalsQuery
    | WebVitalsQuery
    | WebVitalsPathBreakdownQuery
    | WebPageURLSearchQuery
    | WebAnalyticsExternalSummaryQuery

    // Revenue analytics
    | RevenueAnalyticsGrossRevenueQuery
    | RevenueAnalyticsMetricsQuery
    | RevenueAnalyticsMRRQuery
    | RevenueAnalyticsOverviewQuery
    | RevenueAnalyticsTopCustomersQuery

    // Marketing analytics
    | MarketingAnalyticsTableQuery

    // Interface nodes
    | DataVisualizationNode
    | DataTableNode
    | SavedInsightNode
    | InsightVizNode

    // Classic insights
    | TrendsQuery
    | FunnelsQuery
    | RetentionQuery
    | PathsQuery
    | StickinessQuery
    | LifecycleQuery
    | FunnelCorrelationQuery

    // Misc
    | DatabaseSchemaQuery
    | LogsQuery

    // AI
    | SuggestedQuestionsQuery
    | TeamTaxonomyQuery
    | EventTaxonomyQuery
    | ActorsPropertyTaxonomyQuery
    | TracesQuery
    | VectorSearchQuery

// Keep this, because QuerySchema itself will be collapsed as it is used in other models
export type QuerySchemaRoot = QuerySchema

// Dynamically make a union type out of all the types in all `response` fields in QuerySchema
type QueryResponseType<T> = T extends { response?: infer R } ? { response: R } : never
type QueryAllResponses = QueryResponseType<QuerySchema>
export type QueryResponseAlternative = QueryAllResponses['response']

/**
 * Node base class, everything else inherits from here.
 * @internal - no need to emit to schema.json.
 */
export interface Node<R extends Record<string, any> = Record<string, any>> {
    kind: NodeKind
    /** version of the node, used for schema migrations */
    version?: number
    /** @internal Don't use this property at runtime, it's here for typing. */
    response?: R
}

// Data nodes

export type AnyResponseType =
    | Record<string, any>
    | HogQueryResponse
    | HogQLQueryResponse
    | HogQLMetadataResponse
    | HogQLAutocompleteResponse
    | EventsNode['response']
    | EventsQueryResponse
    | ErrorTrackingQueryResponse
    | LogsQueryResponse

/** Tags that will be added to the Query log comment  **/
export interface QueryLogTags {
    /** Scene where this query is shown in the UI. Use string, there's no need to churn the Schema when we add a new Scene **/
    scene?: string
    /** Product responsible for this query. Use string, there's no need to churn the Schema when we add a new product **/
    productKey?: string
}

/** @internal - no need to emit to schema.json. */
export interface DataNode<R extends Record<string, any> = Record<string, any>> extends Node<R> {
    /** Modifiers used when performing the query */
    modifiers?: HogQLQueryModifiers
    tags?: QueryLogTags
}

/** HogQL Query Options are automatically set per team. However, they can be overridden in the query. */
export interface HogQLQueryModifiers {
    personsOnEventsMode?:
        | 'disabled' // `disabled` is deprecated and set for removal - `person_id_override_properties_joined` is its faster functional equivalent
        | 'person_id_no_override_properties_on_events'
        | 'person_id_override_properties_on_events'
        | 'person_id_override_properties_joined'
    personsArgMaxVersion?: 'auto' | 'v1' | 'v2'
    inCohortVia?: 'auto' | 'leftjoin' | 'subquery' | 'leftjoin_conjoined'
    materializationMode?: 'auto' | 'legacy_null_as_string' | 'legacy_null_as_null' | 'disabled'
    optimizeJoinedFilters?: boolean
    dataWarehouseEventsModifiers?: DataWarehouseEventsModifier[]
    debug?: boolean
    timings?: boolean
    s3TableUseInvalidColumns?: boolean
    personsJoinMode?: 'inner' | 'left'
    bounceRatePageViewMode?: 'count_pageviews' | 'uniq_urls' | 'uniq_page_screen_autocaptures'
    bounceRateDurationSeconds?: number
    sessionTableVersion?: 'auto' | 'v1' | 'v2'
    sessionsV2JoinMode?: 'string' | 'uuid'
    propertyGroupsMode?: 'enabled' | 'disabled' | 'optimized'
    useMaterializedViews?: boolean
    customChannelTypeRules?: CustomChannelRule[]
    usePresortedEventsTable?: boolean
    useWebAnalyticsPreAggregatedTables?: boolean
    formatCsvAllowDoubleQuotes?: boolean
    convertToProjectTimezone?: boolean
    /** Try to automatically convert HogQL queries to use preaggregated tables at the AST level **/
    usePreaggregatedTableTransforms?: boolean
}

export interface DataWarehouseEventsModifier {
    table_name: string
    timestamp_field: string
    distinct_id_field: string
    id_field: string
}

export interface HogQLQueryResponse<T = any[]> extends AnalyticsQueryResponseBase {
    results: T
    /** Input query string */
    query?: string
    /** Executed ClickHouse query */
    clickhouse?: string
    /** Returned columns */
    columns?: any[]
    /** Types of returned columns */
    types?: any[]
    /** Query explanation output */
    explain?: string[]
    /** Query metadata output */
    metadata?: HogQLMetadataResponse
    hasMore?: boolean
    limit?: integer
    offset?: integer
}

export type CachedHogQLQueryResponse = CachedQueryResponse<HogQLQueryResponse>

/** Filters object that will be converted to a HogQL {filters} placeholder */
export interface HogQLFilters {
    properties?: AnyPropertyFilter[]
    dateRange?: DateRange
    filterTestAccounts?: boolean
}

export interface HogQLVariable {
    variableId: string
    code_name: string
    value?: any
    isNull?: boolean
}

export interface HogQLQuery extends DataNode<HogQLQueryResponse> {
    kind: NodeKind.HogQLQuery
    query: string
    filters?: HogQLFilters
    /** Variables to be substituted into the query */
    variables?: Record<string, HogQLVariable>
    /** Constant values that can be referenced with the {placeholder} syntax in the query */
    values?: Record<string, any>
    /** @deprecated use modifiers.debug instead */
    explain?: boolean
    /** Client provided name of the query */
    name?: string
}

export interface HogQLASTQuery extends Omit<HogQLQuery, 'query' | 'kind'> {
    kind: NodeKind.HogQLASTQuery
    query: Record<string, any>
}

export interface HogQueryResponse {
    results: any
    bytecode?: any[]
    coloredBytecode?: any[]
    stdout?: string
    query_status?: never
}

export interface HogQuery extends DataNode<HogQueryResponse> {
    kind: NodeKind.HogQuery
    code?: string
}

export interface RecordingsQueryResponse {
    results: SessionRecordingType[]
    has_next: boolean
}

export type RecordingOrder =
    | 'duration'
    | 'recording_duration'
    | 'inactive_seconds'
    | 'active_seconds'
    | 'start_time'
    | 'console_error_count'
    | 'click_count'
    | 'keypress_count'
    | 'mouse_activity_count'
    | 'activity_score'

export type RecordingOrderDirection = 'ASC' | 'DESC'

export interface RecordingsQuery extends DataNode<RecordingsQueryResponse> {
    kind: NodeKind.RecordingsQuery
    /**
     * @default "-3d"
     * */
    date_from?: string | null
    date_to?: string | null
    events?: FilterType['events']
    actions?: FilterType['actions']
    properties?: AnyPropertyFilter[]
    console_log_filters?: LogEntryPropertyFilter[]
    having_predicates?: AnyPropertyFilter[] // duration and snapshot_source filters
    comment_text?: RecordingPropertyFilter // search comments by text content
    filter_test_accounts?: boolean
    /**
     * @default "AND"
     * */
    operand?: FilterLogicalOperator
    session_ids?: string[]
    person_uuid?: string
    distinct_ids?: string[]
    /**
     * @default "start_time"
     * */
    order?: RecordingOrder
    /**
     * Replay originally had all ordering as descending
     * by specifying the field name,
     * this runs counter to Django behavior
     * where the field name specifies ascending sorting (e.g. the_field_name)
     * and -the_field_name would indicate descending order
     * to avoid invalidating or migrating all existing filters
     * we keep DESC as the default
     * or allow specification of an explicit order direction here
     * @default "DESC"
     */
    order_direction?: RecordingOrderDirection
    limit?: integer
    offset?: integer
    user_modified_filters?: Record<string, any>
}

export interface HogQLNotice {
    start?: integer
    end?: integer
    message: string
    fix?: string
}

export enum QueryIndexUsage {
    Undecisive = 'undecisive',
    No = 'no',
    Partial = 'partial',
    Yes = 'yes',
}

export interface HogQLMetadataResponse {
    query?: string
    isValid?: boolean
    isUsingIndices?: QueryIndexUsage
    errors: HogQLNotice[]
    warnings: HogQLNotice[]
    notices: HogQLNotice[]
    query_status?: never
    table_names?: string[]
}

export type AutocompleteCompletionItemKind =
    | 'Method'
    | 'Function'
    | 'Constructor'
    | 'Field'
    | 'Variable'
    | 'Class'
    | 'Struct'
    | 'Interface'
    | 'Module'
    | 'Property'
    | 'Event'
    | 'Operator'
    | 'Unit'
    | 'Value'
    | 'Constant'
    | 'Enum'
    | 'EnumMember'
    | 'Keyword'
    | 'Text'
    | 'Color'
    | 'File'
    | 'Reference'
    | 'Customcolor'
    | 'Folder'
    | 'TypeParameter'
    | 'User'
    | 'Issue'
    | 'Snippet'

export interface AutocompleteCompletionItem {
    /**
     * The label of this completion item. By default
     * this is also the text that is inserted when selecting
     * this completion.
     */
    label: string
    /**
     * A human-readable string that represents a doc-comment.
     */
    documentation?: string
    /**
     * A human-readable string with additional information
     * about this item, like type or symbol information.
     */
    detail?: string
    /**
     * A string or snippet that should be inserted in a document when selecting
     * this completion.
     */
    insertText: string
    /**
     * The kind of this completion item. Based on the kind
     * an icon is chosen by the editor.
     */
    kind: AutocompleteCompletionItemKind
}

export interface HogQLAutocompleteResponse {
    suggestions: AutocompleteCompletionItem[]
    /** Whether or not the suggestions returned are complete */
    incomplete_list: boolean
    /** Measured timings for different parts of the query generation process */
    timings?: QueryTiming[]
    query_status?: never
}

export enum HogLanguage {
    hog = 'hog',
    hogJson = 'hogJson',
    hogQL = 'hogQL',
    hogQLExpr = 'hogQLExpr',
    hogTemplate = 'hogTemplate',
}

export interface HogQLMetadata extends DataNode<HogQLMetadataResponse> {
    kind: NodeKind.HogQLMetadata
    /** Language to validate */
    language: HogLanguage
    /** Query to validate */
    query: string
    /** Query within which "expr" and "template" are validated. Defaults to "select * from events" */
    sourceQuery?: AnyDataNode
    /** Extra globals for the query */
    globals?: Record<string, any>
    /** Extra filters applied to query via {filters} */
    filters?: HogQLFilters
    /** Variables to be subsituted into the query */
    variables?: Record<string, HogQLVariable>
    /** Enable more verbose output, usually run from the /debug page */
    debug?: boolean
}

export interface HogQLAutocomplete extends DataNode<HogQLAutocompleteResponse> {
    kind: NodeKind.HogQLAutocomplete
    /** Language to validate */
    language: HogLanguage
    /** Query to validate */
    query: string
    /** Query in whose context to validate. */
    sourceQuery?: AnyDataNode
    /** Global values in scope */
    globals?: Record<string, any>
    /** Table to validate the expression against */
    filters?: HogQLFilters
    /**
     * Start position of the editor word
     */
    startPosition: integer
    /**
     * End position of the editor word
     */
    endPosition: integer
}

export type MathType =
    | BaseMathType
    | FunnelMathType
    | PropertyMathType
    | CountPerActorMathType
    | GroupMathType
    | HogQLMathType
    | ExperimentMetricMathType
    | CalendarHeatmapMathType

export interface EntityNode extends Node {
    name?: string
    custom_name?: string
    math?: MathType
    math_multiplier?: number
    math_property?: string
    math_property_type?: string
    math_property_revenue_currency?: RevenueCurrencyPropertyConfig
    math_hogql?: string
    math_group_type_index?: 0 | 1 | 2 | 3 | 4
    /** Properties configurable in the interface */
    properties?: AnyPropertyFilter[]
    /** Fixed properties in the query, can't be edited in the interface (e.g. scoping down by person) */
    fixedProperties?: AnyPropertyFilter[]
}

export interface EventsNode extends EntityNode {
    kind: NodeKind.EventsNode
    /** The event or `null` for all events. */
    event?: string | null
    limit?: integer
    /** Columns to order by */
    orderBy?: string[]
}

export interface DataWarehouseNode extends EntityNode {
    id: string
    kind: NodeKind.DataWarehouseNode
    id_field: string
    table_name: string
    timestamp_field: string
    distinct_id_field: string
    dw_source_type?: string
}

export interface ActionsNode extends EntityNode {
    kind: NodeKind.ActionsNode
    id: integer
}

export type AnyEntityNode = EventsNode | ActionsNode | DataWarehouseNode

export interface QueryTiming {
    /** Key. Shortened to 'k' to save on data. */
    k: string
    /** Time in seconds. Shortened to 't' to save on data. */
    t: number
}
export interface EventsQueryResponse extends AnalyticsQueryResponseBase {
    results: any[][]
    columns: any[]
    types: string[]
    hogql: string
    hasMore?: boolean
    limit?: integer
    offset?: integer
}

export type CachedEventsQueryResponse = CachedQueryResponse<EventsQueryResponse>

export interface EventsQueryPersonColumn {
    uuid: string
    created_at: string
    properties: {
        name?: string
        email?: string
    }
    distinct_id: string
}

export interface EventsQuery extends DataNode<EventsQueryResponse> {
    kind: NodeKind.EventsQuery
    /** source for querying events for insights */
    source?: InsightActorsQuery
    /** Return a limited set of data. Required. */
    select: HogQLExpression[]
    /** HogQL filters to apply on returned data */
    where?: HogQLExpression[]
    /** Properties configurable in the interface */
    properties?: AnyPropertyFilter[]
    /** Fixed properties in the query, can't be edited in the interface (e.g. scoping down by person) */
    fixedProperties?: AnyFilterLike[]
    /** Filter test accounts */
    filterTestAccounts?: boolean
    /** Limit to events matching this string */
    event?: string | null
    /**
     * Number of rows to return
     */
    limit?: integer
    /**
     * Number of rows to skip before returning rows
     */
    offset?: integer
    /**
     * Show events matching a given action
     */
    actionId?: integer
    /** Show events for a given person */
    personId?: string
    /** Only fetch events that happened before this timestamp */
    before?: string
    /** Only fetch events that happened after this timestamp */
    after?: string
    /** Columns to order by */
    orderBy?: string[]
}

/**
 * @deprecated Use `ActorsQuery` instead.
 */
export interface PersonsNode extends DataNode {
    kind: NodeKind.PersonsNode
    search?: string
    cohort?: integer
    distinctId?: string
    /** Properties configurable in the interface */
    properties?: AnyPropertyFilter[]
    /** Fixed properties in the query, can't be edited in the interface (e.g. scoping down by person) */
    fixedProperties?: AnyPropertyFilter[]
    limit?: integer
    offset?: integer
}

// Data table node

export type HasPropertiesNode = EventsNode | EventsQuery | PersonsNode

export interface DataTableNode
    extends Node<
            NonNullable<
                (
                    | EventsNode
                    | EventsQuery
                    | PersonsNode
                    | ActorsQuery
                    | GroupsQuery
                    | HogQLQuery
                    | WebOverviewQuery
                    | WebStatsTableQuery
                    | WebExternalClicksTableQuery
                    | WebGoalsQuery
                    | WebVitalsQuery
                    | WebVitalsPathBreakdownQuery
                    | SessionAttributionExplorerQuery
                    | RevenueAnalyticsGrossRevenueQuery
                    | RevenueAnalyticsMetricsQuery
                    | RevenueAnalyticsMRRQuery
                    | RevenueAnalyticsOverviewQuery
                    | RevenueAnalyticsTopCustomersQuery
                    | RevenueExampleEventsQuery
                    | RevenueExampleDataWarehouseTablesQuery
                    | MarketingAnalyticsTableQuery
                    | ErrorTrackingQuery
                    | ErrorTrackingIssueCorrelationQuery
                    | ExperimentFunnelsQuery
                    | ExperimentTrendsQuery
                    | TracesQuery
                )['response']
            >
        >,
        DataTableNodeViewProps {
    kind: NodeKind.DataTableNode
    /** Source of the events */
    source:
        | EventsNode
        | EventsQuery
        | PersonsNode
        | ActorsQuery
        | GroupsQuery
        | HogQLQuery
        | WebOverviewQuery
        | WebStatsTableQuery
        | WebExternalClicksTableQuery
        | WebGoalsQuery
        | WebVitalsQuery
        | WebVitalsPathBreakdownQuery
        | SessionAttributionExplorerQuery
        | RevenueAnalyticsGrossRevenueQuery
        | RevenueAnalyticsMetricsQuery
        | RevenueAnalyticsMRRQuery
        | RevenueAnalyticsOverviewQuery
        | RevenueAnalyticsTopCustomersQuery
        | RevenueExampleEventsQuery
        | RevenueExampleDataWarehouseTablesQuery
        | MarketingAnalyticsTableQuery
        | ErrorTrackingQuery
        | ErrorTrackingIssueCorrelationQuery
        | ExperimentFunnelsQuery
        | ExperimentTrendsQuery
        | TracesQuery
    /** Columns shown in the table, unless the `source` provides them. */
    columns?: HogQLExpression[]
    /** Columns that aren't shown in the table, even if in columns or returned data */
    hiddenColumns?: HogQLExpression[]
    /** Columns that are sticky when scrolling horizontally */
    pinnedColumns?: HogQLExpression[]
}

export interface GoalLine {
    label: string
    value: number
    borderColor?: string
    displayLabel?: boolean
    displayIfCrossed?: boolean
}

export interface ChartAxis {
    column: string
    settings?: {
        formatting?: ChartSettingsFormatting
        display?: ChartSettingsDisplay
    }
}

export interface ChartSettingsFormatting {
    prefix?: string
    suffix?: string
    style?: 'none' | 'number' | 'percent'
    decimalPlaces?: number
}

export interface ChartSettingsDisplay {
    color?: string
    label?: string
    trendLine?: boolean
    yAxisPosition?: 'left' | 'right'
    displayType?: 'auto' | 'line' | 'bar'
}

export interface YAxisSettings {
    scale?: 'linear' | 'logarithmic'
    /** Whether the Y axis should start at zero */
    startAtZero?: boolean
    showGridLines?: boolean
    showTicks?: boolean
}

export interface ChartSettings {
    xAxis?: ChartAxis
    yAxis?: ChartAxis[]
    goalLines?: GoalLine[]
    /** Deprecated: use `[left|right]YAxisSettings`. Whether the Y axis should start at zero */
    yAxisAtZero?: boolean
    leftYAxisSettings?: YAxisSettings
    rightYAxisSettings?: YAxisSettings
    /** Whether we fill the bars to 100% in stacked mode */
    stackBars100?: boolean
    seriesBreakdownColumn?: string | null
    showXAxisTicks?: boolean
    showXAxisBorder?: boolean
    showYAxisBorder?: boolean
    showLegend?: boolean
    showTotalRow?: boolean
}

export interface ConditionalFormattingRule {
    id: string
    templateId: string
    columnName: string
    bytecode: any[]
    input: string
    color: string
    colorMode?: 'light' | 'dark'
}

export interface TableSettings {
    columns?: ChartAxis[]
    conditionalFormatting?: ConditionalFormattingRule[]
}

export interface SharingConfigurationSettings {
    whitelabel?: boolean
    // Insights
    noHeader?: boolean
    legend?: boolean
    detailed?: boolean
    hideExtraDetails?: boolean
    // Recordings
    showInspector?: boolean
}

export interface DataVisualizationNode extends Node<never> {
    kind: NodeKind.DataVisualizationNode
    source: HogQLQuery
    display?: ChartDisplayType
    chartSettings?: ChartSettings
    tableSettings?: TableSettings
}

export type DataTableNodeViewPropsContextType = 'event_definition' | 'team_columns'

export interface DataTableNodeViewPropsContext {
    type: DataTableNodeViewPropsContextType
    eventDefinitionId?: string
}

interface DataTableNodeViewProps {
    /** Show with most visual options enabled. Used in scenes. */ full?: boolean
    /** Include an event filter above the table (EventsNode only) */
    showEventFilter?: boolean
    /** Include a free text search field (PersonsNode only) */
    showSearch?: boolean
    /** Include a property filter above the table */
    showPropertyFilter?: boolean | TaxonomicFilterGroupType[]
    /** Show filter to exclude test accounts */
    showTestAccountFilters?: boolean
    /** Include a HogQL query editor above HogQL tables */
    showHogQLEditor?: boolean
    /** Show the kebab menu at the end of the row */
    showActions?: boolean
    /** Show date range selector */
    showDateRange?: boolean
    /** Show the export button */
    showExport?: boolean
    /** Show a reload button */
    showReload?: boolean
    /** Show the time it takes to run a query */
    showElapsedTime?: boolean
    /** Show a detailed query timing breakdown */
    showTimings?: boolean
    /** Show a button to configure the table's columns if possible */
    showColumnConfigurator?: boolean
    /** Show a button to configure and persist the table's default columns if possible */
    showPersistentColumnConfigurator?: boolean
    /** Shows a list of saved queries */
    showSavedQueries?: boolean
    /** Show saved filters feature for this table (requires uniqueKey) */
    showSavedFilters?: boolean
    /** Can expand row to show raw event data (default: true) */
    expandable?: boolean
    /** Link properties via the URL (default: false) */
    propertiesViaUrl?: boolean
    /** Can the user click on column headers to sort the table? (default: true) */
    allowSorting?: boolean
    /** Show a button to open the current query as a new insight. (default: true) */
    showOpenEditorButton?: boolean
    /** Show a results table */
    showResultsTable?: boolean
    /** Uses the embedded version of LemonTable */
    embedded?: boolean
    /** Context for the table, used by components like ColumnConfigurator */
    context?: DataTableNodeViewPropsContext
}

// Saved insight node

export interface SavedInsightNode extends Node<never>, InsightVizNodeViewProps, DataTableNodeViewProps {
    kind: NodeKind.SavedInsightNode
    shortId: InsightShortId
}

// Insight viz node

/** Chart specific rendering options.
 * Use ChartRenderingMetadata for non-serializable values, e.g. onClick handlers
 * @see ChartRenderingMetadata
 * **/
export interface VizSpecificOptions {
    [InsightType.RETENTION]?: {
        hideLineGraph?: boolean
        hideSizeColumn?: boolean
        useSmallLayout?: boolean
    }
    [ChartDisplayType.ActionsPie]?: {
        disableHoverOffset?: boolean
        hideAggregation?: boolean
    }
}

export interface InsightVizNode<T = InsightQueryNode> extends Node<never>, InsightVizNodeViewProps {
    kind: NodeKind.InsightVizNode
    source: T
}

interface InsightVizNodeViewProps {
    /** Show with most visual options enabled. Used in insight scene. */
    full?: boolean
    showHeader?: boolean
    showTable?: boolean
    showCorrelationTable?: boolean
    showLastComputation?: boolean
    showLastComputationRefresh?: boolean
    showFilters?: boolean
    showResults?: boolean
    /** Query is embedded inside another bordered component */
    embedded?: boolean
    suppressSessionAnalysisWarning?: boolean
    hidePersonsModal?: boolean
    hideTooltipOnScroll?: boolean
    vizSpecificOptions?: VizSpecificOptions
}

/** Base class for insight query nodes. Should not be used directly. */
export interface InsightsQueryBase<R extends AnalyticsQueryResponseBase> extends Node<R> {
    /** Date range for the query */
    dateRange?: DateRange
    /**
     * Exclude internal and test users by applying the respective filters
     *
     * @default false
     */
    filterTestAccounts?: boolean
    /**
     * Property filters for all series
     *
     * @default []
     */
    properties?: AnyPropertyFilter[] | PropertyGroupFilter
    /**
     * Groups aggregation
     */
    aggregation_group_type_index?: integer | null
    /** Sampling rate */
    samplingFactor?: number | null
    /** Colors used in the insight's visualization */
    dataColorTheme?: number | null
    /** Modifiers used when performing the query */
    modifiers?: HogQLQueryModifiers
    /** Tags that will be added to the Query log comment */
    tags?: QueryLogTags
}

/** `TrendsFilterType` minus everything inherited from `FilterType` and `shown_as` */
export type TrendsFilterLegacy = Omit<TrendsFilterType, keyof FilterType | 'shown_as'>

export enum ResultCustomizationBy {
    Value = 'value',
    Position = 'position',
}

export type TrendsFormulaNode = {
    formula: string
    /** Optional user-defined name for the formula */
    custom_name?: string
}

export type TrendsFilter = {
    /** @default 1 */
    smoothingIntervals?: integer
    /** @deprecated Use formulaNodes instead. */
    formula?: TrendsFilterLegacy['formula']
    /** @deprecated Use formulaNodes instead. */
    formulas?: string[]
    /** List of formulas with optional custom names. Takes precedence over formula/formulas if set. */
    formulaNodes?: TrendsFormulaNode[]
    /** @default ActionsLineGraph */
    display?: TrendsFilterLegacy['display']
    /** @default false */
    showLegend?: TrendsFilterLegacy['show_legend']
    /** @default false */
    showAlertThresholdLines?: boolean
    breakdown_histogram_bin_count?: TrendsFilterLegacy['breakdown_histogram_bin_count'] // TODO: fully move into BreakdownFilter
    /** @default numeric */
    aggregationAxisFormat?: TrendsFilterLegacy['aggregation_axis_format']
    aggregationAxisPrefix?: TrendsFilterLegacy['aggregation_axis_prefix']
    aggregationAxisPostfix?: TrendsFilterLegacy['aggregation_axis_postfix']
    decimalPlaces?: TrendsFilterLegacy['decimal_places']
    minDecimalPlaces?: TrendsFilterLegacy['min_decimal_places']
    /** @default false */
    showValuesOnSeries?: TrendsFilterLegacy['show_values_on_series']
    showLabelsOnSeries?: TrendsFilterLegacy['show_labels_on_series']
    /** @default false */
    showPercentStackView?: TrendsFilterLegacy['show_percent_stack_view']
    yAxisScaleType?: TrendsFilterLegacy['y_axis_scale_type']
    /** @default false */
    showMultipleYAxes?: TrendsFilterLegacy['show_multiple_y_axes']
    hiddenLegendIndexes?: integer[]
    /**
     * Wether result datasets are associated by their values or by their order.
     * @default value
     **/
    resultCustomizationBy?: ResultCustomizationBy
    /** Customizations for the appearance of result datasets. */
    resultCustomizations?:
        | Record<string, ResultCustomizationByValue>
        | Record<numerical_key, ResultCustomizationByPosition>
    /** Goal Lines */
    goalLines?: GoalLine[]
    showConfidenceIntervals?: boolean
    confidenceLevel?: number
    showTrendLines?: boolean
    showMovingAverage?: boolean
    movingAverageIntervals?: number
}

export type CalendarHeatmapFilter = {
    // Reserved for future filter properties
    dummy?: string
}

export const TRENDS_FILTER_PROPERTIES = new Set<keyof TrendsFilter>([
    'smoothingIntervals',
    'formula',
    'display',
    'showLegend',
    'breakdown_histogram_bin_count',
    'aggregationAxisFormat',
    'aggregationAxisPrefix',
    'aggregationAxisPostfix',
    'decimalPlaces',
    'showValuesOnSeries',
    'showLabelsOnSeries',
    'showPercentStackView',
    'yAxisScaleType',
    'hiddenLegendIndexes',
])

export interface TrendsQueryResponse extends AnalyticsQueryResponseBase {
    results: Record<string, any>[]
    /** Wether more breakdown values are available. */
    hasMore?: boolean
}

export type CachedTrendsQueryResponse = CachedQueryResponse<TrendsQueryResponse>

export type ResultCustomizationBase = {
    color?: DataColorToken
    hidden?: boolean
}

export interface ResultCustomizationByPosition extends ResultCustomizationBase {
    assignmentBy: ResultCustomizationBy.Position
}

export interface ResultCustomizationByValue extends ResultCustomizationBase {
    assignmentBy: ResultCustomizationBy.Value
}

export type ResultCustomization = ResultCustomizationByValue | ResultCustomizationByPosition

export interface TrendsQuery extends InsightsQueryBase<TrendsQueryResponse> {
    kind: NodeKind.TrendsQuery
    /**
     * Granularity of the response. Can be one of `hour`, `day`, `week` or `month`
     *
     * @default day
     */
    interval?: IntervalType
    /** Events and actions to include */
    series: AnyEntityNode[]
    /** Properties specific to the trends insight */
    trendsFilter?: TrendsFilter
    /** Breakdown of the events and actions */
    breakdownFilter?: BreakdownFilter
    /** Compare to date range */
    compareFilter?: CompareFilter
    /**  Whether we should be comparing against a specific conversion goal */
    conversionGoal?: WebAnalyticsConversionGoal | null
}

export interface CalendarHeatmapResponse extends AnalyticsQueryResponseBase {
    results: EventsHeatMapStructuredResult
    /** Wether more breakdown values are available. */
    hasMore?: boolean
}

export type CachedCalendarHeatmapQueryResponse = CachedQueryResponse<CalendarHeatmapResponse>

export interface CalendarHeatmapQuery extends InsightsQueryBase<CalendarHeatmapResponse> {
    kind: NodeKind.CalendarHeatmapQuery
    /**
     * Granularity of the response. Can be one of `hour`, `day`, `week` or `month`
     *
     * @default day
     */
    interval?: IntervalType
    /** Events and actions to include */
    series: AnyEntityNode[]
    /** Properties specific to the trends insight */
    calendarHeatmapFilter?: CalendarHeatmapFilter
    /**  Whether we should be comparing against a specific conversion goal */
    conversionGoal?: WebAnalyticsConversionGoal | null
}

export interface CompareFilter {
    /**
     * Whether to compare the current date range to a previous date range.
     * @default false
     */
    compare?: boolean

    /**
     * The date range to compare to. The value is a relative date. Examples of relative dates are: `-1y` for 1 year ago, `-14m` for 14 months ago, `-100w` for 100 weeks ago, `-14d` for 14 days ago, `-30h` for 30 hours ago.
     */
    compare_to?: string
}

/** `FunnelsFilterType` minus everything inherited from `FilterType` and persons modal related params */
export type FunnelsFilterLegacy = Omit<
    FunnelsFilterType,
    | keyof FilterType
    | 'funnel_step_breakdown'
    | 'funnel_correlation_person_entity'
    | 'funnel_correlation_person_converted'
    | 'entrance_period_start'
    | 'drop_off'
    | 'funnel_step'
    | 'funnel_custom_steps'
>

export interface FunnelExclusionSteps {
    funnelFromStep: integer
    funnelToStep: integer
}
export interface FunnelExclusionEventsNode extends EventsNode, FunnelExclusionSteps {}
export interface FunnelExclusionActionsNode extends ActionsNode, FunnelExclusionSteps {}
export type FunnelExclusion = FunnelExclusionEventsNode | FunnelExclusionActionsNode

export type FunnelsFilter = {
    /** @default [] */
    exclusions?: FunnelExclusion[]
    /** @default vertical */
    layout?: FunnelsFilterLegacy['layout']
    /** @asType integer */
    binCount?: FunnelsFilterLegacy['bin_count']
    /** @default first_touch */
    breakdownAttributionType?: FunnelsFilterLegacy['breakdown_attribution_type']
    breakdownAttributionValue?: integer
    funnelAggregateByHogQL?: FunnelsFilterLegacy['funnel_aggregate_by_hogql']
    /** To select the range of steps for trends & time to convert funnels, 0-indexed */
    funnelToStep?: integer
    funnelFromStep?: integer
    /** @default ordered */
    funnelOrderType?: FunnelsFilterLegacy['funnel_order_type']
    /** @default steps */
    funnelVizType?: FunnelsFilterLegacy['funnel_viz_type']
    /** @default 14 */
    funnelWindowInterval?: integer
    /** @default day */
    funnelWindowIntervalUnit?: FunnelsFilterLegacy['funnel_window_interval_unit']
    hiddenLegendBreakdowns?: string[]
    /** @default total */
    funnelStepReference?: FunnelsFilterLegacy['funnel_step_reference']
    useUdf?: boolean
    /** Customizations for the appearance of result datasets. */
    resultCustomizations?: Record<string, ResultCustomizationByValue>
    /** Goal Lines */
    goalLines?: GoalLine[]
    /** @default false */
    showValuesOnSeries?: boolean
}

export interface FunnelsQuery extends InsightsQueryBase<FunnelsQueryResponse> {
    kind: NodeKind.FunnelsQuery
    /** Granularity of the response. Can be one of `hour`, `day`, `week` or `month` */
    interval?: IntervalType
    /** Events and actions to include */
    series: AnyEntityNode[]
    /** Properties specific to the funnels insight */
    funnelsFilter?: FunnelsFilter
    /** Breakdown of the events and actions */
    breakdownFilter?: BreakdownFilter
}

/** @asType integer */
type BinNumber = number
export type FunnelStepsResults = Record<string, any>[]
export type FunnelStepsBreakdownResults = Record<string, any>[][]
export type FunnelTimeToConvertResults = {
    average_conversion_time: number | null
    bins: [BinNumber, BinNumber][]
}
export type FunnelTrendsResults = Record<string, any>[]
export interface FunnelsQueryResponse extends AnalyticsQueryResponseBase {
    // This is properly FunnelStepsResults | FunnelStepsBreakdownResults | FunnelTimeToConvertResults | FunnelTrendsResults
    // but this large of a union doesn't provide any type-safety and causes python mypy issues, so represented as any.
    results: any
    isUdf?: boolean
}

export type CachedFunnelsQueryResponse = CachedQueryResponse<FunnelsQueryResponse>

/** `RetentionFilterType` minus everything inherited from `FilterType` */
export type RetentionFilterLegacy = Omit<RetentionFilterType, keyof FilterType>

export type RetentionFilter = {
    retentionType?: RetentionFilterLegacy['retention_type']
    retentionReference?: RetentionFilterLegacy['retention_reference']
    /** @default 8 */
    totalIntervals?: integer
    minimumOccurrences?: integer
    returningEntity?: RetentionFilterLegacy['returning_entity']
    targetEntity?: RetentionFilterLegacy['target_entity']
    /** @default Day */
    period?: RetentionFilterLegacy['period']
    cumulative?: RetentionFilterLegacy['cumulative']

    //frontend only
    meanRetentionCalculation?: RetentionFilterLegacy['mean_retention_calculation']
    /** controls the display of the retention graph */
    display?: ChartDisplayType
    dashboardDisplay?: RetentionDashboardDisplayType
    showTrendLines?: boolean
}

export interface RetentionValue {
    count: integer
    label?: string
}

export interface RetentionResult {
    values: RetentionValue[]
    label: string
    /** @format date-time */
    date: string
    /** Optional breakdown value for retention cohorts */
    breakdown_value?: string | number | null
}

export interface RetentionQueryResponse extends AnalyticsQueryResponseBase {
    results: RetentionResult[]
}

export type CachedRetentionQueryResponse = CachedQueryResponse<RetentionQueryResponse>

export interface RetentionQuery extends InsightsQueryBase<RetentionQueryResponse> {
    kind: NodeKind.RetentionQuery
    /** Properties specific to the retention insight */
    retentionFilter: RetentionFilter
    /** Breakdown of the events and actions */
    breakdownFilter?: BreakdownFilter
}

export type PathsLink = {
    source: string
    target: string
    value: number
    average_conversion_time: number
}

export interface PathsQueryResponse extends AnalyticsQueryResponseBase {
    results: PathsLink[]
}

export type CachedPathsQueryResponse = CachedQueryResponse<PathsQueryResponse>

/** `PathsFilterType` minus everything inherited from `FilterType` and persons modal related params */
export type PathsFilterLegacy = Omit<
    PathsFilterType,
    keyof FilterType | 'path_start_key' | 'path_end_key' | 'path_dropoff_key'
>

export type PathsFilter = {
    /** @default 50 */
    edgeLimit?: integer
    pathsHogQLExpression?: PathsFilterLegacy['paths_hogql_expression']
    includeEventTypes?: PathsFilterLegacy['include_event_types']
    startPoint?: PathsFilterLegacy['start_point']
    endPoint?: PathsFilterLegacy['end_point']
    pathGroupings?: PathsFilterLegacy['path_groupings']
    excludeEvents?: PathsFilterLegacy['exclude_events']
    /** @default 5 */
    stepLimit?: integer
    pathReplacements?: PathsFilterLegacy['path_replacements']
    localPathCleaningFilters?: PathsFilterLegacy['local_path_cleaning_filters'] | null
    minEdgeWeight?: PathsFilterLegacy['min_edge_weight']
    maxEdgeWeight?: PathsFilterLegacy['max_edge_weight']

    /** Relevant only within actors query */
    pathStartKey?: string
    /** Relevant only within actors query */
    pathEndKey?: string
    /** Relevant only within actors query */
    pathDropoffKey?: string
}

export type FunnelPathsFilter = {
    funnelPathType: PathsFilterLegacy['funnel_paths']
    funnelSource: FunnelsQuery
    funnelStep?: integer
}

export interface PathsQuery extends InsightsQueryBase<PathsQueryResponse> {
    kind: NodeKind.PathsQuery
    /** Properties specific to the paths insight */
    pathsFilter: PathsFilter
    /** Used for displaying paths in relation to funnel steps. */
    funnelPathsFilter?: FunnelPathsFilter
}

/** `StickinessFilterType` minus everything inherited from `FilterType` and persons modal related params  */
export type StickinessFilterLegacy = Omit<StickinessFilterType, keyof FilterType | 'stickiness_days' | 'shown_as'>

export type StickinessOperator =
    | PropertyOperator.GreaterThanOrEqual
    | PropertyOperator.LessThanOrEqual
    | PropertyOperator.Exact

export const StickinessComputationModes = {
    NonCumulative: 'non_cumulative',
    Cumulative: 'cumulative',
} as const

export type StickinessComputationMode = (typeof StickinessComputationModes)[keyof typeof StickinessComputationModes]

export type StickinessFilter = {
    display?: StickinessFilterLegacy['display']
    showLegend?: StickinessFilterLegacy['show_legend']
    showValuesOnSeries?: StickinessFilterLegacy['show_values_on_series']
    showMultipleYAxes?: StickinessFilterLegacy['show_multiple_y_axes']
    hiddenLegendIndexes?: integer[]
    stickinessCriteria?: {
        operator: StickinessOperator
        value: integer
    }
    computedAs?: StickinessComputationMode
    /**
     * Whether result datasets are associated by their values or by their order.
     * @default value
     **/
    resultCustomizationBy?: ResultCustomizationBy
    /** Customizations for the appearance of result datasets. */
    resultCustomizations?:
        | Record<string, ResultCustomizationByValue>
        | Record<numerical_key, ResultCustomizationByPosition>
}

export const STICKINESS_FILTER_PROPERTIES = new Set<keyof StickinessFilter>([
    'display',
    'showLegend',
    'showValuesOnSeries',
    'hiddenLegendIndexes',
])

export interface StickinessQueryResponse extends AnalyticsQueryResponseBase {
    results: Record<string, any>[]
}

export type CachedStickinessQueryResponse = CachedQueryResponse<StickinessQueryResponse>

export interface StickinessQuery
    extends Omit<InsightsQueryBase<StickinessQueryResponse>, 'aggregation_group_type_index'> {
    kind: NodeKind.StickinessQuery
    /**
     * Granularity of the response. Can be one of `hour`, `day`, `week` or `month`
     * @default day
     */
    interval?: IntervalType
    /**
     * How many intervals comprise a period. Only used for cohorts, otherwise default 1.
     */
    intervalCount?: integer
    /** Events and actions to include */
    series: AnyEntityNode[]
    /** Properties specific to the stickiness insight */
    stickinessFilter?: StickinessFilter
    /** Compare to date range */
    compareFilter?: CompareFilter
}

/** `LifecycleFilterType` minus everything inherited from `FilterType` */
export type LifecycleFilterLegacy = Omit<LifecycleFilterType, keyof FilterType | 'shown_as'> & {
    /** Lifecycles that have been removed from display are not included in this array */
    toggledLifecycles?: LifecycleToggle[]
} // using everything except what it inherits from FilterType

export type LifecycleFilter = {
    showValuesOnSeries?: LifecycleFilterLegacy['show_values_on_series']
    toggledLifecycles?: LifecycleFilterLegacy['toggledLifecycles']
    /** @default false */
    showLegend?: LifecycleFilterLegacy['show_legend']
    /** @default true */
    stacked?: boolean
}

export type RefreshType =
    | 'async'
    | 'async_except_on_cache_miss'
    | 'blocking'
    | 'force_async'
    | 'force_blocking'
    | 'force_cache'
    | 'lazy_async'

export interface QueryRequest {
    /** Client provided query ID. Can be used to retrieve the status or cancel the query. */
    client_query_id?: string
    // Sync the `refresh` description here with the two instances in posthog/api/insight.py
    /**
     * Whether results should be calculated sync or async, and how much to rely on the cache:
     * - `'blocking'` - calculate synchronously (returning only when the query is done), UNLESS there are very fresh results in the cache
     * - `'async'` - kick off background calculation (returning immediately with a query status), UNLESS there are very fresh results in the cache
     * - `'lazy_async'` - kick off background calculation, UNLESS there are somewhat fresh results in the cache
     * - `'force_blocking'` - calculate synchronously, even if fresh results are already cached
     * - `'force_async'` - kick off background calculation, even if fresh results are already cached
     * - `'force_cache'` - return cached data or a cache miss; always completes immediately as it never calculates
     * Background calculation can be tracked using the `query_status` response field.
     * @default 'blocking'
     */
    refresh?: RefreshType
    /** @deprecated Use `refresh` instead. */
    async?: boolean
    /**
     * Submit a JSON string representing a query for PostHog data analysis,
     * for example a HogQL query.
     *
     * Example payload:
     *
     * ```
     *
     * {"query": {"kind": "HogQLQuery", "query": "select * from events limit 100"}}
     *
     * ```
     *
     * For more details on HogQL queries,
     * see the [PostHog HogQL documentation](/docs/hogql#api-access).
     */
    query: QuerySchema
    filters_override?: DashboardFilter
    variables_override?: Record<string, Record<string, any>>
    /**
     * Name given to a query. It's used to identify the query in the UI.
     * Up to 128 characters for a name.
     */
    name?: string
}

export interface QueryUpgradeRequest {
    query: QuerySchema
}

export interface QueryUpgradeResponse {
    query: QuerySchema
}

/**
 * All analytics query responses must inherit from this.
 */
export interface AnalyticsQueryResponseBase {
    results: any
    /** Measured timings for different parts of the query generation process */
    timings?: QueryTiming[]
    /** Generated HogQL query. */
    hogql?: string
    /** Query error. Returned only if 'explain' or `modifiers.debug` is true. Throws an error otherwise. */
    error?: string
    /** Modifiers used when performing the query */
    modifiers?: HogQLQueryModifiers
    /** Query status indicates whether next to the provided data, a query is still running. */
    query_status?: QueryStatus
    /** The date range used for the query */
    resolved_date_range?: ResolvedDateRangeResponse
}

interface CachedQueryResponseMixin {
    is_cached: boolean
    /**  @format date-time */
    last_refresh: string
    /**  @format date-time */
    next_allowed_client_refresh: string
    /**  @format date-time */
    cache_target_age?: string
    cache_key: string
    timezone: string
    /** Query status indicates whether next to the provided data, a query is still running. */
    query_status?: QueryStatus
    /** What triggered the calculation of the query, leave empty if user/immediate */
    calculation_trigger?: string
    query_metadata?: object
}

type CachedQueryResponse<T> = T & CachedQueryResponseMixin

export type GenericCachedQueryResponse = CachedQueryResponse<Record<string, any>>

export interface QueryStatusResponse {
    query_status: QueryStatus
}

/** @deprecated Only exported for use in test_query_runner.py! Don't use anywhere else. */
export interface TestBasicQueryResponse extends AnalyticsQueryResponseBase {
    results: any[]
}
/** @deprecated Only exported for use in test_query_runner.py! Don't use anywhere else. */
export type TestCachedBasicQueryResponse = CachedQueryResponse<TestBasicQueryResponse>

export interface CacheMissResponse {
    cache_key: string | null
    query_status?: QueryStatus
}

export type ClickhouseQueryProgress = {
    bytes_read: integer
    rows_read: integer
    estimated_rows_total: integer
    time_elapsed: integer
    active_cpu_time: integer
}

export type QueryStatus = {
    id: string
    /**
     * ONLY async queries use QueryStatus.
     * @default true
     */
    query_async: true
    team_id: integer
    insight_id?: integer
    dashboard_id?: integer
    /**
     * If the query failed, this will be set to true.
     * More information can be found in the error_message field.
     * @default false
     */
    error: boolean
    /**
     * Whether the query is still running. Will be true if the query is complete, even if it errored.
     * Either result or error will be set.
     * @default false
     */
    complete: boolean
    /**  @default null */
    error_message: string | null
    results?: any
    /**
     * When was the query execution task picked up by a worker.
     * @format date-time
     */
    pickup_time?: string
    /**
     * When was query execution task enqueued.
     * @format date-time
     */
    start_time?: string
    /**
     * When did the query execution task finish (whether successfully or not).
     * @format date-time
     */
    end_time?: string
    /**  @format date-time */
    expiration_time?: string
    task_id?: string
    query_progress?: ClickhouseQueryProgress
    labels?: string[]
}

export interface LifecycleQueryResponse extends AnalyticsQueryResponseBase {
    results: Record<string, any>[]
}

export type CachedLifecycleQueryResponse = CachedQueryResponse<LifecycleQueryResponse>

export interface LifecycleQuery extends InsightsQueryBase<LifecycleQueryResponse> {
    kind: NodeKind.LifecycleQuery
    /**
     * Granularity of the response. Can be one of `hour`, `day`, `week` or `month`
     * @default day
     */
    interval?: IntervalType
    /** Events and actions to include */
    series: AnyEntityNode[]
    /** Properties specific to the lifecycle insight */
    lifecycleFilter?: LifecycleFilter
}

export interface ActorsQueryResponse extends AnalyticsQueryResponseBase {
    results: any[][]
    columns: any[]
    types?: string[]
    hogql: string
    hasMore?: boolean
    limit: integer
    offset: integer
    missing_actors_count?: integer
}

export type CachedActorsQueryResponse = CachedQueryResponse<ActorsQueryResponse>

export interface ActorsQuery extends DataNode<ActorsQueryResponse> {
    kind: NodeKind.ActorsQuery
    source?: InsightActorsQuery | FunnelsActorsQuery | FunnelCorrelationActorsQuery | StickinessActorsQuery | HogQLQuery
    select?: HogQLExpression[]
    search?: string
    /** Currently only person filters supported. No filters for querying groups. See `filter_conditions()` in actor_strategies.py. */
    properties?: AnyPersonScopeFilter[] | PropertyGroupFilterValue
    /** Currently only person filters supported. No filters for querying groups. See `filter_conditions()` in actor_strategies.py. */
    fixedProperties?: AnyPersonScopeFilter[]
    orderBy?: string[]
    limit?: integer
    offset?: integer
}

export type CachedGroupsQueryResponse = CachedQueryResponse<GroupsQueryResponse>

export interface GroupsQueryResponse extends AnalyticsQueryResponseBase {
    results: any[][]
    kind: NodeKind.GroupsQuery
    columns: any[]
    types: string[]
    hogql: string
    hasMore?: boolean
    limit: integer
    offset: integer
}

export interface GroupsQuery extends DataNode<GroupsQueryResponse> {
    kind: NodeKind.GroupsQuery
    select?: HogQLExpression[]
    search?: string
    properties?: AnyGroupScopeFilter[]
    group_type_index: integer
    orderBy?: string[]
    limit?: integer
    offset?: integer
}

export interface TimelineEntry {
    /** Session ID. None means out-of-session events */
    sessionId?: string
    events: EventType[]
    /** Duration of the recording in seconds. */
    recording_duration_s?: number
}

export interface SessionsTimelineQueryResponse extends AnalyticsQueryResponseBase {
    results: TimelineEntry[]
    hasMore?: boolean
}

export type CachedSessionsTimelineQueryResponse = CachedQueryResponse<SessionsTimelineQueryResponse>

export interface SessionsTimelineQuery extends DataNode<SessionsTimelineQueryResponse> {
    kind: NodeKind.SessionsTimelineQuery
    /** Fetch sessions only for a given person */
    personId?: string
    /** Only fetch sessions that started after this timestamp (default: '-24h') */
    after?: string
    /** Only fetch sessions that started before this timestamp (default: '+5s') */
    before?: string
}
export type WebAnalyticsPropertyFilter = EventPropertyFilter | PersonPropertyFilter | SessionPropertyFilter
export type WebAnalyticsPropertyFilters = WebAnalyticsPropertyFilter[]
export type ActionConversionGoal = {
    actionId: integer
}
export type CustomEventConversionGoal = {
    customEventName: string
}
export type WebAnalyticsConversionGoal = ActionConversionGoal | CustomEventConversionGoal
export type WebAnalyticsOrderByDirection = 'ASC' | 'DESC'
export enum WebAnalyticsOrderByFields {
    Visitors = 'Visitors',
    Views = 'Views',
    Clicks = 'Clicks',
    BounceRate = 'BounceRate',
    AverageScrollPercentage = 'AverageScrollPercentage',
    ScrollGt80Percentage = 'ScrollGt80Percentage',
    TotalConversions = 'TotalConversions',
    UniqueConversions = 'UniqueConversions',
    ConversionRate = 'ConversionRate',
    ConvertingUsers = 'ConvertingUsers',
    RageClicks = 'RageClicks',
    DeadClicks = 'DeadClicks',
    Errors = 'Errors',
}
export type WebAnalyticsOrderBy = [WebAnalyticsOrderByFields, WebAnalyticsOrderByDirection]
export type WebAnalyticsSampling = {
    enabled?: boolean
    forceSamplingRate?: SamplingRate
}
interface WebAnalyticsQueryBase<R extends Record<string, any>> extends DataNode<R> {
    dateRange?: DateRange
    properties: WebAnalyticsPropertyFilters
    conversionGoal?: WebAnalyticsConversionGoal | null
    compareFilter?: CompareFilter
    doPathCleaning?: boolean
    sampling?: WebAnalyticsSampling
    filterTestAccounts?: boolean
    includeRevenue?: boolean
    orderBy?: WebAnalyticsOrderBy
    /** @deprecated ignored, always treated as enabled **/
    useSessionsTable?: boolean
}

export interface WebOverviewQuery extends WebAnalyticsQueryBase<WebOverviewQueryResponse> {
    kind: NodeKind.WebOverviewQuery
}

export type WebAnalyticsItemKind = 'unit' | 'duration_s' | 'percentage' | 'currency'
export interface WebAnalyticsItemBase<T> {
    key: string
    value?: T
    previous?: T
    kind: WebAnalyticsItemKind
    changeFromPreviousPct?: number
    isIncreaseBad?: boolean
}
export interface WebOverviewItem extends WebAnalyticsItemBase<number> {
    usedPreAggregatedTables?: boolean
}

export interface SamplingRate {
    numerator: number
    denominator?: number
}

export interface WebOverviewQueryResponse extends AnalyticsQueryResponseBase {
    results: WebOverviewItem[]
    samplingRate?: SamplingRate
    dateFrom?: string
    dateTo?: string
    usedPreAggregatedTables?: boolean
}

export type CachedWebOverviewQueryResponse = CachedQueryResponse<WebOverviewQueryResponse>

export enum WebStatsBreakdown {
    Page = 'Page',
    InitialPage = 'InitialPage',
    ExitPage = 'ExitPage', // not supported in the legacy version
    ExitClick = 'ExitClick',
    PreviousPage = 'PreviousPage', // $prev_pageview_pathname || $referrer
    ScreenName = 'ScreenName',
    InitialChannelType = 'InitialChannelType',
    InitialReferringDomain = 'InitialReferringDomain',
    InitialUTMSource = 'InitialUTMSource',
    InitialUTMCampaign = 'InitialUTMCampaign',
    InitialUTMMedium = 'InitialUTMMedium',
    InitialUTMTerm = 'InitialUTMTerm',
    InitialUTMContent = 'InitialUTMContent',
    InitialUTMSourceMediumCampaign = 'InitialUTMSourceMediumCampaign',
    Browser = 'Browser',
    OS = 'OS',
    Viewport = 'Viewport',
    DeviceType = 'DeviceType',
    Country = 'Country',
    Region = 'Region',
    City = 'City',
    Timezone = 'Timezone',
    Language = 'Language',
    FrustrationMetrics = 'FrustrationMetrics',
}
export interface WebStatsTableQuery extends WebAnalyticsQueryBase<WebStatsTableQueryResponse> {
    kind: NodeKind.WebStatsTableQuery
    breakdownBy: WebStatsBreakdown
    includeScrollDepth?: boolean // automatically sets includeBounceRate to true
    includeBounceRate?: boolean
    limit?: integer
    offset?: integer
}
export interface WebStatsTableQueryResponse extends AnalyticsQueryResponseBase {
    results: unknown[]
    types?: unknown[]
    columns?: unknown[]
    hogql?: string
    samplingRate?: SamplingRate
    hasMore?: boolean
    limit?: integer
    offset?: integer
    usedPreAggregatedTables?: boolean
}
export type CachedWebStatsTableQueryResponse = CachedQueryResponse<WebStatsTableQueryResponse>

export interface WebExternalClicksTableQuery extends WebAnalyticsQueryBase<WebExternalClicksTableQueryResponse> {
    kind: NodeKind.WebExternalClicksTableQuery
    limit?: integer
    stripQueryParams?: boolean
}
export interface WebExternalClicksTableQueryResponse extends AnalyticsQueryResponseBase {
    results: unknown[]
    types?: unknown[]
    columns?: unknown[]
    hogql?: string
    samplingRate?: SamplingRate
    hasMore?: boolean
    limit?: integer
    offset?: integer
}
export type CachedWebExternalClicksTableQueryResponse = CachedQueryResponse<WebExternalClicksTableQueryResponse>

export interface WebGoalsQuery extends WebAnalyticsQueryBase<WebGoalsQueryResponse> {
    kind: NodeKind.WebGoalsQuery
    limit?: integer
}

export interface WebGoalsQueryResponse extends AnalyticsQueryResponseBase {
    results: unknown[]
    types?: unknown[]
    columns?: unknown[]
    hogql?: string
    samplingRate?: SamplingRate
    hasMore?: boolean
    limit?: integer
    offset?: integer
}
export type CachedWebGoalsQueryResponse = CachedQueryResponse<WebGoalsQueryResponse>

export type WebVitalsMetric = 'INP' | 'LCP' | 'CLS' | 'FCP'
export type WebVitalsPercentile = PropertyMathType.P75 | PropertyMathType.P90 | PropertyMathType.P99
export type WebVitalsMetricBand = 'good' | 'needs_improvements' | 'poor'

export interface WebVitalsQuery<T = InsightQueryNode> extends WebAnalyticsQueryBase<WebGoalsQueryResponse> {
    kind: NodeKind.WebVitalsQuery
    source: T
}

export interface WebVitalsItemAction {
    custom_name: WebVitalsMetric
    math: WebVitalsPercentile
}
export interface WebVitalsItem {
    data: number[]
    days: string[]
    action: WebVitalsItemAction
}

export interface WebVitalsQueryResponse extends AnalyticsQueryResponseBase {
    results: WebVitalsItem[]
}
export type CachedWebVitalsQueryResponse = CachedQueryResponse<WebVitalsQueryResponse>

export interface WebVitalsPathBreakdownQuery extends WebAnalyticsQueryBase<WebVitalsPathBreakdownQueryResponse> {
    kind: NodeKind.WebVitalsPathBreakdownQuery
    percentile: WebVitalsPercentile
    metric: WebVitalsMetric

    // Threshold for this specific metric, these are stored in the frontend only
    // so let's send them back to the backend to be used in the query
    // This tuple represents a [good, poor] threshold, where values below good are good and values above poor are poor
    // Values in between the two values are the threshold for needs_improvements
    thresholds: [number, number]
}

export type WebVitalsPathBreakdownResultItem = { path: string; value: number }
export type WebVitalsPathBreakdownResult = Record<WebVitalsMetricBand, WebVitalsPathBreakdownResultItem[]>

// NOTE: The response is an array of results because pydantic requires it, but this will always have a single entry
// hence the tuple type rather than a single object.
export interface WebVitalsPathBreakdownQueryResponse extends AnalyticsQueryResponseBase {
    results: [WebVitalsPathBreakdownResult]
}
export type CachedWebVitalsPathBreakdownQueryResponse = CachedQueryResponse<WebVitalsPathBreakdownQueryResponse>

export enum SessionAttributionGroupBy {
    ChannelType = 'ChannelType',
    Medium = 'Medium',
    Source = 'Source',
    Campaign = 'Campaign',
    AdIds = 'AdIds',
    ReferringDomain = 'ReferringDomain',
    InitialURL = 'InitialURL',
}
export interface SessionAttributionExplorerQuery extends DataNode<SessionAttributionExplorerQueryResponse> {
    kind: NodeKind.SessionAttributionExplorerQuery
    groupBy: SessionAttributionGroupBy[]
    filters?: {
        properties?: SessionPropertyFilter[]
        dateRange?: DateRange
    }
    limit?: integer
    offset?: integer
}

export interface SessionAttributionExplorerQueryResponse extends AnalyticsQueryResponseBase {
    results: unknown
    hasMore?: boolean
    limit?: integer
    offset?: integer
    types?: unknown[]
    columns?: unknown[]
}
export type CachedSessionAttributionExplorerQueryResponse = CachedQueryResponse<SessionAttributionExplorerQueryResponse>

/*
 * Revenue Analytics
 */
export type RevenueAnalyticsPropertyFilters = RevenueAnalyticsPropertyFilter[]
export interface RevenueAnalyticsBreakdown {
    type: 'revenue_analytics'
    property: string
}

export interface RevenueAnalyticsBaseQuery<R extends Record<string, any>> extends DataNode<R> {
    dateRange?: DateRange
    properties: RevenueAnalyticsPropertyFilters
}

export interface RevenueAnalyticsGrossRevenueQuery
    extends RevenueAnalyticsBaseQuery<RevenueAnalyticsGrossRevenueQueryResponse> {
    kind: NodeKind.RevenueAnalyticsGrossRevenueQuery
    breakdown: RevenueAnalyticsBreakdown[]
    interval: SimpleIntervalType
}

export interface RevenueAnalyticsGrossRevenueQueryResponse extends AnalyticsQueryResponseBase {
    results: unknown[]
    columns?: string[]
}
export type CachedRevenueAnalyticsGrossRevenueQueryResponse =
    CachedQueryResponse<RevenueAnalyticsGrossRevenueQueryResponse>

export interface RevenueAnalyticsMRRQuery extends RevenueAnalyticsBaseQuery<RevenueAnalyticsMRRQueryResponse> {
    kind: NodeKind.RevenueAnalyticsMRRQuery
    breakdown: RevenueAnalyticsBreakdown[]
    interval: SimpleIntervalType
}

export interface RevenueAnalyticsMRRQueryResultItem {
    total: unknown
    new: unknown
    expansion: unknown
    contraction: unknown
    churn: unknown
}

export interface RevenueAnalyticsMRRQueryResponse extends AnalyticsQueryResponseBase {
    results: RevenueAnalyticsMRRQueryResultItem[]
    columns?: string[]
}
export type CachedRevenueAnalyticsMRRQueryResponse = CachedQueryResponse<RevenueAnalyticsMRRQueryResponse>

export interface RevenueAnalyticsOverviewQuery
    extends RevenueAnalyticsBaseQuery<RevenueAnalyticsOverviewQueryResponse> {
    kind: NodeKind.RevenueAnalyticsOverviewQuery
}

export type RevenueAnalyticsOverviewItemKey = 'revenue' | 'paying_customer_count' | 'avg_revenue_per_customer'
export interface RevenueAnalyticsOverviewItem {
    key: RevenueAnalyticsOverviewItemKey
    value: number
}

export interface RevenueAnalyticsOverviewQueryResponse extends AnalyticsQueryResponseBase {
    results: RevenueAnalyticsOverviewItem[]
}
export type CachedRevenueAnalyticsOverviewQueryResponse = CachedQueryResponse<RevenueAnalyticsOverviewQueryResponse>

export interface RevenueAnalyticsMetricsQuery extends RevenueAnalyticsBaseQuery<RevenueAnalyticsMetricsQueryResponse> {
    kind: NodeKind.RevenueAnalyticsMetricsQuery
    breakdown: RevenueAnalyticsBreakdown[]
    interval: SimpleIntervalType
}

export interface RevenueAnalyticsMetricsQueryResponse extends AnalyticsQueryResponseBase {
    results: unknown
    columns?: string[]
}
export type CachedRevenueAnalyticsMetricsQueryResponse = CachedQueryResponse<RevenueAnalyticsMetricsQueryResponse>

export type RevenueAnalyticsTopCustomersGroupBy = 'month' | 'all'
export interface RevenueAnalyticsTopCustomersQuery
    extends RevenueAnalyticsBaseQuery<RevenueAnalyticsTopCustomersQueryResponse> {
    kind: NodeKind.RevenueAnalyticsTopCustomersQuery
    groupBy: RevenueAnalyticsTopCustomersGroupBy
}

export interface RevenueAnalyticsTopCustomersQueryResponse extends AnalyticsQueryResponseBase {
    results: unknown
    columns?: string[]
}
export type CachedRevenueAnalyticsTopCustomersQueryResponse =
    CachedQueryResponse<RevenueAnalyticsTopCustomersQueryResponse>

export interface RevenueExampleEventsQuery extends DataNode<RevenueExampleEventsQueryResponse> {
    kind: NodeKind.RevenueExampleEventsQuery
    limit?: integer
    offset?: integer
}

export interface RevenueExampleEventsQueryResponse extends AnalyticsQueryResponseBase {
    results: unknown
    hasMore?: boolean
    limit?: integer
    offset?: integer
    types?: unknown[]
    columns?: unknown[]
}
export type CachedRevenueExampleEventsQueryResponse = CachedQueryResponse<RevenueExampleEventsQueryResponse>

export interface RevenueExampleDataWarehouseTablesQuery
    extends DataNode<RevenueExampleDataWarehouseTablesQueryResponse> {
    kind: NodeKind.RevenueExampleDataWarehouseTablesQuery
    limit?: integer
    offset?: integer
}

export interface RevenueExampleDataWarehouseTablesQueryResponse extends AnalyticsQueryResponseBase {
    results: unknown
    hasMore?: boolean
    limit?: integer
    offset?: integer
    types?: unknown[]
    columns?: unknown[]
}
export type CachedRevenueExampleDataWarehouseTablesQueryResponse =
    CachedQueryResponse<RevenueExampleDataWarehouseTablesQueryResponse>

/* Error Tracking */
export interface ErrorTrackingQuery extends DataNode<ErrorTrackingQueryResponse> {
    kind: NodeKind.ErrorTrackingQuery
    issueId?: ErrorTrackingIssue['id']
    orderBy?: 'last_seen' | 'first_seen' | 'occurrences' | 'users' | 'sessions'
    orderDirection?: 'ASC' | 'DESC'
    dateRange: DateRange
    status?: ErrorTrackingIssue['status'] | 'all'
    assignee?: ErrorTrackingIssueAssignee | null
    filterGroup?: PropertyGroupFilter
    filterTestAccounts?: boolean
    searchQuery?: string
    volumeResolution: integer
    withAggregations?: boolean
    withFirstEvent?: boolean
    withLastEvent?: boolean
    limit?: integer
    offset?: integer
}

export interface ErrorTrackingIssueCorrelationQuery extends DataNode<ErrorTrackingIssueCorrelationQueryResponse> {
    kind: NodeKind.ErrorTrackingIssueCorrelationQuery
    events: string[]
}

export interface ErrorTrackingIssueCorrelationQueryResponse extends AnalyticsQueryResponseBase {
    results: ErrorTrackingCorrelatedIssue[]
    hasMore?: boolean
    limit?: integer
    offset?: integer
    columns?: string[]
}
export type CachedErrorTrackingIssueCorrelationQueryResponse =
    CachedQueryResponse<ErrorTrackingIssueCorrelationQueryResponse>

export interface ErrorTrackingIssueFilteringToolOutput
    extends Pick<ErrorTrackingQuery, 'orderBy' | 'orderDirection' | 'status' | 'searchQuery'> {
    newFilters?: AnyPropertyFilter[]
    removedFilterIndexes?: integer[]
    dateRange?: DateRange
    filterTestAccounts?: boolean
}

export interface ErrorTrackingIssueImpactToolOutput {
    events: string[]
}

export type ErrorTrackingIssueAssigneeType = 'user' | 'role'

export interface ErrorTrackingIssueAssignee {
    type: ErrorTrackingIssueAssigneeType
    id: integer | string
}

export interface ErrorTrackingIssueAggregations {
    occurrences: number
    sessions: number
    users: number
    volumeRange?: number[] // Deprecated
    volume_buckets: { label: string; value: number }[]
}

export type ErrorTrackingExternalReferenceIntegration = Pick<IntegrationType, 'id' | 'kind' | 'display_name'>

export interface ErrorTrackingExternalReference {
    id: string
    external_url: string
    integration: ErrorTrackingExternalReferenceIntegration
}

export interface ErrorTrackingRelationalIssue {
    id: string
    name: string | null
    description: string | null
    assignee: ErrorTrackingIssueAssignee | null
    status: 'archived' | 'active' | 'resolved' | 'pending_release' | 'suppressed'
    /**  @format date-time */
    first_seen: string
    external_issues?: ErrorTrackingExternalReference[]
}

export type ErrorTrackingIssue = ErrorTrackingRelationalIssue & {
    /**  @format date-time */
    last_seen: string
    first_event?: {
        uuid: string
        timestamp: string
        properties: string
    }
    last_event?: {
        uuid: string
        timestamp: string
        properties: string
    }
    aggregations?: ErrorTrackingIssueAggregations
    library: string | null
}

export type ErrorTrackingCorrelatedIssue = ErrorTrackingRelationalIssue & {
    /**  @format date-time */
    last_seen: string
    library: string | null
    event: string
    odds_ratio: number
    population: {
        both: number
        success_only: number
        exception_only: number
        neither: number
    }
}

export interface ErrorTrackingQueryResponse extends AnalyticsQueryResponseBase {
    results: ErrorTrackingIssue[]
    hasMore?: boolean
    limit?: integer
    offset?: integer
    columns?: string[]
}
export type CachedErrorTrackingQueryResponse = CachedQueryResponse<ErrorTrackingQueryResponse>

export type LogSeverityLevel = 'trace' | 'debug' | 'info' | 'warn' | 'error' | 'fatal'

export interface LogsQuery extends DataNode<LogsQueryResponse> {
    kind: NodeKind.LogsQuery
    dateRange: DateRange
    limit?: integer
    offset?: integer
    orderBy?: 'latest' | 'earliest'
    searchTerm?: string
    severityLevels: LogSeverityLevel[]
    filterGroup: PropertyGroupFilter
    serviceNames: string[]
}

export interface LogsQueryResponse extends AnalyticsQueryResponseBase {
    results: unknown
    hasMore?: boolean
    limit?: integer
    offset?: integer
    columns?: string[]
}

export interface SessionEventsItem {
    /** Session ID these events belong to */
    session_id: string
    /** List of events for this session, each event is a list of field values matching the query columns */
    events: [][]
}

export interface SessionBatchEventsQuery
    extends Omit<EventsQuery, 'kind' | 'response'>,
        DataNode<SessionBatchEventsQueryResponse> {
    kind: NodeKind.SessionBatchEventsQuery
    /** Whether to group results by session_id in the response */
    group_by_session?: boolean
    /** List of session IDs to fetch events for. Will be translated to $session_id IN filter. */
    session_ids: string[]
    response?: SessionBatchEventsQueryResponse
}

export interface SessionBatchEventsQueryResponse extends EventsQueryResponse {
    /** Query status indicates whether next to the provided data, a query is still running. */
    query_status?: QueryStatus
    results: any[][]
    /** Events grouped by session ID. Only populated when group_by_session=True. */
    session_events?: SessionEventsItem[]
    /** List of session IDs that had no matching events */
    sessions_with_no_events?: string[]
    /** Measured timings for different parts of the query generation process */
    timings?: QueryTiming[]
}

export type CachedSessionBatchEventsQueryResponse = CachedEventsQueryResponse & {
    /** Query status indicates whether next to the provided data, a query is still running. */
    query_status?: QueryStatus
    results: any[][]
    /** Events grouped by session ID. Only populated when group_by_session=True. */
    session_events?: SessionEventsItem[]
    /** List of session IDs that had no matching events */
    sessions_with_no_events?: string[]
    /** Measured timings for different parts of the query generation process */
    timings?: QueryTiming[]
}
export type CachedLogsQueryResponse = CachedQueryResponse<LogsQueryResponse>

export interface LogMessage {
    uuid: string
    trace_id: string
    span_id: string
    body: string
    attributes: Record<string, any>
    /**  @format date-time */
    timestamp: string
    /**  @format date-time */
    observed_timestamp: string
    severity_text: LogSeverityLevel
    severity_number: number
    level: LogSeverityLevel
    resource: string
    instrumentation_scope: string
    event_name: string
}

export interface FileSystemCount {
    count: number
}

export interface FileSystemEntry {
    /** Unique UUID for tree entry */
    id: string
    /** Object's name and folder */
    path: string
    /** Type of object, used for icon, e.g. feature_flag, insight, etc */
    type?: string
    /** Object's ID or other unique reference */
    ref?: string
    /** Object's URL */
    href?: string
    /** Metadata */
    meta?: Record<string, any>
    /** Timestamp when file was added. Used to check persistence */
    created_at?: string
    /** Whether this is a shortcut or the actual item */
    shortcut?: boolean
    /** Used to indicate pending actions, frontend only */
    _loading?: boolean
    /** Tag for the product 'beta' / 'alpha' */
    tags?: ('alpha' | 'beta')[]
    /** Order of object in tree */
    visualOrder?: number
}

export type FileSystemIconType =
    | 'dashboard'
    | 'llm_analytics'
    | 'product_analytics'
    | 'revenue_analytics'
    | 'revenue_analytics_metadata'
    | 'marketing_settings'
    | 'embedded_analytics'
    | 'sql_editor'
    | 'web_analytics'
    | 'error_tracking'
    | 'heatmap'
    | 'session_replay'
    | 'survey'
    | 'user_interview'
    | 'early_access_feature'
    | 'experiment'
    | 'feature_flag'
    | 'data_pipeline'
    | 'data_pipeline_metadata'
    | 'data_warehouse'
    | 'task'
    | 'link'
    | 'logs'
    | 'messaging'
    | 'notebook'
    | 'action'
    | 'comment'
    | 'annotation'
    | 'event_definition'
    | 'property_definition'
    | 'ingestion_warning'
    | 'person'
    | 'cohort'
    | 'group'
    | 'insight/funnels'
    | 'insight/trends'
    | 'insight/retention'
    | 'insight/paths'
    | 'insight/lifecycle'
    | 'insight/stickiness'
    | 'insight/hog'
export interface FileSystemImport extends Omit<FileSystemEntry, 'id'> {
    id?: string
    iconType?: FileSystemIconType
    flag?: string
    /** Order of object in tree */
    visualOrder?: number
    /** Tag for the product 'beta' / 'alpha' */
    tags?: ('alpha' | 'beta')[]
    /** Protocol of the item, defaults to "project://" */
    protocol?: string
    /** Category label to place this under */
    category?: string
    /** Color of the icon */
    iconColor?: FileSystemIconColor
}

export interface PersistedFolder {
    id: string
    type: string
    protocol: string
    path: string
    created_at: string
    updated_at: string
}

export type InsightQueryNode =
    | TrendsQuery
    | FunnelsQuery
    | RetentionQuery
    | PathsQuery
    | StickinessQuery
    | LifecycleQuery

export interface ExperimentVariantTrendsBaseStats {
    key: string
    count: number
    exposure: number
    absolute_exposure: number
}

export interface ExperimentVariantFunnelsBaseStats {
    key: string
    success_count: number
    failure_count: number
}

export enum ExperimentSignificanceCode {
    Significant = 'significant',
    NotEnoughExposure = 'not_enough_exposure',
    LowWinProbability = 'low_win_probability',
    HighLoss = 'high_loss',
    HighPValue = 'high_p_value',
}

export interface ExperimentTrendsQueryResponse {
    kind: NodeKind.ExperimentTrendsQuery
    insight: Record<string, any>[]
    count_query?: TrendsQuery
    exposure_query?: TrendsQuery
    variants: ExperimentVariantTrendsBaseStats[]
    probability: Record<string, number>
    significant: boolean
    significance_code: ExperimentSignificanceCode
    stats_version?: integer
    p_value: number
    credible_intervals: Record<string, [number, number]>
}

export type CachedExperimentTrendsQueryResponse = CachedQueryResponse<ExperimentTrendsQueryResponse>

export interface ExperimentFunnelsQueryResponse {
    kind: NodeKind.ExperimentFunnelsQuery
    insight: Record<string, any>[][]
    funnels_query?: FunnelsQuery
    variants: ExperimentVariantFunnelsBaseStats[]
    probability: Record<string, number>
    significant: boolean
    significance_code: ExperimentSignificanceCode
    expected_loss: number
    credible_intervals: Record<string, [number, number]>
    stats_version?: integer
}

export type CachedExperimentFunnelsQueryResponse = CachedQueryResponse<ExperimentFunnelsQueryResponse>

export interface ExperimentFunnelsQuery extends DataNode<ExperimentFunnelsQueryResponse> {
    kind: NodeKind.ExperimentFunnelsQuery
    uuid?: string
    name?: string
    experiment_id?: integer
    funnels_query: FunnelsQuery
}

export interface ExperimentTrendsQuery extends DataNode<ExperimentTrendsQueryResponse> {
    kind: NodeKind.ExperimentTrendsQuery
    uuid?: string
    name?: string
    experiment_id?: integer
    count_query: TrendsQuery
    // Defaults to $feature_flag_called if not specified
    // https://github.com/PostHog/posthog/blob/master/posthog/hogql_queries/experiments/experiment_trends_query_runner.py
    exposure_query?: TrendsQuery
}

export interface ExperimentExposureCriteria {
    filterTestAccounts?: boolean
    exposure_config?: ExperimentEventExposureConfig
    multiple_variant_handling?: 'exclude' | 'first_seen'
}

export interface ExperimentEventExposureConfig extends Node {
    kind: NodeKind.ExperimentEventExposureConfig
    event: string
    properties: AnyPropertyFilter[]
}

export const enum ExperimentMetricType {
    FUNNEL = 'funnel',
    MEAN = 'mean',
    RATIO = 'ratio',
}

export interface ExperimentMetricBaseProperties extends Node {
    kind: NodeKind.ExperimentMetric
    uuid?: string
    name?: string
    conversion_window?: integer
    conversion_window_unit?: FunnelConversionWindowTimeUnit
    goal?: ExperimentMetricGoal
}

export type ExperimentMetricOutlierHandling = {
    lower_bound_percentile?: number
    upper_bound_percentile?: number
}

export interface ExperimentDataWarehouseNode extends EntityNode {
    kind: NodeKind.ExperimentDataWarehouseNode
    table_name: string
    timestamp_field: string
    events_join_key: string
    data_warehouse_join_key: string
}

export type ExperimentMetricSource = EventsNode | ActionsNode | ExperimentDataWarehouseNode

export type ExperimentFunnelMetricStep = EventsNode | ActionsNode // ExperimentDataWarehouseNode is not supported yet

export type ExperimentMeanMetric = ExperimentMetricBaseProperties &
    ExperimentMetricOutlierHandling & {
        metric_type: ExperimentMetricType.MEAN
        source: ExperimentMetricSource
    }

export const isExperimentMeanMetric = (metric: ExperimentMetric): metric is ExperimentMeanMetric =>
    metric.metric_type === ExperimentMetricType.MEAN

export type ExperimentFunnelMetric = ExperimentMetricBaseProperties & {
    metric_type: ExperimentMetricType.FUNNEL
    series: ExperimentFunnelMetricStep[]
    funnel_order_type?: StepOrderValue
}

export const isExperimentFunnelMetric = (metric: ExperimentMetric): metric is ExperimentFunnelMetric =>
    metric.metric_type === ExperimentMetricType.FUNNEL

export type ExperimentRatioMetric = ExperimentMetricBaseProperties & {
    metric_type: ExperimentMetricType.RATIO
    numerator: ExperimentMetricSource
    denominator: ExperimentMetricSource
}

export const isExperimentRatioMetric = (metric: ExperimentMetric): metric is ExperimentRatioMetric =>
    metric.metric_type === ExperimentMetricType.RATIO

export type ExperimentMeanMetricTypeProps = Omit<ExperimentMeanMetric, keyof ExperimentMetricBaseProperties>
export type ExperimentFunnelMetricTypeProps = Omit<ExperimentFunnelMetric, keyof ExperimentMetricBaseProperties>
export type ExperimentRatioMetricTypeProps = Omit<ExperimentRatioMetric, keyof ExperimentMetricBaseProperties>
export type ExperimentMetricTypeProps =
    | ExperimentMeanMetricTypeProps
    | ExperimentFunnelMetricTypeProps
    | ExperimentRatioMetricTypeProps

export type ExperimentMetric = ExperimentMeanMetric | ExperimentFunnelMetric | ExperimentRatioMetric

export interface ExperimentQuery extends DataNode<ExperimentQueryResponse> {
    kind: NodeKind.ExperimentQuery
    metric: ExperimentMetric
    experiment_id?: integer
    name?: string
}

export interface ExperimentExposureQuery extends DataNode<ExperimentExposureQueryResponse> {
    kind: NodeKind.ExperimentExposureQuery
    experiment_id?: integer
    experiment_name: string
    exposure_criteria?: ExperimentExposureCriteria
    // Generic type as FeatureFlagBasicType is recursive and the schema:build breaks
    feature_flag: Record<string, any>
    start_date: string | null
    end_date: string | null
    holdout?: ExperimentHoldoutType
}

export interface ExperimentQueryResponse {
    // Legacy fields
    kind?: NodeKind.ExperimentQuery
    insight?: Record<string, any>[]
    metric?: ExperimentMetric
    variants?: ExperimentVariantTrendsBaseStats[] | ExperimentVariantFunnelsBaseStats[]
    probability?: Record<string, number>
    significant?: boolean
    significance_code?: ExperimentSignificanceCode
    stats_version?: integer
    p_value?: number
    credible_intervals?: Record<string, [number, number]>

    // New fields
    baseline?: ExperimentStatsBaseValidated
    variant_results?: ExperimentVariantResultFrequentist[] | ExperimentVariantResultBayesian[]
}

// Strongly typed variants of ExperimentQueryResponse for better type safety
export interface LegacyExperimentQueryResponse {
    kind: NodeKind.ExperimentQuery
    insight: Record<string, any>[]
    metric: ExperimentMetric
    variants: ExperimentVariantTrendsBaseStats[] | ExperimentVariantFunnelsBaseStats[]
    probability: Record<string, number>
    significant: boolean
    significance_code: ExperimentSignificanceCode
    stats_version?: integer
    p_value: number
    credible_intervals: Record<string, [number, number]>
}

export interface ExperimentStatsBase {
    key: string
    number_of_samples: integer
    sum: number
    sum_squares: number
    denominator_sum?: number
    denominator_sum_squares?: number
    numerator_denominator_sum_product?: number
}

export enum ExperimentStatsValidationFailure {
    NotEnoughExposures = 'not-enough-exposures',
    BaselineMeanIsZero = 'baseline-mean-is-zero',
    NotEnoughMetricData = 'not-enough-metric-data',
}

export interface ExperimentStatsBaseValidated extends ExperimentStatsBase {
    validation_failures?: ExperimentStatsValidationFailure[]
}

export interface ExperimentVariantResultFrequentist extends ExperimentStatsBaseValidated {
    method: 'frequentist'
    significant?: boolean
    p_value?: number
    confidence_interval?: [number, number]
}

export interface ExperimentVariantResultBayesian extends ExperimentStatsBaseValidated {
    method: 'bayesian'
    significant?: boolean
    chance_to_win?: number
    credible_interval?: [number, number]
}

export interface NewExperimentQueryResponse {
    baseline: ExperimentStatsBaseValidated
    variant_results: ExperimentVariantResultFrequentist[] | ExperimentVariantResultBayesian[]
}

export interface ExperimentExposureTimeSeries {
    variant: string
    days: string[]
    exposure_counts: number[]
}

export interface ExperimentExposureQueryResponse {
    kind: NodeKind.ExperimentExposureQuery
    timeseries: ExperimentExposureTimeSeries[]
    total_exposures: Record<string, number>
    date_range: DateRange
}

export type CachedExperimentQueryResponse = CachedQueryResponse<ExperimentQueryResponse>
export type CachedLegacyExperimentQueryResponse = CachedQueryResponse<LegacyExperimentQueryResponse>
export type CachedNewExperimentQueryResponse = CachedQueryResponse<NewExperimentQueryResponse>

export type CachedExperimentExposureQueryResponse = CachedQueryResponse<ExperimentExposureQueryResponse>

/**
 * @discriminator kind
 */
export type InsightQuerySource = InsightQueryNode
export type InsightNodeKind = InsightQueryNode['kind']
export type InsightFilterProperty =
    | 'trendsFilter'
    | 'funnelsFilter'
    | 'retentionFilter'
    | 'pathsFilter'
    | 'stickinessFilter'
    | 'calendarHeatmapFilter'
    | 'lifecycleFilter'

export type InsightFilter =
    | TrendsFilter
    | FunnelsFilter
    | RetentionFilter
    | PathsFilter
    | StickinessFilter
    | LifecycleFilter
    | CalendarHeatmapFilter

export type Day = integer

export interface InsightActorsQueryBase extends DataNode<ActorsQueryResponse> {
    includeRecordings?: boolean
    modifiers?: HogQLQueryModifiers
}

export interface InsightActorsQuery<S extends InsightsQueryBase<AnalyticsQueryResponseBase> = InsightQuerySource>
    extends InsightActorsQueryBase {
    kind: NodeKind.InsightActorsQuery
    source: S
    day?: string | Day
    status?: string
    /** An interval selected out of available intervals in source query. */
    interval?: integer
    series?: integer
    breakdown?: string | BreakdownValueInt | string[]
    compare?: 'current' | 'previous'
}

export interface StickinessActorsQuery extends InsightActorsQueryBase {
    kind: NodeKind.StickinessActorsQuery
    source: StickinessQuery
    operator?: StickinessOperator
    day?: string | Day
    series?: integer
    compare?: 'current' | 'previous'
}

export interface FunnelsActorsQuery extends InsightActorsQueryBase {
    kind: NodeKind.FunnelsActorsQuery
    source: FunnelsQuery
    /** Index of the step for which we want to get the timestamp for, per person.
     * Positive for converted persons, negative for dropped of persons. */
    funnelStep?: integer
    /** Custom step numbers to get persons for. This overrides `funnelStep`. Primarily for correlation use. */
    funnelCustomSteps?: integer[]
    /** The breakdown value for which to get persons for. This is an array for
     * person and event properties, a string for groups and an integer for cohorts. */
    funnelStepBreakdown?: BreakdownKeyType
    funnelTrendsDropOff?: boolean
    /** Used together with `funnelTrendsDropOff` for funnels time conversion date for the persons modal. */
    funnelTrendsEntrancePeriodStart?: string
}

export interface FunnelCorrelationActorsQuery extends InsightActorsQueryBase {
    kind: NodeKind.FunnelCorrelationActorsQuery
    source: FunnelCorrelationQuery
    funnelCorrelationPersonConverted?: boolean
    funnelCorrelationPersonEntity?: AnyEntityNode
    funnelCorrelationPropertyValues?: AnyPropertyFilter[]
}

export interface EventDefinition {
    event: string
    properties: Record<string, any>
    elements: any[]
}

export interface EventOddsRatioSerialized {
    event: EventDefinition
    success_count: integer
    failure_count: integer
    odds_ratio: number
    correlation_type: 'success' | 'failure'
}

export interface FunnelCorrelationResult {
    events: EventOddsRatioSerialized[]
    skewed: boolean
}

export interface FunnelCorrelationResponse extends AnalyticsQueryResponseBase {
    results: FunnelCorrelationResult
    columns?: any[]
    types?: any[]
    hasMore?: boolean
    limit?: integer
    offset?: integer
}
export type CachedFunnelCorrelationResponse = FunnelCorrelationResponse & CachedRetentionQueryResponse

export enum FunnelCorrelationResultsType {
    Events = 'events',
    Properties = 'properties',
    EventWithProperties = 'event_with_properties',
}

export interface FunnelCorrelationQuery extends Node<FunnelCorrelationResponse> {
    kind: NodeKind.FunnelCorrelationQuery
    source: FunnelsActorsQuery
    funnelCorrelationType: FunnelCorrelationResultsType

    /* Events */
    funnelCorrelationExcludeEventNames?: string[]

    /* Events with properties */
    funnelCorrelationEventNames?: string[]
    funnelCorrelationEventExcludePropertyNames?: string[]

    /* Properties */
    funnelCorrelationNames?: string[]
    funnelCorrelationExcludeNames?: string[]
}

/**  @format date-time */
export type DatetimeDay = string

export type BreakdownValueInt = integer
export interface BreakdownItem {
    label: string
    value: string | BreakdownValueInt
}
export interface MultipleBreakdownOptions {
    values: BreakdownItem[]
}

export interface InsightActorsQueryOptionsResponse {
    day?: { label: string; value: string | DatetimeDay | Day }[]
    status?: { label: string; value: string }[]
    interval?: {
        label: string
        /**
         * An interval selected out of available intervals in source query

         */
        value: integer
    }[]
    breakdown?: BreakdownItem[]
    breakdowns?: MultipleBreakdownOptions[]
    series?: {
        label: string
        value: integer
    }[]
    compare?: {
        label: string
        value: string
    }[]
}
export const insightActorsQueryOptionsResponseKeys: string[] = [
    'day',
    'status',
    'interval',
    'breakdown',
    'breakdowns',
    'series',
    'compare',
]

export type CachedInsightActorsQueryOptionsResponse = CachedQueryResponse<InsightActorsQueryOptionsResponse>

export interface InsightActorsQueryOptions extends Node<InsightActorsQueryOptionsResponse> {
    kind: NodeKind.InsightActorsQueryOptions
    source: InsightActorsQuery | FunnelsActorsQuery | FunnelCorrelationActorsQuery | StickinessActorsQuery
}

export interface DatabaseSchemaSchema {
    id: string
    name: string
    should_sync: boolean
    incremental: boolean
    status?: string
    last_synced_at?: string
}

export interface DatabaseSchemaSource {
    id: string
    status: string
    source_type: string
    prefix: string
    last_synced_at?: string
}

export interface DatabaseSchemaField {
    name: string
    hogql_value: string
    type: DatabaseSerializedFieldType
    schema_valid: boolean
    table?: string
    fields?: string[]
    chain?: (string | integer)[]
    id?: string
}

export type DatabaseSchemaTableType =
    | 'posthog'
    | 'data_warehouse'
    | 'view'
    | 'batch_export'
    | 'materialized_view'
    | 'managed_view'

export interface DatabaseSchemaTableCommon {
    type: DatabaseSchemaTableType
    id: string
    name: string
    fields: Record<string, DatabaseSchemaField>
    row_count?: number
}

export interface DatabaseSchemaViewTable extends DatabaseSchemaTableCommon {
    type: 'view'
    query: HogQLQuery
}

export enum DatabaseSchemaManagedViewTableKind {
    REVENUE_ANALYTICS_CHARGE = 'revenue_analytics_charge',
    REVENUE_ANALYTICS_CUSTOMER = 'revenue_analytics_customer',
    REVENUE_ANALYTICS_PRODUCT = 'revenue_analytics_product',
    REVENUE_ANALYTICS_REVENUE_ITEM = 'revenue_analytics_revenue_item',
    REVENUE_ANALYTICS_SUBSCRIPTION = 'revenue_analytics_subscription',
}

export interface DatabaseSchemaManagedViewTable extends DatabaseSchemaTableCommon {
    query: HogQLQuery
    type: 'managed_view'
    kind: DatabaseSchemaManagedViewTableKind
    source_id?: string
}

export interface DatabaseSchemaMaterializedViewTable extends DatabaseSchemaTableCommon {
    type: 'materialized_view'
    query: HogQLQuery
    last_run_at?: string
    status?: string
}

export interface DatabaseSchemaPostHogTable extends DatabaseSchemaTableCommon {
    type: 'posthog'
}

export interface DatabaseSchemaDataWarehouseTable extends DatabaseSchemaTableCommon {
    type: 'data_warehouse'
    format: string
    url_pattern: string
    schema?: DatabaseSchemaSchema
    source?: DatabaseSchemaSource
}

export interface DatabaseSchemaBatchExportTable extends DatabaseSchemaTableCommon {
    type: 'batch_export'
}

export type DatabaseSchemaTable =
    | DatabaseSchemaPostHogTable
    | DatabaseSchemaDataWarehouseTable
    | DatabaseSchemaViewTable
    | DatabaseSchemaManagedViewTable
    | DatabaseSchemaBatchExportTable
    | DatabaseSchemaMaterializedViewTable

export interface DatabaseSchemaQueryResponse {
    tables: Record<string, DatabaseSchemaTable>
    joins: DataWarehouseViewLink[]
}

export interface DatabaseSchemaQuery extends DataNode<DatabaseSchemaQueryResponse> {
    kind: NodeKind.DatabaseSchemaQuery
}

export type DatabaseSerializedFieldType =
    | 'integer'
    | 'float'
    | 'decimal'
    | 'string'
    | 'datetime'
    | 'date'
    | 'boolean'
    | 'array'
    | 'json'
    | 'lazy_table'
    | 'virtual_table'
    | 'field_traverser'
    | 'expression'
    | 'view'
    | 'materialized_view'
    | 'unknown'

export type HogQLExpression = string

// Various utility types below

export interface DateRange {
    date_from?: string | null
    date_to?: string | null
    /** Whether the date_from and date_to should be used verbatim. Disables
     * rounding to the start and end of period.
     * @default false
     * */
    explicitDate?: boolean | null
}

export interface ResolvedDateRangeResponse {
    /**  @format date-time */
    date_from: string
    /**  @format date-time */
    date_to: string
}

export type MultipleBreakdownType = Extract<
    BreakdownType,
    'person' | 'event' | 'event_metadata' | 'group' | 'session' | 'hogql' | 'cohort' | 'revenue_analytics'
>

export interface Breakdown {
    type?: MultipleBreakdownType | null
    property: string | integer
    normalize_url?: boolean
    group_type_index?: integer | null
    histogram_bin_count?: integer // trends breakdown histogram bin
}

export interface BreakdownFilter {
    // TODO: unclutter
    /** @default event */
    breakdown_type?: BreakdownType | null
    breakdown_limit?: integer
    breakdown?: string | integer | (string | integer)[] | null
    breakdown_normalize_url?: boolean
    /**
     * @maxLength 3
     */
    breakdowns?: Breakdown[] // We want to limit maximum count of breakdowns avoiding overloading.
    breakdown_group_type_index?: integer | null
    breakdown_histogram_bin_count?: integer // trends breakdown histogram bin
    breakdown_hide_other_aggregation?: boolean | null // hides the "other" field for trends
}

// TODO: Rename to `DashboardFilters` for consistency with `HogQLFilters`
export interface DashboardFilter {
    date_from?: string | null
    date_to?: string | null
    properties?: AnyPropertyFilter[] | null
    breakdown_filter?: BreakdownFilter | null
}

export interface InsightsThresholdBounds {
    lower?: number
    upper?: number
}

export enum InsightThresholdType {
    ABSOLUTE = 'absolute',
    PERCENTAGE = 'percentage',
}

export interface InsightThreshold {
    type: InsightThresholdType
    bounds?: InsightsThresholdBounds
}

export enum AlertConditionType {
    ABSOLUTE_VALUE = 'absolute_value', // default alert, checks absolute value of current interval
    RELATIVE_INCREASE = 'relative_increase', // checks increase in value during current interval compared to previous interval
    RELATIVE_DECREASE = 'relative_decrease', // checks decrease in value during current interval compared to previous interval
}

export interface AlertCondition {
    // Conditions in addition to the separate threshold
    // TODO: Think about things like relative thresholds, rate of change, etc.
    type: AlertConditionType
}

export enum AlertState {
    FIRING = 'Firing',
    NOT_FIRING = 'Not firing',
    ERRORED = 'Errored',
    SNOOZED = 'Snoozed',
}

export enum AlertCalculationInterval {
    HOURLY = 'hourly',
    DAILY = 'daily',
    WEEKLY = 'weekly',
    MONTHLY = 'monthly',
}

export interface TrendsAlertConfig {
    type: 'TrendsAlertConfig'
    series_index: integer
    check_ongoing_interval?: boolean
}

export interface HogCompileResponse {
    bytecode: any[]
    locals: any[]
}

export interface SuggestedQuestionsQuery extends DataNode<SuggestedQuestionsQueryResponse> {
    kind: NodeKind.SuggestedQuestionsQuery
}

export interface SuggestedQuestionsQueryResponse {
    questions: string[]
}

export type CachedSuggestedQuestionsQueryResponse = CachedQueryResponse<SuggestedQuestionsQueryResponse>

export interface TeamTaxonomyItem {
    event: string
    count: integer
}

export type TeamTaxonomyResponse = TeamTaxonomyItem[]

export interface TeamTaxonomyQuery extends DataNode<TeamTaxonomyQueryResponse> {
    kind: NodeKind.TeamTaxonomyQuery
}

export interface TeamTaxonomyQueryResponse extends AnalyticsQueryResponseBase {
    results: TeamTaxonomyResponse
}

export type CachedTeamTaxonomyQueryResponse = CachedQueryResponse<TeamTaxonomyQueryResponse>

export interface EventTaxonomyItem {
    property: string
    sample_values: string[]
    sample_count: integer
}

export type EventTaxonomyResponse = EventTaxonomyItem[]

export interface EventTaxonomyQuery extends DataNode<EventTaxonomyQueryResponse> {
    kind: NodeKind.EventTaxonomyQuery
    event?: string
    actionId?: integer
    properties?: string[]
    maxPropertyValues?: integer
}

export interface EventTaxonomyQueryResponse extends AnalyticsQueryResponseBase {
    results: EventTaxonomyResponse
}

export type CachedEventTaxonomyQueryResponse = CachedQueryResponse<EventTaxonomyQueryResponse>

export interface ActorsPropertyTaxonomyResponse {
    // Values can be floats and integers
    sample_values: (string | number | boolean | integer)[]
    sample_count: integer
}

export interface ActorsPropertyTaxonomyQuery extends DataNode<ActorsPropertyTaxonomyQueryResponse> {
    kind: NodeKind.ActorsPropertyTaxonomyQuery
    properties: string[]
    groupTypeIndex?: integer
    maxPropertyValues?: integer
}

export interface ActorsPropertyTaxonomyQueryResponse extends AnalyticsQueryResponseBase {
    results: ActorsPropertyTaxonomyResponse | ActorsPropertyTaxonomyResponse[]
}

export type CachedActorsPropertyTaxonomyQueryResponse = CachedQueryResponse<ActorsPropertyTaxonomyQueryResponse>

export interface VectorSearchResponseItem {
    id: string
    distance: number
}

export type VectorSearchResponse = VectorSearchResponseItem[]

export interface VectorSearchQuery extends DataNode<VectorSearchQueryResponse> {
    kind: NodeKind.VectorSearchQuery
    embedding: number[]
    embeddingVersion?: number
}

export interface VectorSearchQueryResponse extends AnalyticsQueryResponseBase {
    results: VectorSearchResponse
}

export type CachedVectorSearchQueryResponse = CachedQueryResponse<VectorSearchQueryResponse>

export enum CustomChannelField {
    UTMSource = 'utm_source',
    UTMMedium = 'utm_medium',
    UTMCampaign = 'utm_campaign',
    ReferringDomain = 'referring_domain',
    URL = 'url',
    Pathname = 'pathname',
    Hostname = 'hostname',
}

export enum CustomChannelOperator {
    Exact = 'exact',
    IsNot = 'is_not',
    IsSet = 'is_set',
    IsNotSet = 'is_not_set',
    IContains = 'icontains',
    NotIContains = 'not_icontains',
    Regex = 'regex',
    NotRegex = 'not_regex',
}

export interface CustomChannelCondition {
    key: CustomChannelField
    value?: string | string[]
    op: CustomChannelOperator
    id: string // the ID is only needed for the drag and drop, so only needs to be unique with one set of rules
}

export interface CustomChannelRule {
    items: CustomChannelCondition[]
    combiner: FilterLogicalOperator
    channel_type: string
    id: string // the ID is only needed for the drag and drop, so only needs to be unique with one set of rules
}

export enum DefaultChannelTypes {
    CrossNetwork = 'Cross Network',
    PaidSearch = 'Paid Search',
    PaidSocial = 'Paid Social',
    PaidVideo = 'Paid Video',
    PaidShopping = 'Paid Shopping',
    PaidUnknown = 'Paid Unknown',
    Direct = 'Direct',
    OrganicSearch = 'Organic Search',
    OrganicSocial = 'Organic Social',
    OrganicVideo = 'Organic Video',
    OrganicShopping = 'Organic Shopping',
    Push = 'Push',
    SMS = 'SMS',
    Audio = 'Audio',
    Email = 'Email',
    Referral = 'Referral',
    Affiliate = 'Affiliate',
    Unknown = 'Unknown',
}

// IMPORTANT: Changes to AIEventType values impact usage reporting and billing
// These values are used in SQL queries to compute usage and exclude AI events from standard event counts
// Any changes here will be reflected in the Python schema and affect billing calculations
export type AIEventType = '$ai_generation' | '$ai_embedding' | '$ai_span' | '$ai_trace' | '$ai_metric' | '$ai_feedback'

export interface LLMTraceEvent {
    id: string
    event: AIEventType | string // Allow both specific AI events and other event types
    properties: Record<string, any>
    createdAt: string
}

// Snake-case here for the DataTable component.
export interface LLMTracePerson {
    uuid: string
    created_at: string
    properties: Record<string, any>
    distinct_id: string
}

export interface LLMTrace {
    id: string
    createdAt: string
    person: LLMTracePerson
    totalLatency?: number
    inputTokens?: number
    outputTokens?: number
    inputCost?: number
    outputCost?: number
    totalCost?: number
    inputState?: any
    outputState?: any
    traceName?: string
    events: LLMTraceEvent[]
}

export interface TracesQueryResponse extends AnalyticsQueryResponseBase {
    results: LLMTrace[]
    hasMore?: boolean
    limit?: integer
    offset?: integer
    columns?: string[]
}

export interface TracesQuery extends DataNode<TracesQueryResponse> {
    kind: NodeKind.TracesQuery
    traceId?: string
    dateRange?: DateRange
    limit?: integer
    offset?: integer
    filterTestAccounts?: boolean
    showColumnConfigurator?: boolean
    /** Properties configurable in the interface */
    properties?: AnyPropertyFilter[]
}

export type CachedTracesQueryResponse = CachedQueryResponse<TracesQueryResponse>

// NOTE: Keep in sync with posthog/models/exchange_rate/currencies.py
// to provide proper type safety for the baseCurrency field
export enum CurrencyCode {
    AED = 'AED',
    AFN = 'AFN',
    ALL = 'ALL',
    AMD = 'AMD',
    ANG = 'ANG',
    AOA = 'AOA',
    ARS = 'ARS',
    AUD = 'AUD',
    AWG = 'AWG',
    AZN = 'AZN',
    BAM = 'BAM',
    BBD = 'BBD',
    BDT = 'BDT',
    BGN = 'BGN',
    BHD = 'BHD',
    BIF = 'BIF',
    BMD = 'BMD',
    BND = 'BND',
    BOB = 'BOB',
    BRL = 'BRL',
    BSD = 'BSD',
    BTC = 'BTC',
    BTN = 'BTN',
    BWP = 'BWP',
    BYN = 'BYN',
    BZD = 'BZD',
    CAD = 'CAD',
    CDF = 'CDF',
    CHF = 'CHF',
    CLP = 'CLP',
    CNY = 'CNY',
    COP = 'COP',
    CRC = 'CRC',
    CVE = 'CVE',
    CZK = 'CZK',
    DJF = 'DJF',
    DKK = 'DKK',
    DOP = 'DOP',
    DZD = 'DZD',
    EGP = 'EGP',
    ERN = 'ERN',
    ETB = 'ETB',
    EUR = 'EUR',
    FJD = 'FJD',
    GBP = 'GBP',
    GEL = 'GEL',
    GHS = 'GHS',
    GIP = 'GIP',
    GMD = 'GMD',
    GNF = 'GNF',
    GTQ = 'GTQ',
    GYD = 'GYD',
    HKD = 'HKD',
    HNL = 'HNL',
    HRK = 'HRK',
    HTG = 'HTG',
    HUF = 'HUF',
    IDR = 'IDR',
    ILS = 'ILS',
    INR = 'INR',
    IQD = 'IQD',
    IRR = 'IRR',
    ISK = 'ISK',
    JMD = 'JMD',
    JOD = 'JOD',
    JPY = 'JPY',
    KES = 'KES',
    KGS = 'KGS',
    KHR = 'KHR',
    KMF = 'KMF',
    KRW = 'KRW',
    KWD = 'KWD',
    KYD = 'KYD',
    KZT = 'KZT',
    LAK = 'LAK',
    LBP = 'LBP',
    LKR = 'LKR',
    LRD = 'LRD',
    LTL = 'LTL',
    LVL = 'LVL',
    LSL = 'LSL',
    LYD = 'LYD',
    MAD = 'MAD',
    MDL = 'MDL',
    MGA = 'MGA',
    MKD = 'MKD',
    MMK = 'MMK',
    MNT = 'MNT',
    MOP = 'MOP',
    MRU = 'MRU',
    MTL = 'MTL',
    MUR = 'MUR',
    MVR = 'MVR',
    MWK = 'MWK',
    MXN = 'MXN',
    MYR = 'MYR',
    MZN = 'MZN',
    NAD = 'NAD',
    NGN = 'NGN',
    NIO = 'NIO',
    NOK = 'NOK',
    NPR = 'NPR',
    NZD = 'NZD',
    OMR = 'OMR',
    PAB = 'PAB',
    PEN = 'PEN',
    PGK = 'PGK',
    PHP = 'PHP',
    PKR = 'PKR',
    PLN = 'PLN',
    PYG = 'PYG',
    QAR = 'QAR',
    RON = 'RON',
    RSD = 'RSD',
    RUB = 'RUB',
    RWF = 'RWF',
    SAR = 'SAR',
    SBD = 'SBD',
    SCR = 'SCR',
    SDG = 'SDG',
    SEK = 'SEK',
    SGD = 'SGD',
    SRD = 'SRD',
    SSP = 'SSP',
    STN = 'STN',
    SYP = 'SYP',
    SZL = 'SZL',
    THB = 'THB',
    TJS = 'TJS',
    TMT = 'TMT',
    TND = 'TND',
    TOP = 'TOP',
    TRY = 'TRY',
    TTD = 'TTD',
    TWD = 'TWD',
    TZS = 'TZS',
    UAH = 'UAH',
    UGX = 'UGX',
    USD = 'USD',
    UYU = 'UYU',
    UZS = 'UZS',
    VES = 'VES',
    VND = 'VND',
    VUV = 'VUV',
    WST = 'WST',
    XAF = 'XAF',
    XCD = 'XCD',
    XOF = 'XOF',
    XPF = 'XPF',
    YER = 'YER',
    ZAR = 'ZAR',
    ZMW = 'ZMW',
}

export type RevenueCurrencyPropertyConfig = {
    property?: string
    static?: CurrencyCode
}

export type SubscriptionDropoffMode = 'last_event' | 'after_dropoff_period'

export interface RevenueAnalyticsEventItem {
    eventName: string
    revenueProperty: string

    /**
     * Property used to identify what product the revenue event refers to
     * Useful when trying to break revenue down by a specific product
     */
    productProperty?: string

    /**
     * Property used to identify whether the revenue event is connected to a coupon
     * Useful when trying to break revenue down by a specific coupon
     */
    couponProperty?: string

    /**
     * Property used to identify what subscription the revenue event refers to
     * Useful when trying to detect churn/LTV/ARPU/etc.
     */
    subscriptionProperty?: string

    /**
     * The number of days we still consider a subscription to be active
     * after the last event. This is useful to avoid the current month's data
     * to look as if most of the subscriptions have churned since we might not
     * have an event for the current month.
     *
     * @default 45
     */
    subscriptionDropoffDays: number

    /**
     * After a subscription has dropped off, when should we consider it to have ended?
     * It should either be at the date of the last event (will alter past periods, the default),
     * or at the date of the last event plus the dropoff period.
     *
     * @default "last_event"
     */
    subscriptionDropoffMode: SubscriptionDropoffMode

    /**
     * TODO: In the future, this should probably be renamed to
     * `currencyProperty` to follow the pattern above
     *
     * @default {"static": "USD"}
     */
    revenueCurrencyProperty: RevenueCurrencyPropertyConfig

    /**
     * If true, the revenue will be divided by the smallest unit of the currency.
     *
     * For example, in case this is set to true,
     * if the revenue is 1089 and the currency is USD, the revenue will be $10.89,
     * but if the currency is JPY, the revenue will be ¥1089.
     *
     * @default false
     */
    currencyAwareDecimal: boolean
}

export interface RevenueAnalyticsGoal {
    name: string
    due_date: string
    goal: number

    /**
     * @default 'gross'
     */
    mrr_or_gross: 'mrr' | 'gross'
}

export interface RevenueAnalyticsConfig {
    /**
     * @default []
     */
    events: RevenueAnalyticsEventItem[]

    /**
     * @default []
     */
    goals: RevenueAnalyticsGoal[]

    /**
     * @default false
     */
    filter_test_accounts: boolean
}

export interface PageURL {
    url: string
    count: number
}

export interface WebPageURLSearchQuery extends WebAnalyticsQueryBase<WebPageURLSearchQueryResponse> {
    kind: NodeKind.WebPageURLSearchQuery
    searchTerm?: string
    stripQueryParams?: boolean
    limit?: integer
}

export interface WebPageURLSearchQueryResponse extends AnalyticsQueryResponseBase {
    results: PageURL[]
    hasMore?: boolean
    limit?: integer
}

export type CachedWebPageURLSearchQueryResponse = CachedQueryResponse<WebPageURLSearchQueryResponse>

export enum WebTrendsMetric {
    UNIQUE_USERS = 'UniqueUsers',
    PAGE_VIEWS = 'PageViews',
    SESSIONS = 'Sessions',
    BOUNCES = 'Bounces',
    SESSION_DURATION = 'SessionDuration',
    TOTAL_SESSIONS = 'TotalSessions',
}

export interface WebTrendsQuery extends WebAnalyticsQueryBase<WebTrendsQueryResponse> {
    kind: NodeKind.WebTrendsQuery
    interval: IntervalType
    metrics: WebTrendsMetric[]
    limit?: integer
    offset?: integer
}

export interface WebTrendsItem {
    bucket: string
    metrics: Partial<Record<WebTrendsMetric, number>>
}

export interface WebTrendsQueryResponse extends AnalyticsQueryResponseBase {
    results: WebTrendsItem[]
    /** Input query string */
    query?: string
    /** Executed ClickHouse query */
    clickhouse?: string
    /** Returned columns */
    columns?: any[]
    /** Types of returned columns */
    types?: any[]
    /** Query explanation output */
    explain?: string[]
    /** Query metadata output */
    metadata?: HogQLMetadataResponse
    hasMore?: boolean
    limit?: integer
    offset?: integer
    samplingRate?: SamplingRate
    usedPreAggregatedTables?: boolean
}

export type CachedWebTrendsQueryResponse = CachedQueryResponse<WebTrendsQueryResponse>

export type MarketingAnalyticsOrderBy = [string, 'ASC' | 'DESC']

export interface MarketingAnalyticsTableQuery
    extends Omit<WebAnalyticsQueryBase<MarketingAnalyticsTableQueryResponse>, 'orderBy'> {
    kind: NodeKind.MarketingAnalyticsTableQuery
    /** Return a limited set of data. Will use default columns if empty. */
    select?: HogQLExpression[]
    /** Columns to order by - similar to EventsQuery format */
    orderBy?: MarketingAnalyticsOrderBy[]
    /** Number of rows to return */
    limit?: integer
    /** Number of rows to skip before returning rows */
    offset?: integer
    /** Filter test accounts */
    filterTestAccounts?: boolean
    /** Draft conversion goal that can be set in the UI without saving */
    draftConversionGoal?: ConversionGoalFilter | null
    /** Compare to date range */
    compareFilter?: CompareFilter
}

export interface MarketingAnalyticsItem extends WebAnalyticsItemBase<number | string> {
    hasComparison?: boolean
}

export interface MarketingAnalyticsTableQueryResponse extends AnalyticsQueryResponseBase {
    results: MarketingAnalyticsItem[][]
    types?: unknown[]
    columns?: unknown[]
    hogql?: string
    samplingRate?: SamplingRate
    hasMore?: boolean
    limit?: integer
    offset?: integer
}

export type CachedMarketingAnalyticsTableQueryResponse = CachedQueryResponse<MarketingAnalyticsTableQueryResponse>

export interface WebAnalyticsExternalSummaryRequest {
    date_from: string
    date_to: string
    explicit_date?: boolean
}

export type ExternalQueryErrorCode = 'platform_access_required' | 'query_execution_failed'

export type ExternalQueryStatus = 'success' | 'error'

export interface ExternalQueryError {
    code: ExternalQueryErrorCode
    detail: string
}

export interface WebAnalyticsExternalSummaryQueryResponse {
    data: Record<string, any>
    status: ExternalQueryStatus
    error?: ExternalQueryError
}

export interface WebAnalyticsExternalSummaryQuery
    extends Pick<
        WebAnalyticsQueryBase<WebAnalyticsExternalSummaryQueryResponse>,
        'dateRange' | 'properties' | 'version'
    > {
    kind: NodeKind.WebAnalyticsExternalSummaryQuery
    dateRange: DateRange
    properties: WebAnalyticsPropertyFilters
    response?: WebAnalyticsExternalSummaryQueryResponse
}

export type HeatMapQuerySource = EventsNode

export interface EventsHeatMapDataResult {
    row: integer
    column: integer
    value: integer
}

export interface EventsHeatMapRowAggregationResult {
    row: integer
    value: integer
}

export interface EventsHeatMapColumnAggregationResult {
    column: integer
    value: integer
}

export interface EventsHeatMapStructuredResult {
    data: EventsHeatMapDataResult[]
    rowAggregations: EventsHeatMapRowAggregationResult[]
    columnAggregations: EventsHeatMapColumnAggregationResult[]
    allAggregations: integer
}

export type MarketingAnalyticsSchemaFieldTypes =
    | 'string'
    | 'integer'
    | 'number'
    | 'float'
    | 'datetime'
    | 'date'
    | 'boolean'

export type MarketingAnalyticsSchemaField = {
    type: MarketingAnalyticsSchemaFieldTypes[]
    required: boolean
}

export enum MarketingAnalyticsColumnsSchemaNames {
    Campaign = 'campaign',
    Clicks = 'clicks',
    Cost = 'cost',
    Currency = 'currency',
    Date = 'date',
    Impressions = 'impressions',
    Source = 'source',
}

export const MARKETING_ANALYTICS_SCHEMA: Record<MarketingAnalyticsColumnsSchemaNames, MarketingAnalyticsSchemaField> = {
    [MarketingAnalyticsColumnsSchemaNames.Date]: { type: ['datetime', 'date', 'string'], required: true }, // self managed sources dates are not converted to date type
    [MarketingAnalyticsColumnsSchemaNames.Source]: { type: ['string'], required: true },
    [MarketingAnalyticsColumnsSchemaNames.Campaign]: { type: ['string'], required: true },
    [MarketingAnalyticsColumnsSchemaNames.Cost]: { type: ['float', 'integer'], required: true },
    [MarketingAnalyticsColumnsSchemaNames.Clicks]: { type: ['integer', 'number', 'float'], required: false },
    [MarketingAnalyticsColumnsSchemaNames.Currency]: { type: ['string'], required: false },
    [MarketingAnalyticsColumnsSchemaNames.Impressions]: { type: ['integer', 'number', 'float'], required: false },
}

export type SourceMap = Record<MarketingAnalyticsColumnsSchemaNames, string | undefined>

export type SchemaMap = Record<ConversionGoalSchema, string | undefined>

export type ConversionGoalFilter = (EventsNode | ActionsNode | DataWarehouseNode) & {
    conversion_goal_id: string
    conversion_goal_name: string
    schema_map: SchemaMap
}

export interface MarketingAnalyticsConfig {
    sources_map?: Record<string, SourceMap>
    conversion_goals?: ConversionGoalFilter[]
}

export enum MarketingAnalyticsBaseColumns {
    Campaign = 'Campaign',
    Source = 'Source',
    Cost = 'Cost',
    Clicks = 'Clicks',
    Impressions = 'Impressions',
    CPC = 'CPC',
    CTR = 'CTR',
}

export enum MarketingAnalyticsHelperForColumnNames {
    Goal = 'Goal',
    CostPer = 'Cost per',
}

export interface SourceFieldSSHTunnelConfig {
    type: 'ssh-tunnel'
    label: string
    name: string
}

export interface SourceFieldOauthConfig {
    type: 'oauth'
    name: string
    label: string
    required: boolean
    kind: string
}

export type SourceFieldInputConfigType =
    | 'text'
    | 'email'
    | 'search'
    | 'url'
    | 'password'
    | 'time'
    | 'number'
    | 'textarea'

export interface SourceFieldInputConfig {
    type: SourceFieldInputConfigType
    name: string
    label: string
    required: boolean
    placeholder: string
}

export type SourceFieldSelectConfigConverter = 'str_to_int' | 'str_to_bool' | 'str_to_optional_int'

export interface SourceFieldSelectConfig {
    type: 'select'
    name: string
    label: string
    required: boolean
    defaultValue: string
    options: { label: string; value: string; fields?: SourceFieldConfig[] }[]
    converter?: SourceFieldSelectConfigConverter
}

export interface SourceFieldSwitchGroupConfig {
    type: 'switch-group'
    name: string
    label: string
    default: string | number | boolean
    fields: SourceFieldConfig[]
    caption?: string
}

export interface SourceFieldFileUploadJsonFormatConfig {
    format: '.json'
    keys: '*' | string[]
}

export interface SourceFieldFileUploadConfig {
    type: 'file-upload'
    name: string
    label: string
    fileFormat: SourceFieldFileUploadJsonFormatConfig
    required: boolean
}

export type SourceFieldConfig =
    | SourceFieldInputConfig
    | SourceFieldSwitchGroupConfig
    | SourceFieldSelectConfig
    | SourceFieldOauthConfig
    | SourceFieldFileUploadConfig
    | SourceFieldSSHTunnelConfig

export interface SourceConfig {
    name: ExternalDataSourceType
    label?: string
    caption: string | any
    fields: SourceFieldConfig[]
    disabledReason?: string | null
    existingSource?: boolean
    unreleasedSource?: boolean
    betaSource?: boolean
<<<<<<< HEAD
    iconPath: string
=======
    featureFlag?: string
>>>>>>> 02c3f42f
}

export const externalDataSources = [
    'Stripe',
    'Hubspot',
    'Postgres',
    'MySQL',
    'MSSQL',
    'Zendesk',
    'Snowflake',
    'Salesforce',
    'Vitally',
    'BigQuery',
    'Chargebee',
    'RevenueCat',
    'Polar',
    'GoogleAds',
    'MetaAds',
    'Klaviyo',
    'Mailchimp',
    'Braze',
    'Mailjet',
    'Redshift',
    'GoogleSheets',
    'MongoDB',
    'TemporalIO',
    'DoIt',
    'LinkedinAds',
    'RedditAds',
] as const

export type ExternalDataSourceType = (typeof externalDataSources)[number]

export enum InfinityValue {
    INFINITY_VALUE = 999999,
    NEGATIVE_INFINITY_VALUE = -999999,
}<|MERGE_RESOLUTION|>--- conflicted
+++ resolved
@@ -3867,11 +3867,8 @@
     existingSource?: boolean
     unreleasedSource?: boolean
     betaSource?: boolean
-<<<<<<< HEAD
     iconPath: string
-=======
     featureFlag?: string
->>>>>>> 02c3f42f
 }
 
 export const externalDataSources = [
