--- conflicted
+++ resolved
@@ -3803,11 +3803,8 @@
     select?: HogQLExpression[]
     /** Draft conversion goal that can be set in the UI without saving */
     draftConversionGoal?: ConversionGoalFilter
-<<<<<<< HEAD
     /** Filter by integration IDs */
     integrationFilter?: IntegrationFilter
-=======
->>>>>>> f2468320
 }
 
 export interface WebAnalyticsExternalSummaryRequest {
