import { DataColorToken } from 'lib/colors'
import { TaxonomicFilterGroupType } from 'lib/components/TaxonomicFilter/types'
import { ConversionGoalSchema } from 'scenes/web-analytics/tabs/marketing-analytics/utils'

import {
    AnyFilterLike,
    AnyGroupScopeFilter,
    AnyPersonScopeFilter,
    AnyPropertyFilter,
    BaseMathType,
    BreakdownKeyType,
    BreakdownType,
    CalendarHeatmapMathType,
    ChartDisplayCategory,
    ChartDisplayType,
    CountPerActorMathType,
    DataWarehouseViewLink,
    EventPropertyFilter,
    EventType,
    ExperimentHoldoutType,
    ExperimentMetricGoal,
    ExperimentMetricMathType,
    FileSystemIconColor,
    FilterLogicalOperator,
    FilterType,
    FunnelConversionWindowTimeUnit,
    FunnelMathType,
    FunnelsFilterType,
    GroupMathType,
    HogQLMathType,
    InsightShortId,
    InsightType,
    IntegrationType,
    IntervalType,
    LifecycleFilterType,
    LifecycleToggle,
    LogEntryPropertyFilter,
    MatchedRecordingEvent,
    PathsFilterType,
    PersonPropertyFilter,
    PropertyGroupFilter,
    PropertyGroupFilterValue,
    PropertyMathType,
    PropertyOperator,
    RecordingPropertyFilter,
    RetentionDashboardDisplayType,
    RetentionFilterType,
    RevenueAnalyticsPropertyFilter,
    SessionPropertyFilter,
    SessionRecordingType,
    SimpleIntervalType,
    StepOrderValue,
    StickinessFilterType,
    TrendsFilterType,
} from '~/types'

import { integer, numerical_key } from './type-utils'

export { ChartDisplayCategory }

/**
 * PostHog Query Schema definition.
 *
 * This file acts as the source of truth for:
 *
 * - frontend/src/queries/schema.json
 *   - generated from typescript via "pnpm --filter=@posthog/frontend run schema:build:json"
 *
 * - posthog/schema.py
 *   - generated from json the above json via "pnpm -w run schema:build:python"
 * */

export enum NodeKind {
    // Data nodes
    EventsNode = 'EventsNode',
    ActionsNode = 'ActionsNode',
    DataWarehouseNode = 'DataWarehouseNode',
    EventsQuery = 'EventsQuery',
    PersonsNode = 'PersonsNode',
    HogQuery = 'HogQuery',
    HogQLQuery = 'HogQLQuery',
    HogQLASTQuery = 'HogQLASTQuery',
    HogQLMetadata = 'HogQLMetadata',
    HogQLAutocomplete = 'HogQLAutocomplete',
    ActorsQuery = 'ActorsQuery',
    GroupsQuery = 'GroupsQuery',
    FunnelsActorsQuery = 'FunnelsActorsQuery',
    FunnelCorrelationActorsQuery = 'FunnelCorrelationActorsQuery',
    SessionsTimelineQuery = 'SessionsTimelineQuery',
    RecordingsQuery = 'RecordingsQuery',
    SessionAttributionExplorerQuery = 'SessionAttributionExplorerQuery',
    RevenueExampleEventsQuery = 'RevenueExampleEventsQuery',
    RevenueExampleDataWarehouseTablesQuery = 'RevenueExampleDataWarehouseTablesQuery',
    ErrorTrackingQuery = 'ErrorTrackingQuery',
    ErrorTrackingSimilarIssuesQuery = 'ErrorTrackingSimilarIssuesQuery',
    ErrorTrackingIssueCorrelationQuery = 'ErrorTrackingIssueCorrelationQuery',
    LogsQuery = 'LogsQuery',
    SessionBatchEventsQuery = 'SessionBatchEventsQuery',

    // Interface nodes
    DataTableNode = 'DataTableNode',
    DataVisualizationNode = 'DataVisualizationNode',
    SavedInsightNode = 'SavedInsightNode',
    InsightVizNode = 'InsightVizNode',

    TrendsQuery = 'TrendsQuery',
    CalendarHeatmapQuery = 'CalendarHeatmapQuery',
    FunnelsQuery = 'FunnelsQuery',
    RetentionQuery = 'RetentionQuery',
    PathsQuery = 'PathsQuery',
    StickinessQuery = 'StickinessQuery',
    StickinessActorsQuery = 'StickinessActorsQuery',
    LifecycleQuery = 'LifecycleQuery',
    InsightActorsQuery = 'InsightActorsQuery',
    InsightActorsQueryOptions = 'InsightActorsQueryOptions',
    FunnelCorrelationQuery = 'FunnelCorrelationQuery',

    // Web analytics + Web Vitals queries
    WebOverviewQuery = 'WebOverviewQuery',
    WebStatsTableQuery = 'WebStatsTableQuery',
    WebExternalClicksTableQuery = 'WebExternalClicksTableQuery',
    WebGoalsQuery = 'WebGoalsQuery',
    WebVitalsQuery = 'WebVitalsQuery',
    WebVitalsPathBreakdownQuery = 'WebVitalsPathBreakdownQuery',
    WebPageURLSearchQuery = 'WebPageURLSearchQuery',
    WebTrendsQuery = 'WebTrendsQuery',
    WebAnalyticsExternalSummaryQuery = 'WebAnalyticsExternalSummaryQuery',

    // Revenue analytics queries
    RevenueAnalyticsGrossRevenueQuery = 'RevenueAnalyticsGrossRevenueQuery',
    RevenueAnalyticsMetricsQuery = 'RevenueAnalyticsMetricsQuery',
    RevenueAnalyticsMRRQuery = 'RevenueAnalyticsMRRQuery',
    RevenueAnalyticsOverviewQuery = 'RevenueAnalyticsOverviewQuery',
    RevenueAnalyticsTopCustomersQuery = 'RevenueAnalyticsTopCustomersQuery',

    // Marketing analytics queries
    MarketingAnalyticsTableQuery = 'MarketingAnalyticsTableQuery',
    MarketingAnalyticsAggregatedQuery = 'MarketingAnalyticsAggregatedQuery',

    // Experiment queries
    ExperimentMetric = 'ExperimentMetric',
    ExperimentQuery = 'ExperimentQuery',
    ExperimentExposureQuery = 'ExperimentExposureQuery',
    ExperimentEventExposureConfig = 'ExperimentEventExposureConfig',
    ExperimentTrendsQuery = 'ExperimentTrendsQuery',
    ExperimentFunnelsQuery = 'ExperimentFunnelsQuery',
    ExperimentDataWarehouseNode = 'ExperimentDataWarehouseNode',

    // Database metadata
    DatabaseSchemaQuery = 'DatabaseSchemaQuery',

    // AI queries
    SuggestedQuestionsQuery = 'SuggestedQuestionsQuery',
    TeamTaxonomyQuery = 'TeamTaxonomyQuery',
    EventTaxonomyQuery = 'EventTaxonomyQuery',
    ActorsPropertyTaxonomyQuery = 'ActorsPropertyTaxonomyQuery',
    TracesQuery = 'TracesQuery',
    TraceQuery = 'TraceQuery',
    VectorSearchQuery = 'VectorSearchQuery',
    DocumentSimilarityQuery = 'DocumentSimilarityQuery',

    // Customer analytics
    UsageMetricsQuery = 'UsageMetricsQuery',
}

export type AnyDataNode =
    | EventsNode // never queried directly
    | ActionsNode // old actions API endpoint
    | PersonsNode // old persons API endpoint
    | EventsQuery
    | ActorsQuery
    | GroupsQuery
    | InsightActorsQuery
    | InsightActorsQueryOptions
    | SessionsTimelineQuery
    | HogQuery
    | HogQLQuery
    | HogQLMetadata
    | HogQLAutocomplete
    | RevenueAnalyticsGrossRevenueQuery
    | RevenueAnalyticsMetricsQuery
    | RevenueAnalyticsMRRQuery
    | RevenueAnalyticsOverviewQuery
    | RevenueAnalyticsTopCustomersQuery
    | MarketingAnalyticsTableQuery
    | MarketingAnalyticsAggregatedQuery
    | WebOverviewQuery
    | WebStatsTableQuery
    | WebExternalClicksTableQuery
    | WebGoalsQuery
    | WebVitalsQuery
    | WebVitalsPathBreakdownQuery
    | WebPageURLSearchQuery
    | WebTrendsQuery
    | WebAnalyticsExternalSummaryQuery
    | SessionAttributionExplorerQuery
    | RevenueExampleEventsQuery
    | RevenueExampleDataWarehouseTablesQuery
    | ErrorTrackingQuery
    | ErrorTrackingSimilarIssuesQuery
    | ErrorTrackingIssueCorrelationQuery
    | LogsQuery
    | ExperimentFunnelsQuery
    | ExperimentTrendsQuery
    | CalendarHeatmapQuery
    | RecordingsQuery
    | TracesQuery
    | TraceQuery
    | VectorSearchQuery
    | UsageMetricsQuery

/**
 * @discriminator kind
 */
export type QuerySchema =
    // Data nodes (see utils.ts)
    | EventsNode // never queried directly
    | ActionsNode // old actions API endpoint
    | PersonsNode // old persons API endpoint
    | DataWarehouseNode
    | EventsQuery
    | ActorsQuery
    | GroupsQuery
    | InsightActorsQuery
    | InsightActorsQueryOptions
    | SessionsTimelineQuery
    | HogQuery
    | HogQLQuery
    | HogQLMetadata
    | HogQLAutocomplete
    | HogQLASTQuery
    | SessionAttributionExplorerQuery
    | RevenueExampleEventsQuery
    | RevenueExampleDataWarehouseTablesQuery
    | ErrorTrackingQuery
    | ErrorTrackingSimilarIssuesQuery
    | ErrorTrackingIssueCorrelationQuery
    | ExperimentFunnelsQuery
    | ExperimentTrendsQuery
    | ExperimentQuery
    | ExperimentExposureQuery
    | DocumentSimilarityQuery

    // Web Analytics + Web Vitals
    | WebOverviewQuery
    | WebStatsTableQuery
    | WebExternalClicksTableQuery
    | WebGoalsQuery
    | WebVitalsQuery
    | WebVitalsPathBreakdownQuery
    | WebPageURLSearchQuery
    | WebAnalyticsExternalSummaryQuery

    // Revenue analytics
    | RevenueAnalyticsGrossRevenueQuery
    | RevenueAnalyticsMetricsQuery
    | RevenueAnalyticsMRRQuery
    | RevenueAnalyticsOverviewQuery
    | RevenueAnalyticsTopCustomersQuery

    // Marketing analytics
    | MarketingAnalyticsTableQuery
    | MarketingAnalyticsAggregatedQuery

    // Interface nodes
    | DataVisualizationNode
    | DataTableNode
    | SavedInsightNode
    | InsightVizNode

    // Classic insights
    | TrendsQuery
    | FunnelsQuery
    | RetentionQuery
    | PathsQuery
    | StickinessQuery
    | LifecycleQuery
    | FunnelCorrelationQuery

    // Misc
    | DatabaseSchemaQuery
    | LogsQuery

    // AI
    | SuggestedQuestionsQuery
    | TeamTaxonomyQuery
    | EventTaxonomyQuery
    | ActorsPropertyTaxonomyQuery
    | TracesQuery
    | TraceQuery
    | VectorSearchQuery

    // Customer analytics
    | UsageMetricsQuery

// Keep this, because QuerySchema itself will be collapsed as it is used in other models
export type QuerySchemaRoot = QuerySchema

// Dynamically make a union type out of all the types in all `response` fields in QuerySchema
type QueryResponseType<T> = T extends { response?: infer R } ? { response: R } : never
type QueryAllResponses = QueryResponseType<QuerySchema>
export type QueryResponseAlternative = QueryAllResponses['response']

/**
 * Node base class, everything else inherits from here.
 * @internal - no need to emit to schema.json.
 */
export interface Node<R extends Record<string, any> = Record<string, any>> {
    kind: NodeKind
    /** version of the node, used for schema migrations */
    version?: number
    /** @internal Don't use this property at runtime, it's here for typing. */
    response?: R
}

// Data nodes

export type AnyResponseType =
    | Record<string, any>
    | HogQueryResponse
    | HogQLQueryResponse
    | HogQLMetadataResponse
    | HogQLAutocompleteResponse
    | EventsNode['response']
    | EventsQueryResponse
    | ErrorTrackingQueryResponse
    | LogsQueryResponse

/** Tags that will be added to the Query log comment  **/
export interface QueryLogTags {
    /** Scene where this query is shown in the UI. Use string, there's no need to churn the Schema when we add a new Scene **/
    scene?: string
    /** Product responsible for this query. Use string, there's no need to churn the Schema when we add a new product **/
    productKey?: string
}

/** @internal - no need to emit to schema.json. */
export interface DataNode<R extends Record<string, any> = Record<string, any>> extends Node<R> {
    /** Modifiers used when performing the query */
    modifiers?: HogQLQueryModifiers
    tags?: QueryLogTags
}

/** HogQL Query Options are automatically set per team. However, they can be overridden in the query. */
export interface HogQLQueryModifiers {
    personsOnEventsMode?:
        | 'disabled' // `disabled` is deprecated and set for removal - `person_id_override_properties_joined` is its faster functional equivalent
        | 'person_id_no_override_properties_on_events'
        | 'person_id_override_properties_on_events'
        | 'person_id_override_properties_joined'
    personsArgMaxVersion?: 'auto' | 'v1' | 'v2'
    inCohortVia?: 'auto' | 'leftjoin' | 'subquery' | 'leftjoin_conjoined'
    materializationMode?: 'auto' | 'legacy_null_as_string' | 'legacy_null_as_null' | 'disabled'
    optimizeJoinedFilters?: boolean
    dataWarehouseEventsModifiers?: DataWarehouseEventsModifier[]
    debug?: boolean
    timings?: boolean
    s3TableUseInvalidColumns?: boolean
    personsJoinMode?: 'inner' | 'left'
    bounceRatePageViewMode?: 'count_pageviews' | 'uniq_urls' | 'uniq_page_screen_autocaptures'
    bounceRateDurationSeconds?: number
    sessionTableVersion?: 'auto' | 'v1' | 'v2' | 'v3'
    sessionsV2JoinMode?: 'string' | 'uuid'
    propertyGroupsMode?: 'enabled' | 'disabled' | 'optimized'
    useMaterializedViews?: boolean
    customChannelTypeRules?: CustomChannelRule[]
    usePresortedEventsTable?: boolean
    useWebAnalyticsPreAggregatedTables?: boolean
    formatCsvAllowDoubleQuotes?: boolean
    convertToProjectTimezone?: boolean
    /** Try to automatically convert HogQL queries to use preaggregated tables at the AST level **/
    usePreaggregatedTableTransforms?: boolean
    optimizeProjections?: boolean
}

export interface DataWarehouseEventsModifier {
    table_name: string
    timestamp_field: string
    distinct_id_field: string
    id_field: string
}

export interface HogQLQueryResponse<T = any[]> extends AnalyticsQueryResponseBase {
    results: T
    /** Input query string */
    query?: string
    /** Executed ClickHouse query */
    clickhouse?: string
    /** Returned columns */
    columns?: any[]
    /** Types of returned columns */
    types?: any[]
    /** Query explanation output */
    explain?: string[]
    /** Query metadata output */
    metadata?: HogQLMetadataResponse
    hasMore?: boolean
    limit?: integer
    offset?: integer
}

export type CachedHogQLQueryResponse = CachedQueryResponse<HogQLQueryResponse>

/** Filters object that will be converted to a HogQL {filters} placeholder */
export interface HogQLFilters {
    properties?: AnyPropertyFilter[]
    dateRange?: DateRange
    filterTestAccounts?: boolean
}

export interface HogQLVariable {
    variableId: string
    code_name: string
    value?: any
    isNull?: boolean
}

export interface HogQLQuery extends DataNode<HogQLQueryResponse> {
    kind: NodeKind.HogQLQuery
    query: string
    filters?: HogQLFilters
    /** Variables to be substituted into the query */
    variables?: Record<string, HogQLVariable>
    /** Constant values that can be referenced with the {placeholder} syntax in the query */
    values?: Record<string, any>
    /** @deprecated use modifiers.debug instead */
    explain?: boolean
    /** Client provided name of the query */
    name?: string
}

export interface HogQLASTQuery extends Omit<HogQLQuery, 'query' | 'kind'> {
    kind: NodeKind.HogQLASTQuery
    query: Record<string, any>
}

export interface HogQueryResponse {
    results: any
    bytecode?: any[]
    coloredBytecode?: any[]
    stdout?: string
    query_status?: never
}

export interface HogQuery extends DataNode<HogQueryResponse> {
    kind: NodeKind.HogQuery
    code?: string
}

export interface RecordingsQueryResponse {
    results: SessionRecordingType[]
    has_next: boolean
}

export const VALID_RECORDING_ORDERS = [
    'duration',
    'recording_duration',
    'inactive_seconds',
    'active_seconds',
    'start_time',
    'console_error_count',
    'click_count',
    'keypress_count',
    'mouse_activity_count',
    'activity_score',
    'recording_ttl',
] as const

export interface MatchingEventsResponse {
    results: MatchedRecordingEvent[]
}

export type RecordingOrder = (typeof VALID_RECORDING_ORDERS)[number]

export type RecordingOrderDirection = 'ASC' | 'DESC'

export interface RecordingsQuery extends DataNode<RecordingsQueryResponse> {
    kind: NodeKind.RecordingsQuery
    /**
     * @default "-3d"
     * */
    date_from?: string | null
    date_to?: string | null
    events?: FilterType['events']
    actions?: FilterType['actions']
    properties?: AnyPropertyFilter[]
    console_log_filters?: LogEntryPropertyFilter[]
    having_predicates?: AnyPropertyFilter[] // duration and snapshot_source filters
    comment_text?: RecordingPropertyFilter // search comments by text content
    filter_test_accounts?: boolean
    /**
     * @default "AND"
     * */
    operand?: FilterLogicalOperator
    session_ids?: string[]
    person_uuid?: string
    distinct_ids?: string[]
    /**
     * @default "start_time"
     * */
    order?: RecordingOrder
    /**
     * Replay originally had all ordering as descending
     * by specifying the field name,
     * this runs counter to Django behavior
     * where the field name specifies ascending sorting (e.g. the_field_name)
     * and -the_field_name would indicate descending order
     * to avoid invalidating or migrating all existing filters
     * we keep DESC as the default
     * or allow specification of an explicit order direction here
     * @default "DESC"
     */
    order_direction?: RecordingOrderDirection
    limit?: integer
    offset?: integer
    user_modified_filters?: Record<string, any>
}

export interface HogQLNotice {
    start?: integer
    end?: integer
    message: string
    fix?: string
}

export enum QueryIndexUsage {
    Undecisive = 'undecisive',
    No = 'no',
    Partial = 'partial',
    Yes = 'yes',
}

export interface HogQLMetadataResponse {
    query?: string
    isValid?: boolean
    isUsingIndices?: QueryIndexUsage
    errors: HogQLNotice[]
    warnings: HogQLNotice[]
    notices: HogQLNotice[]
    query_status?: never
    table_names?: string[]
    ch_table_names?: string[]
}

export type AutocompleteCompletionItemKind =
    | 'Method'
    | 'Function'
    | 'Constructor'
    | 'Field'
    | 'Variable'
    | 'Class'
    | 'Struct'
    | 'Interface'
    | 'Module'
    | 'Property'
    | 'Event'
    | 'Operator'
    | 'Unit'
    | 'Value'
    | 'Constant'
    | 'Enum'
    | 'EnumMember'
    | 'Keyword'
    | 'Text'
    | 'Color'
    | 'File'
    | 'Reference'
    | 'Customcolor'
    | 'Folder'
    | 'TypeParameter'
    | 'User'
    | 'Issue'
    | 'Snippet'

export interface AutocompleteCompletionItem {
    /**
     * The label of this completion item. By default
     * this is also the text that is inserted when selecting
     * this completion.
     */
    label: string
    /**
     * A human-readable string that represents a doc-comment.
     */
    documentation?: string
    /**
     * A human-readable string with additional information
     * about this item, like type or symbol information.
     */
    detail?: string
    /**
     * A string or snippet that should be inserted in a document when selecting
     * this completion.
     */
    insertText: string
    /**
     * The kind of this completion item. Based on the kind
     * an icon is chosen by the editor.
     */
    kind: AutocompleteCompletionItemKind
}

export interface HogQLAutocompleteResponse {
    suggestions: AutocompleteCompletionItem[]
    /** Whether or not the suggestions returned are complete */
    incomplete_list: boolean
    /** Measured timings for different parts of the query generation process */
    timings?: QueryTiming[]
    query_status?: never
}

export enum HogLanguage {
    hog = 'hog',
    hogJson = 'hogJson',
    hogQL = 'hogQL',
    hogQLExpr = 'hogQLExpr',
    hogTemplate = 'hogTemplate',
}

export interface HogQLMetadata extends DataNode<HogQLMetadataResponse> {
    kind: NodeKind.HogQLMetadata
    /** Language to validate */
    language: HogLanguage
    /** Query to validate */
    query: string
    /** Query within which "expr" and "template" are validated. Defaults to "select * from events" */
    sourceQuery?: AnyDataNode
    /** Extra globals for the query */
    globals?: Record<string, any>
    /** Extra filters applied to query via {filters} */
    filters?: HogQLFilters
    /** Variables to be subsituted into the query */
    variables?: Record<string, HogQLVariable>
    /** Enable more verbose output, usually run from the /debug page */
    debug?: boolean
}

export interface HogQLAutocomplete extends DataNode<HogQLAutocompleteResponse> {
    kind: NodeKind.HogQLAutocomplete
    /** Language to validate */
    language: HogLanguage
    /** Query to validate */
    query: string
    /** Query in whose context to validate. */
    sourceQuery?: AnyDataNode
    /** Global values in scope */
    globals?: Record<string, any>
    /** Table to validate the expression against */
    filters?: HogQLFilters
    /**
     * Start position of the editor word
     */
    startPosition: integer
    /**
     * End position of the editor word
     */
    endPosition: integer
}

export type MathType =
    | BaseMathType
    | FunnelMathType
    | PropertyMathType
    | CountPerActorMathType
    | GroupMathType
    | HogQLMathType
    | ExperimentMetricMathType
    | CalendarHeatmapMathType

export interface EntityNode extends Node {
    name?: string
    custom_name?: string
    math?: MathType
    math_multiplier?: number
    math_property?: string
    math_property_type?: string
    math_property_revenue_currency?: RevenueCurrencyPropertyConfig
    math_hogql?: string
    math_group_type_index?: 0 | 1 | 2 | 3 | 4
    /** Properties configurable in the interface */
    properties?: AnyPropertyFilter[]
    /** Fixed properties in the query, can't be edited in the interface (e.g. scoping down by person) */
    fixedProperties?: AnyPropertyFilter[]
    optionalInFunnel?: boolean
}

export interface EventsNode extends EntityNode {
    kind: NodeKind.EventsNode
    /** The event or `null` for all events. */
    event?: string | null
    limit?: integer
    /** Columns to order by */
    orderBy?: string[]
}

export interface DataWarehouseNode extends EntityNode {
    id: string
    kind: NodeKind.DataWarehouseNode
    id_field: string
    table_name: string
    timestamp_field: string
    distinct_id_field: string
    dw_source_type?: string
}

export interface ActionsNode extends EntityNode {
    kind: NodeKind.ActionsNode
    id: integer
}

export type AnyEntityNode = EventsNode | ActionsNode | DataWarehouseNode

export interface QueryTiming {
    /** Key. Shortened to 'k' to save on data. */
    k: string
    /** Time in seconds. Shortened to 't' to save on data. */
    t: number
}
export interface EventsQueryResponse extends AnalyticsQueryResponseBase {
    results: any[][]
    columns: any[]
    types: string[]
    hogql: string
    hasMore?: boolean
    limit?: integer
    offset?: integer
}

export type CachedEventsQueryResponse = CachedQueryResponse<EventsQueryResponse>

export interface EventsQueryPersonColumn {
    uuid: string
    created_at: string
    properties: {
        name?: string
        email?: string
    }
    distinct_id: string
}

export interface EventsQuery extends DataNode<EventsQueryResponse> {
    kind: NodeKind.EventsQuery
    /** source for querying events for insights */
    source?: InsightActorsQuery
    /** Return a limited set of data. Required. */
    select: HogQLExpression[]
    /** HogQL filters to apply on returned data */
    where?: HogQLExpression[]
    /** Properties configurable in the interface */
    properties?: AnyPropertyFilter[]
    /** Fixed properties in the query, can't be edited in the interface (e.g. scoping down by person) */
    fixedProperties?: AnyFilterLike[]
    /** Filter test accounts */
    filterTestAccounts?: boolean
    /** Limit to events matching this string */
    event?: string | null
    /**
     * Number of rows to return
     */
    limit?: integer
    /**
     * Number of rows to skip before returning rows
     */
    offset?: integer
    /**
     * Show events matching a given action
     */
    actionId?: integer
    /** Show events for a given person */
    personId?: string
    /** Only fetch events that happened before this timestamp */
    before?: string
    /** Only fetch events that happened after this timestamp */
    after?: string
    /** Columns to order by */
    orderBy?: string[]
}

/**
 * @deprecated Use `ActorsQuery` instead.
 */
export interface PersonsNode extends DataNode {
    kind: NodeKind.PersonsNode
    search?: string
    cohort?: integer
    distinctId?: string
    /** Properties configurable in the interface */
    properties?: AnyPropertyFilter[]
    /** Fixed properties in the query, can't be edited in the interface (e.g. scoping down by person) */
    fixedProperties?: AnyPropertyFilter[]
    limit?: integer
    offset?: integer
}

// Data table node

export type HasPropertiesNode = EventsNode | EventsQuery | PersonsNode

export interface DataTableNode
    extends Node<
            NonNullable<
                (
                    | EventsNode
                    | EventsQuery
                    | PersonsNode
                    | ActorsQuery
                    | GroupsQuery
                    | HogQLQuery
                    | WebOverviewQuery
                    | WebStatsTableQuery
                    | WebExternalClicksTableQuery
                    | WebGoalsQuery
                    | WebVitalsQuery
                    | WebVitalsPathBreakdownQuery
                    | SessionAttributionExplorerQuery
                    | RevenueAnalyticsGrossRevenueQuery
                    | RevenueAnalyticsMetricsQuery
                    | RevenueAnalyticsMRRQuery
                    | RevenueAnalyticsOverviewQuery
                    | RevenueAnalyticsTopCustomersQuery
                    | RevenueExampleEventsQuery
                    | RevenueExampleDataWarehouseTablesQuery
                    | MarketingAnalyticsTableQuery
                    | MarketingAnalyticsAggregatedQuery
                    | ErrorTrackingQuery
                    | ErrorTrackingIssueCorrelationQuery
                    | ExperimentFunnelsQuery
                    | ExperimentTrendsQuery
                    | TracesQuery
                )['response']
            >
        >,
        DataTableNodeViewProps {
    kind: NodeKind.DataTableNode
    /** Source of the events */
    source:
        | EventsNode
        | EventsQuery
        | PersonsNode
        | ActorsQuery
        | GroupsQuery
        | HogQLQuery
        | WebOverviewQuery
        | WebStatsTableQuery
        | WebExternalClicksTableQuery
        | WebGoalsQuery
        | WebVitalsQuery
        | WebVitalsPathBreakdownQuery
        | SessionAttributionExplorerQuery
        | RevenueAnalyticsGrossRevenueQuery
        | RevenueAnalyticsMetricsQuery
        | RevenueAnalyticsMRRQuery
        | RevenueAnalyticsOverviewQuery
        | RevenueAnalyticsTopCustomersQuery
        | RevenueExampleEventsQuery
        | RevenueExampleDataWarehouseTablesQuery
        | MarketingAnalyticsTableQuery
        | MarketingAnalyticsAggregatedQuery
        | ErrorTrackingQuery
        | ErrorTrackingIssueCorrelationQuery
        | ExperimentFunnelsQuery
        | ExperimentTrendsQuery
        | TracesQuery
        | TraceQuery
    /** Columns shown in the table, unless the `source` provides them. */
    columns?: HogQLExpression[]
    /** Columns that aren't shown in the table, even if in columns or returned data */
    hiddenColumns?: HogQLExpression[]
    /** Columns that are sticky when scrolling horizontally */
    pinnedColumns?: HogQLExpression[]
    tags?: QueryLogTags
}

export interface GoalLine {
    label: string
    value: number
    borderColor?: string
    displayLabel?: boolean
    displayIfCrossed?: boolean
}

export interface ChartAxis {
    column: string
    settings?: {
        formatting?: ChartSettingsFormatting
        display?: ChartSettingsDisplay
    }
}

export interface ChartSettingsFormatting {
    prefix?: string
    suffix?: string
    style?: 'none' | 'number' | 'percent'
    decimalPlaces?: number
}

export interface ChartSettingsDisplay {
    color?: string
    label?: string
    trendLine?: boolean
    yAxisPosition?: 'left' | 'right'
    displayType?: 'auto' | 'line' | 'bar'
}

export interface YAxisSettings {
    scale?: 'linear' | 'logarithmic'
    /** Whether the Y axis should start at zero */
    startAtZero?: boolean
    showGridLines?: boolean
    showTicks?: boolean
}

export interface ChartSettings {
    xAxis?: ChartAxis
    yAxis?: ChartAxis[]
    goalLines?: GoalLine[]
    /** Deprecated: use `[left|right]YAxisSettings`. Whether the Y axis should start at zero */
    yAxisAtZero?: boolean
    leftYAxisSettings?: YAxisSettings
    rightYAxisSettings?: YAxisSettings
    /** Whether we fill the bars to 100% in stacked mode */
    stackBars100?: boolean
    seriesBreakdownColumn?: string | null
    showXAxisTicks?: boolean
    showXAxisBorder?: boolean
    showYAxisBorder?: boolean
    showLegend?: boolean
    showTotalRow?: boolean
}

export interface ConditionalFormattingRule {
    id: string
    templateId: string
    columnName: string
    bytecode: any[]
    input: string
    color: string
    colorMode?: 'light' | 'dark'
}

export interface TableSettings {
    columns?: ChartAxis[]
    conditionalFormatting?: ConditionalFormattingRule[]
}

export interface SharingConfigurationSettings {
    whitelabel?: boolean
    // Insights
    noHeader?: boolean
    legend?: boolean
    detailed?: boolean
    hideExtraDetails?: boolean
    // Recordings
    showInspector?: boolean
}

export interface DataVisualizationNode extends Node<never> {
    kind: NodeKind.DataVisualizationNode
    source: HogQLQuery
    display?: ChartDisplayType
    chartSettings?: ChartSettings
    tableSettings?: TableSettings
}

export type DataTableNodeViewPropsContextType = 'event_definition' | 'team_columns'

export interface DataTableNodeViewPropsContext {
    type: DataTableNodeViewPropsContextType
    eventDefinitionId?: string
}

interface DataTableNodeViewProps {
    /** Show with most visual options enabled. Used in scenes. */ full?: boolean
    /** Include an event filter above the table (EventsNode only) */
    showEventFilter?: boolean
    /** Include a free text search field (PersonsNode only) */
    showSearch?: boolean
    /** Include a property filter above the table */
    showPropertyFilter?: boolean | TaxonomicFilterGroupType[]
    /** Show filter to exclude test accounts */
    showTestAccountFilters?: boolean
    /** Include a HogQL query editor above HogQL tables */
    showHogQLEditor?: boolean
    /** Show the kebab menu at the end of the row */
    showActions?: boolean
    /** Show date range selector */
    showDateRange?: boolean
    /** Show the export button */
    showExport?: boolean
    /** Show a reload button */
    showReload?: boolean
    /** Show the time it takes to run a query */
    showElapsedTime?: boolean
    /** Show a detailed query timing breakdown */
    showTimings?: boolean
    /** Show a button to configure the table's columns if possible */
    showColumnConfigurator?: boolean
    /** Show a button to configure and persist the table's default columns if possible */
    showPersistentColumnConfigurator?: boolean
    /** Shows a list of saved queries */
    showSavedQueries?: boolean
    /** Show saved filters feature for this table (requires uniqueKey) */
    showSavedFilters?: boolean
    /** Can expand row to show raw event data (default: true) */
    expandable?: boolean
    /** Link properties via the URL (default: false) */
    propertiesViaUrl?: boolean
    /** Can the user click on column headers to sort the table? (default: true) */
    allowSorting?: boolean
    /** Show a button to open the current query as a new insight. (default: true) */
    showOpenEditorButton?: boolean
    /** Show a results table */
    showResultsTable?: boolean
    /** Uses the embedded version of LemonTable */
    embedded?: boolean
    /** Context for the table, used by components like ColumnConfigurator */
    context?: DataTableNodeViewPropsContext
    /** Default columns to use when resetting column configuration */
    defaultColumns?: string[]
}

// Saved insight node

export interface SavedInsightNode extends Node<never>, InsightVizNodeViewProps, DataTableNodeViewProps {
    kind: NodeKind.SavedInsightNode
    shortId: InsightShortId
}

// Insight viz node

/** Chart specific rendering options.
 * Use ChartRenderingMetadata for non-serializable values, e.g. onClick handlers
 * @see ChartRenderingMetadata
 * **/
export interface VizSpecificOptions {
    [InsightType.RETENTION]?: {
        hideLineGraph?: boolean
        hideSizeColumn?: boolean
        useSmallLayout?: boolean
    }
    [ChartDisplayType.ActionsPie]?: {
        disableHoverOffset?: boolean
        hideAggregation?: boolean
    }
}

export interface InsightVizNode<T = InsightQueryNode> extends Node<never>, InsightVizNodeViewProps {
    kind: NodeKind.InsightVizNode
    source: T
}

interface InsightVizNodeViewProps {
    /** Show with most visual options enabled. Used in insight scene. */
    full?: boolean
    showHeader?: boolean
    showTable?: boolean
    showCorrelationTable?: boolean
    showLastComputation?: boolean
    showLastComputationRefresh?: boolean
    showFilters?: boolean
    showResults?: boolean
    /** Query is embedded inside another bordered component */
    embedded?: boolean
    suppressSessionAnalysisWarning?: boolean
    hidePersonsModal?: boolean
    hideTooltipOnScroll?: boolean
    vizSpecificOptions?: VizSpecificOptions
}

/** Base class for insight query nodes. Should not be used directly. */
export interface InsightsQueryBase<R extends AnalyticsQueryResponseBase> extends Node<R> {
    /** Date range for the query */
    dateRange?: DateRange
    /**
     * Exclude internal and test users by applying the respective filters
     *
     * @default false
     */
    filterTestAccounts?: boolean
    /**
     * Property filters for all series
     *
     * @default []
     */
    properties?: AnyPropertyFilter[] | PropertyGroupFilter
    /**
     * Groups aggregation
     */
    aggregation_group_type_index?: integer | null
    /** Sampling rate */
    samplingFactor?: number | null
    /** Colors used in the insight's visualization */
    dataColorTheme?: number | null
    /** Modifiers used when performing the query */
    modifiers?: HogQLQueryModifiers
    /** Tags that will be added to the Query log comment */
    tags?: QueryLogTags
}

/** `TrendsFilterType` minus everything inherited from `FilterType` and `shown_as` */
export type TrendsFilterLegacy = Omit<TrendsFilterType, keyof FilterType | 'shown_as'>

export enum ResultCustomizationBy {
    Value = 'value',
    Position = 'position',
}

export type TrendsFormulaNode = {
    formula: string
    /** Optional user-defined name for the formula */
    custom_name?: string
}

export type TrendsFilter = {
    /** @default 1 */
    smoothingIntervals?: integer
    /** @deprecated Use formulaNodes instead. */
    formula?: TrendsFilterLegacy['formula']
    /** @deprecated Use formulaNodes instead. */
    formulas?: string[]
    /** List of formulas with optional custom names. Takes precedence over formula/formulas if set. */
    formulaNodes?: TrendsFormulaNode[]
    /** @default ActionsLineGraph */
    display?: TrendsFilterLegacy['display']
    /** @default false */
    showLegend?: TrendsFilterLegacy['show_legend']
    /** @default false */
    showAlertThresholdLines?: boolean
    breakdown_histogram_bin_count?: TrendsFilterLegacy['breakdown_histogram_bin_count'] // TODO: fully move into BreakdownFilter
    /** @default numeric */
    aggregationAxisFormat?: TrendsFilterLegacy['aggregation_axis_format']
    aggregationAxisPrefix?: TrendsFilterLegacy['aggregation_axis_prefix']
    aggregationAxisPostfix?: TrendsFilterLegacy['aggregation_axis_postfix']
    decimalPlaces?: TrendsFilterLegacy['decimal_places']
    minDecimalPlaces?: TrendsFilterLegacy['min_decimal_places']
    /** @default false */
    showValuesOnSeries?: TrendsFilterLegacy['show_values_on_series']
    showLabelsOnSeries?: TrendsFilterLegacy['show_labels_on_series']
    /** @default false */
    showPercentStackView?: TrendsFilterLegacy['show_percent_stack_view']
    yAxisScaleType?: TrendsFilterLegacy['y_axis_scale_type']
    /** @default false */
    showMultipleYAxes?: TrendsFilterLegacy['show_multiple_y_axes']
    hiddenLegendIndexes?: integer[]
    /**
     * Wether result datasets are associated by their values or by their order.
     * @default value
     **/
    resultCustomizationBy?: ResultCustomizationBy
    /** Customizations for the appearance of result datasets. */
    resultCustomizations?:
        | Record<string, ResultCustomizationByValue>
        | Record<numerical_key, ResultCustomizationByPosition>
    /** Goal Lines */
    goalLines?: GoalLine[]
    showConfidenceIntervals?: boolean
    confidenceLevel?: number
    showTrendLines?: boolean
    showMovingAverage?: boolean
    movingAverageIntervals?: number
    /** detailed results table */
    detailedResultsAggregationType?: 'total' | 'average' | 'median'
}

export type CalendarHeatmapFilter = {
    // Reserved for future filter properties
    dummy?: string
}

export const TRENDS_FILTER_PROPERTIES = new Set<keyof TrendsFilter>([
    'smoothingIntervals',
    'formula',
    'display',
    'showLegend',
    'breakdown_histogram_bin_count',
    'aggregationAxisFormat',
    'aggregationAxisPrefix',
    'aggregationAxisPostfix',
    'decimalPlaces',
    'showValuesOnSeries',
    'showLabelsOnSeries',
    'showPercentStackView',
    'yAxisScaleType',
    'hiddenLegendIndexes',
])

export interface TrendsQueryResponse extends AnalyticsQueryResponseBase {
    results: Record<string, any>[]
    /** Wether more breakdown values are available. */
    hasMore?: boolean
}

export type CachedTrendsQueryResponse = CachedQueryResponse<TrendsQueryResponse>

export type ResultCustomizationBase = {
    color?: DataColorToken
    hidden?: boolean
}

export interface ResultCustomizationByPosition extends ResultCustomizationBase {
    assignmentBy: ResultCustomizationBy.Position
}

export interface ResultCustomizationByValue extends ResultCustomizationBase {
    assignmentBy: ResultCustomizationBy.Value
}

export type ResultCustomization = ResultCustomizationByValue | ResultCustomizationByPosition

export interface TrendsQuery extends InsightsQueryBase<TrendsQueryResponse> {
    kind: NodeKind.TrendsQuery
    /**
     * Granularity of the response. Can be one of `hour`, `day`, `week` or `month`
     *
     * @default day
     */
    interval?: IntervalType
    /** Events and actions to include */
    series: AnyEntityNode[]
    /** Properties specific to the trends insight */
    trendsFilter?: TrendsFilter
    /** Breakdown of the events and actions */
    breakdownFilter?: BreakdownFilter
    /** Compare to date range */
    compareFilter?: CompareFilter
    /**  Whether we should be comparing against a specific conversion goal */
    conversionGoal?: WebAnalyticsConversionGoal | null
}

export interface CalendarHeatmapResponse extends AnalyticsQueryResponseBase {
    results: EventsHeatMapStructuredResult
    /** Wether more breakdown values are available. */
    hasMore?: boolean
}

export type CachedCalendarHeatmapQueryResponse = CachedQueryResponse<CalendarHeatmapResponse>

export interface CalendarHeatmapQuery extends InsightsQueryBase<CalendarHeatmapResponse> {
    kind: NodeKind.CalendarHeatmapQuery
    /**
     * Granularity of the response. Can be one of `hour`, `day`, `week` or `month`
     *
     * @default day
     */
    interval?: IntervalType
    /** Events and actions to include */
    series: AnyEntityNode[]
    /** Properties specific to the trends insight */
    calendarHeatmapFilter?: CalendarHeatmapFilter
    /**  Whether we should be comparing against a specific conversion goal */
    conversionGoal?: WebAnalyticsConversionGoal | null
}

export interface CompareFilter {
    /**
     * Whether to compare the current date range to a previous date range.
     * @default false
     */
    compare?: boolean

    /**
     * The date range to compare to. The value is a relative date. Examples of relative dates are: `-1y` for 1 year ago, `-14m` for 14 months ago, `-100w` for 100 weeks ago, `-14d` for 14 days ago, `-30h` for 30 hours ago.
     */
    compare_to?: string
}

export interface IntegrationFilter {
    /** Selected integration source IDs to filter by (e.g., table IDs or source map IDs) */
    integrationSourceIds?: string[]
}

/** `FunnelsFilterType` minus everything inherited from `FilterType` and persons modal related params */
export type FunnelsFilterLegacy = Omit<
    FunnelsFilterType,
    | keyof FilterType
    | 'funnel_step_breakdown'
    | 'funnel_correlation_person_entity'
    | 'funnel_correlation_person_converted'
    | 'entrance_period_start'
    | 'drop_off'
    | 'funnel_step'
    | 'funnel_custom_steps'
>

export interface FunnelExclusionSteps {
    funnelFromStep: integer
    funnelToStep: integer
}
export interface FunnelExclusionEventsNode extends EventsNode, FunnelExclusionSteps {}
export interface FunnelExclusionActionsNode extends ActionsNode, FunnelExclusionSteps {}
export type FunnelExclusion = FunnelExclusionEventsNode | FunnelExclusionActionsNode

export type FunnelsFilter = {
    /** @default [] */
    exclusions?: FunnelExclusion[]
    /** @default vertical */
    layout?: FunnelsFilterLegacy['layout']
    /** @asType integer */
    binCount?: FunnelsFilterLegacy['bin_count']
    /** @default first_touch */
    breakdownAttributionType?: FunnelsFilterLegacy['breakdown_attribution_type']
    breakdownAttributionValue?: integer
    funnelAggregateByHogQL?: FunnelsFilterLegacy['funnel_aggregate_by_hogql']
    /** To select the range of steps for trends & time to convert funnels, 0-indexed */
    funnelToStep?: integer
    funnelFromStep?: integer
    /** @default ordered */
    funnelOrderType?: FunnelsFilterLegacy['funnel_order_type']
    /** @default steps */
    funnelVizType?: FunnelsFilterLegacy['funnel_viz_type']
    /** @default 14 */
    funnelWindowInterval?: integer
    /** @default day */
    funnelWindowIntervalUnit?: FunnelsFilterLegacy['funnel_window_interval_unit']
    hiddenLegendBreakdowns?: string[]
    /** @default total */
    funnelStepReference?: FunnelsFilterLegacy['funnel_step_reference']
    useUdf?: boolean
    /** Customizations for the appearance of result datasets. */
    resultCustomizations?: Record<string, ResultCustomizationByValue>
    /** Goal Lines */
    goalLines?: GoalLine[]
    /** @default false */
    showValuesOnSeries?: boolean
}

export interface FunnelsQuery extends InsightsQueryBase<FunnelsQueryResponse> {
    kind: NodeKind.FunnelsQuery
    /** Granularity of the response. Can be one of `hour`, `day`, `week` or `month` */
    interval?: IntervalType
    /** Events and actions to include */
    series: AnyEntityNode[]
    /** Properties specific to the funnels insight */
    funnelsFilter?: FunnelsFilter
    /** Breakdown of the events and actions */
    breakdownFilter?: BreakdownFilter
}

/** @asType integer */
type BinNumber = number
export type FunnelStepsResults = Record<string, any>[]
export type FunnelStepsBreakdownResults = Record<string, any>[][]
export type FunnelTimeToConvertResults = {
    average_conversion_time: number | null
    bins: [BinNumber, BinNumber][]
}
export type FunnelTrendsResults = Record<string, any>[]
export interface FunnelsQueryResponse extends AnalyticsQueryResponseBase {
    // This is properly FunnelStepsResults | FunnelStepsBreakdownResults | FunnelTimeToConvertResults | FunnelTrendsResults
    // but this large of a union doesn't provide any type-safety and causes python mypy issues, so represented as any.
    results: any
    isUdf?: boolean
}

export type CachedFunnelsQueryResponse = CachedQueryResponse<FunnelsQueryResponse>

/** `RetentionFilterType` minus everything inherited from `FilterType` */
export type RetentionFilterLegacy = Omit<RetentionFilterType, keyof FilterType>

export type RetentionFilter = {
    retentionType?: RetentionFilterLegacy['retention_type']
    retentionReference?: RetentionFilterLegacy['retention_reference']
    /** @default 8 */
    totalIntervals?: integer
    minimumOccurrences?: integer
    returningEntity?: RetentionFilterLegacy['returning_entity']
    targetEntity?: RetentionFilterLegacy['target_entity']
    /** @default Day */
    period?: RetentionFilterLegacy['period']
    cumulative?: RetentionFilterLegacy['cumulative']
    /** @description The time window mode to use for retention calculations */
    timeWindowMode?: 'strict_calendar_dates' | '24_hour_windows'

    //frontend only
    meanRetentionCalculation?: RetentionFilterLegacy['mean_retention_calculation']
    /** controls the display of the retention graph */
    display?: ChartDisplayType
    dashboardDisplay?: RetentionDashboardDisplayType
    showTrendLines?: boolean
}

export interface RetentionValue {
    count: integer
    label?: string
}

export interface RetentionResult {
    values: RetentionValue[]
    label: string
    /** @format date-time */
    date: string
    /** Optional breakdown value for retention cohorts */
    breakdown_value?: string | number | null
}

export interface RetentionQueryResponse extends AnalyticsQueryResponseBase {
    results: RetentionResult[]
}

export type CachedRetentionQueryResponse = CachedQueryResponse<RetentionQueryResponse>

export interface RetentionQuery extends InsightsQueryBase<RetentionQueryResponse> {
    kind: NodeKind.RetentionQuery
    /** Properties specific to the retention insight */
    retentionFilter: RetentionFilter
    /** Breakdown of the events and actions */
    breakdownFilter?: BreakdownFilter
}

export type PathsLink = {
    source: string
    target: string
    value: number
    average_conversion_time: number
}

export interface PathsQueryResponse extends AnalyticsQueryResponseBase {
    results: PathsLink[]
}

export type CachedPathsQueryResponse = CachedQueryResponse<PathsQueryResponse>

/** `PathsFilterType` minus everything inherited from `FilterType` and persons modal related params */
export type PathsFilterLegacy = Omit<
    PathsFilterType,
    keyof FilterType | 'path_start_key' | 'path_end_key' | 'path_dropoff_key'
>

export type PathsFilter = {
    /** @default 50 */
    edgeLimit?: integer
    pathsHogQLExpression?: PathsFilterLegacy['paths_hogql_expression']
    includeEventTypes?: PathsFilterLegacy['include_event_types']
    startPoint?: PathsFilterLegacy['start_point']
    endPoint?: PathsFilterLegacy['end_point']
    pathGroupings?: PathsFilterLegacy['path_groupings']
    excludeEvents?: PathsFilterLegacy['exclude_events']
    /** @default 5 */
    stepLimit?: integer
    pathReplacements?: PathsFilterLegacy['path_replacements']
    localPathCleaningFilters?: PathsFilterLegacy['local_path_cleaning_filters'] | null
    minEdgeWeight?: PathsFilterLegacy['min_edge_weight']
    maxEdgeWeight?: PathsFilterLegacy['max_edge_weight']

    /** Relevant only within actors query */
    pathStartKey?: string
    /** Relevant only within actors query */
    pathEndKey?: string
    /** Relevant only within actors query */
    pathDropoffKey?: string
}

export type FunnelPathsFilter = {
    funnelPathType: PathsFilterLegacy['funnel_paths']
    funnelSource: FunnelsQuery
    funnelStep?: integer
}

export interface PathsQuery extends InsightsQueryBase<PathsQueryResponse> {
    kind: NodeKind.PathsQuery
    /** Properties specific to the paths insight */
    pathsFilter: PathsFilter
    /** Used for displaying paths in relation to funnel steps. */
    funnelPathsFilter?: FunnelPathsFilter
}

/** `StickinessFilterType` minus everything inherited from `FilterType` and persons modal related params  */
export type StickinessFilterLegacy = Omit<StickinessFilterType, keyof FilterType | 'stickiness_days' | 'shown_as'>

export type StickinessOperator =
    | PropertyOperator.GreaterThanOrEqual
    | PropertyOperator.LessThanOrEqual
    | PropertyOperator.Exact

export const StickinessComputationModes = {
    NonCumulative: 'non_cumulative',
    Cumulative: 'cumulative',
} as const

export type StickinessComputationMode = (typeof StickinessComputationModes)[keyof typeof StickinessComputationModes]

export type StickinessFilter = {
    display?: StickinessFilterLegacy['display']
    showLegend?: StickinessFilterLegacy['show_legend']
    showValuesOnSeries?: StickinessFilterLegacy['show_values_on_series']
    showMultipleYAxes?: StickinessFilterLegacy['show_multiple_y_axes']
    hiddenLegendIndexes?: integer[]
    stickinessCriteria?: {
        operator: StickinessOperator
        value: integer
    }
    computedAs?: StickinessComputationMode
    /**
     * Whether result datasets are associated by their values or by their order.
     * @default value
     **/
    resultCustomizationBy?: ResultCustomizationBy
    /** Customizations for the appearance of result datasets. */
    resultCustomizations?:
        | Record<string, ResultCustomizationByValue>
        | Record<numerical_key, ResultCustomizationByPosition>
}

export const STICKINESS_FILTER_PROPERTIES = new Set<keyof StickinessFilter>([
    'display',
    'showLegend',
    'showValuesOnSeries',
    'hiddenLegendIndexes',
])

export interface StickinessQueryResponse extends AnalyticsQueryResponseBase {
    results: Record<string, any>[]
}

export type CachedStickinessQueryResponse = CachedQueryResponse<StickinessQueryResponse>

export interface StickinessQuery
    extends Omit<InsightsQueryBase<StickinessQueryResponse>, 'aggregation_group_type_index'> {
    kind: NodeKind.StickinessQuery
    /**
     * Granularity of the response. Can be one of `hour`, `day`, `week` or `month`
     * @default day
     */
    interval?: IntervalType
    /**
     * How many intervals comprise a period. Only used for cohorts, otherwise default 1.
     */
    intervalCount?: integer
    /** Events and actions to include */
    series: AnyEntityNode[]
    /** Properties specific to the stickiness insight */
    stickinessFilter?: StickinessFilter
    /** Compare to date range */
    compareFilter?: CompareFilter
}

/** `LifecycleFilterType` minus everything inherited from `FilterType` */
export type LifecycleFilterLegacy = Omit<LifecycleFilterType, keyof FilterType | 'shown_as'> & {
    /** Lifecycles that have been removed from display are not included in this array */
    toggledLifecycles?: LifecycleToggle[]
} // using everything except what it inherits from FilterType

export type LifecycleFilter = {
    showValuesOnSeries?: LifecycleFilterLegacy['show_values_on_series']
    toggledLifecycles?: LifecycleFilterLegacy['toggledLifecycles']
    /** @default false */
    showLegend?: LifecycleFilterLegacy['show_legend']
    /** @default true */
    stacked?: boolean
}

export type RefreshType =
    | 'async'
    | 'async_except_on_cache_miss'
    | 'blocking'
    | 'force_async'
    | 'force_blocking'
    | 'force_cache'
    | 'lazy_async'

export interface EndpointRequest {
    name?: string
    description?: string
    query?: HogQLQuery | InsightQueryNode
    is_active?: boolean
    cache_age_seconds?: number
}

export interface EndpointRunRequest {
    /** Client provided query ID. Can be used to retrieve the status or cancel the query. */
    client_query_id?: string

    // Sync the `refresh` description here with the two instances in posthog/api/insight.py
    /**
     * Whether results should be calculated sync or async, and how much to rely on the cache:
     * - `'blocking'` - calculate synchronously (returning only when the query is done), UNLESS there are very fresh results in the cache
     * - `'async'` - kick off background calculation (returning immediately with a query status), UNLESS there are very fresh results in the cache
     * - `'lazy_async'` - kick off background calculation, UNLESS there are somewhat fresh results in the cache
     * - `'force_blocking'` - calculate synchronously, even if fresh results are already cached
     * - `'force_async'` - kick off background calculation, even if fresh results are already cached
     * - `'force_cache'` - return cached data or a cache miss; always completes immediately as it never calculates
     * Background calculation can be tracked using the `query_status` response field.
     * @default 'blocking'
     */
    refresh?: RefreshType
    filters_override?: DashboardFilter
    variables_override?: Record<string, Record<string, any>>
    variables_values?: Record<string, any>
    query_override?: Record<string, any>
}

export interface EndpointLastExecutionTimesRequest {
    names: string[]
}

export interface QueryRequest {
    /** Client provided query ID. Can be used to retrieve the status or cancel the query. */
    client_query_id?: string
    // Sync the `refresh` description here with the two instances in posthog/api/insight.py
    /**
     * Whether results should be calculated sync or async, and how much to rely on the cache:
     * - `'blocking'` - calculate synchronously (returning only when the query is done), UNLESS there are very fresh results in the cache
     * - `'async'` - kick off background calculation (returning immediately with a query status), UNLESS there are very fresh results in the cache
     * - `'lazy_async'` - kick off background calculation, UNLESS there are somewhat fresh results in the cache
     * - `'force_blocking'` - calculate synchronously, even if fresh results are already cached
     * - `'force_async'` - kick off background calculation, even if fresh results are already cached
     * - `'force_cache'` - return cached data or a cache miss; always completes immediately as it never calculates
     * Background calculation can be tracked using the `query_status` response field.
     * @default 'blocking'
     */
    refresh?: RefreshType
    /** @deprecated Use `refresh` instead. */
    async?: boolean
    /**
     * Submit a JSON string representing a query for PostHog data analysis,
     * for example a HogQL query.
     *
     * Example payload:
     *
     * ```
     *
     * {"query": {"kind": "HogQLQuery", "query": "select * from events limit 100"}}
     *
     * ```
     *
     * For more details on HogQL queries,
     * see the [PostHog HogQL documentation](/docs/hogql#api-access).
     */
    query: QuerySchema
    filters_override?: DashboardFilter
    variables_override?: Record<string, Record<string, any>>
    /**
     * Name given to a query. It's used to identify the query in the UI.
     * Up to 128 characters for a name.
     */
    name?: string
}

export interface QueryUpgradeRequest {
    query: QuerySchema
}

export interface QueryUpgradeResponse {
    query: QuerySchema
}

/**
 * All analytics query responses must inherit from this.
 */
export interface AnalyticsQueryResponseBase {
    results: any
    /** Measured timings for different parts of the query generation process */
    timings?: QueryTiming[]
    /** Generated HogQL query. */
    hogql?: string
    /** Query error. Returned only if 'explain' or `modifiers.debug` is true. Throws an error otherwise. */
    error?: string
    /** Modifiers used when performing the query */
    modifiers?: HogQLQueryModifiers
    /** Query status indicates whether next to the provided data, a query is still running. */
    query_status?: QueryStatus
    /** The date range used for the query */
    resolved_date_range?: ResolvedDateRangeResponse
}

interface CachedQueryResponseMixin {
    is_cached: boolean
    /**  @format date-time */
    last_refresh: string
    /**  @format date-time */
    next_allowed_client_refresh: string
    /**  @format date-time */
    cache_target_age?: string
    cache_key: string
    timezone: string
    /** Query status indicates whether next to the provided data, a query is still running. */
    query_status?: QueryStatus
    /** What triggered the calculation of the query, leave empty if user/immediate */
    calculation_trigger?: string
    query_metadata?: object
}

type CachedQueryResponse<T> = T & CachedQueryResponseMixin

export type GenericCachedQueryResponse = CachedQueryResponse<Record<string, any>>

export interface QueryStatusResponse {
    query_status: QueryStatus
}

/** @deprecated Only exported for use in test_query_runner.py! Don't use anywhere else. */
export interface TestBasicQueryResponse extends AnalyticsQueryResponseBase {
    results: any[]
}
/** @deprecated Only exported for use in test_query_runner.py! Don't use anywhere else. */
export type TestCachedBasicQueryResponse = CachedQueryResponse<TestBasicQueryResponse>

export interface CacheMissResponse {
    cache_key: string | null
    query_status?: QueryStatus
}

export type ClickhouseQueryProgress = {
    bytes_read: integer
    rows_read: integer
    estimated_rows_total: integer
    time_elapsed: integer
    active_cpu_time: integer
}

export type QueryStatus = {
    id: string
    /**
     * ONLY async queries use QueryStatus.
     * @default true
     */
    query_async: true
    team_id: integer
    insight_id?: integer
    dashboard_id?: integer
    /**
     * If the query failed, this will be set to true.
     * More information can be found in the error_message field.
     * @default false
     */
    error: boolean
    /**
     * Whether the query is still running. Will be true if the query is complete, even if it errored.
     * Either result or error will be set.
     * @default false
     */
    complete: boolean
    /**  @default null */
    error_message: string | null
    results?: any
    /**
     * When was the query execution task picked up by a worker.
     * @format date-time
     */
    pickup_time?: string
    /**
     * When was query execution task enqueued.
     * @format date-time
     */
    start_time?: string
    /**
     * When did the query execution task finish (whether successfully or not).
     * @format date-time
     */
    end_time?: string
    /**  @format date-time */
    expiration_time?: string
    task_id?: string
    query_progress?: ClickhouseQueryProgress
    labels?: string[]
}

export interface LifecycleQueryResponse extends AnalyticsQueryResponseBase {
    results: Record<string, any>[]
}

export type CachedLifecycleQueryResponse = CachedQueryResponse<LifecycleQueryResponse>

export interface LifecycleQuery extends InsightsQueryBase<LifecycleQueryResponse> {
    kind: NodeKind.LifecycleQuery
    /**
     * Granularity of the response. Can be one of `hour`, `day`, `week` or `month`
     * @default day
     */
    interval?: IntervalType
    /** Events and actions to include */
    series: AnyEntityNode[]
    /** Properties specific to the lifecycle insight */
    lifecycleFilter?: LifecycleFilter
}

export interface ActorsQueryResponse extends AnalyticsQueryResponseBase {
    results: any[][]
    columns: any[]
    types?: string[]
    hogql: string
    hasMore?: boolean
    limit: integer
    offset: integer
    missing_actors_count?: integer
}

export type CachedActorsQueryResponse = CachedQueryResponse<ActorsQueryResponse>

export interface ActorsQuery extends DataNode<ActorsQueryResponse> {
    kind: NodeKind.ActorsQuery
    source?: InsightActorsQuery | FunnelsActorsQuery | FunnelCorrelationActorsQuery | StickinessActorsQuery | HogQLQuery
    select?: HogQLExpression[]
    search?: string
    /** Currently only person filters supported. No filters for querying groups. See `filter_conditions()` in actor_strategies.py. */
    properties?: AnyPersonScopeFilter[] | PropertyGroupFilterValue
    /** Currently only person filters supported. No filters for querying groups. See `filter_conditions()` in actor_strategies.py. */
    fixedProperties?: AnyPersonScopeFilter[]
    orderBy?: string[]
    limit?: integer
    offset?: integer
}

export type CachedGroupsQueryResponse = CachedQueryResponse<GroupsQueryResponse>

export interface GroupsQueryResponse extends AnalyticsQueryResponseBase {
    results: any[][]
    kind: NodeKind.GroupsQuery
    columns: any[]
    types: string[]
    hogql: string
    hasMore?: boolean
    limit: integer
    offset: integer
}

export interface GroupsQuery extends DataNode<GroupsQueryResponse> {
    kind: NodeKind.GroupsQuery
    select?: HogQLExpression[]
    search?: string
    properties?: AnyGroupScopeFilter[]
    group_type_index: integer
    orderBy?: string[]
    limit?: integer
    offset?: integer
}

export interface TimelineEntry {
    /** Session ID. None means out-of-session events */
    sessionId?: string
    events: EventType[]
    /** Duration of the recording in seconds. */
    recording_duration_s?: number
}

export interface SessionsTimelineQueryResponse extends AnalyticsQueryResponseBase {
    results: TimelineEntry[]
    hasMore?: boolean
}

export type CachedSessionsTimelineQueryResponse = CachedQueryResponse<SessionsTimelineQueryResponse>

export interface SessionsTimelineQuery extends DataNode<SessionsTimelineQueryResponse> {
    kind: NodeKind.SessionsTimelineQuery
    /** Fetch sessions only for a given person */
    personId?: string
    /** Only fetch sessions that started after this timestamp (default: '-24h') */
    after?: string
    /** Only fetch sessions that started before this timestamp (default: '+5s') */
    before?: string
}
export type WebAnalyticsPropertyFilter = EventPropertyFilter | PersonPropertyFilter | SessionPropertyFilter
export type WebAnalyticsPropertyFilters = WebAnalyticsPropertyFilter[]
export type ActionConversionGoal = {
    actionId: integer
}
export type CustomEventConversionGoal = {
    customEventName: string
}
export type WebAnalyticsConversionGoal = ActionConversionGoal | CustomEventConversionGoal
export type WebAnalyticsOrderByDirection = 'ASC' | 'DESC'
export enum WebAnalyticsOrderByFields {
    Visitors = 'Visitors',
    Views = 'Views',
    Clicks = 'Clicks',
    BounceRate = 'BounceRate',
    AverageScrollPercentage = 'AverageScrollPercentage',
    ScrollGt80Percentage = 'ScrollGt80Percentage',
    TotalConversions = 'TotalConversions',
    UniqueConversions = 'UniqueConversions',
    ConversionRate = 'ConversionRate',
    ConvertingUsers = 'ConvertingUsers',
    RageClicks = 'RageClicks',
    DeadClicks = 'DeadClicks',
    Errors = 'Errors',
}
export type WebAnalyticsOrderBy = [WebAnalyticsOrderByFields, WebAnalyticsOrderByDirection]
export type WebAnalyticsSampling = {
    enabled?: boolean
    forceSamplingRate?: SamplingRate
}
interface WebAnalyticsQueryBase<R extends Record<string, any>> extends DataNode<R> {
    dateRange?: DateRange
    properties: WebAnalyticsPropertyFilters
    conversionGoal?: WebAnalyticsConversionGoal | null
    compareFilter?: CompareFilter
    doPathCleaning?: boolean
    sampling?: WebAnalyticsSampling
    filterTestAccounts?: boolean
    includeRevenue?: boolean
    orderBy?: WebAnalyticsOrderBy
    /** @deprecated ignored, always treated as enabled **/
    useSessionsTable?: boolean
}

export interface WebOverviewQuery extends WebAnalyticsQueryBase<WebOverviewQueryResponse> {
    kind: NodeKind.WebOverviewQuery
}

export type WebAnalyticsItemKind = 'unit' | 'duration_s' | 'percentage' | 'currency'
export interface WebAnalyticsItemBase<T> {
    key: string
    value?: T
    previous?: T
    kind: WebAnalyticsItemKind
    changeFromPreviousPct?: number
    isIncreaseBad?: boolean
}
export interface WebOverviewItem extends WebAnalyticsItemBase<number> {
    usedPreAggregatedTables?: boolean
}

export interface SamplingRate {
    numerator: number
    denominator?: number
}

export interface WebOverviewQueryResponse extends AnalyticsQueryResponseBase {
    results: WebOverviewItem[]
    samplingRate?: SamplingRate
    dateFrom?: string
    dateTo?: string
    usedPreAggregatedTables?: boolean
}

export type CachedWebOverviewQueryResponse = CachedQueryResponse<WebOverviewQueryResponse>

export enum WebStatsBreakdown {
    Page = 'Page',
    InitialPage = 'InitialPage',
    ExitPage = 'ExitPage', // not supported in the legacy version
    ExitClick = 'ExitClick',
    PreviousPage = 'PreviousPage', // $prev_pageview_pathname || $referrer
    ScreenName = 'ScreenName',
    InitialChannelType = 'InitialChannelType',
    InitialReferringDomain = 'InitialReferringDomain',
    InitialUTMSource = 'InitialUTMSource',
    InitialUTMCampaign = 'InitialUTMCampaign',
    InitialUTMMedium = 'InitialUTMMedium',
    InitialUTMTerm = 'InitialUTMTerm',
    InitialUTMContent = 'InitialUTMContent',
    InitialUTMSourceMediumCampaign = 'InitialUTMSourceMediumCampaign',
    Browser = 'Browser',
    OS = 'OS',
    Viewport = 'Viewport',
    DeviceType = 'DeviceType',
    Country = 'Country',
    Region = 'Region',
    City = 'City',
    Timezone = 'Timezone',
    Language = 'Language',
    FrustrationMetrics = 'FrustrationMetrics',
}
export interface WebStatsTableQuery extends WebAnalyticsQueryBase<WebStatsTableQueryResponse> {
    kind: NodeKind.WebStatsTableQuery
    breakdownBy: WebStatsBreakdown
    includeScrollDepth?: boolean // automatically sets includeBounceRate to true
    includeBounceRate?: boolean
    limit?: integer
    offset?: integer
}
export interface WebStatsTableQueryResponse extends AnalyticsQueryResponseBase {
    results: unknown[]
    types?: unknown[]
    columns?: unknown[]
    hogql?: string
    samplingRate?: SamplingRate
    hasMore?: boolean
    limit?: integer
    offset?: integer
    usedPreAggregatedTables?: boolean
}
export type CachedWebStatsTableQueryResponse = CachedQueryResponse<WebStatsTableQueryResponse>

export interface WebExternalClicksTableQuery extends WebAnalyticsQueryBase<WebExternalClicksTableQueryResponse> {
    kind: NodeKind.WebExternalClicksTableQuery
    limit?: integer
    stripQueryParams?: boolean
}
export interface WebExternalClicksTableQueryResponse extends AnalyticsQueryResponseBase {
    results: unknown[]
    types?: unknown[]
    columns?: unknown[]
    hogql?: string
    samplingRate?: SamplingRate
    hasMore?: boolean
    limit?: integer
    offset?: integer
}
export type CachedWebExternalClicksTableQueryResponse = CachedQueryResponse<WebExternalClicksTableQueryResponse>

export interface WebGoalsQuery extends WebAnalyticsQueryBase<WebGoalsQueryResponse> {
    kind: NodeKind.WebGoalsQuery
    limit?: integer
}

export interface WebGoalsQueryResponse extends AnalyticsQueryResponseBase {
    results: unknown[]
    types?: unknown[]
    columns?: unknown[]
    hogql?: string
    samplingRate?: SamplingRate
    hasMore?: boolean
    limit?: integer
    offset?: integer
}
export type CachedWebGoalsQueryResponse = CachedQueryResponse<WebGoalsQueryResponse>

export type WebVitalsMetric = 'INP' | 'LCP' | 'CLS' | 'FCP'
export type WebVitalsPercentile = PropertyMathType.P75 | PropertyMathType.P90 | PropertyMathType.P99
export type WebVitalsMetricBand = 'good' | 'needs_improvements' | 'poor'

export interface WebVitalsQuery<T = InsightQueryNode> extends WebAnalyticsQueryBase<WebGoalsQueryResponse> {
    kind: NodeKind.WebVitalsQuery
    source: T
}

export interface WebVitalsItemAction {
    custom_name: WebVitalsMetric
    math: WebVitalsPercentile
}
export interface WebVitalsItem {
    data: number[]
    days: string[]
    action: WebVitalsItemAction
}

export interface WebVitalsQueryResponse extends AnalyticsQueryResponseBase {
    results: WebVitalsItem[]
}
export type CachedWebVitalsQueryResponse = CachedQueryResponse<WebVitalsQueryResponse>

export interface WebVitalsPathBreakdownQuery extends WebAnalyticsQueryBase<WebVitalsPathBreakdownQueryResponse> {
    kind: NodeKind.WebVitalsPathBreakdownQuery
    percentile: WebVitalsPercentile
    metric: WebVitalsMetric

    // Threshold for this specific metric, these are stored in the frontend only
    // so let's send them back to the backend to be used in the query
    // This tuple represents a [good, poor] threshold, where values below good are good and values above poor are poor
    // Values in between the two values are the threshold for needs_improvements
    thresholds: [number, number]
}

export type WebVitalsPathBreakdownResultItem = { path: string; value: number }
export type WebVitalsPathBreakdownResult = Record<WebVitalsMetricBand, WebVitalsPathBreakdownResultItem[]>

// NOTE: The response is an array of results because pydantic requires it, but this will always have a single entry
// hence the tuple type rather than a single object.
export interface WebVitalsPathBreakdownQueryResponse extends AnalyticsQueryResponseBase {
    results: [WebVitalsPathBreakdownResult]
}
export type CachedWebVitalsPathBreakdownQueryResponse = CachedQueryResponse<WebVitalsPathBreakdownQueryResponse>

export enum SessionAttributionGroupBy {
    ChannelType = 'ChannelType',
    Medium = 'Medium',
    Source = 'Source',
    Campaign = 'Campaign',
    AdIds = 'AdIds',
    ReferringDomain = 'ReferringDomain',
    InitialURL = 'InitialURL',
}
export interface SessionAttributionExplorerQuery extends DataNode<SessionAttributionExplorerQueryResponse> {
    kind: NodeKind.SessionAttributionExplorerQuery
    groupBy: SessionAttributionGroupBy[]
    filters?: {
        properties?: SessionPropertyFilter[]
        dateRange?: DateRange
    }
    limit?: integer
    offset?: integer
}

export interface SessionAttributionExplorerQueryResponse extends AnalyticsQueryResponseBase {
    results: unknown
    hasMore?: boolean
    limit?: integer
    offset?: integer
    types?: unknown[]
    columns?: unknown[]
}
export type CachedSessionAttributionExplorerQueryResponse = CachedQueryResponse<SessionAttributionExplorerQueryResponse>

/*
 * Revenue Analytics
 */
export type RevenueAnalyticsPropertyFilters = RevenueAnalyticsPropertyFilter[]
export interface RevenueAnalyticsBreakdown {
    type: 'revenue_analytics'
    property: string
}

export interface RevenueAnalyticsBaseQuery<R extends Record<string, any>> extends DataNode<R> {
    dateRange?: DateRange
    properties: RevenueAnalyticsPropertyFilters
}

export interface RevenueAnalyticsGrossRevenueQuery
    extends RevenueAnalyticsBaseQuery<RevenueAnalyticsGrossRevenueQueryResponse> {
    kind: NodeKind.RevenueAnalyticsGrossRevenueQuery
    breakdown: RevenueAnalyticsBreakdown[]
    interval: SimpleIntervalType
}

export interface RevenueAnalyticsGrossRevenueQueryResponse extends AnalyticsQueryResponseBase {
    results: unknown[]
    columns?: string[]
}
export type CachedRevenueAnalyticsGrossRevenueQueryResponse =
    CachedQueryResponse<RevenueAnalyticsGrossRevenueQueryResponse>

export interface RevenueAnalyticsMRRQuery extends RevenueAnalyticsBaseQuery<RevenueAnalyticsMRRQueryResponse> {
    kind: NodeKind.RevenueAnalyticsMRRQuery
    breakdown: RevenueAnalyticsBreakdown[]
    interval: SimpleIntervalType
}

export interface RevenueAnalyticsMRRQueryResultItem {
    total: unknown
    new: unknown
    expansion: unknown
    contraction: unknown
    churn: unknown
}

export interface RevenueAnalyticsMRRQueryResponse extends AnalyticsQueryResponseBase {
    results: RevenueAnalyticsMRRQueryResultItem[]
    columns?: string[]
}
export type CachedRevenueAnalyticsMRRQueryResponse = CachedQueryResponse<RevenueAnalyticsMRRQueryResponse>

export interface RevenueAnalyticsOverviewQuery
    extends RevenueAnalyticsBaseQuery<RevenueAnalyticsOverviewQueryResponse> {
    kind: NodeKind.RevenueAnalyticsOverviewQuery
}

export type RevenueAnalyticsOverviewItemKey = 'revenue' | 'paying_customer_count' | 'avg_revenue_per_customer'
export interface RevenueAnalyticsOverviewItem {
    key: RevenueAnalyticsOverviewItemKey
    value: number
}

export interface RevenueAnalyticsOverviewQueryResponse extends AnalyticsQueryResponseBase {
    results: RevenueAnalyticsOverviewItem[]
}
export type CachedRevenueAnalyticsOverviewQueryResponse = CachedQueryResponse<RevenueAnalyticsOverviewQueryResponse>

export interface RevenueAnalyticsMetricsQuery extends RevenueAnalyticsBaseQuery<RevenueAnalyticsMetricsQueryResponse> {
    kind: NodeKind.RevenueAnalyticsMetricsQuery
    breakdown: RevenueAnalyticsBreakdown[]
    interval: SimpleIntervalType
}

export interface RevenueAnalyticsMetricsQueryResponse extends AnalyticsQueryResponseBase {
    results: unknown
    columns?: string[]
}
export type CachedRevenueAnalyticsMetricsQueryResponse = CachedQueryResponse<RevenueAnalyticsMetricsQueryResponse>

export type RevenueAnalyticsTopCustomersGroupBy = 'month' | 'all'
export interface RevenueAnalyticsTopCustomersQuery
    extends RevenueAnalyticsBaseQuery<RevenueAnalyticsTopCustomersQueryResponse> {
    kind: NodeKind.RevenueAnalyticsTopCustomersQuery
    groupBy: RevenueAnalyticsTopCustomersGroupBy
}

export interface RevenueAnalyticsTopCustomersQueryResponse extends AnalyticsQueryResponseBase {
    results: unknown
    columns?: string[]
}
export type CachedRevenueAnalyticsTopCustomersQueryResponse =
    CachedQueryResponse<RevenueAnalyticsTopCustomersQueryResponse>

export interface RevenueExampleEventsQuery extends DataNode<RevenueExampleEventsQueryResponse> {
    kind: NodeKind.RevenueExampleEventsQuery
    limit?: integer
    offset?: integer
}

export interface RevenueExampleEventsQueryResponse extends AnalyticsQueryResponseBase {
    results: unknown
    hasMore?: boolean
    limit?: integer
    offset?: integer
    types?: unknown[]
    columns?: unknown[]
}
export type CachedRevenueExampleEventsQueryResponse = CachedQueryResponse<RevenueExampleEventsQueryResponse>

export interface RevenueExampleDataWarehouseTablesQuery
    extends DataNode<RevenueExampleDataWarehouseTablesQueryResponse> {
    kind: NodeKind.RevenueExampleDataWarehouseTablesQuery
    limit?: integer
    offset?: integer
}

export interface RevenueExampleDataWarehouseTablesQueryResponse extends AnalyticsQueryResponseBase {
    results: unknown
    hasMore?: boolean
    limit?: integer
    offset?: integer
    types?: unknown[]
    columns?: unknown[]
}
export type CachedRevenueExampleDataWarehouseTablesQueryResponse =
    CachedQueryResponse<RevenueExampleDataWarehouseTablesQueryResponse>

/* Error Tracking */
export interface ErrorTrackingQuery extends DataNode<ErrorTrackingQueryResponse> {
    kind: NodeKind.ErrorTrackingQuery
    issueId?: ErrorTrackingIssue['id']
    orderBy: 'last_seen' | 'first_seen' | 'occurrences' | 'users' | 'sessions' | 'revenue'
    orderDirection?: 'ASC' | 'DESC'
    revenuePeriod?: 'all_time' | 'last_30_days'
    revenueEntity?: 'person' | 'group_0' | 'group_1' | 'group_2' | 'group_3' | 'group_4'
    dateRange: DateRange
    status?: ErrorTrackingIssue['status'] | 'all'
    assignee?: ErrorTrackingIssueAssignee | null
    filterGroup?: PropertyGroupFilter
    filterTestAccounts?: boolean
    searchQuery?: string
    volumeResolution: integer
    withAggregations?: boolean
    withFirstEvent?: boolean
    withLastEvent?: boolean
    limit?: integer
    offset?: integer
    personId?: string
    groupKey?: string
    groupTypeIndex?: integer
}

export interface ErrorTrackingSimilarIssuesQuery extends DataNode<ErrorTrackingSimilarIssuesQueryResponse> {
    kind: NodeKind.ErrorTrackingSimilarIssuesQuery
    issueId: ErrorTrackingIssue['id']
    modelName?: EmbeddingModelName
    rendering?: string
    maxDistance?: number
    dateRange?: DateRange
    limit?: integer
    offset?: integer
}

export interface ErrorTrackingIssueCorrelationQuery extends DataNode<ErrorTrackingIssueCorrelationQueryResponse> {
    kind: NodeKind.ErrorTrackingIssueCorrelationQuery
    events: string[]
}

export interface ErrorTrackingIssueCorrelationQueryResponse extends AnalyticsQueryResponseBase {
    results: ErrorTrackingCorrelatedIssue[]
    hasMore?: boolean
    limit?: integer
    offset?: integer
    columns?: string[]
}
export type CachedErrorTrackingIssueCorrelationQueryResponse =
    CachedQueryResponse<ErrorTrackingIssueCorrelationQueryResponse>

export interface ErrorTrackingIssueFilteringToolOutput
    extends Pick<ErrorTrackingQuery, 'orderBy' | 'orderDirection' | 'status' | 'searchQuery'> {
    newFilters?: AnyPropertyFilter[]
    removedFilterIndexes?: integer[]
    dateRange?: DateRange
    filterTestAccounts?: boolean
}

export interface ErrorTrackingIssueImpactToolOutput {
    events: string[]
}

export type ErrorTrackingIssueAssigneeType = 'user' | 'role'

export interface ErrorTrackingIssueAssignee {
    type: ErrorTrackingIssueAssigneeType
    id: integer | string
}

export interface ErrorTrackingIssueAggregations {
    occurrences: number
    sessions: number
    users: number
    volumeRange?: number[] // Deprecated
    volume_buckets: { label: string; value: number }[]
}

export type ErrorTrackingExternalReferenceIntegration = Pick<IntegrationType, 'id' | 'kind' | 'display_name'>

export interface ErrorTrackingExternalReference {
    id: string
    external_url: string
    integration: ErrorTrackingExternalReferenceIntegration
}

export interface ErrorTrackingIssueCohort {
    id: number
    name: string
}

export interface ErrorTrackingRelationalIssue {
    id: string
    name: string | null
    description: string | null
    assignee: ErrorTrackingIssueAssignee | null
    status: 'archived' | 'active' | 'resolved' | 'pending_release' | 'suppressed'
    /**  @format date-time */
    first_seen: string
    external_issues?: ErrorTrackingExternalReference[]
    cohort?: ErrorTrackingIssueCohort
}

export type ErrorTrackingIssue = ErrorTrackingRelationalIssue & {
    /**  @format date-time */
    last_seen: string
    first_event?: {
        uuid: string
        timestamp: string
        properties: string
    }
    last_event?: {
        uuid: string
        timestamp: string
        properties: string
    }
    revenue?: number
    aggregations?: ErrorTrackingIssueAggregations
    library: string | null
}

export type ErrorTrackingCorrelatedIssue = ErrorTrackingRelationalIssue & {
    /**  @format date-time */
    last_seen: string
    library: string | null
    event: string
    odds_ratio: number
    population: {
        both: number
        success_only: number
        exception_only: number
        neither: number
    }
}

export interface ErrorTrackingQueryResponse extends AnalyticsQueryResponseBase {
    results: ErrorTrackingIssue[]
    hasMore?: boolean
    limit?: integer
    offset?: integer
    columns?: string[]
}
export type CachedErrorTrackingQueryResponse = CachedQueryResponse<ErrorTrackingQueryResponse>

export type SimilarIssue = {
    id: string
    name: string
    description: string
    library: string | null
    status: string
    first_seen: string
}

export interface ErrorTrackingSimilarIssuesQueryResponse extends AnalyticsQueryResponseBase {
    results: SimilarIssue[]
    hasMore?: boolean
    limit?: integer
    offset?: integer
}
export type CachedErrorTrackingSimilarIssuesQueryResponse = CachedQueryResponse<ErrorTrackingSimilarIssuesQueryResponse>

export type EmbeddingModelName = 'text-embedding-3-small-1536' | 'text-embedding-3-large-3072'

export interface DocumentSimilarityQuery extends DataNode<DocumentSimilarityQueryResponse> {
    // Query metadata
    kind: NodeKind.DocumentSimilarityQuery

    // Standard
    dateRange: DateRange
    order_direction: 'asc' | 'desc'
    order_by: 'distance' | 'timestamp'
    limit?: integer
    offset?: integer

    // Embedding-specifics
    // To what point are all distances being measured?
    origin: EmbeddedDocument // | string -- TODO, we should support ad-hoc querying too, but it requires a modification of the cross join
    distance_func: 'L1Distance' | 'L2Distance' | 'cosineDistance' // How is the distance being measured?
    threshold?: number // Some distance under-or-over which results will be excluded - useful mainly if sorting by timestamp
    model: string // Model to do the query with. Only documents embedded with this model will be considered.

    // TODO - these are a hack, and we should expose them as proper HogQL filterables instead, but
    // I don't want to go to war in the taxonomic filter mines right now
    products: string[] // Limit the results to specific products. Empty means all.
    document_types: string[] // Limit the results to specific document types. Empty means all.
    renderings: string[] // Limit the results to specific renderings. Empty means all.
}

// A single embedded document, which is a collection of all the ways
// the document has been embedded, across different models and renderings
export interface EmbeddedDocument {
    product: string
    document_type: string
    document_id: string
    /**  @format date-time */
    timestamp: string
}

// A specific embedding of a document, with a specific model and rendering
export type EmbeddingRecord = EmbeddedDocument & {
    model_name: EmbeddingModelName
    rendering: string
}

export interface EmbeddingDistance {
    result: EmbeddingRecord
    origin?: EmbeddingRecord
    distance: number // How far was this particular embedding from the query
}

export interface DocumentSimilarityQueryResponse extends AnalyticsQueryResponseBase {
    results: EmbeddingDistance[]
    hasMore?: boolean
    limit?: integer
    offset?: integer
}

export type CachedDocumentSimilarityQueryResponse = CachedQueryResponse<DocumentSimilarityQueryResponse>

export type LogSeverityLevel = 'trace' | 'debug' | 'info' | 'warn' | 'error' | 'fatal'

export interface LogMessage {
    uuid: string
    trace_id: string
    span_id: string
    body: string
    attributes: Record<string, any>
    /**  @format date-time */
    timestamp: string
    /**  @format date-time */
    observed_timestamp: string
    severity_text: LogSeverityLevel
    severity_number: number
    level: LogSeverityLevel
    resource_attributes: any
    instrumentation_scope: string
    event_name: string
}

export interface LogsQuery extends DataNode<LogsQueryResponse> {
    kind: NodeKind.LogsQuery
    dateRange: DateRange
    limit?: integer
    offset?: integer
    orderBy?: 'latest' | 'earliest'
    searchTerm?: string
    severityLevels: LogSeverityLevel[]
    filterGroup: PropertyGroupFilter
    serviceNames: string[]
}

export interface LogsQueryResponse extends AnalyticsQueryResponseBase {
    results: unknown // TODO: Type this to LogMessage[] and fix the issues it creates on the backend
    hasMore?: boolean
    limit?: integer
    offset?: integer
    columns?: string[]
}

export interface SessionEventsItem {
    /** Session ID these events belong to */
    session_id: string
    /** List of events for this session, each event is a list of field values matching the query columns */
    events: [][]
}

export interface SessionBatchEventsQuery
    extends Omit<EventsQuery, 'kind' | 'response'>,
        DataNode<SessionBatchEventsQueryResponse> {
    kind: NodeKind.SessionBatchEventsQuery
    /** Whether to group results by session_id in the response */
    group_by_session?: boolean
    /** List of session IDs to fetch events for. Will be translated to $session_id IN filter. */
    session_ids: string[]
    response?: SessionBatchEventsQueryResponse
}

export interface SessionBatchEventsQueryResponse extends EventsQueryResponse {
    /** Query status indicates whether next to the provided data, a query is still running. */
    query_status?: QueryStatus
    results: any[][]
    /** Events grouped by session ID. Only populated when group_by_session=True. */
    session_events?: SessionEventsItem[]
    /** List of session IDs that had no matching events */
    sessions_with_no_events?: string[]
    /** Measured timings for different parts of the query generation process */
    timings?: QueryTiming[]
}

export type CachedSessionBatchEventsQueryResponse = CachedEventsQueryResponse & {
    /** Query status indicates whether next to the provided data, a query is still running. */
    query_status?: QueryStatus
    results: any[][]
    /** Events grouped by session ID. Only populated when group_by_session=True. */
    session_events?: SessionEventsItem[]
    /** List of session IDs that had no matching events */
    sessions_with_no_events?: string[]
    /** Measured timings for different parts of the query generation process */
    timings?: QueryTiming[]
}
export type CachedLogsQueryResponse = CachedQueryResponse<LogsQueryResponse>

export interface FileSystemCount {
    count: number
}

export interface FileSystemEntry {
    /** Unique UUID for tree entry */
    id: string
    /** Object's name and folder */
    path: string
    /** Type of object, used for icon, e.g. feature_flag, insight, etc */
    type?: string
    /** Object's ID or other unique reference */
    ref?: string
    /** Object's URL */
    href?: string
    /** Metadata */
    meta?: Record<string, any>
    /** Timestamp when file was added. Used to check persistence */
    created_at?: string
    /** Timestamp when the file system entry was last viewed */
    last_viewed_at?: string | null
    /** Whether this is a shortcut or the actual item */
    shortcut?: boolean
    /** Used to indicate pending actions, frontend only */
    _loading?: boolean
    /** Tag for the product 'beta' / 'alpha' */
    tags?: ('alpha' | 'beta')[]
    /** Order of object in tree */
    visualOrder?: number
}

export type FileSystemIconType =
    | 'default_icon_type'
    | 'dashboard'
    | 'llm_analytics'
    | 'product_analytics'
    | 'revenue_analytics'
    | 'revenue_analytics_metadata'
    | 'marketing_settings'
    | 'managed_viewsets'
    | 'endpoints'
    | 'sql_editor'
    | 'web_analytics'
    | 'error_tracking'
    | 'heatmap'
    | 'session_replay'
    | 'survey'
    | 'user_interview'
    | 'early_access_feature'
    | 'experiment'
    | 'feature_flag'
    | 'feature_flag_off'
    | 'data_pipeline'
    | 'data_pipeline_metadata'
    | 'data_warehouse'
    | 'task'
    | 'link'
    | 'live_debugger'
    | 'logs'
    | 'workflows'
    | 'notebook'
    | 'action'
    | 'comment'
    | 'annotation'
    | 'event'
    | 'event_definition'
    | 'property_definition'
    | 'ingestion_warning'
    | 'persons'
    | 'user'
    | 'cohort'
    | 'group'
    | 'insight/funnels'
    | 'insight/trends'
    | 'insight/retention'
    | 'insight/paths'
    | 'insight/lifecycle'
    | 'insight/stickiness'
    | 'insight/hog'
    | 'team_activity'
    | 'home'
    | 'apps'
    | 'live'
    | 'chat'

export interface FileSystemImport extends Omit<FileSystemEntry, 'id'> {
    id?: string
    iconType?: FileSystemIconType
    flag?: string
    /** Order of object in tree */
    visualOrder?: number
    /** Tag for the product 'beta' / 'alpha' */
    tags?: ('alpha' | 'beta')[]
    /** Protocol of the item, defaults to "project://" */
    protocol?: string
    /** Category label to place this under */
    category?: string
    /** Color of the icon */
    iconColor?: FileSystemIconColor
    /** Match this with the a base scene key or a specific one */
    sceneKey?: string
    /** List of all scenes exported by the app */
    sceneKeys?: string[]
}

export interface FileSystemViewLogEntry {
    type: string
    ref: string
    viewed_at: string
}

export interface PersistedFolder {
    id: string
    type: string
    protocol: string
    path: string
    created_at: string
    updated_at: string
}

export type DataWarehouseManagedViewsetKind = 'revenue_analytics'

export type InsightQueryNode =
    | TrendsQuery
    | FunnelsQuery
    | RetentionQuery
    | PathsQuery
    | StickinessQuery
    | LifecycleQuery

export interface ExperimentVariantTrendsBaseStats {
    key: string
    count: number
    exposure: number
    absolute_exposure: number
}

export interface ExperimentVariantFunnelsBaseStats {
    key: string
    success_count: number
    failure_count: number
}

export enum ExperimentSignificanceCode {
    Significant = 'significant',
    NotEnoughExposure = 'not_enough_exposure',
    LowWinProbability = 'low_win_probability',
    HighLoss = 'high_loss',
    HighPValue = 'high_p_value',
}

export interface ExperimentTrendsQueryResponse {
    kind: NodeKind.ExperimentTrendsQuery
    insight: Record<string, any>[]
    count_query?: TrendsQuery
    exposure_query?: TrendsQuery
    variants: ExperimentVariantTrendsBaseStats[]
    probability: Record<string, number>
    significant: boolean
    significance_code: ExperimentSignificanceCode
    stats_version?: integer
    p_value: number
    credible_intervals: Record<string, [number, number]>
}

export type CachedExperimentTrendsQueryResponse = CachedQueryResponse<ExperimentTrendsQueryResponse>

export interface ExperimentFunnelsQueryResponse {
    kind: NodeKind.ExperimentFunnelsQuery
    insight: Record<string, any>[][]
    funnels_query?: FunnelsQuery
    variants: ExperimentVariantFunnelsBaseStats[]
    probability: Record<string, number>
    significant: boolean
    significance_code: ExperimentSignificanceCode
    expected_loss: number
    credible_intervals: Record<string, [number, number]>
    stats_version?: integer
}

export type CachedExperimentFunnelsQueryResponse = CachedQueryResponse<ExperimentFunnelsQueryResponse>

export interface ExperimentFunnelsQuery extends DataNode<ExperimentFunnelsQueryResponse> {
    kind: NodeKind.ExperimentFunnelsQuery
    uuid?: string
    name?: string
    experiment_id?: integer
    funnels_query: FunnelsQuery
    fingerprint?: string
}

export interface ExperimentTrendsQuery extends DataNode<ExperimentTrendsQueryResponse> {
    kind: NodeKind.ExperimentTrendsQuery
    uuid?: string
    name?: string
    experiment_id?: integer
    count_query: TrendsQuery
    // Defaults to $feature_flag_called if not specified
    // https://github.com/PostHog/posthog/blob/master/posthog/hogql_queries/experiments/experiment_trends_query_runner.py
    exposure_query?: TrendsQuery
    fingerprint?: string
}

export type ExperimentExposureConfig = ExperimentEventExposureConfig | ActionsNode

export interface ExperimentExposureCriteria {
    filterTestAccounts?: boolean
    exposure_config?: ExperimentExposureConfig
    multiple_variant_handling?: 'exclude' | 'first_seen'
}

export interface ExperimentEventExposureConfig extends Node {
    kind: NodeKind.ExperimentEventExposureConfig
    event: string
    properties: AnyPropertyFilter[]
}

export const enum ExperimentMetricType {
    FUNNEL = 'funnel',
    MEAN = 'mean',
    RATIO = 'ratio',
}

export interface ExperimentMetricBaseProperties extends Node {
    kind: NodeKind.ExperimentMetric
    uuid?: string
    fingerprint?: string // # SHA256 hash of metric definition + experiment config
    name?: string
    conversion_window?: integer
    conversion_window_unit?: FunnelConversionWindowTimeUnit
    goal?: ExperimentMetricGoal
    isSharedMetric?: boolean
    sharedMetricId?: number
}

export type ExperimentMetricOutlierHandling = {
    lower_bound_percentile?: number
    upper_bound_percentile?: number
    ignore_zeros?: boolean
}

export interface ExperimentDataWarehouseNode extends EntityNode {
    kind: NodeKind.ExperimentDataWarehouseNode
    table_name: string
    timestamp_field: string
    events_join_key: string
    data_warehouse_join_key: string
}

export type ExperimentMetricSource = EventsNode | ActionsNode | ExperimentDataWarehouseNode

export type ExperimentFunnelMetricStep = EventsNode | ActionsNode // ExperimentDataWarehouseNode is not supported yet

export type ExperimentMeanMetric = ExperimentMetricBaseProperties &
    ExperimentMetricOutlierHandling & {
        metric_type: ExperimentMetricType.MEAN
        source: ExperimentMetricSource
    }

export const isExperimentMeanMetric = (metric: ExperimentMetric): metric is ExperimentMeanMetric =>
    metric.metric_type === ExperimentMetricType.MEAN

export type ExperimentFunnelMetric = ExperimentMetricBaseProperties & {
    metric_type: ExperimentMetricType.FUNNEL
    series: ExperimentFunnelMetricStep[]
    funnel_order_type?: StepOrderValue
}

export const isExperimentFunnelMetric = (metric: ExperimentMetric): metric is ExperimentFunnelMetric =>
    metric.metric_type === ExperimentMetricType.FUNNEL

export type ExperimentRatioMetric = ExperimentMetricBaseProperties & {
    metric_type: ExperimentMetricType.RATIO
    numerator: ExperimentMetricSource
    denominator: ExperimentMetricSource
}

export const isExperimentRatioMetric = (metric: ExperimentMetric): metric is ExperimentRatioMetric =>
    metric.metric_type === ExperimentMetricType.RATIO

export type ExperimentMeanMetricTypeProps = Omit<ExperimentMeanMetric, keyof ExperimentMetricBaseProperties>
export type ExperimentFunnelMetricTypeProps = Omit<ExperimentFunnelMetric, keyof ExperimentMetricBaseProperties>
export type ExperimentRatioMetricTypeProps = Omit<ExperimentRatioMetric, keyof ExperimentMetricBaseProperties>
export type ExperimentMetricTypeProps =
    | ExperimentMeanMetricTypeProps
    | ExperimentFunnelMetricTypeProps
    | ExperimentRatioMetricTypeProps

export type ExperimentMetric = ExperimentMeanMetric | ExperimentFunnelMetric | ExperimentRatioMetric

export interface ExperimentQuery extends DataNode<ExperimentQueryResponse> {
    kind: NodeKind.ExperimentQuery
    metric: ExperimentMetric
    experiment_id?: integer
    name?: string
}

export interface ExperimentExposureQuery extends DataNode<ExperimentExposureQueryResponse> {
    kind: NodeKind.ExperimentExposureQuery
    experiment_id?: integer
    experiment_name: string
    exposure_criteria?: ExperimentExposureCriteria
    // Generic type as FeatureFlagBasicType is recursive and the schema:build breaks
    feature_flag: Record<string, any>
    start_date: string | null
    end_date: string | null
    holdout?: ExperimentHoldoutType
}

export interface ExperimentQueryResponse {
    // Legacy fields
    kind?: NodeKind.ExperimentQuery
    insight?: Record<string, any>[]
    metric?: ExperimentMetric
    variants?: ExperimentVariantTrendsBaseStats[] | ExperimentVariantFunnelsBaseStats[]
    probability?: Record<string, number>
    significant?: boolean
    significance_code?: ExperimentSignificanceCode
    stats_version?: integer
    p_value?: number
    credible_intervals?: Record<string, [number, number]>

    // New fields
    baseline?: ExperimentStatsBaseValidated
    variant_results?: ExperimentVariantResultFrequentist[] | ExperimentVariantResultBayesian[]
}

// Strongly typed variants of ExperimentQueryResponse for better type safety
export interface LegacyExperimentQueryResponse {
    kind: NodeKind.ExperimentQuery
    insight: Record<string, any>[]
    metric: ExperimentMetric
    variants: ExperimentVariantTrendsBaseStats[] | ExperimentVariantFunnelsBaseStats[]
    probability: Record<string, number>
    significant: boolean
    significance_code: ExperimentSignificanceCode
    stats_version?: integer
    p_value: number
    credible_intervals: Record<string, [number, number]>
}

export interface SessionData {
    person_id: string
    session_id: string
    event_uuid: string
    timestamp: string
}

export interface ExperimentStatsBase {
    key: string
    number_of_samples: integer
    sum: number
    sum_squares: number
    denominator_sum?: number
    denominator_sum_squares?: number
    numerator_denominator_sum_product?: number
    step_counts?: integer[]
    step_sessions?: SessionData[][]
}

export enum ExperimentStatsValidationFailure {
    NotEnoughExposures = 'not-enough-exposures',
    BaselineMeanIsZero = 'baseline-mean-is-zero',
    NotEnoughMetricData = 'not-enough-metric-data',
}

export interface ExperimentStatsBaseValidated extends ExperimentStatsBase {
    validation_failures?: ExperimentStatsValidationFailure[]
}

export interface ExperimentVariantResultFrequentist extends ExperimentStatsBaseValidated {
    method: 'frequentist'
    significant?: boolean
    p_value?: number
    confidence_interval?: [number, number]
}

export interface ExperimentVariantResultBayesian extends ExperimentStatsBaseValidated {
    method: 'bayesian'
    significant?: boolean
    chance_to_win?: number
    credible_interval?: [number, number]
}

export interface NewExperimentQueryResponse {
    baseline: ExperimentStatsBaseValidated
    variant_results: ExperimentVariantResultFrequentist[] | ExperimentVariantResultBayesian[]
}

export interface ExperimentExposureTimeSeries {
    variant: string
    days: string[]
    exposure_counts: number[]
}

export interface ExperimentExposureQueryResponse {
    kind: NodeKind.ExperimentExposureQuery
    timeseries: ExperimentExposureTimeSeries[]
    total_exposures: Record<string, number>
    date_range: DateRange
}

export type CachedExperimentQueryResponse = CachedQueryResponse<ExperimentQueryResponse>
export type CachedLegacyExperimentQueryResponse = CachedQueryResponse<LegacyExperimentQueryResponse>
export type CachedNewExperimentQueryResponse = CachedQueryResponse<NewExperimentQueryResponse>

export type CachedExperimentExposureQueryResponse = CachedQueryResponse<ExperimentExposureQueryResponse>

export interface ExperimentMetricTimeseries {
    experiment_id: number
    metric_uuid: string
    status: 'pending' | 'completed' | 'partial' | 'failed'
    timeseries: { [date: string]: ExperimentQueryResponse } | null
    errors: { [date: string]: string } | null
    computed_at: string | null
    created_at: string
    updated_at: string
    recalculation_status?: string | null
    recalculation_created_at?: string | null
}

/**
 * @discriminator kind
 */
export type InsightQuerySource = InsightQueryNode
export type InsightNodeKind = InsightQueryNode['kind']
export type InsightFilterProperty =
    | 'trendsFilter'
    | 'funnelsFilter'
    | 'retentionFilter'
    | 'pathsFilter'
    | 'stickinessFilter'
    | 'calendarHeatmapFilter'
    | 'lifecycleFilter'

export type InsightFilter =
    | TrendsFilter
    | FunnelsFilter
    | RetentionFilter
    | PathsFilter
    | StickinessFilter
    | LifecycleFilter
    | CalendarHeatmapFilter

export type Day = integer

export interface InsightActorsQueryBase extends DataNode<ActorsQueryResponse> {
    includeRecordings?: boolean
    modifiers?: HogQLQueryModifiers
}

export interface InsightActorsQuery<S extends InsightsQueryBase<AnalyticsQueryResponseBase> = InsightQuerySource>
    extends InsightActorsQueryBase {
    kind: NodeKind.InsightActorsQuery
    source: S
    day?: string | Day
    status?: string
    /** An interval selected out of available intervals in source query. */
    interval?: integer
    series?: integer
    breakdown?: string | BreakdownValueInt | string[]
    compare?: 'current' | 'previous'
}

export interface StickinessActorsQuery extends InsightActorsQueryBase {
    kind: NodeKind.StickinessActorsQuery
    source: StickinessQuery
    operator?: StickinessOperator
    day?: string | Day
    series?: integer
    compare?: 'current' | 'previous'
}

export interface FunnelsActorsQuery extends InsightActorsQueryBase {
    kind: NodeKind.FunnelsActorsQuery
    source: FunnelsQuery
    /** Index of the step for which we want to get the timestamp for, per person.
     * Positive for converted persons, negative for dropped of persons. */
    funnelStep?: integer
    /** The breakdown value for which to get persons for. This is an array for
     * person and event properties, a string for groups and an integer for cohorts. */
    funnelStepBreakdown?: BreakdownKeyType
    funnelTrendsDropOff?: boolean
    /** Used together with `funnelTrendsDropOff` for funnels time conversion date for the persons modal. */
    funnelTrendsEntrancePeriodStart?: string
}

export interface FunnelCorrelationActorsQuery extends InsightActorsQueryBase {
    kind: NodeKind.FunnelCorrelationActorsQuery
    source: FunnelCorrelationQuery
    funnelCorrelationPersonConverted?: boolean
    funnelCorrelationPersonEntity?: AnyEntityNode
    funnelCorrelationPropertyValues?: AnyPropertyFilter[]
}

export interface EventDefinition {
    event: string
    properties: Record<string, any>
    elements: any[]
}

export interface EventOddsRatioSerialized {
    event: EventDefinition
    success_count: integer
    failure_count: integer
    odds_ratio: number
    correlation_type: 'success' | 'failure'
}

export interface FunnelCorrelationResult {
    events: EventOddsRatioSerialized[]
    skewed: boolean
}

export interface FunnelCorrelationResponse extends AnalyticsQueryResponseBase {
    results: FunnelCorrelationResult
    columns?: any[]
    types?: any[]
    hasMore?: boolean
    limit?: integer
    offset?: integer
}
export type CachedFunnelCorrelationResponse = FunnelCorrelationResponse & CachedRetentionQueryResponse

export enum FunnelCorrelationResultsType {
    Events = 'events',
    Properties = 'properties',
    EventWithProperties = 'event_with_properties',
}

export interface FunnelCorrelationQuery extends Node<FunnelCorrelationResponse> {
    kind: NodeKind.FunnelCorrelationQuery
    source: FunnelsActorsQuery
    funnelCorrelationType: FunnelCorrelationResultsType

    /* Events */
    funnelCorrelationExcludeEventNames?: string[]

    /* Events with properties */
    funnelCorrelationEventNames?: string[]
    funnelCorrelationEventExcludePropertyNames?: string[]

    /* Properties */
    funnelCorrelationNames?: string[]
    funnelCorrelationExcludeNames?: string[]
}

/**  @format date-time */
export type DatetimeDay = string

export type BreakdownValueInt = integer
export interface BreakdownItem {
    label: string
    value: string | BreakdownValueInt
}
export interface MultipleBreakdownOptions {
    values: BreakdownItem[]
}

export interface InsightActorsQueryOptionsResponse {
    day?: { label: string; value: string | DatetimeDay | Day }[]
    status?: { label: string; value: string }[]
    interval?: {
        label: string
        /**
         * An interval selected out of available intervals in source query

         */
        value: integer
    }[]
    breakdown?: BreakdownItem[]
    breakdowns?: MultipleBreakdownOptions[]
    series?: {
        label: string
        value: integer
    }[]
    compare?: {
        label: string
        value: string
    }[]
}
export const insightActorsQueryOptionsResponseKeys: string[] = [
    'day',
    'status',
    'interval',
    'breakdown',
    'breakdowns',
    'series',
    'compare',
]

export type CachedInsightActorsQueryOptionsResponse = CachedQueryResponse<InsightActorsQueryOptionsResponse>

export interface InsightActorsQueryOptions extends Node<InsightActorsQueryOptionsResponse> {
    kind: NodeKind.InsightActorsQueryOptions
    source: InsightActorsQuery | FunnelsActorsQuery | FunnelCorrelationActorsQuery | StickinessActorsQuery
}

export interface DatabaseSchemaSchema {
    id: string
    name: string
    should_sync: boolean
    incremental: boolean
    status?: string
    last_synced_at?: string
}

export interface DatabaseSchemaSource {
    id: string
    status: string
    source_type: string
    prefix: string
    last_synced_at?: string
}

export interface DatabaseSchemaField {
    name: string
    hogql_value: string
    type: DatabaseSerializedFieldType
    schema_valid: boolean
    table?: string
    fields?: string[]
    chain?: (string | integer)[]
    id?: string
}

export type DatabaseSchemaTableType =
    | 'posthog'
    | 'system'
    | 'data_warehouse'
    | 'view'
    | 'batch_export'
    | 'materialized_view'
    | 'managed_view'

export interface DatabaseSchemaTableCommon {
    type: DatabaseSchemaTableType
    id: string
    name: string
    fields: Record<string, DatabaseSchemaField>
    row_count?: number
}

export interface DatabaseSchemaViewTable extends DatabaseSchemaTableCommon {
    type: 'view'
    query: HogQLQuery
}

export enum DatabaseSchemaManagedViewTableKind {
    REVENUE_ANALYTICS_CHARGE = 'revenue_analytics_charge',
    REVENUE_ANALYTICS_CUSTOMER = 'revenue_analytics_customer',
    REVENUE_ANALYTICS_PRODUCT = 'revenue_analytics_product',
    REVENUE_ANALYTICS_REVENUE_ITEM = 'revenue_analytics_revenue_item',
    REVENUE_ANALYTICS_SUBSCRIPTION = 'revenue_analytics_subscription',
}

export interface DatabaseSchemaManagedViewTable extends DatabaseSchemaTableCommon {
    query: HogQLQuery
    type: 'managed_view'
    kind: DatabaseSchemaManagedViewTableKind
    source_id?: string
}

export interface DatabaseSchemaMaterializedViewTable extends DatabaseSchemaTableCommon {
    type: 'materialized_view'
    query: HogQLQuery
    last_run_at?: string
    status?: string
}

export interface DatabaseSchemaPostHogTable extends DatabaseSchemaTableCommon {
    type: 'posthog'
}

export interface DatabaseSchemaSystemTable extends DatabaseSchemaTableCommon {
    type: 'system'
}

export interface DatabaseSchemaDataWarehouseTable extends DatabaseSchemaTableCommon {
    type: 'data_warehouse'
    format: string
    url_pattern: string
    schema?: DatabaseSchemaSchema
    source?: DatabaseSchemaSource
}

export interface DatabaseSchemaBatchExportTable extends DatabaseSchemaTableCommon {
    type: 'batch_export'
}

export type DatabaseSchemaTable =
    | DatabaseSchemaPostHogTable
    | DatabaseSchemaSystemTable
    | DatabaseSchemaDataWarehouseTable
    | DatabaseSchemaViewTable
    | DatabaseSchemaManagedViewTable
    | DatabaseSchemaBatchExportTable
    | DatabaseSchemaMaterializedViewTable

export interface DatabaseSchemaQueryResponse {
    tables: Record<string, DatabaseSchemaTable>
    joins: DataWarehouseViewLink[]
}

export interface DatabaseSchemaQuery extends DataNode<DatabaseSchemaQueryResponse> {
    kind: NodeKind.DatabaseSchemaQuery
}

export type DatabaseSerializedFieldType =
    | 'integer'
    | 'float'
    | 'decimal'
    | 'string'
    | 'datetime'
    | 'date'
    | 'boolean'
    | 'array'
    | 'json'
    | 'lazy_table'
    | 'virtual_table'
    | 'field_traverser'
    | 'expression'
    | 'view'
    | 'materialized_view'
    | 'unknown'

export type HogQLExpression = string

// Various utility types below

export interface DateRange {
    date_from?: string | null
    date_to?: string | null
    /** Whether the date_from and date_to should be used verbatim. Disables
     * rounding to the start and end of period.
     * @default false
     * */
    explicitDate?: boolean | null
}

export interface ResolvedDateRangeResponse {
    /**  @format date-time */
    date_from: string
    /**  @format date-time */
    date_to: string
}

export type MultipleBreakdownType = Extract<
    BreakdownType,
    'person' | 'event' | 'event_metadata' | 'group' | 'session' | 'hogql' | 'cohort' | 'revenue_analytics'
>

export interface Breakdown {
    type?: MultipleBreakdownType | null
    property: string | integer
    normalize_url?: boolean
    group_type_index?: integer | null
    histogram_bin_count?: integer // trends breakdown histogram bin
}

export interface BreakdownFilter {
    // TODO: unclutter
    /** @default event */
    breakdown_type?: BreakdownType | null
    breakdown_limit?: integer
    breakdown?: string | integer | (string | integer)[] | null
    breakdown_normalize_url?: boolean
    /**
     * @maxLength 3
     */
    breakdowns?: Breakdown[] // We want to limit maximum count of breakdowns avoiding overloading.
    breakdown_group_type_index?: integer | null
    breakdown_histogram_bin_count?: integer // trends breakdown histogram bin
    breakdown_hide_other_aggregation?: boolean | null // hides the "other" field for trends
}

// TODO: Rename to `DashboardFilters` for consistency with `HogQLFilters`
export interface DashboardFilter {
    date_from?: string | null
    date_to?: string | null
    properties?: AnyPropertyFilter[] | null
    breakdown_filter?: BreakdownFilter | null
}

export interface TileFilters {
    date_from?: string | null | undefined
    date_to?: string | null | undefined
    properties?: AnyPropertyFilter[] | null | undefined
    breakdown_filter?: BreakdownFilter | null | undefined
}

export interface InsightsThresholdBounds {
    lower?: number
    upper?: number
}

export enum InsightThresholdType {
    ABSOLUTE = 'absolute',
    PERCENTAGE = 'percentage',
}

export interface InsightThreshold {
    type: InsightThresholdType
    bounds?: InsightsThresholdBounds
}

export enum AlertConditionType {
    ABSOLUTE_VALUE = 'absolute_value', // default alert, checks absolute value of current interval
    RELATIVE_INCREASE = 'relative_increase', // checks increase in value during current interval compared to previous interval
    RELATIVE_DECREASE = 'relative_decrease', // checks decrease in value during current interval compared to previous interval
}

export interface AlertCondition {
    // Conditions in addition to the separate threshold
    // TODO: Think about things like relative thresholds, rate of change, etc.
    type: AlertConditionType
}

export enum AlertState {
    FIRING = 'Firing',
    NOT_FIRING = 'Not firing',
    ERRORED = 'Errored',
    SNOOZED = 'Snoozed',
}

export enum AlertCalculationInterval {
    HOURLY = 'hourly',
    DAILY = 'daily',
    WEEKLY = 'weekly',
    MONTHLY = 'monthly',
}

export interface TrendsAlertConfig {
    type: 'TrendsAlertConfig'
    series_index: integer
    check_ongoing_interval?: boolean
}

export interface HogCompileResponse {
    bytecode: any[]
    locals: any[]
}

export interface SuggestedQuestionsQuery extends DataNode<SuggestedQuestionsQueryResponse> {
    kind: NodeKind.SuggestedQuestionsQuery
}

export interface SuggestedQuestionsQueryResponse {
    questions: string[]
}

export type CachedSuggestedQuestionsQueryResponse = CachedQueryResponse<SuggestedQuestionsQueryResponse>

export interface TeamTaxonomyItem {
    event: string
    count: integer
}

export type TeamTaxonomyResponse = TeamTaxonomyItem[]

export interface TeamTaxonomyQuery extends DataNode<TeamTaxonomyQueryResponse> {
    kind: NodeKind.TeamTaxonomyQuery
}

export interface TeamTaxonomyQueryResponse extends AnalyticsQueryResponseBase {
    results: TeamTaxonomyResponse
}

export type CachedTeamTaxonomyQueryResponse = CachedQueryResponse<TeamTaxonomyQueryResponse>

export interface EventTaxonomyItem {
    property: string
    sample_values: string[]
    sample_count: integer
}

export type EventTaxonomyResponse = EventTaxonomyItem[]

export interface EventTaxonomyQuery extends DataNode<EventTaxonomyQueryResponse> {
    kind: NodeKind.EventTaxonomyQuery
    event?: string
    actionId?: integer
    properties?: string[]
    maxPropertyValues?: integer
}

export interface EventTaxonomyQueryResponse extends AnalyticsQueryResponseBase {
    results: EventTaxonomyResponse
}

export type CachedEventTaxonomyQueryResponse = CachedQueryResponse<EventTaxonomyQueryResponse>

export interface ActorsPropertyTaxonomyResponse {
    // Values can be floats and integers
    sample_values: (string | number | boolean | integer)[]
    sample_count: integer
}

export interface ActorsPropertyTaxonomyQuery extends DataNode<ActorsPropertyTaxonomyQueryResponse> {
    kind: NodeKind.ActorsPropertyTaxonomyQuery
    properties: string[]
    groupTypeIndex?: integer
    maxPropertyValues?: integer
}

export interface ActorsPropertyTaxonomyQueryResponse extends AnalyticsQueryResponseBase {
    results: ActorsPropertyTaxonomyResponse | ActorsPropertyTaxonomyResponse[]
}

export type CachedActorsPropertyTaxonomyQueryResponse = CachedQueryResponse<ActorsPropertyTaxonomyQueryResponse>

export interface VectorSearchResponseItem {
    id: string
    distance: number
}

export type VectorSearchResponse = VectorSearchResponseItem[]

export interface VectorSearchQuery extends DataNode<VectorSearchQueryResponse> {
    kind: NodeKind.VectorSearchQuery
    embedding: number[]
    embeddingVersion?: number
}

export interface VectorSearchQueryResponse extends AnalyticsQueryResponseBase {
    results: VectorSearchResponse
}

export type CachedVectorSearchQueryResponse = CachedQueryResponse<VectorSearchQueryResponse>

export enum CustomChannelField {
    UTMSource = 'utm_source',
    UTMMedium = 'utm_medium',
    UTMCampaign = 'utm_campaign',
    ReferringDomain = 'referring_domain',
    URL = 'url',
    Pathname = 'pathname',
    Hostname = 'hostname',
}

export enum CustomChannelOperator {
    Exact = 'exact',
    IsNot = 'is_not',
    IsSet = 'is_set',
    IsNotSet = 'is_not_set',
    IContains = 'icontains',
    NotIContains = 'not_icontains',
    Regex = 'regex',
    NotRegex = 'not_regex',
}

export interface CustomChannelCondition {
    key: CustomChannelField
    value?: string | string[]
    op: CustomChannelOperator
    id: string // the ID is only needed for the drag and drop, so only needs to be unique with one set of rules
}

export interface CustomChannelRule {
    items: CustomChannelCondition[]
    combiner: FilterLogicalOperator
    channel_type: string
    id: string // the ID is only needed for the drag and drop, so only needs to be unique with one set of rules
}

export enum DefaultChannelTypes {
    CrossNetwork = 'Cross Network',
    PaidSearch = 'Paid Search',
    PaidSocial = 'Paid Social',
    PaidVideo = 'Paid Video',
    PaidShopping = 'Paid Shopping',
    PaidUnknown = 'Paid Unknown',
    Direct = 'Direct',
    OrganicSearch = 'Organic Search',
    OrganicSocial = 'Organic Social',
    OrganicVideo = 'Organic Video',
    OrganicShopping = 'Organic Shopping',
    Push = 'Push',
    SMS = 'SMS',
    Audio = 'Audio',
    Email = 'Email',
    Referral = 'Referral',
    Affiliate = 'Affiliate',
    Unknown = 'Unknown',
}

// IMPORTANT: Changes to AIEventType values impact usage reporting and billing
// These values are used in SQL queries to compute usage and exclude AI events from standard event counts
// Any changes here will be reflected in the Python schema and affect billing calculations
export type AIEventType = '$ai_generation' | '$ai_embedding' | '$ai_span' | '$ai_trace' | '$ai_metric' | '$ai_feedback'

export interface LLMTraceEvent {
    id: string
    event: AIEventType | string // Allow both specific AI events and other event types
    properties: Record<string, any>
    createdAt: string
}

// Snake-case here for the DataTable component.
export interface LLMTracePerson {
    uuid: string
    created_at: string
    properties: Record<string, any>
    distinct_id: string
}

export interface LLMTrace {
    id: string
    aiSessionId?: string
    createdAt: string
    person: LLMTracePerson
    totalLatency?: number
    inputTokens?: number
    outputTokens?: number
    inputCost?: number
    outputCost?: number
    totalCost?: number
    inputState?: any
    outputState?: any
    traceName?: string
    events: LLMTraceEvent[]
}

export interface TracesQueryResponse extends AnalyticsQueryResponseBase {
    results: LLMTrace[]
    hasMore?: boolean
    limit?: integer
    offset?: integer
    columns?: string[]
}

export interface TracesQuery extends DataNode<TracesQueryResponse> {
    kind: NodeKind.TracesQuery
    dateRange?: DateRange
    limit?: integer
    offset?: integer
    filterTestAccounts?: boolean
    showColumnConfigurator?: boolean
    /** Properties configurable in the interface */
    properties?: AnyPropertyFilter[]
    /** Person who performed the event */
    personId?: string
    groupKey?: string
    groupTypeIndex?: integer
}

export interface TraceQueryResponse extends AnalyticsQueryResponseBase {
    results: LLMTrace[]
    hasMore?: boolean
    limit?: integer
    offset?: integer
    columns?: string[]
}

export interface TraceQuery extends DataNode<TraceQueryResponse> {
    kind: NodeKind.TraceQuery
    traceId: string
    dateRange?: DateRange
    /** Properties configurable in the interface */
    properties?: AnyPropertyFilter[]
}

export type CachedTracesQueryResponse = CachedQueryResponse<TracesQueryResponse>
export type CachedTraceQueryResponse = CachedQueryResponse<TraceQueryResponse>

// NOTE: Keep in sync with posthog/models/exchange_rate/currencies.py
// to provide proper type safety for the baseCurrency field
export enum CurrencyCode {
    AED = 'AED',
    AFN = 'AFN',
    ALL = 'ALL',
    AMD = 'AMD',
    ANG = 'ANG',
    AOA = 'AOA',
    ARS = 'ARS',
    AUD = 'AUD',
    AWG = 'AWG',
    AZN = 'AZN',
    BAM = 'BAM',
    BBD = 'BBD',
    BDT = 'BDT',
    BGN = 'BGN',
    BHD = 'BHD',
    BIF = 'BIF',
    BMD = 'BMD',
    BND = 'BND',
    BOB = 'BOB',
    BRL = 'BRL',
    BSD = 'BSD',
    BTC = 'BTC',
    BTN = 'BTN',
    BWP = 'BWP',
    BYN = 'BYN',
    BZD = 'BZD',
    CAD = 'CAD',
    CDF = 'CDF',
    CHF = 'CHF',
    CLP = 'CLP',
    CNY = 'CNY',
    COP = 'COP',
    CRC = 'CRC',
    CVE = 'CVE',
    CZK = 'CZK',
    DJF = 'DJF',
    DKK = 'DKK',
    DOP = 'DOP',
    DZD = 'DZD',
    EGP = 'EGP',
    ERN = 'ERN',
    ETB = 'ETB',
    EUR = 'EUR',
    FJD = 'FJD',
    GBP = 'GBP',
    GEL = 'GEL',
    GHS = 'GHS',
    GIP = 'GIP',
    GMD = 'GMD',
    GNF = 'GNF',
    GTQ = 'GTQ',
    GYD = 'GYD',
    HKD = 'HKD',
    HNL = 'HNL',
    HRK = 'HRK',
    HTG = 'HTG',
    HUF = 'HUF',
    IDR = 'IDR',
    ILS = 'ILS',
    INR = 'INR',
    IQD = 'IQD',
    IRR = 'IRR',
    ISK = 'ISK',
    JMD = 'JMD',
    JOD = 'JOD',
    JPY = 'JPY',
    KES = 'KES',
    KGS = 'KGS',
    KHR = 'KHR',
    KMF = 'KMF',
    KRW = 'KRW',
    KWD = 'KWD',
    KYD = 'KYD',
    KZT = 'KZT',
    LAK = 'LAK',
    LBP = 'LBP',
    LKR = 'LKR',
    LRD = 'LRD',
    LTL = 'LTL',
    LVL = 'LVL',
    LSL = 'LSL',
    LYD = 'LYD',
    MAD = 'MAD',
    MDL = 'MDL',
    MGA = 'MGA',
    MKD = 'MKD',
    MMK = 'MMK',
    MNT = 'MNT',
    MOP = 'MOP',
    MRU = 'MRU',
    MTL = 'MTL',
    MUR = 'MUR',
    MVR = 'MVR',
    MWK = 'MWK',
    MXN = 'MXN',
    MYR = 'MYR',
    MZN = 'MZN',
    NAD = 'NAD',
    NGN = 'NGN',
    NIO = 'NIO',
    NOK = 'NOK',
    NPR = 'NPR',
    NZD = 'NZD',
    OMR = 'OMR',
    PAB = 'PAB',
    PEN = 'PEN',
    PGK = 'PGK',
    PHP = 'PHP',
    PKR = 'PKR',
    PLN = 'PLN',
    PYG = 'PYG',
    QAR = 'QAR',
    RON = 'RON',
    RSD = 'RSD',
    RUB = 'RUB',
    RWF = 'RWF',
    SAR = 'SAR',
    SBD = 'SBD',
    SCR = 'SCR',
    SDG = 'SDG',
    SEK = 'SEK',
    SGD = 'SGD',
    SRD = 'SRD',
    SSP = 'SSP',
    STN = 'STN',
    SYP = 'SYP',
    SZL = 'SZL',
    THB = 'THB',
    TJS = 'TJS',
    TMT = 'TMT',
    TND = 'TND',
    TOP = 'TOP',
    TRY = 'TRY',
    TTD = 'TTD',
    TWD = 'TWD',
    TZS = 'TZS',
    UAH = 'UAH',
    UGX = 'UGX',
    USD = 'USD',
    UYU = 'UYU',
    UZS = 'UZS',
    VES = 'VES',
    VND = 'VND',
    VUV = 'VUV',
    WST = 'WST',
    XAF = 'XAF',
    XCD = 'XCD',
    XOF = 'XOF',
    XPF = 'XPF',
    YER = 'YER',
    ZAR = 'ZAR',
    ZMW = 'ZMW',
}

export type RevenueCurrencyPropertyConfig = {
    property?: string
    static?: CurrencyCode
}

export type SubscriptionDropoffMode = 'last_event' | 'after_dropoff_period'

export interface RevenueAnalyticsEventItem {
    eventName: string
    revenueProperty: string

    /**
     * Property used to identify what product the revenue event refers to
     * Useful when trying to break revenue down by a specific product
     */
    productProperty?: string

    /**
     * Property used to identify whether the revenue event is connected to a coupon
     * Useful when trying to break revenue down by a specific coupon
     */
    couponProperty?: string

    /**
     * Property used to identify what subscription the revenue event refers to
     * Useful when trying to detect churn/LTV/ARPU/etc.
     */
    subscriptionProperty?: string

    /**
     * The number of days we still consider a subscription to be active
     * after the last event. This is useful to avoid the current month's data
     * to look as if most of the subscriptions have churned since we might not
     * have an event for the current month.
     *
     * @default 45
     */
    subscriptionDropoffDays: number

    /**
     * After a subscription has dropped off, when should we consider it to have ended?
     * It should either be at the date of the last event (will alter past periods, the default),
     * or at the date of the last event plus the dropoff period.
     *
     * @default "last_event"
     */
    subscriptionDropoffMode: SubscriptionDropoffMode

    /**
     * TODO: In the future, this should probably be renamed to
     * `currencyProperty` to follow the pattern above
     *
     * @default {"static": "USD"}
     */
    revenueCurrencyProperty: RevenueCurrencyPropertyConfig

    /**
     * If true, the revenue will be divided by the smallest unit of the currency.
     *
     * For example, in case this is set to true,
     * if the revenue is 1089 and the currency is USD, the revenue will be $10.89,
     * but if the currency is JPY, the revenue will be ¥1089.
     *
     * @default false
     */
    currencyAwareDecimal: boolean
}

export interface RevenueAnalyticsGoal {
    name: string
    due_date: string
    goal: number

    /**
     * @default 'gross'
     */
    mrr_or_gross: 'mrr' | 'gross'
}

export interface RevenueAnalyticsConfig {
    /**
     * @default []
     */
    events: RevenueAnalyticsEventItem[]

    /**
     * @default []
     */
    goals: RevenueAnalyticsGoal[]

    /**
     * @default false
     */
    filter_test_accounts: boolean
}

export interface PageURL {
    url: string
    count: number
}

export interface WebPageURLSearchQuery extends WebAnalyticsQueryBase<WebPageURLSearchQueryResponse> {
    kind: NodeKind.WebPageURLSearchQuery
    searchTerm?: string
    stripQueryParams?: boolean
    limit?: integer
}

export interface WebPageURLSearchQueryResponse extends AnalyticsQueryResponseBase {
    results: PageURL[]
    hasMore?: boolean
    limit?: integer
}

export type CachedWebPageURLSearchQueryResponse = CachedQueryResponse<WebPageURLSearchQueryResponse>

export enum WebTrendsMetric {
    UNIQUE_USERS = 'UniqueUsers',
    PAGE_VIEWS = 'PageViews',
    SESSIONS = 'Sessions',
    BOUNCES = 'Bounces',
    SESSION_DURATION = 'SessionDuration',
    TOTAL_SESSIONS = 'TotalSessions',
}

export interface WebTrendsQuery extends WebAnalyticsQueryBase<WebTrendsQueryResponse> {
    kind: NodeKind.WebTrendsQuery
    interval: IntervalType
    metrics: WebTrendsMetric[]
    limit?: integer
    offset?: integer
}

export interface WebTrendsItem {
    bucket: string
    metrics: Partial<Record<WebTrendsMetric, number>>
}

export interface WebTrendsQueryResponse extends AnalyticsQueryResponseBase {
    results: WebTrendsItem[]
    /** Input query string */
    query?: string
    /** Executed ClickHouse query */
    clickhouse?: string
    /** Returned columns */
    columns?: any[]
    /** Types of returned columns */
    types?: any[]
    /** Query explanation output */
    explain?: string[]
    /** Query metadata output */
    metadata?: HogQLMetadataResponse
    hasMore?: boolean
    limit?: integer
    offset?: integer
    samplingRate?: SamplingRate
    usedPreAggregatedTables?: boolean
}

export type CachedWebTrendsQueryResponse = CachedQueryResponse<WebTrendsQueryResponse>

export type MarketingAnalyticsOrderBy = [string, 'ASC' | 'DESC']

export interface MarketingAnalyticsTableQuery
    extends Omit<WebAnalyticsQueryBase<MarketingAnalyticsTableQueryResponse>, 'orderBy'> {
    kind: NodeKind.MarketingAnalyticsTableQuery
    /** Return a limited set of data. Will use default columns if empty. */
    select?: HogQLExpression[]
    /** Columns to order by - similar to EventsQuery format */
    orderBy?: MarketingAnalyticsOrderBy[]
    /** Number of rows to return */
    limit?: integer
    /** Number of rows to skip before returning rows */
    offset?: integer
    /** Filter test accounts */
    filterTestAccounts?: boolean
    /** Draft conversion goal that can be set in the UI without saving */
    draftConversionGoal?: ConversionGoalFilter | null
    /** Compare to date range */
    compareFilter?: CompareFilter
    /** Include conversion goal rows even when they don't match campaign costs table */
    includeAllConversions?: boolean
    /** Filter by integration type */
    integrationFilter?: IntegrationFilter
}

export interface MarketingAnalyticsItem extends WebAnalyticsItemBase<number | string> {
    hasComparison?: boolean
}

export interface MarketingAnalyticsTableQueryResponse extends AnalyticsQueryResponseBase {
    results: MarketingAnalyticsItem[][]
    types?: unknown[]
    columns?: unknown[]
    hogql?: string
    samplingRate?: SamplingRate
    hasMore?: boolean
    limit?: integer
    offset?: integer
}

export type CachedMarketingAnalyticsTableQueryResponse = CachedQueryResponse<MarketingAnalyticsTableQueryResponse>

export interface MarketingAnalyticsAggregatedQueryResponse extends AnalyticsQueryResponseBase {
    results: Record<string, MarketingAnalyticsItem>
    hogql?: string
    samplingRate?: SamplingRate
}

export type CachedMarketingAnalyticsAggregatedQueryResponse =
    CachedQueryResponse<MarketingAnalyticsAggregatedQueryResponse>

export interface MarketingAnalyticsAggregatedQuery
    extends Omit<WebAnalyticsQueryBase<MarketingAnalyticsAggregatedQueryResponse>, 'orderBy' | 'limit' | 'offset'> {
    kind: NodeKind.MarketingAnalyticsAggregatedQuery
    /** Return a limited set of data. Will use default columns if empty. */
    select?: HogQLExpression[]
    /** Draft conversion goal that can be set in the UI without saving */
    draftConversionGoal?: ConversionGoalFilter
    /** Filter by integration IDs */
    integrationFilter?: IntegrationFilter
}

export interface WebAnalyticsExternalSummaryRequest {
    date_from: string
    date_to: string
    explicit_date?: boolean
}

export type ExternalQueryErrorCode = 'platform_access_required' | 'query_execution_failed'

export type ExternalQueryStatus = 'success' | 'error'

export interface ExternalQueryError {
    code: ExternalQueryErrorCode
    detail: string
}

export interface WebAnalyticsExternalSummaryQueryResponse {
    data: Record<string, any>
    status: ExternalQueryStatus
    error?: ExternalQueryError
}

export interface WebAnalyticsExternalSummaryQuery
    extends Pick<
        WebAnalyticsQueryBase<WebAnalyticsExternalSummaryQueryResponse>,
        'dateRange' | 'properties' | 'version'
    > {
    kind: NodeKind.WebAnalyticsExternalSummaryQuery
    dateRange: DateRange
    properties: WebAnalyticsPropertyFilters
    response?: WebAnalyticsExternalSummaryQueryResponse
}

export type HeatMapQuerySource = EventsNode

export interface EventsHeatMapDataResult {
    row: integer
    column: integer
    value: integer
}

export interface EventsHeatMapRowAggregationResult {
    row: integer
    value: integer
}

export interface EventsHeatMapColumnAggregationResult {
    column: integer
    value: integer
}

export interface EventsHeatMapStructuredResult {
    data: EventsHeatMapDataResult[]
    rowAggregations: EventsHeatMapRowAggregationResult[]
    columnAggregations: EventsHeatMapColumnAggregationResult[]
    allAggregations: integer
}

export type MarketingAnalyticsSchemaFieldTypes =
    | 'string'
    | 'integer'
    | 'number'
    | 'float'
    | 'datetime'
    | 'date'
    | 'boolean'

export type MarketingAnalyticsSchemaField = {
    type: MarketingAnalyticsSchemaFieldTypes[]
    required: boolean
    isCurrency: boolean
}

export enum MarketingAnalyticsColumnsSchemaNames {
    Campaign = 'campaign',
    Clicks = 'clicks',
    Cost = 'cost',
    Currency = 'currency',
    Date = 'date',
    Impressions = 'impressions',
    Source = 'source',
    ReportedConversion = 'reported_conversion',
}

export const MARKETING_ANALYTICS_SCHEMA: Record<MarketingAnalyticsColumnsSchemaNames, MarketingAnalyticsSchemaField> = {
    [MarketingAnalyticsColumnsSchemaNames.Date]: {
        type: ['datetime', 'date', 'string'],
        required: true,
        isCurrency: false,
    }, // self managed sources dates are not converted to date type
    [MarketingAnalyticsColumnsSchemaNames.Source]: { type: ['string'], required: true, isCurrency: false },
    [MarketingAnalyticsColumnsSchemaNames.Campaign]: { type: ['string'], required: true, isCurrency: false },
    [MarketingAnalyticsColumnsSchemaNames.Cost]: { type: ['float', 'integer'], required: true, isCurrency: true },
    [MarketingAnalyticsColumnsSchemaNames.Clicks]: {
        type: ['integer', 'number', 'float'],
        required: false,
        isCurrency: false,
    },
    [MarketingAnalyticsColumnsSchemaNames.Currency]: { type: ['string'], required: false, isCurrency: false },
    [MarketingAnalyticsColumnsSchemaNames.Impressions]: {
        type: ['integer', 'number', 'float'],
        required: false,
        isCurrency: false,
    },
    [MarketingAnalyticsColumnsSchemaNames.ReportedConversion]: {
        type: ['integer', 'number', 'float'],
        required: false,
        isCurrency: false,
    },
}

export type SourceMap = Record<MarketingAnalyticsColumnsSchemaNames, string | undefined>

export type SchemaMap = Record<ConversionGoalSchema, string | undefined>

export type ConversionGoalFilter = (EventsNode | ActionsNode | DataWarehouseNode) & {
    conversion_goal_id: string
    conversion_goal_name: string
    schema_map: SchemaMap
}

export enum AttributionMode {
    FirstTouch = 'first_touch',
    LastTouch = 'last_touch',
}

export interface MarketingAnalyticsConfig {
    sources_map?: Record<string, SourceMap>
    conversion_goals?: ConversionGoalFilter[]
    attribution_window_days?: number
    attribution_mode?: AttributionMode
    campaign_name_mappings?: Record<string, Record<string, string[]>>
}

export enum MarketingAnalyticsBaseColumns {
    Campaign = 'Campaign',
    Source = 'Source',
    Cost = 'Cost',
    Clicks = 'Clicks',
    Impressions = 'Impressions',
    CPC = 'CPC',
    CTR = 'CTR',
    ReportedConversion = 'Reported Conversion',
}

export enum MarketingAnalyticsHelperForColumnNames {
    Goal = 'Goal',
    CostPer = 'Cost per',
}

export interface SourceFieldSSHTunnelConfig {
    type: 'ssh-tunnel'
    label: string
    name: string
}

export interface SourceFieldOauthConfig {
    type: 'oauth'
    name: string
    label: string
    required: boolean
    kind: string
}

export type SourceFieldInputConfigType =
    | 'text'
    | 'email'
    | 'search'
    | 'url'
    | 'password'
    | 'time'
    | 'number'
    | 'textarea'

export interface SourceFieldInputConfig {
    type: SourceFieldInputConfigType
    name: string
    label: string
    required: boolean
    placeholder: string
}

export type SourceFieldSelectConfigConverter = 'str_to_int' | 'str_to_bool' | 'str_to_optional_int'

export interface SourceFieldSelectConfig {
    type: 'select'
    name: string
    label: string
    required: boolean
    defaultValue: string
    options: { label: string; value: string; fields?: SourceFieldConfig[] }[]
    converter?: SourceFieldSelectConfigConverter
}

export interface SourceFieldSwitchGroupConfig {
    type: 'switch-group'
    name: string
    label: string
    default: string | number | boolean
    fields: SourceFieldConfig[]
    caption?: string
}

export interface SourceFieldFileUploadJsonFormatConfig {
    format: '.json'
    keys: '*' | string[]
}

export interface SourceFieldFileUploadConfig {
    type: 'file-upload'
    name: string
    label: string
    fileFormat: SourceFieldFileUploadJsonFormatConfig
    required: boolean
}

export type SourceFieldConfig =
    | SourceFieldInputConfig
    | SourceFieldSwitchGroupConfig
    | SourceFieldSelectConfig
    | SourceFieldOauthConfig
    | SourceFieldFileUploadConfig
    | SourceFieldSSHTunnelConfig

export interface SourceConfig {
    name: ExternalDataSourceType
    label?: string
    docsUrl?: string
    caption?: string | any
    fields: SourceFieldConfig[]
    disabledReason?: string | null
    existingSource?: boolean
    unreleasedSource?: boolean
    betaSource?: boolean
    iconPath: string
    featureFlag?: string
    iconClassName?: string
}

export const externalDataSources = [
<<<<<<< HEAD
    'CustomerIO',
=======
>>>>>>> 2ea7f59e
    'Github',
    'Stripe',
    'Hubspot',
    'Postgres',
    'MySQL',
    'MSSQL',
    'Zendesk',
    'Snowflake',
    'Salesforce',
    'Vitally',
    'BigQuery',
    'Chargebee',
    'RevenueCat',
    'Polar',
    'GoogleAds',
    'MetaAds',
    'Klaviyo',
    'Mailchimp',
    'Braze',
    'Mailjet',
    'Redshift',
    'GoogleSheets',
    'MongoDB',
    'TemporalIO',
    'DoIt',
    'LinkedinAds',
    'RedditAds',
    'TikTokAds',
    'Shopify',
] as const

export type ExternalDataSourceType = (typeof externalDataSources)[number]

export enum InfinityValue {
    INFINITY_VALUE = 999999,
    NEGATIVE_INFINITY_VALUE = -999999,
}

// PostHog Playwright Setup Types for Playwright Testing
export interface TestSetupRequest {
    data?: Record<string, any>
}

export interface TestSetupResponse {
    success: boolean
    test_name: string
    result?: any
    error?: string
    available_tests?: string[]
}

export interface PlaywrightWorkspaceSetupData {
    organization_name?: string
}

export interface PlaywrightWorkspaceSetupResult {
    organization_id: string
    team_id: string
    organization_name: string
    team_name: string
    user_id: string
    user_email: string
    personal_api_key: string
}

export type UsageMetricFormat = 'numeric' | 'currency'

export type UsageMetricDisplay = 'number' | 'sparkline'

export interface UsageMetric {
    id: string
    name: string
    value: number
    previous: number
    change_from_previous_pct: number | null
    format: UsageMetricFormat
    display: UsageMetricDisplay
    interval: integer
}

export interface UsageMetricsQueryResponse extends AnalyticsQueryResponseBase {
    results: UsageMetric[]
}

export type CachedUsageMetricsQueryResponse = CachedQueryResponse<UsageMetricsQueryResponse>

export interface UsageMetricsQuery extends DataNode<UsageMetricsQueryResponse> {
    kind: NodeKind.UsageMetricsQuery
    /** Person ID to fetch metrics for. Mutually exclusive with group parameters. */
    person_id?: string
    /** Group type index. Required with group_key for group queries. */
    group_type_index?: integer
    /** Group key. Required with group_type_index for group queries. */
    group_key?: string
}<|MERGE_RESOLUTION|>--- conflicted
+++ resolved
@@ -4192,10 +4192,7 @@
 }
 
 export const externalDataSources = [
-<<<<<<< HEAD
     'CustomerIO',
-=======
->>>>>>> 2ea7f59e
     'Github',
     'Stripe',
     'Hubspot',
