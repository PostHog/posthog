import { DataColorToken } from 'lib/colors'
import { TaxonomicFilterGroupType } from 'lib/components/TaxonomicFilter/types'
import { ConversionGoalSchema } from 'scenes/web-analytics/tabs/marketing-analytics/utils'

import {
    AnyFilterLike,
    AnyGroupScopeFilter,
    AnyPersonScopeFilter,
    AnyPropertyFilter,
    BaseMathType,
    BreakdownKeyType,
    BreakdownType,
    CalendarHeatmapMathType,
    ChartDisplayCategory,
    ChartDisplayType,
    CountPerActorMathType,
    DataWarehouseViewLink,
    EventPropertyFilter,
    EventType,
    ExperimentHoldoutType,
    ExperimentMetricGoal,
    ExperimentMetricMathType,
    FileSystemIconColor,
    FilterLogicalOperator,
    FilterType,
    FunnelConversionWindowTimeUnit,
    FunnelMathType,
    FunnelsFilterType,
    GroupMathType,
    HogQLMathType,
    InsightShortId,
    InsightType,
    IntegrationType,
    IntervalType,
    LifecycleFilterType,
    LifecycleToggle,
    LogEntryPropertyFilter,
    PathsFilterType,
    PersonPropertyFilter,
    PropertyGroupFilter,
    PropertyGroupFilterValue,
    PropertyMathType,
    PropertyOperator,
    RecordingPropertyFilter,
    RetentionDashboardDisplayType,
    RetentionFilterType,
    RevenueAnalyticsPropertyFilter,
    SessionPropertyFilter,
    SessionRecordingType,
    SimpleIntervalType,
    StepOrderValue,
    StickinessFilterType,
    TrendsFilterType,
} from '~/types'

import { integer, numerical_key } from './type-utils'

export { ChartDisplayCategory }

/**
 * PostHog Query Schema definition.
 *
 * This file acts as the source of truth for:
 *
 * - frontend/src/queries/schema.json
 *   - generated from typescript via "pnpm --filter=@posthog/frontend run schema:build:json"
 *
 * - posthog/schema.py
 *   - generated from json the above json via "pnpm -w run schema:build:python"
 * */

export enum NodeKind {
    // Data nodes
    EventsNode = 'EventsNode',
    ActionsNode = 'ActionsNode',
    DataWarehouseNode = 'DataWarehouseNode',
    EventsQuery = 'EventsQuery',
    PersonsNode = 'PersonsNode',
    HogQuery = 'HogQuery',
    HogQLQuery = 'HogQLQuery',
    HogQLASTQuery = 'HogQLASTQuery',
    HogQLMetadata = 'HogQLMetadata',
    HogQLAutocomplete = 'HogQLAutocomplete',
    ActorsQuery = 'ActorsQuery',
    GroupsQuery = 'GroupsQuery',
    FunnelsActorsQuery = 'FunnelsActorsQuery',
    FunnelCorrelationActorsQuery = 'FunnelCorrelationActorsQuery',
    SessionsTimelineQuery = 'SessionsTimelineQuery',
    RecordingsQuery = 'RecordingsQuery',
    SessionAttributionExplorerQuery = 'SessionAttributionExplorerQuery',
    RevenueExampleEventsQuery = 'RevenueExampleEventsQuery',
    RevenueExampleDataWarehouseTablesQuery = 'RevenueExampleDataWarehouseTablesQuery',
    ErrorTrackingQuery = 'ErrorTrackingQuery',
    ErrorTrackingIssueCorrelationQuery = 'ErrorTrackingIssueCorrelationQuery',
    LogsQuery = 'LogsQuery',
    SessionBatchEventsQuery = 'SessionBatchEventsQuery',

    // Interface nodes
    DataTableNode = 'DataTableNode',
    DataVisualizationNode = 'DataVisualizationNode',
    SavedInsightNode = 'SavedInsightNode',
    InsightVizNode = 'InsightVizNode',

    TrendsQuery = 'TrendsQuery',
    CalendarHeatmapQuery = 'CalendarHeatmapQuery',
    FunnelsQuery = 'FunnelsQuery',
    RetentionQuery = 'RetentionQuery',
    PathsQuery = 'PathsQuery',
    StickinessQuery = 'StickinessQuery',
    StickinessActorsQuery = 'StickinessActorsQuery',
    LifecycleQuery = 'LifecycleQuery',
    InsightActorsQuery = 'InsightActorsQuery',
    InsightActorsQueryOptions = 'InsightActorsQueryOptions',
    FunnelCorrelationQuery = 'FunnelCorrelationQuery',

    // Web analytics + Web Vitals queries
    WebOverviewQuery = 'WebOverviewQuery',
    WebStatsTableQuery = 'WebStatsTableQuery',
    WebExternalClicksTableQuery = 'WebExternalClicksTableQuery',
    WebGoalsQuery = 'WebGoalsQuery',
    WebVitalsQuery = 'WebVitalsQuery',
    WebVitalsPathBreakdownQuery = 'WebVitalsPathBreakdownQuery',
    WebPageURLSearchQuery = 'WebPageURLSearchQuery',
    WebTrendsQuery = 'WebTrendsQuery',
    WebAnalyticsExternalSummaryQuery = 'WebAnalyticsExternalSummaryQuery',

    // Revenue analytics queries
    RevenueAnalyticsGrossRevenueQuery = 'RevenueAnalyticsGrossRevenueQuery',
    RevenueAnalyticsMetricsQuery = 'RevenueAnalyticsMetricsQuery',
    RevenueAnalyticsMRRQuery = 'RevenueAnalyticsMRRQuery',
    RevenueAnalyticsOverviewQuery = 'RevenueAnalyticsOverviewQuery',
    RevenueAnalyticsTopCustomersQuery = 'RevenueAnalyticsTopCustomersQuery',

    // Marketing analytics queries
    MarketingAnalyticsTableQuery = 'MarketingAnalyticsTableQuery',
    MarketingAnalyticsAggregatedQuery = 'MarketingAnalyticsAggregatedQuery',

    // Experiment queries
    ExperimentMetric = 'ExperimentMetric',
    ExperimentQuery = 'ExperimentQuery',
    ExperimentExposureQuery = 'ExperimentExposureQuery',
    ExperimentEventExposureConfig = 'ExperimentEventExposureConfig',
    ExperimentTrendsQuery = 'ExperimentTrendsQuery',
    ExperimentFunnelsQuery = 'ExperimentFunnelsQuery',
    ExperimentDataWarehouseNode = 'ExperimentDataWarehouseNode',

    // Database metadata
    DatabaseSchemaQuery = 'DatabaseSchemaQuery',

    // AI queries
    SuggestedQuestionsQuery = 'SuggestedQuestionsQuery',
    TeamTaxonomyQuery = 'TeamTaxonomyQuery',
    EventTaxonomyQuery = 'EventTaxonomyQuery',
    ActorsPropertyTaxonomyQuery = 'ActorsPropertyTaxonomyQuery',
    TracesQuery = 'TracesQuery',
    TraceQuery = 'TraceQuery',
    VectorSearchQuery = 'VectorSearchQuery',

    // Customer analytics
    UsageMetricsQuery = 'UsageMetricsQuery',
}

export type AnyDataNode =
    | EventsNode // never queried directly
    | ActionsNode // old actions API endpoint
    | PersonsNode // old persons API endpoint
    | EventsQuery
    | ActorsQuery
    | GroupsQuery
    | InsightActorsQuery
    | InsightActorsQueryOptions
    | SessionsTimelineQuery
    | HogQuery
    | HogQLQuery
    | HogQLMetadata
    | HogQLAutocomplete
    | RevenueAnalyticsGrossRevenueQuery
    | RevenueAnalyticsMetricsQuery
    | RevenueAnalyticsMRRQuery
    | RevenueAnalyticsOverviewQuery
    | RevenueAnalyticsTopCustomersQuery
    | MarketingAnalyticsTableQuery
    | MarketingAnalyticsAggregatedQuery
    | WebOverviewQuery
    | WebStatsTableQuery
    | WebExternalClicksTableQuery
    | WebGoalsQuery
    | WebVitalsQuery
    | WebVitalsPathBreakdownQuery
    | WebPageURLSearchQuery
    | WebTrendsQuery
    | WebAnalyticsExternalSummaryQuery
    | SessionAttributionExplorerQuery
    | RevenueExampleEventsQuery
    | RevenueExampleDataWarehouseTablesQuery
    | ErrorTrackingQuery
    | ErrorTrackingIssueCorrelationQuery
    | LogsQuery
    | ExperimentFunnelsQuery
    | ExperimentTrendsQuery
    | CalendarHeatmapQuery
    | RecordingsQuery
    | TracesQuery
    | TraceQuery
    | VectorSearchQuery
    | UsageMetricsQuery

/**
 * @discriminator kind
 */
export type QuerySchema =
    // Data nodes (see utils.ts)
    | EventsNode // never queried directly
    | ActionsNode // old actions API endpoint
    | PersonsNode // old persons API endpoint
    | DataWarehouseNode
    | EventsQuery
    | ActorsQuery
    | GroupsQuery
    | InsightActorsQuery
    | InsightActorsQueryOptions
    | SessionsTimelineQuery
    | HogQuery
    | HogQLQuery
    | HogQLMetadata
    | HogQLAutocomplete
    | HogQLASTQuery
    | SessionAttributionExplorerQuery
    | RevenueExampleEventsQuery
    | RevenueExampleDataWarehouseTablesQuery
    | ErrorTrackingQuery
    | ErrorTrackingIssueCorrelationQuery
    | ExperimentFunnelsQuery
    | ExperimentTrendsQuery
    | ExperimentQuery
    | ExperimentExposureQuery

    // Web Analytics + Web Vitals
    | WebOverviewQuery
    | WebStatsTableQuery
    | WebExternalClicksTableQuery
    | WebGoalsQuery
    | WebVitalsQuery
    | WebVitalsPathBreakdownQuery
    | WebPageURLSearchQuery
    | WebAnalyticsExternalSummaryQuery

    // Revenue analytics
    | RevenueAnalyticsGrossRevenueQuery
    | RevenueAnalyticsMetricsQuery
    | RevenueAnalyticsMRRQuery
    | RevenueAnalyticsOverviewQuery
    | RevenueAnalyticsTopCustomersQuery

    // Marketing analytics
    | MarketingAnalyticsTableQuery
    | MarketingAnalyticsAggregatedQuery

    // Interface nodes
    | DataVisualizationNode
    | DataTableNode
    | SavedInsightNode
    | InsightVizNode

    // Classic insights
    | TrendsQuery
    | FunnelsQuery
    | RetentionQuery
    | PathsQuery
    | StickinessQuery
    | LifecycleQuery
    | FunnelCorrelationQuery

    // Misc
    | DatabaseSchemaQuery
    | LogsQuery

    // AI
    | SuggestedQuestionsQuery
    | TeamTaxonomyQuery
    | EventTaxonomyQuery
    | ActorsPropertyTaxonomyQuery
    | TracesQuery
    | TraceQuery
    | VectorSearchQuery

    // Customer analytics
    | UsageMetricsQuery

// Keep this, because QuerySchema itself will be collapsed as it is used in other models
export type QuerySchemaRoot = QuerySchema

// Dynamically make a union type out of all the types in all `response` fields in QuerySchema
type QueryResponseType<T> = T extends { response?: infer R } ? { response: R } : never
type QueryAllResponses = QueryResponseType<QuerySchema>
export type QueryResponseAlternative = QueryAllResponses['response']

/**
 * Node base class, everything else inherits from here.
 * @internal - no need to emit to schema.json.
 */
export interface Node<R extends Record<string, any> = Record<string, any>> {
    kind: NodeKind
    /** version of the node, used for schema migrations */
    version?: number
    /** @internal Don't use this property at runtime, it's here for typing. */
    response?: R
}

// Data nodes

export type AnyResponseType =
    | Record<string, any>
    | HogQueryResponse
    | HogQLQueryResponse
    | HogQLMetadataResponse
    | HogQLAutocompleteResponse
    | EventsNode['response']
    | EventsQueryResponse
    | ErrorTrackingQueryResponse
    | LogsQueryResponse

/** Tags that will be added to the Query log comment  **/
export interface QueryLogTags {
    /** Scene where this query is shown in the UI. Use string, there's no need to churn the Schema when we add a new Scene **/
    scene?: string
    /** Product responsible for this query. Use string, there's no need to churn the Schema when we add a new product **/
    productKey?: string
}

/** @internal - no need to emit to schema.json. */
export interface DataNode<R extends Record<string, any> = Record<string, any>> extends Node<R> {
    /** Modifiers used when performing the query */
    modifiers?: HogQLQueryModifiers
    tags?: QueryLogTags
}

/** HogQL Query Options are automatically set per team. However, they can be overridden in the query. */
export interface HogQLQueryModifiers {
    personsOnEventsMode?:
        | 'disabled' // `disabled` is deprecated and set for removal - `person_id_override_properties_joined` is its faster functional equivalent
        | 'person_id_no_override_properties_on_events'
        | 'person_id_override_properties_on_events'
        | 'person_id_override_properties_joined'
    personsArgMaxVersion?: 'auto' | 'v1' | 'v2'
    inCohortVia?: 'auto' | 'leftjoin' | 'subquery' | 'leftjoin_conjoined'
    materializationMode?: 'auto' | 'legacy_null_as_string' | 'legacy_null_as_null' | 'disabled'
    optimizeJoinedFilters?: boolean
    dataWarehouseEventsModifiers?: DataWarehouseEventsModifier[]
    debug?: boolean
    timings?: boolean
    s3TableUseInvalidColumns?: boolean
    personsJoinMode?: 'inner' | 'left'
    bounceRatePageViewMode?: 'count_pageviews' | 'uniq_urls' | 'uniq_page_screen_autocaptures'
    bounceRateDurationSeconds?: number
    sessionTableVersion?: 'auto' | 'v1' | 'v2' | 'v3'
    sessionsV2JoinMode?: 'string' | 'uuid'
    propertyGroupsMode?: 'enabled' | 'disabled' | 'optimized'
    useMaterializedViews?: boolean
    customChannelTypeRules?: CustomChannelRule[]
    usePresortedEventsTable?: boolean
    useWebAnalyticsPreAggregatedTables?: boolean
    formatCsvAllowDoubleQuotes?: boolean
    convertToProjectTimezone?: boolean
    /** Try to automatically convert HogQL queries to use preaggregated tables at the AST level **/
    usePreaggregatedTableTransforms?: boolean
}

export interface DataWarehouseEventsModifier {
    table_name: string
    timestamp_field: string
    distinct_id_field: string
    id_field: string
}

export interface HogQLQueryResponse<T = any[]> extends AnalyticsQueryResponseBase {
    results: T
    /** Input query string */
    query?: string
    /** Executed ClickHouse query */
    clickhouse?: string
    /** Returned columns */
    columns?: any[]
    /** Types of returned columns */
    types?: any[]
    /** Query explanation output */
    explain?: string[]
    /** Query metadata output */
    metadata?: HogQLMetadataResponse
    hasMore?: boolean
    limit?: integer
    offset?: integer
}

export type CachedHogQLQueryResponse = CachedQueryResponse<HogQLQueryResponse>

/** Filters object that will be converted to a HogQL {filters} placeholder */
export interface HogQLFilters {
    properties?: AnyPropertyFilter[]
    dateRange?: DateRange
    filterTestAccounts?: boolean
}

export interface HogQLVariable {
    variableId: string
    code_name: string
    value?: any
    isNull?: boolean
}

export interface HogQLQuery extends DataNode<HogQLQueryResponse> {
    kind: NodeKind.HogQLQuery
    query: string
    filters?: HogQLFilters
    /** Variables to be substituted into the query */
    variables?: Record<string, HogQLVariable>
    /** Constant values that can be referenced with the {placeholder} syntax in the query */
    values?: Record<string, any>
    /** @deprecated use modifiers.debug instead */
    explain?: boolean
    /** Client provided name of the query */
    name?: string
}

export interface HogQLASTQuery extends Omit<HogQLQuery, 'query' | 'kind'> {
    kind: NodeKind.HogQLASTQuery
    query: Record<string, any>
}

export interface HogQueryResponse {
    results: any
    bytecode?: any[]
    coloredBytecode?: any[]
    stdout?: string
    query_status?: never
}

export interface HogQuery extends DataNode<HogQueryResponse> {
    kind: NodeKind.HogQuery
    code?: string
}

export interface RecordingsQueryResponse {
    results: SessionRecordingType[]
    has_next: boolean
}

export type RecordingOrder =
    | 'duration'
    | 'recording_duration'
    | 'inactive_seconds'
    | 'active_seconds'
    | 'start_time'
    | 'console_error_count'
    | 'click_count'
    | 'keypress_count'
    | 'mouse_activity_count'
    | 'activity_score'

export type RecordingOrderDirection = 'ASC' | 'DESC'

export interface RecordingsQuery extends DataNode<RecordingsQueryResponse> {
    kind: NodeKind.RecordingsQuery
    /**
     * @default "-3d"
     * */
    date_from?: string | null
    date_to?: string | null
    events?: FilterType['events']
    actions?: FilterType['actions']
    properties?: AnyPropertyFilter[]
    console_log_filters?: LogEntryPropertyFilter[]
    having_predicates?: AnyPropertyFilter[] // duration and snapshot_source filters
    comment_text?: RecordingPropertyFilter // search comments by text content
    filter_test_accounts?: boolean
    /**
     * @default "AND"
     * */
    operand?: FilterLogicalOperator
    session_ids?: string[]
    person_uuid?: string
    distinct_ids?: string[]
    /**
     * @default "start_time"
     * */
    order?: RecordingOrder
    /**
     * Replay originally had all ordering as descending
     * by specifying the field name,
     * this runs counter to Django behavior
     * where the field name specifies ascending sorting (e.g. the_field_name)
     * and -the_field_name would indicate descending order
     * to avoid invalidating or migrating all existing filters
     * we keep DESC as the default
     * or allow specification of an explicit order direction here
     * @default "DESC"
     */
    order_direction?: RecordingOrderDirection
    limit?: integer
    offset?: integer
    user_modified_filters?: Record<string, any>
}

export interface HogQLNotice {
    start?: integer
    end?: integer
    message: string
    fix?: string
}

export enum QueryIndexUsage {
    Undecisive = 'undecisive',
    No = 'no',
    Partial = 'partial',
    Yes = 'yes',
}

export interface HogQLMetadataResponse {
    query?: string
    isValid?: boolean
    isUsingIndices?: QueryIndexUsage
    errors: HogQLNotice[]
    warnings: HogQLNotice[]
    notices: HogQLNotice[]
    query_status?: never
    table_names?: string[]
}

export type AutocompleteCompletionItemKind =
    | 'Method'
    | 'Function'
    | 'Constructor'
    | 'Field'
    | 'Variable'
    | 'Class'
    | 'Struct'
    | 'Interface'
    | 'Module'
    | 'Property'
    | 'Event'
    | 'Operator'
    | 'Unit'
    | 'Value'
    | 'Constant'
    | 'Enum'
    | 'EnumMember'
    | 'Keyword'
    | 'Text'
    | 'Color'
    | 'File'
    | 'Reference'
    | 'Customcolor'
    | 'Folder'
    | 'TypeParameter'
    | 'User'
    | 'Issue'
    | 'Snippet'

export interface AutocompleteCompletionItem {
    /**
     * The label of this completion item. By default
     * this is also the text that is inserted when selecting
     * this completion.
     */
    label: string
    /**
     * A human-readable string that represents a doc-comment.
     */
    documentation?: string
    /**
     * A human-readable string with additional information
     * about this item, like type or symbol information.
     */
    detail?: string
    /**
     * A string or snippet that should be inserted in a document when selecting
     * this completion.
     */
    insertText: string
    /**
     * The kind of this completion item. Based on the kind
     * an icon is chosen by the editor.
     */
    kind: AutocompleteCompletionItemKind
}

export interface HogQLAutocompleteResponse {
    suggestions: AutocompleteCompletionItem[]
    /** Whether or not the suggestions returned are complete */
    incomplete_list: boolean
    /** Measured timings for different parts of the query generation process */
    timings?: QueryTiming[]
    query_status?: never
}

export enum HogLanguage {
    hog = 'hog',
    hogJson = 'hogJson',
    hogQL = 'hogQL',
    hogQLExpr = 'hogQLExpr',
    hogTemplate = 'hogTemplate',
}

export interface HogQLMetadata extends DataNode<HogQLMetadataResponse> {
    kind: NodeKind.HogQLMetadata
    /** Language to validate */
    language: HogLanguage
    /** Query to validate */
    query: string
    /** Query within which "expr" and "template" are validated. Defaults to "select * from events" */
    sourceQuery?: AnyDataNode
    /** Extra globals for the query */
    globals?: Record<string, any>
    /** Extra filters applied to query via {filters} */
    filters?: HogQLFilters
    /** Variables to be subsituted into the query */
    variables?: Record<string, HogQLVariable>
    /** Enable more verbose output, usually run from the /debug page */
    debug?: boolean
}

export interface HogQLAutocomplete extends DataNode<HogQLAutocompleteResponse> {
    kind: NodeKind.HogQLAutocomplete
    /** Language to validate */
    language: HogLanguage
    /** Query to validate */
    query: string
    /** Query in whose context to validate. */
    sourceQuery?: AnyDataNode
    /** Global values in scope */
    globals?: Record<string, any>
    /** Table to validate the expression against */
    filters?: HogQLFilters
    /**
     * Start position of the editor word
     */
    startPosition: integer
    /**
     * End position of the editor word
     */
    endPosition: integer
}

export type MathType =
    | BaseMathType
    | FunnelMathType
    | PropertyMathType
    | CountPerActorMathType
    | GroupMathType
    | HogQLMathType
    | ExperimentMetricMathType
    | CalendarHeatmapMathType

export interface EntityNode extends Node {
    name?: string
    custom_name?: string
    math?: MathType
    math_multiplier?: number
    math_property?: string
    math_property_type?: string
    math_property_revenue_currency?: RevenueCurrencyPropertyConfig
    math_hogql?: string
    math_group_type_index?: 0 | 1 | 2 | 3 | 4
    /** Properties configurable in the interface */
    properties?: AnyPropertyFilter[]
    /** Fixed properties in the query, can't be edited in the interface (e.g. scoping down by person) */
    fixedProperties?: AnyPropertyFilter[]
    optionalInFunnel?: boolean
}

export interface EventsNode extends EntityNode {
    kind: NodeKind.EventsNode
    /** The event or `null` for all events. */
    event?: string | null
    limit?: integer
    /** Columns to order by */
    orderBy?: string[]
}

export interface DataWarehouseNode extends EntityNode {
    id: string
    kind: NodeKind.DataWarehouseNode
    id_field: string
    table_name: string
    timestamp_field: string
    distinct_id_field: string
    dw_source_type?: string
}

export interface ActionsNode extends EntityNode {
    kind: NodeKind.ActionsNode
    id: integer
}

export type AnyEntityNode = EventsNode | ActionsNode | DataWarehouseNode

export interface QueryTiming {
    /** Key. Shortened to 'k' to save on data. */
    k: string
    /** Time in seconds. Shortened to 't' to save on data. */
    t: number
}
export interface EventsQueryResponse extends AnalyticsQueryResponseBase {
    results: any[][]
    columns: any[]
    types: string[]
    hogql: string
    hasMore?: boolean
    limit?: integer
    offset?: integer
}

export type CachedEventsQueryResponse = CachedQueryResponse<EventsQueryResponse>

export interface EventsQueryPersonColumn {
    uuid: string
    created_at: string
    properties: {
        name?: string
        email?: string
    }
    distinct_id: string
}

export interface EventsQuery extends DataNode<EventsQueryResponse> {
    kind: NodeKind.EventsQuery
    /** source for querying events for insights */
    source?: InsightActorsQuery
    /** Return a limited set of data. Required. */
    select: HogQLExpression[]
    /** HogQL filters to apply on returned data */
    where?: HogQLExpression[]
    /** Properties configurable in the interface */
    properties?: AnyPropertyFilter[]
    /** Fixed properties in the query, can't be edited in the interface (e.g. scoping down by person) */
    fixedProperties?: AnyFilterLike[]
    /** Filter test accounts */
    filterTestAccounts?: boolean
    /** Limit to events matching this string */
    event?: string | null
    /**
     * Number of rows to return
     */
    limit?: integer
    /**
     * Number of rows to skip before returning rows
     */
    offset?: integer
    /**
     * Show events matching a given action
     */
    actionId?: integer
    /** Show events for a given person */
    personId?: string
    /** Only fetch events that happened before this timestamp */
    before?: string
    /** Only fetch events that happened after this timestamp */
    after?: string
    /** Columns to order by */
    orderBy?: string[]
}

/**
 * @deprecated Use `ActorsQuery` instead.
 */
export interface PersonsNode extends DataNode {
    kind: NodeKind.PersonsNode
    search?: string
    cohort?: integer
    distinctId?: string
    /** Properties configurable in the interface */
    properties?: AnyPropertyFilter[]
    /** Fixed properties in the query, can't be edited in the interface (e.g. scoping down by person) */
    fixedProperties?: AnyPropertyFilter[]
    limit?: integer
    offset?: integer
}

// Data table node

export type HasPropertiesNode = EventsNode | EventsQuery | PersonsNode

export interface DataTableNode
    extends Node<
            NonNullable<
                (
                    | EventsNode
                    | EventsQuery
                    | PersonsNode
                    | ActorsQuery
                    | GroupsQuery
                    | HogQLQuery
                    | WebOverviewQuery
                    | WebStatsTableQuery
                    | WebExternalClicksTableQuery
                    | WebGoalsQuery
                    | WebVitalsQuery
                    | WebVitalsPathBreakdownQuery
                    | SessionAttributionExplorerQuery
                    | RevenueAnalyticsGrossRevenueQuery
                    | RevenueAnalyticsMetricsQuery
                    | RevenueAnalyticsMRRQuery
                    | RevenueAnalyticsOverviewQuery
                    | RevenueAnalyticsTopCustomersQuery
                    | RevenueExampleEventsQuery
                    | RevenueExampleDataWarehouseTablesQuery
                    | MarketingAnalyticsTableQuery
                    | MarketingAnalyticsAggregatedQuery
                    | ErrorTrackingQuery
                    | ErrorTrackingIssueCorrelationQuery
                    | ExperimentFunnelsQuery
                    | ExperimentTrendsQuery
                    | TracesQuery
                )['response']
            >
        >,
        DataTableNodeViewProps {
    kind: NodeKind.DataTableNode
    /** Source of the events */
    source:
        | EventsNode
        | EventsQuery
        | PersonsNode
        | ActorsQuery
        | GroupsQuery
        | HogQLQuery
        | WebOverviewQuery
        | WebStatsTableQuery
        | WebExternalClicksTableQuery
        | WebGoalsQuery
        | WebVitalsQuery
        | WebVitalsPathBreakdownQuery
        | SessionAttributionExplorerQuery
        | RevenueAnalyticsGrossRevenueQuery
        | RevenueAnalyticsMetricsQuery
        | RevenueAnalyticsMRRQuery
        | RevenueAnalyticsOverviewQuery
        | RevenueAnalyticsTopCustomersQuery
        | RevenueExampleEventsQuery
        | RevenueExampleDataWarehouseTablesQuery
        | MarketingAnalyticsTableQuery
        | MarketingAnalyticsAggregatedQuery
        | ErrorTrackingQuery
        | ErrorTrackingIssueCorrelationQuery
        | ExperimentFunnelsQuery
        | ExperimentTrendsQuery
        | TracesQuery
        | TraceQuery
    /** Columns shown in the table, unless the `source` provides them. */
    columns?: HogQLExpression[]
    /** Columns that aren't shown in the table, even if in columns or returned data */
    hiddenColumns?: HogQLExpression[]
    /** Columns that are sticky when scrolling horizontally */
    pinnedColumns?: HogQLExpression[]
}

export interface GoalLine {
    label: string
    value: number
    borderColor?: string
    displayLabel?: boolean
    displayIfCrossed?: boolean
}

export interface ChartAxis {
    column: string
    settings?: {
        formatting?: ChartSettingsFormatting
        display?: ChartSettingsDisplay
    }
}

export interface ChartSettingsFormatting {
    prefix?: string
    suffix?: string
    style?: 'none' | 'number' | 'percent'
    decimalPlaces?: number
}

export interface ChartSettingsDisplay {
    color?: string
    label?: string
    trendLine?: boolean
    yAxisPosition?: 'left' | 'right'
    displayType?: 'auto' | 'line' | 'bar'
}

export interface YAxisSettings {
    scale?: 'linear' | 'logarithmic'
    /** Whether the Y axis should start at zero */
    startAtZero?: boolean
    showGridLines?: boolean
    showTicks?: boolean
}

export interface ChartSettings {
    xAxis?: ChartAxis
    yAxis?: ChartAxis[]
    goalLines?: GoalLine[]
    /** Deprecated: use `[left|right]YAxisSettings`. Whether the Y axis should start at zero */
    yAxisAtZero?: boolean
    leftYAxisSettings?: YAxisSettings
    rightYAxisSettings?: YAxisSettings
    /** Whether we fill the bars to 100% in stacked mode */
    stackBars100?: boolean
    seriesBreakdownColumn?: string | null
    showXAxisTicks?: boolean
    showXAxisBorder?: boolean
    showYAxisBorder?: boolean
    showLegend?: boolean
    showTotalRow?: boolean
}

export interface ConditionalFormattingRule {
    id: string
    templateId: string
    columnName: string
    bytecode: any[]
    input: string
    color: string
    colorMode?: 'light' | 'dark'
}

export interface TableSettings {
    columns?: ChartAxis[]
    conditionalFormatting?: ConditionalFormattingRule[]
}

export interface SharingConfigurationSettings {
    whitelabel?: boolean
    // Insights
    noHeader?: boolean
    legend?: boolean
    detailed?: boolean
    hideExtraDetails?: boolean
    // Recordings
    showInspector?: boolean
}

export interface DataVisualizationNode extends Node<never> {
    kind: NodeKind.DataVisualizationNode
    source: HogQLQuery
    display?: ChartDisplayType
    chartSettings?: ChartSettings
    tableSettings?: TableSettings
}

export type DataTableNodeViewPropsContextType = 'event_definition' | 'team_columns'

export interface DataTableNodeViewPropsContext {
    type: DataTableNodeViewPropsContextType
    eventDefinitionId?: string
}

interface DataTableNodeViewProps {
    /** Show with most visual options enabled. Used in scenes. */ full?: boolean
    /** Include an event filter above the table (EventsNode only) */
    showEventFilter?: boolean
    /** Include a free text search field (PersonsNode only) */
    showSearch?: boolean
    /** Include a property filter above the table */
    showPropertyFilter?: boolean | TaxonomicFilterGroupType[]
    /** Show filter to exclude test accounts */
    showTestAccountFilters?: boolean
    /** Include a HogQL query editor above HogQL tables */
    showHogQLEditor?: boolean
    /** Show the kebab menu at the end of the row */
    showActions?: boolean
    /** Show date range selector */
    showDateRange?: boolean
    /** Show the export button */
    showExport?: boolean
    /** Show a reload button */
    showReload?: boolean
    /** Show the time it takes to run a query */
    showElapsedTime?: boolean
    /** Show a detailed query timing breakdown */
    showTimings?: boolean
    /** Show a button to configure the table's columns if possible */
    showColumnConfigurator?: boolean
    /** Show a button to configure and persist the table's default columns if possible */
    showPersistentColumnConfigurator?: boolean
    /** Shows a list of saved queries */
    showSavedQueries?: boolean
    /** Show saved filters feature for this table (requires uniqueKey) */
    showSavedFilters?: boolean
    /** Can expand row to show raw event data (default: true) */
    expandable?: boolean
    /** Link properties via the URL (default: false) */
    propertiesViaUrl?: boolean
    /** Can the user click on column headers to sort the table? (default: true) */
    allowSorting?: boolean
    /** Show a button to open the current query as a new insight. (default: true) */
    showOpenEditorButton?: boolean
    /** Show a results table */
    showResultsTable?: boolean
    /** Uses the embedded version of LemonTable */
    embedded?: boolean
    /** Context for the table, used by components like ColumnConfigurator */
    context?: DataTableNodeViewPropsContext
}

// Saved insight node

export interface SavedInsightNode extends Node<never>, InsightVizNodeViewProps, DataTableNodeViewProps {
    kind: NodeKind.SavedInsightNode
    shortId: InsightShortId
}

// Insight viz node

/** Chart specific rendering options.
 * Use ChartRenderingMetadata for non-serializable values, e.g. onClick handlers
 * @see ChartRenderingMetadata
 * **/
export interface VizSpecificOptions {
    [InsightType.RETENTION]?: {
        hideLineGraph?: boolean
        hideSizeColumn?: boolean
        useSmallLayout?: boolean
    }
    [ChartDisplayType.ActionsPie]?: {
        disableHoverOffset?: boolean
        hideAggregation?: boolean
    }
}

export interface InsightVizNode<T = InsightQueryNode> extends Node<never>, InsightVizNodeViewProps {
    kind: NodeKind.InsightVizNode
    source: T
}

interface InsightVizNodeViewProps {
    /** Show with most visual options enabled. Used in insight scene. */
    full?: boolean
    showHeader?: boolean
    showTable?: boolean
    showCorrelationTable?: boolean
    showLastComputation?: boolean
    showLastComputationRefresh?: boolean
    showFilters?: boolean
    showResults?: boolean
    /** Query is embedded inside another bordered component */
    embedded?: boolean
    suppressSessionAnalysisWarning?: boolean
    hidePersonsModal?: boolean
    hideTooltipOnScroll?: boolean
    vizSpecificOptions?: VizSpecificOptions
}

/** Base class for insight query nodes. Should not be used directly. */
export interface InsightsQueryBase<R extends AnalyticsQueryResponseBase> extends Node<R> {
    /** Date range for the query */
    dateRange?: DateRange
    /**
     * Exclude internal and test users by applying the respective filters
     *
     * @default false
     */
    filterTestAccounts?: boolean
    /**
     * Property filters for all series
     *
     * @default []
     */
    properties?: AnyPropertyFilter[] | PropertyGroupFilter
    /**
     * Groups aggregation
     */
    aggregation_group_type_index?: integer | null
    /** Sampling rate */
    samplingFactor?: number | null
    /** Colors used in the insight's visualization */
    dataColorTheme?: number | null
    /** Modifiers used when performing the query */
    modifiers?: HogQLQueryModifiers
    /** Tags that will be added to the Query log comment */
    tags?: QueryLogTags
}

/** `TrendsFilterType` minus everything inherited from `FilterType` and `shown_as` */
export type TrendsFilterLegacy = Omit<TrendsFilterType, keyof FilterType | 'shown_as'>

export enum ResultCustomizationBy {
    Value = 'value',
    Position = 'position',
}

export type TrendsFormulaNode = {
    formula: string
    /** Optional user-defined name for the formula */
    custom_name?: string
}

export type TrendsFilter = {
    /** @default 1 */
    smoothingIntervals?: integer
    /** @deprecated Use formulaNodes instead. */
    formula?: TrendsFilterLegacy['formula']
    /** @deprecated Use formulaNodes instead. */
    formulas?: string[]
    /** List of formulas with optional custom names. Takes precedence over formula/formulas if set. */
    formulaNodes?: TrendsFormulaNode[]
    /** @default ActionsLineGraph */
    display?: TrendsFilterLegacy['display']
    /** @default false */
    showLegend?: TrendsFilterLegacy['show_legend']
    /** @default false */
    showAlertThresholdLines?: boolean
    breakdown_histogram_bin_count?: TrendsFilterLegacy['breakdown_histogram_bin_count'] // TODO: fully move into BreakdownFilter
    /** @default numeric */
    aggregationAxisFormat?: TrendsFilterLegacy['aggregation_axis_format']
    aggregationAxisPrefix?: TrendsFilterLegacy['aggregation_axis_prefix']
    aggregationAxisPostfix?: TrendsFilterLegacy['aggregation_axis_postfix']
    decimalPlaces?: TrendsFilterLegacy['decimal_places']
    minDecimalPlaces?: TrendsFilterLegacy['min_decimal_places']
    /** @default false */
    showValuesOnSeries?: TrendsFilterLegacy['show_values_on_series']
    showLabelsOnSeries?: TrendsFilterLegacy['show_labels_on_series']
    /** @default false */
    showPercentStackView?: TrendsFilterLegacy['show_percent_stack_view']
    yAxisScaleType?: TrendsFilterLegacy['y_axis_scale_type']
    /** @default false */
    showMultipleYAxes?: TrendsFilterLegacy['show_multiple_y_axes']
    hiddenLegendIndexes?: integer[]
    /**
     * Wether result datasets are associated by their values or by their order.
     * @default value
     **/
    resultCustomizationBy?: ResultCustomizationBy
    /** Customizations for the appearance of result datasets. */
    resultCustomizations?:
        | Record<string, ResultCustomizationByValue>
        | Record<numerical_key, ResultCustomizationByPosition>
    /** Goal Lines */
    goalLines?: GoalLine[]
    showConfidenceIntervals?: boolean
    confidenceLevel?: number
    showTrendLines?: boolean
    showMovingAverage?: boolean
    movingAverageIntervals?: number
    /** detailed results table */
    detailedResultsAggregationType?: 'total' | 'average' | 'median'
}

export type CalendarHeatmapFilter = {
    // Reserved for future filter properties
    dummy?: string
}

export const TRENDS_FILTER_PROPERTIES = new Set<keyof TrendsFilter>([
    'smoothingIntervals',
    'formula',
    'display',
    'showLegend',
    'breakdown_histogram_bin_count',
    'aggregationAxisFormat',
    'aggregationAxisPrefix',
    'aggregationAxisPostfix',
    'decimalPlaces',
    'showValuesOnSeries',
    'showLabelsOnSeries',
    'showPercentStackView',
    'yAxisScaleType',
    'hiddenLegendIndexes',
])

export interface TrendsQueryResponse extends AnalyticsQueryResponseBase {
    results: Record<string, any>[]
    /** Wether more breakdown values are available. */
    hasMore?: boolean
}

export type CachedTrendsQueryResponse = CachedQueryResponse<TrendsQueryResponse>

export type ResultCustomizationBase = {
    color?: DataColorToken
    hidden?: boolean
}

export interface ResultCustomizationByPosition extends ResultCustomizationBase {
    assignmentBy: ResultCustomizationBy.Position
}

export interface ResultCustomizationByValue extends ResultCustomizationBase {
    assignmentBy: ResultCustomizationBy.Value
}

export type ResultCustomization = ResultCustomizationByValue | ResultCustomizationByPosition

export interface TrendsQuery extends InsightsQueryBase<TrendsQueryResponse> {
    kind: NodeKind.TrendsQuery
    /**
     * Granularity of the response. Can be one of `hour`, `day`, `week` or `month`
     *
     * @default day
     */
    interval?: IntervalType
    /** Events and actions to include */
    series: AnyEntityNode[]
    /** Properties specific to the trends insight */
    trendsFilter?: TrendsFilter
    /** Breakdown of the events and actions */
    breakdownFilter?: BreakdownFilter
    /** Compare to date range */
    compareFilter?: CompareFilter
    /**  Whether we should be comparing against a specific conversion goal */
    conversionGoal?: WebAnalyticsConversionGoal | null
}

export interface CalendarHeatmapResponse extends AnalyticsQueryResponseBase {
    results: EventsHeatMapStructuredResult
    /** Wether more breakdown values are available. */
    hasMore?: boolean
}

export type CachedCalendarHeatmapQueryResponse = CachedQueryResponse<CalendarHeatmapResponse>

export interface CalendarHeatmapQuery extends InsightsQueryBase<CalendarHeatmapResponse> {
    kind: NodeKind.CalendarHeatmapQuery
    /**
     * Granularity of the response. Can be one of `hour`, `day`, `week` or `month`
     *
     * @default day
     */
    interval?: IntervalType
    /** Events and actions to include */
    series: AnyEntityNode[]
    /** Properties specific to the trends insight */
    calendarHeatmapFilter?: CalendarHeatmapFilter
    /**  Whether we should be comparing against a specific conversion goal */
    conversionGoal?: WebAnalyticsConversionGoal | null
}

export interface CompareFilter {
    /**
     * Whether to compare the current date range to a previous date range.
     * @default false
     */
    compare?: boolean

    /**
     * The date range to compare to. The value is a relative date. Examples of relative dates are: `-1y` for 1 year ago, `-14m` for 14 months ago, `-100w` for 100 weeks ago, `-14d` for 14 days ago, `-30h` for 30 hours ago.
     */
    compare_to?: string
}

/** `FunnelsFilterType` minus everything inherited from `FilterType` and persons modal related params */
export type FunnelsFilterLegacy = Omit<
    FunnelsFilterType,
    | keyof FilterType
    | 'funnel_step_breakdown'
    | 'funnel_correlation_person_entity'
    | 'funnel_correlation_person_converted'
    | 'entrance_period_start'
    | 'drop_off'
    | 'funnel_step'
    | 'funnel_custom_steps'
>

export interface FunnelExclusionSteps {
    funnelFromStep: integer
    funnelToStep: integer
}
export interface FunnelExclusionEventsNode extends EventsNode, FunnelExclusionSteps {}
export interface FunnelExclusionActionsNode extends ActionsNode, FunnelExclusionSteps {}
export type FunnelExclusion = FunnelExclusionEventsNode | FunnelExclusionActionsNode

export type FunnelsFilter = {
    /** @default [] */
    exclusions?: FunnelExclusion[]
    /** @default vertical */
    layout?: FunnelsFilterLegacy['layout']
    /** @asType integer */
    binCount?: FunnelsFilterLegacy['bin_count']
    /** @default first_touch */
    breakdownAttributionType?: FunnelsFilterLegacy['breakdown_attribution_type']
    breakdownAttributionValue?: integer
    funnelAggregateByHogQL?: FunnelsFilterLegacy['funnel_aggregate_by_hogql']
    /** To select the range of steps for trends & time to convert funnels, 0-indexed */
    funnelToStep?: integer
    funnelFromStep?: integer
    /** @default ordered */
    funnelOrderType?: FunnelsFilterLegacy['funnel_order_type']
    /** @default steps */
    funnelVizType?: FunnelsFilterLegacy['funnel_viz_type']
    /** @default 14 */
    funnelWindowInterval?: integer
    /** @default day */
    funnelWindowIntervalUnit?: FunnelsFilterLegacy['funnel_window_interval_unit']
    hiddenLegendBreakdowns?: string[]
    /** @default total */
    funnelStepReference?: FunnelsFilterLegacy['funnel_step_reference']
    useUdf?: boolean
    /** Customizations for the appearance of result datasets. */
    resultCustomizations?: Record<string, ResultCustomizationByValue>
    /** Goal Lines */
    goalLines?: GoalLine[]
    /** @default false */
    showValuesOnSeries?: boolean
}

export interface FunnelsQuery extends InsightsQueryBase<FunnelsQueryResponse> {
    kind: NodeKind.FunnelsQuery
    /** Granularity of the response. Can be one of `hour`, `day`, `week` or `month` */
    interval?: IntervalType
    /** Events and actions to include */
    series: AnyEntityNode[]
    /** Properties specific to the funnels insight */
    funnelsFilter?: FunnelsFilter
    /** Breakdown of the events and actions */
    breakdownFilter?: BreakdownFilter
}

/** @asType integer */
type BinNumber = number
export type FunnelStepsResults = Record<string, any>[]
export type FunnelStepsBreakdownResults = Record<string, any>[][]
export type FunnelTimeToConvertResults = {
    average_conversion_time: number | null
    bins: [BinNumber, BinNumber][]
}
export type FunnelTrendsResults = Record<string, any>[]
export interface FunnelsQueryResponse extends AnalyticsQueryResponseBase {
    // This is properly FunnelStepsResults | FunnelStepsBreakdownResults | FunnelTimeToConvertResults | FunnelTrendsResults
    // but this large of a union doesn't provide any type-safety and causes python mypy issues, so represented as any.
    results: any
    isUdf?: boolean
}

export type CachedFunnelsQueryResponse = CachedQueryResponse<FunnelsQueryResponse>

/** `RetentionFilterType` minus everything inherited from `FilterType` */
export type RetentionFilterLegacy = Omit<RetentionFilterType, keyof FilterType>

export type RetentionFilter = {
    retentionType?: RetentionFilterLegacy['retention_type']
    retentionReference?: RetentionFilterLegacy['retention_reference']
    /** @default 8 */
    totalIntervals?: integer
    minimumOccurrences?: integer
    returningEntity?: RetentionFilterLegacy['returning_entity']
    targetEntity?: RetentionFilterLegacy['target_entity']
    /** @default Day */
    period?: RetentionFilterLegacy['period']
    cumulative?: RetentionFilterLegacy['cumulative']
    /** @description The time window mode to use for retention calculations */
    timeWindowMode?: 'strict_calendar_dates' | '24_hour_windows'

    //frontend only
    meanRetentionCalculation?: RetentionFilterLegacy['mean_retention_calculation']
    /** controls the display of the retention graph */
    display?: ChartDisplayType
    dashboardDisplay?: RetentionDashboardDisplayType
    showTrendLines?: boolean
}

export interface RetentionValue {
    count: integer
    label?: string
}

export interface RetentionResult {
    values: RetentionValue[]
    label: string
    /** @format date-time */
    date: string
    /** Optional breakdown value for retention cohorts */
    breakdown_value?: string | number | null
}

export interface RetentionQueryResponse extends AnalyticsQueryResponseBase {
    results: RetentionResult[]
}

export type CachedRetentionQueryResponse = CachedQueryResponse<RetentionQueryResponse>

export interface RetentionQuery extends InsightsQueryBase<RetentionQueryResponse> {
    kind: NodeKind.RetentionQuery
    /** Properties specific to the retention insight */
    retentionFilter: RetentionFilter
    /** Breakdown of the events and actions */
    breakdownFilter?: BreakdownFilter
}

export type PathsLink = {
    source: string
    target: string
    value: number
    average_conversion_time: number
}

export interface PathsQueryResponse extends AnalyticsQueryResponseBase {
    results: PathsLink[]
}

export type CachedPathsQueryResponse = CachedQueryResponse<PathsQueryResponse>

/** `PathsFilterType` minus everything inherited from `FilterType` and persons modal related params */
export type PathsFilterLegacy = Omit<
    PathsFilterType,
    keyof FilterType | 'path_start_key' | 'path_end_key' | 'path_dropoff_key'
>

export type PathsFilter = {
    /** @default 50 */
    edgeLimit?: integer
    pathsHogQLExpression?: PathsFilterLegacy['paths_hogql_expression']
    includeEventTypes?: PathsFilterLegacy['include_event_types']
    startPoint?: PathsFilterLegacy['start_point']
    endPoint?: PathsFilterLegacy['end_point']
    pathGroupings?: PathsFilterLegacy['path_groupings']
    excludeEvents?: PathsFilterLegacy['exclude_events']
    /** @default 5 */
    stepLimit?: integer
    pathReplacements?: PathsFilterLegacy['path_replacements']
    localPathCleaningFilters?: PathsFilterLegacy['local_path_cleaning_filters'] | null
    minEdgeWeight?: PathsFilterLegacy['min_edge_weight']
    maxEdgeWeight?: PathsFilterLegacy['max_edge_weight']

    /** Relevant only within actors query */
    pathStartKey?: string
    /** Relevant only within actors query */
    pathEndKey?: string
    /** Relevant only within actors query */
    pathDropoffKey?: string
}

export type FunnelPathsFilter = {
    funnelPathType: PathsFilterLegacy['funnel_paths']
    funnelSource: FunnelsQuery
    funnelStep?: integer
}

export interface PathsQuery extends InsightsQueryBase<PathsQueryResponse> {
    kind: NodeKind.PathsQuery
    /** Properties specific to the paths insight */
    pathsFilter: PathsFilter
    /** Used for displaying paths in relation to funnel steps. */
    funnelPathsFilter?: FunnelPathsFilter
}

/** `StickinessFilterType` minus everything inherited from `FilterType` and persons modal related params  */
export type StickinessFilterLegacy = Omit<StickinessFilterType, keyof FilterType | 'stickiness_days' | 'shown_as'>

export type StickinessOperator =
    | PropertyOperator.GreaterThanOrEqual
    | PropertyOperator.LessThanOrEqual
    | PropertyOperator.Exact

export const StickinessComputationModes = {
    NonCumulative: 'non_cumulative',
    Cumulative: 'cumulative',
} as const

export type StickinessComputationMode = (typeof StickinessComputationModes)[keyof typeof StickinessComputationModes]

export type StickinessFilter = {
    display?: StickinessFilterLegacy['display']
    showLegend?: StickinessFilterLegacy['show_legend']
    showValuesOnSeries?: StickinessFilterLegacy['show_values_on_series']
    showMultipleYAxes?: StickinessFilterLegacy['show_multiple_y_axes']
    hiddenLegendIndexes?: integer[]
    stickinessCriteria?: {
        operator: StickinessOperator
        value: integer
    }
    computedAs?: StickinessComputationMode
    /**
     * Whether result datasets are associated by their values or by their order.
     * @default value
     **/
    resultCustomizationBy?: ResultCustomizationBy
    /** Customizations for the appearance of result datasets. */
    resultCustomizations?:
        | Record<string, ResultCustomizationByValue>
        | Record<numerical_key, ResultCustomizationByPosition>
}

export const STICKINESS_FILTER_PROPERTIES = new Set<keyof StickinessFilter>([
    'display',
    'showLegend',
    'showValuesOnSeries',
    'hiddenLegendIndexes',
])

export interface StickinessQueryResponse extends AnalyticsQueryResponseBase {
    results: Record<string, any>[]
}

export type CachedStickinessQueryResponse = CachedQueryResponse<StickinessQueryResponse>

export interface StickinessQuery
    extends Omit<InsightsQueryBase<StickinessQueryResponse>, 'aggregation_group_type_index'> {
    kind: NodeKind.StickinessQuery
    /**
     * Granularity of the response. Can be one of `hour`, `day`, `week` or `month`
     * @default day
     */
    interval?: IntervalType
    /**
     * How many intervals comprise a period. Only used for cohorts, otherwise default 1.
     */
    intervalCount?: integer
    /** Events and actions to include */
    series: AnyEntityNode[]
    /** Properties specific to the stickiness insight */
    stickinessFilter?: StickinessFilter
    /** Compare to date range */
    compareFilter?: CompareFilter
}

/** `LifecycleFilterType` minus everything inherited from `FilterType` */
export type LifecycleFilterLegacy = Omit<LifecycleFilterType, keyof FilterType | 'shown_as'> & {
    /** Lifecycles that have been removed from display are not included in this array */
    toggledLifecycles?: LifecycleToggle[]
} // using everything except what it inherits from FilterType

export type LifecycleFilter = {
    showValuesOnSeries?: LifecycleFilterLegacy['show_values_on_series']
    toggledLifecycles?: LifecycleFilterLegacy['toggledLifecycles']
    /** @default false */
    showLegend?: LifecycleFilterLegacy['show_legend']
    /** @default true */
    stacked?: boolean
}

export type RefreshType =
    | 'async'
    | 'async_except_on_cache_miss'
    | 'blocking'
    | 'force_async'
    | 'force_blocking'
    | 'force_cache'
    | 'lazy_async'

export interface EndpointRequest {
    name?: string
    description?: string
    query?: HogQLQuery | InsightQueryNode
    is_active?: boolean
}

export interface EndpointRunRequest {
    /** Client provided query ID. Can be used to retrieve the status or cancel the query. */
    client_query_id?: string

    // Sync the `refresh` description here with the two instances in posthog/api/insight.py
    /**
     * Whether results should be calculated sync or async, and how much to rely on the cache:
     * - `'blocking'` - calculate synchronously (returning only when the query is done), UNLESS there are very fresh results in the cache
     * - `'async'` - kick off background calculation (returning immediately with a query status), UNLESS there are very fresh results in the cache
     * - `'lazy_async'` - kick off background calculation, UNLESS there are somewhat fresh results in the cache
     * - `'force_blocking'` - calculate synchronously, even if fresh results are already cached
     * - `'force_async'` - kick off background calculation, even if fresh results are already cached
     * - `'force_cache'` - return cached data or a cache miss; always completes immediately as it never calculates
     * Background calculation can be tracked using the `query_status` response field.
     * @default 'blocking'
     */
    refresh?: RefreshType
    filters_override?: DashboardFilter
    variables_override?: Record<string, Record<string, any>>
    variables_values?: Record<string, any>
    query_override?: Record<string, any>
}

export interface EndpointLastExecutionTimesRequest {
    names: string[]
}

export interface QueryRequest {
    /** Client provided query ID. Can be used to retrieve the status or cancel the query. */
    client_query_id?: string
    // Sync the `refresh` description here with the two instances in posthog/api/insight.py
    /**
     * Whether results should be calculated sync or async, and how much to rely on the cache:
     * - `'blocking'` - calculate synchronously (returning only when the query is done), UNLESS there are very fresh results in the cache
     * - `'async'` - kick off background calculation (returning immediately with a query status), UNLESS there are very fresh results in the cache
     * - `'lazy_async'` - kick off background calculation, UNLESS there are somewhat fresh results in the cache
     * - `'force_blocking'` - calculate synchronously, even if fresh results are already cached
     * - `'force_async'` - kick off background calculation, even if fresh results are already cached
     * - `'force_cache'` - return cached data or a cache miss; always completes immediately as it never calculates
     * Background calculation can be tracked using the `query_status` response field.
     * @default 'blocking'
     */
    refresh?: RefreshType
    /** @deprecated Use `refresh` instead. */
    async?: boolean
    /**
     * Submit a JSON string representing a query for PostHog data analysis,
     * for example a HogQL query.
     *
     * Example payload:
     *
     * ```
     *
     * {"query": {"kind": "HogQLQuery", "query": "select * from events limit 100"}}
     *
     * ```
     *
     * For more details on HogQL queries,
     * see the [PostHog HogQL documentation](/docs/hogql#api-access).
     */
    query: QuerySchema
    filters_override?: DashboardFilter
    variables_override?: Record<string, Record<string, any>>
    /**
     * Name given to a query. It's used to identify the query in the UI.
     * Up to 128 characters for a name.
     */
    name?: string
}

export interface QueryUpgradeRequest {
    query: QuerySchema
}

export interface QueryUpgradeResponse {
    query: QuerySchema
}

/**
 * All analytics query responses must inherit from this.
 */
export interface AnalyticsQueryResponseBase {
    results: any
    /** Measured timings for different parts of the query generation process */
    timings?: QueryTiming[]
    /** Generated HogQL query. */
    hogql?: string
    /** Query error. Returned only if 'explain' or `modifiers.debug` is true. Throws an error otherwise. */
    error?: string
    /** Modifiers used when performing the query */
    modifiers?: HogQLQueryModifiers
    /** Query status indicates whether next to the provided data, a query is still running. */
    query_status?: QueryStatus
    /** The date range used for the query */
    resolved_date_range?: ResolvedDateRangeResponse
}

interface CachedQueryResponseMixin {
    is_cached: boolean
    /**  @format date-time */
    last_refresh: string
    /**  @format date-time */
    next_allowed_client_refresh: string
    /**  @format date-time */
    cache_target_age?: string
    cache_key: string
    timezone: string
    /** Query status indicates whether next to the provided data, a query is still running. */
    query_status?: QueryStatus
    /** What triggered the calculation of the query, leave empty if user/immediate */
    calculation_trigger?: string
    query_metadata?: object
}

type CachedQueryResponse<T> = T & CachedQueryResponseMixin

export type GenericCachedQueryResponse = CachedQueryResponse<Record<string, any>>

export interface QueryStatusResponse {
    query_status: QueryStatus
}

/** @deprecated Only exported for use in test_query_runner.py! Don't use anywhere else. */
export interface TestBasicQueryResponse extends AnalyticsQueryResponseBase {
    results: any[]
}
/** @deprecated Only exported for use in test_query_runner.py! Don't use anywhere else. */
export type TestCachedBasicQueryResponse = CachedQueryResponse<TestBasicQueryResponse>

export interface CacheMissResponse {
    cache_key: string | null
    query_status?: QueryStatus
}

export type ClickhouseQueryProgress = {
    bytes_read: integer
    rows_read: integer
    estimated_rows_total: integer
    time_elapsed: integer
    active_cpu_time: integer
}

export type QueryStatus = {
    id: string
    /**
     * ONLY async queries use QueryStatus.
     * @default true
     */
    query_async: true
    team_id: integer
    insight_id?: integer
    dashboard_id?: integer
    /**
     * If the query failed, this will be set to true.
     * More information can be found in the error_message field.
     * @default false
     */
    error: boolean
    /**
     * Whether the query is still running. Will be true if the query is complete, even if it errored.
     * Either result or error will be set.
     * @default false
     */
    complete: boolean
    /**  @default null */
    error_message: string | null
    results?: any
    /**
     * When was the query execution task picked up by a worker.
     * @format date-time
     */
    pickup_time?: string
    /**
     * When was query execution task enqueued.
     * @format date-time
     */
    start_time?: string
    /**
     * When did the query execution task finish (whether successfully or not).
     * @format date-time
     */
    end_time?: string
    /**  @format date-time */
    expiration_time?: string
    task_id?: string
    query_progress?: ClickhouseQueryProgress
    labels?: string[]
}

export interface LifecycleQueryResponse extends AnalyticsQueryResponseBase {
    results: Record<string, any>[]
}

export type CachedLifecycleQueryResponse = CachedQueryResponse<LifecycleQueryResponse>

export interface LifecycleQuery extends InsightsQueryBase<LifecycleQueryResponse> {
    kind: NodeKind.LifecycleQuery
    /**
     * Granularity of the response. Can be one of `hour`, `day`, `week` or `month`
     * @default day
     */
    interval?: IntervalType
    /** Events and actions to include */
    series: AnyEntityNode[]
    /** Properties specific to the lifecycle insight */
    lifecycleFilter?: LifecycleFilter
}

export interface ActorsQueryResponse extends AnalyticsQueryResponseBase {
    results: any[][]
    columns: any[]
    types?: string[]
    hogql: string
    hasMore?: boolean
    limit: integer
    offset: integer
    missing_actors_count?: integer
}

export type CachedActorsQueryResponse = CachedQueryResponse<ActorsQueryResponse>

export interface ActorsQuery extends DataNode<ActorsQueryResponse> {
    kind: NodeKind.ActorsQuery
    source?: InsightActorsQuery | FunnelsActorsQuery | FunnelCorrelationActorsQuery | StickinessActorsQuery | HogQLQuery
    select?: HogQLExpression[]
    search?: string
    /** Currently only person filters supported. No filters for querying groups. See `filter_conditions()` in actor_strategies.py. */
    properties?: AnyPersonScopeFilter[] | PropertyGroupFilterValue
    /** Currently only person filters supported. No filters for querying groups. See `filter_conditions()` in actor_strategies.py. */
    fixedProperties?: AnyPersonScopeFilter[]
    orderBy?: string[]
    limit?: integer
    offset?: integer
}

export type CachedGroupsQueryResponse = CachedQueryResponse<GroupsQueryResponse>

export interface GroupsQueryResponse extends AnalyticsQueryResponseBase {
    results: any[][]
    kind: NodeKind.GroupsQuery
    columns: any[]
    types: string[]
    hogql: string
    hasMore?: boolean
    limit: integer
    offset: integer
}

export interface GroupsQuery extends DataNode<GroupsQueryResponse> {
    kind: NodeKind.GroupsQuery
    select?: HogQLExpression[]
    search?: string
    properties?: AnyGroupScopeFilter[]
    group_type_index: integer
    orderBy?: string[]
    limit?: integer
    offset?: integer
}

export interface TimelineEntry {
    /** Session ID. None means out-of-session events */
    sessionId?: string
    events: EventType[]
    /** Duration of the recording in seconds. */
    recording_duration_s?: number
}

export interface SessionsTimelineQueryResponse extends AnalyticsQueryResponseBase {
    results: TimelineEntry[]
    hasMore?: boolean
}

export type CachedSessionsTimelineQueryResponse = CachedQueryResponse<SessionsTimelineQueryResponse>

export interface SessionsTimelineQuery extends DataNode<SessionsTimelineQueryResponse> {
    kind: NodeKind.SessionsTimelineQuery
    /** Fetch sessions only for a given person */
    personId?: string
    /** Only fetch sessions that started after this timestamp (default: '-24h') */
    after?: string
    /** Only fetch sessions that started before this timestamp (default: '+5s') */
    before?: string
}
export type WebAnalyticsPropertyFilter = EventPropertyFilter | PersonPropertyFilter | SessionPropertyFilter
export type WebAnalyticsPropertyFilters = WebAnalyticsPropertyFilter[]
export type ActionConversionGoal = {
    actionId: integer
}
export type CustomEventConversionGoal = {
    customEventName: string
}
export type WebAnalyticsConversionGoal = ActionConversionGoal | CustomEventConversionGoal
export type WebAnalyticsOrderByDirection = 'ASC' | 'DESC'
export enum WebAnalyticsOrderByFields {
    Visitors = 'Visitors',
    Views = 'Views',
    Clicks = 'Clicks',
    BounceRate = 'BounceRate',
    AverageScrollPercentage = 'AverageScrollPercentage',
    ScrollGt80Percentage = 'ScrollGt80Percentage',
    TotalConversions = 'TotalConversions',
    UniqueConversions = 'UniqueConversions',
    ConversionRate = 'ConversionRate',
    ConvertingUsers = 'ConvertingUsers',
    RageClicks = 'RageClicks',
    DeadClicks = 'DeadClicks',
    Errors = 'Errors',
}
export type WebAnalyticsOrderBy = [WebAnalyticsOrderByFields, WebAnalyticsOrderByDirection]
export type WebAnalyticsSampling = {
    enabled?: boolean
    forceSamplingRate?: SamplingRate
}
interface WebAnalyticsQueryBase<R extends Record<string, any>> extends DataNode<R> {
    dateRange?: DateRange
    properties: WebAnalyticsPropertyFilters
    conversionGoal?: WebAnalyticsConversionGoal | null
    compareFilter?: CompareFilter
    doPathCleaning?: boolean
    sampling?: WebAnalyticsSampling
    filterTestAccounts?: boolean
    includeRevenue?: boolean
    orderBy?: WebAnalyticsOrderBy
    /** @deprecated ignored, always treated as enabled **/
    useSessionsTable?: boolean
}

export interface WebOverviewQuery extends WebAnalyticsQueryBase<WebOverviewQueryResponse> {
    kind: NodeKind.WebOverviewQuery
}

export type WebAnalyticsItemKind = 'unit' | 'duration_s' | 'percentage' | 'currency'
export interface WebAnalyticsItemBase<T> {
    key: string
    value?: T
    previous?: T
    kind: WebAnalyticsItemKind
    changeFromPreviousPct?: number
    isIncreaseBad?: boolean
}
export interface WebOverviewItem extends WebAnalyticsItemBase<number> {
    usedPreAggregatedTables?: boolean
}

export interface SamplingRate {
    numerator: number
    denominator?: number
}

export interface WebOverviewQueryResponse extends AnalyticsQueryResponseBase {
    results: WebOverviewItem[]
    samplingRate?: SamplingRate
    dateFrom?: string
    dateTo?: string
    usedPreAggregatedTables?: boolean
}

export type CachedWebOverviewQueryResponse = CachedQueryResponse<WebOverviewQueryResponse>

export enum WebStatsBreakdown {
    Page = 'Page',
    InitialPage = 'InitialPage',
    ExitPage = 'ExitPage', // not supported in the legacy version
    ExitClick = 'ExitClick',
    PreviousPage = 'PreviousPage', // $prev_pageview_pathname || $referrer
    ScreenName = 'ScreenName',
    InitialChannelType = 'InitialChannelType',
    InitialReferringDomain = 'InitialReferringDomain',
    InitialUTMSource = 'InitialUTMSource',
    InitialUTMCampaign = 'InitialUTMCampaign',
    InitialUTMMedium = 'InitialUTMMedium',
    InitialUTMTerm = 'InitialUTMTerm',
    InitialUTMContent = 'InitialUTMContent',
    InitialUTMSourceMediumCampaign = 'InitialUTMSourceMediumCampaign',
    Browser = 'Browser',
    OS = 'OS',
    Viewport = 'Viewport',
    DeviceType = 'DeviceType',
    Country = 'Country',
    Region = 'Region',
    City = 'City',
    Timezone = 'Timezone',
    Language = 'Language',
    FrustrationMetrics = 'FrustrationMetrics',
}
export interface WebStatsTableQuery extends WebAnalyticsQueryBase<WebStatsTableQueryResponse> {
    kind: NodeKind.WebStatsTableQuery
    breakdownBy: WebStatsBreakdown
    includeScrollDepth?: boolean // automatically sets includeBounceRate to true
    includeBounceRate?: boolean
    limit?: integer
    offset?: integer
}
export interface WebStatsTableQueryResponse extends AnalyticsQueryResponseBase {
    results: unknown[]
    types?: unknown[]
    columns?: unknown[]
    hogql?: string
    samplingRate?: SamplingRate
    hasMore?: boolean
    limit?: integer
    offset?: integer
    usedPreAggregatedTables?: boolean
}
export type CachedWebStatsTableQueryResponse = CachedQueryResponse<WebStatsTableQueryResponse>

export interface WebExternalClicksTableQuery extends WebAnalyticsQueryBase<WebExternalClicksTableQueryResponse> {
    kind: NodeKind.WebExternalClicksTableQuery
    limit?: integer
    stripQueryParams?: boolean
}
export interface WebExternalClicksTableQueryResponse extends AnalyticsQueryResponseBase {
    results: unknown[]
    types?: unknown[]
    columns?: unknown[]
    hogql?: string
    samplingRate?: SamplingRate
    hasMore?: boolean
    limit?: integer
    offset?: integer
}
export type CachedWebExternalClicksTableQueryResponse = CachedQueryResponse<WebExternalClicksTableQueryResponse>

export interface WebGoalsQuery extends WebAnalyticsQueryBase<WebGoalsQueryResponse> {
    kind: NodeKind.WebGoalsQuery
    limit?: integer
}

export interface WebGoalsQueryResponse extends AnalyticsQueryResponseBase {
    results: unknown[]
    types?: unknown[]
    columns?: unknown[]
    hogql?: string
    samplingRate?: SamplingRate
    hasMore?: boolean
    limit?: integer
    offset?: integer
}
export type CachedWebGoalsQueryResponse = CachedQueryResponse<WebGoalsQueryResponse>

export type WebVitalsMetric = 'INP' | 'LCP' | 'CLS' | 'FCP'
export type WebVitalsPercentile = PropertyMathType.P75 | PropertyMathType.P90 | PropertyMathType.P99
export type WebVitalsMetricBand = 'good' | 'needs_improvements' | 'poor'

export interface WebVitalsQuery<T = InsightQueryNode> extends WebAnalyticsQueryBase<WebGoalsQueryResponse> {
    kind: NodeKind.WebVitalsQuery
    source: T
}

export interface WebVitalsItemAction {
    custom_name: WebVitalsMetric
    math: WebVitalsPercentile
}
export interface WebVitalsItem {
    data: number[]
    days: string[]
    action: WebVitalsItemAction
}

export interface WebVitalsQueryResponse extends AnalyticsQueryResponseBase {
    results: WebVitalsItem[]
}
export type CachedWebVitalsQueryResponse = CachedQueryResponse<WebVitalsQueryResponse>

export interface WebVitalsPathBreakdownQuery extends WebAnalyticsQueryBase<WebVitalsPathBreakdownQueryResponse> {
    kind: NodeKind.WebVitalsPathBreakdownQuery
    percentile: WebVitalsPercentile
    metric: WebVitalsMetric

    // Threshold for this specific metric, these are stored in the frontend only
    // so let's send them back to the backend to be used in the query
    // This tuple represents a [good, poor] threshold, where values below good are good and values above poor are poor
    // Values in between the two values are the threshold for needs_improvements
    thresholds: [number, number]
}

export type WebVitalsPathBreakdownResultItem = { path: string; value: number }
export type WebVitalsPathBreakdownResult = Record<WebVitalsMetricBand, WebVitalsPathBreakdownResultItem[]>

// NOTE: The response is an array of results because pydantic requires it, but this will always have a single entry
// hence the tuple type rather than a single object.
export interface WebVitalsPathBreakdownQueryResponse extends AnalyticsQueryResponseBase {
    results: [WebVitalsPathBreakdownResult]
}
export type CachedWebVitalsPathBreakdownQueryResponse = CachedQueryResponse<WebVitalsPathBreakdownQueryResponse>

export enum SessionAttributionGroupBy {
    ChannelType = 'ChannelType',
    Medium = 'Medium',
    Source = 'Source',
    Campaign = 'Campaign',
    AdIds = 'AdIds',
    ReferringDomain = 'ReferringDomain',
    InitialURL = 'InitialURL',
}
export interface SessionAttributionExplorerQuery extends DataNode<SessionAttributionExplorerQueryResponse> {
    kind: NodeKind.SessionAttributionExplorerQuery
    groupBy: SessionAttributionGroupBy[]
    filters?: {
        properties?: SessionPropertyFilter[]
        dateRange?: DateRange
    }
    limit?: integer
    offset?: integer
}

export interface SessionAttributionExplorerQueryResponse extends AnalyticsQueryResponseBase {
    results: unknown
    hasMore?: boolean
    limit?: integer
    offset?: integer
    types?: unknown[]
    columns?: unknown[]
}
export type CachedSessionAttributionExplorerQueryResponse = CachedQueryResponse<SessionAttributionExplorerQueryResponse>

/*
 * Revenue Analytics
 */
export type RevenueAnalyticsPropertyFilters = RevenueAnalyticsPropertyFilter[]
export interface RevenueAnalyticsBreakdown {
    type: 'revenue_analytics'
    property: string
}

export interface RevenueAnalyticsBaseQuery<R extends Record<string, any>> extends DataNode<R> {
    dateRange?: DateRange
    properties: RevenueAnalyticsPropertyFilters
}

export interface RevenueAnalyticsGrossRevenueQuery
    extends RevenueAnalyticsBaseQuery<RevenueAnalyticsGrossRevenueQueryResponse> {
    kind: NodeKind.RevenueAnalyticsGrossRevenueQuery
    breakdown: RevenueAnalyticsBreakdown[]
    interval: SimpleIntervalType
}

export interface RevenueAnalyticsGrossRevenueQueryResponse extends AnalyticsQueryResponseBase {
    results: unknown[]
    columns?: string[]
}
export type CachedRevenueAnalyticsGrossRevenueQueryResponse =
    CachedQueryResponse<RevenueAnalyticsGrossRevenueQueryResponse>

export interface RevenueAnalyticsMRRQuery extends RevenueAnalyticsBaseQuery<RevenueAnalyticsMRRQueryResponse> {
    kind: NodeKind.RevenueAnalyticsMRRQuery
    breakdown: RevenueAnalyticsBreakdown[]
    interval: SimpleIntervalType
}

export interface RevenueAnalyticsMRRQueryResultItem {
    total: unknown
    new: unknown
    expansion: unknown
    contraction: unknown
    churn: unknown
}

export interface RevenueAnalyticsMRRQueryResponse extends AnalyticsQueryResponseBase {
    results: RevenueAnalyticsMRRQueryResultItem[]
    columns?: string[]
}
export type CachedRevenueAnalyticsMRRQueryResponse = CachedQueryResponse<RevenueAnalyticsMRRQueryResponse>

export interface RevenueAnalyticsOverviewQuery
    extends RevenueAnalyticsBaseQuery<RevenueAnalyticsOverviewQueryResponse> {
    kind: NodeKind.RevenueAnalyticsOverviewQuery
}

export type RevenueAnalyticsOverviewItemKey = 'revenue' | 'paying_customer_count' | 'avg_revenue_per_customer'
export interface RevenueAnalyticsOverviewItem {
    key: RevenueAnalyticsOverviewItemKey
    value: number
}

export interface RevenueAnalyticsOverviewQueryResponse extends AnalyticsQueryResponseBase {
    results: RevenueAnalyticsOverviewItem[]
}
export type CachedRevenueAnalyticsOverviewQueryResponse = CachedQueryResponse<RevenueAnalyticsOverviewQueryResponse>

export interface RevenueAnalyticsMetricsQuery extends RevenueAnalyticsBaseQuery<RevenueAnalyticsMetricsQueryResponse> {
    kind: NodeKind.RevenueAnalyticsMetricsQuery
    breakdown: RevenueAnalyticsBreakdown[]
    interval: SimpleIntervalType
}

export interface RevenueAnalyticsMetricsQueryResponse extends AnalyticsQueryResponseBase {
    results: unknown
    columns?: string[]
}
export type CachedRevenueAnalyticsMetricsQueryResponse = CachedQueryResponse<RevenueAnalyticsMetricsQueryResponse>

export type RevenueAnalyticsTopCustomersGroupBy = 'month' | 'all'
export interface RevenueAnalyticsTopCustomersQuery
    extends RevenueAnalyticsBaseQuery<RevenueAnalyticsTopCustomersQueryResponse> {
    kind: NodeKind.RevenueAnalyticsTopCustomersQuery
    groupBy: RevenueAnalyticsTopCustomersGroupBy
}

export interface RevenueAnalyticsTopCustomersQueryResponse extends AnalyticsQueryResponseBase {
    results: unknown
    columns?: string[]
}
export type CachedRevenueAnalyticsTopCustomersQueryResponse =
    CachedQueryResponse<RevenueAnalyticsTopCustomersQueryResponse>

export interface RevenueExampleEventsQuery extends DataNode<RevenueExampleEventsQueryResponse> {
    kind: NodeKind.RevenueExampleEventsQuery
    limit?: integer
    offset?: integer
}

export interface RevenueExampleEventsQueryResponse extends AnalyticsQueryResponseBase {
    results: unknown
    hasMore?: boolean
    limit?: integer
    offset?: integer
    types?: unknown[]
    columns?: unknown[]
}
export type CachedRevenueExampleEventsQueryResponse = CachedQueryResponse<RevenueExampleEventsQueryResponse>

export interface RevenueExampleDataWarehouseTablesQuery
    extends DataNode<RevenueExampleDataWarehouseTablesQueryResponse> {
    kind: NodeKind.RevenueExampleDataWarehouseTablesQuery
    limit?: integer
    offset?: integer
}

export interface RevenueExampleDataWarehouseTablesQueryResponse extends AnalyticsQueryResponseBase {
    results: unknown
    hasMore?: boolean
    limit?: integer
    offset?: integer
    types?: unknown[]
    columns?: unknown[]
}
export type CachedRevenueExampleDataWarehouseTablesQueryResponse =
    CachedQueryResponse<RevenueExampleDataWarehouseTablesQueryResponse>

/* Error Tracking */
export interface ErrorTrackingQuery extends DataNode<ErrorTrackingQueryResponse> {
    kind: NodeKind.ErrorTrackingQuery
    issueId?: ErrorTrackingIssue['id']
    orderBy: 'last_seen' | 'first_seen' | 'occurrences' | 'users' | 'sessions' | 'revenue'
    orderDirection?: 'ASC' | 'DESC'
    revenuePeriod?: 'all_time' | 'last_30_days'
    revenueEntity?: 'person' | 'group_0' | 'group_1' | 'group_2' | 'group_3' | 'group_4'
    dateRange: DateRange
    status?: ErrorTrackingIssue['status'] | 'all'
    assignee?: ErrorTrackingIssueAssignee | null
    filterGroup?: PropertyGroupFilter
    filterTestAccounts?: boolean
    searchQuery?: string
    volumeResolution: integer
    withAggregations?: boolean
    withFirstEvent?: boolean
    withLastEvent?: boolean
    limit?: integer
    offset?: integer
    personId?: string
}

export interface ErrorTrackingIssueCorrelationQuery extends DataNode<ErrorTrackingIssueCorrelationQueryResponse> {
    kind: NodeKind.ErrorTrackingIssueCorrelationQuery
    events: string[]
}

export interface ErrorTrackingIssueCorrelationQueryResponse extends AnalyticsQueryResponseBase {
    results: ErrorTrackingCorrelatedIssue[]
    hasMore?: boolean
    limit?: integer
    offset?: integer
    columns?: string[]
}
export type CachedErrorTrackingIssueCorrelationQueryResponse =
    CachedQueryResponse<ErrorTrackingIssueCorrelationQueryResponse>

export interface ErrorTrackingIssueFilteringToolOutput
    extends Pick<ErrorTrackingQuery, 'orderBy' | 'orderDirection' | 'status' | 'searchQuery'> {
    newFilters?: AnyPropertyFilter[]
    removedFilterIndexes?: integer[]
    dateRange?: DateRange
    filterTestAccounts?: boolean
}

export interface ErrorTrackingIssueImpactToolOutput {
    events: string[]
}

export type ErrorTrackingIssueAssigneeType = 'user' | 'role'

export interface ErrorTrackingIssueAssignee {
    type: ErrorTrackingIssueAssigneeType
    id: integer | string
}

export interface ErrorTrackingIssueAggregations {
    occurrences: number
    sessions: number
    users: number
    volumeRange?: number[] // Deprecated
    volume_buckets: { label: string; value: number }[]
}

export type ErrorTrackingExternalReferenceIntegration = Pick<IntegrationType, 'id' | 'kind' | 'display_name'>

export interface ErrorTrackingExternalReference {
    id: string
    external_url: string
    integration: ErrorTrackingExternalReferenceIntegration
}

export interface ErrorTrackingRelationalIssue {
    id: string
    name: string | null
    description: string | null
    assignee: ErrorTrackingIssueAssignee | null
    status: 'archived' | 'active' | 'resolved' | 'pending_release' | 'suppressed'
    /**  @format date-time */
    first_seen: string
    external_issues?: ErrorTrackingExternalReference[]
}

export type ErrorTrackingIssue = ErrorTrackingRelationalIssue & {
    /**  @format date-time */
    last_seen: string
    first_event?: {
        uuid: string
        timestamp: string
        properties: string
    }
    last_event?: {
        uuid: string
        timestamp: string
        properties: string
    }
    revenue?: number
    aggregations?: ErrorTrackingIssueAggregations
    library: string | null
}

export type ErrorTrackingCorrelatedIssue = ErrorTrackingRelationalIssue & {
    /**  @format date-time */
    last_seen: string
    library: string | null
    event: string
    odds_ratio: number
    population: {
        both: number
        success_only: number
        exception_only: number
        neither: number
    }
}

export interface ErrorTrackingQueryResponse extends AnalyticsQueryResponseBase {
    results: ErrorTrackingIssue[]
    hasMore?: boolean
    limit?: integer
    offset?: integer
    columns?: string[]
}
export type CachedErrorTrackingQueryResponse = CachedQueryResponse<ErrorTrackingQueryResponse>

export type LogSeverityLevel = 'trace' | 'debug' | 'info' | 'warn' | 'error' | 'fatal'

export interface LogsQuery extends DataNode<LogsQueryResponse> {
    kind: NodeKind.LogsQuery
    dateRange: DateRange
    limit?: integer
    offset?: integer
    orderBy?: 'latest' | 'earliest'
    searchTerm?: string
    severityLevels: LogSeverityLevel[]
    filterGroup: PropertyGroupFilter
    serviceNames: string[]
}

export interface LogsQueryResponse extends AnalyticsQueryResponseBase {
    results: unknown
    hasMore?: boolean
    limit?: integer
    offset?: integer
    columns?: string[]
}

export interface SessionEventsItem {
    /** Session ID these events belong to */
    session_id: string
    /** List of events for this session, each event is a list of field values matching the query columns */
    events: [][]
}

export interface SessionBatchEventsQuery
    extends Omit<EventsQuery, 'kind' | 'response'>,
        DataNode<SessionBatchEventsQueryResponse> {
    kind: NodeKind.SessionBatchEventsQuery
    /** Whether to group results by session_id in the response */
    group_by_session?: boolean
    /** List of session IDs to fetch events for. Will be translated to $session_id IN filter. */
    session_ids: string[]
    response?: SessionBatchEventsQueryResponse
}

export interface SessionBatchEventsQueryResponse extends EventsQueryResponse {
    /** Query status indicates whether next to the provided data, a query is still running. */
    query_status?: QueryStatus
    results: any[][]
    /** Events grouped by session ID. Only populated when group_by_session=True. */
    session_events?: SessionEventsItem[]
    /** List of session IDs that had no matching events */
    sessions_with_no_events?: string[]
    /** Measured timings for different parts of the query generation process */
    timings?: QueryTiming[]
}

export type CachedSessionBatchEventsQueryResponse = CachedEventsQueryResponse & {
    /** Query status indicates whether next to the provided data, a query is still running. */
    query_status?: QueryStatus
    results: any[][]
    /** Events grouped by session ID. Only populated when group_by_session=True. */
    session_events?: SessionEventsItem[]
    /** List of session IDs that had no matching events */
    sessions_with_no_events?: string[]
    /** Measured timings for different parts of the query generation process */
    timings?: QueryTiming[]
}
export type CachedLogsQueryResponse = CachedQueryResponse<LogsQueryResponse>

export interface LogMessage {
    uuid: string
    trace_id: string
    span_id: string
    body: string
    attributes: Record<string, any>
    /**  @format date-time */
    timestamp: string
    /**  @format date-time */
    observed_timestamp: string
    severity_text: LogSeverityLevel
    severity_number: number
    level: LogSeverityLevel
    resource: string
    instrumentation_scope: string
    event_name: string
}

export interface FileSystemCount {
    count: number
}

export interface FileSystemEntry {
    /** Unique UUID for tree entry */
    id: string
    /** Object's name and folder */
    path: string
    /** Type of object, used for icon, e.g. feature_flag, insight, etc */
    type?: string
    /** Object's ID or other unique reference */
    ref?: string
    /** Object's URL */
    href?: string
    /** Metadata */
    meta?: Record<string, any>
    /** Timestamp when file was added. Used to check persistence */
    created_at?: string
    /** Whether this is a shortcut or the actual item */
    shortcut?: boolean
    /** Used to indicate pending actions, frontend only */
    _loading?: boolean
    /** Tag for the product 'beta' / 'alpha' */
    tags?: ('alpha' | 'beta')[]
    /** Order of object in tree */
    visualOrder?: number
}

export type FileSystemIconType =
    | 'default_icon_type'
    | 'dashboard'
    | 'llm_analytics'
    | 'product_analytics'
    | 'revenue_analytics'
    | 'revenue_analytics_metadata'
    | 'marketing_settings'
    | 'endpoints'
    | 'sql_editor'
    | 'web_analytics'
    | 'error_tracking'
    | 'heatmap'
    | 'session_replay'
    | 'survey'
    | 'user_interview'
    | 'early_access_feature'
    | 'experiment'
    | 'feature_flag'
    | 'data_pipeline'
    | 'data_pipeline_metadata'
    | 'data_warehouse'
    | 'task'
    | 'link'
    | 'logs'
    | 'messaging'
    | 'notebook'
    | 'action'
    | 'comment'
    | 'annotation'
    | 'event_definition'
    | 'property_definition'
    | 'ingestion_warning'
    | 'persons'
    | 'user'
    | 'cohort'
    | 'group'
    | 'insight/funnels'
    | 'insight/trends'
    | 'insight/retention'
    | 'insight/paths'
    | 'insight/lifecycle'
    | 'insight/stickiness'
    | 'insight/hog'
    | 'team_activity'
    | 'home'
<<<<<<< HEAD
    | 'chat'
=======
    | 'apps'
    | 'live'
>>>>>>> 9c7b5eb8
export interface FileSystemImport extends Omit<FileSystemEntry, 'id'> {
    id?: string
    iconType?: FileSystemIconType
    flag?: string
    /** Order of object in tree */
    visualOrder?: number
    /** Tag for the product 'beta' / 'alpha' */
    tags?: ('alpha' | 'beta')[]
    /** Protocol of the item, defaults to "project://" */
    protocol?: string
    /** Category label to place this under */
    category?: string
    /** Color of the icon */
    iconColor?: FileSystemIconColor
}

export interface PersistedFolder {
    id: string
    type: string
    protocol: string
    path: string
    created_at: string
    updated_at: string
}

export type InsightQueryNode =
    | TrendsQuery
    | FunnelsQuery
    | RetentionQuery
    | PathsQuery
    | StickinessQuery
    | LifecycleQuery

export interface ExperimentVariantTrendsBaseStats {
    key: string
    count: number
    exposure: number
    absolute_exposure: number
}

export interface ExperimentVariantFunnelsBaseStats {
    key: string
    success_count: number
    failure_count: number
}

export enum ExperimentSignificanceCode {
    Significant = 'significant',
    NotEnoughExposure = 'not_enough_exposure',
    LowWinProbability = 'low_win_probability',
    HighLoss = 'high_loss',
    HighPValue = 'high_p_value',
}

export interface ExperimentTrendsQueryResponse {
    kind: NodeKind.ExperimentTrendsQuery
    insight: Record<string, any>[]
    count_query?: TrendsQuery
    exposure_query?: TrendsQuery
    variants: ExperimentVariantTrendsBaseStats[]
    probability: Record<string, number>
    significant: boolean
    significance_code: ExperimentSignificanceCode
    stats_version?: integer
    p_value: number
    credible_intervals: Record<string, [number, number]>
}

export type CachedExperimentTrendsQueryResponse = CachedQueryResponse<ExperimentTrendsQueryResponse>

export interface ExperimentFunnelsQueryResponse {
    kind: NodeKind.ExperimentFunnelsQuery
    insight: Record<string, any>[][]
    funnels_query?: FunnelsQuery
    variants: ExperimentVariantFunnelsBaseStats[]
    probability: Record<string, number>
    significant: boolean
    significance_code: ExperimentSignificanceCode
    expected_loss: number
    credible_intervals: Record<string, [number, number]>
    stats_version?: integer
}

export type CachedExperimentFunnelsQueryResponse = CachedQueryResponse<ExperimentFunnelsQueryResponse>

export interface ExperimentFunnelsQuery extends DataNode<ExperimentFunnelsQueryResponse> {
    kind: NodeKind.ExperimentFunnelsQuery
    uuid?: string
    name?: string
    experiment_id?: integer
    funnels_query: FunnelsQuery
    fingerprint?: string
}

export interface ExperimentTrendsQuery extends DataNode<ExperimentTrendsQueryResponse> {
    kind: NodeKind.ExperimentTrendsQuery
    uuid?: string
    name?: string
    experiment_id?: integer
    count_query: TrendsQuery
    // Defaults to $feature_flag_called if not specified
    // https://github.com/PostHog/posthog/blob/master/posthog/hogql_queries/experiments/experiment_trends_query_runner.py
    exposure_query?: TrendsQuery
    fingerprint?: string
}

export type ExperimentExposureConfig = ExperimentEventExposureConfig | ActionsNode

export interface ExperimentExposureCriteria {
    filterTestAccounts?: boolean
    exposure_config?: ExperimentExposureConfig
    multiple_variant_handling?: 'exclude' | 'first_seen'
}

export interface ExperimentEventExposureConfig extends Node {
    kind: NodeKind.ExperimentEventExposureConfig
    event: string
    properties: AnyPropertyFilter[]
}

export const enum ExperimentMetricType {
    FUNNEL = 'funnel',
    MEAN = 'mean',
    RATIO = 'ratio',
}

export interface ExperimentMetricBaseProperties extends Node {
    kind: NodeKind.ExperimentMetric
    uuid?: string
    fingerprint?: string // # SHA256 hash of metric definition + experiment config
    name?: string
    conversion_window?: integer
    conversion_window_unit?: FunnelConversionWindowTimeUnit
    goal?: ExperimentMetricGoal
}

export type ExperimentMetricOutlierHandling = {
    lower_bound_percentile?: number
    upper_bound_percentile?: number
    ignore_zeros?: boolean
}

export interface ExperimentDataWarehouseNode extends EntityNode {
    kind: NodeKind.ExperimentDataWarehouseNode
    table_name: string
    timestamp_field: string
    events_join_key: string
    data_warehouse_join_key: string
}

export type ExperimentMetricSource = EventsNode | ActionsNode | ExperimentDataWarehouseNode

export type ExperimentFunnelMetricStep = EventsNode | ActionsNode // ExperimentDataWarehouseNode is not supported yet

export type ExperimentMeanMetric = ExperimentMetricBaseProperties &
    ExperimentMetricOutlierHandling & {
        metric_type: ExperimentMetricType.MEAN
        source: ExperimentMetricSource
    }

export const isExperimentMeanMetric = (metric: ExperimentMetric): metric is ExperimentMeanMetric =>
    metric.metric_type === ExperimentMetricType.MEAN

export type ExperimentFunnelMetric = ExperimentMetricBaseProperties & {
    metric_type: ExperimentMetricType.FUNNEL
    series: ExperimentFunnelMetricStep[]
    funnel_order_type?: StepOrderValue
}

export const isExperimentFunnelMetric = (metric: ExperimentMetric): metric is ExperimentFunnelMetric =>
    metric.metric_type === ExperimentMetricType.FUNNEL

export type ExperimentRatioMetric = ExperimentMetricBaseProperties & {
    metric_type: ExperimentMetricType.RATIO
    numerator: ExperimentMetricSource
    denominator: ExperimentMetricSource
}

export const isExperimentRatioMetric = (metric: ExperimentMetric): metric is ExperimentRatioMetric =>
    metric.metric_type === ExperimentMetricType.RATIO

export type ExperimentMeanMetricTypeProps = Omit<ExperimentMeanMetric, keyof ExperimentMetricBaseProperties>
export type ExperimentFunnelMetricTypeProps = Omit<ExperimentFunnelMetric, keyof ExperimentMetricBaseProperties>
export type ExperimentRatioMetricTypeProps = Omit<ExperimentRatioMetric, keyof ExperimentMetricBaseProperties>
export type ExperimentMetricTypeProps =
    | ExperimentMeanMetricTypeProps
    | ExperimentFunnelMetricTypeProps
    | ExperimentRatioMetricTypeProps

export type ExperimentMetric = ExperimentMeanMetric | ExperimentFunnelMetric | ExperimentRatioMetric

export interface ExperimentQuery extends DataNode<ExperimentQueryResponse> {
    kind: NodeKind.ExperimentQuery
    metric: ExperimentMetric
    experiment_id?: integer
    name?: string
}

export interface ExperimentExposureQuery extends DataNode<ExperimentExposureQueryResponse> {
    kind: NodeKind.ExperimentExposureQuery
    experiment_id?: integer
    experiment_name: string
    exposure_criteria?: ExperimentExposureCriteria
    // Generic type as FeatureFlagBasicType is recursive and the schema:build breaks
    feature_flag: Record<string, any>
    start_date: string | null
    end_date: string | null
    holdout?: ExperimentHoldoutType
}

export interface ExperimentQueryResponse {
    // Legacy fields
    kind?: NodeKind.ExperimentQuery
    insight?: Record<string, any>[]
    metric?: ExperimentMetric
    variants?: ExperimentVariantTrendsBaseStats[] | ExperimentVariantFunnelsBaseStats[]
    probability?: Record<string, number>
    significant?: boolean
    significance_code?: ExperimentSignificanceCode
    stats_version?: integer
    p_value?: number
    credible_intervals?: Record<string, [number, number]>

    // New fields
    baseline?: ExperimentStatsBaseValidated
    variant_results?: ExperimentVariantResultFrequentist[] | ExperimentVariantResultBayesian[]
}

// Strongly typed variants of ExperimentQueryResponse for better type safety
export interface LegacyExperimentQueryResponse {
    kind: NodeKind.ExperimentQuery
    insight: Record<string, any>[]
    metric: ExperimentMetric
    variants: ExperimentVariantTrendsBaseStats[] | ExperimentVariantFunnelsBaseStats[]
    probability: Record<string, number>
    significant: boolean
    significance_code: ExperimentSignificanceCode
    stats_version?: integer
    p_value: number
    credible_intervals: Record<string, [number, number]>
}

export interface SessionData {
    person_id: string
    session_id: string
    event_uuid: string
}

export interface ExperimentStatsBase {
    key: string
    number_of_samples: integer
    sum: number
    sum_squares: number
    denominator_sum?: number
    denominator_sum_squares?: number
    numerator_denominator_sum_product?: number
    step_counts?: integer[]
    step_sessions?: SessionData[][]
}

export enum ExperimentStatsValidationFailure {
    NotEnoughExposures = 'not-enough-exposures',
    BaselineMeanIsZero = 'baseline-mean-is-zero',
    NotEnoughMetricData = 'not-enough-metric-data',
}

export interface ExperimentStatsBaseValidated extends ExperimentStatsBase {
    validation_failures?: ExperimentStatsValidationFailure[]
}

export interface ExperimentVariantResultFrequentist extends ExperimentStatsBaseValidated {
    method: 'frequentist'
    significant?: boolean
    p_value?: number
    confidence_interval?: [number, number]
}

export interface ExperimentVariantResultBayesian extends ExperimentStatsBaseValidated {
    method: 'bayesian'
    significant?: boolean
    chance_to_win?: number
    credible_interval?: [number, number]
}

export interface NewExperimentQueryResponse {
    baseline: ExperimentStatsBaseValidated
    variant_results: ExperimentVariantResultFrequentist[] | ExperimentVariantResultBayesian[]
}

export interface ExperimentExposureTimeSeries {
    variant: string
    days: string[]
    exposure_counts: number[]
}

export interface ExperimentExposureQueryResponse {
    kind: NodeKind.ExperimentExposureQuery
    timeseries: ExperimentExposureTimeSeries[]
    total_exposures: Record<string, number>
    date_range: DateRange
}

export type CachedExperimentQueryResponse = CachedQueryResponse<ExperimentQueryResponse>
export type CachedLegacyExperimentQueryResponse = CachedQueryResponse<LegacyExperimentQueryResponse>
export type CachedNewExperimentQueryResponse = CachedQueryResponse<NewExperimentQueryResponse>

export type CachedExperimentExposureQueryResponse = CachedQueryResponse<ExperimentExposureQueryResponse>

export interface ExperimentMetricTimeseries {
    experiment_id: number
    metric_uuid: string
    status: 'pending' | 'completed' | 'partial' | 'failed'
    timeseries: { [date: string]: ExperimentQueryResponse } | null
    errors: { [date: string]: string } | null
    computed_at: string | null
    created_at: string
    updated_at: string
}

/**
 * @discriminator kind
 */
export type InsightQuerySource = InsightQueryNode
export type InsightNodeKind = InsightQueryNode['kind']
export type InsightFilterProperty =
    | 'trendsFilter'
    | 'funnelsFilter'
    | 'retentionFilter'
    | 'pathsFilter'
    | 'stickinessFilter'
    | 'calendarHeatmapFilter'
    | 'lifecycleFilter'

export type InsightFilter =
    | TrendsFilter
    | FunnelsFilter
    | RetentionFilter
    | PathsFilter
    | StickinessFilter
    | LifecycleFilter
    | CalendarHeatmapFilter

export type Day = integer

export interface InsightActorsQueryBase extends DataNode<ActorsQueryResponse> {
    includeRecordings?: boolean
    modifiers?: HogQLQueryModifiers
}

export interface InsightActorsQuery<S extends InsightsQueryBase<AnalyticsQueryResponseBase> = InsightQuerySource>
    extends InsightActorsQueryBase {
    kind: NodeKind.InsightActorsQuery
    source: S
    day?: string | Day
    status?: string
    /** An interval selected out of available intervals in source query. */
    interval?: integer
    series?: integer
    breakdown?: string | BreakdownValueInt | string[]
    compare?: 'current' | 'previous'
}

export interface StickinessActorsQuery extends InsightActorsQueryBase {
    kind: NodeKind.StickinessActorsQuery
    source: StickinessQuery
    operator?: StickinessOperator
    day?: string | Day
    series?: integer
    compare?: 'current' | 'previous'
}

export interface FunnelsActorsQuery extends InsightActorsQueryBase {
    kind: NodeKind.FunnelsActorsQuery
    source: FunnelsQuery
    /** Index of the step for which we want to get the timestamp for, per person.
     * Positive for converted persons, negative for dropped of persons. */
    funnelStep?: integer
    /** The breakdown value for which to get persons for. This is an array for
     * person and event properties, a string for groups and an integer for cohorts. */
    funnelStepBreakdown?: BreakdownKeyType
    funnelTrendsDropOff?: boolean
    /** Used together with `funnelTrendsDropOff` for funnels time conversion date for the persons modal. */
    funnelTrendsEntrancePeriodStart?: string
}

export interface FunnelCorrelationActorsQuery extends InsightActorsQueryBase {
    kind: NodeKind.FunnelCorrelationActorsQuery
    source: FunnelCorrelationQuery
    funnelCorrelationPersonConverted?: boolean
    funnelCorrelationPersonEntity?: AnyEntityNode
    funnelCorrelationPropertyValues?: AnyPropertyFilter[]
}

export interface EventDefinition {
    event: string
    properties: Record<string, any>
    elements: any[]
}

export interface EventOddsRatioSerialized {
    event: EventDefinition
    success_count: integer
    failure_count: integer
    odds_ratio: number
    correlation_type: 'success' | 'failure'
}

export interface FunnelCorrelationResult {
    events: EventOddsRatioSerialized[]
    skewed: boolean
}

export interface FunnelCorrelationResponse extends AnalyticsQueryResponseBase {
    results: FunnelCorrelationResult
    columns?: any[]
    types?: any[]
    hasMore?: boolean
    limit?: integer
    offset?: integer
}
export type CachedFunnelCorrelationResponse = FunnelCorrelationResponse & CachedRetentionQueryResponse

export enum FunnelCorrelationResultsType {
    Events = 'events',
    Properties = 'properties',
    EventWithProperties = 'event_with_properties',
}

export interface FunnelCorrelationQuery extends Node<FunnelCorrelationResponse> {
    kind: NodeKind.FunnelCorrelationQuery
    source: FunnelsActorsQuery
    funnelCorrelationType: FunnelCorrelationResultsType

    /* Events */
    funnelCorrelationExcludeEventNames?: string[]

    /* Events with properties */
    funnelCorrelationEventNames?: string[]
    funnelCorrelationEventExcludePropertyNames?: string[]

    /* Properties */
    funnelCorrelationNames?: string[]
    funnelCorrelationExcludeNames?: string[]
}

/**  @format date-time */
export type DatetimeDay = string

export type BreakdownValueInt = integer
export interface BreakdownItem {
    label: string
    value: string | BreakdownValueInt
}
export interface MultipleBreakdownOptions {
    values: BreakdownItem[]
}

export interface InsightActorsQueryOptionsResponse {
    day?: { label: string; value: string | DatetimeDay | Day }[]
    status?: { label: string; value: string }[]
    interval?: {
        label: string
        /**
         * An interval selected out of available intervals in source query

         */
        value: integer
    }[]
    breakdown?: BreakdownItem[]
    breakdowns?: MultipleBreakdownOptions[]
    series?: {
        label: string
        value: integer
    }[]
    compare?: {
        label: string
        value: string
    }[]
}
export const insightActorsQueryOptionsResponseKeys: string[] = [
    'day',
    'status',
    'interval',
    'breakdown',
    'breakdowns',
    'series',
    'compare',
]

export type CachedInsightActorsQueryOptionsResponse = CachedQueryResponse<InsightActorsQueryOptionsResponse>

export interface InsightActorsQueryOptions extends Node<InsightActorsQueryOptionsResponse> {
    kind: NodeKind.InsightActorsQueryOptions
    source: InsightActorsQuery | FunnelsActorsQuery | FunnelCorrelationActorsQuery | StickinessActorsQuery
}

export interface DatabaseSchemaSchema {
    id: string
    name: string
    should_sync: boolean
    incremental: boolean
    status?: string
    last_synced_at?: string
}

export interface DatabaseSchemaSource {
    id: string
    status: string
    source_type: string
    prefix: string
    last_synced_at?: string
}

export interface DatabaseSchemaField {
    name: string
    hogql_value: string
    type: DatabaseSerializedFieldType
    schema_valid: boolean
    table?: string
    fields?: string[]
    chain?: (string | integer)[]
    id?: string
}

export type DatabaseSchemaTableType =
    | 'posthog'
    | 'system'
    | 'data_warehouse'
    | 'view'
    | 'batch_export'
    | 'materialized_view'
    | 'managed_view'

export interface DatabaseSchemaTableCommon {
    type: DatabaseSchemaTableType
    id: string
    name: string
    fields: Record<string, DatabaseSchemaField>
    row_count?: number
}

export interface DatabaseSchemaViewTable extends DatabaseSchemaTableCommon {
    type: 'view'
    query: HogQLQuery
}

export enum DatabaseSchemaManagedViewTableKind {
    REVENUE_ANALYTICS_CHARGE = 'revenue_analytics_charge',
    REVENUE_ANALYTICS_CUSTOMER = 'revenue_analytics_customer',
    REVENUE_ANALYTICS_PRODUCT = 'revenue_analytics_product',
    REVENUE_ANALYTICS_REVENUE_ITEM = 'revenue_analytics_revenue_item',
    REVENUE_ANALYTICS_SUBSCRIPTION = 'revenue_analytics_subscription',
}

export interface DatabaseSchemaManagedViewTable extends DatabaseSchemaTableCommon {
    query: HogQLQuery
    type: 'managed_view'
    kind: DatabaseSchemaManagedViewTableKind
    source_id?: string
}

export interface DatabaseSchemaMaterializedViewTable extends DatabaseSchemaTableCommon {
    type: 'materialized_view'
    query: HogQLQuery
    last_run_at?: string
    status?: string
}

export interface DatabaseSchemaPostHogTable extends DatabaseSchemaTableCommon {
    type: 'posthog'
}

export interface DatabaseSchemaSystemTable extends DatabaseSchemaTableCommon {
    type: 'system'
}

export interface DatabaseSchemaDataWarehouseTable extends DatabaseSchemaTableCommon {
    type: 'data_warehouse'
    format: string
    url_pattern: string
    schema?: DatabaseSchemaSchema
    source?: DatabaseSchemaSource
}

export interface DatabaseSchemaBatchExportTable extends DatabaseSchemaTableCommon {
    type: 'batch_export'
}

export type DatabaseSchemaTable =
    | DatabaseSchemaPostHogTable
    | DatabaseSchemaSystemTable
    | DatabaseSchemaDataWarehouseTable
    | DatabaseSchemaViewTable
    | DatabaseSchemaManagedViewTable
    | DatabaseSchemaBatchExportTable
    | DatabaseSchemaMaterializedViewTable

export interface DatabaseSchemaQueryResponse {
    tables: Record<string, DatabaseSchemaTable>
    joins: DataWarehouseViewLink[]
}

export interface DatabaseSchemaQuery extends DataNode<DatabaseSchemaQueryResponse> {
    kind: NodeKind.DatabaseSchemaQuery
}

export type DatabaseSerializedFieldType =
    | 'integer'
    | 'float'
    | 'decimal'
    | 'string'
    | 'datetime'
    | 'date'
    | 'boolean'
    | 'array'
    | 'json'
    | 'lazy_table'
    | 'virtual_table'
    | 'field_traverser'
    | 'expression'
    | 'view'
    | 'materialized_view'
    | 'unknown'

export type HogQLExpression = string

// Various utility types below

export interface DateRange {
    date_from?: string | null
    date_to?: string | null
    /** Whether the date_from and date_to should be used verbatim. Disables
     * rounding to the start and end of period.
     * @default false
     * */
    explicitDate?: boolean | null
}

export interface ResolvedDateRangeResponse {
    /**  @format date-time */
    date_from: string
    /**  @format date-time */
    date_to: string
}

export type MultipleBreakdownType = Extract<
    BreakdownType,
    'person' | 'event' | 'event_metadata' | 'group' | 'session' | 'hogql' | 'cohort' | 'revenue_analytics'
>

export interface Breakdown {
    type?: MultipleBreakdownType | null
    property: string | integer
    normalize_url?: boolean
    group_type_index?: integer | null
    histogram_bin_count?: integer // trends breakdown histogram bin
}

export interface BreakdownFilter {
    // TODO: unclutter
    /** @default event */
    breakdown_type?: BreakdownType | null
    breakdown_limit?: integer
    breakdown?: string | integer | (string | integer)[] | null
    breakdown_normalize_url?: boolean
    /**
     * @maxLength 3
     */
    breakdowns?: Breakdown[] // We want to limit maximum count of breakdowns avoiding overloading.
    breakdown_group_type_index?: integer | null
    breakdown_histogram_bin_count?: integer // trends breakdown histogram bin
    breakdown_hide_other_aggregation?: boolean | null // hides the "other" field for trends
}

// TODO: Rename to `DashboardFilters` for consistency with `HogQLFilters`
export interface DashboardFilter {
    date_from?: string | null
    date_to?: string | null
    properties?: AnyPropertyFilter[] | null
    breakdown_filter?: BreakdownFilter | null
}

export interface TileFilters {
    date_from?: string | null | undefined
    date_to?: string | null | undefined
    properties?: AnyPropertyFilter[] | null | undefined
    breakdown_filter?: BreakdownFilter | null | undefined
}

export interface InsightsThresholdBounds {
    lower?: number
    upper?: number
}

export enum InsightThresholdType {
    ABSOLUTE = 'absolute',
    PERCENTAGE = 'percentage',
}

export interface InsightThreshold {
    type: InsightThresholdType
    bounds?: InsightsThresholdBounds
}

export enum AlertConditionType {
    ABSOLUTE_VALUE = 'absolute_value', // default alert, checks absolute value of current interval
    RELATIVE_INCREASE = 'relative_increase', // checks increase in value during current interval compared to previous interval
    RELATIVE_DECREASE = 'relative_decrease', // checks decrease in value during current interval compared to previous interval
}

export interface AlertCondition {
    // Conditions in addition to the separate threshold
    // TODO: Think about things like relative thresholds, rate of change, etc.
    type: AlertConditionType
}

export enum AlertState {
    FIRING = 'Firing',
    NOT_FIRING = 'Not firing',
    ERRORED = 'Errored',
    SNOOZED = 'Snoozed',
}

export enum AlertCalculationInterval {
    HOURLY = 'hourly',
    DAILY = 'daily',
    WEEKLY = 'weekly',
    MONTHLY = 'monthly',
}

export interface TrendsAlertConfig {
    type: 'TrendsAlertConfig'
    series_index: integer
    check_ongoing_interval?: boolean
}

export interface HogCompileResponse {
    bytecode: any[]
    locals: any[]
}

export interface SuggestedQuestionsQuery extends DataNode<SuggestedQuestionsQueryResponse> {
    kind: NodeKind.SuggestedQuestionsQuery
}

export interface SuggestedQuestionsQueryResponse {
    questions: string[]
}

export type CachedSuggestedQuestionsQueryResponse = CachedQueryResponse<SuggestedQuestionsQueryResponse>

export interface TeamTaxonomyItem {
    event: string
    count: integer
}

export type TeamTaxonomyResponse = TeamTaxonomyItem[]

export interface TeamTaxonomyQuery extends DataNode<TeamTaxonomyQueryResponse> {
    kind: NodeKind.TeamTaxonomyQuery
}

export interface TeamTaxonomyQueryResponse extends AnalyticsQueryResponseBase {
    results: TeamTaxonomyResponse
}

export type CachedTeamTaxonomyQueryResponse = CachedQueryResponse<TeamTaxonomyQueryResponse>

export interface EventTaxonomyItem {
    property: string
    sample_values: string[]
    sample_count: integer
}

export type EventTaxonomyResponse = EventTaxonomyItem[]

export interface EventTaxonomyQuery extends DataNode<EventTaxonomyQueryResponse> {
    kind: NodeKind.EventTaxonomyQuery
    event?: string
    actionId?: integer
    properties?: string[]
    maxPropertyValues?: integer
}

export interface EventTaxonomyQueryResponse extends AnalyticsQueryResponseBase {
    results: EventTaxonomyResponse
}

export type CachedEventTaxonomyQueryResponse = CachedQueryResponse<EventTaxonomyQueryResponse>

export interface ActorsPropertyTaxonomyResponse {
    // Values can be floats and integers
    sample_values: (string | number | boolean | integer)[]
    sample_count: integer
}

export interface ActorsPropertyTaxonomyQuery extends DataNode<ActorsPropertyTaxonomyQueryResponse> {
    kind: NodeKind.ActorsPropertyTaxonomyQuery
    properties: string[]
    groupTypeIndex?: integer
    maxPropertyValues?: integer
}

export interface ActorsPropertyTaxonomyQueryResponse extends AnalyticsQueryResponseBase {
    results: ActorsPropertyTaxonomyResponse | ActorsPropertyTaxonomyResponse[]
}

export type CachedActorsPropertyTaxonomyQueryResponse = CachedQueryResponse<ActorsPropertyTaxonomyQueryResponse>

export interface VectorSearchResponseItem {
    id: string
    distance: number
}

export type VectorSearchResponse = VectorSearchResponseItem[]

export interface VectorSearchQuery extends DataNode<VectorSearchQueryResponse> {
    kind: NodeKind.VectorSearchQuery
    embedding: number[]
    embeddingVersion?: number
}

export interface VectorSearchQueryResponse extends AnalyticsQueryResponseBase {
    results: VectorSearchResponse
}

export type CachedVectorSearchQueryResponse = CachedQueryResponse<VectorSearchQueryResponse>

export enum CustomChannelField {
    UTMSource = 'utm_source',
    UTMMedium = 'utm_medium',
    UTMCampaign = 'utm_campaign',
    ReferringDomain = 'referring_domain',
    URL = 'url',
    Pathname = 'pathname',
    Hostname = 'hostname',
}

export enum CustomChannelOperator {
    Exact = 'exact',
    IsNot = 'is_not',
    IsSet = 'is_set',
    IsNotSet = 'is_not_set',
    IContains = 'icontains',
    NotIContains = 'not_icontains',
    Regex = 'regex',
    NotRegex = 'not_regex',
}

export interface CustomChannelCondition {
    key: CustomChannelField
    value?: string | string[]
    op: CustomChannelOperator
    id: string // the ID is only needed for the drag and drop, so only needs to be unique with one set of rules
}

export interface CustomChannelRule {
    items: CustomChannelCondition[]
    combiner: FilterLogicalOperator
    channel_type: string
    id: string // the ID is only needed for the drag and drop, so only needs to be unique with one set of rules
}

export enum DefaultChannelTypes {
    CrossNetwork = 'Cross Network',
    PaidSearch = 'Paid Search',
    PaidSocial = 'Paid Social',
    PaidVideo = 'Paid Video',
    PaidShopping = 'Paid Shopping',
    PaidUnknown = 'Paid Unknown',
    Direct = 'Direct',
    OrganicSearch = 'Organic Search',
    OrganicSocial = 'Organic Social',
    OrganicVideo = 'Organic Video',
    OrganicShopping = 'Organic Shopping',
    Push = 'Push',
    SMS = 'SMS',
    Audio = 'Audio',
    Email = 'Email',
    Referral = 'Referral',
    Affiliate = 'Affiliate',
    Unknown = 'Unknown',
}

// IMPORTANT: Changes to AIEventType values impact usage reporting and billing
// These values are used in SQL queries to compute usage and exclude AI events from standard event counts
// Any changes here will be reflected in the Python schema and affect billing calculations
export type AIEventType = '$ai_generation' | '$ai_embedding' | '$ai_span' | '$ai_trace' | '$ai_metric' | '$ai_feedback'

export interface LLMTraceEvent {
    id: string
    event: AIEventType | string // Allow both specific AI events and other event types
    properties: Record<string, any>
    createdAt: string
}

// Snake-case here for the DataTable component.
export interface LLMTracePerson {
    uuid: string
    created_at: string
    properties: Record<string, any>
    distinct_id: string
}

export interface LLMTrace {
    id: string
    createdAt: string
    person: LLMTracePerson
    totalLatency?: number
    inputTokens?: number
    outputTokens?: number
    inputCost?: number
    outputCost?: number
    totalCost?: number
    inputState?: any
    outputState?: any
    traceName?: string
    events: LLMTraceEvent[]
}

export interface TracesQueryResponse extends AnalyticsQueryResponseBase {
    results: LLMTrace[]
    hasMore?: boolean
    limit?: integer
    offset?: integer
    columns?: string[]
}

export interface TracesQuery extends DataNode<TracesQueryResponse> {
    kind: NodeKind.TracesQuery
    dateRange?: DateRange
    limit?: integer
    offset?: integer
    filterTestAccounts?: boolean
    showColumnConfigurator?: boolean
    /** Properties configurable in the interface */
    properties?: AnyPropertyFilter[]
    /** Person who performed the event */
    personId?: string
}

export interface TraceQueryResponse extends AnalyticsQueryResponseBase {
    results: LLMTrace[]
    hasMore?: boolean
    limit?: integer
    offset?: integer
    columns?: string[]
}

export interface TraceQuery extends DataNode<TraceQueryResponse> {
    kind: NodeKind.TraceQuery
    traceId: string
    dateRange?: DateRange
    /** Properties configurable in the interface */
    properties?: AnyPropertyFilter[]
}

export type CachedTracesQueryResponse = CachedQueryResponse<TracesQueryResponse>
export type CachedTraceQueryResponse = CachedQueryResponse<TraceQueryResponse>

// NOTE: Keep in sync with posthog/models/exchange_rate/currencies.py
// to provide proper type safety for the baseCurrency field
export enum CurrencyCode {
    AED = 'AED',
    AFN = 'AFN',
    ALL = 'ALL',
    AMD = 'AMD',
    ANG = 'ANG',
    AOA = 'AOA',
    ARS = 'ARS',
    AUD = 'AUD',
    AWG = 'AWG',
    AZN = 'AZN',
    BAM = 'BAM',
    BBD = 'BBD',
    BDT = 'BDT',
    BGN = 'BGN',
    BHD = 'BHD',
    BIF = 'BIF',
    BMD = 'BMD',
    BND = 'BND',
    BOB = 'BOB',
    BRL = 'BRL',
    BSD = 'BSD',
    BTC = 'BTC',
    BTN = 'BTN',
    BWP = 'BWP',
    BYN = 'BYN',
    BZD = 'BZD',
    CAD = 'CAD',
    CDF = 'CDF',
    CHF = 'CHF',
    CLP = 'CLP',
    CNY = 'CNY',
    COP = 'COP',
    CRC = 'CRC',
    CVE = 'CVE',
    CZK = 'CZK',
    DJF = 'DJF',
    DKK = 'DKK',
    DOP = 'DOP',
    DZD = 'DZD',
    EGP = 'EGP',
    ERN = 'ERN',
    ETB = 'ETB',
    EUR = 'EUR',
    FJD = 'FJD',
    GBP = 'GBP',
    GEL = 'GEL',
    GHS = 'GHS',
    GIP = 'GIP',
    GMD = 'GMD',
    GNF = 'GNF',
    GTQ = 'GTQ',
    GYD = 'GYD',
    HKD = 'HKD',
    HNL = 'HNL',
    HRK = 'HRK',
    HTG = 'HTG',
    HUF = 'HUF',
    IDR = 'IDR',
    ILS = 'ILS',
    INR = 'INR',
    IQD = 'IQD',
    IRR = 'IRR',
    ISK = 'ISK',
    JMD = 'JMD',
    JOD = 'JOD',
    JPY = 'JPY',
    KES = 'KES',
    KGS = 'KGS',
    KHR = 'KHR',
    KMF = 'KMF',
    KRW = 'KRW',
    KWD = 'KWD',
    KYD = 'KYD',
    KZT = 'KZT',
    LAK = 'LAK',
    LBP = 'LBP',
    LKR = 'LKR',
    LRD = 'LRD',
    LTL = 'LTL',
    LVL = 'LVL',
    LSL = 'LSL',
    LYD = 'LYD',
    MAD = 'MAD',
    MDL = 'MDL',
    MGA = 'MGA',
    MKD = 'MKD',
    MMK = 'MMK',
    MNT = 'MNT',
    MOP = 'MOP',
    MRU = 'MRU',
    MTL = 'MTL',
    MUR = 'MUR',
    MVR = 'MVR',
    MWK = 'MWK',
    MXN = 'MXN',
    MYR = 'MYR',
    MZN = 'MZN',
    NAD = 'NAD',
    NGN = 'NGN',
    NIO = 'NIO',
    NOK = 'NOK',
    NPR = 'NPR',
    NZD = 'NZD',
    OMR = 'OMR',
    PAB = 'PAB',
    PEN = 'PEN',
    PGK = 'PGK',
    PHP = 'PHP',
    PKR = 'PKR',
    PLN = 'PLN',
    PYG = 'PYG',
    QAR = 'QAR',
    RON = 'RON',
    RSD = 'RSD',
    RUB = 'RUB',
    RWF = 'RWF',
    SAR = 'SAR',
    SBD = 'SBD',
    SCR = 'SCR',
    SDG = 'SDG',
    SEK = 'SEK',
    SGD = 'SGD',
    SRD = 'SRD',
    SSP = 'SSP',
    STN = 'STN',
    SYP = 'SYP',
    SZL = 'SZL',
    THB = 'THB',
    TJS = 'TJS',
    TMT = 'TMT',
    TND = 'TND',
    TOP = 'TOP',
    TRY = 'TRY',
    TTD = 'TTD',
    TWD = 'TWD',
    TZS = 'TZS',
    UAH = 'UAH',
    UGX = 'UGX',
    USD = 'USD',
    UYU = 'UYU',
    UZS = 'UZS',
    VES = 'VES',
    VND = 'VND',
    VUV = 'VUV',
    WST = 'WST',
    XAF = 'XAF',
    XCD = 'XCD',
    XOF = 'XOF',
    XPF = 'XPF',
    YER = 'YER',
    ZAR = 'ZAR',
    ZMW = 'ZMW',
}

export type RevenueCurrencyPropertyConfig = {
    property?: string
    static?: CurrencyCode
}

export type SubscriptionDropoffMode = 'last_event' | 'after_dropoff_period'

export interface RevenueAnalyticsEventItem {
    eventName: string
    revenueProperty: string

    /**
     * Property used to identify what product the revenue event refers to
     * Useful when trying to break revenue down by a specific product
     */
    productProperty?: string

    /**
     * Property used to identify whether the revenue event is connected to a coupon
     * Useful when trying to break revenue down by a specific coupon
     */
    couponProperty?: string

    /**
     * Property used to identify what subscription the revenue event refers to
     * Useful when trying to detect churn/LTV/ARPU/etc.
     */
    subscriptionProperty?: string

    /**
     * The number of days we still consider a subscription to be active
     * after the last event. This is useful to avoid the current month's data
     * to look as if most of the subscriptions have churned since we might not
     * have an event for the current month.
     *
     * @default 45
     */
    subscriptionDropoffDays: number

    /**
     * After a subscription has dropped off, when should we consider it to have ended?
     * It should either be at the date of the last event (will alter past periods, the default),
     * or at the date of the last event plus the dropoff period.
     *
     * @default "last_event"
     */
    subscriptionDropoffMode: SubscriptionDropoffMode

    /**
     * TODO: In the future, this should probably be renamed to
     * `currencyProperty` to follow the pattern above
     *
     * @default {"static": "USD"}
     */
    revenueCurrencyProperty: RevenueCurrencyPropertyConfig

    /**
     * If true, the revenue will be divided by the smallest unit of the currency.
     *
     * For example, in case this is set to true,
     * if the revenue is 1089 and the currency is USD, the revenue will be $10.89,
     * but if the currency is JPY, the revenue will be ¥1089.
     *
     * @default false
     */
    currencyAwareDecimal: boolean
}

export interface RevenueAnalyticsGoal {
    name: string
    due_date: string
    goal: number

    /**
     * @default 'gross'
     */
    mrr_or_gross: 'mrr' | 'gross'
}

export interface RevenueAnalyticsConfig {
    /**
     * @default []
     */
    events: RevenueAnalyticsEventItem[]

    /**
     * @default []
     */
    goals: RevenueAnalyticsGoal[]

    /**
     * @default false
     */
    filter_test_accounts: boolean
}

export interface PageURL {
    url: string
    count: number
}

export interface WebPageURLSearchQuery extends WebAnalyticsQueryBase<WebPageURLSearchQueryResponse> {
    kind: NodeKind.WebPageURLSearchQuery
    searchTerm?: string
    stripQueryParams?: boolean
    limit?: integer
}

export interface WebPageURLSearchQueryResponse extends AnalyticsQueryResponseBase {
    results: PageURL[]
    hasMore?: boolean
    limit?: integer
}

export type CachedWebPageURLSearchQueryResponse = CachedQueryResponse<WebPageURLSearchQueryResponse>

export enum WebTrendsMetric {
    UNIQUE_USERS = 'UniqueUsers',
    PAGE_VIEWS = 'PageViews',
    SESSIONS = 'Sessions',
    BOUNCES = 'Bounces',
    SESSION_DURATION = 'SessionDuration',
    TOTAL_SESSIONS = 'TotalSessions',
}

export interface WebTrendsQuery extends WebAnalyticsQueryBase<WebTrendsQueryResponse> {
    kind: NodeKind.WebTrendsQuery
    interval: IntervalType
    metrics: WebTrendsMetric[]
    limit?: integer
    offset?: integer
}

export interface WebTrendsItem {
    bucket: string
    metrics: Partial<Record<WebTrendsMetric, number>>
}

export interface WebTrendsQueryResponse extends AnalyticsQueryResponseBase {
    results: WebTrendsItem[]
    /** Input query string */
    query?: string
    /** Executed ClickHouse query */
    clickhouse?: string
    /** Returned columns */
    columns?: any[]
    /** Types of returned columns */
    types?: any[]
    /** Query explanation output */
    explain?: string[]
    /** Query metadata output */
    metadata?: HogQLMetadataResponse
    hasMore?: boolean
    limit?: integer
    offset?: integer
    samplingRate?: SamplingRate
    usedPreAggregatedTables?: boolean
}

export type CachedWebTrendsQueryResponse = CachedQueryResponse<WebTrendsQueryResponse>

export type MarketingAnalyticsOrderBy = [string, 'ASC' | 'DESC']

export interface MarketingAnalyticsTableQuery
    extends Omit<WebAnalyticsQueryBase<MarketingAnalyticsTableQueryResponse>, 'orderBy'> {
    kind: NodeKind.MarketingAnalyticsTableQuery
    /** Return a limited set of data. Will use default columns if empty. */
    select?: HogQLExpression[]
    /** Columns to order by - similar to EventsQuery format */
    orderBy?: MarketingAnalyticsOrderBy[]
    /** Number of rows to return */
    limit?: integer
    /** Number of rows to skip before returning rows */
    offset?: integer
    /** Filter test accounts */
    filterTestAccounts?: boolean
    /** Draft conversion goal that can be set in the UI without saving */
    draftConversionGoal?: ConversionGoalFilter | null
    /** Compare to date range */
    compareFilter?: CompareFilter
    /** Include conversion goal rows even when they don't match campaign costs table */
    includeAllConversions?: boolean
}

export interface MarketingAnalyticsItem extends WebAnalyticsItemBase<number | string> {
    hasComparison?: boolean
}

export interface MarketingAnalyticsTableQueryResponse extends AnalyticsQueryResponseBase {
    results: MarketingAnalyticsItem[][]
    types?: unknown[]
    columns?: unknown[]
    hogql?: string
    samplingRate?: SamplingRate
    hasMore?: boolean
    limit?: integer
    offset?: integer
}

export type CachedMarketingAnalyticsTableQueryResponse = CachedQueryResponse<MarketingAnalyticsTableQueryResponse>

export interface MarketingAnalyticsAggregatedQueryResponse extends AnalyticsQueryResponseBase {
    results: Record<string, MarketingAnalyticsItem>
    hogql?: string
    samplingRate?: SamplingRate
}

export type CachedMarketingAnalyticsAggregatedQueryResponse =
    CachedQueryResponse<MarketingAnalyticsAggregatedQueryResponse>

export interface MarketingAnalyticsAggregatedQuery
    extends Omit<WebAnalyticsQueryBase<MarketingAnalyticsAggregatedQueryResponse>, 'orderBy' | 'limit' | 'offset'> {
    kind: NodeKind.MarketingAnalyticsAggregatedQuery
    /** Return a limited set of data. Will use default columns if empty. */
    select?: HogQLExpression[]
    /** Draft conversion goal that can be set in the UI without saving */
    draftConversionGoal?: ConversionGoalFilter
}

export interface WebAnalyticsExternalSummaryRequest {
    date_from: string
    date_to: string
    explicit_date?: boolean
}

export type ExternalQueryErrorCode = 'platform_access_required' | 'query_execution_failed'

export type ExternalQueryStatus = 'success' | 'error'

export interface ExternalQueryError {
    code: ExternalQueryErrorCode
    detail: string
}

export interface WebAnalyticsExternalSummaryQueryResponse {
    data: Record<string, any>
    status: ExternalQueryStatus
    error?: ExternalQueryError
}

export interface WebAnalyticsExternalSummaryQuery
    extends Pick<
        WebAnalyticsQueryBase<WebAnalyticsExternalSummaryQueryResponse>,
        'dateRange' | 'properties' | 'version'
    > {
    kind: NodeKind.WebAnalyticsExternalSummaryQuery
    dateRange: DateRange
    properties: WebAnalyticsPropertyFilters
    response?: WebAnalyticsExternalSummaryQueryResponse
}

export type HeatMapQuerySource = EventsNode

export interface EventsHeatMapDataResult {
    row: integer
    column: integer
    value: integer
}

export interface EventsHeatMapRowAggregationResult {
    row: integer
    value: integer
}

export interface EventsHeatMapColumnAggregationResult {
    column: integer
    value: integer
}

export interface EventsHeatMapStructuredResult {
    data: EventsHeatMapDataResult[]
    rowAggregations: EventsHeatMapRowAggregationResult[]
    columnAggregations: EventsHeatMapColumnAggregationResult[]
    allAggregations: integer
}

export type MarketingAnalyticsSchemaFieldTypes =
    | 'string'
    | 'integer'
    | 'number'
    | 'float'
    | 'datetime'
    | 'date'
    | 'boolean'

export type MarketingAnalyticsSchemaField = {
    type: MarketingAnalyticsSchemaFieldTypes[]
    required: boolean
    isCurrency: boolean
}

export enum MarketingAnalyticsColumnsSchemaNames {
    Campaign = 'campaign',
    Clicks = 'clicks',
    Cost = 'cost',
    Currency = 'currency',
    Date = 'date',
    Impressions = 'impressions',
    Source = 'source',
    ReportedConversion = 'reported_conversion',
}

export const MARKETING_ANALYTICS_SCHEMA: Record<MarketingAnalyticsColumnsSchemaNames, MarketingAnalyticsSchemaField> = {
    [MarketingAnalyticsColumnsSchemaNames.Date]: {
        type: ['datetime', 'date', 'string'],
        required: true,
        isCurrency: false,
    }, // self managed sources dates are not converted to date type
    [MarketingAnalyticsColumnsSchemaNames.Source]: { type: ['string'], required: true, isCurrency: false },
    [MarketingAnalyticsColumnsSchemaNames.Campaign]: { type: ['string'], required: true, isCurrency: false },
    [MarketingAnalyticsColumnsSchemaNames.Cost]: { type: ['float', 'integer'], required: true, isCurrency: true },
    [MarketingAnalyticsColumnsSchemaNames.Clicks]: {
        type: ['integer', 'number', 'float'],
        required: false,
        isCurrency: false,
    },
    [MarketingAnalyticsColumnsSchemaNames.Currency]: { type: ['string'], required: false, isCurrency: false },
    [MarketingAnalyticsColumnsSchemaNames.Impressions]: {
        type: ['integer', 'number', 'float'],
        required: false,
        isCurrency: false,
    },
    [MarketingAnalyticsColumnsSchemaNames.ReportedConversion]: {
        type: ['integer', 'number', 'float'],
        required: false,
        isCurrency: false,
    },
}

export type SourceMap = Record<MarketingAnalyticsColumnsSchemaNames, string | undefined>

export type SchemaMap = Record<ConversionGoalSchema, string | undefined>

export type ConversionGoalFilter = (EventsNode | ActionsNode | DataWarehouseNode) & {
    conversion_goal_id: string
    conversion_goal_name: string
    schema_map: SchemaMap
}

export enum AttributionMode {
    FirstTouch = 'first_touch',
    LastTouch = 'last_touch',
}

export interface MarketingAnalyticsConfig {
    sources_map?: Record<string, SourceMap>
    conversion_goals?: ConversionGoalFilter[]
    attribution_window_days?: number
    attribution_mode?: AttributionMode
}

export enum MarketingAnalyticsBaseColumns {
    Campaign = 'Campaign',
    Source = 'Source',
    Cost = 'Cost',
    Clicks = 'Clicks',
    Impressions = 'Impressions',
    CPC = 'CPC',
    CTR = 'CTR',
    ReportedConversion = 'Reported Conversion',
}

export enum MarketingAnalyticsHelperForColumnNames {
    Goal = 'Goal',
    CostPer = 'Cost per',
}

export interface SourceFieldSSHTunnelConfig {
    type: 'ssh-tunnel'
    label: string
    name: string
}

export interface SourceFieldOauthConfig {
    type: 'oauth'
    name: string
    label: string
    required: boolean
    kind: string
}

export type SourceFieldInputConfigType =
    | 'text'
    | 'email'
    | 'search'
    | 'url'
    | 'password'
    | 'time'
    | 'number'
    | 'textarea'

export interface SourceFieldInputConfig {
    type: SourceFieldInputConfigType
    name: string
    label: string
    required: boolean
    placeholder: string
}

export type SourceFieldSelectConfigConverter = 'str_to_int' | 'str_to_bool' | 'str_to_optional_int'

export interface SourceFieldSelectConfig {
    type: 'select'
    name: string
    label: string
    required: boolean
    defaultValue: string
    options: { label: string; value: string; fields?: SourceFieldConfig[] }[]
    converter?: SourceFieldSelectConfigConverter
}

export interface SourceFieldSwitchGroupConfig {
    type: 'switch-group'
    name: string
    label: string
    default: string | number | boolean
    fields: SourceFieldConfig[]
    caption?: string
}

export interface SourceFieldFileUploadJsonFormatConfig {
    format: '.json'
    keys: '*' | string[]
}

export interface SourceFieldFileUploadConfig {
    type: 'file-upload'
    name: string
    label: string
    fileFormat: SourceFieldFileUploadJsonFormatConfig
    required: boolean
}

export type SourceFieldConfig =
    | SourceFieldInputConfig
    | SourceFieldSwitchGroupConfig
    | SourceFieldSelectConfig
    | SourceFieldOauthConfig
    | SourceFieldFileUploadConfig
    | SourceFieldSSHTunnelConfig

export interface SourceConfig {
    name: ExternalDataSourceType
    label?: string
    docsUrl?: string
    caption?: string | any
    fields: SourceFieldConfig[]
    disabledReason?: string | null
    existingSource?: boolean
    unreleasedSource?: boolean
    betaSource?: boolean
    iconPath: string
    featureFlag?: string
}

export const externalDataSources = [
    'Stripe',
    'Hubspot',
    'Postgres',
    'MySQL',
    'MSSQL',
    'Zendesk',
    'Snowflake',
    'Salesforce',
    'Vitally',
    'BigQuery',
    'Chargebee',
    'RevenueCat',
    'Polar',
    'GoogleAds',
    'MetaAds',
    'Klaviyo',
    'Mailchimp',
    'Braze',
    'Mailjet',
    'Redshift',
    'GoogleSheets',
    'MongoDB',
    'TemporalIO',
    'DoIt',
    'LinkedinAds',
    'RedditAds',
    'TikTokAds',
    'Shopify',
] as const

export type ExternalDataSourceType = (typeof externalDataSources)[number]

export enum InfinityValue {
    INFINITY_VALUE = 999999,
    NEGATIVE_INFINITY_VALUE = -999999,
}

// PostHog Playwright Setup Types for Playwright Testing
export interface TestSetupRequest {
    data?: Record<string, any>
}

export interface TestSetupResponse {
    success: boolean
    test_name: string
    result?: any
    error?: string
    available_tests?: string[]
}

export interface PlaywrightWorkspaceSetupData {
    organization_name?: string
}

export interface PlaywrightWorkspaceSetupResult {
    organization_id: string
    team_id: string
    organization_name: string
    team_name: string
    user_id: string
    user_email: string
    personal_api_key: string
}

export type UsageMetricFormat = 'numeric' | 'currency'

export type UsageMetricDisplay = 'number' | 'sparkline'

export interface UsageMetric {
    id: string
    name: string
    value: number
    format: UsageMetricFormat
    display: UsageMetricDisplay
    interval: integer
}

export interface UsageMetricsQueryResponse extends AnalyticsQueryResponseBase {
    results: UsageMetric[]
}

export type CachedUsageMetricsQueryResponse = CachedQueryResponse<UsageMetricsQueryResponse>

export interface UsageMetricsQuery extends DataNode<UsageMetricsQueryResponse> {
    kind: NodeKind.UsageMetricsQuery
    /** Person ID to fetch metrics for. Mutually exclusive with group parameters. */
    person_id?: string
    /** Group type index. Required with group_key for group queries. */
    group_type_index?: integer
    /** Group key. Required with group_type_index for group queries. */
    group_key?: string
}<|MERGE_RESOLUTION|>--- conflicted
+++ resolved
@@ -2464,12 +2464,8 @@
     | 'insight/hog'
     | 'team_activity'
     | 'home'
-<<<<<<< HEAD
-    | 'chat'
-=======
     | 'apps'
     | 'live'
->>>>>>> 9c7b5eb8
 export interface FileSystemImport extends Omit<FileSystemEntry, 'id'> {
     id?: string
     iconType?: FileSystemIconType
