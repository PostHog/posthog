--- conflicted
+++ resolved
@@ -2648,6 +2648,7 @@
     | 'insight/trends'
     | 'insight/retention'
     | 'insight/paths'
+    | 'insight/pathsV2'
     | 'insight/lifecycle'
     | 'insight/stickiness'
     | 'insight/hog'
@@ -2655,23 +2656,8 @@
     | 'home'
     | 'apps'
     | 'live'
-<<<<<<< HEAD
-    | 'notification'
-    | 'pieChart'
-    | 'piggyBank'
-    | 'sql'
-    | 'insightFunnel'
-    | 'insightTrends'
-    | 'insightRetention'
-    | 'insightUserPaths'
-    | 'insightPathsV2'
-    | 'insightLifecycle'
-    | 'insightStickiness'
-    | 'insightHogQL'
-=======
     | 'chat'
 
->>>>>>> 19254a50
 export interface FileSystemImport extends Omit<FileSystemEntry, 'id'> {
     id?: string
     iconType?: FileSystemIconType
