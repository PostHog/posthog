--- conflicted
+++ resolved
@@ -2314,12 +2314,8 @@
 export type ErrorTrackingIssue = ErrorTrackingRelationalIssue & {
     /**  @format date-time */
     last_seen: string
-<<<<<<< HEAD
     source?: string
     function?: string
-    earliest?: string
-    aggregations: ErrorTrackingIssueAggregations
-=======
     first_event?: {
         uuid: string
         timestamp: string
@@ -2347,7 +2343,6 @@
         exception_only: number
         neither: number
     }
->>>>>>> 6451b4b9
 }
 
 export interface ErrorTrackingQueryResponse extends AnalyticsQueryResponseBase {
