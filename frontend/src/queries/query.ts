--- conflicted
+++ resolved
@@ -10,12 +10,8 @@
     isTimeToSeeDataSessionsNode,
     isHogQLQuery,
     isInsightVizNode,
-<<<<<<< HEAD
-    isLifecycleQuery,
+    isQueryWithHogQLSupport,
     isPersonsQuery,
-=======
-    isQueryWithHogQLSupport,
->>>>>>> 89c9d585
 } from './utils'
 import api, { ApiMethodOptions } from 'lib/api'
 import { getCurrentTeamId } from 'lib/utils/logics'
