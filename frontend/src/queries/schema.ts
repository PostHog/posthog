import { TaxonomicFilterGroupType } from 'lib/components/TaxonomicFilter/types'

import {
    AnyPersonScopeFilter,
    AnyPropertyFilter,
    BaseMathType,
    BreakdownKeyType,
    BreakdownType,
    ChartDisplayCategory,
    ChartDisplayType,
    CountPerActorMathType,
    EventPropertyFilter,
    EventType,
    FilterType,
    FunnelsFilterType,
    GroupMathType,
    HogQLMathType,
    InsightShortId,
    InsightType,
    IntervalType,
    LifecycleFilterType,
    LifecycleToggle,
    PathsFilterType,
    PersonPropertyFilter,
    PropertyGroupFilter,
    PropertyMathType,
    RetentionFilterType,
    SessionPropertyFilter,
    StickinessFilterType,
    TrendsFilterType,
} from '~/types'

export { ChartDisplayCategory }

// Type alias for number to be reflected as integer in json-schema.
/** @asType integer */
type integer = number

/**
 * PostHog Query Schema definition.
 *
 * This file acts as the source of truth for:
 *
 * - frontend/src/queries/schema.json
 *   - generated from typescript via "pnpm run schema:build:json"
 *
 * - posthog/schema.py
 *   - generated from json the above json via "pnpm run schema:build:python"
 * */

export enum NodeKind {
    // Data nodes
    EventsNode = 'EventsNode',
    ActionsNode = 'ActionsNode',
    DataWarehouseNode = 'DataWarehouseNode',
    EventsQuery = 'EventsQuery',
    PersonsNode = 'PersonsNode',
    HogQuery = 'HogQuery',
    HogQLQuery = 'HogQLQuery',
    HogQLMetadata = 'HogQLMetadata',
    HogQLAutocomplete = 'HogQLAutocomplete',
    ActorsQuery = 'ActorsQuery',
    FunnelsActorsQuery = 'FunnelsActorsQuery',
    FunnelCorrelationActorsQuery = 'FunnelCorrelationActorsQuery',
    SessionsTimelineQuery = 'SessionsTimelineQuery',
    SessionAttributionExplorerQuery = 'SessionAttributionExplorerQuery',

    // Interface nodes
    DataTableNode = 'DataTableNode',
    DataVisualizationNode = 'DataVisualizationNode',
    SavedInsightNode = 'SavedInsightNode',
    InsightVizNode = 'InsightVizNode',

    TrendsQuery = 'TrendsQuery',
    FunnelsQuery = 'FunnelsQuery',
    RetentionQuery = 'RetentionQuery',
    PathsQuery = 'PathsQuery',
    StickinessQuery = 'StickinessQuery',
    LifecycleQuery = 'LifecycleQuery',
    InsightActorsQuery = 'InsightActorsQuery',
    InsightActorsQueryOptions = 'InsightActorsQueryOptions',
    FunnelCorrelationQuery = 'FunnelCorrelationQuery',

    // Web analytics queries
    WebOverviewQuery = 'WebOverviewQuery',
    WebTopClicksQuery = 'WebTopClicksQuery',
    WebStatsTableQuery = 'WebStatsTableQuery',

    // Database metadata
    DatabaseSchemaQuery = 'DatabaseSchemaQuery',
}

export type AnyDataNode =
    | EventsNode // never queried directly
    | ActionsNode // old actions API endpoint
    | PersonsNode // old persons API endpoint
    | EventsQuery
    | ActorsQuery
    | InsightActorsQuery
    | InsightActorsQueryOptions
    | SessionsTimelineQuery
    | HogQuery
    | HogQLQuery
    | HogQLMetadata
    | HogQLAutocomplete
    | WebOverviewQuery
    | WebStatsTableQuery
    | WebTopClicksQuery
    | SessionAttributionExplorerQuery

/**
 * @discriminator kind
 */
export type QuerySchema =
    // Data nodes (see utils.ts)
    | EventsNode // never queried directly
    | ActionsNode // old actions API endpoint
    | PersonsNode // old persons API endpoint
    | DataWarehouseNode
    | EventsQuery
    | ActorsQuery
    | InsightActorsQuery
    | InsightActorsQueryOptions
    | SessionsTimelineQuery
    | HogQuery
    | HogQLQuery
    | HogQLMetadata
    | HogQLAutocomplete
    | WebOverviewQuery
    | WebStatsTableQuery
    | WebTopClicksQuery
    | SessionAttributionExplorerQuery

    // Interface nodes
    | DataVisualizationNode
    | DataTableNode
    | SavedInsightNode
    | InsightVizNode

    // New queries, not yet implemented
    | TrendsQuery
    | FunnelsQuery
    | RetentionQuery
    | PathsQuery
    | StickinessQuery
    | LifecycleQuery
    | FunnelCorrelationQuery

    // Misc
    | DatabaseSchemaQuery

// Keep this, because QuerySchema itself will be collapsed as it is used in other models
export type QuerySchemaRoot = QuerySchema

// Dynamically make a union type out of all the types in all `response` fields in QuerySchema
type QueryResponseType<T> = T extends { response?: infer R } ? { response: R } : never
type QueryAllResponses = QueryResponseType<QuerySchema>
export type QueryResponseAlternative = QueryAllResponses['response']

/**
 * Node base class, everything else inherits from here.
 * @internal - no need to emit to schema.json.
 */
export interface Node<R extends Record<string, any> = Record<string, any>> {
    kind: NodeKind
    /** @internal Don't use this property at runtime, it's here for typing. */
    response?: R
}

// Data nodes

export type AnyResponseType =
    | Record<string, any>
    | HogQueryResponse
    | HogQLQueryResponse
    | HogQLMetadataResponse
    | HogQLAutocompleteResponse
    | EventsNode['response']
    | EventsQueryResponse

/** @internal - no need to emit to schema.json. */
export interface DataNode<R extends Record<string, any> = Record<string, any>> extends Node<R> {
    /** Modifiers used when performing the query */
    modifiers?: HogQLQueryModifiers
}

/** HogQL Query Options are automatically set per team. However, they can be overriden in the query. */
export interface HogQLQueryModifiers {
    personsOnEventsMode?:
        | 'disabled'
        | 'person_id_no_override_properties_on_events'
        | 'person_id_override_properties_on_events'
        | 'person_id_override_properties_joined'
    personsArgMaxVersion?: 'auto' | 'v1' | 'v2'
    inCohortVia?: 'auto' | 'leftjoin' | 'subquery' | 'leftjoin_conjoined'
    materializationMode?: 'auto' | 'legacy_null_as_string' | 'legacy_null_as_null' | 'disabled'
    optimizeJoinedFilters?: boolean
    dataWarehouseEventsModifiers?: DataWarehouseEventsModifier[]
    debug?: boolean
    s3TableUseInvalidColumns?: boolean
    personsJoinMode?: 'inner' | 'left'
    bounceRatePageViewMode?: 'count_pageviews' | 'uniq_urls'
    sessionTableVersion?: 'auto' | 'v1' | 'v2'
}

export interface DataWarehouseEventsModifier {
    table_name: string
    timestamp_field: string
    distinct_id_field: string
    id_field: string
}

export interface HogQLQueryResponse extends AnalyticsQueryResponseBase<any[]> {
    /** Input query string */
    query?: string
    /** Executed ClickHouse query */
    clickhouse?: string
    /** Returned columns */
    columns?: any[]
    /** Types of returned columns */
    types?: any[]
    /** Query explanation output */
    explain?: string[]
    /** Query metadata output */
    metadata?: HogQLMetadataResponse
    hasMore?: boolean
    limit?: integer
    offset?: integer
}

export type CachedHogQLQueryResponse = CachedQueryResponse<HogQLQueryResponse>

/** Filters object that will be converted to a HogQL {filters} placeholder */
export interface HogQLFilters {
    properties?: AnyPropertyFilter[]
    dateRange?: DateRange
    filterTestAccounts?: boolean
}

export interface HogQLQuery extends DataNode<HogQLQueryResponse> {
    kind: NodeKind.HogQLQuery
    query: string
    filters?: HogQLFilters
    /** Constant values that can be referenced with the {placeholder} syntax in the query */
    values?: Record<string, any>
    /** @deprecated use modifiers.debug instead */
    explain?: boolean
}

export interface HogQueryResponse {
    results: any
    bytecode?: any[]
    coloredBytecode?: any[]
    stdout?: string
}

export interface HogQuery extends DataNode<HogQueryResponse> {
    kind: NodeKind.HogQuery
    code?: string
}

export interface HogQLNotice {
    start?: integer
    end?: integer
    message: string
    fix?: string
}

export interface HogQLMetadataResponse {
    query?: string
    isValid?: boolean
    isValidView?: boolean
    errors: HogQLNotice[]
    warnings: HogQLNotice[]
    notices: HogQLNotice[]
}

export interface AutocompleteCompletionItem {
    /**
     * The label of this completion item. By default
     * this is also the text that is inserted when selecting
     * this completion.
     */
    label: string
    /**
     * A human-readable string that represents a doc-comment.
     */
    documentation?: string
    /**
     * A human-readable string with additional information
     * about this item, like type or symbol information.
     */
    detail?: string
    /**
     * A string or snippet that should be inserted in a document when selecting
     * this completion.
     */
    insertText: string
    /**
     * The kind of this completion item. Based on the kind
     * an icon is chosen by the editor.
     */
    kind:
        | 'Method'
        | 'Function'
        | 'Constructor'
        | 'Field'
        | 'Variable'
        | 'Class'
        | 'Struct'
        | 'Interface'
        | 'Module'
        | 'Property'
        | 'Event'
        | 'Operator'
        | 'Unit'
        | 'Value'
        | 'Constant'
        | 'Enum'
        | 'EnumMember'
        | 'Keyword'
        | 'Text'
        | 'Color'
        | 'File'
        | 'Reference'
        | 'Customcolor'
        | 'Folder'
        | 'TypeParameter'
        | 'User'
        | 'Issue'
        | 'Snippet'
}

export interface HogQLAutocompleteResponse {
    suggestions: AutocompleteCompletionItem[]
    /** Whether or not the suggestions returned are complete */
    incomplete_list: boolean
    /** Measured timings for different parts of the query generation process */
    timings?: QueryTiming[]
}

export enum HogLanguage {
    hog = 'hog',
    hogQL = 'hogQL',
    hogQLExpr = 'hogQLExpr',
    hogTemplate = 'hogTemplate',
}

export interface HogQLMetadata extends DataNode<HogQLMetadataResponse> {
    kind: NodeKind.HogQLMetadata
    /** Language to validate */
    language: HogLanguage
    /** Query to validate */
    query: string
    /** Query within which "expr" and "template" are validated. Defaults to "select * from events" */
    sourceQuery?: AnyDataNode
    /** Extra globals for the query */
    globals?: Record<string, any>
    /** Extra filters applied to query via {filters} */
    filters?: HogQLFilters
    /** Enable more verbose output, usually run from the /debug page */
    debug?: boolean
}

export interface HogQLAutocomplete extends DataNode<HogQLAutocompleteResponse> {
    kind: NodeKind.HogQLAutocomplete
    /** Language to validate */
    language: HogLanguage
    /** Query to validate */
    query: string
    /** Query in whose context to validate. */
    sourceQuery?: AnyDataNode
    /** Global values in scope */
    globals?: Record<string, any>
    /** Table to validate the expression against */
    filters?: HogQLFilters
    /**
     * Start position of the editor word
     */
    startPosition: integer
    /**
     * End position of the editor word
     */
    endPosition: integer
}

export type MathType = BaseMathType | PropertyMathType | CountPerActorMathType | GroupMathType | HogQLMathType

export interface EntityNode extends Node {
    name?: string
    custom_name?: string
    math?: MathType
    math_property?: string
    math_hogql?: string
    math_group_type_index?: 0 | 1 | 2 | 3 | 4
    /** Properties configurable in the interface */
    properties?: AnyPropertyFilter[]
    /** Fixed properties in the query, can't be edited in the interface (e.g. scoping down by person) */
    fixedProperties?: AnyPropertyFilter[]
}

export interface EventsNode extends EntityNode {
    kind: NodeKind.EventsNode
    /** The event or `null` for all events. */
    event?: string | null
    limit?: integer
    /** Columns to order by */
    orderBy?: string[]
}

export interface DataWarehouseNode extends EntityNode {
    id: string
    kind: NodeKind.DataWarehouseNode
    id_field: string
    table_name: string
    timestamp_field: string
    distinct_id_field: string
}

export interface ActionsNode extends EntityNode {
    kind: NodeKind.ActionsNode
    id: integer
}

export type AnyEntityNode = EventsNode | ActionsNode | DataWarehouseNode

export interface QueryTiming {
    /** Key. Shortened to 'k' to save on data. */
    k: string
    /** Time in seconds. Shortened to 't' to save on data. */
    t: number
}
export interface EventsQueryResponse extends AnalyticsQueryResponseBase<any[][]> {
    columns: any[]
    types: string[]
    hogql: string
    hasMore?: boolean
    limit?: integer
    offset?: integer
}

export type CachedEventsQueryResponse = CachedQueryResponse<EventsQueryResponse>

export interface EventsQueryPersonColumn {
    uuid: string
    created_at: string
    properties: {
        name?: string
        email?: string
    }
    distinct_id: string
}
export interface EventsQuery extends DataNode<EventsQueryResponse> {
    kind: NodeKind.EventsQuery
    /** Return a limited set of data. Required. */
    select: HogQLExpression[]
    /** HogQL filters to apply on returned data */
    where?: HogQLExpression[]
    /** Properties configurable in the interface */
    properties?: AnyPropertyFilter[]
    /** Fixed properties in the query, can't be edited in the interface (e.g. scoping down by person) */
    fixedProperties?: AnyPropertyFilter[]
    /** Filter test accounts */
    filterTestAccounts?: boolean
    /** Limit to events matching this string */
    event?: string | null
    /**
     * Number of rows to return
     */
    limit?: integer
    /**
     * Number of rows to skip before returning rows
     */
    offset?: integer
    /**
     * Show events matching a given action
     */
    actionId?: integer
    /** Show events for a given person */
    personId?: string
    /** Only fetch events that happened before this timestamp */
    before?: string
    /** Only fetch events that happened after this timestamp */
    after?: string
    /** Columns to order by */
    orderBy?: string[]
}

export interface PersonsNode extends DataNode {
    kind: NodeKind.PersonsNode
    search?: string
    cohort?: integer
    distinctId?: string
    /** Properties configurable in the interface */
    properties?: AnyPropertyFilter[]
    /** Fixed properties in the query, can't be edited in the interface (e.g. scoping down by person) */
    fixedProperties?: AnyPropertyFilter[]
    limit?: integer
    offset?: integer
}

// Data table node

export type HasPropertiesNode = EventsNode | EventsQuery | PersonsNode

export interface DataTableNode
    extends Node<
            NonNullable<
                (
                    | EventsNode
                    | EventsQuery
                    | PersonsNode
                    | ActorsQuery
                    | HogQLQuery
                    | WebOverviewQuery
                    | WebStatsTableQuery
                    | WebTopClicksQuery
                    | SessionAttributionExplorerQuery
                )['response']
            >
        >,
        DataTableNodeViewProps {
    kind: NodeKind.DataTableNode
    /** Source of the events */
    source:
        | EventsNode
        | EventsQuery
        | PersonsNode
        | ActorsQuery
        | HogQLQuery
        | WebOverviewQuery
        | WebStatsTableQuery
        | WebTopClicksQuery
        | SessionAttributionExplorerQuery

    /** Columns shown in the table, unless the `source` provides them. */
    columns?: HogQLExpression[]
    /** Columns that aren't shown in the table, even if in columns or returned data */
    hiddenColumns?: HogQLExpression[]
}

export interface GoalLine {
    label: string
    value: number
}

export interface ChartAxis {
    column: string
}

interface ChartSettings {
    xAxis?: ChartAxis
    yAxis?: ChartAxis[]
    goalLines?: GoalLine[]
}

export interface DataVisualizationNode extends Node<never> {
    kind: NodeKind.DataVisualizationNode
    source: HogQLQuery
    display?: ChartDisplayType
    chartSettings?: ChartSettings
}

interface DataTableNodeViewProps {
    /** Show with most visual options enabled. Used in scenes. */ full?: boolean
    /** Include an event filter above the table (EventsNode only) */
    showEventFilter?: boolean
    /** Include a free text search field (PersonsNode only) */
    showSearch?: boolean
    /** Include a property filter above the table */
    showPropertyFilter?: boolean | TaxonomicFilterGroupType[]
    /** Show filter to exclude test accounts */
    showTestAccountFilters?: boolean
    /** Include a HogQL query editor above HogQL tables */
    showHogQLEditor?: boolean
    /** Show the kebab menu at the end of the row */
    showActions?: boolean
    /** Show date range selector */
    showDateRange?: boolean
    /** Show the export button */
    showExport?: boolean
    /** Show a reload button */
    showReload?: boolean
    /** Show the time it takes to run a query */
    showElapsedTime?: boolean
    /** Show a detailed query timing breakdown */
    showTimings?: boolean
    /** Show a button to configure the table's columns if possible */
    showColumnConfigurator?: boolean
    /** Show a button to configure and persist the table's default columns if possible */
    showPersistentColumnConfigurator?: boolean
    /** Shows a list of saved queries */
    showSavedQueries?: boolean
    /** Can expand row to show raw event data (default: true) */
    expandable?: boolean
    /** Link properties via the URL (default: false) */
    propertiesViaUrl?: boolean
    /** Can the user click on column headers to sort the table? (default: true) */
    allowSorting?: boolean
    /** Show a button to open the current query as a new insight. (default: true) */
    showOpenEditorButton?: boolean
    /** Show a results table */
    showResultsTable?: boolean
    /** Uses the embedded version of LemonTable */
    embedded?: boolean
}

// Saved insight node

export interface SavedInsightNode extends Node<never>, InsightVizNodeViewProps, DataTableNodeViewProps {
    kind: NodeKind.SavedInsightNode
    shortId: InsightShortId
}

// Insight viz node

/** Chart specific rendering options.
 * Use ChartRenderingMetadata for non-serializable values, e.g. onClick handlers
 * @see ChartRenderingMetadata
 * **/
export interface VizSpecificOptions {
    [InsightType.RETENTION]?: {
        hideLineGraph?: boolean
        hideSizeColumn?: boolean
        useSmallLayout?: boolean
    }
    [ChartDisplayType.ActionsPie]?: {
        disableHoverOffset?: boolean
        hideAggregation?: boolean
    }
}

export interface InsightVizNode extends Node<never>, InsightVizNodeViewProps {
    kind: NodeKind.InsightVizNode
    source: InsightQueryNode
}

interface InsightVizNodeViewProps {
    /** Show with most visual options enabled. Used in insight scene. */
    full?: boolean
    showHeader?: boolean
    showTable?: boolean
    showCorrelationTable?: boolean
    showLastComputation?: boolean
    showLastComputationRefresh?: boolean
    showFilters?: boolean
    showResults?: boolean
    /** Query is embedded inside another bordered component */
    embedded?: boolean
    suppressSessionAnalysisWarning?: boolean
    hidePersonsModal?: boolean
    vizSpecificOptions?: VizSpecificOptions
}

/** Base class for insight query nodes. Should not be used directly. */
export interface InsightsQueryBase<R extends AnalyticsQueryResponseBase<any>> extends Node<R> {
    /** Date range for the query */
    dateRange?: InsightDateRange
    /**
     * Exclude internal and test users by applying the respective filters
     *
     * @default false
     */
    filterTestAccounts?: boolean
    /**
     * Property filters for all series
     *
     * @default []
     */
    properties?: AnyPropertyFilter[] | PropertyGroupFilter
    /**
     * Groups aggregation
     */
    aggregation_group_type_index?: integer
    /** Sampling rate */
    samplingFactor?: number | null
    /** Modifiers used when performing the query */
    modifiers?: HogQLQueryModifiers
}

/** `TrendsFilterType` minus everything inherited from `FilterType` and `shown_as` */
export type TrendsFilterLegacy = Omit<TrendsFilterType, keyof FilterType | 'shown_as'>

export type TrendsFilter = {
    /** @default 1 */
    smoothingIntervals?: integer
    formula?: TrendsFilterLegacy['formula']
    /** @default ActionsLineGraph */
    display?: TrendsFilterLegacy['display']
    /** @default false */
    showLegend?: TrendsFilterLegacy['show_legend']
    breakdown_histogram_bin_count?: TrendsFilterLegacy['breakdown_histogram_bin_count'] // TODO: fully move into BreakdownFilter
    /** @default numeric */
    aggregationAxisFormat?: TrendsFilterLegacy['aggregation_axis_format']
    aggregationAxisPrefix?: TrendsFilterLegacy['aggregation_axis_prefix']
    aggregationAxisPostfix?: TrendsFilterLegacy['aggregation_axis_postfix']
    decimalPlaces?: TrendsFilterLegacy['decimal_places']
    /** @default false */
    showValuesOnSeries?: TrendsFilterLegacy['show_values_on_series']
    showLabelsOnSeries?: TrendsFilterLegacy['show_labels_on_series']
    /** @default false */
    showPercentStackView?: TrendsFilterLegacy['show_percent_stack_view']
    yAxisScaleType?: TrendsFilterLegacy['y_axis_scale_type']
    hiddenLegendIndexes?: integer[]
}

export const TRENDS_FILTER_PROPERTIES = new Set<keyof TrendsFilter>([
    'smoothingIntervals',
    'formula',
    'display',
    'showLegend',
    'breakdown_histogram_bin_count',
    'aggregationAxisFormat',
    'aggregationAxisPrefix',
    'aggregationAxisPostfix',
    'decimalPlaces',
    'showValuesOnSeries',
    'showLabelsOnSeries',
    'showPercentStackView',
    'yAxisScaleType',
    'hiddenLegendIndexes',
])

export interface TrendsQueryResponse extends AnalyticsQueryResponseBase<Record<string, any>[]> {}

export type CachedTrendsQueryResponse = CachedQueryResponse<TrendsQueryResponse>

export interface TrendsQuery extends InsightsQueryBase<TrendsQueryResponse> {
    kind: NodeKind.TrendsQuery
    /**
     * Granularity of the response. Can be one of `hour`, `day`, `week` or `month`
     *
     * @default day
     */
    interval?: IntervalType
    /** Events and actions to include */
    series: AnyEntityNode[]
    /** Properties specific to the trends insight */
    trendsFilter?: TrendsFilter
    /** Breakdown of the events and actions */
    breakdownFilter?: BreakdownFilter
    /** Compare to date range */
    compareFilter?: CompareFilter
}

/** `FunnelsFilterType` minus everything inherited from `FilterType` and persons modal related params */
export type FunnelsFilterLegacy = Omit<
    FunnelsFilterType,
    | keyof FilterType
    | 'funnel_step_breakdown'
    | 'funnel_correlation_person_entity'
    | 'funnel_correlation_person_converted'
    | 'entrance_period_start'
    | 'drop_off'
    | 'funnel_step'
    | 'funnel_custom_steps'
>

export interface FunnelExclusionSteps {
    funnelFromStep: integer
    funnelToStep: integer
}
export interface FunnelExclusionEventsNode extends EventsNode, FunnelExclusionSteps {}
export interface FunnelExclusionActionsNode extends ActionsNode, FunnelExclusionSteps {}
export type FunnelExclusion = FunnelExclusionEventsNode | FunnelExclusionActionsNode

export type FunnelsFilter = {
    /** @default [] */
    exclusions?: FunnelExclusion[]
    /** @default vertical */
    layout?: FunnelsFilterLegacy['layout']
    /** @asType integer */
    binCount?: FunnelsFilterLegacy['bin_count']
    /** @default first_touch */
    breakdownAttributionType?: FunnelsFilterLegacy['breakdown_attribution_type']
    breakdownAttributionValue?: integer
    funnelAggregateByHogQL?: FunnelsFilterLegacy['funnel_aggregate_by_hogql']
    funnelToStep?: integer
    funnelFromStep?: integer
    /** @default ordered */
    funnelOrderType?: FunnelsFilterLegacy['funnel_order_type']
    /** @default steps */
    funnelVizType?: FunnelsFilterLegacy['funnel_viz_type']
    /** @default 14 */
    funnelWindowInterval?: integer
    /** @default day */
    funnelWindowIntervalUnit?: FunnelsFilterLegacy['funnel_window_interval_unit']
    hiddenLegendBreakdowns?: string[]
    /** @default total */
    funnelStepReference?: FunnelsFilterLegacy['funnel_step_reference']
}

export interface FunnelsQuery extends InsightsQueryBase<FunnelsQueryResponse> {
    kind: NodeKind.FunnelsQuery
    /** Granularity of the response. Can be one of `hour`, `day`, `week` or `month` */
    interval?: IntervalType
    /** Events and actions to include */
    series: AnyEntityNode[]
    /** Properties specific to the funnels insight */
    funnelsFilter?: FunnelsFilter
    /** Breakdown of the events and actions */
    breakdownFilter?: BreakdownFilter
}

/** @asType integer */
type BinNumber = number
export type FunnelStepsResults = Record<string, any>[]
export type FunnelStepsBreakdownResults = Record<string, any>[][]
export type FunnelTimeToConvertResults = {
    average_conversion_time: number | null
    bins: [BinNumber, BinNumber][]
}
export type FunnelTrendsResults = Record<string, any>[]
export interface FunnelsQueryResponse
    extends AnalyticsQueryResponseBase<
        FunnelStepsResults | FunnelStepsBreakdownResults | FunnelTimeToConvertResults | FunnelTrendsResults
    > {}

export type CachedFunnelsQueryResponse = CachedQueryResponse<FunnelsQueryResponse>

/** `RetentionFilterType` minus everything inherited from `FilterType` */
export type RetentionFilterLegacy = Omit<RetentionFilterType, keyof FilterType>

export type RetentionFilter = {
    retentionType?: RetentionFilterLegacy['retention_type']
    retentionReference?: RetentionFilterLegacy['retention_reference']
    /** @default 11 */
    totalIntervals?: integer
    returningEntity?: RetentionFilterLegacy['returning_entity']
    targetEntity?: RetentionFilterLegacy['target_entity']
    /** @default Day */
    period?: RetentionFilterLegacy['period']
    showMean?: RetentionFilterLegacy['show_mean']
}

export interface RetentionValue {
    count: integer
}

export interface RetentionResult {
    values: RetentionValue[]
    label: string
    /** @format date-time */
    date: string
}

export interface RetentionQueryResponse extends AnalyticsQueryResponseBase<RetentionResult[]> {}

export type CachedRetentionQueryResponse = CachedQueryResponse<RetentionQueryResponse>

export interface RetentionQuery extends InsightsQueryBase<RetentionQueryResponse> {
    kind: NodeKind.RetentionQuery
    /** Properties specific to the retention insight */
    retentionFilter: RetentionFilter
}

export interface PathsQueryResponse extends AnalyticsQueryResponseBase<Record<string, any>[]> {}

export type CachedPathsQueryResponse = CachedQueryResponse<PathsQueryResponse>

/** `PathsFilterType` minus everything inherited from `FilterType` and persons modal related params */
export type PathsFilterLegacy = Omit<
    PathsFilterType,
    keyof FilterType | 'path_start_key' | 'path_end_key' | 'path_dropoff_key'
>

export type PathsFilter = {
    /** @default 50 */
    edgeLimit?: integer
    pathsHogQLExpression?: PathsFilterLegacy['paths_hogql_expression']
    includeEventTypes?: PathsFilterLegacy['include_event_types']
    startPoint?: PathsFilterLegacy['start_point']
    endPoint?: PathsFilterLegacy['end_point']
    pathGroupings?: PathsFilterLegacy['path_groupings']
    excludeEvents?: PathsFilterLegacy['exclude_events']
    /** @default 5 */
    stepLimit?: integer
    pathReplacements?: PathsFilterLegacy['path_replacements']
    localPathCleaningFilters?: PathsFilterLegacy['local_path_cleaning_filters']
    minEdgeWeight?: PathsFilterLegacy['min_edge_weight']
    maxEdgeWeight?: PathsFilterLegacy['max_edge_weight']

    /** Relevant only within actors query */
    pathStartKey?: string
    /** Relevant only within actors query */
    pathEndKey?: string
    /** Relevant only within actors query */
    pathDropoffKey?: string
}

export type FunnelPathsFilter = {
    funnelPathType: PathsFilterLegacy['funnel_paths']
    funnelSource: FunnelsQuery
    funnelStep?: integer
}

export interface PathsQuery extends InsightsQueryBase<PathsQueryResponse> {
    kind: NodeKind.PathsQuery
    /** Properties specific to the paths insight */
    pathsFilter: PathsFilter
    /** Used for displaying paths in relation to funnel steps. */
    funnelPathsFilter?: FunnelPathsFilter
}

/** `StickinessFilterType` minus everything inherited from `FilterType` and persons modal related params  */
export type StickinessFilterLegacy = Omit<StickinessFilterType, keyof FilterType | 'stickiness_days' | 'shown_as'>

export type StickinessFilter = {
    display?: StickinessFilterLegacy['display']
    showLegend?: StickinessFilterLegacy['show_legend']
    showValuesOnSeries?: StickinessFilterLegacy['show_values_on_series']
    hiddenLegendIndexes?: integer[]
}

export const STICKINESS_FILTER_PROPERTIES = new Set<keyof StickinessFilter>([
    'display',
    'showLegend',
    'showValuesOnSeries',
    'hiddenLegendIndexes',
])

export interface StickinessQueryResponse extends AnalyticsQueryResponseBase<Record<string, any>[]> {}

export type CachedStickinessQueryResponse = CachedQueryResponse<StickinessQueryResponse>

export interface StickinessQuery
    extends Omit<InsightsQueryBase<StickinessQueryResponse>, 'aggregation_group_type_index'> {
    kind: NodeKind.StickinessQuery
    /**
     * Granularity of the response. Can be one of `hour`, `day`, `week` or `month`
     * @default day
     */
    interval?: IntervalType
    /** Events and actions to include */
    series: AnyEntityNode[]
    /** Properties specific to the stickiness insight */
    stickinessFilter?: StickinessFilter
    /** Compare to date range */
    compareFilter?: CompareFilter
}

/** `LifecycleFilterType` minus everything inherited from `FilterType` */
export type LifecycleFilterLegacy = Omit<LifecycleFilterType, keyof FilterType | 'shown_as'> & {
    /** Lifecycles that have been removed from display are not included in this array */
    toggledLifecycles?: LifecycleToggle[]
} // using everything except what it inherits from FilterType

export type LifecycleFilter = {
    showValuesOnSeries?: LifecycleFilterLegacy['show_values_on_series']
    toggledLifecycles?: LifecycleFilterLegacy['toggledLifecycles']
    /** @default false */
    showLegend?: LifecycleFilterLegacy['show_legend']
}

export type RefreshType =
    | boolean
    | 'async'
    | 'blocking'
    | 'force_async'
    | 'force_blocking'
    | 'force_cache'
    | 'lazy_async'

export interface QueryRequest {
    /** Client provided query ID. Can be used to retrieve the status or cancel the query. */
    client_query_id?: string
    /**
     * (Experimental)
     * Whether to run the query asynchronously. Defaults to False.
     * If True, the `id` of the query can be used to check the status and to cancel it.
     * @example true
     * @deprecated Use `refresh` instead.
     */
    async?: boolean
    refresh?: RefreshType
    /**
     * Submit a JSON string representing a query for PostHog data analysis,
     * for example a HogQL query.
     *
     * Example payload:
     *
     * ```
     *
     * {"query": {"kind": "HogQLQuery", "query": "select * from events limit 100"}}
     *
     * ```
     *
     * For more details on HogQL queries,
     * see the [PostHog HogQL documentation](/docs/hogql#api-access).
     */
    query: QuerySchema
}

/**
 * All analytics query responses must inherit from this.
 * @internal - no need to emit to schema.json.
 */
export interface AnalyticsQueryResponseBase<T> {
    results: T
    /** Measured timings for different parts of the query generation process */
    timings?: QueryTiming[]
    /** Generated HogQL query. */
    hogql?: string
    /** Query error. Returned only if 'explain' or `modifiers.debug` is true. Throws an error otherwise. */
    error?: string
    /** Modifiers used when performing the query */
    modifiers?: HogQLQueryModifiers
}

interface CachedQueryResponseMixin {
    is_cached: boolean
    /**  @format date-time */
    last_refresh: string
    /**  @format date-time */
    next_allowed_client_refresh: string
    /**  @format date-time */
    cache_target_age?: string
    cache_key: string
    timezone: string
    /** Query status indicates whether next to the provided data, a query is still running. */
    query_status?: QueryStatus
    /** What triggered the calculation of the query, leave empty if user/immediate */
    calculation_trigger?: string
}

type CachedQueryResponse<T> = T & CachedQueryResponseMixin

export type GenericCachedQueryResponse = CachedQueryResponse<Record<string, any>>

export interface QueryStatusResponse {
    query_status: QueryStatus
}

/** @deprecated Only exported for use in test_query_runner.py! Don't use anywhere else. */
export interface TestBasicQueryResponse extends AnalyticsQueryResponseBase<any[]> {}
/** @deprecated Only exported for use in test_query_runner.py! Don't use anywhere else. */
export type TestCachedBasicQueryResponse = CachedQueryResponse<TestBasicQueryResponse>

export interface CacheMissResponse {
    cache_key: string | null
    query_status?: QueryStatus
}

export type ClickhouseQueryProgress = {
    bytes_read: integer
    rows_read: integer
    estimated_rows_total: integer
    time_elapsed: integer
    active_cpu_time: integer
}

export type QueryStatus = {
    id: string
    /**
     * ONLY async queries use QueryStatus.
     * @default true
     */
    query_async: true
    team_id: integer
<<<<<<< HEAD
    /**
     * If the query failed, this will be set to true.
     * More information can be found in the error_message field.
     * @default false
     */
=======
    insight_id?: integer
    dashboard_id?: integer
    /**  @default false */
>>>>>>> e963e0a6
    error: boolean
    /**
     * Whether the query is still running. Will be true if the query is complete, even if it errored.
     * Either result or error will be set.
     * @default false
     */
    complete: boolean
    /**  @default null */
    error_message: string | null
    results?: any
    /**  @format date-time */
    start_time?: string
    /**  @format date-time */
    end_time?: string
    /**  @format date-time */
    expiration_time?: string
    task_id?: string
    query_progress?: ClickhouseQueryProgress
    labels?: string[]
}

export interface LifecycleQueryResponse extends AnalyticsQueryResponseBase<Record<string, any>[]> {}

export type CachedLifecycleQueryResponse = CachedQueryResponse<LifecycleQueryResponse>

export interface LifecycleQuery extends InsightsQueryBase<LifecycleQueryResponse> {
    kind: NodeKind.LifecycleQuery
    /**
     * Granularity of the response. Can be one of `hour`, `day`, `week` or `month`
     * @default day
     */
    interval?: IntervalType
    /** Events and actions to include */
    series: AnyEntityNode[]
    /** Properties specific to the lifecycle insight */
    lifecycleFilter?: LifecycleFilter
}

export interface ActorsQueryResponse extends AnalyticsQueryResponseBase<any[][]> {
    columns: any[]
    types: string[]
    hogql: string
    hasMore?: boolean
    limit: integer
    offset: integer
    missing_actors_count?: integer
}

export type CachedActorsQueryResponse = CachedQueryResponse<ActorsQueryResponse>

export interface ActorsQuery extends DataNode<ActorsQueryResponse> {
    kind: NodeKind.ActorsQuery
    source?: InsightActorsQuery | FunnelsActorsQuery | FunnelCorrelationActorsQuery | HogQLQuery
    select?: HogQLExpression[]
    search?: string
    /** Currently only person filters supported. No filters for querying groups. See `filter_conditions()` in actor_strategies.py. */
    properties?: AnyPersonScopeFilter[]
    /** Currently only person filters supported. No filters for querying groups. See `filter_conditions()` in actor_strategies.py. */
    fixedProperties?: AnyPersonScopeFilter[]
    orderBy?: string[]
    limit?: integer
    offset?: integer
}

export interface TimelineEntry {
    /** Session ID. None means out-of-session events */
    sessionId?: string
    events: EventType[]
    /** Duration of the recording in seconds. */
    recording_duration_s?: number
}

export interface SessionsTimelineQueryResponse extends AnalyticsQueryResponseBase<TimelineEntry[]> {
    hasMore?: boolean
}

export type CachedSessionsTimelineQueryResponse = CachedQueryResponse<SessionsTimelineQueryResponse>

export interface SessionsTimelineQuery extends DataNode<SessionsTimelineQueryResponse> {
    kind: NodeKind.SessionsTimelineQuery
    /** Fetch sessions only for a given person */
    personId?: string
    /** Only fetch sessions that started after this timestamp (default: '-24h') */
    after?: string
    /** Only fetch sessions that started before this timestamp (default: '+5s') */
    before?: string
}
export type WebAnalyticsPropertyFilter = EventPropertyFilter | PersonPropertyFilter | SessionPropertyFilter
export type WebAnalyticsPropertyFilters = WebAnalyticsPropertyFilter[]

interface WebAnalyticsQueryBase<R extends Record<string, any>> extends DataNode<R> {
    dateRange?: DateRange
    properties: WebAnalyticsPropertyFilters
    sampling?: {
        enabled?: boolean
        forceSamplingRate?: SamplingRate
    }
    /** @deprecated ignored, always treated as enabled **/
    useSessionsTable?: boolean
}

export interface WebOverviewQuery extends WebAnalyticsQueryBase<WebOverviewQueryResponse> {
    kind: NodeKind.WebOverviewQuery
    compare?: boolean
}

export interface WebOverviewItem {
    key: string
    value?: number
    previous?: number
    kind: 'unit' | 'duration_s' | 'percentage'
    changeFromPreviousPct?: number
    isIncreaseBad?: boolean
}

export interface SamplingRate {
    numerator: number
    denominator?: number
}

export interface WebOverviewQueryResponse extends AnalyticsQueryResponseBase<WebOverviewItem[]> {
    samplingRate?: SamplingRate
    dateFrom?: string
    dateTo?: string
}

export type CachedWebOverviewQueryResponse = CachedQueryResponse<WebOverviewQueryResponse>

export interface WebTopClicksQuery extends WebAnalyticsQueryBase<WebTopClicksQueryResponse> {
    kind: NodeKind.WebTopClicksQuery
}
export interface WebTopClicksQueryResponse extends AnalyticsQueryResponseBase<unknown[]> {
    types?: unknown[]
    columns?: unknown[]
    samplingRate?: SamplingRate
}

export type CachedWebTopClicksQueryResponse = CachedQueryResponse<WebTopClicksQueryResponse>

export type ErrorTrackingOrder = 'last_seen' | 'first_seen' | 'occurrences' | 'users' | 'sessions'

export enum WebStatsBreakdown {
    Page = 'Page',
    InitialPage = 'InitialPage',
    ExitPage = 'ExitPage', // not supported in the legacy version
    InitialChannelType = 'InitialChannelType',
    InitialReferringDomain = 'InitialReferringDomain',
    InitialUTMSource = 'InitialUTMSource',
    InitialUTMCampaign = 'InitialUTMCampaign',
    InitialUTMMedium = 'InitialUTMMedium',
    InitialUTMTerm = 'InitialUTMTerm',
    InitialUTMContent = 'InitialUTMContent',
    InitialUTMSourceMediumCampaign = 'InitialUTMSourceMediumCampaign',
    Browser = 'Browser',
    OS = 'OS',
    DeviceType = 'DeviceType',
    Country = 'Country',
    Region = 'Region',
    City = 'City',
}
export interface WebStatsTableQuery extends WebAnalyticsQueryBase<WebStatsTableQueryResponse> {
    kind: NodeKind.WebStatsTableQuery
    breakdownBy: WebStatsBreakdown
    includeScrollDepth?: boolean // automatically sets includeBounceRate to true
    includeBounceRate?: boolean
    doPathCleaning?: boolean
    limit?: integer
}
export interface WebStatsTableQueryResponse extends AnalyticsQueryResponseBase<unknown[]> {
    types?: unknown[]
    columns?: unknown[]
    hogql?: string
    samplingRate?: SamplingRate
    hasMore?: boolean
    limit?: integer
    offset?: integer
}

export type CachedWebStatsTableQueryResponse = CachedQueryResponse<WebStatsTableQueryResponse>

export enum SessionAttributionGroupBy {
    ChannelType = 'ChannelType',
    Medium = 'Medium',
    Source = 'Source',
    Campaign = 'Campaign',
    AdIds = 'AdIds',
    ReferringDomain = 'ReferringDomain',
    InitialURL = 'InitialURL',
}
export interface SessionAttributionExplorerQuery extends DataNode<SessionAttributionExplorerQueryResponse> {
    kind: NodeKind.SessionAttributionExplorerQuery
    groupBy: SessionAttributionGroupBy[]
    filters?: {
        properties?: SessionPropertyFilter[]
        dateRange?: DateRange
    }
    limit?: integer
    offset?: integer
}

export interface SessionAttributionExplorerQueryResponse extends AnalyticsQueryResponseBase<unknown> {
    hasMore?: boolean
    limit?: integer
    offset?: integer
    types?: unknown[]
    columns?: unknown[]
}
export type CachedSessionAttributionExplorerQueryResponse = CachedQueryResponse<SessionAttributionExplorerQueryResponse>

export type InsightQueryNode =
    | TrendsQuery
    | FunnelsQuery
    | RetentionQuery
    | PathsQuery
    | StickinessQuery
    | LifecycleQuery

/**
 * @discriminator kind
 */
export type InsightQuerySource = InsightQueryNode
export type InsightNodeKind = InsightQueryNode['kind']
export type InsightFilterProperty =
    | 'trendsFilter'
    | 'funnelsFilter'
    | 'retentionFilter'
    | 'pathsFilter'
    | 'stickinessFilter'
    | 'lifecycleFilter'
export type InsightFilter =
    | TrendsFilter
    | FunnelsFilter
    | RetentionFilter
    | PathsFilter
    | StickinessFilter
    | LifecycleFilter

export type Day = integer

export interface InsightActorsQueryBase extends DataNode<ActorsQueryResponse> {
    includeRecordings?: boolean
    modifiers?: HogQLQueryModifiers
}

export interface InsightActorsQuery<S extends InsightsQueryBase<AnalyticsQueryResponseBase<any>> = InsightQuerySource>
    extends InsightActorsQueryBase {
    kind: NodeKind.InsightActorsQuery
    source: S
    day?: string | Day
    status?: string
    /** An interval selected out of available intervals in source query. */
    interval?: integer
    series?: integer
    breakdown?: string | BreakdownValueInt | string[]
    compare?: 'current' | 'previous'
}

export interface FunnelsActorsQuery extends InsightActorsQueryBase {
    kind: NodeKind.FunnelsActorsQuery
    source: FunnelsQuery
    /** Index of the step for which we want to get the timestamp for, per person.
     * Positive for converted persons, negative for dropped of persons. */
    funnelStep?: integer
    /** Custom step numbers to get persons for. This overrides `funnelStep`. Primarily for correlation use. */
    funnelCustomSteps?: integer[]
    /** The breakdown value for which to get persons for. This is an array for
     * person and event properties, a string for groups and an integer for cohorts. */
    funnelStepBreakdown?: BreakdownKeyType
    funnelTrendsDropOff?: boolean
    /** Used together with `funnelTrendsDropOff` for funnels time conversion date for the persons modal. */
    funnelTrendsEntrancePeriodStart?: string
}

export interface FunnelCorrelationActorsQuery extends InsightActorsQueryBase {
    kind: NodeKind.FunnelCorrelationActorsQuery
    source: FunnelCorrelationQuery
    funnelCorrelationPersonConverted?: boolean
    funnelCorrelationPersonEntity?: AnyEntityNode
    funnelCorrelationPropertyValues?: AnyPropertyFilter[]
}

export interface EventDefinition {
    event: string
    properties: Record<string, any>
    elements: any[]
}

export interface EventOddsRatioSerialized {
    event: EventDefinition
    success_count: integer
    failure_count: integer
    odds_ratio: number
    correlation_type: 'success' | 'failure'
}

export interface FunnelCorrelationResult {
    events: EventOddsRatioSerialized[]
    skewed: boolean
}

export interface FunnelCorrelationResponse extends AnalyticsQueryResponseBase<FunnelCorrelationResult> {
    columns?: any[]
    types?: any[]
    hasMore?: boolean
    limit?: integer
    offset?: integer
}
export type CachedFunnelCorrelationResponse = FunnelCorrelationResponse & CachedRetentionQueryResponse

export enum FunnelCorrelationResultsType {
    Events = 'events',
    Properties = 'properties',
    EventWithProperties = 'event_with_properties',
}

export interface FunnelCorrelationQuery extends Node<FunnelCorrelationResponse> {
    kind: NodeKind.FunnelCorrelationQuery
    source: FunnelsActorsQuery
    funnelCorrelationType: FunnelCorrelationResultsType

    /* Events */
    funnelCorrelationExcludeEventNames?: string[]

    /* Events with properties */
    funnelCorrelationEventNames?: string[]
    funnelCorrelationEventExcludePropertyNames?: string[]

    /* Properties */
    funnelCorrelationNames?: string[]
    funnelCorrelationExcludeNames?: string[]
}

/**  @format date-time */
export type DatetimeDay = string

export type BreakdownValueInt = integer
export interface BreakdownItem {
    label: string
    value: string | BreakdownValueInt
}
export interface MultipleBreakdownOptions {
    values: BreakdownItem[]
}

export interface InsightActorsQueryOptionsResponse {
    // eslint-disable-next-line @typescript-eslint/no-duplicate-type-constituents
    day?: { label: string; value: string | DatetimeDay | Day }[]
    status?: { label: string; value: string }[]
    interval?: {
        label: string
        /**
         * An interval selected out of available intervals in source query

         */
        value: integer
    }[]
    breakdown?: BreakdownItem[]
    breakdowns?: MultipleBreakdownOptions[]
    series?: {
        label: string
        value: integer
    }[]
    compare?: {
        label: string
        value: string
    }[]
}
export const insightActorsQueryOptionsResponseKeys: string[] = [
    'day',
    'status',
    'interval',
    'breakdown',
    'breakdowns',
    'series',
    'compare',
]

export type CachedInsightActorsQueryOptionsResponse = CachedQueryResponse<InsightActorsQueryOptionsResponse>

export interface InsightActorsQueryOptions extends Node<InsightActorsQueryOptionsResponse> {
    kind: NodeKind.InsightActorsQueryOptions
    source: InsightActorsQuery | FunnelsActorsQuery | FunnelCorrelationActorsQuery
}

export interface DatabaseSchemaSchema {
    id: string
    name: string
    should_sync: boolean
    incremental: boolean
    status?: string
    last_synced_at?: string
}

export interface DatabaseSchemaSource {
    id: string
    status: string
    source_type: string
    prefix: string
    last_synced_at?: string
}

export interface DatabaseSchemaField {
    name: string
    hogql_value: string
    type: DatabaseSerializedFieldType
    schema_valid: boolean
    table?: string
    fields?: string[]
    chain?: (string | integer)[]
}

export interface DatabaseSchemaTableCommon {
    type: 'posthog' | 'data_warehouse' | 'view' | 'batch_export'
    id: string
    name: string
    fields: Record<string, DatabaseSchemaField>
}

export interface DatabaseSchemaViewTable extends DatabaseSchemaTableCommon {
    type: 'view'
    query: HogQLQuery
}

export interface DatabaseSchemaPostHogTable extends DatabaseSchemaTableCommon {
    type: 'posthog'
}

export interface DatabaseSchemaDataWarehouseTable extends DatabaseSchemaTableCommon {
    type: 'data_warehouse'
    format: string
    url_pattern: string
    schema?: DatabaseSchemaSchema
    source?: DatabaseSchemaSource
}

export interface DatabaseSchemaBatchExportTable extends DatabaseSchemaTableCommon {
    type: 'batch_export'
}

export type DatabaseSchemaTable =
    | DatabaseSchemaPostHogTable
    | DatabaseSchemaDataWarehouseTable
    | DatabaseSchemaViewTable
    | DatabaseSchemaBatchExportTable

export interface DatabaseSchemaQueryResponse {
    tables: Record<string, DatabaseSchemaTable>
}

export interface DatabaseSchemaQuery extends DataNode<DatabaseSchemaQueryResponse> {
    kind: NodeKind.DatabaseSchemaQuery
}

export type DatabaseSerializedFieldType =
    | 'integer'
    | 'float'
    | 'string'
    | 'datetime'
    | 'date'
    | 'boolean'
    | 'array'
    | 'json'
    | 'lazy_table'
    | 'virtual_table'
    | 'field_traverser'
    | 'expression'
    | 'view'

export type HogQLExpression = string

// Various utility types below

export interface DateRange {
    date_from?: string | null
    date_to?: string | null
    /** Whether the date_from and date_to should be used verbatim. Disables
     * rounding to the start and end of period.
     * @default false
     * */
    explicitDate?: boolean | null
}

export interface InsightDateRange {
    /** @default -7d */
    date_from?: string | null
    date_to?: string | null
    /** Whether the date_from and date_to should be used verbatim. Disables
     * rounding to the start and end of period.
     * @default false
     * */
    explicitDate?: boolean | null
}

export type MultipleBreakdownType = Extract<BreakdownType, 'person' | 'event' | 'group' | 'session' | 'hogql'>

export interface Breakdown {
    type?: MultipleBreakdownType | null
    value: string
    normalize_url?: boolean
    group_type_index?: integer | null
    histogram_bin_count?: integer // trends breakdown histogram bin
}

export interface BreakdownFilter {
    // TODO: unclutter
    /** @default event */
    breakdown_type?: BreakdownType | null
    breakdown_limit?: integer
    breakdown?: string | integer | (string | integer)[] | null
    breakdown_normalize_url?: boolean
    /**
     * @maxLength 3
     */
    breakdowns?: Breakdown[] // We want to limit maximum count of breakdowns avoiding overloading.
    breakdown_group_type_index?: integer | null
    breakdown_histogram_bin_count?: integer // trends breakdown histogram bin
    breakdown_hide_other_aggregation?: boolean | null // hides the "other" field for trends
}

export interface CompareFilter {
    compare?: boolean
    compare_to?: string
}

// TODO: Rename to `DashboardFilters` for consistency with `HogQLFilters`
export interface DashboardFilter {
    date_from?: string | null
    date_to?: string | null
    properties?: AnyPropertyFilter[] | null
}<|MERGE_RESOLUTION|>--- conflicted
+++ resolved
@@ -1057,17 +1057,13 @@
      */
     query_async: true
     team_id: integer
-<<<<<<< HEAD
+    insight_id?: integer
+    dashboard_id?: integer
     /**
      * If the query failed, this will be set to true.
      * More information can be found in the error_message field.
      * @default false
      */
-=======
-    insight_id?: integer
-    dashboard_id?: integer
-    /**  @default false */
->>>>>>> e963e0a6
     error: boolean
     /**
      * Whether the query is still running. Will be true if the query is complete, even if it errored.
