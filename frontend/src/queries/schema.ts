import {
    AnyPartialFilterType,
    AnyPropertyFilter,
    Breakdown,
    BreakdownKeyType,
    BreakdownType,
    PropertyGroupFilter,
    EventType,
    IntervalType,
    BaseMathType,
    PropertyMathType,
    CountPerActorMathType,
    GroupMathType,
    FilterType,
    TrendsFilterType,
    FunnelsFilterType,
    RetentionFilterType,
    PathsFilterType,
    StickinessFilterType,
    LifecycleFilterType,
    LifecycleToggle,
} from '~/types'

/**
 * PostHog Query Schema definition.
 *
 * This file acts as the source of truth for:
 *
 * - frontend/src/queries/schema.json
 *   - generated from typescript via "pnpm run generate:schema:json"
 *
 * - posthog/schema.py
 *   - generated from json the above json via "pnpm run generate:schema:python"
 * */

export enum NodeKind {
    // Data nodes
    EventsNode = 'EventsNode',
    ActionsNode = 'ActionsNode',
    NewEntityNode = 'NewEntityNode',
    EventsQuery = 'EventsQuery',
    PersonsNode = 'PersonsNode',
    HogQLQuery = 'HogQLQuery',

    // Interface nodes
    DataTableNode = 'DataTableNode',
    InsightVizNode = 'InsightVizNode',
    LegacyQuery = 'LegacyQuery',

    // New queries, not yet implemented
    TrendsQuery = 'TrendsQuery',
    FunnelsQuery = 'FunnelsQuery',
    RetentionQuery = 'RetentionQuery',
    PathsQuery = 'PathsQuery',
    StickinessQuery = 'StickinessQuery',
    LifecycleQuery = 'LifecycleQuery',

    // Time to see data
    TimeToSeeDataSessionsQuery = 'TimeToSeeDataSessionsQuery',
    TimeToSeeDataQuery = 'TimeToSeeDataQuery',
    TimeToSeeDataSessionsJSONNode = 'TimeToSeeDataSessionsJSONNode',
    TimeToSeeDataSessionsWaterfallNode = 'TimeToSeeDataSessionsWaterfallNode',

    /** Performance */
    RecentPerformancePageViewNode = 'RecentPerformancePageViewNode',

    // Database metadata
    DatabaseSchemaQuery = 'DatabaseSchemaQuery',
}

export type AnyDataNode = EventsNode | EventsQuery | ActionsNode | PersonsNode | HogQLQuery | TimeToSeeDataSessionsQuery

export type QuerySchema =
    // Data nodes (see utils.ts)
    | AnyDataNode

    // Interface nodes
    | DataTableNode
    | InsightVizNode
    | LegacyQuery

    // New queries, not yet implemented
    | TrendsQuery
    | FunnelsQuery
    | RetentionQuery
    | PathsQuery
    | StickinessQuery
    | LifecycleQuery

    // Performance
    | RecentPerformancePageViewNode

    // Misc
    | TimeToSeeDataSessionsQuery
    | DatabaseSchemaQuery

/** Node base class, everything else inherits from here */
export interface Node {
    kind: NodeKind
}

// Data nodes

export type AnyResponseType = Record<string, any> | HogQLQueryResponse | EventsNode['response'] | EventsQueryResponse

export interface DataNode extends Node {
    /** Cached query response */
    response?: Record<string, any>
}

export interface HogQLQueryResponse {
    query?: string
    hogql?: string
    clickhouse?: string
    results?: any[]
    types?: any[]
    columns?: any[]
}

export interface HogQLQuery extends DataNode {
    kind: NodeKind.HogQLQuery
    query: string
    response?: HogQLQueryResponse
}
export interface EntityNode extends DataNode {
    name?: string
    custom_name?: string
    math?: BaseMathType | PropertyMathType | CountPerActorMathType | GroupMathType
    math_property?: string
    math_group_type_index?: 0 | 1 | 2 | 3 | 4
    /** Properties configurable in the interface */
    properties?: AnyPropertyFilter[]
    /** Fixed properties in the query, can't be edited in the interface (e.g. scoping down by person) */
    fixedProperties?: AnyPropertyFilter[]
}

export interface EventsNode extends EntityNode {
    kind: NodeKind.EventsNode
    event?: string
    limit?: number
    /** Columns to order by */
    orderBy?: string[]
    /** Return a limited set of data */
    response?: {
        results: EventType[]
        next?: string
    }
}

export interface ActionsNode extends EntityNode {
    kind: NodeKind.ActionsNode
    id: number
}

export interface NewEntityNode extends EntityNode {
    kind: NodeKind.NewEntityNode
    event?: string | null
}

export interface EventsQueryResponse {
    columns: any[]
    types: string[]
    results: any[][]
    hasMore?: boolean
}
export interface EventsQueryPersonColumn {
    uuid: string
    created_at: string
    properties: {
        name?: string
        email?: string
    }
    distinct_id: string
}
export interface EventsQuery extends DataNode {
    kind: NodeKind.EventsQuery
    /** Return a limited set of data. Required. */
    select: HogQLExpression[]
    /** HogQL filters to apply on returned data */
    where?: HogQLExpression[]
    /** Properties configurable in the interface */
    properties?: AnyPropertyFilter[]
    /** Fixed properties in the query, can't be edited in the interface (e.g. scoping down by person) */
    fixedProperties?: AnyPropertyFilter[]
    /** Limit to events matching this string */
    event?: string
    /**
     * Number of rows to return
     * @asType integer
     */
    limit?: number
    /**
     * Number of rows to skip before returning rows
     * @asType integer
     */
    offset?: number
    /**
     * Show events matching a given action
     * @asType integer
     */
    actionId?: number
    /** Show events for a given person */
    personId?: string
    /** Only fetch events that happened before this timestamp */
    before?: string
    /** Only fetch events that happened after this timestamp */
    after?: string
    /** Columns to order by */
    orderBy?: string[]

    response?: EventsQueryResponse
}

export interface PersonsNode extends DataNode {
    kind: NodeKind.PersonsNode
    search?: string
    cohort?: number
    distinctId?: string
    /** Properties configurable in the interface */
    properties?: AnyPropertyFilter[]
    /** Fixed properties in the query, can't be edited in the interface (e.g. scoping down by person) */
    fixedProperties?: AnyPropertyFilter[]
    limit?: number
    offset?: number
}

// Data table node

export type HasPropertiesNode = EventsNode | EventsQuery | PersonsNode

export interface DataTableNode extends Node {
    kind: NodeKind.DataTableNode
    /** Source of the events */
    source:
        | EventsNode
        | EventsQuery
        | PersonsNode
        | RecentPerformancePageViewNode
        | HogQLQuery
        | TimeToSeeDataSessionsQuery

    /** Columns shown in the table, unless the `source` provides them. */
    columns?: HogQLExpression[]
    /** Columns that aren't shown in the table, even if in columns or returned data */
    hiddenColumns?: HogQLExpression[]
    /** Show with most visual options enabled. Used in scenes. */
    full?: boolean
    /** Include an event filter above the table (EventsNode only) */
    showEventFilter?: boolean
    /** Include a free text search field (PersonsNode only) */
    showSearch?: boolean
    /** Include a property filter above the table */
    showPropertyFilter?: boolean
    /** Include a HogQL query editor above HogQL tables */
    showHogQLEditor?: boolean
    /** Show the kebab menu at the end of the row */
    showActions?: boolean
    /** Show date range selector */
    showDateRange?: boolean
    /** Show the export button */
    showExport?: boolean
    /** Show a reload button */
    showReload?: boolean
    /** Show the time it takes to run a query */
    showElapsedTime?: boolean
    /** Show a button to configure the table's columns if possible */
    showColumnConfigurator?: boolean
    /** Shows a list of saved queries */
    showSavedQueries?: boolean
    /** Can expand row to show raw event data (default: true) */
    expandable?: boolean
    /** Link properties via the URL (default: false) */
    propertiesViaUrl?: boolean
    /** Show warning about live events being buffered max 60 sec (default: false) */
    showEventsBufferWarning?: boolean
    /** Can the user click on column headers to sort the table? (default: true) */
    allowSorting?: boolean
    /** Show a button to open the current query as a new insight. (default: true) */
    showOpenEditorButton?: boolean
}

// Insight viz node

export interface InsightVizNode extends Node {
    kind: NodeKind.InsightVizNode
    source: InsightQueryNode

    // showViz, showTable, etc.
}

/** Base class for insight query nodes. Should not be used directly. */
export interface InsightsQueryBase extends Node {
    /** Date range for the query */
    dateRange?: DateRange
    /** Exclude internal and test users by applying the respective filters */
    filterTestAccounts?: boolean
    /** Property filters for all series */
    properties?: AnyPropertyFilter[] | PropertyGroupFilter
    /** Groups aggregation */
    aggregation_group_type_index?: number
}

/** `TrendsFilterType` minus everything inherited from `FilterType` and
 * `hidden_legend_keys` replaced by `hidden_legend_indexes` */
export type TrendsFilter = Omit<
    TrendsFilterType & { hidden_legend_indexes?: number[] },
    keyof FilterType | 'hidden_legend_keys'
>
export interface TrendsQuery extends InsightsQueryBase {
    kind: NodeKind.TrendsQuery
    /** Granularity of the response. Can be one of `hour`, `day`, `week` or `month` */
    interval?: IntervalType
    /** Events and actions to include */
    series: (EventsNode | ActionsNode | NewEntityNode)[]
    /** Properties specific to the trends insight */
    trendsFilter?: TrendsFilter
    /** Breakdown of the events and actions */
    breakdown?: BreakdownFilter
}

/** `FunnelsFilterType` minus everything inherited from `FilterType` and
 * `hidden_legend_keys` replaced by `hidden_legend_breakdowns` */
export type FunnelsFilter = Omit<
    FunnelsFilterType & { hidden_legend_breakdowns?: string[] },
    keyof FilterType | 'hidden_legend_keys'
>
export interface FunnelsQuery extends InsightsQueryBase {
    kind: NodeKind.FunnelsQuery
    /** Granularity of the response. Can be one of `hour`, `day`, `week` or `month` */
    interval?: IntervalType
    /** Events and actions to include */
    series: (EventsNode | ActionsNode | NewEntityNode)[]
    /** Properties specific to the funnels insight */
    funnelsFilter?: FunnelsFilter
    /** Breakdown of the events and actions */
    breakdown?: BreakdownFilter
}

/** `RetentionFilterType` minus everything inherited from `FilterType` */
export type RetentionFilter = Omit<RetentionFilterType, keyof FilterType>
export interface RetentionQuery extends InsightsQueryBase {
    kind: NodeKind.RetentionQuery
    /** Properties specific to the retention insight */
    retentionFilter?: RetentionFilter
}

/** `PathsFilterType` minus everything inherited from `FilterType` */
export type PathsFilter = Omit<PathsFilterType, keyof FilterType>
export interface PathsQuery extends InsightsQueryBase {
    kind: NodeKind.PathsQuery
    /** Properties specific to the paths insight */
    pathsFilter?: PathsFilter
}

/** `StickinessFilterType` minus everything inherited from `FilterType` and
 * `hidden_legend_keys` replaced by `hidden_legend_indexes` */
export type StickinessFilter = Omit<
    StickinessFilterType & { hidden_legend_indexes?: number[] },
    keyof FilterType | 'hidden_legend_keys'
>
export interface StickinessQuery extends InsightsQueryBase {
    kind: NodeKind.StickinessQuery
    /** Granularity of the response. Can be one of `hour`, `day`, `week` or `month` */
    interval?: IntervalType
    /** Events and actions to include */
    series: (EventsNode | ActionsNode | NewEntityNode)[]
    /** Properties specific to the stickiness insight */
    stickinessFilter?: StickinessFilter
}

/** `LifecycleFilterType` minus everything inherited from `FilterType` */
export type LifecycleFilter = Omit<LifecycleFilterType, keyof FilterType> & {
    /** Lifecycles that have been removed from display are not included in this array */
    toggledLifecycles?: LifecycleToggle[]
} // using everything except what it inherits from FilterType

export interface LifecycleQuery extends InsightsQueryBase {
    kind: NodeKind.LifecycleQuery
    /** Granularity of the response. Can be one of `hour`, `day`, `week` or `month` */
    interval?: IntervalType
    /** Events and actions to include */
    series: (EventsNode | ActionsNode | NewEntityNode)[]
    /** Properties specific to the lifecycle insight */
    lifecycleFilter?: LifecycleFilter
}

export type InsightQueryNode =
    | TrendsQuery
    | FunnelsQuery
    | RetentionQuery
    | PathsQuery
    | StickinessQuery
    | LifecycleQuery
export type InsightNodeKind = InsightQueryNode['kind']
export type InsightFilterProperty =
    | 'trendsFilter'
    | 'funnelsFilter'
    | 'retentionFilter'
    | 'pathsFilter'
    | 'stickinessFilter'
    | 'lifecycleFilter'
export type InsightFilter =
    | TrendsFilter
    | FunnelsFilter
    | RetentionFilter
    | PathsFilter
    | StickinessFilter
    | LifecycleFilter

export const dateRangeForFilter = (source: FilterType | undefined): DateRange | undefined => {
    if (!source) {
        return undefined
    }
    return { date_from: source.date_from, date_to: source.date_to }
}

export interface TimeToSeeDataSessionsQueryResponse {
    results: Record<string, any>[]
}

export interface TimeToSeeDataSessionsQuery extends DataNode {
    kind: NodeKind.TimeToSeeDataSessionsQuery

    /** Date range for the query */
    dateRange?: DateRange

    /** Project to filter on. Defaults to current project */
    teamId?: number

    response?: TimeToSeeDataSessionsQueryResponse
}

export interface DatabaseSchemaQuery extends DataNode {
    kind: NodeKind.DatabaseSchemaQuery
}

export interface TimeToSeeDataQuery extends DataNode {
    kind: NodeKind.TimeToSeeDataQuery

    /** Project to filter on. Defaults to current project */
    teamId?: number

    /** Project to filter on. Defaults to current session */
    sessionId?: string

    /** Session start time. Defaults to current time - 2 hours */
    sessionStart?: string
    sessionEnd?: string
}

export interface TimeToSeeDataJSONNode {
    kind: NodeKind.TimeToSeeDataSessionsJSONNode
    source: TimeToSeeDataQuery
}

export interface TimeToSeeDataWaterfallNode {
    kind: NodeKind.TimeToSeeDataSessionsWaterfallNode
    source: TimeToSeeDataQuery
}

export type TimeToSeeDataNode = TimeToSeeDataJSONNode | TimeToSeeDataWaterfallNode

export interface RecentPerformancePageViewNode extends DataNode {
    kind: NodeKind.RecentPerformancePageViewNode
    dateRange: DateRange
}

export type HogQLExpression = string

// Legacy queries

export interface LegacyQuery extends Node {
    kind: NodeKind.LegacyQuery
    filters: AnyPartialFilterType
}

// Various utility types below

export interface DateRange {
    date_from?: string | null
    date_to?: string | null
}

export interface BreakdownFilter {
    // TODO: unclutter
    breakdown_type?: BreakdownType | null
    breakdown?: BreakdownKeyType
    breakdown_normalize_url?: boolean
    breakdowns?: Breakdown[]
    breakdown_value?: string | number
    breakdown_group_type_index?: number | null
    aggregation_group_type_index?: number | undefined // Groups aggregation
}

/** Pass custom metadata to queries. Used for e.g. custom columns in the DataTable. */
export interface QueryContext {
    /** Column templates for the DataTable */
    columns?: Record<string, QueryContextColumn>
<<<<<<< HEAD
    /** used to override the value in the query */
    showOpenEditorButton?: boolean
=======
>>>>>>> 0163b63d
    showQueryEditor?: boolean
}

interface QueryContextColumn {
    title?: string
    render?: (props: { record: any }) => JSX.Element
}<|MERGE_RESOLUTION|>--- conflicted
+++ resolved
@@ -496,11 +496,8 @@
 export interface QueryContext {
     /** Column templates for the DataTable */
     columns?: Record<string, QueryContextColumn>
-<<<<<<< HEAD
     /** used to override the value in the query */
     showOpenEditorButton?: boolean
-=======
->>>>>>> 0163b63d
     showQueryEditor?: boolean
 }
 
