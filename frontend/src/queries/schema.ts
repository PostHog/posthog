import {
    AnyPropertyFilter,
    BaseMathType,
    Breakdown,
    BreakdownKeyType,
    BreakdownType,
    ChartDisplayType,
    CountPerActorMathType,
    EventPropertyFilter,
    EventType,
    FilterType,
    FunnelsFilterType,
    GroupMathType,
    HogQLMathType,
    InsightShortId,
    InsightType,
    IntervalType,
    LifecycleFilterType,
    LifecycleToggle,
    PathsFilterType,
    PersonPropertyFilter,
    PropertyGroupFilter,
    PropertyMathType,
    RetentionFilterType,
    StickinessFilterType,
    TrendsFilterType,
} from '~/types'

/**
 * PostHog Query Schema definition.
 *
 * This file acts as the source of truth for:
 *
 * - frontend/src/queries/schema.json
 *   - generated from typescript via "pnpm run generate:schema:json"
 *
 * - posthog/schema.py
 *   - generated from json the above json via "pnpm run generate:schema:python"
 * */

export enum NodeKind {
    // Data nodes
    EventsNode = 'EventsNode',
    ActionsNode = 'ActionsNode',
    EventsQuery = 'EventsQuery',
    PersonsNode = 'PersonsNode',
    HogQLQuery = 'HogQLQuery',
    HogQLMetadata = 'HogQLMetadata',
    PersonsQuery = 'PersonsQuery',
    SessionsTimelineQuery = 'SessionsTimelineQuery',

    // Interface nodes
    DataTableNode = 'DataTableNode',
    DataVisualizationNode = 'DataVisualizationNode',
    SavedInsightNode = 'SavedInsightNode',
    InsightVizNode = 'InsightVizNode',

    // New queries, not yet implemented
    TrendsQuery = 'TrendsQuery',
    FunnelsQuery = 'FunnelsQuery',
    RetentionQuery = 'RetentionQuery',
    PathsQuery = 'PathsQuery',
    StickinessQuery = 'StickinessQuery',
    LifecycleQuery = 'LifecycleQuery',
    InsightPersonsQuery = 'InsightPersonsQuery',

    // Web analytics queries
    WebOverviewQuery = 'WebOverviewQuery',
    WebTopClicksQuery = 'WebTopClicksQuery',
    WebStatsTableQuery = 'WebStatsTableQuery',

    // Time to see data
    TimeToSeeDataSessionsQuery = 'TimeToSeeDataSessionsQuery',
    TimeToSeeDataQuery = 'TimeToSeeDataQuery',
    TimeToSeeDataSessionsJSONNode = 'TimeToSeeDataSessionsJSONNode',
    TimeToSeeDataSessionsWaterfallNode = 'TimeToSeeDataSessionsWaterfallNode',

    // Database metadata
    DatabaseSchemaQuery = 'DatabaseSchemaQuery',
}

export type AnyDataNode =
    | EventsNode // never queried directly
    | ActionsNode // old actions API endpoint
    | PersonsNode // old persons API endpoint
    | TimeToSeeDataSessionsQuery // old API
    | EventsQuery
    | PersonsQuery
    | InsightPersonsQuery
    | SessionsTimelineQuery
    | HogQLQuery
    | HogQLMetadata
    | WebOverviewQuery
    | WebStatsTableQuery
    | WebTopClicksQuery

export type QuerySchema =
    // Data nodes (see utils.ts)
    | AnyDataNode

    // Interface nodes
    | DataVisualizationNode
    | DataTableNode
    | SavedInsightNode
    | InsightVizNode

    // New queries, not yet implemented
    | TrendsQuery
    | FunnelsQuery
    | RetentionQuery
    | PathsQuery
    | StickinessQuery
    | LifecycleQuery

    // Misc
    | TimeToSeeDataSessionsQuery
    | DatabaseSchemaQuery

/** Node base class, everything else inherits from here */
export interface Node {
    kind: NodeKind
}

// Data nodes

export type AnyResponseType =
    | Record<string, any>
    | HogQLQueryResponse
    | HogQLMetadataResponse
    | EventsNode['response']
    | EventsQueryResponse

export interface DataNode extends Node {
    /** Cached query response */
    response?: Record<string, any>
}

/** HogQL Query Options are automatically set per team. However, they can be overriden in the query. */
export interface HogQLQueryModifiers {
    personsOnEventsMode?: 'disabled' | 'v1_enabled' | 'v1_mixed' | 'v2_enabled'
    personsArgMaxVersion?: 'auto' | 'v1' | 'v2'
    inCohortVia?: 'leftjoin' | 'subquery'
    materializationMode?: 'auto' | 'legacy_null_as_string' | 'legacy_null_as_null' | 'disabled'
}

export interface HogQLQueryResponse {
    /** Input query string */
    query?: string
    /** Generated HogQL query */
    hogql?: string
    /** Executed ClickHouse query */
    clickhouse?: string
    /** Query results */
    results?: any[]
    /** Query error. Returned only if 'explain' is true. Throws an error otherwise. */
    error?: string
    /** Returned columns */
    columns?: any[]
    /** Types of returned columns */
    types?: any[]
    /** Measured timings for different parts of the query generation process */
    timings?: QueryTiming[]
    /** Query explanation output */
    explain?: string[]
    /** Modifiers used when performing the query */
    modifiers?: HogQLQueryModifiers
}

/** Filters object that will be converted to a HogQL {filters} placeholder */
export interface HogQLFilters {
    properties?: AnyPropertyFilter[]
    dateRange?: DateRange
}

export interface HogQLQuery extends DataNode {
    kind: NodeKind.HogQLQuery
    query: string
    filters?: HogQLFilters
    /** Constant values that can be referenced with the {placeholder} syntax in the query */
    values?: Record<string, any>
    modifiers?: HogQLQueryModifiers
    explain?: boolean
    response?: HogQLQueryResponse
}

export interface HogQLNotice {
    /**  @asType integer */
    start?: number
    /**  @asType integer */
    end?: number
    message: string
    fix?: string
}

export interface HogQLMetadataResponse {
    inputExpr?: string
    inputSelect?: string
    isValid?: boolean
    isValidView?: boolean
    errors: HogQLNotice[]
    warnings: HogQLNotice[]
    notices: HogQLNotice[]
}

export interface HogQLMetadata extends DataNode {
    kind: NodeKind.HogQLMetadata
    /** Full select query to validate (use `select` or `expr`, but not both) */
    select?: string
    /** HogQL expression to validate (use `select` or `expr`, but not both) */
    expr?: string
    /** Table to validate the expression against */
    table?: string
    filters?: HogQLFilters
    response?: HogQLMetadataResponse
}

export interface EntityNode extends DataNode {
    name?: string
    custom_name?: string
    math?: BaseMathType | PropertyMathType | CountPerActorMathType | GroupMathType | HogQLMathType
    math_property?: string
    math_hogql?: string
    math_group_type_index?: 0 | 1 | 2 | 3 | 4
    /** Properties configurable in the interface */
    properties?: AnyPropertyFilter[]
    /** Fixed properties in the query, can't be edited in the interface (e.g. scoping down by person) */
    fixedProperties?: AnyPropertyFilter[]
}

export interface EventsNode extends EntityNode {
    kind: NodeKind.EventsNode
    /** The event or `null` for all events. */
    event?: string | null
    limit?: number
    /** Columns to order by */
    orderBy?: string[]
    /** Return a limited set of data */
    response?: {
        results: EventType[]
        next?: string
    }
}

export interface ActionsNode extends EntityNode {
    kind: NodeKind.ActionsNode
    id: number
}

export interface QueryTiming {
    /** Key. Shortened to 'k' to save on data. */
    k: string
    /** Time in seconds. Shortened to 't' to save on data. */
    t: number
}
export interface EventsQueryResponse {
    columns: any[]
    types: string[]
    results: any[][]
    hogql: string
    hasMore?: boolean
    timings?: QueryTiming[]
}
export interface EventsQueryPersonColumn {
    uuid: string
    created_at: string
    properties: {
        name?: string
        email?: string
    }
    distinct_id: string
}
export interface EventsQuery extends DataNode {
    kind: NodeKind.EventsQuery
    /** Return a limited set of data. Required. */
    select: HogQLExpression[]
    /** HogQL filters to apply on returned data */
    where?: HogQLExpression[]
    /** Properties configurable in the interface */
    properties?: AnyPropertyFilter[]
    /** Fixed properties in the query, can't be edited in the interface (e.g. scoping down by person) */
    fixedProperties?: AnyPropertyFilter[]
    /** Limit to events matching this string */
    event?: string | null
    /**
     * Number of rows to return
     * @asType integer
     */
    limit?: number
    /**
     * Number of rows to skip before returning rows
     * @asType integer
     */
    offset?: number
    /**
     * Show events matching a given action
     * @asType integer
     */
    actionId?: number
    /** Show events for a given person */
    personId?: string
    /** Only fetch events that happened before this timestamp */
    before?: string
    /** Only fetch events that happened after this timestamp */
    after?: string
    /** Columns to order by */
    orderBy?: string[]

    response?: EventsQueryResponse
}

export interface PersonsNode extends DataNode {
    kind: NodeKind.PersonsNode
    search?: string
    cohort?: number
    distinctId?: string
    /** Properties configurable in the interface */
    properties?: AnyPropertyFilter[]
    /** Fixed properties in the query, can't be edited in the interface (e.g. scoping down by person) */
    fixedProperties?: AnyPropertyFilter[]
    limit?: number
    offset?: number
}

// Data table node

export type HasPropertiesNode = EventsNode | EventsQuery | PersonsNode

export interface DataTableNode extends Node, DataTableNodeViewProps {
    kind: NodeKind.DataTableNode
    /** Source of the events */
    source:
        | EventsNode
        | EventsQuery
        | PersonsNode
        | PersonsQuery
        | HogQLQuery
        | TimeToSeeDataSessionsQuery
        | WebOverviewQuery
        | WebStatsTableQuery
        | WebTopClicksQuery

    /** Columns shown in the table, unless the `source` provides them. */
    columns?: HogQLExpression[]
    /** Columns that aren't shown in the table, even if in columns or returned data */
    hiddenColumns?: HogQLExpression[]
}

export interface GoalLine {
    label: string
    value: number
}

export interface ChartAxis {
    column: string
}

interface ChartSettings {
    xAxis?: ChartAxis
    yAxis?: ChartAxis[]
    goalLines?: GoalLine[]
}

export interface DataVisualizationNode extends Node {
    kind: NodeKind.DataVisualizationNode
    source: HogQLQuery
    display?: ChartDisplayType
    chartSettings?: ChartSettings
}

interface DataTableNodeViewProps {
    /** Show with most visual options enabled. Used in scenes. */ full?: boolean
    /** Include an event filter above the table (EventsNode only) */
    showEventFilter?: boolean
    /** Include a free text search field (PersonsNode only) */
    showSearch?: boolean
    /** Include a property filter above the table */
    showPropertyFilter?: boolean
    /** Include a HogQL query editor above HogQL tables */
    showHogQLEditor?: boolean
    /** Show the kebab menu at the end of the row */
    showActions?: boolean
    /** Show date range selector */
    showDateRange?: boolean
    /** Show the export button */
    showExport?: boolean
    /** Show a reload button */
    showReload?: boolean
    /** Show the time it takes to run a query */
    showElapsedTime?: boolean
    /** Show a detailed query timing breakdown */
    showTimings?: boolean
    /** Show a button to configure the table's columns if possible */
    showColumnConfigurator?: boolean
    /** Show a button to configure and persist the table's default columns if possible */
    showPersistentColumnConfigurator?: boolean
    /** Shows a list of saved queries */
    showSavedQueries?: boolean
    /** Can expand row to show raw event data (default: true) */
    expandable?: boolean
    /** Link properties via the URL (default: false) */
    propertiesViaUrl?: boolean
    /** Can the user click on column headers to sort the table? (default: true) */
    allowSorting?: boolean
    /** Show a button to open the current query as a new insight. (default: true) */
    showOpenEditorButton?: boolean
    /** Show a results table */
    showResultsTable?: boolean
    /** Uses the embedded version of LemonTable */
    embedded?: boolean
}

// Saved insight node

export interface SavedInsightNode extends Node, InsightVizNodeViewProps, DataTableNodeViewProps {
    kind: NodeKind.SavedInsightNode
    shortId: InsightShortId
}

// Insight viz node

/** Chart specific rendering options.
 * Use ChartRenderingMetadata for non-serializable values, e.g. onClick handlers
 * @see ChartRenderingMetadata
 * **/
export interface VizSpecificOptions {
    [InsightType.RETENTION]?: {
        hideLineGraph?: boolean
        hideSizeColumn?: boolean
        useSmallLayout?: boolean
    }
    [ChartDisplayType.ActionsPie]?: {
        disableHoverOffset?: boolean
        hideAggregation?: boolean
    }
}

export interface InsightVizNode extends Node, InsightVizNodeViewProps {
    kind: NodeKind.InsightVizNode
    source: InsightQueryNode
}

interface InsightVizNodeViewProps {
    /** Show with most visual options enabled. Used in insight scene. */
    full?: boolean
    showHeader?: boolean
    showTable?: boolean
    showCorrelationTable?: boolean
    showLastComputation?: boolean
    showLastComputationRefresh?: boolean
    showFilters?: boolean
    showResults?: boolean
    /** Query is embedded inside another bordered component */
    embedded?: boolean
    suppressSessionAnalysisWarning?: boolean
    hidePersonsModal?: boolean
    vizSpecificOptions?: VizSpecificOptions
}

/** Base class for insight query nodes. Should not be used directly. */
export interface InsightsQueryBase extends Node {
    /** Date range for the query */
    dateRange?: DateRange
    /** Exclude internal and test users by applying the respective filters */
    filterTestAccounts?: boolean
    /** Property filters for all series */
    properties?: AnyPropertyFilter[] | PropertyGroupFilter
    /**
     * Groups aggregation
     * @asType integer
     **/
    aggregation_group_type_index?: number
    /** Sampling rate */
    samplingFactor?: number | null
}

/** `TrendsFilterType` minus everything inherited from `FilterType` and
 * `hidden_legend_keys` replaced by `hidden_legend_indexes` */
export type TrendsFilter = Omit<
    TrendsFilterType & { hidden_legend_indexes?: number[] },
    keyof FilterType | 'hidden_legend_keys' | 'shown_as'
>

export interface TrendsQueryResponse extends QueryResponse {
    results: Record<string, any>[]
}

export interface TrendsQuery extends InsightsQueryBase {
    kind: NodeKind.TrendsQuery
    /** Granularity of the response. Can be one of `hour`, `day`, `week` or `month` */
    interval?: IntervalType
    /** Events and actions to include */
    series: (EventsNode | ActionsNode)[]
    /** Properties specific to the trends insight */
    trendsFilter?: TrendsFilter
    /** Breakdown of the events and actions */
    breakdown?: BreakdownFilter
    response?: TrendsQueryResponse
}

/** `FunnelsFilterType` minus everything inherited from `FilterType` and persons modal related params
 * and `hidden_legend_keys` replaced by `hidden_legend_breakdowns` */
export type FunnelsFilter = Omit<
    FunnelsFilterType & { hidden_legend_breakdowns?: string[] },
    | keyof FilterType
    | 'hidden_legend_keys'
    | 'funnel_step_breakdown'
    | 'funnel_correlation_person_entity'
    | 'funnel_correlation_person_converted'
    | 'entrance_period_start'
    | 'drop_off'
    | 'funnel_step'
    | 'funnel_custom_steps'
>
export interface FunnelsQuery extends InsightsQueryBase {
    kind: NodeKind.FunnelsQuery
    /** Granularity of the response. Can be one of `hour`, `day`, `week` or `month` */
    interval?: IntervalType
    /** Events and actions to include */
    series: (EventsNode | ActionsNode)[]
    /** Properties specific to the funnels insight */
    funnelsFilter?: FunnelsFilter
    /** Breakdown of the events and actions */
    breakdown?: BreakdownFilter
}

/** `RetentionFilterType` minus everything inherited from `FilterType` */
export type RetentionFilter = Omit<RetentionFilterType, keyof FilterType>

export interface RetentionValue {
    /** @asType integer */
    count: number
}

export interface RetentionResult {
    values: RetentionValue[]
    label: string
    /** @format date-time */
    date: string
}

export interface RetentionQueryResponse extends QueryResponse {
    results: RetentionResult[]
}
export interface RetentionQuery extends InsightsQueryBase {
    kind: NodeKind.RetentionQuery
    response?: RetentionQueryResponse
    /** Properties specific to the retention insight */
    retentionFilter: RetentionFilter
}

/** `PathsFilterType` minus everything inherited from `FilterType` and persons modal related params */
export type PathsFilter = Omit<
    PathsFilterType,
    keyof FilterType | 'path_start_key' | 'path_end_key' | 'path_dropoff_key'
>
export interface PathsQuery extends InsightsQueryBase {
    kind: NodeKind.PathsQuery
    /** Properties specific to the paths insight */
    pathsFilter?: PathsFilter
}

/** `StickinessFilterType` minus everything inherited from `FilterType` and persons modal related params
 * and `hidden_legend_keys` replaced by `hidden_legend_indexes` */
export type StickinessFilter = Omit<
    StickinessFilterType & { hidden_legend_indexes?: number[] },
    keyof FilterType | 'hidden_legend_keys' | 'stickiness_days' | 'shown_as'
>
export interface StickinessQuery extends Omit<InsightsQueryBase, 'aggregation_group_type_index'> {
    kind: NodeKind.StickinessQuery
    /** Granularity of the response. Can be one of `hour`, `day`, `week` or `month` */
    interval?: IntervalType
    /** Events and actions to include */
    series: (EventsNode | ActionsNode)[]
    /** Properties specific to the stickiness insight */
    stickinessFilter?: StickinessFilter
}

/** `LifecycleFilterType` minus everything inherited from `FilterType` */
export type LifecycleFilter = Omit<LifecycleFilterType, keyof FilterType | 'shown_as'> & {
    /** Lifecycles that have been removed from display are not included in this array */
    toggledLifecycles?: LifecycleToggle[]
} // using everything except what it inherits from FilterType

export interface QueryResponse {
    results: unknown[]
    timings?: QueryTiming[]
    hogql?: string
    is_cached?: boolean
    last_refresh?: string
    next_allowed_client_refresh?: string
}

export type QueryStatus = {
    id: string
    /**  @default true */
    query_async: boolean
    /**  @asType integer */
    team_id: number
    /**  @default false */
    error: boolean
    /**  @default false */
    complete: boolean
    /**  @default "" */
    error_message: string
    results?: any
    /**  @format date-time */
    start_time?: string
    /**  @format date-time */
    end_time?: string
    /**  @format date-time */
    expiration_time?: string
    task_id?: string
}

export interface LifecycleQueryResponse extends QueryResponse {
    results: Record<string, any>[]
}

export interface LifecycleQuery extends Omit<InsightsQueryBase, 'aggregation_group_type_index'> {
    kind: NodeKind.LifecycleQuery
    /** Granularity of the response. Can be one of `hour`, `day`, `week` or `month` */
    interval?: IntervalType
    /** Events and actions to include */
    series: (EventsNode | ActionsNode)[]
    /** Properties specific to the lifecycle insight */
    lifecycleFilter?: LifecycleFilter
    response?: LifecycleQueryResponse
}

export interface PersonsQueryResponse {
    results: any[][]
    columns: any[]
    types: string[]
    hogql: string
    timings?: QueryTiming[]
    hasMore?: boolean
    /** @asType integer */
    limit: number
    /** @asType integer */
    offset: number
    /** @asType integer */
    missing_actors_count?: number
}

export interface PersonsQuery extends DataNode {
    kind: NodeKind.PersonsQuery
    source?: InsightPersonsQuery | HogQLQuery
    select?: HogQLExpression[]
    search?: string
    properties?: AnyPropertyFilter[]
    fixedProperties?: AnyPropertyFilter[]
    orderBy?: string[]
    /** @asType integer */
    limit?: number
    /** @asType integer */
    offset?: number
    response?: PersonsQueryResponse
}

export interface TimelineEntry {
    /** Session ID. None means out-of-session events */
    sessionId?: string
    events: EventType[]
    /** Duration of the recording in seconds. */
    recording_duration_s?: number
}

export interface SessionsTimelineQueryResponse {
    results: TimelineEntry[]
    hasMore?: boolean
    timings?: QueryTiming[]
    hogql?: string
}

export interface SessionsTimelineQuery extends DataNode {
    kind: NodeKind.SessionsTimelineQuery
    /** Fetch sessions only for a given person */
    personId?: string
    /** Only fetch sessions that started after this timestamp (default: '-24h') */
    after?: string
    /** Only fetch sessions that started before this timestamp (default: '+5s') */
    before?: string
    response?: SessionsTimelineQueryResponse
}
export type WebAnalyticsPropertyFilter = EventPropertyFilter | PersonPropertyFilter
export type WebAnalyticsPropertyFilters = WebAnalyticsPropertyFilter[]

export interface WebAnalyticsQueryBase {
    dateRange?: DateRange
    properties: WebAnalyticsPropertyFilters
}

export interface WebOverviewQuery extends WebAnalyticsQueryBase {
    kind: NodeKind.WebOverviewQuery
    response?: WebOverviewQueryResponse
}

export interface WebOverviewItem {
    key: string
    value?: number
    previous?: number
    kind: 'unit' | 'duration_s' | 'percentage'
    changeFromPreviousPct?: number
    isIncreaseBad?: boolean
}

export interface WebOverviewQueryResponse extends QueryResponse {
    results: WebOverviewItem[]
}

export interface WebTopClicksQuery extends WebAnalyticsQueryBase {
    kind: NodeKind.WebTopClicksQuery
    response?: WebTopClicksQueryResponse
}
export interface WebTopClicksQueryResponse extends QueryResponse {
    results: unknown[]
    types?: unknown[]
    columns?: unknown[]
}

export enum WebStatsBreakdown {
    Page = 'Page',
    InitialPage = 'InitialPage',
    // ExitPage = 'ExitPage'
    InitialChannelType = 'InitialChannelType',
    InitialReferringDomain = 'InitialReferringDomain',
    InitialUTMSource = 'InitialUTMSource',
    InitialUTMCampaign = 'InitialUTMCampaign',
    InitialUTMMedium = 'InitialUTMMedium',
    InitialUTMTerm = 'InitialUTMTerm',
    InitialUTMContent = 'InitialUTMContent',
    Browser = 'Browser',
    OS = 'OS',
    DeviceType = 'DeviceType',
    Country = 'Country',
    Region = 'Region',
    City = 'City',
}
export interface WebStatsTableQuery extends WebAnalyticsQueryBase {
    kind: NodeKind.WebStatsTableQuery
    breakdownBy: WebStatsBreakdown
    response?: WebStatsTableQueryResponse
}
export interface WebStatsTableQueryResponse extends QueryResponse {
    results: unknown[]
    types?: unknown[]
    columns?: unknown[]
    hogql?: string
}

export type InsightQueryNode =
    | TrendsQuery
    | FunnelsQuery
    | RetentionQuery
    | PathsQuery
    | StickinessQuery
    | LifecycleQuery
export type InsightNodeKind = InsightQueryNode['kind']
export type InsightFilterProperty =
    | 'trendsFilter'
    | 'funnelsFilter'
    | 'retentionFilter'
    | 'pathsFilter'
    | 'stickinessFilter'
    | 'lifecycleFilter'
export type InsightFilter =
    | TrendsFilter
    | FunnelsFilter
    | RetentionFilter
    | PathsFilter
    | StickinessFilter
    | LifecycleFilter

export interface InsightPersonsQuery {
    kind: NodeKind.InsightPersonsQuery
    source: InsightQueryNode
    day?: string
    status?: string
    /**
     * An interval selected out of available intervals in source query
     * @asType integer
     */
<<<<<<< HEAD
    selected_interval?: number
=======
    interval?: number
>>>>>>> a26d1318
    // TODO: add breakdowns
    // TODO: add fields for other insights (funnels dropdown, compare_previous choice, etc)
    response?: PersonsQueryResponse
}

export const dateRangeForFilter = (source: FilterType | undefined): DateRange | undefined => {
    if (!source) {
        return undefined
    }
    return { date_from: source.date_from, date_to: source.date_to }
}

export interface TimeToSeeDataSessionsQueryResponse {
    results: Record<string, any>[]
}

export interface TimeToSeeDataSessionsQuery extends DataNode {
    kind: NodeKind.TimeToSeeDataSessionsQuery

    /** Date range for the query */
    dateRange?: DateRange

    /** Project to filter on. Defaults to current project */
    teamId?: number

    response?: TimeToSeeDataSessionsQueryResponse
}

export interface DatabaseSchemaQueryResponseField {
    key: string
    type: string
    table?: string
    fields?: string[]
    chain?: string[]
}
export type DatabaseSchemaQueryResponse = Record<string, DatabaseSchemaQueryResponseField[]>

export interface DatabaseSchemaQuery extends DataNode {
    kind: NodeKind.DatabaseSchemaQuery
    response?: DatabaseSchemaQueryResponse
}

export interface TimeToSeeDataQuery extends DataNode {
    kind: NodeKind.TimeToSeeDataQuery

    /** Project to filter on. Defaults to current project */
    teamId?: number

    /** Project to filter on. Defaults to current session */
    sessionId?: string

    /** Session start time. Defaults to current time - 2 hours */
    sessionStart?: string
    sessionEnd?: string
}

export interface TimeToSeeDataJSONNode {
    kind: NodeKind.TimeToSeeDataSessionsJSONNode
    source: TimeToSeeDataQuery
}

export interface TimeToSeeDataWaterfallNode {
    kind: NodeKind.TimeToSeeDataSessionsWaterfallNode
    source: TimeToSeeDataQuery
}

export type TimeToSeeDataNode = TimeToSeeDataJSONNode | TimeToSeeDataWaterfallNode

export type HogQLExpression = string

// Various utility types below

export interface DateRange {
    date_from?: string | null
    date_to?: string | null
}

export interface BreakdownFilter {
    // TODO: unclutter
    breakdown_type?: BreakdownType | null
    breakdown_limit?: number
    breakdown?: BreakdownKeyType
    breakdown_normalize_url?: boolean
    breakdowns?: Breakdown[]
    breakdown_group_type_index?: number | null
    breakdown_histogram_bin_count?: number // trends breakdown histogram bin count
    breakdown_hide_other_aggregation?: boolean | null // hides the "other" field for trends
}

export interface DashboardFilter {
    date_from?: string | null
    date_to?: string | null
    properties?: AnyPropertyFilter[] | null
}<|MERGE_RESOLUTION|>--- conflicted
+++ resolved
@@ -780,11 +780,7 @@
      * An interval selected out of available intervals in source query
      * @asType integer
      */
-<<<<<<< HEAD
-    selected_interval?: number
-=======
     interval?: number
->>>>>>> a26d1318
     // TODO: add breakdowns
     // TODO: add fields for other insights (funnels dropdown, compare_previous choice, etc)
     response?: PersonsQueryResponse
