import {
    AnyPropertyFilter,
    Breakdown,
    BreakdownKeyType,
    BreakdownType,
    PropertyGroupFilter,
    EventType,
    IntervalType,
    BaseMathType,
    PropertyMathType,
    CountPerActorMathType,
    GroupMathType,
    FilterType,
    TrendsFilterType,
    FunnelsFilterType,
    RetentionFilterType,
    PathsFilterType,
    StickinessFilterType,
    LifecycleFilterType,
    LifecycleToggle,
    HogQLMathType,
    InsightLogicProps,
    InsightShortId,
    PersonPropertyFilter,
    HogQLPropertyFilter,
} from '~/types'

/**
 * PostHog Query Schema definition.
 *
 * This file acts as the source of truth for:
 *
 * - frontend/src/queries/schema.json
 *   - generated from typescript via "pnpm run generate:schema:json"
 *
 * - posthog/schema.py
 *   - generated from json the above json via "pnpm run generate:schema:python"
 * */

export enum NodeKind {
    // Data nodes
    EventsNode = 'EventsNode',
    ActionsNode = 'ActionsNode',
    EventsQuery = 'EventsQuery',
    PersonsNode = 'PersonsNode',
    HogQLQuery = 'HogQLQuery',
    HogQLMetadata = 'HogQLMetadata',
    PersonsQuery = 'PersonsQuery',

    // Interface nodes
    DataTableNode = 'DataTableNode',
    SavedInsightNode = 'SavedInsightNode',
    InsightVizNode = 'InsightVizNode',

    // New queries, not yet implemented
    TrendsQuery = 'TrendsQuery',
    FunnelsQuery = 'FunnelsQuery',
    RetentionQuery = 'RetentionQuery',
    PathsQuery = 'PathsQuery',
    StickinessQuery = 'StickinessQuery',
    LifecycleQuery = 'LifecycleQuery',

    // Time to see data
    TimeToSeeDataSessionsQuery = 'TimeToSeeDataSessionsQuery',
    TimeToSeeDataQuery = 'TimeToSeeDataQuery',
    TimeToSeeDataSessionsJSONNode = 'TimeToSeeDataSessionsJSONNode',
    TimeToSeeDataSessionsWaterfallNode = 'TimeToSeeDataSessionsWaterfallNode',

    // Database metadata
    DatabaseSchemaQuery = 'DatabaseSchemaQuery',
}

export type AnyDataNode =
    | EventsNode
    | EventsQuery
    | ActionsNode
    | PersonsNode
    | HogQLQuery
    | HogQLMetadata
    | TimeToSeeDataSessionsQuery
    | PersonsQuery

export type QuerySchema =
    // Data nodes (see utils.ts)
    | AnyDataNode

    // Interface nodes
    | DataTableNode
    | SavedInsightNode
    | InsightVizNode

    // New queries, not yet implemented
    | TrendsQuery
    | FunnelsQuery
    | RetentionQuery
    | PathsQuery
    | StickinessQuery
    | LifecycleQuery

    // Misc
    | TimeToSeeDataSessionsQuery
    | DatabaseSchemaQuery

/** Node base class, everything else inherits from here */
export interface Node {
    kind: NodeKind
}

// Data nodes

export type AnyResponseType =
    | Record<string, any>
    | HogQLQueryResponse
    | HogQLMetadataResponse
    | EventsNode['response']
    | EventsQueryResponse

export interface DataNode extends Node {
    /** Cached query response */
    response?: Record<string, any>
}

export interface HogQLQueryResponse {
    query?: string
    hogql?: string
    clickhouse?: string
    results?: any[]
    types?: any[]
    columns?: any[]
    timings?: QueryTiming[]
}

/** Filters object that will be converted to a HogQL {filters} placeholder */
export interface HogQLFilters {
    properties?: AnyPropertyFilter[]
    dateRange?: DateRange
}

export interface HogQLQuery extends DataNode {
    kind: NodeKind.HogQLQuery
    query: string
    filters?: HogQLFilters
    response?: HogQLQueryResponse
}

export interface HogQLNotice {
    start?: number
    end?: number
    message: string
    fix?: string
}

export interface HogQLMetadataResponse {
    inputExpr?: string
    inputSelect?: string
    isValid?: boolean
    isValidView?: boolean
    errors: HogQLNotice[]
    warnings: HogQLNotice[]
    notices: HogQLNotice[]
}

export interface HogQLMetadata extends DataNode {
    kind: NodeKind.HogQLMetadata
    expr?: string
    select?: string
    filters?: HogQLFilters
    response?: HogQLMetadataResponse
}

export interface EntityNode extends DataNode {
    name?: string
    custom_name?: string
    math?: BaseMathType | PropertyMathType | CountPerActorMathType | GroupMathType | HogQLMathType
    math_property?: string
    math_hogql?: string
    math_group_type_index?: 0 | 1 | 2 | 3 | 4
    /** Properties configurable in the interface */
    properties?: AnyPropertyFilter[]
    /** Fixed properties in the query, can't be edited in the interface (e.g. scoping down by person) */
    fixedProperties?: AnyPropertyFilter[]
}

export interface EventsNode extends EntityNode {
    kind: NodeKind.EventsNode
    /** The event or `null` for all events. */
    event?: string | null
    limit?: number
    /** Columns to order by */
    orderBy?: string[]
    /** Return a limited set of data */
    response?: {
        results: EventType[]
        next?: string
    }
}

export interface ActionsNode extends EntityNode {
    kind: NodeKind.ActionsNode
    id: number
}
export interface QueryTiming {
    /** Key. Shortened to 'k' to save on data. */
    k: string
    /** Time in seconds. Shortened to 't' to save on data. */
    t: number
}
export interface EventsQueryResponse {
    columns: any[]
    types: string[]
    results: any[][]
    hasMore?: boolean
    timings?: QueryTiming[]
}
export interface EventsQueryPersonColumn {
    uuid: string
    created_at: string
    properties: {
        name?: string
        email?: string
    }
    distinct_id: string
}
export interface EventsQuery extends DataNode {
    kind: NodeKind.EventsQuery
    /** Return a limited set of data. Required. */
    select: HogQLExpression[]
    /** HogQL filters to apply on returned data */
    where?: HogQLExpression[]
    /** Properties configurable in the interface */
    properties?: AnyPropertyFilter[]
    /** Fixed properties in the query, can't be edited in the interface (e.g. scoping down by person) */
    fixedProperties?: AnyPropertyFilter[]
    /** Limit to events matching this string */
    event?: string | null
    /**
     * Number of rows to return
     * @asType integer
     */
    limit?: number
    /**
     * Number of rows to skip before returning rows
     * @asType integer
     */
    offset?: number
    /**
     * Show events matching a given action
     * @asType integer
     */
    actionId?: number
    /** Show events for a given person */
    personId?: string
    /** Only fetch events that happened before this timestamp */
    before?: string
    /** Only fetch events that happened after this timestamp */
    after?: string
    /** Columns to order by */
    orderBy?: string[]

    response?: EventsQueryResponse
}

export interface PersonsNode extends DataNode {
    kind: NodeKind.PersonsNode
    search?: string
    cohort?: number
    distinctId?: string
    /** Properties configurable in the interface */
    properties?: AnyPropertyFilter[]
    /** Fixed properties in the query, can't be edited in the interface (e.g. scoping down by person) */
    fixedProperties?: AnyPropertyFilter[]
    limit?: number
    offset?: number
}

// Data table node

export type HasPropertiesNode = EventsNode | EventsQuery | PersonsNode

export interface DataTableNode extends Node, DataTableNodeViewProps {
    kind: NodeKind.DataTableNode
    /** Source of the events */
    source: EventsNode | EventsQuery | PersonsNode | PersonsQuery | HogQLQuery | TimeToSeeDataSessionsQuery

    /** Columns shown in the table, unless the `source` provides them. */
    columns?: HogQLExpression[]
    /** Columns that aren't shown in the table, even if in columns or returned data */
    hiddenColumns?: HogQLExpression[]
}

interface DataTableNodeViewProps {
    /** Show with most visual options enabled. Used in scenes. */ full?: boolean
    /** Include an event filter above the table (EventsNode only) */
    showEventFilter?: boolean
    /** Include a free text search field (PersonsNode only) */
    showSearch?: boolean
    /** Include a property filter above the table */
    showPropertyFilter?: boolean
    /** Include a HogQL query editor above HogQL tables */
    showHogQLEditor?: boolean
    /** Show the kebab menu at the end of the row */
    showActions?: boolean
    /** Show date range selector */
    showDateRange?: boolean
    /** Show the export button */
    showExport?: boolean
    /** Show a reload button */
    showReload?: boolean
    /** Show the time it takes to run a query */
    showElapsedTime?: boolean
    /** Show a detailed query timing breakdown */
    showTimings?: boolean
    /** Show a button to configure the table's columns if possible */
    showColumnConfigurator?: boolean
    /** Show a button to configure and persist the table's default columns if possible */
    showPersistentColumnConfigurator?: boolean
    /** Shows a list of saved queries */
    showSavedQueries?: boolean
    /** Can expand row to show raw event data (default: true) */
    expandable?: boolean
    /** Link properties via the URL (default: false) */
    propertiesViaUrl?: boolean
    /** Can the user click on column headers to sort the table? (default: true) */
    allowSorting?: boolean
    /** Show a button to open the current query as a new insight. (default: true) */
    showOpenEditorButton?: boolean
    /** Show a results table */
    showResultsTable?: boolean
    /** Uses the embedded version of LemonTable */
    embedded?: boolean
}

// Saved insight node

export interface SavedInsightNode extends Node, InsightVizNodeViewProps, DataTableNodeViewProps {
    kind: NodeKind.SavedInsightNode
    shortId: InsightShortId
}

// Insight viz node

export interface InsightVizNode extends Node, InsightVizNodeViewProps {
    kind: NodeKind.InsightVizNode
    source: InsightQueryNode
}

interface InsightVizNodeViewProps {
    /** Show with most visual options enabled. Used in insight scene. */
    full?: boolean
    showHeader?: boolean
    showTable?: boolean
    showCorrelationTable?: boolean
    showLastComputation?: boolean
    showLastComputationRefresh?: boolean
    showFilters?: boolean
    showResults?: boolean
    /** Query is embedded inside another bordered component */
    embedded?: boolean
}

/** Base class for insight query nodes. Should not be used directly. */
export interface InsightsQueryBase extends Node {
    /** Date range for the query */
    dateRange?: DateRange
    /** Exclude internal and test users by applying the respective filters */
    filterTestAccounts?: boolean
    /** Property filters for all series */
    properties?: AnyPropertyFilter[] | PropertyGroupFilter
    /** Groups aggregation */
    aggregation_group_type_index?: number
    /** Sampling rate */
    samplingFactor?: number | null
}

/** `TrendsFilterType` minus everything inherited from `FilterType` and
 * `hidden_legend_keys` replaced by `hidden_legend_indexes` */
export type TrendsFilter = Omit<
    TrendsFilterType & { hidden_legend_indexes?: number[] },
    keyof FilterType | 'hidden_legend_keys'
>
export interface TrendsQuery extends InsightsQueryBase {
    kind: NodeKind.TrendsQuery
    /** Granularity of the response. Can be one of `hour`, `day`, `week` or `month` */
    interval?: IntervalType
    /** Events and actions to include */
    series: (EventsNode | ActionsNode)[]
    /** Properties specific to the trends insight */
    trendsFilter?: TrendsFilter
    /** Breakdown of the events and actions */
    breakdown?: BreakdownFilter
}

/** `FunnelsFilterType` minus everything inherited from `FilterType` and
 * `hidden_legend_keys` replaced by `hidden_legend_breakdowns` */
export type FunnelsFilter = Omit<
    FunnelsFilterType & { hidden_legend_breakdowns?: string[] },
    keyof FilterType | 'hidden_legend_keys'
>
export interface FunnelsQuery extends InsightsQueryBase {
    kind: NodeKind.FunnelsQuery
    /** Granularity of the response. Can be one of `hour`, `day`, `week` or `month` */
    interval?: IntervalType
    /** Events and actions to include */
    series: (EventsNode | ActionsNode)[]
    /** Properties specific to the funnels insight */
    funnelsFilter?: FunnelsFilter
    /** Breakdown of the events and actions */
    breakdown?: BreakdownFilter
}

/** `RetentionFilterType` minus everything inherited from `FilterType` */
export type RetentionFilter = Omit<RetentionFilterType, keyof FilterType>
export interface RetentionQuery extends InsightsQueryBase {
    kind: NodeKind.RetentionQuery
    /** Properties specific to the retention insight */
    retentionFilter?: RetentionFilter
}

/** `PathsFilterType` minus everything inherited from `FilterType` */
export type PathsFilter = Omit<PathsFilterType, keyof FilterType>
export interface PathsQuery extends InsightsQueryBase {
    kind: NodeKind.PathsQuery
    /** Properties specific to the paths insight */
    pathsFilter?: PathsFilter
}

/** `StickinessFilterType` minus everything inherited from `FilterType` and
 * `hidden_legend_keys` replaced by `hidden_legend_indexes` */
export type StickinessFilter = Omit<
    StickinessFilterType & { hidden_legend_indexes?: number[] },
    keyof FilterType | 'hidden_legend_keys'
>
export interface StickinessQuery extends InsightsQueryBase {
    kind: NodeKind.StickinessQuery
    /** Granularity of the response. Can be one of `hour`, `day`, `week` or `month` */
    interval?: IntervalType
    /** Events and actions to include */
    series: (EventsNode | ActionsNode)[]
    /** Properties specific to the stickiness insight */
    stickinessFilter?: StickinessFilter
}

/** `LifecycleFilterType` minus everything inherited from `FilterType` */
export type LifecycleFilter = Omit<LifecycleFilterType, keyof FilterType> & {
    /** Lifecycles that have been removed from display are not included in this array */
    toggledLifecycles?: LifecycleToggle[]
} // using everything except what it inherits from FilterType

export interface QueryResponse {
    result: unknown
    timings?: QueryTiming[]
<<<<<<< HEAD
    hogql: string
=======
    is_cached?: boolean
    last_refresh?: string
    next_allowed_client_refresh?: string
}

export interface LifecycleQueryResponse extends QueryResponse {
    result: Record<string, any>[]
>>>>>>> 89c9d585
}

export interface LifecycleQuery extends InsightsQueryBase {
    kind: NodeKind.LifecycleQuery
    /** Granularity of the response. Can be one of `hour`, `day`, `week` or `month` */
    interval?: IntervalType
    /** Events and actions to include */
    series: (EventsNode | ActionsNode)[]
    /** Properties specific to the lifecycle insight */
    lifecycleFilter?: LifecycleFilter
    response?: LifecycleQueryResponse
}

export interface PersonsQueryResponse {
    /** Results in the format: [ ['uuid', breakdown1, breakdown2, ...], ... ] */
    results: any[][] // typed as any[], not [str, ...any] because python
    columns: any[]
    types: string[]
    hogql: string
    timings?: QueryTiming[]
    hasMore?: boolean
}

export interface PersonsQuery extends DataNode {
    kind: NodeKind.PersonsQuery
    source?: InsightQueryNode
    sourceDay?: string
    sourceGroup?: string
    search?: string
    properties?: (PersonPropertyFilter | HogQLPropertyFilter)[]
    fixedProperties?: (PersonPropertyFilter | HogQLPropertyFilter)[]
    limit?: number
    offset?: number
    response?: PersonsQueryResponse
}

export type InsightQueryNode =
    | TrendsQuery
    | FunnelsQuery
    | RetentionQuery
    | PathsQuery
    | StickinessQuery
    | LifecycleQuery
export type InsightNodeKind = InsightQueryNode['kind']
export type InsightFilterProperty =
    | 'trendsFilter'
    | 'funnelsFilter'
    | 'retentionFilter'
    | 'pathsFilter'
    | 'stickinessFilter'
    | 'lifecycleFilter'
export type InsightFilter =
    | TrendsFilter
    | FunnelsFilter
    | RetentionFilter
    | PathsFilter
    | StickinessFilter
    | LifecycleFilter

export const dateRangeForFilter = (source: FilterType | undefined): DateRange | undefined => {
    if (!source) {
        return undefined
    }
    return { date_from: source.date_from, date_to: source.date_to }
}

export interface TimeToSeeDataSessionsQueryResponse {
    results: Record<string, any>[]
}

export interface TimeToSeeDataSessionsQuery extends DataNode {
    kind: NodeKind.TimeToSeeDataSessionsQuery

    /** Date range for the query */
    dateRange?: DateRange

    /** Project to filter on. Defaults to current project */
    teamId?: number

    response?: TimeToSeeDataSessionsQueryResponse
}

export interface DatabaseSchemaQueryResponseField {
    key: string
    type: string
    table?: string
    fields?: string[]
    chain?: string[]
}
export type DatabaseSchemaQueryResponse = Record<string, DatabaseSchemaQueryResponseField[]>

export interface DatabaseSchemaQuery extends DataNode {
    kind: NodeKind.DatabaseSchemaQuery
    response?: DatabaseSchemaQueryResponse
}

export interface TimeToSeeDataQuery extends DataNode {
    kind: NodeKind.TimeToSeeDataQuery

    /** Project to filter on. Defaults to current project */
    teamId?: number

    /** Project to filter on. Defaults to current session */
    sessionId?: string

    /** Session start time. Defaults to current time - 2 hours */
    sessionStart?: string
    sessionEnd?: string
}

export interface TimeToSeeDataJSONNode {
    kind: NodeKind.TimeToSeeDataSessionsJSONNode
    source: TimeToSeeDataQuery
}

export interface TimeToSeeDataWaterfallNode {
    kind: NodeKind.TimeToSeeDataSessionsWaterfallNode
    source: TimeToSeeDataQuery
}

export type TimeToSeeDataNode = TimeToSeeDataJSONNode | TimeToSeeDataWaterfallNode

export type HogQLExpression = string

// Various utility types below

export interface DateRange {
    date_from?: string | null
    date_to?: string | null
}

export interface BreakdownFilter {
    // TODO: unclutter
    breakdown_type?: BreakdownType | null
    breakdown?: BreakdownKeyType
    breakdown_normalize_url?: boolean
    breakdowns?: Breakdown[]
    breakdown_group_type_index?: number | null
    breakdown_histogram_bin_count?: number // trends breakdown histogram bin count
}

/** Pass custom metadata to queries. Used for e.g. custom columns in the DataTable. */
export interface QueryContext {
    /** Column templates for the DataTable */
    columns?: Record<string, QueryContextColumn>
    /** used to override the value in the query */
    showOpenEditorButton?: boolean
    showQueryEditor?: boolean
    /* Adds help and examples to the query editor component */
    showQueryHelp?: boolean
    insightProps?: InsightLogicProps
    emptyStateHeading?: string
    emptyStateDetail?: string
}

interface QueryContextColumn {
    title?: string
    render?: (props: { record: any }) => JSX.Element
}<|MERGE_RESOLUTION|>--- conflicted
+++ resolved
@@ -449,9 +449,6 @@
 export interface QueryResponse {
     result: unknown
     timings?: QueryTiming[]
-<<<<<<< HEAD
-    hogql: string
-=======
     is_cached?: boolean
     last_refresh?: string
     next_allowed_client_refresh?: string
@@ -459,7 +456,7 @@
 
 export interface LifecycleQueryResponse extends QueryResponse {
     result: Record<string, any>[]
->>>>>>> 89c9d585
+    hogql: string
 }
 
 export interface LifecycleQuery extends InsightsQueryBase {
