--- conflicted
+++ resolved
@@ -844,13 +844,8 @@
 
 export interface InsightActorsQuery {
     kind: NodeKind.InsightActorsQuery
-<<<<<<< HEAD
     source: InsightQuerySource
-    day?: string
-=======
-    source: InsightQueryNode
     day?: string | Day
->>>>>>> ae85baea
     status?: string
     /**
      * An interval selected out of available intervals in source query
