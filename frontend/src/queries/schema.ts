--- conflicted
+++ resolved
@@ -302,11 +302,7 @@
     /** Show a button to open the current query as a new insight. (default: true) */
     showOpenEditorButton?: boolean
     /** Show a results table */
-<<<<<<< HEAD
-    showResults?: boolean
-=======
     showResultsTable?: boolean
->>>>>>> a31d0bb4
     /** Uses the embedded version of LemonTable */
     embedded?: boolean
 }
