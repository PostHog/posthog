import { ChartDisplayType, InsightLogicProps, InsightModel, InsightType } from '~/types'
import { BindLogic } from 'kea'
import { insightLogic } from 'scenes/insights/insightLogic'
import { InsightViz } from 'lib/components/Cards/InsightCard/InsightCard'
import './ExportedInsight.scss'
import { INSIGHT_TYPES_METADATA } from 'scenes/saved-insights/SavedInsights'
import { dateFilterToText } from 'lib/utils'
import { FriendlyLogo } from '~/toolbar/assets/FriendlyLogo'
import { InsightLegend } from 'lib/components/InsightLegend/InsightLegend'
import { ExportOptions, ExportType } from '~/exporter/types'
import clsx from 'clsx'
import { SINGLE_SERIES_DISPLAY_TYPES } from 'lib/constants'
import { isTrendsFilter } from 'scenes/insights/sharedUtils'
import { isDataTableNode, isInsightVizNode } from '~/queries/utils'
import { QueriesUnsupportedHere } from 'lib/components/Cards/InsightCard/QueriesUnsupportedHere'
import { Query } from '~/queries/Query/Query'

export function ExportedInsight({
    insight,
    exportOptions: { whitelabel, noHeader, legend },
    type,
}: {
    insight: InsightModel
    exportOptions: ExportOptions
    type: ExportType
}): JSX.Element {
    if (isTrendsFilter(insight.filters) && insight.filters.show_legend) {
        // legend is always shown so don't show it alongside the insight
        insight.filters.show_legend = false
    }

    if (isDataTableNode(insight.query)) {
        // don't show editing controls when exporting/sharing
        insight.query.full = false
        insight.query.showHogQLEditor = false
        insight.query.showActions = false
    }

    const insightLogicProps: InsightLogicProps = {
        dashboardItemId: insight.short_id,
        cachedInsight: insight,
        doNotLoad: true,
    }

    const { filters, query, name, derived_name, description } = insight

    const showLegend =
        legend &&
        isTrendsFilter(filters) &&
        (!filters.display ||
            (!SINGLE_SERIES_DISPLAY_TYPES.includes(filters.display) &&
                filters.display !== ChartDisplayType.ActionsTable))
    const showWatermark = noHeader && !whitelabel

    return (
        <BindLogic logic={insightLogic} props={insightLogicProps}>
            <div
                className={clsx('ExportedInsight', {
                    'ExportedInsight--fit-screen': type === ExportType.Embed,
                })}
            >
                {!noHeader && (
                    <div className="ExportedInsight__header">
                        <div>
                            <h5>
                                <span
                                    title={INSIGHT_TYPES_METADATA[filters.insight || InsightType.TRENDS]?.description}
                                >
                                    {
                                        INSIGHT_TYPES_METADATA[
                                            !!query && !isInsightVizNode(query)
                                                ? InsightType.QUERY
                                                : filters.insight || InsightType.TRENDS
                                        ]?.name
                                    }
                                </span>{' '}
                                • {dateFilterToText(filters.date_from, filters.date_to, 'Last 7 days')}
                            </h5>
                            <h4 title={name} className="ExportedInsight__header__title">
                                {name || derived_name}
                            </h4>
                            {description && <div className="ExportedInsight__header-description">{description}</div>}
                        </div>

                        {!whitelabel && <FriendlyLogo />}
                    </div>
                )}
                {showWatermark && (
                    <div className="ExportedInsight__watermark">
                        <FriendlyLogo />
                    </div>
                )}
                <div
                    className={clsx({
                        ExportedInsight__content: true,
                        'ExportedInsight__content--with-watermark': showWatermark,
                    })}
                >
                    {!!query ? (
                        !!insight.result ? (
<<<<<<< HEAD
                            <Query query={query} />
=======
                            <Query query={query} readOnly={true} cachedResults={insight.result} />
>>>>>>> 12e83a95
                        ) : (
                            <QueriesUnsupportedHere />
                        )
                    ) : (
                        <InsightViz insight={insight as any} style={{ top: 0, left: 0 }} />
                    )}
                    {showLegend ? (
                        <div className="p-4">
                            <InsightLegend horizontal readOnly />
                        </div>
                    ) : null}
                </div>
            </div>
        </BindLogic>
    )
}<|MERGE_RESOLUTION|>--- conflicted
+++ resolved
@@ -98,11 +98,7 @@
                 >
                     {!!query ? (
                         !!insight.result ? (
-<<<<<<< HEAD
-                            <Query query={query} />
-=======
-                            <Query query={query} readOnly={true} cachedResults={insight.result} />
->>>>>>> 12e83a95
+                            <Query query={query} cachedResults={insight.result} />
                         ) : (
                             <QueriesUnsupportedHere />
                         )
