@use 'sass:list';
@use 'sass:map';
@use 'sass:color';

$sm: 576px;
$md: 768px;
$lg: 992px;
$xl: 1200px;
$xxl: 1600px;
$screens: (
    'sm': $sm,
    'md': $md,
    'lg': $lg,
    'xl': $xl,
    'xxl': $xxl,
);
$tiny_spaces: 0, 0.5, 1, 1.5, 2, 2.5, 3, 3.5, 4, 5, 6, 7, 8, 9, 10, 11, 12, 13, 14, 15, 16, 17, 18, 19, 20;
$humongous_spaces: 24, 30, 32, 40, 50, 60, 80, 100, 120, 140, 160, 180, 200;
$all_spaces: list.join($tiny_spaces, $humongous_spaces);
$flex_sizes: 1, 2, 3, 4, 5, 6, 7, 8, 9, 10;
$leadings: 3, 4, 5, 6, 7, 8, 9, 10;
$sides: 'top', 'right', 'bottom', 'left';

// CSS cursors from https://tailwindcss.com/docs/cursor
$cursors: (
    'auto',
    'default',
    'pointer',
    'wait',
    'text',
    'move',
    'help',
    'not-allowed',
    'none',
    'context-menu',
    'progress',
    'cell',
    'crosshair',
    'vertical-text',
    'alias',
    'copy',
    'no-drop',
    'grab',
    'grabbing',
    'all-scroll',
    'col-resize',
    'row-resize',
    'n-resize',
    'e-resize',
    's-resize',
    'w-resize',
    'ne-resize',
    'nw-resize',
    'se-resize',
    'sw-resize',
    'ew-resize',
    'ns-resize',
    'nesw-resize',
    'nwse-resize',
    'zoom-in',
    'zoom-out'
);

// CSS list style types from https://tailwindcss.com/docs/list-style-type
$list_style_types: 'none', 'disc', 'decimal';

// See https://www.figma.com/file/Y9G24U4r04nEjIDGIEGuKI/PostHog-Design-System-One?node-id=2028%3A841
// NOTE: Currently this has to be manually synced wit `tailwind.config.js` to allow IDE auto-completion
$colors: (
    'primary-highlight': rgba(#1d4aff, 0.1),
    'primary-light': #345cff,
    'primary': #1d4aff,
    'primary-dark': #1330a6,
    'danger-highlight': rgba(#db3707, 0.1),
    'danger-lighter': #ffa599,
    'danger-light': #df4b20,
    'danger': #db3707,
    'danger-dark': #992705,
    'warning-highlight': rgba(#f7a501, 0.1),
    'warning-light': #f8b633,
    'warning': #f7a501,
    'warning-dark': #a06b01,
    'success-highlight': rgba(#388600, 0.1),
    'success-light': #5f9d32,
    'success': #388600,
    'success-dark': #245700,
    'primary-alt-highlight': rgba(#35416b, 0.1),
    'primary-alt': #35416b,
    'primary-alt-dark': #222a46,
    'default': #2d2d2d,
    'default-dark': #050505,
    'muted': #5f5f5f,
    'muted-dark': #403939,
    'muted-alt': #747ea1,
    'muted-alt-dark': #515871,
    'mark': hsl(42deg 93% 86% / 80%),
    'white': #fff,
    'bg-light': #fff,
    'side': #fafaf9,
    'mid': #f2f2f2,
    'border': rgb(0 0 0 / 15%),
    'border-light': rgb(0 0 0 / 8%),
    'border-bold': rgb(0 0 0 / 24%),
    'border-active': rgb(0 0 0 / 36%),
    'transparent': transparent,
    'link': var(--link),
    // Colors of the PostHog logo
    'brand-blue': #1d4aff,
    'brand-red': #f54e00,
    'brand-yellow': #f9bd2b,
    'brand-key': #000,

    // This becomes white in dark mode
    // PostHog 3000
    'text-3000-light': #111,
    'muted-3000-light': rgba(#111, 0.5),
    'trace-3000-light': rgba(#111, 0.25),
    'primary-3000-light': rgba(#000, 0.75),
    'primary-3000-hover-light': #000,
    'secondary-3000-light': rgba(#cfd1c2, 0.6),
    'secondary-3000-hover-light': #cfd1c2,
    'accent-3000-light': #eeefe9,
    'bg-3000-light': #f3f4ef,
    'border-3000-light': #dadbd2,
    'border-bold-3000-light': #c1c2b9,
    'glass-bg-3000-light': #e4e5deb3,
    'glass-border-3000-light': #e4e5de,
    'link-3000-light': var(--primary),
    'text-3000-dark': #fff,
    'muted-3000-dark': rgba(#fff, 0.5),
    'trace-3000-dark': rgba(#fff, 0.25),
    'primary-3000-dark': var(--primary),
    'primary-3000-hover-dark': var(--primary-light),
    'secondary-3000-dark': #3b4159,
    'secondary-3000-hover-dark': #575d77,
    'accent-3000-dark': #1d1f27,
    'bg-3000-dark': #151619,
    'border-3000-dark': #2b2c32,
    'border-bold-3000-dark': #3f4046,
    'glass-bg-3000-dark': #1d1f27b3,
    'glass-border-3000-dark': var(--border-3000-dark),
    'link-3000-dark': rgb(47 129 247),
    // The derived colors
    'text-3000': var(--text-3000),
    'muted-3000': var(--muted-3000),
    'trace-3000': var(--trace-3000),
    'primary-3000': var(--primary-3000),
    'primary-3000-hover': var(--primary-3000-hover),
    'secondary-3000': var(--secondary-3000),
    'secondary-3000-hover': var(--secondary-3000-hover),
    'accent-3000': var(--accent-3000),
    'bg-3000': var(--bg-3000),
    'border-3000': var(--border-3000),
    'border-bold-3000': var(--border-bold-3000),
    'glass-bg-3000': var(--glass-bg-3000),
    'glass-border-3000': var(--glass-border-3000),
    'link-3000': var(--link-3000),
    // 'bg-light': var(--accent-3000),
);

// These vars are modified via SCSS for legacy reasons (e.g. darken/lighten), so keeping as SCSS vars for now.
$_primary: map.get($colors, 'primary');
$_success: map.get($colors, 'success');
$_danger: map.get($colors, 'danger');
$_primary_bg_hover: rgba($_primary, 0.1);
$_primary_bg_active: rgba($_primary, 0.2);
$_lifecycle_new: $_primary;
$_lifecycle_returning: $_success;
$_lifecycle_resurrecting: #a56eff; // --data-lilac
$_lifecycle_dormant: $_danger;

// root variables are defined as a mixin here because
// the toolbar needs them attached to :host not :root
@mixin root-variables {
    // Design System colors
    @each $name, $hex in $colors {
        --#{$name}: #{$hex};
    }

    // TODO: Remove the primary-bg...
    --primary-bg-hover: var(--primary-highlight);
    --primary-bg-active: #{$_primary_bg_active};
    --bg-charcoal: #2d2d2d;
    --bg-bridge: #ebece8;

    // Non-color vars
    --radius: 4px;
<<<<<<< HEAD
    --shadow-elevation: 0px 16px 16px -16px rgba(0, 0, 0, 0.35);
=======
    --shadow: 0 20px 25px -5px rgb(0 0 0 / 10%), 0 8px 10px -6px rgb(0 0 0 / 10%);
    --shadow-elevation: 0px 16px 16px -16px rgb(0 0 0 / 35%);
>>>>>>> 7f851ce8
    --opacity-disabled: 0.6;
    --font-medium: 500;
    --font-semibold: 600;
    --font-sans: -apple-system, blinkmacsystemfont, 'Inter', 'Segoe UI', 'Roboto', 'Helvetica Neue', helvetica, arial,
        sans-serif, 'Apple Color Emoji', 'Segoe UI Emoji', 'Segoe UI Symbol';
    --font-mono: ui-monospace, 'SFMono-Regular', 'SF Mono', 'Menlo', 'Consolas', 'Liberation Mono', monospace;

    // Dashboard item colors
    --blue: #597dce;
    --purple: #c278cf;
    --green: var(--success);
    --black: var(--default);

    // Tag colors
    --purple-light: #dcb1e3;

    // Data colors (e.g. insight series). Note: colors.ts relies on these values being hexadecimal
    --data-brand-blue: var(--primary);
    --data-purple: #621da6;
    --data-viridian: #42827e;
    --data-magenta: #ce0e74;
    --data-vermilion: #f14f58;
    --data-brown: #7c440e;
    --data-green: #529a0a;
    --data-blue: #0476fb;
    --data-pink: #fe729e;
    --data-navy: var(--primary-alt);
    --data-turquoise: #41cbc4;
    --data-brick: #b64b02;
    --data-yellow: #e4a604;
    --data-lilac: #a56eff;

    // Lifecycle series
    --lifecycle-new: #{$_lifecycle_new};
    --lifecycle-returning: #{$_lifecycle_returning};
    --lifecycle-resurrecting: #{$_lifecycle_resurrecting};
    --lifecycle-dormant: #{$_lifecycle_dormant};
    --lifecycle-new-hover: #{color.adjust($_lifecycle_new, $lightness: -20%)};
    --lifecycle-returning-hover: #{color.adjust($_lifecycle_returning, $lightness: -20%)};
    --lifecycle-resurrecting-hover: #{color.adjust($_lifecycle_resurrecting, $lightness: -20%)};
    --lifecycle-dormant-hover: #{color.adjust($_lifecycle_dormant, $lightness: -20%)};

    // Funnels
    // TODO: unify with lib/colors.ts, getGraphColors()
    --funnel-default: var(--primary);
    --funnel-background: var(--border-light);
    --funnel-axis: var(--border);
    --funnel-grid: #ddd;
    --antd-table-background-dark: #fafafa;

    // Session Recording
    --recording-spacing: calc(2rem / 3);
    --recording-player-container-bg: #797973;
    --recording-buffer-bg: #faaf8c;
    --recording-seekbar-red: var(--brand-red);
    --recording-hover-event: var(--primary-bg-hover);
    --recording-hover-event-mid: var(--primary-bg-active);
    --recording-hover-event-dark: var(--primary);
    --recording-current-event: #eef2ff;
    --recording-current-event-dark: var(--primary-alt);
    --recording-failure-event: #fee9e2;
    --recording-failure-event-dark: #cd3000;
    --recording-highlight-event: var(--mark);
    --recording-highlight-event-dark: #946508;

    // Z-indexes
    --z-bottom-notice: 5100;
    --z-command-palette: 1875;
    --z-force-modal-above-popovers: 1850;
    --z-ant-message: 1070;
    --z-ant-select-dropdown: 1065;
    --z-definition-popover: 1064;
    --z-popover: 1063;
    --z-graph-tooltip: 1062;
    --z-annotation-popover: 1061;
    --z-modal: 1060;
    --z-ant-modal-wrap: 1060;
    --z-hedgehog-buddy: 1059;
    --z-ant-modal-mask: 1050;
    --z-drawer: 950;
    --z-notifications-popover: 949; // below the TZ aware popover but over the main-nav
    --z-main-nav: 948;
    --z-lemon-sidebar: 940;
    --z-lemon-activation-sidebar: 939;
    --z-mobile-nav-overlay: 931;
    --z-top-navigation: 800;
    --z-content-overlay: 488;
    --z-raised: 5;

    // Toasts
    // Update and override from react-toastify
    // which attaches these variables to :root
    // which means they aren't available in the toolbar
    --toastify-color-dark: var(--accent-3000-dark);
    --toastify-color-light: var(--bg-light);
    --toastify-color-info: var(--primary);
    --toastify-color-success: var(--success);
    --toastify-color-warning: var(--warning);
    --toastify-color-error: var(--danger);
    --toastify-toast-background: var(--bg-light);
    --toastify-toast-width: 26rem;
    --toastify-toast-min-height: 3.5rem;
    --toastify-toast-max-height: 16rem;
    --toastify-text-color-light: #757575;
    --toastify-color-progress-success: var(--toastify-color-success);
    --toastify-color-progress-warning: var(--toastify-color-warning);
    --toastify-color-progress-error: var(--toastify-color-error);

    // In-app prompts
    --in-app-prompts-width: 26rem;
    --lettermark-1-bg: #dcb1e3;
    --lettermark-1-text: #572e5e;
    --lettermark-2-bg: #ffc4b2;
    --lettermark-2-text: #3e5891;
    --lettermark-3-bg: #fdedc9;
    --lettermark-3-text: #3e5891;
    --lettermark-4-bg: #3e5891;
    --lettermark-4-text: #ffc4b2;
    --lettermark-5-bg: #8da9e7;
    --lettermark-5-text: #572e5e;
    --lettermark-6-bg: #572e5e;
    --lettermark-6-text: #dcb1e3;
    --lettermark-7-bg: #ffc035;
    --lettermark-7-text: #35416b;
    --lettermark-8-bg: #ff906e;
    --lettermark-8-text: #2a3d65;

    // Modals
    --modal-backdrop-blur: 5px; // Half the value in Figma as blur is calculated differently there it seems
    --modal-backdrop-color: rgb(0 0 0 / 20%);
    --modal-transition-time: 200ms;

    // Notebooks
    --notebook-popover-transition-properties: 150ms cubic-bezier(0, 0.5, 0.5, 1);
    --notebook-column-left-width: 27rem;
    --notebook-column-right-width: 20rem;
}<|MERGE_RESOLUTION|>--- conflicted
+++ resolved
@@ -185,12 +185,7 @@
 
     // Non-color vars
     --radius: 4px;
-<<<<<<< HEAD
-    --shadow-elevation: 0px 16px 16px -16px rgba(0, 0, 0, 0.35);
-=======
-    --shadow: 0 20px 25px -5px rgb(0 0 0 / 10%), 0 8px 10px -6px rgb(0 0 0 / 10%);
     --shadow-elevation: 0px 16px 16px -16px rgb(0 0 0 / 35%);
->>>>>>> 7f851ce8
     --opacity-disabled: 0.6;
     --font-medium: 500;
     --font-semibold: 600;
