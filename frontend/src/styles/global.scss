/* Only styles that are shared across multiple components (i.e. global) should go here, trying to keep this file
nimble to simplify maintenance. We separate variables and mixins in vars.scss to be able to import those into local
style files without adding already imported styles.

Font weights:
Only 400 (`normal`), 500 (`var(--font-medium)`), 600 (`var(--font-semibold)`), or 700 (`bold`) should be used

*/

@use 'sass:map';

// Global components
@import '../../../node_modules/react-toastify/dist/ReactToastify';
@import 'fonts';
@import 'functions';
@import 'mixins';
@import 'tailwindcss/components'; // NOTE: The components layer must be before utilities for correct specificity
@import 'utilities';
@import 'utilities-legacy'; // TODO: Remove all legacy utilities

:root {
    @include root-variables;
}

// Text styles
body b,
body strong {
    // body is specified to increase specificity – otherwise Ant Design's "bolder" takes precedence over "600"
    font-weight: 600;
}

// Disable default styling for ul
ul {
    padding-left: 0;
    margin-bottom: 0;
    list-style: none;
}

// This may look odd but sets up our utility classes
*,
<<<<<<< HEAD
::after,
::before {
    box-sizing: border-box;
=======
*::before,
*::after {
>>>>>>> 531eb54d
    border-color: var(--border);
    border-style: solid;
    border-width: 0;
}

input[type='radio'] {
    accent-color: var(--primary-3000);
}

.page-title-row {
    display: flex;
    flex-wrap: wrap;
    gap: 0.5rem 1rem;
    align-items: center;
    min-height: 2.5rem;
    margin: 1rem 0 0.25rem;

    @include screen($md) {
        flex-wrap: nowrap;
    }
}

.page-title {
    min-width: 0;
    margin: 0;
    font-size: 28px;
    font-weight: 600;
    line-height: 34px;
}

.page-caption {
    max-width: 48rem;
    margin-bottom: 1rem;
    font-size: 0.875rem;
    line-height: 1.25rem;

    &.tabbed {
        margin-bottom: 0.5rem;
    }
}

.secondary {
    font-size: 0.9em;
    font-weight: var(--font-medium);
    color: var(--primary-alt);
    text-transform: uppercase;
    letter-spacing: 1px;
    background: none;
    border: 0;
}

.card-secondary {
    font-size: 11px;
    font-weight: 600;
    color: var(--muted);
    text-transform: uppercase;
    letter-spacing: 0.5px;
}

mark {
    background-color: var(--mark) !important;
    border-radius: var(--radius);
}

hr {
    border: 1px solid var(--border);
}

// Vendor-specific adjustments

input::-ms-clear {
    display: none; // Hide IE/Edge's clear button that can mess input sizing up
}

// Highlight background blink

/* stylelint-disable-next-line keyframes-name-pattern */
@keyframes highlight {
    0% {
        background-color: var(--mark);
    }

    100% {
        background-color: initial;
    }
}

// Generic 360 spin

/* stylelint-disable-next-line keyframes-name-pattern */
@keyframes spin {
    0% {
        transform: rotateZ(0deg);
    }

    100% {
        transform: rotateZ(360deg);
    }
}

// Toasts

.Toastify__toast {
    align-items: center;
    padding: 0.75rem;
    margin-bottom: 0.5rem;
    font-family: var(--font-sans);
    font-size: 1rem;
    cursor: unset;
    border: 1px solid var(--secondary-3000-button-border);
    border-radius: var(--radius);
    box-shadow: var(--shadow-elevation-3000);
    opacity: 1 !important;
}

.Toastify__toast-container {
    padding: 0;
}

.Toastify__toast-body {
    padding: 0;
    font-size: 0.875rem;
    font-weight: 500;
    line-height: 1.25rem;
    color: var(--text-3000);

    b,
    strong {
        font-weight: 700;
    }

    button {
        margin: 0 0.75rem;
    }
}

.Toastify__toast-icon {
    width: 1.5rem;
    height: 1.5rem;
    margin-right: 0.75rem;
    font-size: 1.5rem;
    color: var(--muted-alt);

    .Toastify__toast--success & {
        color: var(--toastify-color-success);
    }

    .Toastify__toast--warning & {
        color: var(--toastify-color-warning);
    }

    .Toastify__toast--error & {
        color: var(--toastify-color-error);
    }
}

.Toastify__progress-bar {
    height: var(--radius);
}

// Form & input styles

.error-on-blur {
    &.errored:not(:focus) {
        border-color: var(--danger) !important;
    }
}

// Button styles

.info-indicator {
    margin-left: 4px;
    color: var(--primary-alt) !important;
    cursor: pointer;

    &.left {
        margin-right: 4px;
        margin-left: 0;
    }
}

// Graph series glyph

.graph-series-glyph {
    display: flex;
    flex-shrink: 0;
    align-items: center;
    justify-content: center;
    width: 22px;
    height: 22px;
    font-size: 12px;
    font-weight: bold;
    pointer-events: none;
    border: 2px solid var(--text-3000);
    border-radius: 50%;

    // variants
    &.funnel-step-glyph {
        width: 23px;
        height: 23px;
        font-size: unset;
        color: var(--primary-alt);
        background-color: var(--bg-light);
        border-color: var(--border);
    }
}

// Bottom notice (DEBUG=1 mode)

#bottom-notice {
    position: fixed;
    bottom: 0;
    left: 0;
    z-index: var(--z-bottom-notice);
    display: flex !important;
    flex-direction: row;
    width: 100%;
    font-size: 0.75rem;
    line-height: 1.5rem;
    color: #fff;
    background: #000;

    code {
        font-size: inherit;
        color: inherit;
    }

    &.warning div {
        height: auto;
        background: var(--danger);
    }

    &.tricolor {
        cursor: pointer;

        div:nth-child(1) {
            background: var(--brand-blue);
        }

        div:nth-child(2) {
            background: var(--brand-red);
        }

        div:nth-child(3) {
            background: var(--brand-yellow);
        }

        span {
            cursor: text;
        }
    }

    div {
        flex-basis: 0;
        flex-grow: 1;
        height: 1.5rem;
        text-align: center;
    }

    span {
        display: none;
    }

    button {
        width: 1.5rem;
        height: 1.5rem;
        padding: 0;
        font-size: 1rem;
        font-weight: bold;
        color: inherit;
        cursor: pointer;
        background: transparent;
        border: none;
    }

    @media screen and (min-width: 750px) {
        font-size: 1rem;
        line-height: 2rem;

        div {
            height: 2rem;
        }

        span {
            display: inline;
        }

        button {
            width: 2rem;
            height: 2rem;
            font-size: 1.25rem;
        }
    }
}

body {
    // Remove below once we're using Tailwind's base
    --tw-content: '';
    --tw-ring-offset-width: 0px;
    --tw-ring-offset-color: var(--bg-light);
    --tw-ring-color: var(--primary-3000);
    --tw-ring-inset: ;
    --tw-translate-x: 0;
    --tw-translate-y: 0;
    --tw-rotate: 0;
    --tw-skew-x: 0;
    --tw-skew-y: 0;
    --tw-scale-x: 1;
    --tw-scale-y: 1;

    font-family: -apple-system, BlinkMacSystemFont, Inter, 'Segoe UI', Roboto, Helvetica, Arial, sans-serif,
        'Apple Color Emoji', 'Segoe UI Emoji', 'Segoe UI Symbol';
    font-size: 14px;
    line-height: 1.5715;
    color: var(--text-3000);
    touch-action: manipulation; // Disable double-tap-to-zoom on mobile, making taps slightly snappier
    background: var(--bg-light);

    &[theme='light'] {
        @include light-mode-3000-variables;
    }

    &[theme='dark'] {
        @include dark-mode-3000-variables;
    }

    * > {
        ::-webkit-scrollbar {
            width: 0.5rem;
            height: 0.5rem;
        }

        ::-webkit-scrollbar-track {
            background: var(--accent-3000);
        }

        ::-webkit-scrollbar-thumb {
            background: var(--trace-3000);
            border-radius: var(--radius);

            &:hover {
                background: var(--muted-3000);
            }
        }
    }

    h1,
    h2,
    h3,
    h4,
    h5 {
        margin-top: 0;
        font-family: var(--font-title);
    }

    h1,
    h2,
    h3,
    h4 {
        color: var(--text-3000);
    }

    h5 {
        margin-bottom: 0.25rem;
        font-size: 0.6875rem;
        font-weight: 600;
        line-height: 1.5rem;
        color: var(--muted-alt);
        text-transform: uppercase;
        letter-spacing: 0.075em;
    }

    pre,
    code,
    kbd,
    samp {
        font-family: var(--font-mono);
    }

    a {
        color: var(--link);
    }

    p {
        margin-top: 0;
        margin-bottom: 1em;
    }

    button,
    input,
    optgroup,
    select,
    textarea {
        margin: 0;
        font-family: inherit;
        font-size: inherit;
        line-height: inherit;
        color: inherit;
    }

    .LemonButton,
    .Link {
        .text-link {
            color: var(--text-3000);
        }

        &:hover {
            .text-link {
                color: var(--primary-3000);
            }
        }
    }

    @include common-variables;
}

.storybook-test-runner {
    &.storybook-test-runner--fullscreen {
        height: fit-content;
    }

    &.storybook-test-runner--padded {
        #storybook-root {
            // Make the root element (which is the default screenshot reference) hug the component
            display: inline-block;
        }
    }

    // Only use this class in visual regression tests
    *,
    *::before,
    *::after {
        transition-duration: 0ms !important;
        animation-fill-mode: forwards !important;
        animation-duration: 0ms !important;
        animation-iteration-count: 1 !important;
    }

    // Hide some parts of the UI that were causing flakiness
    ::-webkit-scrollbar,
    *> ::-webkit-scrollbar,
    // Scrollbar in WebKit/Blink browsers
    .LemonTabs__bar::after,
    // Active tab slider
    .scrollable::after,
    // Scrollability indicators
    .scrollable::before {
        display: none;
    }

    #storybook-root > .fixed:only-child {
        // Fix for stories of fixed overlays like CommandBar - otherwise body would be zero-sized
        position: static !important;
    }

    #storybook-root:empty ~ .ReactModalPortal > .ReactModal__Overlay {
        // Fix for stories of fixed modals - otherwise body would be zero-sized
        position: static !important;
    }
}

.ligatures-none {
    font-variant-ligatures: none;
}

.hide-scrollbar {
    scrollbar-width: none;
    -ms-overflow-style: none;

    &::-webkit-scrollbar {
        display: none;
    }
}<|MERGE_RESOLUTION|>--- conflicted
+++ resolved
@@ -38,14 +38,9 @@
 
 // This may look odd but sets up our utility classes
 *,
-<<<<<<< HEAD
-::after,
-::before {
-    box-sizing: border-box;
-=======
 *::before,
 *::after {
->>>>>>> 531eb54d
+    box-sizing: border-box;
     border-color: var(--border);
     border-style: solid;
     border-width: 0;
