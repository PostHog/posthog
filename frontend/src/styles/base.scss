// Global components
@import 'vars';
@import 'mixins';
@import 'utilities-legacy'; // TODO: Remove all legacy utilities

// Set variables
:root,
:host {
    --color-red-50: oklch(0.971 0.013 17.38deg);
    --color-red-100: oklch(0.936 0.032 17.717deg);
    --color-red-200: oklch(0.885 0.062 18.334deg);
    --color-red-300: oklch(0.808 0.114 19.571deg);
    --color-red-400: oklch(0.704 0.191 22.216deg);
    --color-red-500: oklch(0.637 0.237 25.331deg);
    --color-red-600: oklch(0.577 0.245 27.325deg);
    --color-red-700: oklch(0.505 0.213 27.518deg);
    --color-red-800: oklch(0.444 0.177 26.899deg);
    --color-red-900: oklch(0.396 0.141 25.723deg);
    --color-red-950: oklch(0.258 0.092 26.042deg);
    --color-orange-50: oklch(0.98 0.016 73.684deg);
    --color-orange-100: oklch(0.954 0.038 75.164deg);
    --color-orange-200: oklch(0.901 0.076 70.697deg);
    --color-orange-300: oklch(0.837 0.128 66.29deg);
    --color-orange-400: oklch(0.75 0.183 55.934deg);
    --color-orange-500: oklch(0.705 0.213 47.604deg);
    --color-orange-600: oklch(0.646 0.222 41.116deg);
    --color-orange-700: oklch(0.553 0.195 38.402deg);
    --color-orange-800: oklch(0.47 0.157 37.304deg);
    --color-orange-900: oklch(0.408 0.123 38.172deg);
    --color-orange-950: oklch(0.266 0.079 36.259deg);
    --color-amber-50: oklch(0.987 0.022 95.277deg);
    --color-amber-100: oklch(0.962 0.059 95.617deg);
    --color-amber-200: oklch(0.924 0.12 95.746deg);
    --color-amber-300: oklch(0.879 0.169 91.605deg);
    --color-amber-400: oklch(0.828 0.189 84.429deg);
    --color-amber-500: oklch(0.769 0.188 70.08deg);
    --color-amber-600: oklch(0.666 0.179 58.318deg);
    --color-amber-700: oklch(0.555 0.163 48.998deg);
    --color-amber-800: oklch(0.473 0.137 46.201deg);
    --color-amber-900: oklch(0.414 0.112 45.904deg);
    --color-amber-950: oklch(0.279 0.077 45.635deg);
    --color-yellow-50: oklch(0.987 0.026 102.212deg);
    --color-yellow-100: oklch(0.973 0.071 103.193deg);
    --color-yellow-200: oklch(0.945 0.129 101.54deg);
    --color-yellow-300: oklch(0.905 0.182 98.111deg);
    --color-yellow-400: oklch(0.852 0.199 91.936deg);
    --color-yellow-500: oklch(0.795 0.184 86.047deg);
    --color-yellow-600: oklch(0.681 0.162 75.834deg);
    --color-yellow-700: oklch(0.554 0.135 66.442deg);
    --color-yellow-800: oklch(0.476 0.114 61.907deg);
    --color-yellow-900: oklch(0.421 0.095 57.708deg);
    --color-yellow-950: oklch(0.286 0.066 53.813deg);
    --color-lime-50: oklch(0.986 0.031 120.757deg);
    --color-lime-100: oklch(0.967 0.067 122.328deg);
    --color-lime-200: oklch(0.938 0.127 124.321deg);
    --color-lime-300: oklch(0.897 0.196 126.665deg);
    --color-lime-400: oklch(0.841 0.238 128.85deg);
    --color-lime-500: oklch(0.768 0.233 130.85deg);
    --color-lime-600: oklch(0.648 0.2 131.684deg);
    --color-lime-700: oklch(0.532 0.157 131.589deg);
    --color-lime-800: oklch(0.453 0.124 130.933deg);
    --color-lime-900: oklch(0.405 0.101 131.063deg);
    --color-lime-950: oklch(0.274 0.072 132.109deg);
    --color-green-50: oklch(0.982 0.018 155.826deg);
    --color-green-100: oklch(0.962 0.044 156.743deg);
    --color-green-200: oklch(0.925 0.084 155.995deg);
    --color-green-300: oklch(0.871 0.15 154.449deg);
    --color-green-400: oklch(0.792 0.209 151.711deg);
    --color-green-500: oklch(0.723 0.219 149.579deg);
    --color-green-600: oklch(0.627 0.194 149.214deg);
    --color-green-700: oklch(0.527 0.154 150.069deg);
    --color-green-800: oklch(0.448 0.119 151.328deg);
    --color-green-900: oklch(0.393 0.095 152.535deg);
    --color-green-950: oklch(0.266 0.065 152.934deg);
    --color-emerald-50: oklch(0.979 0.021 166.113deg);
    --color-emerald-100: oklch(0.95 0.052 163.051deg);
    --color-emerald-200: oklch(0.905 0.093 164.15deg);
    --color-emerald-300: oklch(0.845 0.143 164.978deg);
    --color-emerald-400: oklch(0.765 0.177 163.223deg);
    --color-emerald-500: oklch(0.696 0.17 162.48deg);
    --color-emerald-600: oklch(0.596 0.145 163.225deg);
    --color-emerald-700: oklch(0.508 0.118 165.612deg);
    --color-emerald-800: oklch(0.432 0.095 166.913deg);
    --color-emerald-900: oklch(0.378 0.077 168.94deg);
    --color-emerald-950: oklch(0.262 0.051 172.552deg);
    --color-teal-50: oklch(0.984 0.014 180.72deg);
    --color-teal-100: oklch(0.953 0.051 180.801deg);
    --color-teal-200: oklch(0.91 0.096 180.426deg);
    --color-teal-300: oklch(0.855 0.138 181.071deg);
    --color-teal-400: oklch(0.777 0.152 181.912deg);
    --color-teal-500: oklch(0.704 0.14 182.503deg);
    --color-teal-600: oklch(0.6 0.118 184.704deg);
    --color-teal-700: oklch(0.511 0.096 186.391deg);
    --color-teal-800: oklch(0.437 0.078 188.216deg);
    --color-teal-900: oklch(0.386 0.063 188.416deg);
    --color-teal-950: oklch(0.277 0.046 192.524deg);
    --color-cyan-50: oklch(0.984 0.019 200.873deg);
    --color-cyan-100: oklch(0.956 0.045 203.388deg);
    --color-cyan-200: oklch(0.917 0.08 205.041deg);
    --color-cyan-300: oklch(0.865 0.127 207.078deg);
    --color-cyan-400: oklch(0.789 0.154 211.53deg);
    --color-cyan-500: oklch(0.715 0.143 215.221deg);
    --color-cyan-600: oklch(0.609 0.126 221.723deg);
    --color-cyan-700: oklch(0.52 0.105 223.128deg);
    --color-cyan-800: oklch(0.45 0.085 224.283deg);
    --color-cyan-900: oklch(0.398 0.07 227.392deg);
    --color-cyan-950: oklch(0.302 0.056 229.695deg);
    --color-sky-50: oklch(0.977 0.013 236.62deg);
    --color-sky-100: oklch(0.951 0.026 236.824deg);
    --color-sky-200: oklch(0.901 0.058 230.902deg);
    --color-sky-300: oklch(0.828 0.111 230.318deg);
    --color-sky-400: oklch(0.746 0.16 232.661deg);
    --color-sky-500: oklch(0.685 0.169 237.323deg);
    --color-sky-600: oklch(0.588 0.158 241.966deg);
    --color-sky-700: oklch(0.5 0.134 242.749deg);
    --color-sky-800: oklch(0.443 0.11 240.79deg);
    --color-sky-900: oklch(0.391 0.09 240.876deg);
    --color-sky-950: oklch(0.293 0.066 243.157deg);
    --color-blue-50: oklch(0.97 0.014 254.604deg);
    --color-blue-100: oklch(0.932 0.032 255.585deg);
    --color-blue-200: oklch(0.882 0.059 254.128deg);
    --color-blue-300: oklch(0.809 0.105 251.813deg);
    --color-blue-400: oklch(0.707 0.165 254.624deg);
    --color-blue-500: oklch(0.623 0.214 259.815deg);
    --color-blue-600: oklch(0.546 0.245 262.881deg);
    --color-blue-700: oklch(0.488 0.243 264.376deg);
    --color-blue-800: oklch(0.424 0.199 265.638deg);
    --color-blue-900: oklch(0.379 0.146 265.522deg);
    --color-blue-950: oklch(0.282 0.091 267.935deg);
    --color-indigo-50: oklch(0.962 0.018 272.314deg);
    --color-indigo-100: oklch(0.93 0.034 272.788deg);
    --color-indigo-200: oklch(0.87 0.065 274.039deg);
    --color-indigo-300: oklch(0.785 0.115 274.713deg);
    --color-indigo-400: oklch(0.673 0.182 276.935deg);
    --color-indigo-500: oklch(0.585 0.233 277.117deg);
    --color-indigo-600: oklch(0.511 0.262 276.966deg);
    --color-indigo-700: oklch(0.457 0.24 277.023deg);
    --color-indigo-800: oklch(0.398 0.195 277.366deg);
    --color-indigo-900: oklch(0.359 0.144 278.697deg);
    --color-indigo-950: oklch(0.257 0.09 281.288deg);
    --color-violet-50: oklch(0.969 0.016 293.756deg);
    --color-violet-100: oklch(0.943 0.029 294.588deg);
    --color-violet-200: oklch(0.894 0.057 293.283deg);
    --color-violet-300: oklch(0.811 0.111 293.571deg);
    --color-violet-400: oklch(0.702 0.183 293.541deg);
    --color-violet-500: oklch(0.606 0.25 292.717deg);
    --color-violet-600: oklch(0.541 0.281 293.009deg);
    --color-violet-700: oklch(0.491 0.27 292.581deg);
    --color-violet-800: oklch(0.432 0.232 292.759deg);
    --color-violet-900: oklch(0.38 0.189 293.745deg);
    --color-violet-950: oklch(0.283 0.141 291.089deg);
    --color-purple-50: oklch(0.977 0.014 308.299deg);
    --color-purple-100: oklch(0.946 0.033 307.174deg);
    --color-purple-200: oklch(0.902 0.063 306.703deg);
    --color-purple-300: oklch(0.827 0.119 306.383deg);
    --color-purple-400: oklch(0.714 0.203 305.504deg);
    --color-purple-500: oklch(0.627 0.265 303.9deg);
    --color-purple-600: oklch(0.558 0.288 302.321deg);
    --color-purple-700: oklch(0.496 0.265 301.924deg);
    --color-purple-800: oklch(0.438 0.218 303.724deg);
    --color-purple-900: oklch(0.381 0.176 304.987deg);
    --color-purple-950: oklch(0.291 0.149 302.717deg);
    --color-fuchsia-50: oklch(0.977 0.017 320.058deg);
    --color-fuchsia-100: oklch(0.952 0.037 318.852deg);
    --color-fuchsia-200: oklch(0.903 0.076 319.62deg);
    --color-fuchsia-300: oklch(0.833 0.145 321.434deg);
    --color-fuchsia-400: oklch(0.74 0.238 322.16deg);
    --color-fuchsia-500: oklch(0.667 0.295 322.15deg);
    --color-fuchsia-600: oklch(0.591 0.293 322.896deg);
    --color-fuchsia-700: oklch(0.518 0.253 323.949deg);
    --color-fuchsia-800: oklch(0.452 0.211 324.591deg);
    --color-fuchsia-900: oklch(0.401 0.17 325.612deg);
    --color-fuchsia-950: oklch(0.293 0.136 325.661deg);
    --color-pink-50: oklch(0.971 0.014 343.198deg);
    --color-pink-100: oklch(0.948 0.028 342.258deg);
    --color-pink-200: oklch(0.899 0.061 343.231deg);
    --color-pink-300: oklch(0.823 0.12 346.018deg);
    --color-pink-400: oklch(0.718 0.202 349.761deg);
    --color-pink-500: oklch(0.656 0.241 354.308deg);
    --color-pink-600: oklch(0.592 0.249 0.584deg);
    --color-pink-700: oklch(0.525 0.223 3.958deg);
    --color-pink-800: oklch(0.459 0.187 3.815deg);
    --color-pink-900: oklch(0.408 0.153 2.432deg);
    --color-pink-950: oklch(0.284 0.109 3.907deg);
    --color-rose-50: oklch(0.969 0.015 12.422deg);
    --color-rose-100: oklch(0.941 0.03 12.58deg);
    --color-rose-200: oklch(0.892 0.058 10.001deg);
    --color-rose-300: oklch(0.81 0.117 11.638deg);
    --color-rose-400: oklch(0.712 0.194 13.428deg);
    --color-rose-500: oklch(0.645 0.246 16.439deg);
    --color-rose-600: oklch(0.586 0.253 17.585deg);
    --color-rose-700: oklch(0.514 0.222 16.935deg);
    --color-rose-800: oklch(0.455 0.188 13.697deg);
    --color-rose-900: oklch(0.41 0.159 10.272deg);
    --color-rose-950: oklch(0.271 0.105 12.094deg);
    --color-slate-50: oklch(0.984 0.003 247.858deg);
    --color-slate-100: oklch(0.968 0.007 247.896deg);
    --color-slate-200: oklch(0.929 0.013 255.508deg);
    --color-slate-300: oklch(0.869 0.022 252.894deg);
    --color-slate-400: oklch(0.704 0.04 256.788deg);
    --color-slate-500: oklch(0.554 0.046 257.417deg);
    --color-slate-600: oklch(0.446 0.043 257.281deg);
    --color-slate-700: oklch(0.372 0.044 257.287deg);
    --color-slate-800: oklch(0.279 0.041 260.031deg);
    --color-slate-900: oklch(0.208 0.042 265.755deg);
    --color-slate-950: oklch(0.129 0.042 264.695deg);
    --color-gray-50: oklch(0.985 0.002 247.839deg);
    --color-gray-100: oklch(0.967 0.003 264.542deg);
    --color-gray-200: oklch(0.928 0.006 264.531deg);
    --color-gray-300: oklch(0.872 0.01 258.338deg);
    --color-gray-400: oklch(0.707 0.022 261.325deg);
    --color-gray-500: oklch(0.551 0.027 264.364deg);
    --color-gray-600: oklch(0.446 0.03 256.802deg);
    --color-gray-700: oklch(0.373 0.034 259.733deg);
    --color-gray-800: oklch(0.278 0.033 256.848deg);
    --color-gray-900: oklch(0.21 0.034 264.665deg);
    --color-gray-950: oklch(0.13 0.028 261.692deg);
    --color-zinc-50: oklch(0.985 0 0deg);
    --color-zinc-100: oklch(0.967 0.001 286.375deg);
    --color-zinc-200: oklch(0.92 0.004 286.32deg);
    --color-zinc-300: oklch(0.871 0.006 286.286deg);
    --color-zinc-400: oklch(0.705 0.015 286.067deg);
    --color-zinc-500: oklch(0.552 0.016 285.938deg);
    --color-zinc-600: oklch(0.442 0.017 285.786deg);
    --color-zinc-700: oklch(0.37 0.013 285.805deg);
    --color-zinc-800: oklch(0.274 0.006 286.033deg);
    --color-zinc-900: oklch(0.21 0.006 285.885deg);
    --color-zinc-950: oklch(0.141 0.005 285.823deg);
    --color-stone-50: oklch(0.985 0.001 106.423deg);
    --color-stone-100: oklch(0.97 0.001 106.424deg);
    --color-stone-200: oklch(0.923 0.003 48.717deg);
    --color-stone-300: oklch(0.869 0.005 56.366deg);
    --color-stone-400: oklch(0.709 0.01 56.259deg);
    --color-stone-500: oklch(0.553 0.013 58.071deg);
    --color-stone-600: oklch(0.444 0.011 73.639deg);
    --color-stone-700: oklch(0.374 0.01 67.558deg);
    --color-stone-800: oklch(0.268 0.007 34.298deg);
    --color-stone-900: oklch(0.216 0.006 56.043deg);
    --color-stone-950: oklch(0.147 0.004 49.25deg);
    --color-black: #000;
    --color-white: #fff;

    // Primitive neutral cool colors
    --color-neutral-cool-50: hsl(240deg 8% 95%);
    --color-neutral-cool-75: hsl(236deg 8% 92.5%);
    --color-neutral-cool-100: hsl(232deg 8% 90%);
    --color-neutral-cool-150: hsl(232.5deg 8% 85%);
    --color-neutral-cool-200: hsl(233deg 8% 80%);
    --color-neutral-cool-250: hsl(231.5deg 8% 75%);
    --color-neutral-cool-300: hsl(230deg 8% 70%);
    --color-neutral-cool-350: hsl(230.5deg 8% 65%);
    --color-neutral-cool-400: hsl(231deg 8% 60%);
    --color-neutral-cool-450: hsl(231deg 8% 55%);
    --color-neutral-cool-500: hsl(231deg 8% 50%);
    --color-neutral-cool-550: hsl(230.5deg 8% 45%);
    --color-neutral-cool-600: hsl(230deg 8% 40%);
    --color-neutral-cool-650: hsl(230deg 8% 35%);
    --color-neutral-cool-700: hsl(230deg 8% 30%);
    --color-neutral-cool-750: hsl(235deg 8% 25%);
    --color-neutral-cool-800: hsl(230deg 8% 20%);
    --color-neutral-cool-850: hsl(235deg 8% 15%);
    --color-neutral-cool-900: hsl(240deg 8% 10%);
    --color-neutral-cool-950: hsl(240deg 8% 8%);

    // Primitive neutral colors
    --color-neutral-50: hsl(0deg 0% 95%);
    --color-neutral-100: hsl(0deg 0% 90%);
    --color-neutral-150: hsl(0deg 0% 85%);
    --color-neutral-200: hsl(0deg 0% 80%);
    --color-neutral-250: hsl(0deg 0% 75%);
    --color-neutral-300: hsl(0deg 0% 70%);
    --color-neutral-350: hsl(0deg 0% 65%);
    --color-neutral-400: hsl(0deg 0% 60%);
    --color-neutral-450: hsl(0deg 0% 55%);
    --color-neutral-500: hsl(0deg 0% 50%);
    --color-neutral-550: hsl(0deg 0% 45%);
    --color-neutral-600: hsl(0deg 0% 40%);
    --color-neutral-650: hsl(0deg 0% 35%);
    --color-neutral-700: hsl(0deg 0% 30%);
    --color-neutral-750: hsl(0deg 0% 25%);
    --color-neutral-800: hsl(0deg 0% 20%);
    --color-neutral-850: hsl(0deg 0% 15%);
    --color-neutral-900: hsl(0deg 0% 10%);
    --color-neutral-950: hsl(0deg 0% 5%);

    // Posthog 3000 (yellow-greys) colors
    --color-posthog-3000-25: hsl(75deg 14% 96.5%);
    --color-posthog-3000-50: hsl(75deg 14% 95%);
    --color-posthog-3000-100: hsl(70deg 16% 93%);
    --color-posthog-3000-150: hsl(77deg 13% 89%);
    --color-posthog-3000-200: hsl(78deg 13% 85%);
    --color-posthog-3000-250: hsl(67deg 8% 80%);
    --color-posthog-3000-300: hsl(72deg 8% 76%);
    --color-posthog-3000-350: hsl(70deg 8% 71%);
    --color-posthog-3000-400: hsl(69deg 8% 65%);
    --color-posthog-3000-450: hsl(67deg 8% 60%);
    --color-posthog-3000-500: hsl(67deg 8% 55%);

    // PostHog brand colors
    // Split into hue, saturation, lightness to make it easier to change the brand colors
    // //////////////////////////////////////////////////////////
    --color-posthog-brand-orange-hue: 19;
    --color-posthog-brand-orange-saturation: 100%;
    --color-posthog-brand-orange-lightness: 48%;
    --color-posthog-brand-blue-hue: 228;
    --color-posthog-brand-blue-saturation: 100%;
    --color-posthog-brand-blue-lightness: 56%;
    --color-posthog-brand-yellow-hue: 43;
    --color-posthog-brand-yellow-saturation: 94%;
    --color-posthog-brand-yellow-lightness: 57%;

    // Product specific colors
    --color-product-data-pipeline-light: rgb(46 162 211);
    --color-product-product-analytics-light: rgb(47 128 250);
    --color-product-messaging-light: rgb(47 128 250);
    --color-product-web-analytics-light: rgb(52 175 102);
    --color-product-web-analytics-dark: rgb(54 196 111); // original color
    --color-product-session-replay-light: rgb(235 162 18);
    --color-product-session-replay-dark: rgb(247 165 1);
    --color-product-heatmaps-light: rgb(220 152 16);
    --color-product-heatmaps-dark: rgb(247 165 1);
    --color-product-logs-light: rgb(214 37 123);
    --color-product-feature-flags-light: rgb(48 171 198);
    --color-product-experiments-light: rgb(182 42 217);
    --color-product-error-tracking-light: rgb(211 148 24);
    --color-product-error-tracking-dark: rgb(247 165 1);
    --color-product-surveys-light: rgb(243 84 84);
    --color-product-data-warehouse-light: rgb(133 103 255);
    --color-product-max-ai-light: rgb(182 42 217);
    --color-product-links-light: rgb(143 7 255);
    --color-product-revenue-analytics-light: rgb(52 175 102);
    --color-product-revenue-analytics-dark: rgb(54 196 111);
    --color-product-user-interviews-light: rgb(0 140 255);
    --color-product-dashboards-light: rgb(255 139 7);
    --color-product-early-access-features-light: rgb(39 171 151);
    --color-product-early-access-features-dark: rgb(53 213 189);
    --color-product-mcp-server-light: rgb(48 171 198);
    --color-product-mcp-server-dark: rgb(48 171 198);

    // Insight colors
<<<<<<< HEAD
    --insight-funnel-light: rgb(47 128 250);
    --insight-trends-light: rgb(247 165 1);
    --insight-user-paths-light: rgb(30 179 152);
    --insight-user-paths-dark: rgb(41 219 187);
    --insight-paths-v2-light: rgb(182 42 217);
    --insight-retention-light: rgb(243 84 84);
    --insight-stickiness-light: rgb(247 165 1);
    --insight-lifecycle-light: rgb(48 171 198);
    --insight-calendar-heatmap-light: rgb(12 39 146);
    --insight-calendar-heatmap-dark: rgb(61 91 215);
    --insight-sql-light: rgb(245 78 0);
=======
    --color-insight-funnel-light: rgb(47 128 250);
    --color-insight-trends-light: rgb(247 165 1);
    --color-insight-user-paths-light: rgb(30 179 152);
    --color-user-paths-dark: rgb(41 219 187);
    --color-insight-retention-light: rgb(243 84 84);
    --color-insight-stickiness-light: rgb(247 165 1);
    --color-insight-lifecycle-light: rgb(48 171 198);
    --color-insight-calendar-heatmap-light: rgb(12 39 146);
    --color-insight-calendar-heatmap-dark: rgb(61 91 215);
    --color-insight-sql-light: rgb(245 78 0);
>>>>>>> 0b337c02

    // Generic brand color assignments
    // Change these to change the brand colors
    // //////////////////////////////////////////////////////////
    --color-brand-primary-hue: var(--color-posthog-brand-orange-hue);
    --color-brand-primary-saturation: var(--color-posthog-brand-orange-saturation);
    --color-brand-primary-lightness: var(--color-posthog-brand-orange-lightness);
    --color-brand-secondary-hue: var(--color-posthog-brand-blue-hue);
    --color-brand-secondary-saturation: var(--color-posthog-brand-blue-saturation);
    --color-brand-secondary-lightness: var(--color-posthog-brand-blue-lightness);

    // Accent colors (accents can be changed to change the brand colors)
    // Used for interactive elements and highlights, inputs, toggles, charts, etc.
    // //////////////////////////////////////////////////////////
    --color-accent: hsl(
        var(--color-brand-primary-hue),
        var(--color-brand-primary-saturation),
        var(--color-brand-primary-lightness)
    );
    --color-accent-inverted: hsl(
        var(--color-posthog-brand-yellow-hue),
        var(--color-posthog-brand-yellow-saturation),
        var(--color-posthog-brand-yellow-lightness)
    );
    --color-accent-hover: hsl(
        var(--color-brand-primary-hue),
        var(--color-brand-primary-saturation),
        calc(var(--color-brand-primary-lightness) + 10%)
    );
    --color-accent-hover-inverted: hsl(
        var(--color-posthog-brand-yellow-hue),
        var(--color-posthog-brand-yellow-saturation),
        calc(var(--color-posthog-brand-yellow-lightness) + 10%)
    );
    --color-accent-active: hsl(
        var(--color-brand-primary-hue),
        var(--color-brand-primary-saturation),
        calc(var(--color-brand-primary-lightness) + 15%)
    );
    --color-accent-active-inverted: hsl(
        var(--color-posthog-brand-yellow-hue),
        var(--color-posthog-brand-yellow-saturation),
        calc(var(--color-posthog-brand-yellow-lightness) + 15%)
    );
    --color-accent-highlight-primary: hsla(
        var(--color-brand-primary-hue),
        var(--color-brand-primary-saturation),
        var(--color-brand-primary-lightness),
        20%
    );
    --color-accent-highlight-secondary: hsla(
        var(--color-brand-primary-hue),
        var(--color-brand-primary-saturation),
        var(--color-brand-primary-lightness),
        10%
    );
    --color-accent-highlight-secondary-border: hsla(
        var(--color-brand-primary-hue),
        var(--color-brand-primary-saturation),
        var(--color-brand-primary-lightness),
        14%
    );
    --color-accent-highlight-secondary-hover-border: hsla(
        var(--color-brand-primary-hue),
        var(--color-brand-primary-saturation),
        var(--color-brand-primary-lightness),
        35%
    );

    // Backgrounds
    // Behind surfaces, large areas: app scenes, etc.
    // //////////////////////////////////////////////////////////
    --color-bg-primary: var(--color-posthog-3000-50);

    /* Most prominent/used background (replaces --color-bg-3000) */
    --color-bg-surface-primary: var(--color-white);

    /* Most prominent surface (Cards, tables, etc.) */
    --color-bg-surface-secondary: var(--color-posthog-3000-100);

    /* Second most prominent surface (Toolbars) */
    --color-bg-surface-tertiary: var(--color-posthog-3000-150);

    /* Most prominent surface (Cards, tables, etc.) */
    --color-bg-surface-tooltip: var(--color-neutral-cool-850);
    --color-bg-surface-tooltip-inverse: var(--color-neutral-cool-250);
    --color-bg-surface-popover: var(--color-white);
    --color-bg-surface-popover-inverse: var(--color-neutral-cool-950);

    // Fills
    // Small colourful areas: banners, pills, buttons, etc.
    // //////////////////////////////////////////////////////////
    --color-bg-fill-primary: var(--color-white);
    --color-bg-fill-secondary: var(--color-posthog-3000-25);
    --color-bg-fill-tertiary: var(--color-posthog-3000-50);
    --color-bg-fill-highlight-25: color-mix(in oklab, var(--color-black) 2.5%, transparent);
    --color-bg-fill-highlight-50: color-mix(in oklab, var(--color-black) 5%, transparent);
    --color-bg-fill-highlight-75: color-mix(in oklab, var(--color-black) 7.5%, transparent);
    --color-bg-fill-highlight-100: color-mix(in oklab, var(--color-black) 10%, transparent);
    --color-bg-fill-highlight-150: color-mix(in oklab, var(--color-black) 15%, transparent);
    --color-bg-fill-highlight-200: color-mix(in oklab, var(--color-black) 20%, transparent);
    --color-bg-fill-highlight-inverse-25: color-mix(in oklab, var(--color-white) 2.5%, transparent);
    --color-bg-fill-highlight-inverse-50: color-mix(in oklab, var(--color-white) 5%, transparent);
    --color-bg-fill-highlight-inverse-75: color-mix(in oklab, var(--color-white) 7.5%, transparent);
    --color-bg-fill-highlight-inverse-100: color-mix(in oklab, var(--color-white) 10%, transparent);
    --color-bg-fill-highlight-inverse-150: color-mix(in oklab, var(--color-white) 15%, transparent);
    --color-bg-fill-highlight-inverse-200: color-mix(in oklab, var(--color-white) 20%, transparent);

    // Highlights
    --color-bg-fill-primary-highlight: color-mix(in oklab, var(--color-primary-500) 10%, transparent);

    // Info fills
    --color-bg-fill-info-secondary: var(--color-blue-100);
    --color-bg-fill-info-tertiary: var(--color-blue-50);
    --color-bg-fill-warning-secondary: var(--color-yellow-100);
    --color-bg-fill-warning-tertiary: var(--color-yellow-50);
    --color-bg-fill-warning-highlight: color-mix(in oklab, var(--color-yellow-500) 15%, transparent);
    --color-bg-fill-error-secondary: var(--color-red-100);
    --color-bg-fill-error-tertiary: var(--color-red-50);
    --color-bg-fill-error-highlight: color-mix(in oklab, var(--color-red-500) 10%, transparent);
    --color-bg-fill-success-secondary: var(--color-green-100);
    --color-bg-fill-success-tertiary: var(--color-green-50);
    --color-bg-fill-success-highlight: color-mix(in oklab, var(--color-green-500) 10%, transparent);

    // Buttons
    --color-bg-fill-button-group-tertiary-hover: var(--color-bg-fill-highlight-25);
    --color-bg-fill-button-tertiary-hover: var(--color-bg-fill-highlight-75);
    --color-bg-fill-button-tertiary-hover-inverse: var(--color-bg-fill-highlight-inverse-75);
    --color-bg-fill-button-tertiary-active: var(--color-bg-fill-highlight-50);
    --color-bg-fill-button-tertiary-active-inverse: var(--color-bg-fill-highlight-inverse-50);
    --color-bg-fill-button-panel: var(--color-bg-fill-highlight-50);
    --color-bg-fill-button-panel-hover: var(--color-bg-fill-highlight-100);
    --color-bg-fill-button-panel-active: var(--color-bg-fill-highlight-75);
    --color-bg-fill-button-danger-hover: var(--danger-highlight);
    --color-bg-fill-button-danger-active: var(--danger-highlight);

    // Inputs
    --color-bg-fill-input: var(--color-white);
    --color-bg-fill-switch: var(--color-neutral-cool-250);
    --color-bg-fill-slider-rail: color-mix(in oklab, var(--color-black) 10%, transparent);
    --color-bg-fill-scroll-thumb: color-mix(in oklab, var(--color-black) 20%, transparent);

    // Borders (Useful for single pixel backgrounds to mimic borders)
    // //////////////////////////////////////////////////////////
    --color-bg-border-primary: var(--color-posthog-3000-200);
    --color-bg-border-secondary: var(--color-posthog-3000-400);

    // Content (text, icons)
    // //////////////////////////////////////////////////////////
    --color-text-primary: var(--color-neutral-950);
    --color-text-primary-inverse: var(--color-neutral-100);
    --color-text-secondary-inverse: var(--color-neutral-400);
    --color-text-secondary: var(--color-neutral-750);
    --color-text-tertiary: var(--color-neutral-600);
    --color-text-success: var(--color-green-600);
    --color-text-warning: var(--color-yellow-700);
    --color-text-error: var(--color-red-600);

    // Borders
    // Borders for surfaces/fills (TODO: perhaps we need to do border-fill-primary, border-fill-warning, etc.)
    // //////////////////////////////////////////////////////////
    --color-border-primary: var(--color-posthog-3000-200);
    --color-border-secondary: var(--color-posthog-3000-400);
    --color-border-info: var(--color-blue-400);
    --color-border-warning: var(--color-yellow-400);
    --color-border-error: var(--color-red-400);
    --color-border-success: var(--color-green-400);

    // Graph colors
    // //////////////////////////////////////////////////////////
    --color-graph-axis-label: var(--color-text-secondary);

    /* Labels around graph */
    --color-graph-axis-line: var(--color-neutral-cool-100);

    /* Background lines in a graph, horizontal and vertical */

    --color-graph-axis: var(--color-text-secondary);

    /* Line around a graph */
    --color-graph-crosshair: var(--color-neutral-cool-450);

    /* Crosshair line, horizontal or vertical */

    // Skeleton colors
    // //////////////////////////////////////////////////////////
    --color-skeleton-light: rgb(
        190 190 190 / 20%
    ); // Equivalent to --color-neutral-200 but with transparency, improve browser compatibility

    --color-skeleton-dark: rgb(
        129 129 129 / 24%
    ); // Equivalent to --color-neutral-400 but with transparency, improve browser compatibility

    // Breakpoint variables
    // //////////////////////////////////////////////////////////
    --breakpoint-sm: 576px;
    --breakpoint-md: 768px;
    --breakpoint-lg: 992px;
    --breakpoint-xl: 1200px;
    --breakpoint-xxl: 1600px;

    // Brand colors
    // //////////////////////////////////////////////////////////
    --brand-blue: #1d4aff;
    --brand-red: #f54e00;
    --brand-yellow: #f9bd2b;
    --brand-key: #000;

    // Shadows
    // //////////////////////////////////////////////////////////
    --shadow-elevation-3000: 0 3px 0 var(--border-3000-light);

    // Non-color vars
    --radius: 0.375rem; // Increased from Tailwind's default of 0.25rem
    --radius-sm: 0.25rem; // Increased from Tailwind's default of 0.125rem
    --radius-base: var(--radius); // Increased from Tailwind's default of 0.25rem
    --radius-lg: 0.625rem; // Increased from Tailwind's default of 0.5rem
    --radius-full: 9999px;
    --modal-shadow-elevation: 0px 16px 16px -16px rgb(0 0 0 / 35%);
    --opacity-disabled: 0.65;
    --font-medium: 500;
    --font-semibold: 600;
    --font-sans:
        'Emoji Flags Polyfill', -apple-system, BlinkMacSystemFont, 'Inter', 'Segoe UI', 'Roboto', 'Helvetica Neue',
        helvetica, arial, sans-serif, 'Apple Color Emoji', 'Segoe UI Emoji', 'Segoe UI Symbol';
    --font-title:
        'Emoji Flags Polyfill', 'MatterSQ', -apple-system, BlinkMacSystemFont, 'Inter', 'Segoe UI', 'Roboto',
        'Helvetica Neue', helvetica, arial, sans-serif, 'Apple Color Emoji', 'Segoe UI Emoji', 'Segoe UI Symbol';
    --font-button:
        'Emoji Flags Polyfill', -apple-system, BlinkMacSystemFont, 'Inter', 'Segoe UI', 'Roboto', 'Helvetica Neue',
        helvetica, arial, sans-serif, 'Apple Color Emoji', 'Segoe UI Emoji', 'Segoe UI Symbol';
    --font-mono:
        'Emoji Flags Polyfill', ui-monospace, 'SFMono-Regular', 'SF Mono', 'Menlo', 'Consolas', 'Liberation Mono',
        monospace;

    // Dashboard item colors
    --blue: #597dce;
    --purple: #c278cf;
    --green: var(--success);
    --black: var(--text-3000);

    // Data colors (e.g. insight series). Note: colors.ts relies on these values being hexadecimal
    --data-color-1: #1d4aff;
    --data-color-1-hover: #1a3cf6;
    --data-color-2: #621da6;
    --data-color-3: #42827e;
    --data-color-4: #ce0e74;
    --data-color-5: #f14f58;
    --data-color-6: #7c440e;
    --data-color-7: #529a0a;
    --data-color-8: #0476fb;
    --data-color-9: #fe729e;
    --data-color-10: #35416b;
    --data-color-11: #41cbc4;
    --data-color-12: #b64b02;
    --data-color-13: #e4a604;
    --data-color-14: #a56eff;
    --data-color-15: #30d5c8;

    // Lifecycle series (compiled)
    --color-lifecycle-new: #1d4aff;
    --color-lifecycle-returning: #388600;
    --color-lifecycle-resurrecting: #a56eff;
    --color-lifecycle-dormant: #db3707;
    --color-lifecycle-new-hover: #0024b6;
    --color-lifecycle-returning-hover: #254d08;
    --color-lifecycle-resurrecting-hover: #6608ff;
    --color-lifecycle-dormant-hover: #781e04;

    // Revenue analytics MRR series (compiled)
    --color-revenue-analytics-new: #388600;
    --color-revenue-analytics-expansion: #1d4aff;
    --color-revenue-analytics-contraction: #ffa500;
    --color-revenue-analytics-churn: #db3707;
    --color-revenue-analytics-new-hover: #254d08;
    --color-revenue-analytics-expansion-hover: #0024b6;
    --color-revenue-analytics-contraction-hover: #a26c07;
    --color-revenue-analytics-churn-hover: #781e04;

    // Z-indexes
    --z-bottom-notice: 1450;
    --z-command-palette: 1400;
    --z-force-modal-above-popovers: 1350;
    --z-tooltip: 1300;
    --z-definition-popover: 1250;
    --z-popover: 1200;
    --z-graph-tooltip: 1150;

    // 1161 and 1162 are reserved to be set from code
    // 1166 through 1169 are reserved to be set from code
    // this allows us to place some modals on top of others
    // we should never be forgiven
    // if we ever need more than 7 modals active at the same time
    --z-top: 9999;
    --z-modal: 1100;
    --z-hedgehog-buddy: 1050;
    --z-annotation-popover: 100;
    --z-drawer: 900;
    --z-notifications-popover: 800; // below the TZ aware popover but over the main-nav
    --z-layout-panel: 760;
    --z-layout-panel-under: 759;
    --z-layout-navbar-over: 757;
    --z-layout-navbar: 756;
    --z-layout-navbar-under: 755;
    --z-main-nav: 750;
    --z-resizer: 701;
    --z-lemon-sidebar: 700;
    --z-lemon-activation-sidebar: 650;
    --z-mobile-nav-overlay: 600;
    --z-top-navigation: 550;
    --z-top-navigation-under: 549;
    --z-content-overlay: 500;
    --z-raised: 5;

    // Elements
    --side-panel-bar-width: 3rem;
    --project-navbar-width: 215px;
    --project-navbar-width-collapsed: 45px;
    --project-panel-width: 245px;
    --project-panel-inner-width: calc(var(--project-panel-width) - (var(--spacing) * 2));
    --resizer-thickness: 8px;

    // The space the panel is from the left edge of the screen on mobile
    --panel-layout-mobile-offset: 40px;

    // Toasts
    // Update and override from react-toastify
    // which attaches these variables to :root
    // which means they aren't available in the toolbar
    --toastify-color-dark: var(--color-accent-3000-dark);
    --toastify-color-light: var(--color-bg-surface-primary);
    --toastify-color-info: var(--color-blue-500);
    --toastify-color-success: var(--success);
    --toastify-color-warning: var(--warning);
    --toastify-color-error: var(--danger);
    --toastify-color-progress-info: var(--toastify-color-info);
    --toastify-color-progress-success: var(--toastify-color-success);
    --toastify-color-progress-warning: var(--toastify-color-warning);
    --toastify-color-progress-error: var(--toastify-color-error);
    --toastify-toast-background: var(--color-bg-surface-primary);
    --toastify-toast-width: 26rem;
    --toastify-toast-min-height: 3.5rem;
    --toastify-toast-max-height: 16rem;
    --toastify-text-color-light: #757575;

    // In-app prompts
    --in-app-prompts-width: 26rem;
    --lettermark-1-bg: #dcb1e3;
    --lettermark-1-text: #572e5e;
    --lettermark-2-bg: #ffc4b2;
    --lettermark-2-text: #3e5891;
    --lettermark-3-bg: #b1985d;
    --lettermark-3-text: #3e5891;
    --lettermark-4-bg: #3e5891;
    --lettermark-4-text: #ffc4b2;
    --lettermark-5-bg: #8da9e7;
    --lettermark-5-text: #572e5e;
    --lettermark-6-bg: #572e5e;
    --lettermark-6-text: #dcb1e3;
    --lettermark-7-bg: #ffc035;
    --lettermark-7-text: #35416b;
    --lettermark-8-bg: #ff906e;
    --lettermark-8-text: #2a3d65;

    // Modals
    --modal-backdrop-blur: 5px; // Half the value in Figma as blur is calculated differently there it seems
    --modal-backdrop-color: rgb(0 0 0 / 20%);
    --modal-transition-time: 200ms;

    // Notebooks
    --notebook-popover-transition-properties: 150ms cubic-bezier(0, 0.5, 0.5, 1);
    --notebook-column-left-width: 27rem;
    --notebook-column-right-width: 20rem;

    // Deprecated colors
    // Vars
    --danger-highlight: rgb(219 55 7 / 10%);
    --danger-lighter: #ffa599;
    --danger-light: #df4b20;
    --danger: #db3707;
    --danger-dark: #992705;
    --warning-highlight: rgb(247 165 1 / 10%);
    --warning: #f7a501;
    --warning-dark: #e09423;
    --highlight: #e49f2c;
    --success-highlight: rgb(56 134 0 / 10%);
    --success-light: #5f9d32;
    --success: #388600;
    --success-dark: #245700;
    --muted: #5f5f5f;
    --muted-alt: #747ea1;
    --mark: hsl(42deg 93% 86% / 80%);
    --white: #fff;
    --side: #fafaf9;
    --mid: #f2f2f2;
    --border: rgb(0 0 0 / 15%);
    --border-light: rgb(0 0 0 / 8%);
    --border-bold: rgb(0 0 0 / 24%);
    --transparent: transparent;
    --text-3000-light: #111;
    --color-text-secondary-3000-light: rgb(17 17 17 / 70%);
    --muted-3000-light: rgb(17 17 17 / 60%);
    --trace-3000-light: rgb(17 17 17 / 25%);
    --primary-3000-light: #f54e01;
    --primary-highlight-light: rgb(245 78 1 / 10%);
    --primary-3000-hover-light: #f54e01;
    --primary-3000-active-light: #f54e01;
    --secondary-3000-light: rgb(207 209 194 / 60%);
    --secondary-3000-hover-light: #cfd1c2;
    --color-accent-3000-light: #eeefe9;
    --color-bg-3000-light: #f3f4ef;
    --border-3000-light: #dadbd2;
    --border-bold-3000-light: #c1c2b9;
    --glass-bg-3000-light: #e4e5deb3;
    --glass-border-3000-light: #e4e5de;
    --link-3000-light: #f54e00;
    --primary-3000-frame-bg-light: #eb9d2a;
    --primary-3000-button-bg-light: #fff;
    --primary-3000-button-border-light: #b17816;
    --primary-3000-button-border-hover-light: #8e5b03;
    --secondary-3000-frame-bg-light: #e1dddd;
    --secondary-3000-button-bg-light: #f3f4ef;
    --secondary-3000-button-border-light: #ccc;
    --secondary-3000-button-border-hover-light: #aaa;
    --danger-3000-frame-bg-light: #f54e0080;
    --danger-3000-button-border-light: #e96b30;
    --danger-3000-button-border-hover-light: #f54e00;
    --shadow-elevation-3000-light: 0 3px 0 var(--border-3000-light);
    --shadow-elevation-3000-dark: 0 3px 0 var(--border-3000-dark);
    --text-3000-dark: #fff;
    --color-text-secondary-3000-dark: rgb(255 255 255 / 70%);
    --muted-3000-dark: rgb(255 255 255 / 50%);
    --trace-3000-dark: rgb(255 255 255 / 25%);
    --primary-3000-dark: #f7a503;
    --primary-highlight-dark: rgb(247 165 3 / 10%);
    --primary-3000-hover-dark: #f7a503;
    --primary-3000-active-dark: #f7a503;
    --primary-alt-highlight-light: #e5e7e0;
    --secondary-3000-dark: #1d1f27;
    --secondary-3000-hover-dark: #575d77;
    --color-accent-3000-dark: #21242b;
    --color-bg-3000-dark: #1d1f27;
    --border-3000-dark: #35373e;
    --border-bold-3000-dark: #3f4046;
    --glass-bg-3000-dark: #24262a99;
    --glass-border-3000-dark: var(--border-3000-dark);
    --link-3000-dark: #f1a82c;
    --primary-3000-frame-bg-dark: #926826;
    --primary-3000-button-bg-dark: #e0a045;
    --primary-3000-button-border-dark: #b17816;
    --primary-3000-button-border-hover-dark: #8e5b03;
    --primary-alt-highlight-dark: #232429;
    --secondary-3000-frame-bg-dark: #323232;
    --secondary-3000-button-bg-dark: #1d1f27;
    --secondary-3000-button-border-dark: #4a4c52;
    --secondary-3000-button-border-hover-dark: #5e6064;
    --danger-3000-frame-bg-dark: #f54e0080;
    --danger-3000-button-border-dark: #c44003;
    --danger-3000-button-border-hover-dark: #f54e00;

    // Light mode
    --text-3000: var(--text-3000-light);
    --color-text-secondary-3000: var(--color-text-secondary-3000-light);
    --muted-3000: var(--muted-3000-light);
    --trace-3000: var(--trace-3000-light);
    --primary-3000: var(--primary-3000-light);
    --primary-3000-hover: var(--primary-3000-hover-light);
    --primary-3000-active: var(--primary-3000-active-light);
    --secondary-3000: var(--secondary-3000-light);
    --secondary-3000-hover: var(--secondary-3000-hover-light);
    --color-accent-3000: var(--color-accent-3000-light);
    --color-bg-3000: var(--color-bg-3000-light);
    --border-3000: var(--border-3000-light);
    --border-light-opaque: #eee;
    --border-bold-3000: var(--border-bold-3000-light);
    --glass-bg-3000: var(--glass-bg-3000-light);
    --glass-border-3000: var(--glass-border-3000-light);
    --color-bg-light: #fff;
    --color-bg-table: #f9faf7;
    --link: var(--link-3000-light);
    --primary-3000-frame-bg: var(--primary-3000-frame-bg-light);
    --primary-3000-button-bg: var(--primary-3000-button-bg-light);
    --primary-3000-button-border: var(--primary-3000-button-border-light);
    --primary-3000-button-border-hover: var(--primary-3000-button-border-hover-light);
    --primary-alt-highlight: var(--primary-alt-highlight-light);
    --secondary-3000-frame-bg: var(--secondary-3000-frame-bg-light);
    --secondary-3000-button-bg: var(--secondary-3000-button-bg-light);
    --secondary-3000-button-border: var(--secondary-3000-button-border-light);
    --secondary-3000-button-border-hover: var(--secondary-3000-button-border-hover-light);
    --danger-3000-frame-bg: var(--danger-3000-frame-bg-light);
    --danger-3000-button-border: var(--danger-3000-button-border-light);
    --danger-3000-button-border-hover: var(--danger-3000-button-border-hover-light);
    --tooltip-bg: #2d2d2d;
}

// We specifically override the brand colors for dark mode here
// Because we can't do light-dark for the individual hue/saturation/lightness
[theme='dark'] {
    // Brand colors (dark mode)
    // //////////////////////////////////////////////////////////
    --color-brand-primary-hue: var(--color-posthog-brand-yellow-hue);
    --color-brand-primary-saturation: var(--color-posthog-brand-yellow-saturation);
    --color-brand-primary-lightness: var(--color-posthog-brand-yellow-lightness);

    // Accent colors (dark mode)
    // //////////////////////////////////////////////////////////
    --color-accent: hsl(
        var(--color-brand-primary-hue),
        var(--color-brand-primary-saturation),
        var(--color-brand-primary-lightness)
    );
    --color-accent-inverted: hsl(
        var(--color-posthog-brand-orange-hue),
        var(--color-posthog-brand-orange-saturation),
        var(--color-posthog-brand-orange-lightness)
    );
    --color-accent-hover: hsl(
        var(--color-brand-primary-hue),
        var(--color-brand-primary-saturation),
        calc(var(--color-brand-primary-lightness) + 10%)
    );
    --color-accent-hover-inverted: hsl(
        var(--color-posthog-brand-orange-hue),
        var(--color-posthog-brand-orange-saturation),
        calc(var(--color-posthog-brand-orange-lightness) + 10%)
    );
    --color-accent-active: hsl(
        var(--color-brand-primary-hue),
        var(--color-brand-primary-saturation),
        calc(var(--color-brand-primary-lightness) + 15%)
    );
    --color-accent-active-inverted: hsl(
        var(--color-posthog-brand-orange-hue),
        var(--color-posthog-brand-orange-saturation),
        calc(var(--color-posthog-brand-orange-lightness) + 15%)
    );

    // Used for highlighting search results, and other subtle accent sitations
    // Most prominent
    --color-accent-highlight-primary: hsla(
        var(--color-brand-primary-hue),
        var(--color-brand-primary-saturation),
        var(--color-brand-primary-lightness),
        20%
    );

    // Less prominent
    --color-accent-highlight-secondary: hsla(
        var(--color-brand-primary-hue),
        var(--color-brand-primary-saturation),
        var(--color-brand-primary-lightness),
        10%
    );
    --color-accent-highlight-secondary-border: hsla(
        var(--color-brand-primary-hue),
        var(--color-brand-primary-saturation),
        var(--color-brand-primary-lightness),
        14%
    );
    --color-accent-highlight-secondary-hover-border: hsla(
        var(--color-brand-primary-hue),
        var(--color-brand-primary-saturation),
        var(--color-brand-primary-lightness),
        35%
    );

    // Backgrounds (dark mode)
    // //////////////////////////////////////////////////////////
    --color-bg-primary: var(--color-neutral-cool-950);
    --color-bg-surface-primary: var(--color-neutral-cool-850);
    --color-bg-surface-secondary: var(--color-neutral-cool-900);
    --color-bg-surface-tertiary: var(--color-neutral-cool-950);
    --color-bg-surface-tooltip: var(--color-neutral-100);
    --color-bg-surface-tooltip-inverse: var(--color-neutral-950);
    --color-bg-surface-popover: var(--color-neutral-cool-850);
    --color-bg-surface-popover-inverse: var(--color-neutral-cool-950);

    // Fills (dark mode)
    // Small colourful areas: banners, pills, buttons, etc.
    // //////////////////////////////////////////////////////////
    --color-bg-fill-primary: var(--color-neutral-cool-900);
    --color-bg-fill-secondary: var(--color-neutral-cool-850);
    --color-bg-fill-tertiary: var(--color-neutral-cool-800);
    --color-bg-fill-highlight-25: color-mix(in oklab, var(--color-white) 2.5%, transparent);
    --color-bg-fill-highlight-50: color-mix(in oklab, var(--color-white) 5%, transparent);
    --color-bg-fill-highlight-75: color-mix(in oklab, var(--color-white) 7.5%, transparent);
    --color-bg-fill-highlight-100: color-mix(in oklab, var(--color-white) 10%, transparent);
    --color-bg-fill-highlight-150: color-mix(in oklab, var(--color-white) 15%, transparent);
    --color-bg-fill-highlight-200: color-mix(in oklab, var(--color-white) 20%, transparent);
    --color-bg-fill-highlight-inverse-25: color-mix(in oklab, var(--color-black) 2.5%, transparent);
    --color-bg-fill-highlight-inverse-50: color-mix(in oklab, var(--color-black) 5%, transparent);
    --color-bg-fill-highlight-inverse-75: color-mix(in oklab, var(--color-black) 7.5%, transparent);
    --color-bg-fill-highlight-inverse-100: color-mix(in oklab, var(--color-black) 10%, transparent);
    --color-bg-fill-highlight-inverse-150: color-mix(in oklab, var(--color-black) 15%, transparent);
    --color-bg-fill-highlight-inverse-200: color-mix(in oklab, var(--color-black) 20%, transparent);
    --color-bg-fill-info-secondary: var(--color-blue-950);
    --color-bg-fill-info-tertiary: var(--color-blue-950);
    --color-bg-fill-warning-secondary: var(--color-yellow-950);
    --color-bg-fill-warning-tertiary: color-mix(in oklab, var(--color-yellow-950) 10%, transparent);
    --color-bg-fill-warning-highlight: color-mix(in oklab, var(--color-yellow-950) 50%, transparent);
    --color-bg-fill-error-secondary: var(--color-red-950);
    --color-bg-fill-error-tertiary: color-mix(in oklab, var(--color-red-950) 50%, transparent);
    --color-bg-fill-error-highlight: color-mix(in oklab, var(--color-red-950) 50%, transparent);
    --color-bg-fill-success-secondary: var(--color-green-950);
    --color-bg-fill-success-tertiary: color-mix(in oklab, var(--color-green-950) 50%, transparent);
    --color-bg-fill-success-highlight: color-mix(in oklab, var(--color-green-950) 50%, transparent);
    --color-bg-fill-primary-highlight: color-mix(in oklab, var(--color-primary-950) 50%, transparent);
    --color-bg-fill-button-group-tertiary-hover: var(--color-bg-fill-highlight-25);
    --color-bg-fill-button-tertiary-hover: var(--color-bg-fill-highlight-75);
    --color-bg-fill-button-tertiary-hover-inverse: var(--color-bg-fill-highlight-inverse-75);
    --color-bg-fill-button-tertiary-active: var(--color-bg-fill-highlight-50);
    --color-bg-fill-button-tertiary-active-inverse: var(--color-bg-fill-highlight-inverse-50);
    --color-bg-fill-button-panel: var(--color-bg-fill-highlight-100);
    --color-bg-fill-button-panel-hover: var(--color-bg-fill-highlight-150);
    --color-bg-fill-button-panel-active: var(--color-bg-fill-highlight-100);
    --color-bg-fill-input: var(--color-neutral-cool-850);
    --color-bg-fill-switch: var(--color-neutral-cool-900);
    --color-bg-fill-slider-rail: color-mix(in oklab, var(--color-white) 15%, transparent);
    --color-bg-fill-scroll-thumb: color-mix(in oklab, var(--color-white) 20%, transparent);
    --color-bg-border-primary: var(--color-neutral-cool-800);
    --color-bg-border-secondary: var(--color-neutral-cool-600);

    // Content (text, icons) (dark mode)
    // //////////////////////////////////////////////////////////
    --color-text-primary: var(--color-neutral-100);
    --color-text-primary-inverse: var(--color-neutral-950);
    --color-text-secondary-inverse: var(--color-neutral-650);
    --color-text-secondary: var(--color-neutral-350);
    --color-text-tertiary: var(--color-neutral-400);
    --color-text-success: var(--color-green-400);
    --color-text-warning: var(--color-yellow-400);
    --color-text-error: var(--color-red-400);

    // Borders (dark mode)
    // Borders for surfaces/fills
    // //////////////////////////////////////////////////////////
    --color-border-primary: var(--color-neutral-cool-800);
    --color-border-secondary: var(--color-neutral-cool-600);
    --color-border-info: var(--color-blue-900);
    --color-border-warning: var(--color-yellow-900);

    /* Border for warning */
    --color-border-error: var(--color-red-900);

    /* Border for error */
    --color-border-success: var(--color-green-900);

    /* Border for success */

    // Graph colors (dark mode)
    // //////////////////////////////////////////////////////////
    --color-graph-axis-label: var(--color-text-secondary);
    --color-graph-axis-line: var(--color-neutral-cool-750);
    --color-graph-axis: var(--color-text-secondary);
    --color-graph-crosshair: var(--color-neutral-cool-650);

    // Deprecated colors (Dark mode)
    --text-3000: var(--text-3000-dark);
    --color-text-secondary-3000: var(--color-text-secondary-3000-dark);
    --muted-3000: var(--muted-3000-dark);
    --trace-3000: var(--trace-3000-dark);
    --primary-3000: var(--primary-3000-dark);
    --primary-highlight: var(--primary-highlight-dark);
    --primary-3000-hover: var(--primary-3000-hover-dark);
    --primary-3000-active: var(--primary-3000-active-dark);
    --secondary-3000: var(--secondary-3000-dark);
    --secondary-3000-hover: var(--secondary-3000-hover-dark);
    --color-accent-3000: var(--color-accent-3000-dark);
    --color-bg-3000: var(--color-bg-3000-dark);
    --border-3000: var(--border-3000-dark);
    --border-light-opaque: #1e2028;
    --border-bold-3000: var(--border-bold-3000-dark);
    --glass-bg-3000: var(--glass-bg-3000-dark);
    --glass-border-3000: var(--glass-border-3000-dark);
    --color-bg-light: var(--color-accent-3000);
    --color-bg-table: #232429;
    --brand-key: #fff; // In dark mode the black in PostHog's logo is replaced with white for proper contrast
    --link: var(--link-3000-dark);
    --shadow-elevation-3000: var(--shadow-elevation-3000-dark);
    --primary-3000-frame-bg: var(--primary-3000-frame-bg-dark);
    --primary-3000-button-bg: var(--primary-3000-button-bg-dark);
    --primary-3000-button-border: var(--primary-3000-button-border-dark);
    --primary-3000-button-border-hover: var(--primary-3000-button-border-hover-dark);
    --primary-alt-highlight: var(--primary-alt-highlight-dark);
    --secondary-3000-frame-bg: var(--secondary-3000-frame-bg-dark);
    --secondary-3000-button-bg: var(--secondary-3000-button-bg-dark);
    --secondary-3000-button-border: var(--secondary-3000-button-border-dark);
    --secondary-3000-button-border-hover: var(--secondary-3000-button-border-hover-dark);
    --danger-3000-frame-bg: var(--danger-3000-frame-bg-dark);
    --danger-3000-button-border: var(--danger-3000-button-border-dark);
    --danger-3000-button-border-hover: var(--danger-3000-button-border-hover-dark);
    --tooltip-bg: var(--tooltip-bg-dark);
    --data-color-2: #7f26d9;
    --data-color-3: #3e7a76;
    --data-color-4: #bf0d6c;
    --data-color-5: #f0474f;
    --data-color-6: #b36114;
    --data-color-10: #6576b3;
}

@layer base {
    /* stylelint-disable-next-line no-invalid-position-at-import-rule */ // allowing @import to be inside layer
    @import '../../node_modules/react-toastify/dist/ReactToastify'; // Toastify is in base so that we can override

    /* stylelint-disable-next-line order/order */ // allowing @import to be first
    *,
    ::after,
    ::before,
    ::backdrop,
    ::file-selector-button {
        border-color: var(--color-border-primary, currentColor);
    }

    .rendering-pixelated {
        image-rendering: pixelated;
    }

    input[type='text'] {
        font-weight: 400;
    }

    input[type='radio'] {
        accent-color: var(--color-accent);
    }

    input[type='search'] {
        &::-webkit-search-decoration,
        &::-webkit-search-cancel-button,
        &::-webkit-search-results-button,
        &::-webkit-search-results-decoration {
            display: none;
        }
    }

    body {
        font-size: 14px;
        font-weight: 400;
        line-height: 1.5715;
        color: var(--text-3000);
        color-scheme: light dark;
        touch-action: manipulation; // Disable double-tap-to-zoom on mobile, making taps slightly snappier
        background: var(--color-bg-primary);

        &[theme='light'] {
            color-scheme: light;
        }

        &[theme='dark'] {
            color-scheme: dark;
        }

        &.is-resizing {
            cursor: grabbing !important;

            // Disable pointer events on all elements except the resizer
            *:not(.Resizer) {
                pointer-events: none;
            }
        }

        * > {
            ::-webkit-scrollbar {
                width: 0.5rem;
                height: 0.5rem;
            }

            ::-webkit-scrollbar-track {
                background: var(--color-bg-surface-primary);
            }

            ::-webkit-scrollbar-thumb {
                background: var(--trace-3000);
                border-radius: var(--radius);

                &:hover {
                    background: var(--muted-3000);
                }
            }
        }

        .show-scrollbar-on-hover {
            scrollbar-color: transparent transparent;
            scrollbar-width: thin;

            &::-webkit-scrollbar {
                width: 0.5rem;
                height: 0.5rem;
            }

            &::-webkit-scrollbar-track {
                background: transparent;
            }

            &:hover {
                scrollbar-color: var(--color-bg-fill-scroll-thumb) transparent;

                &::-webkit-scrollbar-thumb {
                    background: var(--color-bg-fill-scroll-thumb);
                    border-radius: 8px;
                }
            }
        }

        b,
        strong {
            font-weight: 600; // Tailwind's default is "bolder" (800)
        }

        h1,
        h2,
        // Note: .thank-you-message is excluded in h3 below to prevent the survey thank you message to be styled,
        // as these styles are only for PostHog main app. It's important to use :where() to avoid increased specificity
        h3:where(:not(.thank-you-message)),
        h4,
        h5 {
            margin-top: 0;
            margin-bottom: 0.5em;
            font-family: var(--font-title);
            font-weight: 500;
        }

        h1,
        h2,
        h3,
        h4 {
            color: var(--text-3000);
        }

        h1 {
            font-size: 1.75rem;
        }

        h2 {
            font-size: 1.3125rem;
        }

        h3 {
            font-size: 1rem;
        }

        h5 {
            margin-bottom: 0.25rem;
            font-size: 0.6875rem;
            font-weight: 600;
            line-height: 1.5rem;
            color: var(--color-text-secondary);
            text-transform: uppercase;
            letter-spacing: 0.075em;
        }

        pre {
            margin-top: 0;
            margin-bottom: 1em;
            overflow: auto;
        }

        dialog {
            background-color: var(--color-bg-primary);
        }

        .LemonButton,
        .Link {
            .text-link {
                color: var(--text-3000) !important;
            }

            &:hover {
                .text-link {
                    color: var(--color-accent) !important;
                }
            }
        }
    }

    .page-caption {
        max-width: 48rem;
        margin-bottom: 1rem;
        font-size: 0.875rem;
        line-height: 1.25rem;

        &.tabbed {
            margin-bottom: 0.5rem;
        }

        &:empty {
            display: none;
        }
    }

    .secondary {
        font-size: 0.9em;
        font-weight: var(--font-medium);
        color: var(--primary-alt);
        text-transform: uppercase;
        letter-spacing: 1px;
        background: none;
        border: 0;
    }

    .card-secondary {
        font-size: 11px;
        font-weight: 600;
        color: var(--color-text-secondary);
        text-transform: uppercase;
        letter-spacing: 0.5px;
    }

    mark {
        background-color: var(--mark) !important;
        border-radius: var(--radius);
    }

    hr {
        margin: 1em 0;
        border-top: 1px solid var(--border);
    }

    dfn {
        font-style: normal;
        text-decoration: underline;
        text-decoration-style: dotted;
    }

    // Vendor-specific adjustments

    input::-ms-clear {
        display: none; // Hide IE/Edge's clear button that can mess input sizing up
    }

    // Toasts

    .Toastify__toast {
        align-items: center;
        padding: 0.75rem;
        margin-bottom: 0.5rem !important;
        font-family: var(--font-sans);
        font-size: 1rem;
        cursor: unset;
        border: 1px solid var(--secondary-3000-button-border);
        border-radius: var(--radius);
        box-shadow: var(--shadow-elevation-3000);
        opacity: 1 !important;
    }

    .Toastify__toast-container {
        padding: 0;
    }

    .Toastify__toast-body {
        padding: 0;
        font-size: 0.875rem;
        font-weight: 500;
        line-height: 1.25rem;
        color: var(--text-3000);

        b,
        strong {
            font-weight: 700;
        }

        button {
            margin: 0 0.75rem;
        }
    }

    .Toastify__toast-icon {
        width: 1.5rem;
        height: 1.5rem;
        margin-right: 0.75rem;
        font-size: 1.5rem;
        color: var(--color-text-secondary);

        .Toastify__toast--success & {
            color: var(--toastify-color-success);
        }

        .Toastify__toast--warning & {
            color: var(--toastify-color-warning);
        }

        .Toastify__toast--error & {
            color: var(--toastify-color-error);
        }
    }

    .Toastify__progress-bar {
        height: var(--radius);
    }

    // Form & input styles

    .error-on-blur {
        &.errored:not(:focus) {
            border-color: var(--danger) !important;
        }
    }

    // Button styles

    .info-indicator {
        margin-left: 4px;
        color: var(--primary-alt) !important;
        cursor: pointer;

        &.left {
            margin-right: 4px;
            margin-left: 0;
        }
    }

    // Graph series glyph

    .graph-series-glyph {
        display: flex;
        flex-shrink: 0;
        align-items: center;
        justify-content: center;
        width: 22px;
        height: 22px;
        font-size: 12px;
        font-weight: bold;
        line-height: 1rem;
        pointer-events: none;
        border: 2px solid var(--text-3000);
        border-radius: 50%;

        // variants
        &.funnel-step-glyph {
            width: 23px;
            height: 23px;
            font-size: unset;
            color: var(--primary-alt);
            background-color: var(--color-bg-surface-primary);
            border-color: var(--border);
        }
    }

    // Bottom notice (DEBUG=1 mode)

    #bottom-notice {
        position: fixed;
        bottom: 0;
        left: 0;
        z-index: var(--z-bottom-notice);
        display: flex !important;
        flex-direction: row;
        width: 100%;
        font-size: 0.75rem;
        line-height: 1.5rem;
        color: #fff;
        background: #000;

        code {
            font-size: inherit;
            color: inherit;
        }

        &.warning div {
            height: auto;
            background: var(--danger);
        }

        &.tricolor {
            cursor: pointer;

            div:nth-child(1) {
                background: var(--brand-blue);
            }

            div:nth-child(2) {
                background: var(--brand-red);
            }

            div:nth-child(3) {
                background: var(--brand-yellow);
            }

            span {
                cursor: text;
            }
        }

        div {
            flex-basis: 0;
            flex-grow: 1;
            height: 1.5rem;
            text-align: center;
        }

        span {
            display: none;
        }

        button {
            width: 1.5rem;
            height: 1.5rem;
            padding: 0;
            font-size: 1rem;
            font-weight: bold;
            color: inherit;
            cursor: pointer;
            background: transparent;
            border: none;
        }

        @media screen and (min-width: 750px) {
            font-size: 1rem;
            line-height: 2rem;

            div {
                height: 2rem;
            }

            span {
                display: inline;
            }

            button {
                width: 2rem;
                height: 2rem;
                font-size: 1.25rem;
            }
        }
    }

    html {
        text-size-adjust: 100%;
    }

    input::placeholder,
    textarea::placeholder {
        // Overrides Tailwind's default
        color: var(--color-text-tertiary);
    }

    a {
        color: var(--link);
        text-decoration: none;
    }

    p {
        margin-top: 0;
        margin-bottom: 1em;
    }

    img {
        vertical-align: middle;
        border-style: none;
    }

    [tabindex='-1']:focus {
        outline: none !important;
    }

    .storybook-test-runner {
        &.storybook-test-runner--fullscreen {
            height: fit-content;
        }

        &.storybook-test-runner--padded {
            #storybook-root {
                // Make the root element (which is the default screenshot reference) hug the component
                display: inline-block;
            }
        }

        // Only use this class in visual regression tests
        *,
        *::before,
        *::after {
            transition-duration: 0ms !important;
            animation-fill-mode: forwards !important;
            animation-duration: 0ms !important;
            animation-iteration-count: 1 !important;
        }

        // Hide some parts of the UI that were causing flakiness
        ::-webkit-scrollbar,
        *> ::-webkit-scrollbar,
        // Scrollbar in WebKit/Blink browsers
        .LemonTabs__bar::after,
        // Active tab slider
        .scrollable::after,
        // Scrollability indicators
        .scrollable::before {
            display: none;
        }

        #storybook-root > .fixed:only-child {
            // Fix for stories of fixed overlays like CommandBar - otherwise body would be zero-sized
            position: static !important;
        }

        #storybook-root:empty ~ .ReactModalPortal > .ReactModal__Overlay {
            // Fix for stories of fixed modals - otherwise body would be zero-sized
            position: static !important;
        }
    }

    .ligatures-none {
        font-variant-ligatures: none;
    }

    .hide-scrollbar {
        scrollbar-width: none;
        -ms-overflow-style: none;

        &::-webkit-scrollbar {
            display: none;
        }
    }

    .arial {
        font-family: Arial, sans-serif;
    }

    .verdana {
        font-family: Verdana, sans-serif;
    }

    .tahoma {
        font-family: Tahoma, sans-serif;
    }

    .trebuchet-ms {
        font-family: 'Trebuchet MS', sans-serif;
    }

    .helvetica {
        font-family: Helvetica, sans-serif;
    }

    .times-new-roman {
        font-family: 'Times New Roman', serif;
    }

    .georgia {
        font-family: Georgia, serif;
    }

    .courier-new {
        font-family: 'Courier New', monospace;
    }

    .system-ui {
        font-family: system-ui;
    }

    .inherit {
        font-family: inherit;
    }

    .animate-float {
        animation: float 3s infinite ease-in-out;
    }

    // Primitive classes

    // Used for ui/dropdown-menu and ui/context-menu
    .primitive-menu-content {
        z-index: var(--z-popover);
        display: flex;
        flex-direction: column;
        gap: 1px;
        min-width: 8rem;
        max-width: 200px;
        overflow: hidden;
        color: var(--color-text-primary);
        background-color: var(--color-bg-surface-primary);
        border: 1px solid var(--color-border-primary);
        border-radius: var(--radius-md);
        box-shadow: var(--shadow-elevation-3000);
    }

    .primitive-menu-content-inner {
        display: flex;
        flex-direction: column;
        gap: 1px;
        padding: var(--spacing);
    }

    .animate-mark {
        animation: animate-mark 2s ease-in-out forwards;
        animation-fill-mode: none;
    }

    // Highlight background blink

    /* stylelint-disable-next-line keyframes-name-pattern */
    @keyframes highlight {
        0% {
            background-color: var(--mark);
        }

        100% {
            background-color: initial;
        }
    }

    /* stylelint-disable-next-line keyframes-name-pattern */
    @keyframes animate-mark {
        0%,
        100% {
            background-color: var(--original-bg, initial);
        }

        50% {
            background-color: color-mix(in sRGB, var(--mark) 50%, transparent);
        }
    }

    // Generic 360 spin

    /* stylelint-disable-next-line keyframes-name-pattern */
    @keyframes spin {
        0% {
            transform: rotateZ(0deg);
        }

        100% {
            transform: rotateZ(360deg);
        }
    }

    // Floating animation

    /* stylelint-disable-next-line keyframes-name-pattern */
    @keyframes float {
        0% {
            transform: translateY(0);
        }

        50% {
            transform: translateY(-10px);
        }

        100% {
            transform: translateY(0);
        }
    }

    /* stylelint-disable-next-line order/order */
    .hogqlx-blink {
        animation: hogqlx-blink 1s steps(1, end) infinite;
    }

    /* stylelint-disable-next-line keyframes-name-pattern */
    @keyframes hogqlx-blink {
        0% {
            opacity: 1;
        }

        50% {
            opacity: 0;
        }

        100% {
            opacity: 1;
        }
    }

    /* stylelint-disable-next-line keyframes-name-pattern */
    @keyframes hogqlx-marquee {
        0% {
            transform: translateX(0);
        }

        100% {
            transform: translateX(-100%);
        }
    }

    /* stylelint-disable-next-line order/order */
    .hogqlx-marquee {
        position: relative;
        overflow: hidden;
        white-space: nowrap;
    }

    .hogqlx-marquee span {
        display: inline-block;
        padding-left: 100%;
        animation: hogqlx-marquee 10s linear infinite;
    }

    .hogqlx-redacted {
        /* themeable variables */
        position: relative;
        display: inline-block;
        color: transparent; /* hide glyphs under the cover */
        cursor: pointer;
        background: var(--color-bg-primary); /* the “black bar” */
        border-radius: var(--radius);
    }

    .hogqlx-redacted:hover,
    .hogqlx-redacted:focus-visible {
        color: inherit; /* show the text */
        background: transparent; /* remove the bar */
    }

    .hogqlx-redacted:focus-visible {
        outline: 2px dashed currentColor;
        outline-offset: 2px;
    }
}<|MERGE_RESOLUTION|>--- conflicted
+++ resolved
@@ -338,30 +338,17 @@
     --color-product-mcp-server-dark: rgb(48 171 198);
 
     // Insight colors
-<<<<<<< HEAD
-    --insight-funnel-light: rgb(47 128 250);
-    --insight-trends-light: rgb(247 165 1);
-    --insight-user-paths-light: rgb(30 179 152);
-    --insight-user-paths-dark: rgb(41 219 187);
-    --insight-paths-v2-light: rgb(182 42 217);
-    --insight-retention-light: rgb(243 84 84);
-    --insight-stickiness-light: rgb(247 165 1);
-    --insight-lifecycle-light: rgb(48 171 198);
-    --insight-calendar-heatmap-light: rgb(12 39 146);
-    --insight-calendar-heatmap-dark: rgb(61 91 215);
-    --insight-sql-light: rgb(245 78 0);
-=======
     --color-insight-funnel-light: rgb(47 128 250);
     --color-insight-trends-light: rgb(247 165 1);
     --color-insight-user-paths-light: rgb(30 179 152);
     --color-user-paths-dark: rgb(41 219 187);
+    --insight-paths-v2-light: rgb(182 42 217);
     --color-insight-retention-light: rgb(243 84 84);
     --color-insight-stickiness-light: rgb(247 165 1);
     --color-insight-lifecycle-light: rgb(48 171 198);
     --color-insight-calendar-heatmap-light: rgb(12 39 146);
     --color-insight-calendar-heatmap-dark: rgb(61 91 215);
     --color-insight-sql-light: rgb(245 78 0);
->>>>>>> 0b337c02
 
     // Generic brand color assignments
     // Change these to change the brand colors
