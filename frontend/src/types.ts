import { PluginConfigSchema } from '@posthog/plugin-scaffold'
import { eventWithTime } from '@rrweb/types'
import { UploadFile } from 'antd/lib/upload/interface'
import { ChartDataset, ChartType, InteractionItem } from 'chart.js'
import { LogicWrapper } from 'kea'
import { DashboardCompatibleScenes } from 'lib/components/SceneDashboardChoice/sceneDashboardChoiceModalLogic'
import { TaxonomicFilterGroupType } from 'lib/components/TaxonomicFilter/types'
import {
    BIN_COUNT_AUTO,
    DashboardPrivilegeLevel,
    DashboardRestrictionLevel,
    ENTITY_MATCH_TYPE,
    FunnelLayout,
    OrganizationMembershipLevel,
    PluginsAccessLevel,
    PROPERTY_MATCH_TYPE,
    RETENTION_FIRST_TIME,
    RETENTION_RECURRING,
    ShownAsValue,
    TeamMembershipLevel,
} from 'lib/constants'
import { Dayjs, dayjs } from 'lib/dayjs'
import { PopoverProps } from 'lib/lemon-ui/Popover/Popover'
import { PostHog } from 'posthog-js'
import { Layout } from 'react-grid-layout'
import { LogLevel } from 'rrweb'
import { BehavioralFilterKey, BehavioralFilterType } from 'scenes/cohorts/CohortFilters/types'
import { AggregationAxisFormat } from 'scenes/insights/aggregationAxisFormat'
import { JSONContent } from 'scenes/notebooks/Notebook/utils'
import { PipelineAppLogLevel } from 'scenes/pipeline/pipelineAppLogsLogic'
import { Scene } from 'scenes/sceneTypes'

import { QueryContext } from '~/queries/types'

import type {
    DashboardFilter,
    DatabaseSchemaQueryResponseField,
    HogQLQuery,
    InsightVizNode,
    Node,
} from './queries/schema'
import { NodeKind } from './queries/schema'

export type Optional<T, K extends string | number | symbol> = Omit<T, K> & { [K in keyof T]?: T[K] }

// Keep this in sync with backend constants/features/{product_name}.yml
export enum AvailableFeature {
    EVENTS = 'events',
    TRACKED_USERS = 'tracked_users',
    DATA_RETENTION = 'data_retention',
    SUBSCRIPTIONS = 'subscriptions',
    DASHBOARD_COLLABORATION = 'dashboard_collaboration',
    DASHBOARD_PERMISSIONING = 'dashboard_permissioning',
    INGESTION_TAXONOMY = 'ingestion_taxonomy',
    PATHS_ADVANCED = 'paths_advanced',
    CORRELATION_ANALYSIS = 'correlation_analysis',
    GROUP_ANALYTICS = 'group_analytics',
    TAGGING = 'tagging',
    BEHAVIORAL_COHORT_FILTERING = 'behavioral_cohort_filtering',
    SESSION_RECORDINGS = 'session_recordings',
    RECORDINGS_PLAYLISTS = 'recordings_playlists',
    RECORDINGS_PERFORMANCE = 'recordings_performance',
    RECORDINGS_FILE_EXPORT = 'recordings_file_export',
    BOOLEAN_FLAGS = 'boolean_flags',
    MULTIVARIATE_FLAGS = 'multivariate_flags',
    EXPERIMENTATION = 'experimentation',
    APPS = 'apps',
    SLACK_INTEGRATION = 'slack_integration',
    MICROSOFT_TEAMS_INTEGRATION = 'microsoft_teams_integration',
    DISCORD_INTEGRATION = 'discord_integration',
    ZAPIER = 'zapier',
    APP_METRICS = 'app_metrics',
    TEAM_MEMBERS = 'team_members',
    API_ACCESS = 'api_access',
    ORGANIZATIONS_PROJECTS = 'organizations_projects',
    PROJECT_BASED_PERMISSIONING = 'project_based_permissioning',
    ROLE_BASED_ACCESS = 'role_based_access',
    SOCIAL_SSO = 'social_sso',
    SAML = 'saml',
    SSO_ENFORCEMENT = 'sso_enforcement',
    WHITE_LABELLING = 'white_labelling',
    COMMUNITY_SUPPORT = 'community_support',
    DEDICATED_SUPPORT = 'dedicated_support',
    EMAIL_SUPPORT = 'email_support',
    ACCOUNT_MANAGER = 'account_manager',
    TRAINING = 'training',
    CONFIGURATION_SUPPORT = 'configuration_support',
    TERMS_AND_CONDITIONS = 'terms_and_conditions',
    SECURITY_ASSESSMENT = 'security_assessment',
    BESPOKE_PRICING = 'bespoke_pricing',
    INVOICE_PAYMENTS = 'invoice_payments',
    SUPPORT_SLAS = 'support_slas',
    SURVEYS_STYLING = 'surveys_styling',
    SURVEYS_TEXT_HTML = 'surveys_text_html',
    SURVEYS_MULTIPLE_QUESTIONS = 'surveys_multiple_questions',
    SESSION_REPLAY_SAMPLING = 'session_replay_sampling',
    RECORDING_DURATION_MINIMUM = 'replay_recording_duration_minimum',
    FEATURE_FLAG_BASED_RECORDING = 'replay_feature_flag_based_recording',
}

export enum ProductKey {
    COHORTS = 'cohorts',
    ACTIONS = 'actions',
    EXPERIMENTS = 'experiments',
    FEATURE_FLAGS = 'feature_flags',
    ANNOTATIONS = 'annotations',
    HISTORY = 'history',
    INGESTION_WARNINGS = 'ingestion_warnings',
    PERSONS = 'persons',
    SURVEYS = 'surveys',
    SESSION_REPLAY = 'session_replay',
    DATA_WAREHOUSE = 'data_warehouse',
    DATA_WAREHOUSE_SAVED_QUERY = 'data_warehouse_saved_queries',
    EARLY_ACCESS_FEATURES = 'early_access_features',
    PRODUCT_ANALYTICS = 'product_analytics',
    PIPELINE_TRANSFORMATIONS = 'pipeline_transformations',
    PIPELINE_DESTINATIONS = 'pipeline_destinations',
}

export enum LicensePlan {
    Scale = 'scale',
    Enterprise = 'enterprise',
}

export enum Realm {
    Cloud = 'cloud',
    Demo = 'demo',
    SelfHostedPostgres = 'hosted',
    SelfHostedClickHouse = 'hosted-clickhouse',
}

export enum Region {
    US = 'US',
    EU = 'EU',
}

export type SSOProvider = 'google-oauth2' | 'github' | 'gitlab' | 'saml'

export interface AuthBackends {
    'google-oauth2'?: boolean
    gitlab?: boolean
    github?: boolean
}

export type ColumnChoice = string[] | 'DEFAULT'

export interface ColumnConfig {
    active: ColumnChoice
}

interface UserBaseType {
    uuid: string
    distinct_id: string
    first_name: string
    last_name?: string
    email: string
}

/* Type for User objects in nested serializers (e.g. created_by) */
export interface UserBasicType extends UserBaseType {
    is_email_verified?: any
    id: number
}

/**
 * A user can have scene dashboard choices for multiple teams
 * TODO does this only have the current team's choices?
 */
export interface SceneDashboardChoice {
    scene: DashboardCompatibleScenes
    dashboard: number | DashboardBasicType
}

export type UserTheme = 'light' | 'dark' | 'system'

/** Full User model. */
export interface UserType extends UserBaseType {
    date_joined: string
    email_opt_in: boolean
    notification_settings: NotificationSettings
    events_column_config: ColumnConfig
    anonymize_data: boolean
    toolbar_mode: 'disabled' | 'toolbar'
    has_password: boolean
    is_staff: boolean
    is_impersonated: boolean
    organization: OrganizationType | null
    team: TeamBasicType | null
    organizations: OrganizationBasicType[]
    realm?: Realm
    is_email_verified?: boolean | null
    pending_email?: string | null
    is_2fa_enabled: boolean
    has_social_auth: boolean
    has_seen_product_intro_for?: Record<string, boolean>
    scene_personalisation?: SceneDashboardChoice[]
    theme_mode?: UserTheme | null
}

export interface NotificationSettings {
    plugin_disabled: boolean
}

export interface PluginAccess {
    view: boolean
    install: boolean
    configure: boolean
}

export interface PersonalAPIKeyType {
    id: string
    label: string
    value?: string
    created_at: string
    last_used_at: string
    team_id: number
    user_id: string
}

export interface OrganizationBasicType {
    id: string
    name: string
    slug: string
    membership_level: OrganizationMembershipLevel | null
}

interface OrganizationMetadata {
    instance_tag?: string
}

export interface OrganizationType extends OrganizationBasicType {
    created_at: string
    updated_at: string
    plugins_access_level: PluginsAccessLevel
    teams: TeamBasicType[]
    available_features: AvailableFeature[]
    available_product_features: BillingV2FeatureType[]
    is_member_join_email_enabled: boolean
    customer_id: string | null
    enforce_2fa: boolean | null
    metadata?: OrganizationMetadata
}

export interface OrganizationDomainType {
    id: string
    domain: string
    is_verified: boolean
    verified_at: string // Datetime
    verification_challenge: string
    jit_provisioning_enabled: boolean
    sso_enforcement: SSOProvider | ''
    has_saml: boolean
    saml_entity_id: string
    saml_acs_url: string
    saml_x509_cert: string
}

/** Member properties relevant at both organization and project level. */
export interface BaseMemberType {
    id: string
    user: UserBasicType
    joined_at: string
    updated_at: string
    is_2fa_enabled: boolean
    has_social_auth: boolean
}

export interface OrganizationMemberType extends BaseMemberType {
    /** Level at which the user is in the organization. */
    level: OrganizationMembershipLevel
    is_2fa_enabled: boolean
    has_social_auth: boolean
}

export interface ExplicitTeamMemberType extends BaseMemberType {
    /** Level at which the user explicitly is in the project. */
    level: TeamMembershipLevel
    /** Level at which the user is in the organization. */
    parent_level: OrganizationMembershipLevel
    /** Effective level of the user within the project, which may be higher than parent level, but not lower. */
    effective_level: OrganizationMembershipLevel
}

export type EitherMemberType = OrganizationMemberType | ExplicitTeamMemberType

/**
 * While OrganizationMemberType and ExplicitTeamMemberType refer to actual Django models,
 * this interface is only used in the frontend for fusing the data from these models together.
 */
export interface FusedTeamMemberType extends BaseMemberType {
    /**
     * Level at which the user explicitly is in the project.
     * Null means that membership is implicit (when showing permitted members)
     * or that there's no membership at all (when showing addable members).
     */
    explicit_team_level: TeamMembershipLevel | null
    /** Level at which the user is in the organization. */
    organization_level: OrganizationMembershipLevel
    /** Effective level of the user within the project. */
    level: OrganizationMembershipLevel
}

export interface APIErrorType {
    type: 'authentication_error' | 'invalid_request' | 'server_error' | 'throttled_error' | 'validation_error'
    code: string
    detail: string
    attr: string | null
}

export interface EventUsageType {
    event: string
    usage_count: number
    volume: number
}

export interface PropertyUsageType {
    key: string
    usage_count: number
    volume: number
}

export interface TeamBasicType {
    id: number
    uuid: string
    organization: string // Organization ID
    api_token: string
    name: string
    completed_snippet_onboarding: boolean
    has_completed_onboarding_for?: Record<string, boolean>
    ingested_event: boolean
    is_demo: boolean
    timezone: string
    /** Whether the project is private. */
    access_control: boolean
}

export interface CorrelationConfigType {
    excluded_person_property_names?: string[]
    excluded_event_property_names?: string[]
    excluded_event_names?: string[]
}

export interface TeamType extends TeamBasicType {
    created_at: string
    updated_at: string
    anonymize_ips: boolean
    app_urls: string[]
    recording_domains: string[]
    slack_incoming_webhook: string
    autocapture_opt_out: boolean
    session_recording_opt_in: boolean
    capture_console_log_opt_in: boolean
    capture_performance_opt_in: boolean
    // a string representation of the decimal value between 0 and 1
    session_recording_sample_rate: string
    session_recording_minimum_duration_milliseconds: number | null
    session_recording_linked_flag: Pick<FeatureFlagBasicType, 'id' | 'key'> | null
    session_recording_network_payload_capture_config:
        | { recordHeaders?: boolean; recordBody?: boolean }
        | undefined
        | null
    autocapture_exceptions_opt_in: boolean
    surveys_opt_in?: boolean
    autocapture_exceptions_errors_to_ignore: string[]
    test_account_filters: AnyPropertyFilter[]
    test_account_filters_default_checked: boolean
    /** 0 or unset for Sunday, 1 for Monday. */
    week_start_day?: number
    path_cleaning_filters: PathCleaningFilter[]
    data_attributes: string[]
    person_display_name_properties: string[]
    has_group_types: boolean
    primary_dashboard: number // Dashboard shown on the project homepage
    live_events_columns: string[] | null // Custom columns shown on the Live Events page

    /** Effective access level of the user in this specific team. Null if user has no access. */
    effective_membership_level: OrganizationMembershipLevel | null

    /** Used to exclude person properties from correlation analysis results.
     *
     * For example can be used to exclude properties that have trivial causation.
     * This field should have a default value of `{}`, but it IS nullable and can be `null` in some cases.
     */
    correlation_config: CorrelationConfigType | null
    person_on_events_querying_enabled: boolean
    groups_on_events_querying_enabled: boolean
    extra_settings?: Record<string, string | number | boolean | undefined>
}

// This type would be more correct without `Partial<TeamType>`, but it's only used in the shared dashboard/insight
// scenes, so not worth the refactor to use the `isAuthenticatedTeam()` check
export type TeamPublicType = Partial<TeamType> & Pick<TeamType, 'id' | 'uuid' | 'name' | 'timezone'>

export interface ActionType {
    count?: number
    created_at: string
    deleted?: boolean
    id: number
    is_calculating?: boolean
    last_calculated_at?: string
    last_updated_at?: string // alias for last_calculated_at to achieve event and action parity
    name: string | null
    description?: string
    post_to_slack?: boolean
    slack_message_format?: string
    steps?: ActionStepType[]
    created_by: UserBasicType | null
    tags?: string[]
    verified?: boolean
    is_action?: true
    action_id?: number // alias of id to make it compatible with event definitions uuid
    bytecode?: any[]
    bytecode_error?: string
}

/** Sync with plugin-server/src/types.ts */
export enum StringMatching {
    Contains = 'contains',
    Regex = 'regex',
    Exact = 'exact',
}

export interface ActionStepType {
    event?: string | null
    id?: number
    name?: string
    properties?: AnyPropertyFilter[]
    selector?: string | null
    /** @deprecated Only `selector` should be used now. */
    tag_name?: string
    text?: string | null
    /** @default StringMatching.Exact */
    text_matching?: StringMatching | null
    href?: string | null
    /** @default StringMatching.Exact */
    href_matching?: StringMatching | null
    url?: string | null
    /** @default StringMatching.Contains */
    url_matching?: StringMatching | null
    isNew?: string
}

export interface ElementType {
    attr_class?: string[]
    attr_id?: string
    attributes: Record<string, string>
    href?: string
    nth_child?: number
    nth_of_type?: number
    order?: number
    tag_name: string
    text?: string
}

export type ToolbarUserIntent = 'add-action' | 'edit-action'
export type ToolbarSource = 'url' | 'localstorage'
export type ToolbarVersion = 'toolbar'

/* sync with posthog-js */
export interface ToolbarParams {
    apiURL?: string
    jsURL?: string
    token?: string /** public posthog-js token */
    temporaryToken?: string /** private temporary user token */
    actionId?: number
    userIntent?: ToolbarUserIntent
    source?: ToolbarSource
    toolbarVersion?: ToolbarVersion
    instrument?: boolean
    distinctId?: string
    userEmail?: string
    dataAttributes?: string[]
    featureFlags?: Record<string, string | boolean>
}

export interface ToolbarProps extends ToolbarParams {
    posthog?: PostHog
    disableExternalStyles?: boolean
}

export type PathCleaningFilter = { alias?: string; regex?: string }

export type PropertyFilterValue = string | number | (string | number)[] | null

/** Sync with plugin-server/src/types.ts */
export enum PropertyOperator {
    Exact = 'exact',
    IsNot = 'is_not',
    IContains = 'icontains',
    NotIContains = 'not_icontains',
    Regex = 'regex',
    NotRegex = 'not_regex',
    GreaterThan = 'gt',
    GreaterThanOrEqual = 'gte',
    LessThan = 'lt',
    LessThanOrEqual = 'lte',
    IsSet = 'is_set',
    IsNotSet = 'is_not_set',
    IsDateExact = 'is_date_exact',
    IsDateBefore = 'is_date_before',
    IsDateAfter = 'is_date_after',
    Between = 'between',
    NotBetween = 'not_between',
    Minimum = 'min',
    Maximum = 'max',
}

export enum SavedInsightsTabs {
    All = 'all',
    Yours = 'yours',
    Favorites = 'favorites',
    History = 'history',
}

export enum ReplayTabs {
    Recent = 'recent',
    Playlists = 'playlists',
    FilePlayback = 'file-playback',
}

export enum ExperimentsTabs {
    All = 'all',
    Yours = 'yours',
    Archived = 'archived',
}

<<<<<<< HEAD
export enum PipelineTabs {
    Overview = 'overview',
=======
export enum PipelineTab {
>>>>>>> afffba17
    Filters = 'filters',
    Transformations = 'transformations',
    Destinations = 'destinations',
    AppsManagement = 'apps-management',
}

export enum PipelineAppKind {
    Filter = 'filter',
    Transformation = 'transformation',
    Destination = 'destination',
}

export enum PipelineAppTab {
    Configuration = 'configuration',
    Logs = 'logs',
    Metrics = 'metrics',
}

export enum ProgressStatus {
    Draft = 'draft',
    Running = 'running',
    Complete = 'complete',
}

export enum PropertyFilterType {
    /** Event metadata and fields on the clickhouse events table */
    Meta = 'meta',
    /** Event properties */
    Event = 'event',
    /** Person properties */
    Person = 'person',
    Element = 'element',
    /** Event property with "$feature/" prepended */
    Feature = 'feature',
    Session = 'session',
    Cohort = 'cohort',
    Recording = 'recording',
    Group = 'group',
    HogQL = 'hogql',
}

/** Sync with plugin-server/src/types.ts */
interface BasePropertyFilter {
    key: string
    value?: PropertyFilterValue
    label?: string
    type?: PropertyFilterType
}

/** Sync with plugin-server/src/types.ts */
export interface EventPropertyFilter extends BasePropertyFilter {
    type: PropertyFilterType.Event
    operator: PropertyOperator
}

/** Sync with plugin-server/src/types.ts */
export interface PersonPropertyFilter extends BasePropertyFilter {
    type: PropertyFilterType.Person
    operator: PropertyOperator
}

/** Sync with plugin-server/src/types.ts */
export interface ElementPropertyFilter extends BasePropertyFilter {
    type: PropertyFilterType.Element
    key: 'tag_name' | 'text' | 'href' | 'selector'
    operator: PropertyOperator
}

export interface SessionPropertyFilter extends BasePropertyFilter {
    type: PropertyFilterType.Session
    key: '$session_duration'
    operator: PropertyOperator
}

/** Sync with plugin-server/src/types.ts */
export interface CohortPropertyFilter extends BasePropertyFilter {
    type: PropertyFilterType.Cohort
    key: 'id'
    /**  @asType integer */
    value: number
}

export interface GroupPropertyFilter extends BasePropertyFilter {
    type: PropertyFilterType.Group
    group_type_index?: number | null
    operator: PropertyOperator
}

export interface FeaturePropertyFilter extends BasePropertyFilter {
    type: PropertyFilterType.Feature
    operator: PropertyOperator
}

export interface HogQLPropertyFilter extends BasePropertyFilter {
    type: PropertyFilterType.HogQL
    key: string
}

export interface EmptyPropertyFilter {
    type?: never
    value?: never
    operator?: never
    key?: never
}

export type AnyPropertyFilter =
    | EventPropertyFilter
    | PersonPropertyFilter
    | ElementPropertyFilter
    | SessionPropertyFilter
    | CohortPropertyFilter
    | RecordingDurationFilter
    | GroupPropertyFilter
    | FeaturePropertyFilter
    | HogQLPropertyFilter
    | EmptyPropertyFilter

export type AnyFilterLike = AnyPropertyFilter | PropertyGroupFilter | PropertyGroupFilterValue

export type SessionRecordingId = SessionRecordingType['id']

export interface RRWebRecordingConsoleLogPayload {
    level: LogLevel
    payload: (string | null)[]
    trace: string[]
}

export interface RRWebRecordingNetworkPayload {
    [key: number]: any
}

export interface RecordingConsoleLogBase {
    parsedPayload: string
    hash?: string // md5() on parsedPayload. Used for deduping console logs.
    count?: number // Number of duplicate console logs
    previewContent?: React.ReactNode // Content to show in first line
    fullContent?: React.ReactNode // Full content to show when item is expanded
    traceContent?: React.ReactNode // Url content to show on right side
    rawString: string // Raw text used for fuzzy search
    level: LogLevel
}

export type RecordingConsoleLog = RecordingConsoleLogBase & RecordingTimeMixinType

export type RecordingConsoleLogV2 = {
    timestamp: number
    windowId: string | undefined
    level: LogLevel
    content: string
    // JS code associated with the log - implicitly the empty array when not provided
    lines?: string[]
    // stack trace associated with the log - implicitly the empty array when not provided
    trace?: string[]
    // number of times this log message was seen - implicitly 1 when not provided
    count?: number
}

export interface RecordingSegment {
    kind: 'window' | 'buffer' | 'gap'
    startTimestamp: number // Epoch time that the segment starts
    endTimestamp: number // Epoch time that the segment ends
    durationMs: number
    windowId?: string
    isActive: boolean
}

export type EncodedRecordingSnapshot = {
    windowId: string
    data: eventWithTime[]
}

export interface SessionRecordingSnapshotSource {
    source: 'blob' | 'realtime'
    start_timestamp?: string
    end_timestamp?: string
    blob_key?: string
    loaded: boolean
}

export interface SessionRecordingSnapshotResponse {
    sources?: SessionRecordingSnapshotSource[]
    snapshots?: EncodedRecordingSnapshot[]
}

export type RecordingSnapshot = eventWithTime & {
    windowId: string
}

export interface SessionPlayerSnapshotData {
    snapshots?: RecordingSnapshot[]
    sources?: SessionRecordingSnapshotSource[]
    blob_keys?: string[]
    // used for a debug signal only for PostHog team, controlled by a feature flag
    // DO NOT RELY ON THIS FOR NON DEBUG PURPOSES
    untransformed_snapshots?: RecordingSnapshot[]
}

export interface SessionPlayerData {
    person: PersonType | null
    segments: RecordingSegment[]
    bufferedToTime: number | null
    snapshotsByWindowId: Record<string, eventWithTime[]>
    durationMs: number
    start?: Dayjs
    end?: Dayjs
    fullyLoaded: boolean
}

export enum SessionRecordingUsageType {
    VIEWED = 'viewed',
    ANALYZED = 'analyzed',
    LOADED = 'loaded',
}

export enum SessionRecordingPlayerTab {
    ALL = 'all',
    EVENTS = 'events',
    CONSOLE = 'console',
    NETWORK = 'network',
}

export enum SessionPlayerState {
    READY = 'ready',
    BUFFER = 'buffer',
    PLAY = 'play',
    PAUSE = 'pause',
    SCRUB = 'scrub',
    SKIP = 'skip',
    ERROR = 'error',
}

export type AutoplayDirection = 'newer' | 'older' | null

/** Sync with plugin-server/src/types.ts */
export type ActionStepProperties =
    | EventPropertyFilter
    | PersonPropertyFilter
    | ElementPropertyFilter
    | CohortPropertyFilter

export interface RecordingDurationFilter extends BasePropertyFilter {
    type: PropertyFilterType.Recording
    key: 'duration'
    value: number
    operator: PropertyOperator
}

export type DurationType = 'duration' | 'active_seconds' | 'inactive_seconds'

export type FilterableLogLevel = 'log' | 'warn' | 'error'
export interface RecordingFilters {
    date_from?: string | null
    date_to?: string | null
    events?: FilterType['events']
    actions?: FilterType['actions']
    properties?: AnyPropertyFilter[]
    session_recording_duration?: RecordingDurationFilter
    duration_type_filter?: DurationType
    console_search_query?: string
    console_logs?: FilterableLogLevel[]
    filter_test_accounts?: boolean
}

export interface LocalRecordingFilters extends RecordingFilters {
    new_entity?: Record<string, any>[]
}

export interface SessionRecordingsResponse {
    results: SessionRecordingType[]
    has_next: boolean
}

export type EntityType = 'actions' | 'events' | 'new_entity'

export interface Entity {
    id: string | number
    name: string
    custom_name?: string
    order: number
    type: EntityType
}

export enum EntityTypes {
    ACTIONS = 'actions',
    EVENTS = 'events',
}

export type EntityFilter = {
    type?: EntityType
    id: Entity['id'] | null
    name?: string | null
    custom_name?: string | null
    index?: number
    order?: number
}

export interface FunnelExclusion extends Partial<EntityFilter> {
    funnel_from_step?: number
    funnel_to_step?: number
}

export type EntityFilterTypes = EntityFilter | ActionFilter | null

export interface PersonType {
    id?: string
    uuid?: string
    name?: string
    distinct_ids: string[]
    properties: Record<string, any>
    created_at?: string
    is_identified?: boolean
}

export interface PersonListParams {
    properties?: AnyPropertyFilter[]
    search?: string
    cohort?: number
    distinct_id?: string
    include_total?: boolean // PostHog 3000-only
}

export type SearchableEntity =
    | 'action'
    | 'cohort'
    | 'insight'
    | 'dashboard'
    | 'event_definition'
    | 'experiment'
    | 'feature_flag'
    | 'notebook'
    | 'survey'

export type SearchListParams = { q: string; entities?: SearchableEntity[] }

export type SearchResultType = {
    result_id: string
    type: SearchableEntity
    rank: number | null
    extra_fields: Record<string, unknown>
}

export type SearchResponse = {
    results: SearchResultType[]
    counts: Record<SearchableEntity, number | null>
}

export type GroupListParams = { group_type_index: GroupTypeIndex; search: string }

export interface MatchedRecordingEvent {
    uuid: string
}

export interface MatchedRecording {
    session_id?: string
    events: MatchedRecordingEvent[]
}

interface CommonActorType {
    id: string | number
    properties: Record<string, any>
    /** @format date-time */
    created_at: string
    matched_recordings: MatchedRecording[]
    value_at_data_point: number | null
}

export interface PersonActorType extends CommonActorType {
    type: 'person'
    /** Serial ID (NOT UUID). */
    id: number
    uuid: string
    name?: string
    distinct_ids: string[]
    is_identified: boolean
}

export interface GroupActorType extends CommonActorType {
    type: 'group'
    /** Group key. */
    id: string
    group_key: string
    group_type_index: number
}

export type ActorType = PersonActorType | GroupActorType

export interface CohortGroupType {
    id: string
    days?: string
    action_id?: number
    event_id?: string
    label?: string
    count?: number
    count_operator?: string
    properties?: AnyPropertyFilter[]
    matchType: MatchType
    name?: string
}

// Synced with `posthog/models/property.py`
export interface CohortCriteriaType {
    id: string // Criteria filter id
    key: string
    value: BehavioralFilterType
    type: BehavioralFilterKey
    operator?: PropertyOperator | null
    group_type_index?: number | null
    event_type?: TaxonomicFilterGroupType | null
    operator_value?: PropertyFilterValue
    time_value?: number | string | null
    time_interval?: TimeUnitType | null
    total_periods?: number | null
    min_periods?: number | null
    seq_event_type?: TaxonomicFilterGroupType | null
    seq_event?: string | number | null
    seq_time_value?: number | string | null
    seq_time_interval?: TimeUnitType | null
    negation?: boolean
    value_property?: string | null // Transformed into 'value' for api calls
}

export type EmptyCohortGroupType = Partial<CohortGroupType>

export type EmptyCohortCriteriaType = Partial<CohortCriteriaType>

export type AnyCohortGroupType = CohortGroupType | EmptyCohortGroupType

export type AnyCohortCriteriaType = CohortCriteriaType | EmptyCohortCriteriaType

export type MatchType = typeof ENTITY_MATCH_TYPE | typeof PROPERTY_MATCH_TYPE

export interface CohortType {
    count?: number
    description?: string
    created_by?: UserBasicType | null
    created_at?: string
    deleted?: boolean
    id: number | 'new'
    is_calculating?: boolean
    errors_calculating?: number
    last_calculation?: string
    is_static?: boolean
    name?: string
    csv?: UploadFile
    groups: CohortGroupType[] // To be deprecated once `filter` takes over
    filters: {
        properties: CohortCriteriaGroupFilter
    }
}

export interface InsightHistory {
    id: number
    filters: Record<string, any>
    name?: string
    createdAt: string
    saved: boolean
    type: InsightType
}

export interface SavedFunnel extends InsightHistory {
    created_by: string
}

export type BinCountValue = number | typeof BIN_COUNT_AUTO

// https://github.com/PostHog/posthog/blob/master/posthog/constants.py#L106
export enum StepOrderValue {
    STRICT = 'strict',
    UNORDERED = 'unordered',
    ORDERED = 'ordered',
}

export enum PersonsTabType {
    FEED = 'feed',
    EVENTS = 'events',
    SESSION_RECORDINGS = 'sessionRecordings',
    PROPERTIES = 'properties',
    COHORTS = 'cohorts',
    RELATED = 'related',
    HISTORY = 'history',
    FEATURE_FLAGS = 'featureFlags',
    DASHBOARD = 'dashboard',
}

export enum LayoutView {
    Card = 'card',
    List = 'list',
}

export interface EventsTableAction {
    name: string
    id: string
}

export interface EventsTableRowItem {
    event?: EventType
    date_break?: string
    new_events?: boolean
}

export interface EventType {
    // fields from the API
    id: string
    distinct_id: string
    properties: Record<string, any>
    event: string
    timestamp: string
    person?: Pick<PersonType, 'is_identified' | 'distinct_ids' | 'properties'>
    elements: ElementType[]
    elements_chain?: string | null
    uuid?: string
}

export interface RecordingTimeMixinType {
    playerTime: number | null
}

export interface RecordingEventType
    extends Pick<EventType, 'id' | 'event' | 'properties' | 'timestamp' | 'elements'>,
        RecordingTimeMixinType {
    fullyLoaded: boolean
}

export interface SessionRecordingPlaylistType {
    /** The primary key in the database, used as well in API endpoints */
    id: number
    short_id: string
    name: string
    derived_name?: string | null
    description?: string
    pinned?: boolean
    deleted: boolean
    created_at: string
    created_by: UserBasicType | null
    last_modified_at: string
    last_modified_by: UserBasicType | null
    filters?: RecordingFilters
}

export interface SessionRecordingSegmentType {
    start_time: string
    end_time: string
    window_id: string
    is_active: boolean
}

export interface SessionRecordingType {
    id: string
    /** Whether this recording has been viewed already. */
    viewed: boolean
    /** Length of recording in seconds. */
    recording_duration: number
    active_seconds?: number
    inactive_seconds?: number
    /** When the recording starts in ISO format. */
    start_time: string
    /** When the recording ends in ISO format. */
    end_time: string
    /** List of matching events. **/
    matching_events?: MatchedRecording[]
    distinct_id?: string
    email?: string
    person?: PersonType
    click_count?: number
    keypress_count?: number
    /** count of all mouse activity in the recording, not just clicks */
    mouse_activity_count?: number
    start_url?: string
    console_log_count?: number
    console_warn_count?: number
    console_error_count?: number
    /** Where this recording information was loaded from  */
    storage?: 'object_storage_lts' | 'object_storage'
}

export interface SessionRecordingPropertiesType {
    id: string
    properties?: Record<string, any>
}

export interface PerformancePageView {
    session_id: string
    pageview_id: string
    timestamp: string
}
export interface RecentPerformancePageView extends PerformancePageView {
    page_url: string
    duration: number
}

// copied from rrweb/network@1
export type Body =
    | string
    | Document
    | Blob
    | ArrayBufferView
    | ArrayBuffer
    | FormData
    | URLSearchParams
    | ReadableStream<Uint8Array>
    | null

/**
 * This is our base type for tracking network requests.
 * It sticks relatively closely to the spec for the web
 * see https://developer.mozilla.org/en-US/docs/Web/API/Performance_API
 * we have renamed/added a few fields for the benefit of ClickHouse
 * but don't yet clash with the spec
 */
export interface PerformanceEvent {
    uuid: string
    timestamp: string | number
    distinct_id: string
    session_id: string
    window_id: string
    pageview_id: string
    current_url: string

    // BASE_EVENT_COLUMNS
    time_origin?: string
    entry_type?: string
    name?: string

    // RESOURCE_EVENT_COLUMNS
    start_time?: number
    duration?: number
    redirect_start?: number
    redirect_end?: number
    worker_start?: number
    fetch_start?: number
    domain_lookup_start?: number
    domain_lookup_end?: number
    connect_start?: number
    secure_connection_start?: number
    connect_end?: number
    request_start?: number
    response_start?: number
    response_end?: number
    decoded_body_size?: number
    encoded_body_size?: number

    initiator_type?: string
    next_hop_protocol?: string
    render_blocking_status?: string
    response_status?: number
    // see https://developer.mozilla.org/en-US/docs/Web/API/PerformanceResourceTiming/transferSize
    // zero has meaning for this field so should not be used unless the transfer size was known to be zero
    transfer_size?: number

    // LARGEST_CONTENTFUL_PAINT_EVENT_COLUMNS
    largest_contentful_paint_element?: string
    largest_contentful_paint_render_time?: number
    largest_contentful_paint_load_time?: number
    largest_contentful_paint_size?: number
    largest_contentful_paint_id?: string
    largest_contentful_paint_url?: string

    // NAVIGATION_EVENT_COLUMNS
    dom_complete?: number
    dom_content_loaded_event?: number
    dom_interactive?: number
    load_event_end?: number
    load_event_start?: number
    redirect_count?: number
    navigation_type?: string
    unload_event_end?: number
    unload_event_start?: number

    // Performance summary fields calculated on frontend
    first_contentful_paint?: number // https://web.dev/fcp/
    time_to_interactive?: number // https://web.dev/tti/
    total_blocking_time?: number // https://web.dev/tbt/

    // request/response capture - merged in from rrweb/network@1 payloads
    request_headers?: Record<string, string>
    response_headers?: Record<string, string>
    request_body?: Body
    response_body?: Body
    method?: string

    //rrweb/network@1 - i.e. not in ClickHouse table
    is_initial?: boolean
    raw?: Record<string, any>
}

export interface CurrentBillCycleType {
    current_period_start: number
    current_period_end: number
}

export type BillingV2FeatureType = {
    key: AvailableFeature
    name: string
    description?: string | null
    limit?: number | null
    note?: string | null
    unit?: string | null
}

export interface BillingV2TierType {
    flat_amount_usd: string
    unit_amount_usd: string
    current_amount_usd: string | null
    current_usage: number
    projected_usage: number | null
    projected_amount_usd: string | null
    up_to: number | null
}

export interface BillingProductV2Type {
    type: string
    usage_key: string | null
    name: string
    description: string
    price_description?: string | null
    icon_key?: string | null
    image_url?: string | null
    docs_url: string | null
    free_allocation?: number | null
    subscribed: boolean | null
    tiers?: BillingV2TierType[] | null
    tiered: boolean
    current_usage?: number
    projected_amount_usd?: string | null
    projected_usage?: number
    percentage_usage: number
    current_amount_usd_before_addons: string | null
    current_amount_usd: string | null
    usage_limit: number | null
    has_exceeded_limit: boolean
    unit: string | null
    unit_amount_usd: string | null
    plans: BillingV2PlanType[]
    contact_support: boolean
    inclusion_only: any
    addons: BillingProductV2AddonType[]

    // addons-only: if this addon is included with the base product and not subscribed individually. for backwards compatibility.
    included_with_main_product?: boolean
}

export interface BillingProductV2AddonType {
    name: string
    description: string
    price_description: string | null
    image_url: string | null
    icon_key?: string
    docs_url: string | null
    type: string
    tiers: BillingV2TierType[] | null
    tiered: boolean
    subscribed: boolean
    // sometimes addons are included with the base product, but they aren't subscribed individually
    included_with_main_product?: boolean
    contact_support?: boolean
    unit: string | null
    unit_amount_usd: string | null
    current_amount_usd: string | null
    current_usage: number
    projected_usage: number | null
    projected_amount_usd: string | null
    plans: BillingV2PlanType[]
    usage_key: string
    free_allocation?: number | null
    percentage_usage?: number
}
export interface BillingV2Type {
    customer_id: string
    has_active_subscription: boolean
    free_trial_until?: Dayjs
    stripe_portal_url?: string
    deactivated?: boolean
    current_total_amount_usd?: string
    current_total_amount_usd_after_discount?: string
    products: BillingProductV2Type[]

    custom_limits_usd?: {
        [key: string]: string | null | undefined
    }
    billing_period?: {
        current_period_start: Dayjs
        current_period_end: Dayjs
        interval: 'month' | 'year'
    }
    license?: {
        plan: LicensePlan
    }
    available_plans?: BillingV2PlanType[]
    discount_percent?: number
    discount_amount_usd?: string
    amount_off_expires_at?: Dayjs
}

export interface BillingV2PlanType {
    free_allocation?: number | null
    features: BillingV2FeatureType[]
    name: string
    description: string
    is_free?: boolean
    plan_key?: string
    current_plan?: any
    tiers?: BillingV2TierType[] | null
    included_if?: 'no_active_subscription' | 'has_subscription' | null
    initial_billing_limit?: number
}

export interface PlanInterface {
    key: string
    name: string
    custom_setup_billing_message: string
    image_url: string
    self_serve: boolean
    is_metered_billing: boolean
    event_allowance: number
    price_string: string
}

// Creating a nominal type: https://github.com/microsoft/TypeScript/issues/202#issuecomment-961853101
export type InsightShortId = string & { readonly '': unique symbol }

export enum InsightColor {
    White = 'white',
    Black = 'black',
    Blue = 'blue',
    Green = 'green',
    Purple = 'purple',
}

export interface Cacheable {
    last_refresh: string | null
    next_allowed_client_refresh?: string | null
}

export interface TileLayout extends Omit<Layout, 'i'> {
    i?: string // we use `i` in the front end but not in the API
}

export interface Tileable {
    layouts: Record<DashboardLayoutSize, TileLayout> | Record<string, never> // allow an empty object or one with DashboardLayoutSize keys
    color: InsightColor | null
}

export interface DashboardTile extends Tileable, Cacheable {
    id: number
    insight?: InsightModel
    text?: TextModel
    deleted?: boolean
    is_cached?: boolean
}

export interface DashboardTileBasicType {
    id: number
    dashboard_id: number
    deleted?: boolean
}

export interface TextModel {
    body: string
    created_by?: UserBasicType
    last_modified_by?: UserBasicType
    last_modified_at: string
}

export interface InsightModel extends Cacheable {
    /** The unique key we use when communicating with the user, e.g. in URLs */
    short_id: InsightShortId
    /** The primary key in the database, used as well in API endpoints */
    id: number
    name: string
    derived_name?: string | null
    description?: string
    favorited?: boolean
    order: number | null
    result: any
    deleted: boolean
    saved: boolean
    created_at: string
    created_by: UserBasicType | null
    is_sample: boolean
    /** @deprecated Use `dashboard_tiles instead */
    dashboards: number[] | null
    dashboard_tiles: DashboardTileBasicType[] | null
    updated_at: string
    tags?: string[]
    last_modified_at: string
    last_modified_by: UserBasicType | null
    effective_restriction_level: DashboardRestrictionLevel
    effective_privilege_level: DashboardPrivilegeLevel
    timezone?: string | null
    /** Only used in the frontend to store the next breakdown url */
    next?: string
    /** Only used in the frontend to toggle showing Baseline in funnels or not */
    disable_baseline?: boolean
    filters: Partial<FilterType>
    query?: Node | null
}

export interface DashboardBasicType {
    id: number
    name: string
    description: string
    pinned: boolean
    created_at: string
    created_by: UserBasicType | null
    is_shared: boolean
    deleted: boolean
    creation_mode: 'default' | 'template' | 'duplicate'
    restriction_level: DashboardRestrictionLevel
    effective_restriction_level: DashboardRestrictionLevel
    effective_privilege_level: DashboardPrivilegeLevel
    tags?: string[]
    /** Purely local value to determine whether the dashboard should be highlighted, e.g. as a fresh duplicate. */
    _highlight?: boolean
}

export interface DashboardTemplateListParams {
    scope?: DashboardTemplateScope
}

export type DashboardTemplateScope = 'team' | 'global' | 'feature_flag'

export interface DashboardType extends DashboardBasicType {
    tiles: DashboardTile[]
    filters: DashboardFilter
}

export interface DashboardTemplateType {
    id: string
    team_id?: number
    created_at?: string
    template_name: string
    dashboard_description?: string
    dashboard_filters?: DashboardFilter
    tiles: DashboardTile[]
    variables?: DashboardTemplateVariableType[]
    tags?: string[]
    image_url?: string
    scope?: DashboardTemplateScope
}

export interface MonacoMarker {
    message: string
}

// makes the DashboardTemplateType properties optional and the tiles properties optional
export type DashboardTemplateEditorType = Partial<Omit<DashboardTemplateType, 'tiles'>> & {
    tiles: Partial<DashboardTile>[]
}

export interface DashboardTemplateVariableType {
    id: string
    name: string
    description: string
    type: 'event'
    default: Record<string, JsonType>
    required: boolean
}

export type DashboardLayoutSize = 'sm' | 'xs'

/** Explicit dashboard collaborator, based on DashboardPrivilege. */
export interface DashboardCollaboratorType {
    id: string
    dashboard_id: DashboardType['id']
    user: UserBasicType
    level: DashboardPrivilegeLevel
    added_at: string
    updated_at: string
}

/** Explicit (dashboard privilege) OR implicit (project admin) dashboard collaborator. */
export type FusedDashboardCollaboratorType = Pick<DashboardCollaboratorType, 'user' | 'level'>

export interface OrganizationInviteType {
    id: string
    target_email: string
    first_name: string
    is_expired: boolean
    emailing_attempt_made: boolean
    created_by: UserBasicType | null
    created_at: string
    updated_at: string
    message?: string
}

export enum PluginInstallationType {
    Local = 'local',
    Custom = 'custom',
    Repository = 'repository',
    Source = 'source',
}

export interface PluginType {
    id: number
    plugin_type: PluginInstallationType
    name: string
    description?: string
    url?: string
    tag?: string
    icon?: string
    latest_tag?: string // apps management page: The latest git hash for the repo behind the url
    config_schema: Record<string, PluginConfigSchema> | PluginConfigSchema[]
    source?: string
    maintainer?: string
    is_global: boolean
    organization_id: string
    organization_name: string
    metrics?: Record<string, StoredMetricMathOperations>
    capabilities?: Record<'jobs' | 'methods' | 'scheduled_tasks', string[] | undefined>
    public_jobs?: Record<string, JobSpec>
}

export type AppType = PluginType

/** Config passed to app component and logic as props. Sent in Django's app context */
export interface FrontendAppConfig {
    pluginId: number
    pluginConfigId: number
    pluginType: PluginInstallationType | null
    name: string
    url: string
    config: Record<string, any>
}

/** Frontend app created after receiving a bundle via import('').getFrontendApp() */
export interface FrontendApp {
    id: number
    pluginId: number
    error?: any
    title?: string
    logic?: LogicWrapper
    component?: (props: FrontendAppConfig) => JSX.Element
    onInit?: (props: FrontendAppConfig) => void
}

export interface JobPayloadFieldOptions {
    type: 'string' | 'boolean' | 'json' | 'number' | 'date' | 'daterange'
    title?: string
    required?: boolean
    default?: any
    staff_only?: boolean
}

export interface JobSpec {
    payload?: Record<string, JobPayloadFieldOptions>
}

/** @deprecated in favor of PluginConfigTypeNew */
export interface PluginConfigType {
    id?: number
    plugin: number
    team_id: number
    enabled: boolean
    order: number

    config: Record<string, any>
    error?: PluginErrorType
    delivery_rate_24h?: number | null
    created_at?: string
}

/** @deprecated in favor of PluginConfigWithPluginInfoNew */
export interface PluginConfigWithPluginInfo extends PluginConfigType {
    id: number
    plugin_info: PluginType
}

// TODO: Rename to PluginConfigType once the legacy PluginConfigType are removed from the frontend
export interface PluginConfigTypeNew {
    id: number
    plugin: number
    team_id: number
    enabled: boolean
    order: number
    name: string
    description?: string
    updated_at: string
    delivery_rate_24h?: number | null
    config: Record<string, any>
}

// TODO: Rename to PluginConfigWithPluginInfo once the are removed from the frontend
export interface PluginConfigWithPluginInfoNew extends PluginConfigTypeNew {
    plugin_info: PluginType | null
}

export interface PluginErrorType {
    message: string
    time: string
    stack?: string
    name?: string
    event?: Record<string, any>
}

export enum PluginLogEntryType {
    Debug = 'DEBUG',
    Log = 'LOG',
    Info = 'INFO',
    Warn = 'WARN',
    Error = 'ERROR',
}

export interface PluginLogEntry {
    id: string
    team_id: number
    plugin_id: number
    plugin_config_id: number
    timestamp: string
    type: PluginLogEntryType
    is_system: boolean
    message: string
    instance_id: string
}

export interface BatchExportLogEntry {
    team_id: number
    batch_export_id: number
    run_id: number
    timestamp: string
    level: PipelineAppLogLevel
    message: string
}

export enum AnnotationScope {
    Insight = 'dashboard_item',
    Project = 'project',
    Organization = 'organization',
}

export interface RawAnnotationType {
    id: number
    scope: AnnotationScope
    content: string | null
    date_marker: string | null
    created_by?: UserBasicType | null
    created_at: string
    updated_at: string
    dashboard_item?: number | null
    insight_short_id?: InsightModel['short_id'] | null
    insight_name?: InsightModel['name'] | null
    deleted?: boolean
    creation_type?: 'USR' | 'GIT'
}

export interface AnnotationType extends Omit<RawAnnotationType, 'created_at' | 'date_marker'> {
    date_marker: dayjs.Dayjs | null
    created_at: dayjs.Dayjs
}

export interface DatedAnnotationType extends Omit<AnnotationType, 'date_marker'> {
    date_marker: dayjs.Dayjs
}

export enum ChartDisplayType {
    ActionsLineGraph = 'ActionsLineGraph',
    ActionsLineGraphCumulative = 'ActionsLineGraphCumulative',
    ActionsAreaGraph = 'ActionsAreaGraph',
    ActionsTable = 'ActionsTable',
    ActionsPie = 'ActionsPie',
    ActionsBar = 'ActionsBar',
    ActionsBarValue = 'ActionsBarValue',
    WorldMap = 'WorldMap',
    BoldNumber = 'BoldNumber',
}

export type BreakdownType = 'cohort' | 'person' | 'event' | 'group' | 'session' | 'hogql'
export type IntervalType = 'hour' | 'day' | 'week' | 'month'
export type SmoothingType = number

export enum InsightType {
    TRENDS = 'TRENDS',
    STICKINESS = 'STICKINESS',
    LIFECYCLE = 'LIFECYCLE',
    FUNNELS = 'FUNNELS',
    RETENTION = 'RETENTION',
    PATHS = 'PATHS',
    JSON = 'JSON',
    SQL = 'SQL',
}

export enum PathType {
    PageView = '$pageview',
    Screen = '$screen',
    CustomEvent = 'custom_event',
    HogQL = 'hogql',
}

export enum FunnelPathType {
    before = 'funnel_path_before_step',
    between = 'funnel_path_between_steps',
    after = 'funnel_path_after_step',
}

export enum FunnelVizType {
    Steps = 'steps',
    TimeToConvert = 'time_to_convert',
    Trends = 'trends',
}

export type RetentionType = typeof RETENTION_RECURRING | typeof RETENTION_FIRST_TIME

export enum RetentionPeriod {
    Hour = 'Hour',
    Day = 'Day',
    Week = 'Week',
    Month = 'Month',
}

export type BreakdownKeyType = string | number | (string | number)[] | null

export interface Breakdown {
    property: string | number
    type: BreakdownType
    normalize_url?: boolean
}

export interface FilterType {
    // used by all
    from_dashboard?: boolean | number
    insight?: InsightType
    filter_test_accounts?: boolean
    properties?: AnyPropertyFilter[] | PropertyGroupFilter
    sampling_factor?: number | null

    date_from?: string | null
    date_to?: string | null
    /**
     * Whether the `date_from` and `date_to` should be used verbatim. Disables rounding to the start and end of period.
     * Strings are cast to bools, e.g. "true" -> true.
     */
    explicit_date?: boolean | string | null

    events?: Record<string, any>[]
    actions?: Record<string, any>[]
    new_entity?: Record<string, any>[]

    // persons modal
    entity_id?: string | number
    entity_type?: EntityType
    entity_math?: string

    // used by trends and stickiness
    interval?: IntervalType
    // TODO: extract into TrendsFunnelsCommonFilterType
    breakdown_type?: BreakdownType | null
    breakdown?: BreakdownKeyType
    breakdown_normalize_url?: boolean
    breakdowns?: Breakdown[]
    breakdown_group_type_index?: number | null
    breakdown_hide_other_aggregation?: boolean | null
    aggregation_group_type_index?: number // Groups aggregation
}

export interface PropertiesTimelineFilterType {
    date_from?: string | null // DateMixin
    date_to?: string | null // DateMixin
    interval?: IntervalType // IntervalMixin
    properties?: AnyPropertyFilter[] | PropertyGroupFilter // PropertyMixin
    events?: Record<string, any>[] // EntitiesMixin
    actions?: Record<string, any>[] // EntitiesMixin
    aggregation_group_type_index?: number // GroupsAggregationMixin
    display?: ChartDisplayType // DisplayDerivedMixin
    breakdown_type?: BreakdownType | null
    breakdown?: BreakdownKeyType
}

export interface TrendsFilterType extends FilterType {
    // Specifies that we want to smooth the aggregation over the specified
    // number of intervals, e.g. for a day interval, we may want to smooth over
    // 7 days to remove weekly variation. Smoothing is performed as a moving average.
    smoothing_intervals?: number
    compare?: boolean
    formula?: string
    /** @deprecated */
    shown_as?: ShownAsValue
    display?: ChartDisplayType
    breakdown_histogram_bin_count?: number // trends breakdown histogram bin count

    // frontend only
    show_legend?: boolean // used to show/hide legend next to insights graph
    hidden_legend_keys?: Record<string, boolean | undefined> // used to toggle visibilities in table and legend
    aggregation_axis_format?: AggregationAxisFormat // a fixed format like duration that needs calculation
    aggregation_axis_prefix?: string // a prefix to add to the aggregation axis e.g. £
    aggregation_axis_postfix?: string // a postfix to add to the aggregation axis e.g. %
    decimal_places?: number
    show_values_on_series?: boolean
    show_labels_on_series?: boolean
    show_percent_stack_view?: boolean
}

export interface StickinessFilterType extends FilterType {
    compare?: boolean
    /** @deprecated */
    shown_as?: ShownAsValue
    display?: ChartDisplayType

    // frontend only
    show_legend?: boolean // used to show/hide legend next to insights graph
    hidden_legend_keys?: Record<string, boolean | undefined> // used to toggle visibilities in table and legend
    show_values_on_series?: boolean

    // persons only
    stickiness_days?: number
}

export interface FunnelsFilterType extends FilterType {
    funnel_viz_type?: FunnelVizType // parameter sent to funnels API for time conversion code path
    funnel_from_step?: number // used in time to convert: initial step index to compute time to convert
    funnel_to_step?: number // used in time to convert: ending step index to compute time to convert
    breakdown_attribution_type?: BreakdownAttributionType // funnels breakdown attribution type
    breakdown_attribution_value?: number // funnels breakdown attribution specific step value
    bin_count?: BinCountValue // used in time to convert: number of bins to show in histogram
    funnel_window_interval_unit?: FunnelConversionWindowTimeUnit // minutes, days, weeks, etc. for conversion window
    funnel_window_interval?: number | undefined // length of conversion window
    funnel_order_type?: StepOrderValue
    exclusions?: FunnelExclusion[] // used in funnel exclusion filters
    funnel_aggregate_by_hogql?: string

    // frontend only
    layout?: FunnelLayout // used only for funnels
    funnel_step_reference?: FunnelStepReference // whether conversion shown in graph should be across all steps or just from the previous step
    hidden_legend_keys?: Record<string, boolean | undefined> // used to toggle visibilities in table and legend

    // persons only
    entrance_period_start?: string // this and drop_off is used for funnels time conversion date for the persons modal
    drop_off?: boolean
    funnel_step?: number
    funnel_step_breakdown?: string | number[] | number | null // used in steps breakdown: persons modal
    funnel_custom_steps?: number[] // used to provide custom steps for which to get people in a funnel - primarily for correlation use
    funnel_correlation_person_entity?: Record<string, any> // Funnel Correlation Persons Filter
    funnel_correlation_person_converted?: 'true' | 'false' // Funnel Correlation Persons Converted - success or failure counts
}
export interface PathsFilterType extends FilterType {
    path_type?: PathType
    paths_hogql_expression?: string
    include_event_types?: PathType[]
    start_point?: string
    end_point?: string
    path_groupings?: string[]
    funnel_paths?: FunnelPathType
    funnel_filter?: Record<string, any> // Funnel Filter used in Paths
    exclude_events?: string[] // Paths Exclusion type
    step_limit?: number // Paths Step Limit
    path_replacements?: boolean
    local_path_cleaning_filters?: PathCleaningFilter[]
    edge_limit?: number | undefined // Paths edge limit
    min_edge_weight?: number | undefined // Paths
    max_edge_weight?: number | undefined // Paths

    // persons only
    path_start_key?: string // Paths People Start Key
    path_end_key?: string // Paths People End Key
    path_dropoff_key?: string // Paths People Dropoff Key
}

export interface RetentionEntity {
    id?: string | number // TODO: Fix weird typing issues
    kind?: NodeKind.ActionsNode | NodeKind.EventsNode
    name?: string
    type?: EntityType
    /**  @asType integer */
    order?: number
    uuid?: string
    custom_name?: string
}

export interface RetentionFilterType extends FilterType {
    retention_type?: RetentionType
    retention_reference?: 'total' | 'previous' // retention wrt cohort size or previous period
    /**
     * @asType integer
     */
    total_intervals?: number
    returning_entity?: RetentionEntity
    target_entity?: RetentionEntity
    period?: RetentionPeriod
}
export interface LifecycleFilterType extends FilterType {
    /** @deprecated */
    shown_as?: ShownAsValue

    // frontend only
    show_values_on_series?: boolean
    toggledLifecycles?: LifecycleToggle[]
}

export type LifecycleToggle = 'new' | 'resurrecting' | 'returning' | 'dormant'
export type AnyFilterType =
    | TrendsFilterType
    | StickinessFilterType
    | FunnelsFilterType
    | PathsFilterType
    | RetentionFilterType
    | LifecycleFilterType
    | FilterType

export type AnyPartialFilterType =
    | Partial<TrendsFilterType>
    | Partial<StickinessFilterType>
    | Partial<FunnelsFilterType>
    | Partial<PathsFilterType>
    | Partial<RetentionFilterType>
    | Partial<LifecycleFilterType>
    | Partial<FilterType>

export interface EventsListQueryParams {
    event?: string
    properties?: AnyPropertyFilter[] | PropertyGroupFilter
    orderBy?: string[]
    action_id?: number
    after?: string
    before?: string
    limit?: number
    offset?: number
}

export interface RecordingEventsFilters {
    query: string
}

export interface RecordingConsoleLogsFilters {
    query: string
}

export enum RecordingWindowFilter {
    All = 'all',
}

export interface EditorFilterProps {
    insightProps: InsightLogicProps
}

export interface InsightEditorFilter {
    key: string
    label?: string | ((props: EditorFilterProps) => JSX.Element | null)
    tooltip?: JSX.Element
    showOptional?: boolean
    position?: 'left' | 'right'
    valueSelector?: (insight: Partial<InsightModel>) => any
    /** Editor filter component. Cannot be an anonymous function or the key would not work! */
    component?: (props: EditorFilterProps) => JSX.Element | null
}

export type InsightEditorFilterGroup = {
    title?: string
    count?: number
    editorFilters: InsightEditorFilter[]
    defaultExpanded?: boolean
}

export interface SystemStatusSubrows {
    columns: string[]
    rows: string[][]
}

export interface SystemStatusRow {
    metric: string
    value: boolean | string | number | null
    key: string
    description?: string
    subrows?: SystemStatusSubrows
}

export interface SystemStatus {
    overview: SystemStatusRow[]
}

export type QuerySummary = { duration: string } & Record<string, string>

export interface SystemStatusQueriesResult {
    postgres_running: QuerySummary[]
    clickhouse_running?: QuerySummary[]
    clickhouse_slow_log?: QuerySummary[]
}

export interface SystemStatusAnalyzeResult {
    query: string
    timing: {
        query_id: string
        event_time: string
        query_duration_ms: number
        read_rows: number
        read_size: string
        result_rows: number
        result_size: string
        memory_usage: string
    }
    flamegraphs: Record<string, string>
}

export interface ActionFilter extends EntityFilter {
    math?: string
    math_property?: string
    math_group_type_index?: number | null
    math_hogql?: string
    properties?: AnyPropertyFilter[]
    type: EntityType
}
export interface TrendAPIResponse<ResultType = TrendResult[]> {
    type: 'Trends'
    is_cached: boolean
    last_refresh: string | null
    result: ResultType
    timezone: string
    next: string | null
}

export interface TrendResult {
    action: ActionFilter
    actions?: ActionFilter[]
    count: number
    data: number[]
    days: string[]
    dates?: string[]
    label: string
    labels: string[]
    breakdown_value?: string | number
    aggregated_value: number
    status?: string
    compare_label?: CompareLabelType
    compare?: boolean
    persons_urls?: { url: string }[]
    persons?: Person
    filter?: TrendsFilterType
}

interface Person {
    url: string
    filter: Partial<FilterType>
}

export interface FunnelStep {
    // The type returned from the API.
    action_id: string
    average_conversion_time: number | null
    median_conversion_time: number | null
    count: number
    name: string
    custom_name?: string | null
    order: number
    people?: string[]
    type: EntityType
    labels?: string[]
    breakdown?: BreakdownKeyType
    breakdowns?: BreakdownKeyType[]
    breakdown_value?: BreakdownKeyType
    data?: number[]
    days?: string[]

    /** Url that you can GET to retrieve the people that converted in this step */
    converted_people_url: string

    /** Url that you can GET to retrieve the people that dropped in this step  */
    dropped_people_url: string | null
}

export interface FunnelsTimeConversionBins {
    bins: [number, number][]
    average_conversion_time: number | null
}

export type FunnelResultType = FunnelStep[] | FunnelStep[][] | FunnelsTimeConversionBins

export interface FunnelAPIResponse<ResultType = FunnelResultType> {
    is_cached: boolean
    last_refresh: string | null
    result: ResultType
    timezone: string
}

export interface FunnelStepWithNestedBreakdown extends FunnelStep {
    nested_breakdown?: FunnelStep[]
}

export interface FunnelTimeConversionMetrics {
    averageTime: number
    stepRate: number
    totalRate: number
}

export interface FunnelConversionWindow {
    funnel_window_interval_unit: FunnelConversionWindowTimeUnit
    funnel_window_interval: number
}

// https://github.com/PostHog/posthog/blob/master/posthog/models/filters/mixins/funnel.py#L100
export enum FunnelConversionWindowTimeUnit {
    Second = 'second',
    Minute = 'minute',
    Hour = 'hour',
    Day = 'day',
    Week = 'week',
    Month = 'month',
}

export enum FunnelStepReference {
    total = 'total',
    previous = 'previous',
}

export interface FunnelStepWithConversionMetrics extends FunnelStep {
    droppedOffFromPrevious: number
    conversionRates: {
        fromPrevious: number
        total: number
        fromBasisStep: number // either fromPrevious or total, depending on FunnelStepReference
    }
    nested_breakdown?: Omit<FunnelStepWithConversionMetrics, 'nested_breakdown'>[]
    rowKey?: number | string
    significant?: {
        fromPrevious: boolean
        total: boolean
        fromBasisStep: boolean // either fromPrevious or total, depending on FunnelStepReference
    }
}

export interface FlattenedFunnelStepByBreakdown {
    rowKey: number | string
    isBaseline?: boolean
    breakdown?: BreakdownKeyType
    // :KLUDGE: Data transforms done in `getBreakdownStepValues`
    breakdown_value?: Array<string | number>
    breakdownIndex?: number
    conversionRates?: {
        total: number
    }
    steps?: FunnelStepWithConversionMetrics[]
    significant?: boolean
}

export interface FunnelCorrelation {
    event: Pick<EventType, 'elements' | 'event' | 'properties'>
    odds_ratio: number
    success_count: number
    success_people_url: string
    failure_count: number
    failure_people_url: string
    correlation_type: FunnelCorrelationType.Failure | FunnelCorrelationType.Success
    result_type:
        | FunnelCorrelationResultsType.Events
        | FunnelCorrelationResultsType.Properties
        | FunnelCorrelationResultsType.EventWithProperties
}

export enum FunnelCorrelationType {
    Success = 'success',
    Failure = 'failure',
}

export enum FunnelCorrelationResultsType {
    Events = 'events',
    Properties = 'properties',
    EventWithProperties = 'event_with_properties',
}

export enum BreakdownAttributionType {
    FirstTouch = 'first_touch',
    LastTouch = 'last_touch',
    AllSteps = 'all_events',
    Step = 'step',
}

export interface ChartParams {
    inCardView?: boolean
    inSharedMode?: boolean
    showPersonsModal?: boolean
    /** allows overriding by queries, e.g. setting empty state text*/
    context?: QueryContext
}

export interface HistogramGraphDatum {
    id: number
    bin0: number
    bin1: number
    count: number
    label: string
}

// Shared between insightLogic, dashboardItemLogic, trendsLogic, funnelLogic, pathsLogic, retentionLogic
export interface InsightLogicProps {
    /** currently persisted insight */
    dashboardItemId?: InsightShortId | 'new' | `new-${string}` | null
    /** id of the dashboard the insight is on (when the insight is being displayed on a dashboard) **/
    dashboardId?: DashboardType['id']
    /** cached insight */
    cachedInsight?: Partial<InsightModel> | null
    /** enable this to avoid API requests */
    doNotLoad?: boolean
    /** query when used as ad-hoc insight */
    query?: InsightVizNode
    setQuery?: (node: InsightVizNode) => void
}

export interface SetInsightOptions {
    /** this overrides the in-flight filters on the page, which may not equal the last returned API response */
    overrideFilter?: boolean
    /** calling with this updates the "last saved" filters */
    fromPersistentApi?: boolean
}

export interface Survey {
    /** UUID */
    id: string
    name: string
    type: SurveyType
    description: string
    linked_flag_id: number | null
    linked_flag: FeatureFlagBasicType | null
    targeting_flag: FeatureFlagBasicType | null
    targeting_flag_filters: Pick<FeatureFlagFilters, 'groups'> | undefined
    conditions: {
        url: string
        selector: string
        seenSurveyWaitPeriodInDays?: number
        urlMatchType?: SurveyUrlMatchType
    } | null
    appearance: SurveyAppearance
    questions: (BasicSurveyQuestion | LinkSurveyQuestion | RatingSurveyQuestion | MultipleSurveyQuestion)[]
    created_at: string
    created_by: UserBasicType | null
    start_date: string | null
    end_date: string | null
    archived: boolean
    remove_targeting_flag?: boolean
}

export enum SurveyUrlMatchType {
    Exact = 'exact',
    Contains = 'icontains',
    Regex = 'regex',
}

export enum SurveyType {
    Popover = 'popover',
    Widget = 'widget',
    FullScreen = 'full_screen',
    Email = 'email',
    API = 'api',
}

export interface SurveyAppearance {
    backgroundColor?: string
    submitButtonColor?: string
    // TODO: remove submitButtonText in favor of buttonText once it's more deprecated
    submitButtonText?: string
    ratingButtonColor?: string
    ratingButtonActiveColor?: string
    borderColor?: string
    placeholder?: string
    whiteLabel?: boolean
    displayThankYouMessage?: boolean
    thankYouMessageHeader?: string
    thankYouMessageDescription?: string
    autoDisappear?: boolean
    position?: string
    // widget only
    widgetType?: 'button' | 'tab' | 'selector'
    widgetSelector?: string
    widgetLabel?: string
    widgetColor?: string
}

export interface SurveyQuestionBase {
    question: string
    description?: string | null
    optional?: boolean
    buttonText?: string
}

export interface BasicSurveyQuestion extends SurveyQuestionBase {
    type: SurveyQuestionType.Open
}

export interface LinkSurveyQuestion extends SurveyQuestionBase {
    type: SurveyQuestionType.Link
    link: string | null
}

export interface RatingSurveyQuestion extends SurveyQuestionBase {
    type: SurveyQuestionType.Rating
    display: 'number' | 'emoji'
    scale: number
    lowerBoundLabel: string
    upperBoundLabel: string
}

export interface MultipleSurveyQuestion extends SurveyQuestionBase {
    type: SurveyQuestionType.SingleChoice | SurveyQuestionType.MultipleChoice
    choices: string[]
    hasOpenChoice?: boolean
}

export type SurveyQuestion = BasicSurveyQuestion | LinkSurveyQuestion | RatingSurveyQuestion | MultipleSurveyQuestion

export enum SurveyQuestionType {
    Open = 'open',
    MultipleChoice = 'multiple_choice',
    SingleChoice = 'single_choice',
    Rating = 'rating',
    Link = 'link',
}

export interface FeatureFlagGroupType {
    properties?: AnyPropertyFilter[]
    rollout_percentage: number | null
    variant: string | null
    users_affected?: number
}

export interface MultivariateFlagVariant {
    key: string
    name?: string | null
    rollout_percentage: number
}

export interface MultivariateFlagOptions {
    variants: MultivariateFlagVariant[]
}

export interface FeatureFlagFilters {
    groups: FeatureFlagGroupType[]
    multivariate: MultivariateFlagOptions | null
    aggregation_group_type_index?: number | null
    payloads: Record<string, JsonType>
    super_groups?: FeatureFlagGroupType[]
}

export interface FeatureFlagBasicType {
    id: number
    team_id: TeamType['id']
    key: string
    /* The description field (the name is a misnomer because of its legacy). */
    name: string
    filters: FeatureFlagFilters
    deleted: boolean
    active: boolean
    ensure_experience_continuity: boolean | null
}

export interface FeatureFlagType extends Omit<FeatureFlagBasicType, 'id' | 'team_id'> {
    /** Null means that the flag has never been saved yet (it's new). */
    id: number | null
    created_by: UserBasicType | null
    created_at: string | null
    is_simple_flag: boolean
    rollout_percentage: number | null
    experiment_set: string[] | null
    features: EarlyAccessFeatureType[] | null
    surveys: Survey[] | null
    rollback_conditions: FeatureFlagRollbackConditions[]
    performed_rollback: boolean
    can_edit: boolean
    tags: string[]
    usage_dashboard?: number
    analytics_dashboards?: number[] | null
    has_enriched_analytics?: boolean
}

export interface OrganizationFeatureFlag {
    flag_id: number | null
    team_id: number | null
    created_by: UserBasicType | null
    created_at: string | null
    is_simple_flag: boolean
    rollout_percentage: number | null
    filters: FeatureFlagFilters
    active: boolean
}

export interface OrganizationFeatureFlagsCopyBody {
    feature_flag_key: FeatureFlagType['key']
    from_project: TeamType['id']
    target_project_ids: TeamType['id'][]
}

export type OrganizationFeatureFlags = {
    flag_id: FeatureFlagType['id']
    team_id: TeamType['id']
    active: FeatureFlagType['active']
}[]

export interface FeatureFlagRollbackConditions {
    threshold: number
    threshold_type: string
    threshold_metric?: FilterType
    operator?: string
}

export interface CombinedFeatureFlagAndValueType {
    feature_flag: FeatureFlagType
    value: boolean | string
}

export enum EarlyAccessFeatureStage {
    Draft = 'draft',
    Concept = 'concept',
    Alpha = 'alpha',
    Beta = 'beta',
    GeneralAvailability = 'general-availability',
    Archived = 'archived',
}

export enum EarlyAccessFeatureTabs {
    OptedIn = 'opted-in',
    OptedOut = 'opted-out',
}

export interface EarlyAccessFeatureType {
    /** UUID */
    id: string
    feature_flag: FeatureFlagBasicType
    name: string
    description: string
    stage: EarlyAccessFeatureStage
    /** Documentation URL. Can be empty. */
    documentation_url: string
    created_at: string
}

export interface NewEarlyAccessFeatureType extends Omit<EarlyAccessFeatureType, 'id' | 'created_at' | 'feature_flag'> {
    feature_flag_id: number | undefined
}

export interface UserBlastRadiusType {
    users_affected: number
    total_users: number
}

export enum ScheduledChangeModels {
    FeatureFlag = 'FeatureFlag',
}

export enum ScheduledChangeOperationType {
    UpdateStatus = 'update_status',
    AddReleaseCondition = 'add_release_condition',
}

export type ScheduledChangePayload =
    | { operation: ScheduledChangeOperationType.UpdateStatus; value: boolean }
    | { operation: ScheduledChangeOperationType.AddReleaseCondition; value: FeatureFlagFilters }

export interface ScheduledChangeType {
    id: number
    team_id: number
    record_id: number | string
    model_name: ScheduledChangeModels
    payload: ScheduledChangePayload
    scheduled_at: string
    executed_at: string | null
    failure_reason: string | null
    created_at: string | null
    created_by: UserBasicType
}

export interface PrevalidatedInvite {
    id: string
    target_email: string
    first_name: string
    organization_name: string
}

interface InstancePreferencesInterface {
    /** Whether debug queries option should be shown on the command palette. */
    debug_queries: boolean
    /** Whether paid features showcasing / upsells are completely disabled throughout the app. */
    disable_paid_fs: boolean
}

export interface PreflightStatus {
    // Attributes that accept undefined values (i.e. `?`) are not received when unauthenticated
    django: boolean
    plugins: boolean
    redis: boolean
    db: boolean
    clickhouse: boolean
    kafka: boolean
    /** An initiated instance is one that already has any organization(s). */
    initiated: boolean
    /** Org creation is allowed on Cloud OR initiated self-hosted organizations with a license and MULTI_ORG_ENABLED. */
    can_create_org: boolean
    /** Whether this is PostHog Cloud. */
    cloud: boolean
    /** Whether this is a managed demo environment. */
    demo: boolean
    celery: boolean
    realm: Realm
    region: Region | null
    available_social_auth_providers: AuthBackends
    available_timezones?: Record<string, number>
    opt_out_capture?: boolean
    email_service_available: boolean
    slack_service: {
        available: boolean
        client_id?: string
    }
    data_warehouse_integrations: {
        hubspot: {
            client_id?: string
        }
    }
    /** Whether PostHog is running in DEBUG mode. */
    is_debug?: boolean
    licensed_users_available?: number | null
    openai_available?: boolean
    site_url?: string
    instance_preferences?: InstancePreferencesInterface
    buffer_conversion_seconds?: number
    object_storage: boolean
}

export enum ItemMode { // todo: consolidate this and dashboardmode
    Edit = 'edit',
    View = 'view',
    Subscriptions = 'subscriptions',
    Sharing = 'sharing',
}

export enum DashboardPlacement {
    Dashboard = 'dashboard', // When on the standard dashboard page
    ProjectHomepage = 'project-homepage', // When embedded on the project homepage
    FeatureFlag = 'feature-flag',
    Public = 'public', // When viewing the dashboard publicly
    Export = 'export', // When the dashboard is being exported (alike to being printed)
    Person = 'person', // When the dashboard is being viewed on a person page
    Group = 'group', // When the dashboard is being viewed on a group page
}

export enum DashboardMode { // Default mode is null
    Edit = 'edit', // When the dashboard is being edited
    Fullscreen = 'fullscreen', // When the dashboard is on full screen (presentation) mode
    Sharing = 'sharing', // When the sharing configuration is opened
}

// Hotkeys for local (component) actions
export type HotKey =
    | 'a'
    | 'b'
    | 'c'
    | 'd'
    | 'e'
    | 'f'
    | 'h'
    | 'i'
    | 'j'
    | 'k'
    | 'l'
    | 'm'
    | 'n'
    | 'o'
    | 'p'
    | 'q'
    | 'r'
    | 's'
    | 't'
    | 'u'
    | 'v'
    | 'w'
    | 'x'
    | 'y'
    | 'z'
    | 'escape'
    | 'enter'
    | 'space'
    | 'tab'
    | 'arrowleft'
    | 'arrowright'
    | 'arrowdown'
    | 'arrowup'
    | 'forwardslash'

export type HotKeyOrModifier = HotKey | 'shift' | 'option' | 'command'

export interface EventDefinition {
    id: string
    name: string
    description?: string
    tags?: string[]
    owner?: UserBasicType | null
    created_at?: string
    last_seen_at?: string
    last_updated_at?: string // alias for last_seen_at to achieve event and action parity
    updated_at?: string
    updated_by?: UserBasicType | null
    verified?: boolean
    verified_at?: string
    verified_by?: string
    is_action?: boolean
}

// TODO duplicated from plugin server. Follow-up to de-duplicate
export enum PropertyType {
    DateTime = 'DateTime',
    String = 'String',
    Numeric = 'Numeric',
    Boolean = 'Boolean',
    Duration = 'Duration',
    Selector = 'Selector',
}

export enum PropertyDefinitionType {
    Event = 'event',
    Person = 'person',
    Group = 'group',
}

export interface PropertyDefinition {
    id: string
    name: string
    description?: string
    tags?: string[]
    updated_at?: string
    updated_by?: UserBasicType | null
    is_numerical?: boolean // Marked as optional to allow merge of EventDefinition & PropertyDefinition
    is_seen_on_filtered_events?: boolean // Indicates whether this property has been seen for a particular set of events (when `eventNames` query string is sent); calculated at query time, not stored in the db
    property_type?: PropertyType
    type?: PropertyDefinitionType
    created_at?: string // TODO: Implement
    last_seen_at?: string // TODO: Implement
    example?: string
    is_action?: boolean
    verified?: boolean
    verified_at?: string
    verified_by?: string
}

export enum PropertyDefinitionState {
    Pending = 'pending',
    Loading = 'loading',
    Missing = 'missing',
    Error = 'error',
}

export type Definition = EventDefinition | PropertyDefinition

export interface PersonProperty {
    id: number
    name: string
    count: number
}

export type GroupTypeIndex = 0 | 1 | 2 | 3 | 4

export interface GroupType {
    group_type: string
    group_type_index: GroupTypeIndex
    name_singular?: string | null
    name_plural?: string | null
}

export type GroupTypeProperties = Record<number, Array<PersonProperty>>

export interface Group {
    group_type_index: GroupTypeIndex
    group_key: string
    created_at: string
    group_properties: Record<string, any>
}

export interface Experiment {
    id: number | 'new'
    name: string
    description?: string
    feature_flag_key: string
    feature_flag?: FeatureFlagBasicType
    filters: FilterType
    parameters: {
        minimum_detectable_effect?: number
        recommended_running_time?: number
        recommended_sample_size?: number
        feature_flag_variants: MultivariateFlagVariant[]
        custom_exposure_filter?: FilterType
        aggregation_group_type_index?: number
    }
    start_date?: string | null
    end_date?: string | null
    archived?: boolean
    secondary_metrics: SecondaryExperimentMetric[]
    created_at: string | null
    created_by: UserBasicType | null
    updated_at: string | null
}

export interface FunnelExperimentVariant {
    key: string
    success_count: number
    failure_count: number
}

export interface TrendExperimentVariant {
    key: string
    count: number
    exposure: number
    absolute_exposure: number
}

interface BaseExperimentResults {
    probability: Record<string, number>
    fakeInsightId: string
    significant: boolean
    noData?: boolean
    significance_code: SignificanceCode
    expected_loss?: number
    p_value?: number
}

export interface _TrendsExperimentResults extends BaseExperimentResults {
    insight: TrendResult[]
    filters: TrendsFilterType
    variants: TrendExperimentVariant[]
    last_refresh?: string | null
}

export interface _FunnelExperimentResults extends BaseExperimentResults {
    insight: FunnelStep[][]
    filters: FunnelsFilterType
    variants: FunnelExperimentVariant[]
    last_refresh?: string | null
}

export interface TrendsExperimentResults {
    result: _TrendsExperimentResults
    is_cached?: boolean
    last_refresh?: string | null
}
export interface FunnelExperimentResults {
    result: _FunnelExperimentResults
    is_cached?: boolean
    last_refresh?: string | null
}

export type ExperimentResults = TrendsExperimentResults | FunnelExperimentResults

export interface SecondaryExperimentMetric {
    name: string
    filters: Partial<FilterType>
}

export interface SelectOption {
    value: string
    label?: string
}

export enum FilterLogicalOperator {
    And = 'AND',
    Or = 'OR',
}

export interface PropertyGroupFilter {
    type: FilterLogicalOperator
    values: PropertyGroupFilterValue[]
}

export interface PropertyGroupFilterValue {
    type: FilterLogicalOperator
    values: (AnyPropertyFilter | PropertyGroupFilterValue)[]
}

export interface CohortCriteriaGroupFilter {
    id?: string
    type: FilterLogicalOperator
    values: AnyCohortCriteriaType[] | CohortCriteriaGroupFilter[]
}

export interface SelectOptionWithChildren extends SelectOption {
    children: React.ReactChildren
    ['data-attr']: string
    key: string
}

export interface KeyMapping {
    label: string
    description?: string | JSX.Element
    examples?: (string | number)[]
    /** System properties are hidden in properties table by default. */
    system?: boolean
}

export interface KeyMappingInterface {
    event: Record<string, KeyMapping>
    element: Record<string, KeyMapping>
}

export interface TileParams {
    title: string
    targetPath: string
    openInNewTab?: boolean
    hoverText?: string
    icon: JSX.Element
    class?: string
}

export interface TiledIconModuleProps {
    tiles: TileParams[]
    header?: string
    subHeader?: string
    analyticsModuleKey?: string
}

export type EventOrPropType = EventDefinition & PropertyDefinition

export interface AppContext {
    current_user: UserType | null
    current_team: TeamType | TeamPublicType | null
    preflight: PreflightStatus
    default_event_name: string
    persisted_feature_flags?: string[]
    anonymous: boolean
    frontend_apps?: Record<number, FrontendAppConfig>
    /** Whether the user was autoswitched to the current item's team. */
    switched_team: TeamType['id'] | null
    year_in_hog_url?: string
}

export type StoredMetricMathOperations = 'max' | 'min' | 'sum'

export interface PathEdgeParameters {
    edge_limit?: number | undefined
    min_edge_weight?: number | undefined
    max_edge_weight?: number | undefined
}

export enum SignificanceCode {
    Significant = 'significant',
    NotEnoughExposure = 'not_enough_exposure',
    LowWinProbability = 'low_win_probability',
    HighLoss = 'high_loss',
    HighPValue = 'high_p_value',
}

export enum HelpType {
    Slack = 'slack',
    GitHub = 'github',
    Email = 'email',
    Docs = 'docs',
    Updates = 'updates',
    SupportForm = 'support_form',
}

export interface DateMappingOption {
    key: string
    inactive?: boolean // Options removed due to low usage (see relevant PR); will not show up for new insights but will be kept for existing
    values: string[]
    getFormattedDate?: (date: dayjs.Dayjs, format?: string) => string
    defaultInterval?: IntervalType
}

interface BreadcrumbBase {
    /** E.g. scene, tab, or scene with item ID. Particularly important for `onRename`. */
    key: string | number | [scene: Scene, key: string | number]
    /** Name to display. */
    name: string | null | undefined
    /** Symbol, e.g. a lettermark or a profile picture. */
    symbol?: React.ReactNode
    /** Whether to show a custom popover */
    popover?: Pick<PopoverProps, 'overlay' | 'sameWidth' | 'actionable'>
}
interface LinkBreadcrumb extends BreadcrumbBase {
    /** Path to link to. */
    path?: string
    onRename?: never
}
interface RenamableBreadcrumb extends BreadcrumbBase {
    path?: never
    /** When this is set, an "Edit" button shows up next to the title */
    onRename?: (newName: string) => Promise<void>
    /** When this is true, the name is always in edit mode, and `onRename` runs on every input change. */
    forceEditMode?: boolean
}
export type Breadcrumb = LinkBreadcrumb | RenamableBreadcrumb

export enum GraphType {
    Bar = 'bar',
    HorizontalBar = 'horizontalBar',
    Line = 'line',
    Histogram = 'histogram',
    Pie = 'doughnut',
}

export type GraphDataset = ChartDataset<ChartType> &
    Partial<
        Pick<
            TrendResult,
            | 'count'
            | 'label'
            | 'days'
            | 'labels'
            | 'data'
            | 'compare'
            | 'compare_label'
            | 'status'
            | 'action'
            | 'actions'
            | 'breakdown_value'
            | 'persons_urls'
            | 'persons'
            | 'filter'
        >
    > & {
        /** Used in filtering out visibility of datasets. Set internally by chart.js */
        id: number
        /** Toggled on to draw incompleteness lines in LineGraph.tsx */
        dotted?: boolean
        /** Array of breakdown values used only in ActionsHorizontalBar.tsx data */
        breakdownValues?: (string | number | undefined)[]
        /** Array of compare labels used only in ActionsHorizontalBar.tsx data */
        compareLabels?: (CompareLabelType | undefined)[]
        /** Array of persons ussed only in (ActionsHorizontalBar|ActionsPie).tsx */
        personsValues?: (Person | undefined)[]
        index?: number
        /** Value (count) for specific data point; only valid in the context of an xy intercept */
        pointValue?: number
        /** Value (count) for specific data point; only valid in the context of an xy intercept */
        personUrl?: string
        /** Action/event filter defition */
        action?: ActionFilter
    }

export type GraphPoint = InteractionItem & { dataset: GraphDataset }

interface PointsPayload {
    pointsIntersectingLine: GraphPoint[]
    pointsIntersectingClick: GraphPoint[]
    clickedPointNotLine: boolean
    referencePoint: GraphPoint
}

export interface GraphPointPayload {
    points: PointsPayload
    index: number
    value?: number
    /** Contains the dataset for all the points in the same x-axis point; allows switching between matching points in the x-axis */
    crossDataset?: GraphDataset[]
    /** ID for the currently selected series */
    seriesId?: number
}

export enum CompareLabelType {
    Current = 'current',
    Previous = 'previous',
}

export interface InstanceSetting {
    key: string
    value: boolean | string | number | null
    value_type: 'bool' | 'str' | 'int'
    description?: string
    editable: boolean
    is_secret: boolean
}

export enum BaseMathType {
    TotalCount = 'total',
    UniqueUsers = 'dau',
    WeeklyActiveUsers = 'weekly_active',
    MonthlyActiveUsers = 'monthly_active',
    UniqueSessions = 'unique_session',
}

export enum PropertyMathType {
    Average = 'avg',
    Sum = 'sum',
    Minimum = 'min',
    Maximum = 'max',
    Median = 'median',
    P90 = 'p90',
    P95 = 'p95',
    P99 = 'p99',
}

export enum CountPerActorMathType {
    Average = 'avg_count_per_actor',
    Minimum = 'min_count_per_actor',
    Maximum = 'max_count_per_actor',
    Median = 'median_count_per_actor',
    P90 = 'p90_count_per_actor',
    P95 = 'p95_count_per_actor',
    P99 = 'p99_count_per_actor',
}

export enum HogQLMathType {
    HogQL = 'hogql',
}
export enum GroupMathType {
    UniqueGroup = 'unique_group',
}

export enum ActorGroupType {
    Person = 'person',
    GroupPrefix = 'group',
}

export enum BehavioralEventType {
    PerformEvent = 'performed_event',
    PerformMultipleEvents = 'performed_event_multiple',
    PerformSequenceEvents = 'performed_event_sequence',
    NotPerformedEvent = 'not_performed_event',
    NotPerformSequenceEvents = 'not_performed_event_sequence',
    HaveProperty = 'have_property',
    NotHaveProperty = 'not_have_property',
}

export enum BehavioralCohortType {
    InCohort = 'in_cohort',
    NotInCohort = 'not_in_cohort',
}

export enum BehavioralLifecycleType {
    PerformEventFirstTime = 'performed_event_first_time',
    PerformEventRegularly = 'performed_event_regularly',
    StopPerformEvent = 'stopped_performing_event',
    StartPerformEventAgain = 'restarted_performing_event',
}

export enum TimeUnitType {
    Day = 'day',
    Week = 'week',
    Month = 'month',
    Year = 'year',
}

export enum DateOperatorType {
    BeforeTheLast = 'before_the_last',
    Between = 'between',
    NotBetween = 'not_between',
    OnTheDate = 'on_the_date',
    NotOnTheDate = 'not_on_the_date',
    Since = 'since',
    Before = 'before',
    IsSet = 'is_set',
    IsNotSet = 'is_not_set',
}

export enum ValueOptionType {
    MostRecent = 'most_recent',
    Previous = 'previous',
    OnDate = 'on_date',
}

export type WeekdayType = 'monday' | 'tuesday' | 'wednesday' | 'thursday' | 'friday' | 'saturday' | 'sunday'

export interface SubscriptionType {
    id: number
    insight?: number
    dashboard?: number
    target_type: string
    target_value: string
    frequency: 'daily' | 'weekly' | 'monthly' | 'yearly'
    interval: number
    byweekday: WeekdayType[] | null
    bysetpos: number | null
    start_date: string
    until_date?: string
    title: string
    summary: string
    created_by?: UserBasicType | null
    created_at: string
    updated_at: string
    deleted?: boolean
}

export type SmallTimeUnit = 'hours' | 'minutes' | 'seconds'

export type Duration = {
    timeValue: number
    unit: SmallTimeUnit
}

export enum EventDefinitionType {
    Event = 'event',
    EventCustom = 'event_custom',
    EventPostHog = 'event_posthog',
}

export interface IntegrationType {
    id: number
    kind: 'slack'
    config: any
    created_by?: UserBasicType | null
    created_at: string
}

export interface SlackChannelType {
    id: string
    name: string
    is_private: boolean
    is_ext_shared: boolean
    is_member: boolean
}

export interface SharingConfigurationType {
    enabled: boolean
    access_token: string
    created_at: string
}

export enum ExporterFormat {
    PNG = 'image/png',
    CSV = 'text/csv',
    PDF = 'application/pdf',
    JSON = 'application/json',
}

/** Exporting directly from the browser to a file */
export type LocalExportContext = {
    localData: string
    filename: string
    mediaType: ExporterFormat
}

export type OnlineExportContext = {
    method?: string
    path: string
    query?: any
    body?: any
    filename?: string
}

export type QueryExportContext = {
    source: Record<string, any>
    filename?: string
}

export type ExportContext = OnlineExportContext | LocalExportContext | QueryExportContext

export interface ExportedAssetType {
    id: number
    export_format: ExporterFormat
    dashboard?: number
    insight?: number
    export_context?: ExportContext
    has_content: boolean
    filename: string
    expires_after?: Dayjs
}

export enum FeatureFlagReleaseType {
    ReleaseToggle = 'Release toggle',
    Variants = 'Multiple variants',
}

export interface MediaUploadResponse {
    id: string
    image_location: string
    name: string
}

export enum RolloutConditionType {
    Insight = 'insight',
    Sentry = 'sentry',
}

export enum Resource {
    FEATURE_FLAGS = 'feature flags',
}

export enum AccessLevel {
    READ = 21,
    WRITE = 37,
}

export interface RoleType {
    id: string
    name: string
    feature_flags_access_level: AccessLevel
    members: RoleMemberType[]
    associated_flags: { id: number; key: string }[]
    created_at: string
    created_by: UserBasicType | null
}

export interface RolesListParams {
    feature_flags_access_level?: AccessLevel
}

export interface FeatureFlagAssociatedRoleType {
    id: string
    feature_flag: FeatureFlagType | null
    role: RoleType
    updated_at: string
    added_at: string
}

export interface RoleMemberType {
    id: string
    user: UserBaseType
    role_id: string
    joined_at: string
    updated_at: string
    user_uuid: string
}

export interface OrganizationResourcePermissionType {
    id: string
    resource: Resource
    access_level: AccessLevel
    created_at: string
    updated_at: string
    created_by: UserBaseType | null
}

export interface RecordingReportLoadTimeRow {
    size?: number
    duration: number
}

export interface RecordingReportLoadTimes {
    metadata: RecordingReportLoadTimeRow
    snapshots: RecordingReportLoadTimeRow
    events: RecordingReportLoadTimeRow
    firstPaint: RecordingReportLoadTimeRow
}

export type JsonType = string | number | boolean | null | { [key: string]: JsonType } | Array<JsonType>

export type PromptButtonType = 'primary' | 'secondary'
export type PromptType = 'modal' | 'popup'

export type PromptPayload = {
    title: string
    body: string
    type: PromptType
    image?: string
    url_match?: string
    primaryButtonText?: string
    secondaryButtonText?: string
    primaryButtonURL?: string
}

export type PromptFlag = {
    flag: string
    payload: PromptPayload
    showingPrompt: boolean
    locationCSS?: Partial<CSSStyleDeclaration>
    tooltipCSS?: Partial<CSSStyleDeclaration>
}

// Should be kept in sync with "posthog/models/activity_logging/activity_log.py"
export enum ActivityScope {
    FEATURE_FLAG = 'FeatureFlag',
    PERSON = 'Person',
    INSIGHT = 'Insight',
    PLUGIN = 'Plugin',
    PLUGIN_CONFIG = 'PluginConfig',
    DATA_MANAGEMENT = 'DataManagement',
    EVENT_DEFINITION = 'EventDefinition',
    PROPERTY_DEFINITION = 'PropertyDefinition',
    NOTEBOOK = 'Notebook',
    DASHBOARD = 'Dashboard',
    REPLAY = 'Replay',
    EXPERIMENT = 'Experiment',
    SURVEY = 'Survey',
    EARLY_ACCESS_FEATURE = 'EarlyAccessFeature',
    COMMENT = 'Comment',
}

export type CommentType = {
    id: string
    content: string
    version: number
    created_at: string
    created_by: UserBasicType | null
    source_comment?: string | null
    scope: ActivityScope
    item_id?: string
    item_context: Record<string, any> | null
}

export type NotebookListItemType = {
    id: string
    short_id: string
    title?: string
    is_template?: boolean
    created_at: string
    created_by: UserBasicType | null
    last_modified_at?: string
    last_modified_by?: UserBasicType | null
}

export type NotebookType = NotebookListItemType & {
    content: JSONContent | null
    version: number
    // used to power text-based search
    text_content?: string | null
}

export enum NotebookNodeType {
    Mention = 'ph-mention',
    Query = 'ph-query',
    Recording = 'ph-recording',
    RecordingPlaylist = 'ph-recording-playlist',
    FeatureFlag = 'ph-feature-flag',
    FeatureFlagCodeExample = 'ph-feature-flag-code-example',
    Experiment = 'ph-experiment',
    EarlyAccessFeature = 'ph-early-access-feature',
    Survey = 'ph-survey',
    Person = 'ph-person',
    Group = 'ph-group',
    Cohort = 'ph-cohort',
    Backlink = 'ph-backlink',
    ReplayTimestamp = 'ph-replay-timestamp',
    Image = 'ph-image',
    PersonFeed = 'ph-person-feed',
    Properties = 'ph-properties',
    Map = 'ph-map',
    Embed = 'ph-embed',
}

export type NotebookNodeResource = {
    attrs: Record<string, any>
    type: NotebookNodeType
}

export enum NotebookTarget {
    Popover = 'popover',
    Scene = 'scene',
}

export type NotebookSyncStatus = 'synced' | 'saving' | 'unsaved' | 'local'

export type NotebookPopoverVisibility = 'hidden' | 'visible' | 'peek'

export interface DataWarehouseCredential {
    access_key: string
    access_secret: string
}
export interface DataWarehouseTable {
    /** UUID */
    id: string
    name: string
    format: string
    url_pattern: string
    credential: DataWarehouseCredential
    columns: DatabaseSchemaQueryResponseField[]
    external_data_source?: ExternalDataStripeSource
    external_schema?: SimpleExternalDataSourceSchema
}

export type DataWarehouseTableTypes = 'CSV' | 'Parquet'

export interface DataWarehouseSavedQuery {
    /** UUID */
    id: string
    name: string
    query: HogQLQuery
    columns: DatabaseSchemaQueryResponseField[]
}

export interface DataWarehouseViewLink {
    id: string
    saved_query_id?: string
    saved_query?: string
    table?: string
    to_join_key?: string
    from_join_key?: string
}

export type ExternalDataSourceType = 'Stripe' | 'Hubspot'

export interface ExternalDataSourceCreatePayload {
    source_type: ExternalDataSourceType
    prefix: string
    payload: Record<string, any>
}
export interface ExternalDataStripeSource {
    id: string
    source_id: string
    connection_id: string
    status: string
    source_type: string
    prefix: string
    last_run_at?: Dayjs
    schemas: ExternalDataSourceSchema[]
}
export interface SimpleExternalDataSourceSchema {
    id: string
    name: string
    should_sync: boolean
    last_synced_at?: Dayjs
}

export interface ExternalDataSourceSchema extends SimpleExternalDataSourceSchema {
    table?: SimpleDataWarehouseTable
}

export interface SimpleDataWarehouseTable {
    id: string
    name: string
    columns: DatabaseSchemaQueryResponseField[]
}

export type BatchExportDestinationS3 = {
    type: 'S3'
    config: {
        bucket_name: string
        region: string
        prefix: string
        aws_access_key_id: string
        aws_secret_access_key: string
        exclude_events: string[]
        include_events: string[]
        compression: string | null
        encryption: string | null
        kms_key_id: string | null
    }
}

export type BatchExportDestinationPostgres = {
    type: 'Postgres'
    config: {
        user: string
        password: string
        host: string
        port: number
        database: string
        schema: string
        table_name: string
        has_self_signed_cert: boolean
        exclude_events: string[]
        include_events: string[]
    }
}

export type BatchExportDestinationSnowflake = {
    type: 'Snowflake'
    config: {
        account: string
        database: string
        warehouse: string
        user: string
        password: string
        schema: string
        table_name: string
        role: string | null
        exclude_events: string[]
        include_events: string[]
    }
}

export type BatchExportDestinationBigQuery = {
    type: 'BigQuery'
    config: {
        project_id: string
        private_key: string
        private_key_id: string
        client_email: string
        token_uri: string
        dataset_id: string
        table_id: string
        exclude_events: string[]
        include_events: string[]
        use_json_type: boolean
    }
}

export type BatchExportDestinationRedshift = {
    type: 'Redshift'
    config: {
        user: string
        password: string
        host: string
        port: number
        database: string
        schema: string
        table_name: string
        properties_data_type: boolean
        exclude_events: string[]
        include_events: string[]
    }
}

export type BatchExportDestination =
    | BatchExportDestinationS3
    | BatchExportDestinationSnowflake
    | BatchExportDestinationPostgres
    | BatchExportDestinationBigQuery
    | BatchExportDestinationRedshift

export type BatchExportConfiguration = {
    // User provided data for the export. This is the data that the user
    // provides when creating the export.
    id: string
    team_id: number
    name: string
    destination: BatchExportDestination
    interval: 'hour' | 'day' | 'every 5 minutes'
    created_at: string
    start_at: string | null
    end_at: string | null
    paused: boolean
    latest_runs?: BatchExportRun[]
}

export type BatchExportRun = {
    id: string
    status: 'Cancelled' | 'Completed' | 'ContinuedAsNew' | 'Failed' | 'Terminated' | 'TimedOut' | 'Running' | 'Starting'
    created_at: Dayjs
    data_interval_start: Dayjs
    data_interval_end: Dayjs
    last_updated_at?: Dayjs
}

export type GroupedBatchExportRuns = {
    last_run_at: Dayjs
    data_interval_start: Dayjs
    data_interval_end: Dayjs
    runs: BatchExportRun[]
}

export type SDK = {
    name: string
    key: string
    recommended?: boolean
    tags: string[]
    image:
        | string
        | JSX.Element
        // storybook handles require() differently, so we need to support both
        | {
              default: string
          }
    docsLink: string
}

export enum SDKKey {
    JS_WEB = 'javascript_web',
    REACT = 'react',
    NEXT_JS = 'nextjs',
    GATSBY = 'gatsby',
    IOS = 'ios',
    ANDROID = 'android',
    FLUTTER = 'flutter',
    REACT_NATIVE = 'react_native',
    NODE_JS = 'nodejs',
    RUBY = 'ruby',
    PYTHON = 'python',
    PHP = 'php',
    GO = 'go',
    ELIXIR = 'elixir',
    API = 'api',
    JAVA = 'java',
    RUST = 'rust',
    GOOGLE_TAG_MANAGER = 'google_tag_manager',
    NUXT_JS = 'nuxtjs',
    VUE_JS = 'vuejs',
    SEGMENT = 'segment',
    RUDDERSTACK = 'rudderstack',
    DOCUSAURUS = 'docusaurus',
    SHOPIFY = 'shopify',
    WORDPRESS = 'wordpress',
    SENTRY = 'sentry',
    RETOOL = 'retool',
}

export enum SDKTag {
    WEB = 'Web',
    MOBILE = 'Mobile',
    SERVER = 'Server',
    INTEGRATION = 'Integration',
    RECOMMENDED = 'Recommended',
    OTHER = 'Other',
}

export type SDKInstructionsMap = Partial<Record<SDKKey, React.ReactNode>>

export interface AppMetricsUrlParams {
    tab?: AppMetricsTab
    from?: string
    error?: [string, string]
}

export enum AppMetricsTab {
    Logs = 'logs',
    ProcessEvent = 'processEvent',
    OnEvent = 'onEvent',
    ComposeWebhook = 'composeWebhook',
    ExportEvents = 'exportEvents',
    ScheduledTask = 'scheduledTask',
    HistoricalExports = 'historical_exports',
    History = 'history',
}

export enum SidePanelTab {
    Notebooks = 'notebook',
    Support = 'support',
    Docs = 'docs',
    Activation = 'activation',
    Settings = 'settings',
    Welcome = 'welcome',
    FeaturePreviews = 'feature-previews',
    Activity = 'activity',
    Discussion = 'discussion',
}<|MERGE_RESOLUTION|>--- conflicted
+++ resolved
@@ -524,12 +524,8 @@
     Archived = 'archived',
 }
 
-<<<<<<< HEAD
-export enum PipelineTabs {
+export enum PipelineTab {
     Overview = 'overview',
-=======
-export enum PipelineTab {
->>>>>>> afffba17
     Filters = 'filters',
     Transformations = 'transformations',
     Destinations = 'destinations',
