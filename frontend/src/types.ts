--- conflicted
+++ resolved
@@ -5177,15 +5177,11 @@
     status?: HogFunctionStatus
 }
 
-<<<<<<< HEAD
 export type HogFunctionTemplateStatus = 'stable' | 'alpha' | 'beta' | 'deprecated' | 'coming_soon' | 'hidden'
-=======
-export type HogFunctionTemplateStatus = 'stable' | 'alpha' | 'beta' | 'deprecated' | 'coming_soon'
 
 // Contexts change the way the UI is rendered allowing different teams to customize the UI for their use case
 export type HogFunctionConfigurationContextId = 'standard' | 'error-tracking' | 'activity-log' | 'insight-alerts'
 
->>>>>>> 1f3e985e
 export type HogFunctionSubTemplateIdType =
     | 'early-access-feature-enrollment'
     | 'survey-response'
