import {
    ACTION_TYPE,
    EVENT_TYPE,
    OrganizationMembershipLevel,
    PluginsAccessLevel,
    ShownAsValue,
    RETENTION_RECURRING,
    RETENTION_FIRST_TIME,
    ENTITY_MATCH_TYPE,
    FunnelLayout,
    COHORT_DYNAMIC,
    COHORT_STATIC,
    BinCountAuto,
    TeamMembershipLevel,
} from 'lib/constants'
import { PluginConfigSchema } from '@posthog/plugin-scaffold'
import { PluginInstallationType } from 'scenes/plugins/types'
import { PROPERTY_MATCH_TYPE } from 'lib/constants'
import { UploadFile } from 'antd/lib/upload/interface'
import { eventWithTime } from 'rrweb/typings/types'
import { PostHog } from 'posthog-js'
import React from 'react'
import { PopupProps } from 'lib/components/Popup/Popup'
import { dayjs } from 'lib/dayjs'

export type Optional<T, K extends string | number | symbol> = Omit<T, K> & { [K in keyof T]?: T[K] }

// Keep this in sync with backend constants (constants.py)
export enum AvailableFeature {
    ZAPIER = 'zapier',
    ORGANIZATIONS_PROJECTS = 'organizations_projects',
    PROJECT_BASED_PERMISSIONING = 'project_based_permissioning',
    GOOGLE_LOGIN = 'google_login',
    SAML = 'saml',
    DASHBOARD_COLLABORATION = 'dashboard_collaboration',
    INGESTION_TAXONOMY = 'ingestion_taxonomy',
    PATHS_ADVANCED = 'paths_advanced',
    CORRELATION_ANALYSIS = 'correlation_analysis',
    GROUP_ANALYTICS = 'group_analytics',
}

export type ColumnChoice = string[] | 'DEFAULT'

export interface ColumnConfig {
    active: ColumnChoice
}

/* Type for User objects in nested serializers (e.g. created_by) */
export interface UserBasicType {
    id: number
    uuid: string
    distinct_id: string
    first_name: string
    email: string
}

/** Full User model. */
export interface UserType extends UserBasicType {
    date_joined: string
    email_opt_in: boolean
    events_column_config: ColumnConfig
    anonymize_data: boolean
    toolbar_mode: 'disabled' | 'toolbar'
    has_password: boolean
    is_staff: boolean
    is_impersonated: boolean
    organization: OrganizationType | null
    team: TeamBasicType | null
    organizations: OrganizationBasicType[]
    realm: 'cloud' | 'hosted' | 'hosted-clickhouse'
    posthog_version?: string
}

export interface PluginAccess {
    view: boolean
    install: boolean
    configure: boolean
}

export interface PersonalAPIKeyType {
    id: string
    label: string
    value?: string
    created_at: string
    last_used_at: string
    team_id: number
    user_id: string
}

export interface OrganizationBasicType {
    id: string
    name: string
    slug: string
    membership_level: OrganizationMembershipLevel | null
}

export interface OrganizationType extends OrganizationBasicType {
    created_at: string
    updated_at: string
    personalization: PersonalizationData
    setup: SetupState
    setup_section_2_completed: boolean
    plugins_access_level: PluginsAccessLevel
    teams: TeamBasicType[] | null
    available_features: AvailableFeature[]
    domain_whitelist: string[]
    is_member_join_email_enabled: boolean
}

/** Member properties relevant at both organization and project level. */
export interface BaseMemberType {
    id: string
    user: UserBasicType
    joined_at: string
    updated_at: string
}

export interface OrganizationMemberType extends BaseMemberType {
    /** Level at which the user is in the organization. */
    level: OrganizationMembershipLevel
}

export interface ExplicitTeamMemberType extends BaseMemberType {
    /** Level at which the user explicitly is in the project. */
    level: TeamMembershipLevel
    /** Level at which the user is in the organization. */
    parent_level: OrganizationMembershipLevel
    /** Effective level of the user within the project, which may be higher than parent level, but not lower. */
    effective_level: OrganizationMembershipLevel
}

/**
 * While OrganizationMemberType and ExplicitTeamMemberType refer to actual Django models,
 * this interface is only used in the frontend for fusing the data from these models together.
 */
export interface FusedTeamMemberType extends BaseMemberType {
    /**
     * Level at which the user explicitly is in the project.
     * Null means that membership is implicit (when showing permitted members)
     * or that there's no membership at all (when showing addable members).
     */
    explicit_team_level: TeamMembershipLevel | null
    /** Level at which the user is in the organization. */
    organization_level: OrganizationMembershipLevel
    /** Effective level of the user within the project. */
    level: OrganizationMembershipLevel
}

export interface APIErrorType {
    type: 'authentication_error' | 'invalid_request' | 'server_error' | 'throttled_error' | 'validation_error'
    code: string
    detail: string
    attr: string | null
}

export interface EventUsageType {
    event: string
    usage_count: number
    volume: number
}

export interface PropertyUsageType {
    key: string
    usage_count: number
    volume: number
}

export interface TeamBasicType {
    id: number
    uuid: string
    organization: string // Organization ID
    api_token: string
    name: string
    completed_snippet_onboarding: boolean
    ingested_event: boolean
    is_demo: boolean
    timezone: string
    /** Whether the project is private. */
    access_control: boolean
    /** Effective access level of the user in this specific team. Null if user has no access. */
    effective_membership_level: OrganizationMembershipLevel | null
}

export interface TeamType extends TeamBasicType {
    anonymize_ips: boolean
    app_urls: string[]
    slack_incoming_webhook: string
    session_recording_opt_in: boolean
    session_recording_retention_period_days: number | null
    test_account_filters: AnyPropertyFilter[]
    path_cleaning_filters: Record<string, any>[]
    data_attributes: string[]

    has_group_types: boolean

    // Uses to exclude person properties from correlation analysis results, for
    // example can be used to exclude properties that have trivial causation
    correlation_config: {
        excluded_person_property_names?: string[]
        excluded_event_property_names?: string[]
        excluded_event_names?: string[]
    }
}

export interface ActionType {
    count?: number
    created_at: string
    deleted?: boolean
    id: number
    is_calculating?: boolean
    last_calculated_at?: string
    name: string
    post_to_slack?: boolean
    slack_message_format?: string
    steps?: ActionStepType[]
    created_by: UserBasicType | null
}

/** Sync with plugin-server/src/types.ts */
export enum ActionStepUrlMatching {
    Contains = 'contains',
    Regex = 'regex',
    Exact = 'exact',
}

export interface ActionStepType {
    event?: string
    href?: string | null
    id?: number
    name?: string
    properties?: AnyPropertyFilter[]
    selector?: string | null
    tag_name?: string
    text?: string | null
    url?: string | null
    url_matching?: ActionStepUrlMatching
    isNew?: string
}

export interface ElementType {
    attr_class?: string[]
    attr_id?: string
    attributes: Record<string, string>
    href: string
    nth_child: number
    nth_of_type: number
    order: number
    tag_name: string
    text?: string
}

export type ToolbarUserIntent = 'add-action' | 'edit-action'

export interface EditorProps {
    apiURL?: string
    jsURL?: string
    temporaryToken?: string
    actionId?: number
    userIntent?: ToolbarUserIntent
    instrument?: boolean
    distinctId?: string
    userEmail?: string
    dataAttributes?: string[]
    featureFlags?: Record<string, string | boolean>
}

export interface ToolbarProps extends EditorProps {
    posthog?: PostHog
    disableExternalStyles?: boolean
}

export type PropertyFilterValue = string | number | (string | number)[] | null

export interface PropertyFilter {
    key: string
    operator: PropertyOperator | null
    type: string
    value: PropertyFilterValue
    group_type_index?: number | null
}

export type EmptyPropertyFilter = Partial<PropertyFilter>

export type AnyPropertyFilter = PropertyFilter | EmptyPropertyFilter

/** Sync with plugin-server/src/types.ts */
export enum PropertyOperator {
    Exact = 'exact',
    IsNot = 'is_not',
    IContains = 'icontains',
    NotIContains = 'not_icontains',
    Regex = 'regex',
    NotRegex = 'not_regex',
    GreaterThan = 'gt',
    LessThan = 'lt',
    IsSet = 'is_set',
    IsNotSet = 'is_not_set',
}

export enum SavedInsightsTabs {
    All = 'all',
    Yours = 'yours',
    Favorites = 'favorites',
}

/** Sync with plugin-server/src/types.ts */
interface BasePropertyFilter {
    key: string
    value: PropertyFilterValue
    label?: string
}

/** Sync with plugin-server/src/types.ts */
export interface EventPropertyFilter extends BasePropertyFilter {
    type: 'event'
    operator: PropertyOperator
}

/** Sync with plugin-server/src/types.ts */
export interface PersonPropertyFilter extends BasePropertyFilter {
    type: 'person'
    operator: PropertyOperator
}

/** Sync with plugin-server/src/types.ts */
export interface ElementPropertyFilter extends BasePropertyFilter {
    type: 'element'
    key: 'tag_name' | 'text' | 'href' | 'selector'
    operator: PropertyOperator
}

/** Sync with plugin-server/src/types.ts */
export interface CohortPropertyFilter extends BasePropertyFilter {
    type: 'cohort'
    key: 'id'
    value: number
}

export type SessionRecordingId = string

export interface SessionRecordingMeta {
    id: string
    viewed: boolean
    recording_duration: number
    start_time: number
    end_time: number
    distinct_id: string
}
export interface SessionPlayerData {
    snapshots: eventWithTime[]
    person: PersonType | null
    session_recording: SessionRecordingMeta
    next?: string
}

export enum SessionRecordingUsageType {
    VIEWED = 'viewed',
    ANALYZED = 'analyzed',
    LOADED = 'loaded',
}

export enum SessionPlayerState {
    BUFFER = 'buffer',
    PLAY = 'play',
    PAUSE = 'pause',
    SKIP = 'skip',
    SCRUB = 'scrub',
}

export interface SessionPlayerTime {
    current: number
    lastBuffered: number
}

/** Sync with plugin-server/src/types.ts */
export type ActionStepProperties =
    | EventPropertyFilter
    | PersonPropertyFilter
    | ElementPropertyFilter
    | CohortPropertyFilter

export interface RecordingDurationFilter extends BasePropertyFilter {
    type: 'recording'
    key: 'duration'
    value: number
    operator: PropertyOperator
}

export interface RecordingFilters {
    date_from?: string | null
    date_to?: string | null
    events?: Record<string, any>[]
    actions?: Record<string, any>[]
    properties?: AnyPropertyFilter[]
    offset?: number
    session_recording_duration?: RecordingDurationFilter
}
export interface SessionRecordingsResponse {
    results: SessionRecordingType[]
    has_next: boolean
}

interface RecordingNotViewedFilter extends BasePropertyFilter {
    type: 'recording'
    key: 'unseen'
}

export type RecordingPropertyFilter = RecordingDurationFilter | RecordingNotViewedFilter

export interface ActionTypePropertyFilter extends BasePropertyFilter {
    type: typeof ACTION_TYPE
    properties?: Array<EventPropertyFilter>
}

export interface EventTypePropertyFilter extends BasePropertyFilter {
    type: typeof EVENT_TYPE
    properties?: Array<EventPropertyFilter>
}

export type SessionsPropertyFilter =
    | PersonPropertyFilter
    | CohortPropertyFilter
    | RecordingPropertyFilter
    | ActionTypePropertyFilter
    | EventTypePropertyFilter

export type EntityType = 'actions' | 'events' | 'new_entity'

export interface Entity {
    id: string | number
    name: string
    custom_name?: string
    order: number
    type: EntityType
}

export enum EntityTypes {
    ACTIONS = 'actions',
    EVENTS = 'events',
    NEW_ENTITY = 'new_entity',
}

export type EntityFilter = {
    type?: EntityType
    id: Entity['id'] | null
    name: string | null
    custom_name?: string
    index?: number
    order?: number
}

export interface FunnelStepRangeEntityFilter extends EntityFilter {
    funnel_from_step: number
    funnel_to_step: number
}

export type EntityFilterTypes = EntityFilter | ActionFilter | FunnelStepRangeEntityFilter | null

export interface PersonType {
    id?: number
    uuid?: string
    name?: string
    distinct_ids: string[]
    properties: Record<string, any>
    created_at?: string
}

export interface PersonActorType {
    type: 'person'
    id?: string
    properties: Record<string, any>
    created_at?: string
    uuid?: string
    name?: string
    distinct_ids: string[]
    is_identified: boolean
}

export interface GroupActorType {
    type: 'group'
    id?: string | number
    properties: Record<string, any>
    created_at?: string
    group_key: string
    group_type_index: number
}

export type ActorType = PersonActorType | GroupActorType

export interface CohortGroupType {
    id: string
    days?: string
    action_id?: number
    event_id?: string
    label?: string
    count?: number
    count_operator?: string
    properties?: AnyPropertyFilter[]
    matchType: MatchType
}

export type MatchType = typeof ENTITY_MATCH_TYPE | typeof PROPERTY_MATCH_TYPE
export type CohortTypeType = typeof COHORT_STATIC | typeof COHORT_DYNAMIC

export interface CohortType {
    count?: number
    description?: string
    created_by?: UserBasicType | null
    created_at?: string
    deleted?: boolean
    id: number | 'new' | 'personsModalNew'
    is_calculating?: boolean
    last_calculation?: string
    is_static?: boolean
    name?: string
    csv?: UploadFile
    groups: CohortGroupType[]
}

export interface InsightHistory {
    id: number
    filters: Record<string, any>
    name?: string
    createdAt: string
    saved: boolean
    type: InsightType
}

export interface SavedFunnel extends InsightHistory {
    created_by: string
}

export type BinCountValue = number | typeof BinCountAuto

// https://github.com/PostHog/posthog/blob/master/posthog/constants.py#L106
export enum StepOrderValue {
    STRICT = 'strict',
    UNORDERED = 'unordered',
    ORDERED = 'ordered',
}

export enum PersonsTabType {
    EVENTS = 'events',
    SESSION_RECORDINGS = 'sessionRecordings',
}

export enum LayoutView {
    Card = 'card',
    List = 'list',
}

export interface EventsTableAction {
    name: string
    id: string
}

export interface EventType {
    elements: ElementType[]
    elements_hash: string | null // Deprecated for elements_chain
    elements_chain?: string | null
    id: number | string
    properties: Record<string, any>
    timestamp: string
    zeroOffsetTime?: number // Used in session recording events that have a start time offset
    colonTimestamp?: string // Used in session recording events list
    person?: Partial<PersonType> | null
    event: string
}

export interface RecordingEventType extends Omit<EventType, 'timestamp'> {
    percentage: number
    timestamp: number
    queryValue?: string
    colonTimestamp?: string
}

export interface EventsTableRowItem {
    event?: EventType
    date_break?: string
    new_events?: boolean
}

export interface SessionRecordingType {
    id: string
    /** Whether this recording has been viewed already. */
    viewed: boolean
    /** Length of recording in seconds. */
    recording_duration: number
    /** When the recording starts in ISO format. */
    start_time: string
    /** When the recording ends in ISO format. */
    end_time: string
    distinct_id?: string
    email?: string
    person?: PersonType
}

export interface SessionRecordingEvents {
    next?: string
    events: EventType[]
}

export interface BillingType {
    should_setup_billing: boolean
    is_billing_active: boolean
    plan: PlanInterface | null
    billing_period_ends: string
    event_allocation: number | null
    current_usage: number | null
    subscription_url: string
    current_bill_amount: number | null
    should_display_current_bill: boolean
}

export interface PlanInterface {
    key: string
    name: string
    custom_setup_billing_message: string
    image_url: string
    self_serve: boolean
    is_metered_billing: boolean
    event_allowance: number
    price_string: string
}

// Creating a nominal type: https://github.com/microsoft/TypeScript/issues/202#issuecomment-961853101
export type InsightShortId = string & { readonly '': unique symbol }

export interface InsightModel {
    /** The unique key we use when communicating with the user, e.g. in URLs */
    short_id: InsightShortId
    /** The primary key in the database, used as well in API endpoints */
    id: number
    name: string
    description?: string
    favorited?: boolean
    filters: Partial<FilterType>
    filters_hash: string
    order: number
    deleted: boolean
    saved: boolean
    created_at: string
    layouts: Record<string, any>
    color: string | null
    last_refresh: string
    refreshing: boolean
    created_by: UserBasicType | null
    is_sample: boolean
    dashboard: number | null
    dive_dashboard?: number
    result: any | null
    updated_at: string
    tags: string[]
    /** Only used in the frontend to store the next breakdown url */
    next?: string
}

export interface DashboardType {
    id: number
    name: string
    description: string
    pinned: boolean
    items: InsightModel[]
    created_at: string
    created_by: UserBasicType | null
    is_shared: boolean
    share_token: string
    deleted: boolean
    filters: Record<string, any>
    creation_mode: 'default' | 'template' | 'duplicate'
    tags: string[]
    /** Purely local value to determine whether the dashboard should be highlighted, e.g. as a fresh duplicate. */
    _highlight?: boolean
}

export type DashboardLayoutSize = 'lg' | 'sm' | 'xs' | 'xxs'

export interface OrganizationInviteType {
    id: string
    target_email: string
    first_name: string
    is_expired: boolean
    emailing_attempt_made: boolean
    created_by: UserBasicType | null
    created_at: string
    updated_at: string
}

export interface PluginType {
    id: number
    plugin_type: PluginInstallationType
    name: string
    description?: string
    url?: string
    tag?: string
    latest_tag?: string
    config_schema: Record<string, PluginConfigSchema> | PluginConfigSchema[]
    source?: string
    maintainer?: string
    is_global: boolean
    organization_id: string
    organization_name: string
    metrics?: Record<string, StoredMetricMathOperations>
    capabilities?: Record<'jobs' | 'methods' | 'scheduled_tasks', string[]>
    public_jobs?: Record<string, JobSpec>
}

export interface JobPayloadFieldOptions {
    type: 'string' | 'boolean' | 'json' | 'number' | 'date'
    required?: boolean
}

export interface JobSpec {
    payload?: Record<string, JobPayloadFieldOptions>
}
export interface PluginConfigType {
    id?: number
    plugin: number
    team_id: number
    enabled: boolean
    order: number
    config: Record<string, any>
    error?: PluginErrorType
}

export interface PluginErrorType {
    message: string
    time: string
    stack?: string
    name?: string
    event?: Record<string, any>
}

export enum PluginLogEntryType {
    Debug = 'DEBUG',
    Log = 'LOG',
    Info = 'INFO',
    Warn = 'WARN',
    Error = 'ERROR',
}

export interface PluginLogEntry {
    id: string
    team_id: number
    plugin_id: number
    plugin_config_id: number
    timestamp: string
    type: PluginLogEntryType
    is_system: boolean
    message: string
    instance_id: string
}

export enum AnnotationScope {
    Insight = 'insight',
    Project = 'project',
    Organization = 'organization',
}

export interface AnnotationType {
    id: string
    scope: AnnotationScope
    content: string
    date_marker: string
    created_by?: UserBasicType | null
    created_at: string
    updated_at: string
    dashboard_item?: number
    deleted?: boolean
    creation_type?: string
}

export enum ChartDisplayType {
    ActionsLineGraphLinear = 'ActionsLineGraph',
    ActionsLineGraphCumulative = 'ActionsLineGraphCumulative',
    ActionsTable = 'ActionsTable',
    ActionsPieChart = 'ActionsPie',
    ActionsBarChart = 'ActionsBar',
    ActionsBarChartValue = 'ActionsBarValue',
    PathsViz = 'PathsViz',
    FunnelViz = 'FunnelViz',
}

export type ShownAsType = ShownAsValue // DEPRECATED: Remove when releasing `remove-shownas`
export type BreakdownType = 'cohort' | 'person' | 'event' | 'group'
export type IntervalType = 'minute' | 'hour' | 'day' | 'week' | 'month'

export enum InsightType {
    TRENDS = 'TRENDS',
    STICKINESS = 'STICKINESS',
    LIFECYCLE = 'LIFECYCLE',
    SESSIONS = 'SESSIONS',
    FUNNELS = 'FUNNELS',
    RETENTION = 'RETENTION',
    PATHS = 'PATHS',
}

export enum PathType {
    PageView = '$pageview',
    Screen = '$screen',
    CustomEvent = 'custom_event',
}

export enum FunnelPathType {
    before = 'funnel_path_before_step',
    between = 'funnel_path_between_steps',
    after = 'funnel_path_after_step',
}

export enum FunnelVizType {
    Steps = 'steps',
    TimeToConvert = 'time_to_convert',
    Trends = 'trends',
}

export type RetentionType = typeof RETENTION_RECURRING | typeof RETENTION_FIRST_TIME

export type BreakdownKeyType = string | number | (string | number)[] | null

export interface Breakdown {
    property: string | number
    type: BreakdownType
}

export interface FilterType {
    insight?: InsightType
    display?: ChartDisplayType
    interval?: IntervalType
    date_from?: string | null
    date_to?: string | null
    properties?: PropertyFilter[]
    events?: Record<string, any>[]
    actions?: Record<string, any>[]
    breakdown_type?: BreakdownType | null
    breakdown?: BreakdownKeyType
    breakdowns?: Breakdown[]
    breakdown_value?: string | number
    breakdown_group_type_index?: number | null
    shown_as?: ShownAsType
    session?: string
    period?: string
    retention_type?: RetentionType
    new_entity?: Record<string, any>[]
    returning_entity?: Record<string, any>
    target_entity?: Record<string, any>
    path_type?: PathType
    include_event_types?: PathType[]
    start_point?: string
    end_point?: string
    path_groupings?: string[]
    stickiness_days?: number
    type?: EntityType
    entity_id?: string | number
    entity_type?: EntityType
    entity_math?: string
    people_day?: any
    people_action?: any
    formula?: any
    filter_test_accounts?: boolean
    from_dashboard?: boolean | number
    layout?: FunnelLayout // used only for funnels
    funnel_step?: number
    entrance_period_start?: string // this and drop_off is used for funnels time conversion date for the persons modal
    drop_off?: boolean
    funnel_viz_type?: string // parameter sent to funnels API for time conversion code path
    funnel_from_step?: number // used in time to convert: initial step index to compute time to convert
    funnel_to_step?: number // used in time to convert: ending step index to compute time to convert
    funnel_step_breakdown?: string | number[] | number | null // used in steps breakdown: persons modal
    compare?: boolean
    bin_count?: BinCountValue // used in time to convert: number of bins to show in histogram
    funnel_window_interval_unit?: FunnelConversionWindowTimeUnit // minutes, days, weeks, etc. for conversion window
    funnel_window_interval?: number | undefined // length of conversion window
    funnel_order_type?: StepOrderValue
    exclusions?: FunnelStepRangeEntityFilter[] // used in funnel exclusion filters
    hiddenLegendKeys?: Record<string, boolean | undefined> // used to toggle visibility of breakdowns with legend
    exclude_events?: string[] // Paths Exclusion type
    step_limit?: number // Paths Step Limit
    path_start_key?: string // Paths People Start Key
    path_end_key?: string // Paths People End Key
    path_dropoff_key?: string // Paths People Dropoff Key
    path_replacements?: boolean
    local_path_cleaning_filters?: Record<string, any>[]
    funnel_filter?: Record<string, any> // Funnel Filter used in Paths
    funnel_paths?: FunnelPathType
    edge_limit?: number | undefined // Paths edge limit
    min_edge_weight?: number | undefined // Paths
    max_edge_weight?: number | undefined // Paths
    funnel_correlation_person_entity?: Record<string, any> // Funnel Correlation Persons Filter
    funnel_correlation_person_converted?: 'true' | 'false' // Funnel Correlation Persons Converted - success or failure counts
    funnel_custom_steps?: number[] // used to provide custom steps for which to get people in a funnel - primarily for correlation use
    aggregation_group_type_index?: number | undefined // Groups aggregation
    funnel_advanced?: boolean // used to toggle advanced options on or off
    legend_hidden?: boolean // used to show/hide legend next to insights graph
}

export interface RecordingEventsFilters {
    query: string
}

export interface SystemStatusSubrows {
    columns: string[]
    rows: string[][]
}

export interface SystemStatusRow {
    metric: string
    value: string
    key?: string
    description?: string
    subrows?: SystemStatusSubrows
}

export interface SystemStatus {
    overview: SystemStatusRow[]
    internal_metrics: {
        clickhouse?: {
            id: number
            share_token: string
        }
    }
}

export type QuerySummary = { duration: string } & Record<string, string>

export interface SystemStatusQueriesResult {
    postgres_running: QuerySummary[]
    clickhouse_running?: QuerySummary[]
    clickhouse_slow_log?: QuerySummary[]
}

export interface SystemStatusAnalyzeResult {
    query: string
    timing: {
        query_id: string
        event_time: string
        query_duration_ms: number
        read_rows: number
        read_size: string
        result_rows: number
        result_size: string
        memory_usage: string
    }
    flamegraphs: Record<string, string>
}

export type PersonalizationData = Record<string, string | string[] | null>

interface EnabledSetupState {
    is_active: true // Whether the onbarding setup is currently active
    current_section: number
    any_project_ingested_events: boolean
    any_project_completed_snippet_onboarding: boolean
    non_demo_team_id: number | null
    has_invited_team_members: boolean
}

interface DisabledSetupState {
    is_active: false
    current_section: null
}

export type SetupState = EnabledSetupState | DisabledSetupState

export interface ActionFilter extends EntityFilter {
    math?: string
    math_property?: string
    math_group_type_index?: number | null
    properties: PropertyFilter[]
    type: EntityType
}

export interface TrendResult {
    action: ActionFilter
    count: number
    data: number[]
    days: string[]
    dates?: string[]
    label: string
    labels: string[]
    breakdown_value?: string | number
    aggregated_value: number
    status?: string
    compare_label?: string
}

export interface TrendResultWithAggregate extends TrendResult {
    aggregated_value: number
    persons: {
        url: string
        filter: Partial<FilterType>
    }
}

export interface FunnelStep {
    // The type returned from the API.
    action_id: string
    average_conversion_time: number | null
    count: number
    name: string
    custom_name?: string
    order: number
    people?: string[]
    type: EntityType
    labels?: string[]
    breakdown?: BreakdownKeyType
    breakdowns?: Breakdown[]
    breakdown_value?: BreakdownKeyType

    // Url that you can GET to retrieve the people that converted in this step
    converted_people_url: string

    // Url that you can GET to retrieve the people that dropped in this step
    dropped_people_url: string
}

export interface FunnelStepWithNestedBreakdown extends FunnelStep {
    nested_breakdown?: FunnelStep[]
}

export interface FunnelResult<ResultType = FunnelStep[] | FunnelsTimeConversionBins> {
    is_cached: boolean
    last_refresh: string | null
    result: ResultType
    type: 'Funnel'
}

export interface FunnelsTimeConversionBins {
    bins: [number, number][]
    average_conversion_time: number
}

export interface FunnelTimeConversionMetrics {
    averageTime: number
    stepRate: number
    totalRate: number
}

export interface FunnelConversionWindow {
    funnel_window_interval_unit?: FunnelConversionWindowTimeUnit
    funnel_window_interval?: number | undefined
}

// https://github.com/PostHog/posthog/blob/master/posthog/models/filters/mixins/funnel.py#L100
export enum FunnelConversionWindowTimeUnit {
    Minute = 'minute',
    Hour = 'hour',
    Day = 'day',
    Week = 'week',
    Month = 'month',
}

export interface FunnelRequestParams extends FilterType {
    refresh?: boolean
    from_dashboard?: boolean | number
    funnel_window_days?: number
}

export type FunnelAPIResponse = FunnelStep[] | FunnelStep[][] | FunnelsTimeConversionBins

export interface LoadedRawFunnelResults {
    results: FunnelAPIResponse
    filters: Partial<FilterType>
}

export enum FunnelStepReference {
    total = 'total',
    previous = 'previous',
}

export interface FunnelStepWithConversionMetrics extends FunnelStep {
    droppedOffFromPrevious: number
    conversionRates: {
        fromPrevious: number
        total: number
        fromBasisStep: number // either fromPrevious or total, depending on FunnelStepReference
    }
    nested_breakdown?: Omit<FunnelStepWithConversionMetrics, 'nested_breakdown'>[]
    rowKey?: number | string
    significant?: {
        fromPrevious: boolean
        total: boolean
        fromBasisStep: boolean // either fromPrevious or total, depending on FunnelStepReference
    }
}

export interface FlattenedFunnelStep extends FunnelStepWithConversionMetrics {
    rowKey: number | string
    nestedRowKeys?: string[]
    isBreakdownParent?: boolean
    breakdownIndex?: number
}

export interface FlattenedFunnelStepByBreakdown {
    rowKey: number | string
    isBaseline?: boolean
    breakdown?: BreakdownKeyType
    breakdown_value?: BreakdownKeyType
    breakdownIndex?: number
    conversionRates?: {
        total: number
    }
    steps?: FunnelStepWithConversionMetrics[]
    significant?: boolean
}

export interface ChartParams {
    dashboardItemId?: InsightShortId
    color?: string
    filters: Partial<FilterType>
    inSharedMode?: boolean
    showPersonsModal?: boolean
    cachedResults?: TrendResult[]
}

// Shared between insightLogic, dashboardItemLogic, trendsLogic, funnelLogic, pathsLogic, retentionTableLogic
export interface InsightLogicProps {
    /** currently persisted insight */
    dashboardItemId?: InsightShortId | null
    /** enable url handling for this insight */
    syncWithUrl?: boolean
    /** cached results, avoid making a request */
    cachedResults?: any
    /** cached filters, avoid making a request */
    filters?: Partial<FilterType> | null
    /** enable this to make unsaved queries */
    doNotPersist?: boolean
    /** enable this to avoid API requests */
    doNotLoad?: boolean
}

export interface SetInsightOptions {
    shouldMergeWithExisting?: boolean
    /** this overrides the in-flight filters on the page, which may not equal the last returned API response */
    overrideFilter?: boolean
    /** calling with this updates the "last saved" filters */
    fromPersistentApi?: boolean
}

export interface FeatureFlagGroupType {
    properties: AnyPropertyFilter[]
    rollout_percentage: number | null
}

export interface MultivariateFlagVariant {
    key: string
    name: string | null
    rollout_percentage: number
}

export interface MultivariateFlagOptions {
    variants: MultivariateFlagVariant[]
}

interface FeatureFlagFilters {
    groups: FeatureFlagGroupType[]
    multivariate: MultivariateFlagOptions | null
    aggregation_group_type_index?: number | null
}

export interface FeatureFlagType {
    id: number | null
    key: string
    name: string // Used as description
    filters: FeatureFlagFilters
    deleted: boolean
    active: boolean
    created_by: UserBasicType | null
    created_at: string | null
    is_simple_flag: boolean
    rollout_percentage: number | null
}

export interface FeatureFlagOverrideType {
    id: number
    feature_flag: number
    user: number
    override_value: boolean | string
}

export interface CombinedFeatureFlagAndOverrideType {
    feature_flag: FeatureFlagType
    value_for_user_without_override: boolean | string
    override: FeatureFlagOverrideType | null
}

export interface PrevalidatedInvite {
    id: string
    target_email: string
    first_name: string
    organization_name: string
}

interface AuthBackends {
    'google-oauth2'?: boolean
    gitlab?: boolean
    github?: boolean
    saml?: boolean
}

interface InstancePreferencesInterface {
    debug_queries: boolean /** Whether debug queries option should be shown on the command palette. */
    disable_paid_fs: boolean /** Whether paid features showcasing / upsells are completely disabled throughout the app. */
}

export interface PreflightStatus {
    // Attributes that accept undefined values (i.e. `?`) are not received when unauthenticated
    django: boolean
    plugins: boolean
    redis: boolean
    db: boolean
    /** An initiated instance is one that already has any organization(s). */
    initiated: boolean
    /** Org creation is allowed on Cloud OR initiated self-hosted organizations with a license and MULTI_ORG_ENABLED. */
    can_create_org: boolean
    /** Whether this is PostHog Cloud. */
    cloud: boolean
    celery: boolean
    /** Whether EE code is available (but not necessarily a license). */
    ee_available?: boolean
    /** Is ClickHouse used as the analytics database instead of Postgres. */
    is_clickhouse_enabled?: boolean
    realm: 'cloud' | 'hosted' | 'hosted-clickhouse'
    db_backend?: 'postgres' | 'clickhouse'
    available_social_auth_providers: AuthBackends
    available_timezones?: Record<string, number>
    opt_out_capture?: boolean
    posthog_version?: string
    email_service_available: boolean
    /** Whether PostHog is running in DEBUG mode. */
    is_debug?: boolean
    is_event_property_usage_enabled?: boolean
    licensed_users_available?: number | null
    site_url?: string
    instance_preferences?: InstancePreferencesInterface
}

export enum ItemMode { // todo: consolidate this and dashboardmode
    Edit = 'edit',
    View = 'view',
}

export enum DashboardMode { // Default mode is null
    Edit = 'edit', // When the dashboard is being edited
    Fullscreen = 'fullscreen', // When the dashboard is on full screen (presentation) mode
    Sharing = 'sharing', // When the sharing configuration is opened
    Public = 'public', // When viewing the dashboard publicly via a shareToken
    Internal = 'internal', // When embedded into another page (e.g. /instance/status)
}

// Reserved hotkeys globally available
export type GlobalHotKeys = 'g'

// Hotkeys for local (component) actions
export type HotKeys =
    | 'a'
    | 'b'
    | 'c'
    | 'd'
    | 'e'
    | 'f'
    | 'h'
    | 'i'
    | 'j'
    | 'k'
    | 'l'
    | 'm'
    | 'n'
    | 'o'
    | 'p'
    | 'q'
    | 'r'
    | 's'
    | 't'
    | 'u'
    | 'v'
    | 'w'
    | 'x'
    | 'y'
    | 'z'
    | 'escape'

export interface LicenseType {
    id: number
    key: string
    plan: string
    valid_until: string
    max_users: string | null
    created_at: string
}

export interface EventDefinition {
    id: string
    name: string
    description: string
    tags?: string[]
    volume_30_day: number | null
    query_usage_30_day: number | null
    owner?: UserBasicType | null
    created_at?: string
    last_seen_at?: string
    updated_at?: string
    updated_by?: UserBasicType | null
}

export interface PropertyDefinition {
    id: string
    name: string
    description: string
    tags?: string[]
    volume_30_day: number | null
    query_usage_30_day: number | null
    updated_at?: string
    updated_by?: UserBasicType | null
    is_numerical?: boolean // Marked as optional to allow merge of EventDefinition & PropertyDefinition
}

export interface PersonProperty {
    name: string
    count: number
}

export interface GroupType {
    group_type: string
    group_type_index: number
}

export type GroupTypeProperties = Record<number, Array<PersonProperty>>

export interface Group {
    group_type_index: number
    group_key: string
    created_at: string
    group_properties: Record<string, any>
}

export interface Experiment {
    id: number | null
    name: string
    description?: string
    feature_flag_key: string
<<<<<<< HEAD
    filters: Partial<FilterType>
=======
    filters: FilterType
>>>>>>> 75a508b4
    start_date?: string
    end_date?: string
    created_at: string
    created_by: UserBasicType | null
<<<<<<< HEAD
}

export interface ExperimentResults {
    funnel: FunnelStep[][]
    probability: number
    filters: FilterType
=======
>>>>>>> 75a508b4
}

interface RelatedPerson {
    type: 'person'
    id: string
    person: Pick<PersonType, 'distinct_ids' | 'properties'>
}

interface RelatedGroup {
    type: 'group'
    group_type_index: number
    id: string
}

export type RelatedActor = RelatedPerson | RelatedGroup

export interface SelectOption {
    value: string
    label?: string
}

export interface SelectOptionWithChildren extends SelectOption {
    children: React.ReactChildren
    ['data-attr']: string
    key: string
}

export interface KeyMapping {
    label: string
    description?: string | JSX.Element
    examples?: string[]
    hide?: boolean
}

export interface TileParams {
    title: string
    targetPath: string
    openInNewTab?: boolean
    hoverText?: string
    icon: JSX.Element
    class?: string
}

export interface TiledIconModuleProps {
    tiles: TileParams[]
    header?: string
    subHeader?: string
    analyticsModuleKey?: string
}

export type EventOrPropType = EventDefinition & PropertyDefinition

export interface AppContext {
    current_user: UserType | null
    current_team: TeamType | null
    preflight: PreflightStatus
    default_event_name: string
    persisted_feature_flags?: string[]
}

export type StoredMetricMathOperations = 'max' | 'min' | 'sum'

export interface PathEdgeParameters {
    edge_limit?: number | undefined
    min_edge_weight?: number | undefined
    max_edge_weight?: number | undefined
}

export interface FunnelCorrelation {
    event: Pick<EventType, 'elements' | 'event' | 'properties'>
    odds_ratio: number
    success_count: number
    success_people_url: string
    failure_count: number
    failure_people_url: string
    correlation_type: FunnelCorrelationType.Failure | FunnelCorrelationType.Success
    result_type:
        | FunnelCorrelationResultsType.Events
        | FunnelCorrelationResultsType.Properties
        | FunnelCorrelationResultsType.EventWithProperties
}

export enum FunnelCorrelationType {
    Success = 'success',
    Failure = 'failure',
}

export enum FunnelCorrelationResultsType {
    Events = 'events',
    Properties = 'properties',
    EventWithProperties = 'event_with_properties',
}

export enum HelpType {
    Slack = 'slack',
    GitHub = 'github',
    Email = 'email',
    Docs = 'docs',
}

export interface VersionType {
    version: string
    release_date?: string
}

export interface dateMappingOption {
    inactive?: boolean // Options removed due to low usage (see relevant PR); will not show up for new insights but will be kept for existing
    values: string[]
    getFormattedDate?: (date: dayjs.Dayjs, format: string) => string
}

export interface Breadcrumb {
    /** Name to display. */
    name: string | null | undefined
    /** Symbol, e.g. a lettermark or a profile picture. */
    symbol?: React.ReactNode
    /** Path to link to. */
    path?: string
    /** Whether to show a custom popup */
    popup?: Pick<PopupProps, 'overlay' | 'sameWidth' | 'actionable'>
}<|MERGE_RESOLUTION|>--- conflicted
+++ resolved
@@ -1338,24 +1338,16 @@
     name: string
     description?: string
     feature_flag_key: string
-<<<<<<< HEAD
-    filters: Partial<FilterType>
-=======
     filters: FilterType
->>>>>>> 75a508b4
     start_date?: string
     end_date?: string
     created_at: string
     created_by: UserBasicType | null
-<<<<<<< HEAD
-}
-
+}
 export interface ExperimentResults {
     funnel: FunnelStep[][]
     probability: number
     filters: FilterType
-=======
->>>>>>> 75a508b4
 }
 
 interface RelatedPerson {
