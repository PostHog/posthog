--- conflicted
+++ resolved
@@ -1,9 +1,5 @@
-<<<<<<< HEAD
 import type { HedgehogActorOptions } from '@posthog/hedgehog-mode'
 import { LemonInputProps, LemonTableColumns } from '@posthog/lemon-ui'
-=======
-import { LemonTableColumns } from '@posthog/lemon-ui'
->>>>>>> 67b222ca
 import { PluginConfigSchema } from '@posthog/plugin-scaffold'
 import { LogLevel } from '@posthog/rrweb-plugin-console-record'
 import { eventWithTime } from '@posthog/rrweb-types'
@@ -370,27 +366,11 @@
     use_as_profile: boolean
 }
 
-<<<<<<< HEAD
 export type HedgehogConfig = MinimalHedgehogConfig &
     Omit<HedgehogActorOptions, 'id'> & {
         party_mode_enabled: boolean
         enabled: boolean
     }
-=======
-export type HedgehogSkin = 'default' | 'spiderhog' | 'robohog'
-
-export interface HedgehogConfig extends MinimalHedgehogConfig {
-    enabled: boolean
-    color: HedgehogColorOptions | null
-    skin?: HedgehogSkin
-    accessories: string[]
-    walking_enabled: boolean
-    interactions_enabled: boolean
-    controls_enabled: boolean
-    party_mode_enabled: boolean
-    fixed_direction?: 'left' | 'right'
-}
->>>>>>> 67b222ca
 
 export interface NotificationSettings {
     plugin_disabled: boolean
