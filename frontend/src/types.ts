export interface UserType {
    anonymize_data: boolean
    distinct_id: string
    email: string
    email_opt_in: boolean
    id: number
    name: string
    opt_out_capture: null
    posthog_version: string
    organization: OrganizationType
    team: TeamType
    toolbar_mode: 'disabled' | 'toolbar'
    organizations: OrganizationType[]
    teams: TeamType[]
    current_organization_id: string
    current_team_id: number
<<<<<<< HEAD
    has_password: boolean
=======
    is_multi_tenancy: boolean
>>>>>>> c59a6c96
}

export interface UserUpdateType {
    user?: Omit<Partial<UserType>, 'team'>
    team?: Partial<TeamType>
}
export interface PersonalAPIKeyType {
    id: string
    label: string
    value?: string
    created_at: string
    last_used_at: string
    team_id: number
    user_id: string
}

export interface OrganizationType {
    id: string
    name: string
    created_at: string
    updated_at: boolean
    available_features: string[]
    billing_plan: string
    billing: OrganizationBilling
    teams: TeamType[]
}

export interface TeamType {
    id: number
    name: string
    anonymize_ips: boolean
    api_token: string
    app_urls: string[]
    completed_snippet_onboarding: boolean
    event_names: string[]
    event_properties: string[]
    event_properties_numerical: string[]
    opt_out_capture: boolean
    slack_incoming_webhook: string
    session_recording_opt_in: boolean
    ingested_event: boolean
}

export interface ActionType {
    count?: number
    created_at?: string
    deleted?: boolean
    id?: number
    is_calculating?: boolean
    name?: string
    post_to_slack?: boolean
    steps?: ActionStepType[]
}

export interface ActionStepType {
    event?: string
    href?: string
    id?: number
    name?: string
    properties?: []
    selector?: string
    tag_name?: string
    text?: string
    url?: string
    url_matching?: 'contains' | 'regex' | 'exact'
}

export interface ElementType {
    attr_class?: string[]
    attr_id?: string
    attributes: Record<string, string>
    href: string
    nth_child: number
    nth_of_type: number
    order: number
    tag_name: string
    text?: string
}

export type ToolbarUserIntent = 'add-action' | 'edit-action'

export type EditorProps = {
    apiURL?: string
    jsURL?: string
    temporaryToken?: string
    actionId?: number
    userIntent?: ToolbarUserIntent
    instrument?: boolean
    distinctId?: string
    userEmail?: boolean
}

export interface PropertyFilter {
    key: string
    operator: string | null
    type: string
    value: string | number
}

export interface Entity {
    id: string | number
    name: string
    order: number
    type: string
}

export interface CohortType {
    count?: number
    created_by?: Record<string, any>
    created_at?: string
    deleted?: boolean
    id: number
    is_calculating?: boolean
    last_calculation?: string
    name?: string
    groups?: Record<string, any>[]
}

export interface InsightHistory {
    id: number
    type: string
    filters: Record<string, any>
    name?: string
    createdAt: string
    saved: boolean
}

export interface SavedFunnel extends InsightHistory {
    created_by: string
}

export interface EventType {
    elements: ElementType[]
    elements_hash: string | null
    event: string
    id: number
    properties: Record<string, any>
    timestamp: string
}

export interface SessionType {
    distinct_id: string
    event_count: number
    events: EventType[]
    global_session_id: string
    length: number
    properties: Record<string, any>
    start_time: string
    end_time: string
    session_recording_ids: string[]
}

export interface OrganizationBilling {
    plan: PlanInterface
    current_usage: { value: number; formatted: string } | null
    should_setup_billing: boolean
    stripe_checkout_session: string
    subscription_url: string
}

export interface PlanInterface {
    key: string
    name: string
    custom_setup_billing_message: string
    image_url: string
    self_serve: boolean
    allowance: null | Record<string, string | number>
}

export interface BillingSubscription {
    subscription_url: string
    stripe_checkout_session: string
}

export interface DashboardType {
    id: number
    name: string
    pinned: string
    items: []
    created_at: string
    created_by: number
    is_shared: boolean
    share_token: string
    deleted: boolean
}<|MERGE_RESOLUTION|>--- conflicted
+++ resolved
@@ -14,11 +14,8 @@
     teams: TeamType[]
     current_organization_id: string
     current_team_id: number
-<<<<<<< HEAD
     has_password: boolean
-=======
     is_multi_tenancy: boolean
->>>>>>> c59a6c96
 }
 
 export interface UserUpdateType {
