import { LogicWrapper } from 'kea'
import type { PostHog, PropertyMatchType, SupportedWebVitalsMetrics } from 'posthog-js'
import { ReactNode } from 'react'
import { Layout } from 'react-grid-layout'

import { LemonTableColumns } from '@posthog/lemon-ui'
import { PluginConfigSchema } from '@posthog/plugin-scaffold'
import { LogLevel } from '@posthog/rrweb-plugin-console-record'
import { eventWithTime } from '@posthog/rrweb-types'

import { ChartDataset, ChartType, InteractionItem } from 'lib/Chart'
import { PaginatedResponse } from 'lib/api'
import { AlertType } from 'lib/components/Alerts/types'
import { JSONContent } from 'lib/components/RichContentEditor/types'
import { DashboardCompatibleScenes } from 'lib/components/SceneDashboardChoice/sceneDashboardChoiceModalLogic'
import { TaxonomicFilterGroupType } from 'lib/components/TaxonomicFilter/types'
import { CommonFilters, HeatmapFilters, HeatmapFixedPositionMode } from 'lib/components/heatmaps/types'
import {
    BIN_COUNT_AUTO,
    ENTITY_MATCH_TYPE,
    FunnelLayout,
    OrganizationMembershipLevel,
    PROPERTY_MATCH_TYPE,
    PluginsAccessLevel,
    RETENTION_FIRST_EVER_OCCURRENCE,
    RETENTION_FIRST_OCCURRENCE_MATCHING_FILTERS,
    RETENTION_MEAN_NONE,
    RETENTION_RECURRING,
    ShownAsValue,
    TeamMembershipLevel,
} from 'lib/constants'
import { Dayjs, dayjs } from 'lib/dayjs'
import { PopoverProps } from 'lib/lemon-ui/Popover/Popover'
import { BehavioralFilterKey, BehavioralFilterType } from 'scenes/cohorts/CohortFilters/types'
import { BreakdownColorConfig } from 'scenes/dashboard/DashboardInsightColorsModal'
import {
    ConversionRateInputType,
    EventConfig,
} from 'scenes/experiments/RunningTimeCalculator/runningTimeCalculatorLogic'
import { AggregationAxisFormat } from 'scenes/insights/aggregationAxisFormat'
import { Params, Scene, SceneConfig } from 'scenes/sceneTypes'
import { SessionRecordingPlayerMode } from 'scenes/session-recordings/player/sessionRecordingPlayerLogic'
import { SurveyRatingScaleValue, WEB_SAFE_FONTS } from 'scenes/surveys/constants'

import { RootAssistantMessage } from '~/queries/schema/schema-assistant-messages'
import type {
    CurrencyCode,
    DashboardFilter,
    DatabaseSchemaField,
    ExperimentExposureCriteria,
    ExperimentFunnelsQuery,
    ExperimentMetric,
    ExperimentTrendsQuery,
    ExternalDataSourceType,
    FileSystemIconType,
    FileSystemImport,
    HogQLQuery,
    HogQLQueryModifiers,
    HogQLVariable,
    InsightQueryNode,
    InsightVizNode,
    MarketingAnalyticsConfig,
    Node,
    NodeKind,
    QuerySchema,
    QueryStatus,
    RecordingOrder,
    RecordingsQuery,
    RevenueAnalyticsConfig,
    SharingConfigurationSettings,
    TileFilters,
} from '~/queries/schema/schema-general'
import { QueryContext } from '~/queries/types'

import { CyclotronInputType } from 'products/messaging/frontend/Campaigns/hogflows/steps/types'
import { HogFlow } from 'products/messaging/frontend/Campaigns/hogflows/types'

// Type alias for number to be reflected as integer in json-schema.
/** @asType integer */
type integer = number

export type Optional<T, K extends string | number | symbol> = Omit<T, K> & { [K in keyof T]?: T[K] }

/** Make all keys of T required except those in K */
export type RequiredExcept<T, K extends keyof T> = {
    [P in Exclude<keyof T, K>]-?: T[P]
} & {
    [P in K]?: T[P]
}

// Keep this in sync with backend constants/features/{product_name}.yml

export enum AvailableFeature {
    APPS = 'apps',
    SLACK_INTEGRATION = 'slack_integration',
    MICROSOFT_TEAMS_INTEGRATION = 'microsoft_teams_integration',
    DISCORD_INTEGRATION = 'discord_integration',
    ZAPIER = 'zapier',
    APP_METRICS = 'app_metrics',
    DATA_PIPELINES = 'data_pipelines',
    RECORDINGS_PLAYLISTS = 'recordings_playlists',
    SESSION_REPLAY_DATA_RETENTION = 'session_replay_data_retention',
    CONSOLE_LOGS = 'console_logs',
    RECORDINGS_PERFORMANCE = 'recordings_performance',
    SESSION_REPLAY_NETWORK_PAYLOADS = 'session_replay_network_payloads',
    RECORDINGS_FILE_EXPORT = 'recordings_file_export',
    SESSION_REPLAY_SAMPLING = 'session_replay_sampling',
    REPLAY_RECORDING_DURATION_MINIMUM = 'replay_recording_duration_minimum',
    REPLAY_FEATURE_FLAG_BASED_RECORDING = 'replay_feature_flag_based_recording',
    REPLAY_MASK_SENSITIVE_DATA = 'replay_mask_sensitive_data',
    REPLAY_SHARING_EMBEDDING = 'replay_sharing_embedding',
    REPLAY_PRODUCT_ANALYTICS_INTEGRATION = 'replay_product_analytics_integration',
    REPLAY_FILTER_PERSON_PROPERTIES = 'replay_filter_person_properties',
    REPLAY_FILTER_EVENTS = 'replay_filter_events',
    REPLAY_DOM_EXPLORER = 'replay_dom_explorer',
    WORKS_WITH_POSTHOG_JS = 'works_with_posthog_js',
    REPLAY_AUTOMATIC_PLAYLISTS = 'replay_automatic_playlists',
    MOBILE_REPLAY = 'mobile_replay',
    GROUP_ANALYTICS = 'group_analytics',
    SURVEYS_UNLIMITED_SURVEYS = 'surveys_unlimited_surveys',
    SURVEYS_ALL_QUESTION_TYPES = 'surveys_all_question_types',
    SURVEYS_MULTIPLE_QUESTIONS = 'surveys_multiple_questions',
    SURVEYS_USER_TARGETING = 'surveys_user_targeting',
    SURVEYS_USER_SAMPLING = 'surveys_user_sampling',
    SURVEYS_STYLING = 'surveys_styling',
    SURVEYS_TEXT_HTML = 'surveys_text_html',
    SURVEYS_API_MODE = 'surveys_api_mode',
    SURVEYS_RESULTS_ANALYSIS = 'surveys_results_analysis',
    SURVEYS_TEMPLATES = 'surveys_templates',
    SURVEYS_DATA_RETENTION = 'surveys_data_retention',
    SURVEYS_LINK_QUESTION_TYPE = 'surveys_link_question_type',
    SURVEYS_SLACK_NOTIFICATIONS = 'surveys_slack_notifications',
    SURVEYS_WAIT_PERIODS = 'surveys_wait_periods',
    SURVEYS_RECURRING = 'surveys_recurring',
    SURVEYS_EVENTS = 'surveys_events',
    SURVEYS_ACTIONS = 'surveys_actions',
    TRACKED_USERS = 'tracked_users',
    TEAM_MEMBERS = 'team_members',
    API_ACCESS = 'api_access',
    ORGANIZATIONS_PROJECTS = 'organizations_projects',
    ENVIRONMENTS = 'environments',
    ROLE_BASED_ACCESS = 'role_based_access',
    SOCIAL_SSO = 'social_sso',
    SAML = 'saml',
    SSO_ENFORCEMENT = 'sso_enforcement',
    WHITE_LABELLING = 'white_labelling',
    COMMUNITY_SUPPORT = 'community_support',
    DEDICATED_SUPPORT = 'dedicated_support',
    EMAIL_SUPPORT = 'email_support',
    ACCOUNT_MANAGER = 'account_manager',
    TRAINING = 'training',
    CONFIGURATION_SUPPORT = 'configuration_support',
    TERMS_AND_CONDITIONS = 'terms_and_conditions',
    SECURITY_ASSESSMENT = 'security_assessment',
    BESPOKE_PRICING = 'bespoke_pricing',
    INVOICE_PAYMENTS = 'invoice_payments',
    BOOLEAN_FLAGS = 'boolean_flags',
    FEATURE_FLAGS_DATA_RETENTION = 'feature_flags_data_retention',
    MULTIVARIATE_FLAGS = 'multivariate_flags',
    PERSIST_FLAGS_CROSS_AUTHENTICATION = 'persist_flags_cross_authentication',
    FEATURE_FLAG_PAYLOADS = 'feature_flag_payloads',
    MULTIPLE_RELEASE_CONDITIONS = 'multiple_release_conditions',
    RELEASE_CONDITION_OVERRIDES = 'release_condition_overrides',
    TARGETING_BY_GROUP = 'targeting_by_group',
    LOCAL_EVALUATION_AND_BOOTSTRAPPING = 'local_evaluation_and_bootstrapping',
    FLAG_USAGE_STATS = 'flag_usage_stats',
    USER_OPT_IN = 'user_opt_in',
    INSTANT_ROLLBACKS = 'instant_rollbacks',
    EXPERIMENTATION = 'experimentation',
    GROUP_EXPERIMENTS = 'group_experiments',
    FUNNEL_EXPERIMENTS = 'funnel_experiments',
    SECONDARY_METRICS = 'secondary_metrics',
    STATISTICAL_ANALYSIS = 'statistical_analysis',
    PRODUCT_ANALYTICS_DATA_RETENTION = 'product_analytics_data_retention',
    DASHBOARDS = 'dashboards',
    FUNNELS = 'funnels',
    GRAPHS_TRENDS = 'graphs_trends',
    PATHS = 'paths',
    INSIGHTS = 'insights',
    SUBSCRIPTIONS = 'subscriptions',
    ADVANCED_PERMISSIONS = 'advanced_permissions', // TODO: Remove this once access_control is propagated
    ACCESS_CONTROL = 'access_control',
    INGESTION_TAXONOMY = 'ingestion_taxonomy',
    PATHS_ADVANCED = 'paths_advanced',
    CORRELATION_ANALYSIS = 'correlation_analysis',
    TAGGING = 'tagging',
    BEHAVIORAL_COHORT_FILTERING = 'behavioral_cohort_filtering',
    PRODUCT_ANALYTICS_RETENTION = 'product_analytics_retention',
    PRODUCT_ANALYTICS_STICKINESS = 'product_analytics_stickiness',
    AUTOCAPTURE = 'autocapture',
    DATA_VISUALIZATION = 'data_visualization',
    PRODUCT_ANALYTICS_SQL_QUERIES = 'product_analytics_sql_queries',
    TWOFA_ENFORCEMENT = '2fa_enforcement',
    AUDIT_LOGS = 'audit_logs',
    HIPAA_BAA = 'hipaa_baa',
    CUSTOM_MSA = 'custom_msa',
    TWOFA = '2fa',
    PRIORITY_SUPPORT = 'priority_support',
    SUPPORT_RESPONSE_TIME = 'support_response_time',
    AUTOMATIC_PROVISIONING = 'automatic_provisioning',
    MANAGED_REVERSE_PROXY = 'managed_reverse_proxy',
    ALERTS = 'alerts',
    DATA_COLOR_THEMES = 'data_color_themes',
    ORGANIZATION_INVITE_SETTINGS = 'organization_invite_settings',
    ORGANIZATION_SECURITY_SETTINGS = 'organization_security_settings',
}

type AvailableFeatureUnion = `${AvailableFeature}`

export enum ProductKey {
    COHORTS = 'cohorts',
    ACTIONS = 'actions',
    ALERTS = 'alerts',
    EXPERIMENTS = 'experiments',
    FEATURE_FLAGS = 'feature_flags',
    ANNOTATIONS = 'annotations',
    COMMENTS = 'comments',
    HISTORY = 'history',
    HEATMAPS = 'heatmaps',
    INGESTION_WARNINGS = 'ingestion_warnings',
    PERSONS = 'persons',
    SURVEYS = 'surveys',
    SESSION_REPLAY = 'session_replay',
    MOBILE_REPLAY = 'mobile_replay',
    DATA_WAREHOUSE = 'data_warehouse',
    DATA_WAREHOUSE_SAVED_QUERY = 'data_warehouse_saved_queries',
    EARLY_ACCESS_FEATURES = 'early_access_features',
    USER_INTERVIEWS = 'user_interviews',
    PRODUCT_ANALYTICS = 'product_analytics',
    PIPELINE_TRANSFORMATIONS = 'pipeline_transformations',
    PIPELINE_DESTINATIONS = 'pipeline_destinations',
    SITE_APPS = 'site_apps',
    GROUP_ANALYTICS = 'group_analytics',
    INTEGRATIONS = 'integrations',
    PLATFORM_AND_SUPPORT = 'platform_and_support',
    TEAMS = 'teams',
    WEB_ANALYTICS = 'web_analytics',
    ERROR_TRACKING = 'error_tracking',
    REVENUE_ANALYTICS = 'revenue_analytics',
    MARKETING_ANALYTICS = 'marketing_analytics',
    MAX = 'max',
    LINKS = 'links',
    ENDPOINTS = 'endpoints',
}

type ProductKeyUnion = `${ProductKey}`

export enum LicensePlan {
    Scale = 'scale',
    Enterprise = 'enterprise',
    Dev = 'dev',
    Cloud = 'cloud',
}

export enum BillingPlan {
    Free = 'free',
    Paid = 'paid',
    Teams = 'teams', // Legacy
    Boost = 'boost',
    Scale = 'scale',
    Enterprise = 'enterprise',
}

export enum StartupProgramLabel {
    YC = 'YC',
    Startup = 'Startup',
}

export enum Realm {
    Cloud = 'cloud',
    Demo = 'demo',
    SelfHostedPostgres = 'hosted',
    SelfHostedClickHouse = 'hosted-clickhouse',
}

export enum Region {
    US = 'US',
    EU = 'EU',
}

export type SSOProvider = 'google-oauth2' | 'github' | 'gitlab' | 'saml'

export interface AuthBackends {
    'google-oauth2'?: boolean
    gitlab?: boolean
    github?: boolean
}

export type ColumnChoice = string[] | 'DEFAULT'

export interface ColumnConfig {
    active: ColumnChoice
}

export type WithAccessControl = {
    user_access_level: AccessControlLevel
}

export enum AccessControlResourceType {
    Project = 'project',
    Organization = 'organization',
    FeatureFlag = 'feature_flag',
    Insight = 'insight',
    Dashboard = 'dashboard',
    Notebook = 'notebook',
    SessionRecording = 'session_recording',
    RevenueAnalytics = 'revenue_analytics',
    Experiment = 'experiment',
}

interface UserBaseType {
    uuid: string
    distinct_id: string
    first_name: string
    last_name?: string
    email: string
}

/* Type for User objects in nested serializers (e.g. created_by) */
export interface UserBasicType extends UserBaseType {
    is_email_verified?: any
    id: number
    hedgehog_config?: MinimalHedgehogConfig
    role_at_organization?: string | null
}

/**
 * A user can have scene dashboard choices for multiple teams
 * TODO does this only have the current team's choices?
 */
export interface SceneDashboardChoice {
    scene: DashboardCompatibleScenes
    dashboard: number | DashboardBasicType
}

export type UserTheme = 'light' | 'dark' | 'system'

/** Full User model. */
export interface UserType extends UserBaseType {
    date_joined: string
    notification_settings: {
        plugin_disabled: boolean
        project_weekly_digest_disabled: Record<number, boolean>
        all_weekly_digest_disabled: boolean
    }
    events_column_config: ColumnConfig
    anonymize_data: boolean
    toolbar_mode: 'disabled' | 'toolbar'
    has_password: boolean
    id: number
    is_staff: boolean
    is_impersonated: boolean
    is_impersonated_until?: string
    sensitive_session_expires_at: string
    organization: OrganizationType | null
    team: TeamBasicType | null
    organizations: OrganizationBasicType[]
    realm?: Realm
    is_email_verified?: boolean | null
    pending_email?: string | null
    is_2fa_enabled: boolean
    has_social_auth: boolean
    has_sso_enforcement: boolean
    has_seen_product_intro_for?: Record<string, boolean>
    scene_personalisation?: SceneDashboardChoice[]
    theme_mode?: UserTheme | null
    hedgehog_config?: Partial<HedgehogConfig>
    role_at_organization?: string
}

export type HedgehogColorOptions =
    | 'green'
    | 'red'
    | 'blue'
    | 'purple'
    | 'dark'
    | 'light'
    | 'sepia'
    | 'invert'
    | 'invert-hue'
    | 'greyscale'

export interface MinimalHedgehogConfig {
    use_as_profile: boolean
    color: HedgehogColorOptions | null
    accessories: string[]
}

export type HedgehogSkin = 'default' | 'spiderhog' | 'robohog'

export interface HedgehogConfig extends MinimalHedgehogConfig {
    enabled: boolean
    color: HedgehogColorOptions | null
    skin?: HedgehogSkin
    accessories: string[]
    walking_enabled: boolean
    interactions_enabled: boolean
    controls_enabled: boolean
    party_mode_enabled: boolean
    fixed_direction?: 'left' | 'right'
}

export interface NotificationSettings {
    plugin_disabled: boolean
    project_weekly_digest_disabled: Record<string, boolean>
    all_weekly_digest_disabled: boolean
}

export interface PluginAccess {
    view: boolean
    install: boolean
    configure: boolean
}

export interface PersonalAPIKeyType {
    id: string
    label: string
    value?: string
    mask_value?: string | null
    created_at: string
    last_used_at: string | null
    last_rolled_at: string | null
    team_id: number
    user_id: string
    scopes: string[]
    scoped_organizations?: OrganizationType['id'][] | null
    scoped_teams?: TeamType['id'][] | null
}

export interface OrganizationBasicType {
    id: string
    name: string
    slug: string
    logo_media_id: string | null
    membership_level: OrganizationMembershipLevel | null
    members_can_use_personal_api_keys: boolean
    allow_publicly_shared_resources: boolean
}

interface OrganizationMetadata {
    instance_tag?: string
}

export interface OrganizationType extends OrganizationBasicType {
    created_at: string
    updated_at: string
    plugins_access_level: PluginsAccessLevel
    teams: TeamBasicType[]
    projects: ProjectBasicType[]
    available_product_features: BillingFeatureType[]
    is_member_join_email_enabled: boolean
    customer_id: string | null
    enforce_2fa: boolean | null
    is_ai_data_processing_approved?: boolean
    members_can_invite?: boolean
    members_can_use_personal_api_keys: boolean
    allow_publicly_shared_resources: boolean
    metadata?: OrganizationMetadata
    member_count: number
    default_experiment_stats_method: ExperimentStatsMethod
    default_role_id?: string | null
}

export interface OrganizationDomainType {
    id: string
    domain: string
    is_verified: boolean
    verified_at: string // Datetime
    verification_challenge: string
    jit_provisioning_enabled: boolean
    sso_enforcement: SSOProvider | ''
    has_saml: boolean
    saml_entity_id: string
    saml_acs_url: string
    saml_x509_cert: string
}

/** Member properties relevant at both organization and project level. */
export interface BaseMemberType {
    id: string
    user: UserBasicType
    last_login: string | null
    joined_at: string
    updated_at: string
    is_2fa_enabled: boolean
    has_social_auth: boolean
}

export interface OrganizationMemberType extends BaseMemberType {
    /** Level at which the user is in the organization. */
    level: OrganizationMembershipLevel
    is_2fa_enabled: boolean
}

export interface OrganizationMemberScopedApiKeysResponse {
    has_keys: boolean
    has_keys_active_last_week: boolean
    keys: {
        name: string
        last_used_at: string | null
    }[]
}

/**
 * This interface is only used in the frontend for fusing organization member data.
 */
export interface FusedTeamMemberType extends BaseMemberType {
    /**
     * Level at which the user explicitly is in the project.
     * Null means that membership is implicit (when showing permitted members)
     * or that there's no membership at all (when showing addable members).
     */
    explicit_team_level: TeamMembershipLevel | null
    /** Level at which the user is in the organization. */
    organization_level: OrganizationMembershipLevel
    /** Effective level of the user within the project. */
    level: OrganizationMembershipLevel
}

export interface ListOrganizationMembersParams {
    offset?: number
    limit?: number
    updated_after?: string
}

export interface APIErrorType {
    type: 'authentication_error' | 'invalid_request' | 'server_error' | 'throttled_error' | 'validation_error'
    code: string
    detail: string
    attr: string | null
}

export interface EventUsageType {
    event: string
    usage_count: number
    volume: number
}

export interface PropertyUsageType {
    key: string
    usage_count: number
    volume: number
}

export interface ProjectBasicType {
    id: number
    organization_id: string
    name: string
}

export interface TeamBasicType extends WithAccessControl {
    id: number
    uuid: string
    organization: string // Organization ID
    project_id: number
    api_token: string
    secret_api_token: string
    secret_api_token_backup: string
    name: string
    completed_snippet_onboarding: boolean
    has_completed_onboarding_for?: Record<string, boolean>
    ingested_event: boolean
    is_demo: boolean
    timezone: string
}

export interface CorrelationConfigType {
    excluded_person_property_names?: string[]
    excluded_event_property_names?: string[]
    excluded_event_names?: string[]
}

export interface SessionRecordingAIConfig {
    opt_in: boolean
    preferred_events: string[]
    excluded_events: string[]
    included_event_properties: string[]
    important_user_properties: string[]
}

export interface ProjectType extends ProjectBasicType {
    created_at: string
}

export interface TeamSurveyConfigType {
    appearance?: SurveyAppearance
}

export type SessionRecordingMaskingLevel = 'normal' | 'total-privacy' | 'free-love'

export type SessionRecordingRetentionPeriod = 'legacy' | '30d' | '90d' | '1y' | '5y'

export interface SessionRecordingMaskingConfig {
    maskAllInputs?: boolean
    maskTextSelector?: string
    blockSelector?: string
}

export enum ActivationTaskStatus {
    COMPLETED = 'completed',
    SKIPPED = 'skipped',
}

export interface TeamType extends TeamBasicType {
    created_at: string
    updated_at: string
    anonymize_ips: boolean
    app_urls: string[]
    recording_domains: string[]
    slack_incoming_webhook: string
    autocapture_opt_out: boolean
    session_recording_opt_in: boolean
    // These fields in the database accept null values and were previously set to NULL by default
    capture_console_log_opt_in: boolean | null
    capture_performance_opt_in: boolean | null
    capture_dead_clicks: boolean | null
    // a string representation of the decimal value between 0 and 1
    session_recording_sample_rate: string
    session_recording_minimum_duration_milliseconds: number | null
    session_recording_linked_flag: ({ variant?: string | null } & Pick<FeatureFlagBasicType, 'id' | 'key'>) | null
    session_recording_network_payload_capture_config:
        | { recordHeaders?: boolean; recordBody?: boolean }
        | undefined
        | null
    session_recording_masking_config: SessionRecordingMaskingConfig | undefined | null
    session_recording_retention_period: SessionRecordingRetentionPeriod | null
    session_replay_config: { record_canvas?: boolean; ai_config?: SessionRecordingAIConfig } | undefined | null
    survey_config?: TeamSurveyConfigType
    autocapture_exceptions_opt_in: boolean
    autocapture_web_vitals_opt_in?: boolean
    autocapture_web_vitals_allowed_metrics?: SupportedWebVitalsMetrics[]
    session_recording_url_trigger_config?: SessionReplayUrlTriggerConfig[]
    session_recording_url_blocklist_config?: SessionReplayUrlTriggerConfig[]
    session_recording_event_trigger_config?: string[]
    session_recording_trigger_match_type_config?: 'all' | 'any' | null
    surveys_opt_in?: boolean
    heatmaps_opt_in?: boolean
    web_analytics_pre_aggregated_tables_enabled?: boolean
    web_analytics_pre_aggregated_tables_version?: 'v1' | 'v2'
    autocapture_exceptions_errors_to_ignore: string[]
    test_account_filters: AnyPropertyFilter[]
    test_account_filters_default_checked: boolean
    /** 0 or unset for Sunday, 1 for Monday. */
    week_start_day?: number
    path_cleaning_filters: PathCleaningFilter[]
    data_attributes: string[]
    person_display_name_properties: string[]
    has_group_types: boolean
    group_types: GroupType[]
    primary_dashboard: number | null // Dashboard shown on the project homepage
    live_events_columns: string[] | null // Custom columns shown on the Live Events page
    live_events_token: string
    cookieless_server_hash_mode?: CookielessServerHashMode
    human_friendly_comparison_periods: boolean
    revenue_analytics_config: RevenueAnalyticsConfig
    onboarding_tasks?: {
        [key: string]: ActivationTaskStatus
    }

    /** Effective access level of the user in this specific team. Null if user has no access. */
    effective_membership_level: OrganizationMembershipLevel | null

    /** Used to exclude person properties from correlation analysis results.
     *
     * For example can be used to exclude properties that have trivial causation.
     * This field should have a default value of `{}`, but it IS nullable and can be `null` in some cases.
     */
    correlation_config: CorrelationConfigType | null
    person_on_events_querying_enabled: boolean
    extra_settings?: Record<string, string | number | boolean | undefined>
    modifiers?: HogQLQueryModifiers
    default_modifiers?: HogQLQueryModifiers
    product_intents?: ProductIntentType[]
    default_data_theme?: number
    flags_persistence_default: boolean
    feature_flag_confirmation_enabled: boolean
    feature_flag_confirmation_message: string
    marketing_analytics_config: MarketingAnalyticsConfig
    base_currency: CurrencyCode
    experiment_recalculation_time?: string | null
}

export interface ProductIntentType {
    product_type: string
    created_at: string
    onboarding_completed_at?: string
}

// This type would be more correct without `Partial<TeamType>`, but it's only used in the shared dashboard/insight
// scenes, so not worth the refactor to use the `isAuthenticatedTeam()` check
export type TeamPublicType = Partial<TeamType> & Pick<TeamType, 'id' | 'uuid' | 'name' | 'timezone'>

export interface ActionType {
    count?: number
    created_at: string
    deleted?: boolean
    id: number
    is_calculating?: boolean
    last_calculated_at?: string
    last_updated_at?: string // alias for last_calculated_at to achieve event and action parity
    name: string | null
    description?: string
    post_to_slack?: boolean
    slack_message_format?: string
    steps?: ActionStepType[]
    created_by: UserBasicType | null
    tags?: string[]
    verified?: boolean
    is_action?: true
    action_id?: number // alias of id to make it compatible with event definitions uuid
    bytecode?: any[]
    bytecode_error?: string
    pinned_at: string | null
    _create_in_folder?: string | null
}

/** Sync with plugin-server/src/types.ts */
export type ActionStepStringMatching = 'contains' | 'exact' | 'regex'

export interface ActionStepType {
    event?: string | null
    properties?: AnyPropertyFilter[]
    selector?: string | null
    /** @deprecated Only `selector` should be used now. */
    tag_name?: string
    text?: string | null
    /** @default StringMatching.Exact */
    text_matching?: ActionStepStringMatching | null
    href?: string | null
    /** @default ActionStepStringMatching.Exact */
    href_matching?: ActionStepStringMatching | null
    url?: string | null
    /** @default StringMatching.Contains */
    url_matching?: ActionStepStringMatching | null
    name?: string | null
}

export interface ElementType {
    attr_class?: string[]
    attr_id?: string
    attributes: Record<string, string>
    href?: string
    nth_child?: number
    nth_of_type?: number
    order?: number
    tag_name: string
    text?: string
}

export type ToolbarUserIntent = 'add-action' | 'edit-action' | 'heatmaps' | 'add-experiment' | 'edit-experiment'
export type ToolbarSource = 'url' | 'localstorage'
export type ToolbarVersion = 'toolbar'

export type ExperimentIdType = number | 'new' | 'web'
/* sync with posthog-js */
export interface ToolbarParams {
    apiURL?: string
    token?: string /** public posthog-js token */
    temporaryToken?: string /** private temporary user token */
    actionId?: number
    experimentId?: ExperimentIdType
    userIntent?: ToolbarUserIntent
    source?: ToolbarSource
    toolbarVersion?: ToolbarVersion
    instrument?: boolean
    distinctId?: string
    userEmail?: string
    dataAttributes?: string[]
    featureFlags?: Record<string, string | boolean>
}

export interface ToolbarProps extends ToolbarParams {
    posthog?: PostHog
    disableExternalStyles?: boolean
}

export type PathCleaningFilter = { alias?: string; regex?: string; order?: number }

export type PropertyFilterBaseValue = string | number | bigint | boolean
export type PropertyFilterValue = PropertyFilterBaseValue | PropertyFilterBaseValue[] | null

/** Sync with plugin-server/src/types.ts */
export enum PropertyOperator {
    Exact = 'exact',
    IsNot = 'is_not',
    IContains = 'icontains',
    NotIContains = 'not_icontains',
    Regex = 'regex',
    NotRegex = 'not_regex',
    GreaterThan = 'gt',
    GreaterThanOrEqual = 'gte',
    LessThan = 'lt',
    LessThanOrEqual = 'lte',
    IsSet = 'is_set',
    IsNotSet = 'is_not_set',
    IsDateExact = 'is_date_exact',
    IsDateBefore = 'is_date_before',
    IsDateAfter = 'is_date_after',
    Between = 'between',
    NotBetween = 'not_between',
    Minimum = 'min',
    Maximum = 'max',
    In = 'in',
    NotIn = 'not_in',
    IsCleanedPathExact = 'is_cleaned_path_exact',
    FlagEvaluatesTo = 'flag_evaluates_to',
}

export enum SavedInsightsTabs {
    All = 'all',
    Yours = 'yours',
    Favorites = 'favorites',
    History = 'history',
    Alerts = 'alerts',
}

export enum ReplayTabs {
    Home = 'home',
    Playlists = 'playlists',
    Templates = 'templates',
    Settings = 'settings',
}

export type ReplayTab = {
    label: string
    key: ReplayTabs
    tooltip?: string
    tooltipDocLink?: string
    'data-attr'?: string
}

export enum ExperimentsTabs {
    All = 'all',
    Yours = 'yours',
    Archived = 'archived',
    Holdouts = 'holdouts',
    SharedMetrics = 'shared-metrics',
    History = 'history',
    Settings = 'settings',
}

export enum ActivityTab {
    ExploreEvents = 'explore',
    LiveEvents = 'live',
}

export enum ProgressStatus {
    Draft = 'draft',
    Running = 'running',
    Complete = 'complete',
}

export enum PropertyFilterType {
    /** Event metadata and fields on the clickhouse events table */
    Meta = 'meta',
    /** Event properties */
    Event = 'event',
    EventMetadata = 'event_metadata',
    /** Person properties */
    Person = 'person',
    Element = 'element',
    /** Event property with "$feature/" prepended */
    Feature = 'feature',
    Session = 'session',
    Cohort = 'cohort',
    Recording = 'recording',
    LogEntry = 'log_entry',
    Group = 'group',
    HogQL = 'hogql',
    DataWarehouse = 'data_warehouse',
    DataWarehousePersonProperty = 'data_warehouse_person_property',
    ErrorTrackingIssue = 'error_tracking_issue',
    RevenueAnalytics = 'revenue_analytics',
    /** Feature flag dependency */
    Flag = 'flag',
    Log = 'log',
}

/** Sync with plugin-server/src/types.ts */
interface BasePropertyFilter {
    key: string
    value?: PropertyFilterValue
    label?: string
    type?: PropertyFilterType
}

/** Sync with plugin-server/src/types.ts */
export interface EventPropertyFilter extends BasePropertyFilter {
    type: PropertyFilterType.Event
    /** @default 'exact' */
    operator: PropertyOperator
}

export interface EventMetadataPropertyFilter extends BasePropertyFilter {
    type: PropertyFilterType.EventMetadata
    operator: PropertyOperator
}

export interface RevenueAnalyticsPropertyFilter extends BasePropertyFilter {
    type: PropertyFilterType.RevenueAnalytics
    operator: PropertyOperator
}

/** Sync with plugin-server/src/types.ts */
export interface PersonPropertyFilter extends BasePropertyFilter {
    type: PropertyFilterType.Person
    operator: PropertyOperator
}

export interface DataWarehousePropertyFilter extends BasePropertyFilter {
    type: PropertyFilterType.DataWarehouse
    operator: PropertyOperator
}

export interface DataWarehousePersonPropertyFilter extends BasePropertyFilter {
    type: PropertyFilterType.DataWarehousePersonProperty
    operator: PropertyOperator
}

export interface ErrorTrackingIssueFilter extends BasePropertyFilter {
    type: PropertyFilterType.ErrorTrackingIssue
    operator: PropertyOperator
}

/** Sync with plugin-server/src/types.ts */
export interface ElementPropertyFilter extends BasePropertyFilter {
    type: PropertyFilterType.Element
    key: 'tag_name' | 'text' | 'href' | 'selector'
    operator: PropertyOperator
}

export interface SessionPropertyFilter extends BasePropertyFilter {
    type: PropertyFilterType.Session
    operator: PropertyOperator
}

/** Sync with plugin-server/src/types.ts */
export interface CohortPropertyFilter extends BasePropertyFilter {
    type: PropertyFilterType.Cohort
    key: 'id'
    /**  @asType integer */
    value: number
    /** @default 'in' */
    operator: PropertyOperator
    cohort_name?: string
}

export interface GroupPropertyFilter extends BasePropertyFilter {
    type: PropertyFilterType.Group
    group_type_index?: integer | null
    operator: PropertyOperator
}

export interface LogPropertyFilter extends BasePropertyFilter {
    type: PropertyFilterType.Log
    operator: PropertyOperator
}

export interface FeaturePropertyFilter extends BasePropertyFilter {
    type: PropertyFilterType.Feature
    operator: PropertyOperator
}

export interface FlagPropertyFilter extends BasePropertyFilter {
    type: PropertyFilterType.Flag
    /** Only flag_evaluates_to operator is allowed for flag dependencies */
    operator: PropertyOperator.FlagEvaluatesTo
    /** The key should be the flag ID */
    key: string
    /** The value can be true, false, or a variant name */
    value: boolean | string
}

export interface HogQLPropertyFilter extends BasePropertyFilter {
    type: PropertyFilterType.HogQL
    key: string
}

export interface EmptyPropertyFilter {
    type?: never
    value?: never
    operator?: never
    key?: never
}

export type AnyPropertyFilter =
    | EventPropertyFilter
    | PersonPropertyFilter
    | ElementPropertyFilter
    | EventMetadataPropertyFilter
    | SessionPropertyFilter
    | CohortPropertyFilter
    | RecordingPropertyFilter
    | LogEntryPropertyFilter
    | GroupPropertyFilter
    | FeaturePropertyFilter
    | FlagPropertyFilter
    | HogQLPropertyFilter
    | EmptyPropertyFilter
    | DataWarehousePropertyFilter
    | DataWarehousePersonPropertyFilter
    | ErrorTrackingIssueFilter
    | LogPropertyFilter
    | RevenueAnalyticsPropertyFilter

/** Any filter type supported by `property_to_expr(scope="person", ...)`. */
export type AnyPersonScopeFilter =
    | PersonPropertyFilter
    | CohortPropertyFilter
    | HogQLPropertyFilter
    | EmptyPropertyFilter

export type AnyGroupScopeFilter = GroupPropertyFilter | HogQLPropertyFilter

export type AnyFilterLike = AnyPropertyFilter | PropertyGroupFilter | PropertyGroupFilterValue

export type SessionRecordingId = SessionRecordingType['id']

export interface RRWebRecordingConsoleLogPayload {
    level: LogLevel
    payload: (string | null)[]
    trace: string[]
}

export interface RRWebRecordingNetworkPayload {
    [key: number]: any
}

export interface RecordingConsoleLogBase {
    parsedPayload: string
    hash?: string // md5() on parsedPayload. Used for deduping console logs.
    count?: number // Number of duplicate console logs
    previewContent?: ReactNode // Content to show in first line
    fullContent?: ReactNode // Full content to show when item is expanded
    traceContent?: ReactNode // Url content to show on right side
    rawString: string // Raw text used for fuzzy search
    level: LogLevel
}

export type RecordingConsoleLog = RecordingConsoleLogBase & RecordingTimeMixinType

export type RecordingConsoleLogV2 = {
    timestamp: number
    windowId: string | undefined
    windowNumber?: number | '?' | undefined
    level: LogLevel
    content: string
    // JS code associated with the log - implicitly the empty array when not provided
    lines?: string[]
    // stack trace associated with the log - implicitly the empty array when not provided
    trace?: string[]
    // number of times this log message was seen - implicitly 1 when not provided
    count?: number
}

export interface RecordingSegment {
    kind: 'window' | 'buffer' | 'gap'
    startTimestamp: number // Epoch time that the segment starts
    endTimestamp: number // Epoch time that the segment ends
    durationMs: number
    windowId?: string
    isActive: boolean
}

export type EncodedRecordingSnapshot = {
    windowId: string
    data: eventWithTime[]
}

// we can duplicate the name SnapshotSourceType for the object and the type
// since one only exists to be used in the other
// this way if we want to reference one of the valid string values for SnapshotSourceType
// we have a strongly typed way to do it
export const SnapshotSourceType = {
    blob: 'blob',
    file: 'file',
    blob_v2: 'blob_v2',
} as const

export type SnapshotSourceType = (typeof SnapshotSourceType)[keyof typeof SnapshotSourceType]

export interface SessionRecordingSnapshotSource {
    source: SnapshotSourceType
    start_timestamp?: string
    end_timestamp?: string
    blob_key?: string
}

export type SessionRecordingSnapshotParams =
    | {
          source: 'blob'
          blob_key?: string
      }
    | {
          source: 'blob_v2'
          blob_key?: string
      }
    | {
          source: 'blob_v2'
          start_blob_key?: string
          end_blob_key?: string
      }
    | {
          source: 'realtime'
      }

export interface SessionRecordingSnapshotSourceResponse {
    // v1 loaded each source separately
    source?: Pick<SessionRecordingSnapshotSource, 'source' | 'blob_key'> | 'processed'
    // with v2 we can load multiple sources at once
    sources?: Pick<SessionRecordingSnapshotSource, 'source' | 'blob_key'>[]
    snapshots?: RecordingSnapshot[]
    // we process snapshots to make them rrweb vanilla playable
    // this flag lets us skip reprocessing a source
    // the processed source is implicitly processed
    processed?: boolean
    // we only want to load each source from the API once
    // this flag is set when the API has loaded the source
    sourceLoaded?: boolean
}

export interface SessionRecordingSnapshotResponse {
    sources?: SessionRecordingSnapshotSource[]
    snapshots?: EncodedRecordingSnapshot[]
}

export type RecordingSnapshot = eventWithTime & {
    windowId: string
}

export interface SessionPlayerSnapshotData {
    snapshots?: RecordingSnapshot[]
    sources?: SessionRecordingSnapshotSource[]
    blob_keys?: string[]
}

export interface SessionPlayerData {
    person: PersonType | null
    segments: RecordingSegment[]
    bufferedToTime: number | null
    snapshotsByWindowId: Record<string, eventWithTime[]>
    durationMs: number
    start: Dayjs | null
    end: Dayjs | null
    fullyLoaded: boolean
    sessionRecordingId: SessionRecordingId
    sessionRetentionPeriodDays: number | null
}

export enum SessionRecordingUsageType {
    VIEWED = 'viewed',
    ANALYZED = 'analyzed',
    LOADED = 'loaded',
}

export enum SessionRecordingSidebarTab {
    OVERVIEW = 'overview',
    SESSION_SUMMARY = 'ai-summary',
    INSPECTOR = 'inspector',
    NETWORK_WATERFALL = 'network-waterfall',
}

export enum SessionRecordingSidebarStacking {
    Vertical = 'vertical',
    Horizontal = 'horizontal',
}

export enum SessionPlayerState {
    READY = 'ready',
    BUFFER = 'buffer',
    PLAY = 'play',
    PAUSE = 'pause',
    SCRUB = 'scrub',
    SKIP = 'skip',
    ERROR = 'error',
}

export type AutoplayDirection = 'newer' | 'older' | null

/** Sync with plugin-server/src/types.ts */
export type ActionStepProperties =
    | EventPropertyFilter
    | PersonPropertyFilter
    | ElementPropertyFilter
    | CohortPropertyFilter

export interface RecordingPropertyFilter extends BasePropertyFilter {
    type: PropertyFilterType.Recording
    key: DurationType | 'snapshot_source' | 'visited_page' | 'comment_text'
    operator: PropertyOperator
}

export interface RecordingDurationFilter extends RecordingPropertyFilter {
    key: DurationType
    value: number
}

export interface LogEntryPropertyFilter extends BasePropertyFilter {
    type: PropertyFilterType.LogEntry
    operator: PropertyOperator
}

export interface LogEntryPropertyFilter extends BasePropertyFilter {
    type: PropertyFilterType.LogEntry
    operator: PropertyOperator
}

export interface LogEntryLevelFilter extends LogEntryPropertyFilter {
    key: 'level'
    value: FilterableLogLevel[]
}
export interface LogEntryMessageFilter extends LogEntryPropertyFilter {
    key: 'message'
    value: string
}

export type DurationType = 'duration' | 'active_seconds' | 'inactive_seconds'
export type FilterableLogLevel = 'info' | 'warn' | 'error'

export interface LegacyRecordingFilters {
    date_from?: string | null
    date_to?: string | null
    events?: FilterType['events']
    actions?: FilterType['actions']
    properties?: AnyPropertyFilter[]
    session_recording_duration?: RecordingDurationFilter
    duration_type_filter?: DurationType
    console_search_query?: LogEntryMessageFilter['value']
    console_logs?: LogEntryLevelFilter['value']
    snapshot_source?: AnyPropertyFilter | null
    filter_test_accounts?: boolean
    operand?: FilterLogicalOperator
}

export interface RecordingUniversalFilters {
    date_from?: string | null
    date_to?: string | null
    duration: RecordingDurationFilter[]
    filter_test_accounts?: boolean
    filter_group: UniversalFiltersGroup
    order?: RecordingsQuery['order']
    order_direction?: RecordingsQuery['order_direction']
}

export interface UniversalFiltersGroup {
    type: FilterLogicalOperator
    values: UniversalFiltersGroupValue[]
}

export type UniversalFiltersGroupValue = UniversalFiltersGroup | UniversalFilterValue
export type UniversalFilterValue = AnyPropertyFilter | ActionFilter

export type ErrorCluster = {
    cluster: number
    sample: string
    occurrences: number
    session_ids: string[]
    sparkline: Record<string, number>
    unique_sessions: number
    viewed: number
}
export type ErrorClusterResponse = ErrorCluster[] | null

export type EntityType = 'actions' | 'events' | 'data_warehouse' | 'new_entity'

export interface Entity {
    id: string | number
    name: string
    custom_name?: string
    order: number
    type: EntityType
}

export enum EntityTypes {
    ACTIONS = 'actions',
    EVENTS = 'events',
    DATA_WAREHOUSE = 'data_warehouse',
}

export type EntityFilter = {
    type?: EntityType
    id: Entity['id'] | null
    name?: string | null
    custom_name?: string | null
    index?: number
    order?: number
    optionalInFunnel?: boolean
}

export interface ActionFilter extends EntityFilter {
    math?: string
    math_property?: string | null
    math_property_type?: TaxonomicFilterGroupType | null
    math_group_type_index?: integer | null
    math_hogql?: string | null
    properties?: AnyPropertyFilter[]
    type: EntityType
    days?: string[] // TODO: why was this added here?
}

export interface DataWarehouseFilter extends ActionFilter {
    id_field: string
    timestamp_field: string
    distinct_id_field: string
    table_name: string
}

export const isDataWarehouseFilter = (filter: EntityFilter): filter is DataWarehouseFilter =>
    filter.type === EntityTypes.DATA_WAREHOUSE

export interface FunnelExclusionLegacy extends Partial<EntityFilter> {
    funnel_from_step: number
    funnel_to_step: number
}

export type EntityFilterTypes = EntityFilter | ActionFilter | null

export interface PersonType {
    id?: string
    uuid?: string
    name?: string
    distinct_ids: string[]
    properties: Record<string, any>
    created_at?: string
    is_identified?: boolean
}

export interface PersonListParams {
    properties?: AnyPropertyFilter[]
    search?: string
    cohort?: number
    distinct_id?: string
    include_total?: boolean // PostHog 3000-only
}

export type SearchableEntity =
    | 'action'
    | 'cohort'
    | 'insight'
    | 'dashboard'
    | 'event_definition'
    | 'experiment'
    | 'feature_flag'
    | 'notebook'
    | 'survey'

export type SearchListParams = { q: string; entities?: SearchableEntity[] }

export type SearchResultType = {
    result_id: string
    type: SearchableEntity
    rank: number | null
    extra_fields: Record<string, unknown>
}

export type SearchResponse = {
    results: SearchResultType[]
    counts: Record<SearchableEntity, number | null>
}

export type GroupListParams = { group_type_index: GroupTypeIndex; search: string }

export type CreateGroupParams = {
    group_type_index: GroupTypeIndex
    group_key: string
    group_properties?: Record<string, any>
}

export interface MatchedRecordingEvent {
    uuid: string
}

export interface MatchedRecording {
    session_id?: string
    events: MatchedRecordingEvent[]
}

export interface CommonActorType {
    id: string | number
    properties: Record<string, any>
    /** @format date-time */
    created_at: string
    matched_recordings: MatchedRecording[]
    value_at_data_point: number | null
}

export interface PersonActorType extends CommonActorType {
    type: 'person'
    id: string
    name?: string
    distinct_ids: string[]
    is_identified: boolean
}

export interface GroupActorType extends CommonActorType {
    type: 'group'
    /** Group key. */
    id: string
    group_key: string
    group_type_index: integer
}

export type ActorType = PersonActorType | GroupActorType

export interface CohortGroupType {
    id: string
    days?: string
    action_id?: number
    event_id?: string
    label?: string
    count?: number
    count_operator?: string
    properties?: AnyPropertyFilter[]
    matchType: MatchType
    name?: string
}

// Synced with `posthog/models/property.py`
export interface CohortCriteriaType {
    id: string // Criteria filter id
    key: string
    value: BehavioralFilterType
    type: BehavioralFilterKey
    operator?: PropertyOperator | null
    group_type_index?: integer | null
    event_type?: TaxonomicFilterGroupType | null
    operator_value?: PropertyFilterValue
    time_value?: number | string | null
    time_interval?: TimeUnitType | null
    explicit_datetime?: string | null
    total_periods?: number | null
    min_periods?: number | null
    seq_event_type?: TaxonomicFilterGroupType | null
    seq_event?: string | number | null
    seq_time_value?: number | string | null
    seq_time_interval?: TimeUnitType | null
    negation?: boolean
    value_property?: string | null // Transformed into 'value' for api calls
    event_filters?: AnyPropertyFilter[] | null
    sort_key?: string // Client-side only stable id for sorting.
}

export type EmptyCohortGroupType = Partial<CohortGroupType>

export type EmptyCohortCriteriaType = Partial<CohortCriteriaType>

export type AnyCohortGroupType = CohortGroupType | EmptyCohortGroupType

export type AnyCohortCriteriaType = CohortCriteriaType | EmptyCohortCriteriaType

export type MatchType = typeof ENTITY_MATCH_TYPE | typeof PROPERTY_MATCH_TYPE

export interface CohortType {
    count?: number
    description?: string
    created_by?: UserBasicType | null
    created_at?: string
    deleted?: boolean
    id: number | 'new'
    is_calculating?: boolean
    errors_calculating?: number
    last_calculation?: string
    is_static?: boolean
    name?: string
    csv?: File
    groups: CohortGroupType[] // To be deprecated once `filter` takes over
    filters: {
        properties: CohortCriteriaGroupFilter
    }
    experiment_set?: number[]
    _create_in_folder?: string | null
    _create_static_person_ids?: string[]
}

export interface InsightHistory {
    id: number
    filters: Record<string, any>
    name?: string
    createdAt: string
    saved: boolean
    type: InsightType
}

export interface SavedFunnel extends InsightHistory {
    created_by: string
}

export type BinCountValue = number | typeof BIN_COUNT_AUTO

// https://github.com/PostHog/posthog/blob/master/posthog/constants.py#L106
export enum StepOrderValue {
    STRICT = 'strict',
    UNORDERED = 'unordered',
    ORDERED = 'ordered',
}

export enum PersonsTabType {
    FEED = 'feed',
    EVENTS = 'events',
    EXCEPTIONS = 'exceptions',
    SESSION_RECORDINGS = 'sessionRecordings',
    PROPERTIES = 'properties',
    COHORTS = 'cohorts',
    RELATED = 'related',
    HISTORY = 'history',
    FEATURE_FLAGS = 'featureFlags',
}

export enum GroupsTabType {
    NOTES = 'notes',
    OVERVIEW = 'overview',
}

export enum LayoutView {
    Card = 'card',
    List = 'list',
}

export interface EventsTableAction {
    name: string
    id: string
}

export interface EventsTableRowItem {
    event?: EventType
    date_break?: string
    new_events?: boolean
}

export interface EventType {
    // fields from the API
    id: string
    distinct_id: string
    properties: Record<string, any>
    event: string
    timestamp: string
    person?: Pick<PersonType, 'is_identified' | 'distinct_ids' | 'properties'>
    elements: ElementType[]
    elements_chain?: string | null
    uuid?: string
}

export interface LiveEvent {
    uuid: string
    event: string
    properties: Record<string, any>
    timestamp: string
    team_id: number
    distinct_id: string
    created_at: string
}

export interface RecordingTimeMixinType {
    playerTime: number | null
}

export interface RecordingEventType
    extends Pick<EventType, 'id' | 'event' | 'properties' | 'timestamp' | 'elements'>,
        RecordingTimeMixinType {
    fullyLoaded: boolean
    // allowing for absent distinct id which events don't
    distinct_id?: EventType['distinct_id']
}

export interface PlaylistCollectionCount {
    count: number
    watched_count: number
}

export interface PlaylistSavedFiltersCount {
    count: number
    watched_count: number
    has_more?: boolean
    increased?: boolean
    last_refreshed_at?: string
}

export interface PlaylistRecordingsCounts {
    saved_filters?: PlaylistSavedFiltersCount
    collection: PlaylistCollectionCount
}

export interface SessionRecordingPlaylistType {
    /** The primary key in the database, used as well in API endpoints */
    id: number
    short_id: string
    name: string
    derived_name?: string | null
    description?: string
    pinned?: boolean
    deleted: boolean
    created_at: string
    created_by: UserBasicType | null
    last_modified_at: string
    last_modified_by: UserBasicType | null
    filters?: LegacyRecordingFilters
    /**
     * the count of recordings matching filters, calculated periodically
     * and pinned recordings which is calculated in real-time
     * marked as has more if the filters count onoy matched one page and there are more available
     */
    recordings_counts?: PlaylistRecordingsCounts
    type: 'filters' | 'collection'
    _create_in_folder?: string | null
}

export interface SavedSessionRecordingPlaylistsFilters {
    order: string
    search: string
    createdBy: number | 'All users'
    dateFrom: string | dayjs.Dayjs | undefined | null
    dateTo: string | dayjs.Dayjs | undefined | null
    page: number
    pinned: boolean
    type?: 'collection' | 'saved_filters'
}

export interface SavedSessionRecordingPlaylistsResult extends PaginatedResponse<SessionRecordingPlaylistType> {
    count: number
    /** not in the API response */
    filters?: SavedSessionRecordingPlaylistsFilters | null
}

export interface SessionRecordingSegmentType {
    start_time: string
    end_time: string
    window_id: string
    is_active: boolean
}

export interface SessionRecordingType {
    id: string
    /** Whether this recording has been viewed by you already. */
    viewed: boolean
    /** user ids of other users who have viewed this recording */
    viewers: string[]
    /** Length of recording in seconds. */
    recording_duration: number
    active_seconds?: number
    inactive_seconds?: number
    /** When the recording starts in ISO format. */
    start_time: string
    /** When the recording ends in ISO format. */
    end_time: string
    /** List of matching events. **/
    matching_events?: MatchedRecording[]
    distinct_id?: string
    email?: string
    person?: PersonType
    click_count?: number
    keypress_count?: number
    /** count of all mouse activity in the recording, not just clicks */
    mouse_activity_count?: number
    start_url?: string
    console_log_count?: number
    console_warn_count?: number
    console_error_count?: number
    /** Where this recording information was loaded from  */
    storage?: 'object_storage_lts' | 'object_storage'
    summary?: string
    snapshot_source: 'web' | 'mobile' | 'unknown'
    /** whether we have received data for this recording in the last 5 minutes
     * (assumes the recording was loaded from ClickHouse)
     * **/
    ongoing?: boolean
    /**
     * calculated on the backend so that we can sort by it, definition may change over time
     */
    activity_score?: number
    /** retention period for this recording */
    retention_period_days?: number
}

export interface SessionRecordingUpdateType {
    viewed?: boolean
    analyzed?: boolean
    player_metadata?: Record<string, any> | null
    durations?: Record<string, any> | null
    $pathname: string
}

export interface SessionRecordingPropertiesType {
    id: string
    properties?: Record<string, any>
}

export interface PerformancePageView {
    session_id: string
    pageview_id: string
    timestamp: string
}
export interface RecentPerformancePageView extends PerformancePageView {
    page_url: string
    duration: number
}

// copied from rrweb/network@1
export type Body =
    | string
    | Document
    | Blob
    | ArrayBufferView
    | ArrayBuffer
    | FormData
    | URLSearchParams
    | ReadableStream<Uint8Array>
    | null

/**
 * This is our base type for tracking network requests.
 * It sticks relatively closely to the spec for the web
 * see https://developer.mozilla.org/en-US/docs/Web/API/Performance_API
 * we have renamed/added a few fields for the benefit of ClickHouse
 * but don't yet clash with the spec
 */
export interface PerformanceEvent {
    uuid: string
    timestamp: string | number
    distinct_id: string
    session_id: string
    window_id: string
    pageview_id: string
    current_url: string

    // BASE_EVENT_COLUMNS
    time_origin?: string
    entry_type?: string
    name?: string

    // RESOURCE_EVENT_COLUMNS
    start_time?: number
    duration?: number
    redirect_start?: number
    redirect_end?: number
    worker_start?: number
    fetch_start?: number
    domain_lookup_start?: number
    domain_lookup_end?: number
    connect_start?: number
    secure_connection_start?: number
    connect_end?: number
    request_start?: number
    response_start?: number
    response_end?: number
    decoded_body_size?: number
    encoded_body_size?: number

    initiator_type?:
        | 'navigation'
        | 'css'
        | 'script'
        | 'xmlhttprequest'
        | 'fetch'
        | 'beacon'
        | 'video'
        | 'audio'
        | 'track'
        | 'img'
        | 'image'
        | 'input'
        | 'a'
        | 'iframe'
        | 'frame'
        | 'link'
        | 'other'
    next_hop_protocol?: string
    render_blocking_status?: string
    response_status?: number
    // see https://developer.mozilla.org/en-US/docs/Web/API/PerformanceResourceTiming/transferSize
    // zero has meaning for this field so should not be used unless the transfer size was known to be zero
    transfer_size?: number

    // LARGEST_CONTENTFUL_PAINT_EVENT_COLUMNS
    largest_contentful_paint_element?: string
    largest_contentful_paint_render_time?: number
    largest_contentful_paint_load_time?: number
    largest_contentful_paint_size?: number
    largest_contentful_paint_id?: string
    largest_contentful_paint_url?: string

    // NAVIGATION_EVENT_COLUMNS
    dom_complete?: number
    dom_content_loaded_event?: number
    dom_interactive?: number
    load_event_end?: number
    load_event_start?: number
    redirect_count?: number
    navigation_type?: string
    unload_event_end?: number
    unload_event_start?: number

    // Performance summary fields calculated on frontend
    first_contentful_paint?: number // https://web.dev/fcp/
    time_to_interactive?: number // https://web.dev/tti/
    total_blocking_time?: number // https://web.dev/tbt/
    web_vitals?: Set<RecordingEventType>

    // request/response capture - merged in from rrweb/network@1 payloads
    request_headers?: Record<string, string>
    response_headers?: Record<string, string>
    request_body?: Body
    response_body?: Body
    method?: string
    // normally, can rely on performance event values like duration,
    // but they may be absent in which case the SDK may have sent start and end time
    end_time?: number

    //rrweb/network@1 - i.e. not in ClickHouse table
    is_initial?: boolean
    raw?: Record<string, any>

    //server timings - reported as separate events but added back in here on the front end
    server_timings?: PerformanceEvent[]
}

export type AssetType = 'CSS' | 'JS' | 'Fetch' | 'Image' | 'Link' | 'XHR' | 'HTML'

export interface CurrentBillCycleType {
    current_period_start: number
    current_period_end: number
}

export type BillingFeatureType = {
    key: AvailableFeatureUnion
    name: string
    description?: string | null
    category?: string | null
    docsUrl?: string | null
    limit?: number | null
    note?: string | null
    unit?: string | null
    images?: {
        light: string
        dark: string
    } | null
    icon_key?: string | null
    entitlement_only?: boolean
    is_plan_default?: boolean
    type?: 'primary' | 'secondary' | null
}

export interface BillingTierType {
    flat_amount_usd: string
    unit_amount_usd: string
    current_amount_usd: string | null
    current_usage: number
    projected_usage: number | null
    projected_amount_usd: string | null
    up_to: number | null
}

export interface BillingTrialType {
    length: number
}

export interface BillingProductV2Type {
    type: string
    usage_key: string | null
    name: string
    headline: string | null
    description: string
    price_description?: string | null
    icon_key?: string | null
    image_url?: string | null
    screenshot_url: string | null
    docs_url: string
    free_allocation?: number | null
    subscribed: boolean | null
    tiers?: BillingTierType[] | null
    tiered: boolean
    current_usage?: number
    projected_amount_usd?: string | null
    projected_amount_usd_with_limit?: string | null
    projected_usage?: number
    percentage_usage: number
    current_amount_usd_before_addons: string | null
    current_amount_usd: string | null
    usage_limit: number | null
    has_exceeded_limit: boolean
    unit: string | null
    unit_amount_usd: string | null
    plans: BillingPlanType[]
    contact_support: boolean | null
    inclusion_only: any
    features: BillingFeatureType[]
    addons: BillingProductV2AddonType[]
    // addons-only: if this addon is included with the base product and not subscribed individually. for backwards compatibility.
    included_with_main_product?: boolean
    trial?: BillingTrialType | null
    legacy_product?: boolean | null
}

export interface BillingProductV2AddonType {
    name: string
    description: string
    price_description: string | null
    image_url: string | null
    icon_key?: string
    docs_url: string | null
    type: string
    tiers: BillingTierType[] | null
    tiered: boolean
    subscribed: boolean
    // sometimes addons are included with the base product, but they aren't subscribed individually
    included_with_main_product?: boolean
    inclusion_only: boolean | null
    contact_support: boolean | null
    unit: string | null
    unit_amount_usd: string | null
    current_amount_usd: string | null
    current_usage: number
    projected_usage: number | null
    projected_amount_usd: string | null
    plans: BillingPlanType[]
    usage_key?: string
    free_allocation?: number | null
    percentage_usage?: number
    features: BillingFeatureType[]
    included_if?:
        | 'no_active_subscription'
        | 'has_subscription'
        | 'no_active_parent_subscription'
        | 'has_parent_subscription'
        | null
    usage_limit?: number | null
    trial?: BillingTrialType | null
    legacy_product?: boolean | null
}
export interface BillingType {
    customer_id: string
    has_active_subscription: boolean
    subscription_level: 'free' | 'paid' | 'custom'
    free_trial_until?: Dayjs
    stripe_portal_url?: string
    deactivated?: boolean
    current_total_amount_usd?: string
    current_total_amount_usd_after_discount?: string
    projected_total_amount_usd?: string
    projected_total_amount_usd_after_discount?: string
    projected_total_amount_usd_with_limit?: string
    projected_total_amount_usd_with_limit_after_discount?: string
    products: BillingProductV2Type[]

    custom_limits_usd?: {
        [key: string]: number | null
    }
    next_period_custom_limits_usd?: {
        [key: string]: number | null
    }
    billing_period?: {
        current_period_start: Dayjs
        current_period_end: Dayjs
        interval: 'month' | 'year'
    }
    license?: {
        plan: LicensePlan
    }
    available_plans?: BillingPlanType[]
    discount_percent?: number
    discount_amount_usd?: string
    amount_off_expires_at?: Dayjs
    trial?: {
        type: 'autosubscribe' | 'standard'
        status: 'active' | 'expired' | 'cancelled' | 'converted'
        target: 'paid' | 'teams' | 'enterprise'
        expires_at: string
    }
    billing_plan: BillingPlan | null
    startup_program_label?: StartupProgramLabel | null
    startup_program_label_previous?: StartupProgramLabel | null
    is_annual_plan_customer?: boolean | null
    account_owner?: {
        email?: string
        name?: string
    }
}

export interface BillingPeriod {
    start: Dayjs | null
    end: Dayjs | null
    interval: 'month' | 'year' | null
}

export interface BillingPlanType {
    free_allocation?: number | null
    features: BillingFeatureType[]
    name: string
    description: string
    is_free?: boolean
    plan_key?: string
    image_url: string | null
    docs_url: string | null
    note: string | null
    unit: string | null
    flat_rate: boolean
    product_key: ProductKeyUnion
    current_plan?: boolean | null
    tiers?: BillingTierType[] | null
    unit_amount_usd: string | null
    included_if?:
        | 'no_active_subscription'
        | 'has_subscription'
        | 'no_active_parent_subscription'
        | 'has_parent_subscription'
        | null
    initial_billing_limit?: number | null
    contact_support: boolean | null
}

export interface PlanInterface {
    key: string
    name: string
    custom_setup_billing_message: string
    image_url: string
    self_serve: boolean
    is_metered_billing: boolean
    event_allowance: number
    price_string: string
}

// Creating a nominal type: https://github.com/microsoft/TypeScript/issues/202#issuecomment-961853101
export type InsightShortId = string & { readonly '': unique symbol }

export enum InsightColor {
    White = 'white',
    Black = 'black',
    Blue = 'blue',
    Green = 'green',
    Purple = 'purple',
}

export interface Cacheable {
    last_refresh: string | null
    next_allowed_client_refresh?: string | null
    cache_target_age?: string | null
}

export interface TileLayout extends Omit<Layout, 'i'> {
    i?: string // we use `i` in the front end but not in the API
}

export interface Tileable {
    layouts?: Record<DashboardLayoutSize, TileLayout> | Record<string, never> // allow an empty object or one with DashboardLayoutSize keys
    color: InsightColor | null
}

export interface DashboardTile<T = InsightModel> extends Tileable {
    id: number
    insight?: T
    text?: TextModel
    deleted?: boolean
    is_cached?: boolean
    order?: number
    error?: {
        type: string
        message: string
    }
    filters_overrides?: TileFilters
}

export interface DashboardTileBasicType {
    id: number
    dashboard_id: number
    deleted?: boolean
}

export interface TextModel {
    body: string
    created_by?: UserBasicType
    last_modified_by?: UserBasicType
    last_modified_at: string
}

export interface InsightModel extends Cacheable, WithAccessControl {
    /** The unique key we use when communicating with the user, e.g. in URLs */
    short_id: InsightShortId
    /** The primary key in the database, used as well in API endpoints */
    id: number
    name: string
    derived_name?: string | null
    description?: string
    favorited?: boolean
    order: number | null
    result: any
    deleted: boolean
    saved: boolean
    created_at: string
    created_by: UserBasicType | null
    is_sample: boolean
    /** @deprecated Use `dashboard_tiles` instead */
    dashboards: number[] | null
    dashboard_tiles: DashboardTileBasicType[] | null
    updated_at: string
    tags?: string[]
    last_modified_at: string
    last_modified_by: UserBasicType | null
    last_viewed_at?: string | null
    timezone?: string | null
    /** Only used in the frontend to store the next breakdown url */
    next?: string
    /** Only used in the frontend to toggle showing Baseline in funnels or not */
    disable_baseline?: boolean
    filters: Partial<FilterType>
    alerts?: AlertType[]
    query?: Node | null
    query_status?: QueryStatus
    /** Only used when creating objects */
    _create_in_folder?: string | null
}

export interface QueryBasedInsightModel extends Omit<InsightModel, 'filters'> {
    query: Node | null
}

export interface EndpointType extends WithAccessControl {
    id: string
    name: string
    description: string
    query: HogQLQuery | InsightQueryNode
    parameters: Record<string, any>
    is_active: boolean
    endpoint_path: string
    created_at: string
    updated_at: string
    created_by: UserBasicType | null
    /** Purely local value to determine whether the query endpoint should be highlighted, e.g. as a fresh duplicate. */
    _highlight?: boolean
    /** Last execution time from ClickHouse query_log table */
    last_executed_at?: string
}

export interface DashboardBasicType extends WithAccessControl {
    id: number
    name: string
    description: string
    pinned: boolean
    created_at: string
    created_by: UserBasicType | null
    last_accessed_at: string | null
    is_shared: boolean
    deleted: boolean
    creation_mode: 'default' | 'template' | 'duplicate'
    tags?: string[]
    /** Purely local value to determine whether the dashboard should be highlighted, e.g. as a fresh duplicate. */
    _highlight?: boolean
    /**
     * The last time the dashboard was refreshed.
     * Used to block the dashboard refresh button.
     */
    last_refresh?: string | null
}

export interface DashboardTemplateListParams {
    scope?: DashboardTemplateScope
    // matches on template name, description, and tags
    search?: string
}

export type DashboardTemplateScope = 'team' | 'global' | 'feature_flag'

export interface DashboardType<T = InsightModel> extends DashboardBasicType {
    tiles: DashboardTile<T>[]
    filters: DashboardFilter
    variables?: Record<string, HogQLVariable>
    persisted_filters?: DashboardFilter | null
    persisted_variables?: Record<string, HogQLVariable> | null
    breakdown_colors?: BreakdownColorConfig[]
    data_color_theme_id?: number | null
}

export enum TemplateAvailabilityContext {
    GENERAL = 'general',
    ONBOARDING = 'onboarding',
}

export interface DashboardTemplateType<T = InsightModel> {
    id: string
    team_id?: number
    created_at?: string
    template_name: string
    dashboard_description?: string
    dashboard_filters?: DashboardFilter
    tiles: DashboardTile<T>[]
    variables?: DashboardTemplateVariableType[]
    tags?: string[]
    image_url?: string
    scope?: DashboardTemplateScope
    availability_contexts?: TemplateAvailabilityContext[]
}

export interface MonacoMarker {
    message: string
}

// makes the DashboardTemplateType properties optional and the tiles properties optional
export type DashboardTemplateEditorType = Partial<Omit<DashboardTemplateType, 'tiles'>> & {
    tiles: Partial<DashboardTile>[]
}

export interface DashboardTemplateVariableType {
    id: string
    name: string
    description: string
    type: 'event'
    default: TemplateVariableStep
    required: boolean
    touched?: boolean
    selector?: string
    href?: string
    url?: string
}

export type DashboardLayoutSize = 'sm' | 'xs'

export interface OrganizationInviteType {
    id: string
    target_email: string
    first_name: string
    level: OrganizationMembershipLevel
    is_expired: boolean
    emailing_attempt_made: boolean
    created_by: UserBasicType | null
    created_at: string
    updated_at: string
    message?: string
    private_project_access?: Array<{ id: number; level: AccessControlLevel.Member | AccessControlLevel.Admin }>
}

export enum PluginInstallationType {
    Local = 'local',
    Custom = 'custom',
    Repository = 'repository',
    Source = 'source',
    Inline = 'inline',
}

export interface PluginType {
    id: number
    plugin_type: PluginInstallationType
    name: string
    description?: string
    url?: string
    tag?: string
    icon?: string
    latest_tag?: string // apps management page: The latest git hash for the repo behind the url
    config_schema: Record<string, PluginConfigSchema> | PluginConfigSchema[]
    source?: string
    maintainer?: string
    is_global: boolean
    organization_id: string
    organization_name: string
    metrics?: Record<string, StoredMetricMathOperations>
    capabilities?: Record<'jobs' | 'methods' | 'scheduled_tasks', string[] | undefined>
    public_jobs?: Record<string, JobSpec>
    hog_function_migration_available?: boolean
}

export type AppType = PluginType

/** Config passed to app component and logic as props. Sent in Django's app context */
export interface FrontendAppConfig {
    pluginId: number
    pluginConfigId: number
    pluginType: PluginInstallationType | null
    name: string
    url: string
    config: Record<string, any>
}

/** Frontend app created after receiving a bundle via import('').getFrontendApp() */
export interface FrontendApp {
    id: number
    pluginId: number
    error?: any
    title?: string
    logic?: LogicWrapper
    component?: (props: FrontendAppConfig) => JSX.Element
    onInit?: (props: FrontendAppConfig) => void
}

export interface JobPayloadFieldOptions {
    type: 'string' | 'boolean' | 'json' | 'number' | 'date' | 'daterange'
    title?: string
    required?: boolean
    default?: any
    staff_only?: boolean
}

export interface JobSpec {
    payload?: Record<string, JobPayloadFieldOptions>
}

/** @deprecated in favor of PluginConfigTypeNew */
export interface PluginConfigType {
    id?: number
    plugin: number
    team_id: number
    enabled: boolean
    order: number

    config: Record<string, any>
    error?: PluginErrorType
    delivery_rate_24h?: number | null
    created_at?: string
}

/** @deprecated in favor of PluginConfigWithPluginInfoNew */
export interface PluginConfigWithPluginInfo extends PluginConfigType {
    id: number
    plugin_info: PluginType
}

// TODO: Rename to PluginConfigType once the legacy PluginConfigType are removed from the frontend
export interface PluginConfigTypeNew {
    id: number
    plugin: number
    team_id: number
    enabled: boolean
    order: number
    name: string
    description?: string
    updated_at: string
    delivery_rate_24h?: number | null
    config: Record<string, any>
}

// TODO: Rename to PluginConfigWithPluginInfo once the are removed from the frontend
export interface PluginConfigWithPluginInfoNew extends PluginConfigTypeNew {
    plugin_info: PluginType
}

export interface PluginErrorType {
    message: string
    time: string
    stack?: string
    name?: string
    event?: Record<string, any>
}

export type LogEntryLevel = 'DEBUG' | 'LOG' | 'INFO' | 'WARN' | 'WARNING' | 'ERROR'

// The general log entry format that eventually everything should match
export type LogEntry = {
    log_source_id: string
    instance_id: string
    timestamp: string
    level: LogEntryLevel
    message: string
}

export type LogEntryRequestParams = {
    limit?: number
    after?: string
    before?: string
    // Comma separated list of log levels
    level?: string
    search?: string
    instance_id?: string
}

export interface PluginLogEntry {
    id: string
    team_id: number
    plugin_id: number
    plugin_config_id: number
    timestamp: string
    source: string
    type: LogEntryLevel
    is_system: boolean
    message: string
    instance_id: string
}

export enum AnnotationScope {
    Insight = 'dashboard_item',
    Dashboard = 'dashboard',
    Project = 'project',
    Organization = 'organization',
}

export interface RawAnnotationType {
    id: number
    scope: AnnotationScope
    content: string | null
    date_marker: string | null
    created_by?: UserBasicType | null
    created_at: string
    updated_at: string
    dashboard_item?: number | null
    insight_short_id?: QueryBasedInsightModel['short_id'] | null
    insight_name?: QueryBasedInsightModel['name'] | null
    insight_derived_name?: QueryBasedInsightModel['derived_name'] | null
    dashboard_id?: DashboardBasicType['id'] | null
    dashboard_name?: DashboardBasicType['name'] | null
    deleted?: boolean
    creation_type?: 'USR' | 'GIT'
}

export interface AnnotationType extends Omit<RawAnnotationType, 'created_at' | 'date_marker'> {
    date_marker: dayjs.Dayjs | null
    created_at: dayjs.Dayjs
}

export interface DatedAnnotationType extends Omit<AnnotationType, 'date_marker'> {
    date_marker: dayjs.Dayjs
}

export enum ChartDisplayType {
    ActionsLineGraph = 'ActionsLineGraph',
    // TODO: remove this as ActionsBar was meant to be for unstacked bar charts
    // but with current logic for all insights with this setting saved in the query
    // we still show them stacked bars
    ActionsBar = 'ActionsBar',
    ActionsUnstackedBar = 'ActionsUnstackedBar',
    ActionsStackedBar = 'ActionsStackedBar',
    ActionsAreaGraph = 'ActionsAreaGraph',
    ActionsLineGraphCumulative = 'ActionsLineGraphCumulative',
    BoldNumber = 'BoldNumber',
    ActionsPie = 'ActionsPie',
    ActionsBarValue = 'ActionsBarValue',
    ActionsTable = 'ActionsTable',
    WorldMap = 'WorldMap',
    CalendarHeatmap = 'CalendarHeatmap',
}
export enum ChartDisplayCategory {
    TimeSeries = 'TimeSeries',
    CumulativeTimeSeries = 'CumulativeTimeSeries',
    TotalValue = 'TotalValue',
}

export type BreakdownType =
    | 'cohort'
    | 'person'
    | 'event'
    | 'event_metadata'
    | 'group'
    | 'session'
    | 'hogql'
    | 'data_warehouse'
    | 'data_warehouse_person_property'
    | 'revenue_analytics'
export type IntervalType = 'minute' | 'hour' | 'day' | 'week' | 'month'
export type SimpleIntervalType = 'day' | 'month'
export type SmoothingType = number
export type InsightSceneSource = 'web-analytics' | 'llm-analytics'

export enum InsightType {
    TRENDS = 'TRENDS',
    STICKINESS = 'STICKINESS',
    LIFECYCLE = 'LIFECYCLE',
    FUNNELS = 'FUNNELS',
    RETENTION = 'RETENTION',
    PATHS = 'PATHS',
    JSON = 'JSON',
    SQL = 'SQL',
    HOG = 'HOG',
}

export enum PathType {
    PageView = '$pageview',
    Screen = '$screen',
    CustomEvent = 'custom_event',
    HogQL = 'hogql',
}

export enum FunnelPathType {
    before = 'funnel_path_before_step',
    between = 'funnel_path_between_steps',
    after = 'funnel_path_after_step',
}

export enum FunnelVizType {
    Steps = 'steps',
    TimeToConvert = 'time_to_convert',
    Trends = 'trends',
}

export type RetentionType =
    | typeof RETENTION_RECURRING
    | typeof RETENTION_FIRST_OCCURRENCE_MATCHING_FILTERS
    | typeof RETENTION_FIRST_EVER_OCCURRENCE

export enum RetentionPeriod {
    Hour = 'Hour',
    Day = 'Day',
    Week = 'Week',
    Month = 'Month',
}

export type SlowQueryPossibilities = 'all_events' | 'large_date_range' | 'first_time_for_user' | 'strict_funnel'

export type BreakdownKeyType = integer | string | number | (integer | string | number)[] | null

/**
 * Legacy breakdown.
 */
export interface Breakdown {
    property: string | number
    type: BreakdownType
    normalize_url?: boolean
    histogram_bin_count?: number
    group_type_index?: number
}

export interface FilterType {
    // used by all
    from_dashboard?: boolean | number
    insight?: InsightType
    filter_test_accounts?: boolean
    properties?: AnyPropertyFilter[] | PropertyGroupFilter
    sampling_factor?: number | null

    date_from?: string | null
    date_to?: string | null
    /**
     * Whether the `date_from` and `date_to` should be used verbatim. Disables rounding to the start and end of period.
     * Strings are cast to bools, e.g. "true" -> true.
     */
    explicit_date?: boolean | string | null

    events?: Record<string, any>[]
    actions?: Record<string, any>[]
    data_warehouse?: Record<string, any>[]
    new_entity?: Record<string, any>[]

    // persons modal
    entity_id?: string | number
    entity_type?: EntityType
    entity_math?: string

    // used by trends and stickiness
    interval?: IntervalType
    // TODO: extract into TrendsFunnelsCommonFilterType
    breakdown_type?: BreakdownType | null
    breakdown?: BreakdownKeyType
    breakdown_normalize_url?: boolean
    breakdowns?: Breakdown[]
    breakdown_group_type_index?: integer | null
    breakdown_hide_other_aggregation?: boolean | null
    breakdown_limit?: integer | null
    aggregation_group_type_index?: integer // Groups aggregation
}

export interface TemplateVariableStep {
    id?: string
    math?: BaseMathType
    name?: string | null
    order?: number
    type?: EntityTypes
    event?: string
    selector?: string | null
    href?: string | null
    url?: string | null
    properties?: Record<string, any>[]
    custom_name?: string
    custom_event?: boolean
}

export interface PropertiesTimelineFilterType {
    date_from?: string | null // DateMixin
    date_to?: string | null // DateMixin
    interval?: IntervalType // IntervalMixin
    properties?: AnyPropertyFilter[] | PropertyGroupFilter // PropertyMixin
    events?: Record<string, any>[] // EntitiesMixin
    actions?: Record<string, any>[] // EntitiesMixin
    aggregation_group_type_index?: number // GroupsAggregationMixin
    display?: ChartDisplayType // DisplayDerivedMixin
    breakdown_type?: BreakdownType | null
    breakdown?: BreakdownKeyType
}

export interface TrendsFilterType extends FilterType {
    // Specifies that we want to smooth the aggregation over the specified
    // number of intervals, e.g. for a day interval, we may want to smooth over
    // 7 days to remove weekly variation. Smoothing is performed as a moving average.
    smoothing_intervals?: number
    formula?: string
    compare_to?: string
    compare?: boolean
    /** @deprecated */
    shown_as?: ShownAsValue
    display?: ChartDisplayType
    breakdown_histogram_bin_count?: number // trends breakdown histogram bin count

    // frontend only
    show_alert_threshold_lines?: boolean // used to show/hide horizontal lines on insight representing alert thresholds set on the insight
    show_legend?: boolean // used to show/hide legend next to insights graph
    hidden_legend_keys?: Record<string, boolean | undefined> // used to toggle visibilities in table and legend
    aggregation_axis_format?: AggregationAxisFormat // a fixed format like duration that needs calculation
    aggregation_axis_prefix?: string // a prefix to add to the aggregation axis e.g. £
    aggregation_axis_postfix?: string // a postfix to add to the aggregation axis e.g. %
    decimal_places?: number
    min_decimal_places?: number
    show_values_on_series?: boolean
    show_labels_on_series?: boolean
    show_percent_stack_view?: boolean
    y_axis_scale_type?: 'log10' | 'linear'
    show_multiple_y_axes?: boolean
}

export interface StickinessFilterType extends FilterType {
    compare_to?: string
    compare?: boolean
    /** @deprecated */
    shown_as?: ShownAsValue
    display?: ChartDisplayType

    // frontend only
    show_legend?: boolean // used to show/hide legend next to insights graph
    hidden_legend_keys?: Record<string, boolean | undefined> // used to toggle visibilities in table and legend
    show_values_on_series?: boolean
    show_multiple_y_axes?: boolean

    // persons only
    stickiness_days?: number
}

export interface FunnelsFilterType extends FilterType {
    funnel_viz_type?: FunnelVizType // parameter sent to funnels API for time conversion code path
    funnel_from_step?: number // used in time to convert: initial step index to compute time to convert
    funnel_to_step?: number // used in time to convert: ending step index to compute time to convert
    breakdown_attribution_type?: BreakdownAttributionType // funnels breakdown attribution type
    breakdown_attribution_value?: number // funnels breakdown attribution specific step value
    bin_count?: BinCountValue // used in time to convert: number of bins to show in histogram
    funnel_window_interval_unit?: FunnelConversionWindowTimeUnit // minutes, days, weeks, etc. for conversion window
    funnel_window_interval?: number | undefined // length of conversion window
    funnel_order_type?: StepOrderValue
    exclusions?: FunnelExclusionLegacy[] // used in funnel exclusion filters
    funnel_aggregate_by_hogql?: string | null

    // frontend only
    layout?: FunnelLayout // used only for funnels
    funnel_step_reference?: FunnelStepReference // whether conversion shown in graph should be across all steps or just from the previous step
    hidden_legend_keys?: Record<string, boolean | undefined> // used to toggle visibilities in table and legend

    // persons only
    entrance_period_start?: string // this and drop_off is used for funnels time conversion date for the persons modal
    drop_off?: boolean
    funnel_step?: number
    funnel_step_breakdown?: string | number[] | number | null // used in steps breakdown: persons modal
    funnel_custom_steps?: number[] // used to provide custom steps for which to get people in a funnel - primarily for correlation use
    funnel_correlation_person_entity?: Record<string, any> // Funnel Correlation Persons Filter
    funnel_correlation_person_converted?: 'true' | 'false' // Funnel Correlation Persons Converted - success or failure counts
}
export interface PathsFilterType extends FilterType {
    path_type?: PathType
    paths_hogql_expression?: string
    include_event_types?: PathType[]
    start_point?: string
    end_point?: string
    path_groupings?: string[]
    funnel_paths?: FunnelPathType
    funnel_filter?: Record<string, any> // Funnel Filter used in Paths
    exclude_events?: string[] // Paths Exclusion type
    /** @asType integer */
    step_limit?: number // Paths Step Limit
    path_replacements?: boolean
    local_path_cleaning_filters?: PathCleaningFilter[] | null
    /** @asType integer */
    edge_limit?: number | undefined // Paths edge limit
    /** @asType integer */
    min_edge_weight?: number | undefined // Paths
    /** @asType integer */
    max_edge_weight?: number | undefined // Paths

    // persons only
    path_start_key?: string // Paths People Start Key
    path_end_key?: string // Paths People End Key
    path_dropoff_key?: string // Paths People Dropoff Key
}

export type RetentionEntityKind = NodeKind.ActionsNode | NodeKind.EventsNode

export interface RetentionEntity {
    id?: string | number // TODO: Fix weird typing issues
    kind?: RetentionEntityKind
    name?: string
    type?: EntityType
    /**  @asType integer */
    order?: number
    uuid?: string
    custom_name?: string
    /** filters on the event */
    properties?: AnyPropertyFilter[]
}

export enum RetentionDashboardDisplayType {
    TableOnly = 'table_only',
    GraphOnly = 'graph_only',
    All = 'all',
}

export interface RetentionFilterType extends FilterType {
    retention_type?: RetentionType
    /** Whether retention is with regard to initial cohort size, or that of the previous period. */
    retention_reference?: 'total' | 'previous'
    /**
     * @asType integer
     */
    total_intervals?: number
    returning_entity?: RetentionEntity
    target_entity?: RetentionEntity
    period?: RetentionPeriod
    cumulative?: boolean

    //frontend only
    show_mean?: boolean // deprecated
    mean_retention_calculation?: 'simple' | 'weighted' | typeof RETENTION_MEAN_NONE
}
export interface LifecycleFilterType extends FilterType {
    /** @deprecated */
    shown_as?: ShownAsValue

    // frontend only
    show_legend?: boolean
    show_values_on_series?: boolean
    toggledLifecycles?: LifecycleToggle[]
}

export type LifecycleToggle = 'new' | 'resurrecting' | 'returning' | 'dormant'
export type AnyFilterType =
    | TrendsFilterType
    | StickinessFilterType
    | FunnelsFilterType
    | PathsFilterType
    | RetentionFilterType
    | LifecycleFilterType
    | FilterType

export type AnyPartialFilterType =
    | Partial<TrendsFilterType>
    | Partial<StickinessFilterType>
    | Partial<FunnelsFilterType>
    | Partial<PathsFilterType>
    | Partial<RetentionFilterType>
    | Partial<LifecycleFilterType>
    | Partial<FilterType>

export interface EventsListQueryParams {
    event?: string
    properties?: AnyPropertyFilter[] | PropertyGroupFilter
    orderBy?: string[]
    action_id?: number
    after?: string
    before?: string
    limit?: number
    offset?: number
}

export interface RecordingEventsFilters {
    query: string
}

export interface RecordingConsoleLogsFilters {
    query: string
}

export enum RecordingWindowFilter {
    All = 'all',
}

export interface EditorFilterProps {
    insightProps: InsightLogicProps
}

export interface InsightEditorFilter {
    key: string
    label?: string | ((props: EditorFilterProps) => JSX.Element | null)
    tooltip?: JSX.Element
    showOptional?: boolean
    /** Editor filter component. Cannot be an anonymous function or the key would not work! */
    component?: (props: EditorFilterProps) => JSX.Element | null
}

export type InsightEditorFilterGroup = {
    title: string
    editorFilters: InsightEditorFilter[]
    defaultExpanded?: boolean
}

export interface SystemStatusSubrows {
    columns: string[]
    rows: string[][]
}

export interface SystemStatusRow {
    metric: string
    value: boolean | string | number | null
    key: string
    description?: string
    subrows?: SystemStatusSubrows
}

export interface SystemStatus {
    overview: SystemStatusRow[]
}

export type QuerySummary = { duration: string } & Record<string, string>

export interface SystemStatusQueriesResult {
    postgres_running: QuerySummary[]
    clickhouse_running?: QuerySummary[]
    clickhouse_slow_log?: QuerySummary[]
}

export interface SystemStatusAnalyzeResult {
    query: string
    timing: {
        query_id: string
        event_time: string
        query_duration_ms: number
        read_rows: number
        read_size: string
        result_rows: number
        result_size: string
        memory_usage: string
    }
    flamegraphs: Record<string, string>
}

export interface TrendAPIResponse<ResultType = TrendResult[]> {
    type: 'Trends'
    is_cached: boolean
    last_refresh: string | null
    result: ResultType
    timezone: string
    next: string | null
}

export interface TrendResult {
    action: ActionFilter
    actions?: ActionFilter[]
    count: number
    data: number[]
    days: string[]
    dates?: string[]
    label: string
    labels: string[]
    breakdown_value?: string | number | string[]
    aggregated_value: number
    status?: string
    compare_label?: CompareLabelType
    compare?: boolean
    persons_urls?: { url: string }[]
    persons?: Person
    filter?: TrendsFilterType
}

interface Person {
    url: string
    filter: Partial<FilterType>
}

export interface FunnelStep {
    // The type returned from the API.
    action_id: string
    average_conversion_time: number | null
    median_conversion_time: number | null
    count: number
    name: string
    custom_name?: string | null
    order: number
    people?: string[]
    type: EntityType
    labels?: string[]
    breakdown?: BreakdownKeyType
    breakdowns?: BreakdownKeyType[]
    breakdown_value?: BreakdownKeyType
    data?: number[]
    days?: string[]

    /** Url that you can GET to retrieve the people that converted in this step */
    converted_people_url: string

    /** Url that you can GET to retrieve the people that dropped in this step  */
    dropped_people_url: string | null
}

export interface FunnelsTimeConversionBins {
    bins: [number, number][]
    average_conversion_time: number | null
}

export type FunnelResultType = FunnelStep[] | FunnelStep[][] | FunnelsTimeConversionBins

export interface FunnelAPIResponse<ResultType = FunnelResultType> {
    is_cached: boolean
    last_refresh: string | null
    result: ResultType
    timezone: string
}

export interface FunnelStepWithNestedBreakdown extends FunnelStep {
    nested_breakdown?: FunnelStep[]
}

export interface FunnelTimeConversionMetrics {
    averageTime: number
    stepRate: number
    totalRate: number
}

export interface FunnelConversionWindow {
    funnelWindowIntervalUnit: FunnelConversionWindowTimeUnit
    funnelWindowInterval: number
}

// https://github.com/PostHog/posthog/blob/master/posthog/models/filters/mixins/funnel.py#L100
export enum FunnelConversionWindowTimeUnit {
    Second = 'second',
    Minute = 'minute',
    Hour = 'hour',
    Day = 'day',
    Week = 'week',
    Month = 'month',
}

export enum FunnelStepReference {
    total = 'total',
    previous = 'previous',
}

export interface FunnelStepWithConversionMetrics extends FunnelStep {
    droppedOffFromPrevious: number
    conversionRates: {
        fromPrevious: number
        total: number
        fromBasisStep: number // either fromPrevious or total, depending on FunnelStepReference
    }
    nested_breakdown?: Omit<FunnelStepWithConversionMetrics, 'nested_breakdown'>[]
    rowKey?: number | string
    significant?: {
        fromPrevious: boolean
        total: boolean
        fromBasisStep: boolean // either fromPrevious or total, depending on FunnelStepReference
    }
}

export interface FlattenedFunnelStepByBreakdown {
    rowKey: number | string
    isBaseline?: boolean
    breakdown?: BreakdownKeyType
    // :KLUDGE: Data transforms done in `getBreakdownStepValues`
    breakdown_value?: Array<string | number>
    breakdownIndex?: number
    conversionRates?: {
        total: number
    }
    steps?: FunnelStepWithConversionMetrics[]
    significant?: boolean
}

export interface FunnelCorrelation {
    event: Pick<EventType, 'elements' | 'event' | 'properties'>
    odds_ratio: number
    success_count: number
    success_people_url: string
    failure_count: number
    failure_people_url: string
    correlation_type: FunnelCorrelationType.Failure | FunnelCorrelationType.Success
    result_type:
        | FunnelCorrelationResultsType.Events
        | FunnelCorrelationResultsType.Properties
        | FunnelCorrelationResultsType.EventWithProperties
}

export enum FunnelCorrelationType {
    Success = 'success',
    Failure = 'failure',
}

export enum FunnelCorrelationResultsType {
    Events = 'events',
    Properties = 'properties',
    EventWithProperties = 'event_with_properties',
}

export enum BreakdownAttributionType {
    FirstTouch = 'first_touch',
    LastTouch = 'last_touch',
    AllSteps = 'all_events',
    Step = 'step',
}

export interface ChartParams {
    inCardView?: boolean
    inSharedMode?: boolean
    showPersonsModal?: boolean
    /** allows overriding by queries, e.g. setting empty state text*/
    context?: QueryContext<InsightVizNode>
}

export interface HistogramGraphDatum {
    id: number
    bin0: number
    bin1: number
    count: number
    label: string
}

// Shared between insightLogic, dashboardItemLogic, trendsLogic, funnelLogic, pathsLogic, retentionLogic
export interface InsightLogicProps<Q extends QuerySchema = QuerySchema> {
    /** currently persisted insight */
    dashboardItemId?: InsightShortId | 'new' | `new-${string}` | null
    /** id of the dashboard the insight is on (when the insight is being displayed on a dashboard) **/
    dashboardId?: DashboardType['id']
    /** cached insight */
    cachedInsight?: Partial<QueryBasedInsightModel> | null
    /** enable this to avoid API requests */
    doNotLoad?: boolean
    loadPriority?: number
    onData?: (data: Record<string, unknown> | null | undefined) => void
    /** query when used as ad-hoc insight */
    query?: Q
    setQuery?: (node: Q) => void

    /** Used to group DataNodes into a collection for group operations like refreshAll **/
    dataNodeCollectionId?: string

    /** Dashboard filters to override the ones in the query */
    filtersOverride?: DashboardFilter | null
    /** Dashboard variables to override the ones in the query */
    variablesOverride?: Record<string, HogQLVariable> | null
    /** Tile filters to override the ones in the query */
    tileFiltersOverride?: TileFilters | null
    /** The tab of the scene if the insight is a full scene insight */
    tabId?: string | null
}

export interface SetInsightOptions {
    /** this overrides the in-flight filters on the page, which may not equal the last returned API response */
    overrideQuery?: boolean
    /** calling with this updates the "last saved" filters */
    fromPersistentApi?: boolean
}

export enum SurveySchedule {
    Once = 'once',
    Recurring = 'recurring',
    Always = 'always',
}

export enum SurveyPartialResponses {
    Yes = 'true',
    No = 'false',
}

export interface SurveyEventsWithProperties {
    name: string
    propertyFilters?: {
        [propertyName: string]: {
            values: string[]
            operator: PropertyMatchType
        }
    }
}

export interface SurveyDisplayConditions {
    url?: string
    selector?: string
    seenSurveyWaitPeriodInDays?: number
    urlMatchType?: SurveyMatchType
    deviceTypes?: string[]
    deviceTypesMatchType?: SurveyMatchType
    linkedFlagVariant?: string
    actions: {
        values: {
            id: number
            name: string
        }[]
    } | null
    events: {
        repeatedActivation?: boolean
        values: SurveyEventsWithProperties[]
    } | null
}

export enum SurveyEventName {
    SHOWN = 'survey shown',
    DISMISSED = 'survey dismissed',
    SENT = 'survey sent',
}

export enum SurveyEventProperties {
    SURVEY_ID = '$survey_id',
    SURVEY_RESPONSE = '$survey_response',
    SURVEY_ITERATION = '$survey_iteration',
    SURVEY_PARTIALLY_COMPLETED = '$survey_partially_completed',
    SURVEY_SUBMISSION_ID = '$survey_submission_id',
    SURVEY_COMPLETED = '$survey_completed',
}

export interface SurveyEventStats {
    total_count: number
    total_count_only_seen: number
    unique_persons: number
    unique_persons_only_seen: number
    first_seen: string | null
    last_seen: string | null
}

export interface SurveyRates {
    response_rate: number
    dismissal_rate: number
    unique_users_response_rate: number
    unique_users_dismissal_rate: number
}

export interface SurveyStats {
    [SurveyEventName.SHOWN]: SurveyEventStats
    [SurveyEventName.DISMISSED]: SurveyEventStats
    [SurveyEventName.SENT]: SurveyEventStats
}
export interface SurveyStatsResponse {
    stats: SurveyStats
    rates: SurveyRates
}

export interface ChoiceQuestionResponseData {
    label: string
    value: number
    isPredefined: boolean
    // For unique responses (value === 1), include person data for display
    distinctId?: string
    personProperties?: Record<string, any>
    timestamp?: string
}

export interface OpenQuestionResponseData {
    distinctId: string
    response: string
    personProperties?: Record<string, any>
    timestamp?: string
}

export interface ChoiceQuestionProcessedResponses {
    type: SurveyQuestionType.SingleChoice | SurveyQuestionType.Rating | SurveyQuestionType.MultipleChoice
    data: ChoiceQuestionResponseData[]
    totalResponses: number
}

export interface OpenQuestionProcessedResponses {
    type: SurveyQuestionType.Open
    data: OpenQuestionResponseData[]
    totalResponses: number
}

export type QuestionProcessedResponses = ChoiceQuestionProcessedResponses | OpenQuestionProcessedResponses

export interface ResponsesByQuestion {
    [questionId: string]: QuestionProcessedResponses
}

export interface ConsolidatedSurveyResults {
    responsesByQuestion: {
        [questionId: string]: QuestionProcessedResponses
    }
}

/**
 * Raw survey response data from the SQL query.
 * Each SurveyResponseRow represents one user's complete response to all questions.
 *
 * Structure:
 * - response[questionIndex] contains the answer to that specific question
 * - For rating/single choice/open questions: response[questionIndex] is a string
 * - For multiple choice questions: response[questionIndex] is a string[]
 * - The last elements may contain metadata like person properties and distinct_id
 *
 * Example:
 * [
 *   ["9", ["Customer case studies"], "Great product!", "user123"],
 *   ["7", ["Tutorials", "Other"], "Good but could improve", "user456"]
 * ]
 */
export type SurveyResponseRow = Array<null | string | string[]>
export type SurveyRawResults = SurveyResponseRow[]

export interface Survey {
    /** UUID */
    id: string
    name: string
    type: SurveyType
    description: string
    schedule?: SurveySchedule | null
    linked_flag_id: number | null
    linked_flag: FeatureFlagBasicType | null
    targeting_flag: FeatureFlagBasicType | null
    targeting_flag_filters?: FeatureFlagFilters
    conditions: SurveyDisplayConditions | null
    appearance: SurveyAppearance | null
    questions: (BasicSurveyQuestion | LinkSurveyQuestion | RatingSurveyQuestion | MultipleSurveyQuestion)[]
    created_at: string
    created_by: UserBasicType | null
    start_date: string | null
    end_date: string | null
    archived: boolean
    remove_targeting_flag?: boolean
    responses_limit: number | null
    iteration_count?: number | null
    iteration_frequency_days?: number | null
    iteration_start_dates?: string[]
    current_iteration?: number | null
    current_iteration_start_date?: string
    response_sampling_start_date?: string | null
    response_sampling_interval_type?: string | null
    response_sampling_interval?: number | null
    response_sampling_limit?: number | null
    response_sampling_daily_limits?: string[] | null
    enable_partial_responses?: boolean | null
    _create_in_folder?: string | null
}

export enum SurveyMatchType {
    Exact = PropertyOperator.Exact,
    IsNot = PropertyOperator.IsNot,
    Contains = PropertyOperator.IContains,
    NotIContains = PropertyOperator.NotIContains,
    Regex = PropertyOperator.Regex,
    NotRegex = PropertyOperator.NotRegex,
}

export enum SurveyType {
    Popover = 'popover',
    Widget = 'widget', // feedback button survey
    FullScreen = 'full_screen',
    API = 'api',
    ExternalSurvey = 'external_survey',
}

export enum SurveyPosition {
    TopLeft = 'top_left',
    TopCenter = 'top_center',
    TopRight = 'top_right',
    MiddleLeft = 'middle_left',
    MiddleCenter = 'middle_center',
    MiddleRight = 'middle_right',
    Left = 'left',
    Center = 'center',
    Right = 'right',
    NextToTrigger = 'next_to_trigger',
}

export enum SurveyWidgetType {
    Button = 'button',
    Tab = 'tab',
    Selector = 'selector',
}

export type SurveyQuestionDescriptionContentType = 'html' | 'text'

export interface SurveyAppearance {
    backgroundColor?: string
    submitButtonColor?: string
    // TODO: remove submitButtonText in favor of buttonText once it's more deprecated
    submitButtonText?: string
    submitButtonTextColor?: string
    ratingButtonColor?: string
    ratingButtonActiveColor?: string
    borderColor?: string
    placeholder?: string
    whiteLabel?: boolean
    displayThankYouMessage?: boolean
    thankYouMessageHeader?: string
    thankYouMessageDescription?: string
    thankYouMessageDescriptionContentType?: SurveyQuestionDescriptionContentType
    thankYouMessageCloseButtonText?: string
    autoDisappear?: boolean
    position?: SurveyPosition
    zIndex?: string
    shuffleQuestions?: boolean
    surveyPopupDelaySeconds?: number
    // widget only
    widgetType?: SurveyWidgetType
    widgetSelector?: string
    widgetLabel?: string
    widgetColor?: string
    fontFamily?: (typeof WEB_SAFE_FONTS)[number]['value']
    disabledButtonOpacity?: string
    maxWidth?: string
    textSubtleColor?: string
    inputBackground?: string
    boxPadding?: string
    boxShadow?: string
    borderRadius?: string
}

export interface SurveyQuestionBase {
    question: string
    id?: string
    description?: string | null
    descriptionContentType?: SurveyQuestionDescriptionContentType
    optional?: boolean
    buttonText?: string
    branching?:
        | NextQuestionBranching
        | ConfirmationMessageBranching
        | ResponseBasedBranching
        | SpecificQuestionBranching
}

export interface BasicSurveyQuestion extends SurveyQuestionBase {
    type: SurveyQuestionType.Open
}

export interface LinkSurveyQuestion extends SurveyQuestionBase {
    type: SurveyQuestionType.Link
    link: string | null
}

export interface RatingSurveyQuestion extends SurveyQuestionBase {
    type: SurveyQuestionType.Rating
    display: 'number' | 'emoji'
    scale: SurveyRatingScaleValue
    lowerBoundLabel: string
    upperBoundLabel: string
    skipSubmitButton?: boolean
    branching?:
        | NextQuestionBranching
        | ConfirmationMessageBranching
        | ResponseBasedBranching
        | SpecificQuestionBranching
}

export interface MultipleSurveyQuestion extends SurveyQuestionBase {
    type: SurveyQuestionType.SingleChoice | SurveyQuestionType.MultipleChoice
    choices: string[]
    shuffleOptions?: boolean
    hasOpenChoice?: boolean
    skipSubmitButton?: boolean
    branching?:
        | NextQuestionBranching
        | ConfirmationMessageBranching
        | ResponseBasedBranching
        | SpecificQuestionBranching
}

export type SurveyQuestion = BasicSurveyQuestion | LinkSurveyQuestion | RatingSurveyQuestion | MultipleSurveyQuestion

export enum SurveyQuestionType {
    Open = 'open',
    MultipleChoice = 'multiple_choice',
    SingleChoice = 'single_choice',
    Rating = 'rating',
    Link = 'link',
}

export enum SurveyQuestionBranchingType {
    NextQuestion = 'next_question',
    End = 'end',
    ResponseBased = 'response_based',
    SpecificQuestion = 'specific_question',
}

interface NextQuestionBranching {
    type: SurveyQuestionBranchingType.NextQuestion
}

interface ConfirmationMessageBranching {
    type: SurveyQuestionBranchingType.End
}

interface ResponseBasedBranching {
    type: SurveyQuestionBranchingType.ResponseBased
    responseValues: Record<string, any>
}

interface SpecificQuestionBranching {
    type: SurveyQuestionBranchingType.SpecificQuestion
    index: number
}

export interface FeatureFlagGroupType {
    properties?: AnyPropertyFilter[]
    rollout_percentage?: number | null
    variant?: string | null
    users_affected?: number
    sort_key?: string | null // Client-side only stable id for sorting.
    description?: string | null
}

export interface MultivariateFlagVariant {
    key: string
    name?: string | null
    rollout_percentage: number
}

export interface MultivariateFlagOptions {
    variants: MultivariateFlagVariant[]
}

export enum FeatureFlagEvaluationRuntime {
    SERVER = 'server',
    CLIENT = 'client',
    ALL = 'all',
}

export interface FeatureFlagFilters {
    groups: FeatureFlagGroupType[]
    multivariate?: MultivariateFlagOptions | null
    aggregation_group_type_index?: integer | null
    payloads?: Record<string, JsonType>
    super_groups?: FeatureFlagGroupType[]
}

export interface FeatureFlagBasicType {
    id: number
    team_id: TeamType['id']
    key: string
    /* The description field (the name is a misnomer because of its legacy). */
    name: string
    filters: FeatureFlagFilters
    deleted: boolean
    active: boolean
    ensure_experience_continuity: boolean | null
}

export interface FeatureFlagType extends Omit<FeatureFlagBasicType, 'id' | 'team_id'>, WithAccessControl {
    /** Null means that the flag has never been saved yet (it's new). */
    id: number | null
    created_by: UserBasicType | null
    created_at: string | null
    updated_at: string | null
    version: number | null
    last_modified_by: UserBasicType | null
    is_simple_flag: boolean
    rollout_percentage: number | null
    experiment_set: number[] | null
    features: EarlyAccessFeatureType[] | null
    surveys: Survey[] | null
    rollback_conditions: FeatureFlagRollbackConditions[]
    performed_rollback: boolean
    can_edit: boolean
    tags: string[]
    evaluation_tags: string[]
    usage_dashboard?: number
    analytics_dashboards?: number[] | null
    has_enriched_analytics?: boolean
    is_remote_configuration: boolean
    has_encrypted_payloads: boolean
    status: 'ACTIVE' | 'INACTIVE' | 'STALE' | 'DELETED' | 'UNKNOWN'
    _create_in_folder?: string | null
    evaluation_runtime: FeatureFlagEvaluationRuntime
}

export interface OrganizationFeatureFlag {
    flag_id: number | null
    team_id: number | null
    created_by: UserBasicType | null
    created_at: string | null
    is_simple_flag: boolean
    rollout_percentage: number | null
    filters: FeatureFlagFilters
    active: boolean
}

export interface OrganizationFeatureFlagsCopyBody {
    feature_flag_key: FeatureFlagType['key']
    from_project: TeamType['id']
    target_project_ids: TeamType['id'][]
}

export type OrganizationFeatureFlags = {
    flag_id: FeatureFlagType['id']
    team_id: TeamType['id']
    active: FeatureFlagType['active']
}[]

export interface FeatureFlagRollbackConditions {
    threshold: number
    threshold_type: string
    threshold_metric?: FilterType
    operator?: string
}

export enum FeatureFlagStatus {
    ACTIVE = 'active',
    INACTIVE = 'inactive',
    STALE = 'stale',
    DELETED = 'deleted',
    UNKNOWN = 'unknown',
}

export interface FeatureFlagStatusResponse {
    status: FeatureFlagStatus
    reason: string
}

export interface CombinedFeatureFlagAndValueType {
    feature_flag: FeatureFlagType
    value: boolean | string
}

export interface Feature {
    id: number | null
    name: string
}

export enum EarlyAccessFeatureStage {
    Draft = 'draft',
    Concept = 'concept',
    Alpha = 'alpha',
    Beta = 'beta',
    GeneralAvailability = 'general-availability',
    Archived = 'archived',
}

export enum EarlyAccessFeatureTabs {
    OptedIn = 'opted-in',
    OptedOut = 'opted-out',
}

export interface EarlyAccessFeatureType {
    /** UUID */
    id: string
    feature_flag: FeatureFlagBasicType
    name: string
    description: string
    stage: EarlyAccessFeatureStage
    /** Documentation URL. Can be empty. */
    documentation_url: string
    created_at: string
    _create_in_folder?: string | null
}

export interface NewEarlyAccessFeatureType extends Omit<EarlyAccessFeatureType, 'id' | 'created_at' | 'feature_flag'> {
    feature_flag_id: number | undefined
}

export interface UserBlastRadiusType {
    users_affected: number
    total_users: number
}

export enum ScheduledChangeModels {
    FeatureFlag = 'FeatureFlag',
}

export enum ScheduledChangeOperationType {
    UpdateStatus = 'update_status',
    AddReleaseCondition = 'add_release_condition',
    UpdateVariants = 'update_variants',
}

export type ScheduledChangePayload =
    | { operation: ScheduledChangeOperationType.UpdateStatus; value: boolean }
    | { operation: ScheduledChangeOperationType.AddReleaseCondition; value: FeatureFlagFilters }
    | {
          operation: ScheduledChangeOperationType.UpdateVariants
          value: { variants: MultivariateFlagVariant[]; payloads?: Record<string, any> }
      }

export interface ScheduledChangeType {
    id: number
    team_id: number
    record_id: number | string
    model_name: ScheduledChangeModels
    payload: ScheduledChangePayload
    scheduled_at: string
    executed_at: string | null
    failure_reason: string | null
    created_at: string | null
    created_by: UserBasicType
}

export interface PrevalidatedInvite {
    id: string
    target_email: string
    first_name: string
    organization_name: string
}

interface InstancePreferencesInterface {
    /** Whether debug queries option should be shown on the command palette. */
    debug_queries: boolean
    /** Whether paid features showcasing / upsells are completely disabled throughout the app. */
    disable_paid_fs: boolean
}

export interface PreflightStatus {
    // Attributes that accept undefined values (i.e. `?`) are not received when unauthenticated
    django: boolean
    plugins: boolean
    redis: boolean
    db: boolean
    clickhouse: boolean
    kafka: boolean
    /** An initiated instance is one that already has any organization(s). */
    initiated: boolean
    /** Org creation is allowed on Cloud OR initiated self-hosted organizations with a license and MULTI_ORG_ENABLED. */
    can_create_org: boolean
    /** Whether this is PostHog Cloud. */
    cloud: boolean
    /** Whether this is a managed demo environment. */
    demo: boolean
    celery: boolean
    realm: Realm
    region: Region | null
    available_social_auth_providers: AuthBackends
    available_timezones?: Record<string, number>
    opt_out_capture?: boolean
    email_service_available: boolean
    slack_service: {
        available: boolean
        client_id?: string
    }
    data_warehouse_integrations: {
        hubspot: {
            client_id?: string
        }
        salesforce: {
            client_id?: string
        }
    }
    /** Whether PostHog is running in settings.DEBUG or settings.E2E_TESTING. */
    is_debug?: boolean
    /** Whether PostHog is running with settings.TEST. */
    is_test?: boolean
    licensed_users_available?: number | null
    openai_available?: boolean
    site_url?: string
    instance_preferences?: InstancePreferencesInterface
    buffer_conversion_seconds?: number
    object_storage: boolean
    public_egress_ip_addresses?: string[]
    dev_disable_navigation_hooks?: boolean
}

// TODO: Consolidate this and DashboardMode
export enum ItemMode {
    Edit = 'edit',
    View = 'view',
    Subscriptions = 'subscriptions',
    Sharing = 'sharing',
    Alerts = 'alerts',
}

export enum DashboardPlacement {
    Dashboard = 'dashboard', // When on the standard dashboard page
    CustomerAnalytics = 'customer-analytics', // When embedded on the customer analytics page
    ProjectHomepage = 'project-homepage', // When embedded on the project homepage
    FeatureFlag = 'feature-flag',
    Public = 'public', // When viewing the dashboard publicly
    Export = 'export', // When the dashboard is being exported (alike to being printed)
    Person = 'person', // When the dashboard is being viewed on a person page
    Group = 'group', // When the dashboard is being viewed on a group page
}

// Default mode is null
export enum DashboardMode {
    Edit = 'edit', // When the dashboard is being edited
    Fullscreen = 'fullscreen', // When the dashboard is on full screen (presentation) mode
    Sharing = 'sharing', // When the sharing configuration is opened
}

// Hotkeys for local (component) actions
export type HotKey =
    | 'a'
    | 'b'
    | 'c'
    | 'd'
    | 'e'
    | 'f'
    | 'h'
    | 'i'
    | 'j'
    | 'k'
    | 'l'
    | 'm'
    | 'n'
    | 'o'
    | 'p'
    | 'q'
    | 'r'
    | 's'
    | 't'
    | 'u'
    | 'v'
    | 'w'
    | 'x'
    | 'y'
    | 'z'
    | 'escape'
    | 'enter'
    | 'space'
    | 'tab'
    | 'arrowleft'
    | 'arrowright'
    | 'arrowdown'
    | 'arrowup'
    | 'forwardslash'

export type HotKeyOrModifier = HotKey | 'shift' | 'option' | 'command'

export interface EventDefinition {
    id: string
    name: string
    description?: string
    tags?: string[]
    owner?: UserBasicType | null
    created_at?: string
    last_seen_at?: string
    last_updated_at?: string // alias for last_seen_at to achieve event and action parity
    updated_at?: string
    updated_by?: UserBasicType | null
    verified?: boolean
    verified_at?: string
    verified_by?: string
    is_action?: boolean
    hidden?: boolean
    default_columns?: string[]
}

export interface EventDefinitionMetrics {
    query_usage_30_day: number
}

// TODO duplicated from plugin server. Follow-up to de-duplicate
export enum PropertyType {
    DateTime = 'DateTime',
    String = 'String',
    Numeric = 'Numeric',
    Boolean = 'Boolean',
    Duration = 'Duration',
    Selector = 'Selector',
    Cohort = 'Cohort',
    Assignee = 'Assignee',
    StringArray = 'StringArray',
    Flag = 'Flag',
}

export enum PropertyDefinitionType {
    Event = 'event',
    EventMetadata = 'event_metadata',
    RevenueAnalytics = 'revenue_analytics',
    Person = 'person',
    Group = 'group',
    Session = 'session',
    LogEntry = 'log_entry',
    Meta = 'meta',
    Resource = 'resource',
    Log = 'log',
    FlagValue = 'flag_value',
}

export interface PropertyDefinition {
    id: string
    name: string
    description?: string
    tags?: string[]
    updated_at?: string
    updated_by?: UserBasicType | null
    is_numerical?: boolean // Marked as optional to allow merge of EventDefinition & PropertyDefinition
    is_seen_on_filtered_events?: boolean // Indicates whether this property has been seen for a particular set of events (when `eventNames` query string is sent); calculated at query time, not stored in the db
    property_type?: PropertyType
    type?: PropertyDefinitionType
    created_at?: string // TODO: Implement
    last_seen_at?: string // TODO: Implement
    example?: string
    is_action?: boolean
    verified?: boolean
    verified_at?: string
    verified_by?: string
    hidden?: boolean
    virtual?: boolean
}

export enum PropertyDefinitionState {
    Pending = 'pending',
    Loading = 'loading',
    Missing = 'missing',
    Error = 'error',
}

export type PropertyDefinitionVerificationStatus = 'verified' | 'hidden' | 'visible'
export type Definition = EventDefinition | PropertyDefinition

export interface PersonProperty {
    id: number
    name: string
    count: number
}

export type GroupTypeIndex = 0 | 1 | 2 | 3 | 4

export interface GroupType {
    group_type: string
    group_type_index: GroupTypeIndex
    name_singular?: string | null
    name_plural?: string | null
    detail_dashboard?: number | null
    default_columns?: string[]
}

export type GroupTypeProperties = Record<number, Array<PersonProperty>>

export interface Group {
    created_at: string
    group_key: string
    group_type_index: GroupTypeIndex
    group_properties: Record<string, any>
    notebook: string | null
}

export interface UserInterviewType {
    id: string
    created_by: UserBasicType
    created_at: string
    transcript: string
    summary: string
    interviewee_emails: string[]
}

export enum ExperimentConclusion {
    Won = 'won',
    Lost = 'lost',
    Inconclusive = 'inconclusive',
    StoppedEarly = 'stopped_early',
    Invalid = 'invalid',
}

export interface ExperimentHoldoutType {
    id: number | null
    name: string
    description: string | null
    filters: FeatureFlagGroupType[]
    created_by: UserBasicType | null
    created_at: string | null
    updated_at: string | null
}

export enum ExperimentStatsMethod {
    Bayesian = 'bayesian',
    Frequentist = 'frequentist',
}

export interface Experiment {
    id: ExperimentIdType
    name: string
    type?: string
    description?: string
    feature_flag_key: string
    feature_flag?: FeatureFlagBasicType
    exposure_cohort?: number
    exposure_criteria?: ExperimentExposureCriteria
    filters: TrendsFilterType | FunnelsFilterType
    metrics: (ExperimentMetric | ExperimentTrendsQuery | ExperimentFunnelsQuery)[]
    metrics_secondary: (ExperimentMetric | ExperimentTrendsQuery | ExperimentFunnelsQuery)[]
    primary_metrics_ordered_uuids: string[] | null
    secondary_metrics_ordered_uuids: string[] | null
    saved_metrics_ids: { id: number; metadata: { type: 'primary' | 'secondary' } }[]
    saved_metrics: any[]
    parameters: {
        /**
         * This is the state of the Running Time Calculator modal, while
         * minimum_detectable_effect, recommended_running_time, and recommended_sample_size
         * are the results of the Running Time Calculator.
         */
        exposure_estimate_config?: {
            eventFilter: EventConfig | null
            metric: ExperimentMetric | null
            conversionRateInputType: ConversionRateInputType
            manualConversionRate: number | null
            uniqueUsers: number | null
        } | null
        minimum_detectable_effect?: number
        recommended_running_time?: number
        recommended_sample_size?: number
        feature_flag_variants: MultivariateFlagVariant[]
        custom_exposure_filter?: FilterType
        aggregation_group_type_index?: integer
        variant_screenshot_media_ids?: Record<string, string[]>
    }
    start_date?: string | null
    end_date?: string | null
    archived?: boolean
    secondary_metrics: SecondaryExperimentMetric[]
    created_at: string | null
    created_by: UserBasicType | null
    updated_at: string | null
    holdout_id?: number | null
    holdout?: ExperimentHoldoutType
    stats_config?: {
        version?: number
        method?: ExperimentStatsMethod
    }
    _create_in_folder?: string | null
    conclusion?: ExperimentConclusion | null
    conclusion_comment?: string | null
    user_access_level: AccessControlLevel
}

export interface FunnelExperimentVariant {
    key: string
    success_count: number
    failure_count: number
}

export interface TrendExperimentVariant {
    key: string
    count: number
    exposure: number
    absolute_exposure: number
}

export interface SecondaryExperimentMetric {
    name: string
    filters: Partial<FilterType>
}

export interface SelectOption {
    value: string
    label?: string
}

export enum FilterLogicalOperator {
    And = 'AND',
    Or = 'OR',
}

export interface PropertyGroupFilter {
    type: FilterLogicalOperator
    values: PropertyGroupFilterValue[]
}

export interface PropertyGroupFilterValue {
    type: FilterLogicalOperator
    values: (AnyPropertyFilter | PropertyGroupFilterValue)[]
}

export interface CohortCriteriaGroupFilter {
    id?: string
    type: FilterLogicalOperator
    values: AnyCohortCriteriaType[] | CohortCriteriaGroupFilter[]
    sort_key?: string // Client-side only stable id for sorting.
}

export interface SelectOptionWithChildren extends SelectOption {
    children: React.ReactChildren
    ['data-attr']: string
    key: string
}

export interface CoreFilterDefinition {
    label: string
    description?: string | ReactNode
    examples?: (string | number)[]
    /** System properties are hidden in properties table by default. */
    system?: boolean
    type?: PropertyType
    /** Virtual properties are not "sent as", because they are calculated from other properties or SQL expressions **/
    virtual?: boolean
    /** whether this is a property PostHog adds to aid with debugging */
    used_for_debug?: boolean
}

export interface TileParams {
    title: string
    targetPath: string
    openInNewTab?: boolean
    hoverText?: string
    icon: JSX.Element
    class?: string
}

export interface TiledIconModuleProps {
    tiles: TileParams[]
    header?: string
    subHeader?: string
    analyticsModuleKey?: string
}

export type EventOrPropType = EventDefinition & PropertyDefinition

export interface AppContext {
    current_user: UserType | null
    current_project: ProjectType | null
    current_team: TeamType | TeamPublicType | null
    preflight: PreflightStatus
    default_event_name: string
    persisted_feature_flags?: string[]
    anonymous: boolean
    frontend_apps?: Record<number, FrontendAppConfig>
    effective_resource_access_control: Record<AccessControlResourceType, AccessControlLevel>
    resource_access_control: Record<AccessControlResourceType, AccessControlLevel>
    commit_sha?: string
    /** Whether the user was autoswitched to the current item's team. */
    switched_team: TeamType['id'] | null
    /** Support flow aid: a staff-only list of users who may be impersonated to access this resource. */
    suggested_users_with_access?: UserBasicType[]
    livestream_host?: string
}

export type StoredMetricMathOperations = 'max' | 'min' | 'sum'

export interface PathEdgeParameters {
    edgeLimit?: number | undefined
    minEdgeWeight?: number | undefined
    maxEdgeWeight?: number | undefined
}

export enum SignificanceCode {
    Significant = 'significant',
    NotEnoughExposure = 'not_enough_exposure',
    LowWinProbability = 'low_win_probability',
    HighLoss = 'high_loss',
    HighPValue = 'high_p_value',
}

export enum HelpType {
    Slack = 'slack',
    GitHub = 'github',
    Email = 'email',
    Docs = 'docs',
    Updates = 'updates',
    SupportForm = 'support_form',
}

export interface DateMappingOption {
    key: string
    inactive?: boolean // Options removed due to low usage (see relevant PR); will not show up for new insights but will be kept for existing
    values: string[]
    getFormattedDate?: (date: dayjs.Dayjs, format?: string) => string
    defaultInterval?: IntervalType
}

interface BreadcrumbBase {
    /** E.g. scene, tab, or scene with item ID. Particularly important for `onRename`. */
    key: string | number | [scene: Scene | string, key: string | number]
    /** Whether to show a custom popover */
    popover?: Pick<PopoverProps, 'overlay' | 'matchWidth'>
    /** Whether to show a custom popover for the project */
    isPopoverProject?: boolean
    iconType?: FileSystemIconType | 'blank' | 'loading'
}
export interface LinkBreadcrumb extends BreadcrumbBase {
    /** Name to display. */
    name: string | JSX.Element | null | undefined
    symbol?: never
    /** Path to link to. */
    path?: string
    /** Extra tag shown next to name. */
    tag?: string | null
    onRename?: never
}
export interface RenamableBreadcrumb extends BreadcrumbBase {
    /** Name to display. */
    name: string | JSX.Element | null | undefined
    symbol?: never
    path?: never
    /** When this is set, an "Edit" button shows up next to the title */
    onRename?: (newName: string) => Promise<void>
    /** When this is true, the name is always in edit mode, and `onRename` runs on every input change. */
    forceEditMode?: boolean
}
export interface SymbolBreadcrumb extends BreadcrumbBase {
    name?: never
    /** Symbol, e.g. a lettermark or a profile picture. */
    symbol: React.ReactElement
    path?: never
}
export interface ProjectTreeBreadcrumb extends BreadcrumbBase {
    /** Last part of path */
    name: string
    /** Rest of the path. */
    path?: string
    type: string
    ref?: string
    symbol?: never
    onRename?: never
}
export type Breadcrumb = LinkBreadcrumb | RenamableBreadcrumb | SymbolBreadcrumb | ProjectTreeBreadcrumb

export enum GraphType {
    Bar = 'bar',
    HorizontalBar = 'horizontalBar',
    Line = 'line',
    Histogram = 'histogram',
    Pie = 'doughnut',
}

export type GraphDataset = ChartDataset<ChartType> &
    Partial<
        Pick<
            TrendResult,
            | 'count'
            | 'label'
            | 'days'
            | 'labels'
            | 'data'
            | 'compare'
            | 'compare_label'
            | 'status'
            | 'action'
            | 'actions'
            | 'breakdown_value'
            | 'persons_urls'
            | 'persons'
            | 'filter'
        >
    > & {
        /** Used in filtering out visibility of datasets. Set internally by chart.js */
        id: number
        /** Toggled on to draw incompleteness lines in LineGraph.tsx */
        dotted?: boolean
        /** Array of breakdown values used only in ActionsHorizontalBar/ActionsPie.tsx data */
        breakdownValues?: (string | number | string[] | undefined)[]
        /** Array of breakdown labels used only in ActionsHorizontalBar/ActionsPie.tsx data */
        breakdownLabels?: (string | number | undefined)[]
        /** Array of compare labels used only in ActionsHorizontalBar/ActionsPie.tsx data */
        compareLabels?: (CompareLabelType | undefined | null)[]
        /** Array of persons used only in (ActionsHorizontalBar|ActionsPie).tsx */
        personsValues?: (Person | undefined | null)[]
        index?: number
        /** Value (count) for specific data point; only valid in the context of an xy intercept */
        pointValue?: number
        /** Value (count) for specific data point; only valid in the context of an xy intercept */
        personUrl?: string
        /** Action/event filter defition */
        action?: ActionFilter | null
        yAxisID?: string
    }

export type GraphPoint = InteractionItem & { dataset: GraphDataset }

interface PointsPayload {
    pointsIntersectingLine: GraphPoint[]
    pointsIntersectingClick: GraphPoint[]
    clickedPointNotLine: boolean
    referencePoint: GraphPoint
}

export interface GraphPointPayload {
    points: PointsPayload
    index: number
    value?: number
    /** Contains the dataset for all the points in the same x-axis point; allows switching between matching points in the x-axis */
    crossDataset?: GraphDataset[]
    /** ID for the currently selected series */
    seriesId?: number
}

export enum CompareLabelType {
    Current = 'current',
    Previous = 'previous',
}

export interface InstanceSetting {
    key: string
    value: boolean | string | number | null
    value_type: 'bool' | 'str' | 'int'
    description?: string
    editable: boolean
    is_secret: boolean
}

export enum FunnelMathType {
    AnyMatch = 'total',
    FirstTimeForUser = 'first_time_for_user',
    FirstTimeForUserWithFilters = 'first_time_for_user_with_filters',
}

export enum BaseMathType {
    TotalCount = 'total',
    UniqueUsers = 'dau',
    WeeklyActiveUsers = 'weekly_active',
    MonthlyActiveUsers = 'monthly_active',
    UniqueSessions = 'unique_session',
    FirstTimeForUser = 'first_time_for_user',
    FirstMatchingEventForUser = 'first_matching_event_for_user',
}

export enum CalendarHeatmapMathType {
    TotalCount = 'total',
    UniqueUsers = 'dau',
}

export enum PropertyMathType {
    Average = 'avg',
    Sum = 'sum',
    Minimum = 'min',
    Maximum = 'max',
    Median = 'median',
    P75 = 'p75',
    P90 = 'p90',
    P95 = 'p95',
    P99 = 'p99',
}

export enum CountPerActorMathType {
    Average = 'avg_count_per_actor',
    Minimum = 'min_count_per_actor',
    Maximum = 'max_count_per_actor',
    Median = 'median_count_per_actor',
    P75 = 'p75_count_per_actor',
    P90 = 'p90_count_per_actor',
    P95 = 'p95_count_per_actor',
    P99 = 'p99_count_per_actor',
}

export enum HogQLMathType {
    HogQL = 'hogql',
}
export enum GroupMathType {
    UniqueGroup = 'unique_group',
}

export enum ExperimentMetricMathType {
    TotalCount = 'total',
    Sum = 'sum',
    UniqueSessions = 'unique_session',
    Min = 'min',
    Max = 'max',
    Avg = 'avg',
    UniqueUsers = 'dau',
    UniqueGroup = 'unique_group',
    HogQL = 'hogql',
}

export enum ExperimentMetricGoal {
    Increase = 'increase',
    Decrease = 'decrease',
}

export enum ActorGroupType {
    Person = 'person',
    GroupPrefix = 'group',
}

export enum BehavioralEventType {
    PerformEvent = 'performed_event',
    PerformMultipleEvents = 'performed_event_multiple',
    PerformSequenceEvents = 'performed_event_sequence',
    NotPerformedEvent = 'not_performed_event',
    NotPerformSequenceEvents = 'not_performed_event_sequence',
    HaveProperty = 'have_property',
    NotHaveProperty = 'not_have_property',
}

export enum BehavioralCohortType {
    InCohort = 'in_cohort',
    NotInCohort = 'not_in_cohort',
}

export enum BehavioralLifecycleType {
    PerformEventFirstTime = 'performed_event_first_time',
    PerformEventRegularly = 'performed_event_regularly',
    StopPerformEvent = 'stopped_performing_event',
    StartPerformEventAgain = 'restarted_performing_event',
}

export enum TimeUnitType {
    Day = 'day',
    Week = 'week',
    Month = 'month',
    Year = 'year',
}

export enum DateOperatorType {
    BeforeTheLast = 'before_the_last',
    Between = 'between',
    NotBetween = 'not_between',
    OnTheDate = 'on_the_date',
    NotOnTheDate = 'not_on_the_date',
    Since = 'since',
    Before = 'before',
    IsSet = 'is_set',
    IsNotSet = 'is_not_set',
}

export enum SingleFieldDateType {
    IsDateExact = 'is_date_exact',
    IsDateBefore = 'is_date_before',
    IsDateAfter = 'is_date_after',
}

export enum ValueOptionType {
    MostRecent = 'most_recent',
    Previous = 'previous',
    OnDate = 'on_date',
}

export type WeekdayType = 'monday' | 'tuesday' | 'wednesday' | 'thursday' | 'friday' | 'saturday' | 'sunday'

export interface SubscriptionType {
    id: number
    insight?: number
    dashboard?: number
    target_type: string
    target_value: string
    frequency: 'daily' | 'weekly' | 'monthly' | 'yearly'
    interval: number
    byweekday: WeekdayType[] | null
    bysetpos: number | null
    start_date: string
    until_date?: string
    title: string
    summary: string
    created_by?: UserBasicType | null
    created_at: string
    updated_at: string
    deleted?: boolean
}

export type SmallTimeUnit = 'hours' | 'minutes' | 'seconds'

export type Duration = {
    timeValue: number
    unit: SmallTimeUnit
}

export enum EventDefinitionType {
    Event = 'event',
    EventCustom = 'event_custom',
    EventPostHog = 'event_posthog',
}

export const INTEGRATION_KINDS = [
    'slack',
    'salesforce',
    'hubspot',
    'google-pubsub',
    'google-cloud-storage',
    'google-ads',
    'google-sheets',
    'linkedin-ads',
    'snapchat',
    'intercom',
    'email',
    'twilio',
    'linear',
    'github',
    'meta-ads',
    'clickup',
    'reddit-ads',
<<<<<<< HEAD
    'tiktok-ads',
=======
    'databricks',
>>>>>>> ac547248
] as const

export type IntegrationKind = (typeof INTEGRATION_KINDS)[number]

export interface IntegrationType {
    id: number
    kind: IntegrationKind
    display_name: string
    icon_url: string
    config: any
    created_by?: UserBasicType | null
    created_at: string
    errors?: string
}

export interface EmailIntegrationDomainGroupedType {
    domain: string
    integrations: IntegrationType[]
}

export interface SlackChannelType {
    id: string
    name: string
    is_private: boolean
    is_ext_shared: boolean
    is_member: boolean
    is_private_without_access?: boolean
}

export interface TwilioPhoneNumberType {
    sid: string
    phone_number: string
    friendly_name: string
}
export interface LinearTeamType {
    id: string
    name: string
}

export interface SharePasswordType {
    id: string
    created_at: string
    note: string
    created_by_email: string
    is_active: boolean
    password?: string
}

export interface SharingConfigurationType {
    enabled: boolean
    access_token: string
    created_at: string
    password_required: boolean
    settings?: SharingConfigurationSettings
    share_passwords?: SharePasswordType[]
}

export enum ExporterFormat {
    PNG = 'image/png',
    CSV = 'text/csv',
    PDF = 'application/pdf',
    JSON = 'application/json',
    XLSX = 'application/vnd.openxmlformats-officedocument.spreadsheetml.sheet',
    WEBM = 'video/webm',
    MP4 = 'video/mp4',
    GIF = 'image/gif',
}

/** Exporting directly from the browser to a file */
export type LocalExportContext = {
    localData: string
    filename: string
    mediaType?: ExporterFormat
}

export type OnlineExportContext = {
    method?: string
    path: string
    query?: any
    body?: any
    filename?: string
}

export type QueryExportContext = {
    source: Record<string, any>
    filename?: string
}

export interface ReplayExportContext {
    session_recording_id: string
    timestamp?: number
    css_selector?: string
    width?: number
    height?: number
    filename?: string
    duration?: number
    mode?: SessionRecordingPlayerMode
}

export interface HeatmapExportContext {
    heatmap_url: string
    filename?: string
    heatmap_filters?: HeatmapFilters
    heatmap_color_palette?: string | null
    heatmap_fixed_position_mode?: HeatmapFixedPositionMode
    common_filters?: CommonFilters
}

export type ExportContext =
    | OnlineExportContext
    | LocalExportContext
    | QueryExportContext
    | ReplayExportContext
    | HeatmapExportContext

export interface ExportedAssetType {
    id: number
    export_format: ExporterFormat
    dashboard?: number
    insight?: number
    export_context?: ExportContext
    has_content: boolean
    filename: string
    created_at: string
    expires_after?: string
    exception?: string
}

export enum FeatureFlagReleaseType {
    ReleaseToggle = 'Release toggle',
    Variants = 'Multiple variants',
}

export interface MediaUploadResponse {
    id: string
    image_location: string
    name: string
}

export enum RolloutConditionType {
    Insight = 'insight',
    Sentry = 'sentry',
}

export enum Resource {
    FEATURE_FLAGS = 'feature flags',
}

export interface RoleType {
    id: string
    name: string
    members: RoleMemberType[]
    created_at: string
    created_by: UserBasicType | null
}

export interface RoleMemberType {
    id: string
    user: UserBaseType
    role_id: string
    joined_at: string
    updated_at: string
    user_uuid: string
}

export type APIScopeObject =
    | 'action'
    | 'access_control'
    | 'activity_log'
    | 'annotation'
    | 'batch_export'
    | 'cohort'
    | 'dashboard'
    | 'dashboard_template'
    | 'dataset'
    | 'early_access_feature'
    | 'error_tracking'
    | 'evaluation'
    | 'event_definition'
    | 'experiment'
    | 'export'
    | 'feature_flag'
    | 'group'
    | 'hog_function'
    | 'insight'
    | 'integration'
    | 'notebook'
    | 'organization'
    | 'organization_member'
    | 'person'
    | 'plugin'
    | 'project'
    | 'property_definition'
    | 'query'
    | 'revenue_analytics'
    | 'session_recording'
    | 'session_recording_playlist'
    | 'sharing_configuration'
    | 'subscription'
    | 'survey'
    | 'task'
    | 'user'
    | 'webhook'
    | 'warehouse_view'
    | 'warehouse_table'

export type APIScopeAction = 'read' | 'write'

export type APIScope = {
    key: APIScopeObject
    objectPlural: string
    info?: string | JSX.Element
    disabledActions?: APIScopeAction[]
    disabledWhenProjectScoped?: boolean
    description?: string
    warnings?: Partial<Record<APIScopeAction, string | JSX.Element>>
}

export type APIScopePreset = { value: string; label: string; scopes: string[]; isCloudOnly?: boolean }

export enum AccessControlLevel {
    None = 'none',
    Member = 'member',
    Admin = 'admin',
    Viewer = 'viewer',
    Editor = 'editor',
    Manager = 'manager',
}

export interface AccessControlTypeBase {
    created_by: UserBasicType | null
    created_at: string
    updated_at: string
    resource: APIScopeObject
    access_level: AccessControlLevel | null
    organization_member?: OrganizationMemberType['id'] | null
    role?: RoleType['id'] | null
}

export interface AccessControlTypeProject extends AccessControlTypeBase {}

export interface AccessControlTypeMember extends AccessControlTypeBase {
    organization_member: OrganizationMemberType['id']
}

export interface AccessControlTypeOrganizationAdmins extends AccessControlTypeBase {
    organization_admin_members: OrganizationMemberType['id'][]
}

export interface AccessControlTypeRole extends AccessControlTypeBase {
    role: RoleType['id']
}

export type AccessControlType = AccessControlTypeProject | AccessControlTypeMember | AccessControlTypeRole

export type AccessControlUpdateType = Pick<AccessControlType, 'access_level' | 'organization_member' | 'role'> & {
    resource?: AccessControlType['resource']
}

export type AccessControlResponseType = {
    access_controls: AccessControlType[]
    available_access_levels: AccessControlLevel[]
    user_access_level: AccessControlLevel
    default_access_level: AccessControlLevel
    user_can_edit_access_levels: boolean
}

export type JsonType = string | number | boolean | null | { [key: string]: JsonType } | Array<JsonType>

export type PromptButtonType = 'primary' | 'secondary'
export type PromptType = 'modal' | 'popup'

export type PromptPayload = {
    title: string
    body: string
    type: PromptType
    image?: string
    url_match?: string
    primaryButtonText?: string
    secondaryButtonText?: string
    primaryButtonURL?: string
}

export type PromptFlag = {
    flag: string
    payload: PromptPayload
    showingPrompt: boolean
    locationCSS?: Partial<CSSStyleDeclaration>
    tooltipCSS?: Partial<CSSStyleDeclaration>
}

// Should be kept in sync with "posthog/models/activity_logging/activity_log.py"
export enum ActivityScope {
    ACTION = 'Action',
    ALERT_CONFIGURATION = 'AlertConfiguration',
    ANNOTATION = 'Annotation',
    BATCH_EXPORT = 'BatchExport',
    BATCH_IMPORT = 'BatchImport',
    FEATURE_FLAG = 'FeatureFlag',
    PERSON = 'Person',
    GROUP = 'Group',
    INSIGHT = 'Insight',
    PLUGIN = 'Plugin',
    PLUGIN_CONFIG = 'PluginConfig',
    HOG_FUNCTION = 'HogFunction',
    DATA_MANAGEMENT = 'DataManagement',
    EVENT_DEFINITION = 'EventDefinition',
    PROPERTY_DEFINITION = 'PropertyDefinition',
    NOTEBOOK = 'Notebook',
    DASHBOARD = 'Dashboard',
    REPLAY = 'Replay',
    // TODO: doh! we don't need replay and recording
    RECORDING = 'recording',
    EXPERIMENT = 'Experiment',
    SURVEY = 'Survey',
    EARLY_ACCESS_FEATURE = 'EarlyAccessFeature',
    COMMENT = 'Comment',
    COHORT = 'Cohort',
    TEAM = 'Team',
    ORGANIZATION = 'Organization',
    ORGANIZATION_MEMBERSHIP = 'OrganizationMembership',
    ORGANIZATION_INVITE = 'OrganizationInvite',
    ERROR_TRACKING_ISSUE = 'ErrorTrackingIssue',
    DATA_WAREHOUSE_SAVED_QUERY = 'DataWarehouseSavedQuery',
    USER_INTERVIEW = 'UserInterview',
    TAG = 'Tag',
    TAGGED_ITEM = 'TaggedItem',
    EXTERNAL_DATA_SOURCE = 'ExternalDataSource',
    EXTERNAL_DATA_SCHEMA = 'ExternalDataSchema',
}

export type CommentType = {
    id: string
    content: string | null
    rich_content: JSONContent | null
    version: number
    created_at: string
    created_by: UserBasicType | null
    source_comment?: string | null
    scope: ActivityScope | string
    item_id?: string
    item_context: Record<string, any> | null
    /** only on the type to support patching for soft delete */
    deleted?: boolean
}

export interface DataWarehouseCredential {
    access_key: string
    access_secret: string
}
export interface DataWarehouseTable {
    /** UUID */
    id: string
    name: string
    format: DataWarehouseTableTypes
    url_pattern: string
    credential: DataWarehouseCredential
    external_data_source?: ExternalDataSource
    external_schema?: SimpleExternalDataSourceSchema
}

export type DataWarehouseTableTypes = 'CSV' | 'Parquet' | 'JSON' | 'CSVWithNames'

export interface DataWarehouseSavedQuery {
    /** UUID */
    id: string
    name: string
    query: HogQLQuery
    columns: DatabaseSchemaField[]
    last_run_at?: string
    sync_frequency?: string
    status?: string
    latest_error: string | null
    latest_history_id?: string
    is_materialized?: boolean
}

export interface DataWarehouseSavedQueryDraft {
    id: string
    query: HogQLQuery
    saved_query_id?: string
    created_at: string
    updated_at: string
    name: string
    edited_history_id?: string
}

export interface DataWarehouseViewLinkConfiguration {
    experiments_optimized?: boolean
    experiments_timestamp_key?: string | null
}

export interface DataWarehouseViewLink {
    id: string
    source_table_name?: string
    source_table_key?: string
    joining_table_name?: string
    joining_table_key?: string
    field_name?: string
    created_by?: UserBasicType | null
    created_at?: string | null
    configuration?: DataWarehouseViewLinkConfiguration
}

export interface QueryTabState {
    id: string
    state: Record<string, any>
}

export enum DataWarehouseSettingsTab {
    Managed = 'managed',
    SelfManaged = 'self-managed',
}

export const manualLinkSources = ['aws', 'google-cloud', 'cloudflare-r2', 'azure'] as const

export type ManualLinkSourceType = (typeof manualLinkSources)[number]

export interface ExternalDataSourceRevenueAnalyticsConfig {
    enabled: boolean
    include_invoiceless_charges: boolean
}

export interface ExternalDataSourceCreatePayload {
    source_type: ExternalDataSourceType
    prefix: string
    payload: Record<string, any>
}
export interface ExternalDataSource {
    id: string
    source_id: string
    connection_id: string
    status: string
    source_type: ExternalDataSourceType
    prefix: string
    latest_error: string | null
    last_run_at?: Dayjs
    schemas: ExternalDataSourceSchema[]
    sync_frequency: DataWarehouseSyncInterval
    job_inputs: Record<string, any>
    revenue_analytics_config: ExternalDataSourceRevenueAnalyticsConfig
}

export interface DataModelingJob {
    id: string
    saved_query_id: string
    status: 'Running' | 'Completed' | 'Failed' | 'Cancelled'
    rows_materialized: number
    rows_expected: number | null
    error: string | null
    created_at: string
    last_run_at: string
    workflow_id: string
    workflow_run_id: string
}

export interface SimpleExternalDataSourceSchema {
    id: string
    name: string
    should_sync: boolean
    last_synced_at?: Dayjs
}

export type SchemaIncrementalFieldsResponse = {
    incremental_fields: IncrementalField[]
    incremental_available: boolean
    append_available: boolean
    full_refresh_available: boolean
}

export interface IncrementalField {
    label: string
    type: string
    field: string
    field_type: string
}

export interface ExternalDataSourceSyncSchema {
    table: string
    rows?: number | null
    should_sync: boolean
    sync_time_of_day: string | null
    incremental_field: string | null
    incremental_field_type: string | null
    sync_type: 'full_refresh' | 'incremental' | 'append' | null
    incremental_fields: IncrementalField[]
    incremental_available: boolean
    append_available: boolean
}

export interface ExternalDataSourceSchema extends SimpleExternalDataSourceSchema {
    table?: SimpleDataWarehouseTable
    incremental: boolean
    sync_type: 'incremental' | 'full_refresh' | 'append' | null
    sync_time_of_day: string | null
    status?: ExternalDataSchemaStatus
    latest_error: string | null
    incremental_field: string | null
    incremental_field_type: string | null
    sync_frequency: DataWarehouseSyncInterval
}

export enum ExternalDataSchemaStatus {
    Running = 'Running',
    Completed = 'Completed',
    Failed = 'Failed',
    Paused = 'Paused',
    Cancelled = 'Cancelled',
}

export enum ExternalDataJobStatus {
    Running = 'Running',
    Completed = 'Completed',
    Failed = 'Failed',
    BillingLimits = 'Billing limits',
    BillingLimitTooLow = 'Billing limit too low',
}

export interface ExternalDataJob {
    id: string
    created_at: string
    finished_at: string
    status: ExternalDataJobStatus
    schema: SimpleExternalDataSourceSchema
    rows_synced: number
    latest_error: string
    workflow_run_id?: string
}

export interface SimpleDataWarehouseTable {
    id: string
    name: string
    columns: DatabaseSchemaField[]
    row_count: number
}

export type BatchExportServiceS3 = {
    type: 'S3'
    config: {
        bucket_name: string
        region: string
        prefix: string
        aws_access_key_id: string
        aws_secret_access_key: string
        exclude_events: string[]
        include_events: string[]
        compression: string | null
        encryption: string | null
        kms_key_id: string | null
        endpoint_url: string | null
        file_format: string
        max_file_size_mb: number | null
        use_virtual_style_addressing: boolean
    }
}

export type BatchExportServicePostgres = {
    type: 'Postgres'
    config: {
        user: string
        password: string
        host: string
        port: number
        database: string
        schema: string
        table_name: string
        has_self_signed_cert: boolean
        exclude_events: string[]
        include_events: string[]
    }
}

export type BatchExportServiceSnowflake = {
    type: 'Snowflake'
    config: {
        account: string
        database: string
        warehouse: string
        user: string
        authentication_type: 'password' | 'keypair'
        password: string | null
        private_key: string | null
        private_key_passphrase: string | null
        schema: string
        table_name: string
        role: string | null
        exclude_events: string[]
        include_events: string[]
    }
}

export type BatchExportServiceBigQuery = {
    type: 'BigQuery'
    config: {
        project_id: string
        private_key: string
        private_key_id: string
        client_email: string
        token_uri: string
        dataset_id: string
        table_id: string
        exclude_events: string[]
        include_events: string[]
        use_json_type: boolean
    }
}

export type BatchExportServiceHTTP = {
    type: 'HTTP'
    config: {
        url: string
        token: string
        exclude_events: string[]
        include_events: string[]
    }
}

export type BatchExportServiceRedshift = {
    type: 'Redshift'
    config: {
        user: string
        password: string
        host: string
        port: number
        database: string
        schema: string
        table_name: string
        properties_data_type: boolean
        exclude_events: string[]
        include_events: string[]
    }
}

export type BatchExportServiceDatabricks = {
    type: 'Databricks'
    integration: number
    config: {
        http_path: string
        catalog: string
        schema: string
        table_name: string
        use_variant_type: boolean
        table_partition_field: string | null
        exclude_events: string[]
        include_events: string[]
    }
}

// When adding a new option here also add a icon for it to
// frontend/public/services/
// and update RenderBatchExportIcon
export const BATCH_EXPORT_SERVICE_NAMES: BatchExportService['type'][] = [
    'S3',
    'Snowflake',
    'Postgres',
    'BigQuery',
    'Redshift',
    'HTTP',
    'Databricks',
]
export type BatchExportService =
    | BatchExportServiceS3
    | BatchExportServiceSnowflake
    | BatchExportServicePostgres
    | BatchExportServiceBigQuery
    | BatchExportServiceRedshift
    | BatchExportServiceHTTP
    | BatchExportServiceDatabricks

export type PipelineInterval = 'hour' | 'day' | 'every 5 minutes'

export type DataWarehouseSyncInterval = '5min' | '30min' | '1hour' | '6hour' | '12hour' | '24hour' | '7day' | '30day'
export type OrNever = 'never'

export type BatchExportConfiguration = {
    // User provided data for the export. This is the data that the user
    // provides when creating the export.
    id: string
    team_id: number
    name: string
    destination: BatchExportService
    interval: PipelineInterval
    created_at: string
    start_at: string | null
    end_at: string | null
    paused: boolean
    model: string
    filters: AnyPropertyFilter[]
    latest_runs?: BatchExportRun[]
}

export type BatchExportConfigurationTestStepStatus = 'Passed' | 'Failed'

export type BatchExportConfigurationTestStepResult = {
    status: BatchExportConfigurationTestStepStatus
    message: string
}

export type BatchExportConfigurationTestStep = {
    name: string
    description: string
    result: BatchExportConfigurationTestStepResult | null
}

export type BatchExportConfigurationTest = {
    steps: BatchExportConfigurationTestStep[]
}

export type RawBatchExportRun = {
    id: string
    status:
        | 'Cancelled'
        | 'Completed'
        | 'ContinuedAsNew'
        | 'Failed'
        | 'FailedRetryable'
        | 'Terminated'
        | 'TimedOut'
        | 'Running'
        | 'Starting'
    created_at: string
    data_interval_start?: string
    data_interval_end: string
    last_updated_at?: string
}

export type BatchExportRun = {
    id: string
    status:
        | 'Cancelled'
        | 'Completed'
        | 'ContinuedAsNew'
        | 'Failed'
        | 'FailedRetryable'
        | 'Terminated'
        | 'TimedOut'
        | 'Running'
        | 'Starting'
    created_at: Dayjs
    data_interval_start?: Dayjs
    data_interval_end: Dayjs
    last_updated_at?: Dayjs
}

export type GroupedBatchExportRuns = {
    last_run_at: Dayjs
    data_interval_start: Dayjs
    data_interval_end: Dayjs
    runs: BatchExportRun[]
}

export type BatchExportBackfillProgress = {
    total_runs?: number
    finished_runs?: number
    progress?: number
}

export type RawBatchExportBackfill = {
    id: string
    status:
        | 'Cancelled'
        | 'Completed'
        | 'ContinuedAsNew'
        | 'Failed'
        | 'FailedRetryable'
        | 'Terminated'
        | 'TimedOut'
        | 'Running'
        | 'Starting'
    created_at: string
    finished_at?: string
    start_at?: string
    end_at?: string
    last_updated_at?: string
    progress?: BatchExportBackfillProgress
}

export type BatchExportBackfill = {
    id: string
    status:
        | 'Cancelled'
        | 'Completed'
        | 'ContinuedAsNew'
        | 'Failed'
        | 'FailedRetryable'
        | 'Terminated'
        | 'TimedOut'
        | 'Running'
        | 'Starting'
    created_at?: Dayjs
    finished_at?: Dayjs
    start_at?: Dayjs
    end_at?: Dayjs
    last_updated_at?: Dayjs
    progress?: BatchExportBackfillProgress
}

export type SDK = {
    name: string
    key: string
    recommended?: boolean
    tags: SDKTag[]
    image:
        | string
        | JSX.Element
        // storybook handles require() differently, so we need to support both
        | {
              default: string
          }
    docsLink: string
}

export enum SDKKey {
    ANDROID = 'android',
    ANGULAR = 'angular',
    ASTRO = 'astro',
    API = 'api',
    BUBBLE = 'bubble',
    DJANGO = 'django',
    DOCUSAURUS = 'docusaurus',
    DOTNET = 'dotnet',
    ELIXIR = 'elixir',
    FRAMER = 'framer',
    FLUTTER = 'flutter',
    GATSBY = 'gatsby',
    GO = 'go',
    GOOGLE_TAG_MANAGER = 'google_tag_manager',
    HELICONE = 'helicone',
    HTML_SNIPPET = 'html',
    IOS = 'ios',
    JAVA = 'java',
    JS_WEB = 'javascript_web',
    LARAVEL = 'laravel',
    LANGFUSE = 'langfuse',
    NEXT_JS = 'nextjs',
    NODE_JS = 'nodejs',
    NUXT_JS = 'nuxtjs',
    PHP = 'php',
    PYTHON = 'python',
    REACT = 'react',
    REACT_NATIVE = 'react_native',
    REMIX = 'remix',
    RETOOL = 'retool',
    RUBY = 'ruby',
    RUDDERSTACK = 'rudderstack',
    RUST = 'rust',
    SEGMENT = 'segment',
    SENTRY = 'sentry',
    SHOPIFY = 'shopify',
    SVELTE = 'svelte',
    TRACELOOP = 'traceloop',
    VUE_JS = 'vuejs',
    WEBFLOW = 'webflow',
    WORDPRESS = 'wordpress',
}

export enum SDKTag {
    RECOMMENDED = 'Recommended',
    WEB = 'Web',
    MOBILE = 'Mobile',
    SERVER = 'Server',
    LLM = 'LLM',
    INTEGRATION = 'Integration',
    OTHER = 'Other',
}

export type SDKInstructionsMap = Partial<Record<SDKKey, ReactNode>>

export interface AppMetricsUrlParams {
    tab?: AppMetricsTab
    from?: string
    error?: [string, string]
}

export enum AppMetricsTab {
    Logs = 'logs',
    ProcessEvent = 'processEvent',
    OnEvent = 'onEvent',
    ComposeWebhook = 'composeWebhook',
    ExportEvents = 'exportEvents',
    ScheduledTask = 'scheduledTask',
    HistoricalExports = 'historical_exports',
    History = 'history',
}

export enum SidePanelTab {
    Max = 'max',
    Notebooks = 'notebook',
    Support = 'support',
    Docs = 'docs',
    Activation = 'activation',
    Settings = 'settings',
    Activity = 'activity',
    Discussion = 'discussion',
    Status = 'status',
    Exports = 'exports',
    AccessControl = 'access-control',
}

export interface ProductPricingTierSubrows {
    columns: LemonTableColumns<BillingTableTierAddonRow>
    rows: BillingTableTierAddonRow[]
}

export type BillingTableTierAddonRow = {
    productName: string
    price: string
    usage: string
    total: string
    projectedTotal: string
    icon?: string
}

export type BillingTableTierRow = {
    volume: string
    basePrice: string
    usage: string
    total: string
    projectedTotal: string | ReactNode
    subrows: ProductPricingTierSubrows
}

export type AvailableOnboardingProducts = Record<
    | ProductKey.PRODUCT_ANALYTICS
    | ProductKey.SESSION_REPLAY
    | ProductKey.FEATURE_FLAGS
    | ProductKey.EXPERIMENTS
    | ProductKey.SURVEYS
    | ProductKey.DATA_WAREHOUSE
    | ProductKey.WEB_ANALYTICS
    | ProductKey.ERROR_TRACKING,
    OnboardingProduct
>

export type OnboardingProduct = {
    name: string
    breadcrumbsName?: string
    icon: string
    iconColor: string
    url: string
    scene: Scene
}

export type CyclotronJobInputSchemaType = {
    type:
        | 'string'
        | 'number'
        | 'boolean'
        | 'dictionary'
        | 'choice'
        | 'json'
        | 'integration'
        | 'integration_field'
        | 'email'
        | 'native_email'
    key: string
    label: string
    choices?: { value: string; label: string }[]
    required?: boolean
    default?: any
    secret?: boolean
    hidden?: boolean
    templating?: boolean
    description?: string
    integration?: string
    integration_key?: string
    integration_field?: string
    requires_field?: string
    requiredScopes?: string
}

export type CyclotronJobMasking = {
    ttl: number | null
    threshold?: number | null
    hash: string
    bytecode?: any
}

// subset of EntityFilter
export interface CyclotronJobFilterBase {
    id: string
    name?: string | null
    order?: number
    properties?: (EventPropertyFilter | PersonPropertyFilter | ElementPropertyFilter)[]
}

export interface CyclotronJobFilterEvents extends CyclotronJobFilterBase {
    type: 'events'
}

export interface CyclotronJobFilterActions extends CyclotronJobFilterBase {
    type: 'actions'
}

export type CyclotronJobFilterPropertyFilter =
    | EventPropertyFilter
    | PersonPropertyFilter
    | ElementPropertyFilter
    | GroupPropertyFilter
    | FeaturePropertyFilter
    | HogQLPropertyFilter
    | FlagPropertyFilter

export interface CyclotronJobFiltersType {
    source?: 'events' | 'person-updates'
    events?: CyclotronJobFilterEvents[]
    actions?: CyclotronJobFilterActions[]
    properties?: CyclotronJobFilterPropertyFilter[]
    filter_test_accounts?: boolean
    bytecode?: any[]
    bytecode_error?: string
}

export type CyclotronJobInputType = CyclotronInputType

export interface HogFunctionMappingType {
    name: string
    disabled?: boolean
    inputs_schema?: CyclotronJobInputSchemaType[]
    inputs?: Record<string, CyclotronInputType> | null
    filters?: CyclotronJobFiltersType | null
}
export interface HogFunctionMappingTemplateType extends HogFunctionMappingType {
    name: string
    include_by_default?: boolean
}

export type HogFunctionTypeType =
    | 'destination'
    | 'internal_destination'
    | 'source'
    | 'source_webhook'
    | 'site_destination'
    | 'site_app'
    | 'transformation'

export type HogFunctionType = {
    id: string
    type: HogFunctionTypeType
    icon_url?: string
    name: string
    description: string
    created_by: UserBasicType | null
    created_at: string
    updated_at: string
    enabled: boolean
    hog: string
    execution_order?: number
    inputs_schema?: CyclotronJobInputSchemaType[]
    inputs?: Record<string, CyclotronInputType> | null
    mappings?: HogFunctionMappingType[] | null
    masking?: CyclotronJobMasking | null
    filters?: CyclotronJobFiltersType | null
    template?: HogFunctionTemplateType
    status?: HogFunctionStatus
}

export type HogFunctionTemplateStatus = 'stable' | 'alpha' | 'beta' | 'deprecated' | 'coming_soon' | 'hidden'

// Contexts change the way the UI is rendered allowing different teams to customize the UI for their use case
export type HogFunctionConfigurationContextId = 'standard' | 'error-tracking' | 'activity-log' | 'insight-alerts'

export type HogFunctionSubTemplateIdType =
    | 'early-access-feature-enrollment'
    | 'survey-response'
    | 'activity-log'
    | 'error-tracking-issue-created'
    | 'error-tracking-issue-reopened'
    | 'insight-alert-firing'

export type HogFunctionConfigurationType = Omit<
    HogFunctionType,
    'id' | 'created_at' | 'created_by' | 'updated_at' | 'status' | 'hog'
> & {
    hog?: HogFunctionType['hog'] // In the config it can be empty if using a template
    _create_in_folder?: string | null
}
export type HogFlowConfigurationType = Omit<HogFlow, 'id' | 'created_at' | 'created_by' | 'updated_at' | 'status'>
export type CyclotronJobConfigurationType = HogFunctionConfigurationType | HogFlowConfigurationType

export type HogFunctionSubTemplateType = Pick<
    HogFunctionType,
    'filters' | 'inputs' | 'masking' | 'mappings' | 'type'
> & {
    template_id: HogFunctionTemplateType['id']
    context_id: HogFunctionConfigurationContextId
    sub_template_id: HogFunctionSubTemplateIdType
    name?: string
    description?: string
}

export type HogFunctionTemplateType = Pick<
    HogFunctionType,
    'id' | 'type' | 'name' | 'inputs_schema' | 'filters' | 'icon_url' | 'masking' | 'mappings'
> & {
    status: HogFunctionTemplateStatus
    free: boolean
    mapping_templates?: HogFunctionMappingTemplateType[]
    description?: string | JSX.Element
    code: string
    code_language: 'javascript' | 'hog'
    /** Whether the template should be conditionally rendered based on a feature flag */
    flag?: string
}

export type HogFunctionTemplateWithSubTemplateType = HogFunctionTemplateType & {
    sub_template_id?: HogFunctionSubTemplateIdType
}

export type HogFunctionIconResponse = {
    id: string
    name: string
    url: string
}

export enum HogWatcherState {
    healthy = 1,
    overflowed = 2,
    disabled = 3,
    forcefully_degraded = 11,
    forcefully_disabled = 12,
}

export type HogFunctionStatus = {
    state: HogWatcherState
    tokens: number
}

export type CyclotronJobInvocationGlobals = {
    project: {
        id: number
        name: string
        url: string
    }
    source?: {
        name: string
        url: string
    }
    event: {
        uuid: string
        event: string
        elements_chain: string
        distinct_id: string
        properties: Record<string, any>
        timestamp: string
        url: string
    }
    person?: {
        id: string
        properties: Record<string, any>
        name: string
        url: string
    }
    groups?: Record<
        string,
        {
            id: string // the "key" of the group
            type: string
            index: number
            url: string
            properties: Record<string, any>
        }
    >
    // Only applies to sources
    request?: {
        body: Record<string, any>
        headers: Record<string, string>
        ip?: string
    }
}

export type CyclotronJobInvocationGlobalsWithInputs = Partial<CyclotronJobInvocationGlobals> & {
    inputs?: Record<string, any>
}

export type CyclotronJobTestInvocationResult = {
    status: 'success' | 'error' | 'skipped'
    logs: LogEntry[]
    result: any
    errors?: string[]
}

export type AppMetricsV2Response = {
    labels: string[]
    series: {
        name: string
        values: number[]
    }[]
}

export type AppMetricsTotalsV2Response = {
    totals: Record<string, number>
}

export type AppMetricsV2RequestParams = {
    after?: string
    before?: string
    // Comma separated list of log levels
    name?: string
    kind?: string
    interval?: 'hour' | 'day' | 'week'
    breakdown_by?: 'name' | 'kind'
}

export type SessionReplayUrlTriggerConfig = {
    url: string
    matching: 'regex'
}

export type ReplayTemplateType = {
    key: string
    name: string
    description: string
    variables?: ReplayTemplateVariableType[]
    categories: ReplayTemplateCategory[]
    icon?: ReactNode
    order?: RecordingOrder
}
export type ReplayTemplateCategory = 'B2B' | 'B2C' | 'More'

export type ReplayTemplateVariableType = {
    type: 'event' | 'flag' | 'pageview' | 'person-property' | 'snapshot_source'
    name: string
    key: string
    touched?: boolean
    value?: string
    description?: string
    filterGroup?: UniversalFiltersGroupValue
    noTouch?: boolean
}

export type GoogleAdsConversionActionType = {
    id: string
    name: string
    resourceName: string
}

export type LinkedInAdsConversionRuleType = {
    id: number
    name: string
}

export type LinkedInAdsAccountType = {
    id: number
    name: string
    campaigns: string
}

export type DataColorThemeModel = {
    id: number
    name: string
    colors: string[]
    is_global: boolean
}

export type DataColorThemeModelPayload = Omit<DataColorThemeModel, 'id' | 'is_global'> & {
    id?: number
    is_global?: boolean
}

export enum CookielessServerHashMode {
    Disabled = 0,
    Stateless = 1,
    Stateful = 2,
}

/**
 * Assistant Conversation
 */
export enum ConversationStatus {
    Idle = 'idle',
    InProgress = 'in_progress',
    Canceling = 'canceling',
}

export enum ConversationType {
    Assistant = 'assistant',
    ToolCall = 'tool_call',
    DeepResearch = 'deep_research',
}

export enum Category {
    DEEP_RESEARCH = 'deep_research',
}

export enum DeepResearchType {
    PLANNING = 'planning',
    REPORT = 'report',
}

interface _NotebookBase {
    notebook_id: string
    title: string
}

export interface DeepResearchNotebook extends _NotebookBase {
    category: Category.DEEP_RESEARCH
    notebook_type?: DeepResearchType
}

export type NotebookInfo = DeepResearchNotebook

export interface Conversation {
    id: string
    status: ConversationStatus
    title: string | null
    created_at: string | null
    updated_at: string | null
    type: ConversationType
}

export interface ConversationDetail extends Conversation {
    messages: RootAssistantMessage[]
}

export enum UserRole {
    Engineering = 'engineering',
    Data = 'data',
    Product = 'product',
    Founder = 'founder',
    Leadership = 'leadership',
    Marketing = 'marketing',
    Sales = 'sales',
    Other = 'other',
}

export interface CoreMemory {
    id: string
    text: string
}

export type FileSystemIconColor = [string] | [string, string]

export interface FileSystemType {
    href?: (ref: string) => string
    // Visual name of the product
    name: string
    // Flag to determine if the product is enabled
    flag?: string
    // Used to filter the tree items by product
    filterKey?: string
    // Icon type of the icon
    iconType?: FileSystemIconType
    // Color of the icon
    iconColor?: FileSystemIconColor
}

export interface ProductManifest {
    name: string
    scenes?: Record<string, SceneConfig>
    routes?: Record<string, [string /** Scene */, string /** Scene Key (unique for layout tabs) */]>
    redirects?: Record<string, string | ((params: Params, searchParams: Params, hashParams: Params) => string)>
    urls?: Record<string, string | ((...args: any[]) => string)>
    fileSystemTypes?: Record<string, FileSystemType>
    treeItemsNew?: FileSystemImport[]
    treeItemsProducts?: FileSystemImport[]
    treeItemsGames?: FileSystemImport[]
    treeItemsMetadata?: FileSystemImport[]
}

export interface ProjectTreeRef {
    /**
     * Type of file system object.
     * Use "/" as a separator to add an internal type, e.g. "hog/site_destination".
     * Search with "hog/" to match all internal types.
     */
    type: string
    /**
     * The ref of the file system object.
     * Usually the "id" or "short_id" of the database object.
     * "null" opens the "new" page
     */
    ref: string | null
}

export type OAuthApplicationPublicMetadata = {
    name: string
    client_id: string
}
export interface EmailSenderDomainStatus {
    status: 'pending' | 'success'
    dnsRecords: (
        | {
              type: 'dkim'
              recordType: 'TXT'
              recordHostname: string
              recordValue: string
              status: 'pending' | 'success'
          }
        | {
              type: 'spf'
              recordType: 'TXT'
              recordHostname: '@'
              recordValue: string
              status: 'pending' | 'success'
          }
    )[]
}

// Representation of a `Link` model in our backend
export type LinkType = {
    id: string
    redirect_url: string
    short_link_domain: string
    short_code: string
    description?: string
    created_by: UserBasicType
    created_at: string
    updated_at: string
    _create_in_folder?: string | null
}

export interface LineageNode {
    id: string
    name: string
    type: 'view' | 'table'
    sync_frequency?: DataWarehouseSyncInterval
    last_run_at?: string
    status?: string
}

export interface LineageEdge {
    source: string
    target: string
}

export interface LineageGraph {
    nodes: LineageNode[]
    edges: LineageEdge[]
}

export interface DataWarehouseSourceRowCount {
    breakdown_of_rows_by_source: Record<string, number>
    billing_available: boolean
    billing_interval: string
    billing_period_end: string
    billing_period_start: string
    materialized_rows_in_billing_period: number
    total_rows: number
    tracked_billing_rows: number
    pending_billing_rows: number
}

export interface DataWarehouseActivityRecord {
    id: string
    type: string
    name: string | null
    status: string
    rows: number
    created_at: string
    finished_at: string | null
    latest_error: string | null
    workflow_run_id?: string
}

export interface DataWarehouseDashboardDataSource {
    id: string
    name: string
    status: string | null
    lastSync: string | null
    rowCount: number | null
    url: string
}

export enum OnboardingStepKey {
    INSTALL = 'install',
    LINK_DATA = 'link_data',
    PLANS = 'plans',
    VERIFY = 'verify',
    PRODUCT_CONFIGURATION = 'configure',
    REVERSE_PROXY = 'proxy',
    INVITE_TEAMMATES = 'invite_teammates',
    DASHBOARD_TEMPLATE = 'dashboard_template',
    DASHBOARD_TEMPLATE_CONFIGURE = 'dashboard_template_configure',
    SESSION_REPLAY = 'session_replay',
    AUTHORIZED_DOMAINS = 'authorized_domains',
    SOURCE_MAPS = 'source_maps',
    ALERTS = 'alerts',
}

export interface Dataset {
    id: string
    name: string
    description: string | null
    metadata: Record<string, any> | null
    team: number
    created_at: string
    updated_at: string
    created_by: UserBasicType
    deleted: boolean
}

export interface DatasetItem {
    id: string
    dataset: string
    team: number
    input: Record<string, any> | null
    output: Record<string, any> | null
    metadata: Record<string, any> | null
    ref_trace_id: string | null
    ref_timestamp: string | null
    ref_source_id: string | null
    created_by: UserBasicType
    updated_at: string
    created_at: string
    deleted: boolean
}

// Session Summaries
export interface SessionSummaryResponse {
    patterns: EnrichedSessionGroupSummaryPattern[]
}

export interface EnrichedSessionGroupSummaryPattern {
    pattern_id: number
    pattern_name: string
    pattern_description: string
    severity: 'low' | 'medium' | 'high' | 'critical'
    indicators: string[]
    events: PatternAssignedEventSegmentContext[]
    stats: EnrichedSessionGroupSummaryPatternStats
}

export interface EnrichedSessionGroupSummaryPatternStats {
    occurences: number
    sessions_affected: number
    sessions_affected_ratio: number
    segments_success_ratio: number
}

export interface PatternAssignedEventSegmentContext {
    segment_name: string
    segment_outcome: string
    segment_success: boolean
    segment_index: number
    previous_events_in_segment: EnrichedPatternAssignedEvent[]
    target_event: EnrichedPatternAssignedEvent
    next_events_in_segment: EnrichedPatternAssignedEvent[]
}

export interface EnrichedPatternAssignedEvent {
    event_id: string
    event_uuid: string
    session_id: string
    description: string
    abandonment: boolean
    confusion: boolean
    exception: string | null
    timestamp: string
    milliseconds_since_start: number
    window_id: string | null
    current_url: string | null
    event: string
    event_type: string | null
    event_index: number
}<|MERGE_RESOLUTION|>--- conflicted
+++ resolved
@@ -4333,11 +4333,8 @@
     'meta-ads',
     'clickup',
     'reddit-ads',
-<<<<<<< HEAD
+    'databricks',
     'tiktok-ads',
-=======
-    'databricks',
->>>>>>> ac547248
 ] as const
 
 export type IntegrationKind = (typeof INTEGRATION_KINDS)[number]
