import {
    ACTION_TYPE,
    AUTOCAPTURE,
    CUSTOM_EVENT,
    EVENT_TYPE,
    OrganizationMembershipLevel,
    PluginsAccessLevel,
    PAGEVIEW,
    SCREEN,
    ShownAsValue,
    RETENTION_RECURRING,
    RETENTION_FIRST_TIME,
} from 'lib/constants'
import { PluginConfigSchema } from '@posthog/plugin-scaffold'
import { PluginInstallationType } from 'scenes/plugins/types'
import { ViewType } from 'scenes/insights/insightLogic'
import { Dayjs } from 'dayjs'

export type Optional<T, K extends string | number | symbol> = Omit<T, K> & { [K in keyof T]?: T[K] }

export type AvailableFeatures =
    | 'zapier'
    | 'organizations_projects'
    | 'google_login'
    | 'dashboard_collaboration'
    | 'clickhouse'
    | 'ingestion_taxonomy'

export interface ColumnConfig {
    active: string[] | 'DEFAULT'
}
export interface UserType {
    uuid: string
    date_joined: string
    first_name: string
    email: string
    email_opt_in: boolean
    events_column_config: ColumnConfig
    anonymize_data: boolean
    distinct_id: string
    toolbar_mode: 'disabled' | 'toolbar'
    has_password: boolean
    is_staff: boolean
    is_impersonated: boolean
    organization: OrganizationType | null
    team: TeamBasicType | null
    organizations: OrganizationBasicType[]
}

/* Type for User objects in nested serializers (e.g. created_by) */
export interface UserBasicType {
    id: number
    uuid: string
    distinct_id: string
    first_name: string
    email: string
}

export interface PluginAccess {
    view: boolean
    install: boolean
    configure: boolean
}

export interface PersonalAPIKeyType {
    id: string
    label: string
    value?: string
    created_at: string
    last_used_at: string
    team_id: number
    user_id: string
}

export interface OrganizationBasicType {
    id: string
    name: string
}

export interface OrganizationType extends OrganizationBasicType {
    created_at: string
    updated_at: string
    membership_level: OrganizationMembershipLevel | null
    personalization: PersonalizationData
    setup: SetupState
    setup_section_2_completed: boolean
    plugins_access_level: PluginsAccessLevel
    teams: TeamBasicType[] | null
    available_features: AvailableFeatures[]
}

export interface OrganizationMemberType {
    id: string
    user: UserBasicType
    level: OrganizationMembershipLevel
    joined_at: string
    updated_at: string
}

export interface APIErrorType {
    type: 'authentication_error' | 'invalid_request' | 'server_error' | 'throttled_error' | 'validation_error'
    code: string
    detail: string
    attr: string | null
}

export interface EventUsageType {
    event: string
    usage_count: number
    volume: number
}

export interface PropertyUsageType {
    key: string
    usage_count: number
    volume: number
}
export interface TeamBasicType {
    id: number
    uuid: string
    organization: string // Organization ID
    api_token: string
    name: string
    completed_snippet_onboarding: boolean
    ingested_event: boolean
    is_demo: boolean
    timezone: string
}

export interface TeamType extends TeamBasicType {
    anonymize_ips: boolean
    app_urls: string[]
    slack_incoming_webhook: string
    session_recording_opt_in: boolean
    session_recording_retention_period_days: number | null
    test_account_filters: FilterType[]
    data_attributes: string[]
}

export interface ActionType {
    count?: number
    created_at: string
    deleted?: boolean
    id: number
    is_calculating?: boolean
    last_calculated_at?: string
    name: string
    post_to_slack?: boolean
    steps?: ActionStepType[]
    created_by: UserBasicType | null
}

/** Sync with plugin-server/src/types.ts */
export enum ActionStepUrlMatching {
    Contains = 'contains',
    Regex = 'regex',
    Exact = 'exact',
}

export interface ActionStepType {
    event?: string
    href?: string
    id?: number
    name?: string
    properties?: []
    selector?: string
    tag_name?: string
    text?: string
    url?: string
    url_matching?: ActionStepUrlMatching
}

export interface ElementType {
    attr_class?: string[]
    attr_id?: string
    attributes: Record<string, string>
    href: string
    nth_child: number
    nth_of_type: number
    order: number
    tag_name: string
    text?: string
}

export type ToolbarUserIntent = 'add-action' | 'edit-action'

export type EditorProps = {
    apiURL?: string
    jsURL?: string
    temporaryToken?: string
    actionId?: number
    userIntent?: ToolbarUserIntent
    instrument?: boolean
    distinctId?: string
    userEmail?: boolean
    dataAttributes?: string[]
}

export interface PropertyFilter {
    key: string
    operator: string | null
    type: string
    value: string | number | (string | number)[]
}

/** Sync with plugin-server/src/types.ts */
export enum PropertyOperator {
    Exact = 'exact',
    IsNot = 'is_not',
    IContains = 'icontains',
    NotIContains = 'not_icontains',
    Regex = 'regex',
    NotRegex = 'not_regex',
    GreaterThan = 'gt',
    LessThan = 'lt',
    IsSet = 'is_set',
    IsNotSet = 'is_not_set',
}

/** Sync with plugin-server/src/types.ts */
interface BasePropertyFilter {
    key: string
    value: string | number | Array<string | number> | null
    label?: string
}

/** Sync with plugin-server/src/types.ts */
export interface EventPropertyFilter extends BasePropertyFilter {
    type: 'event'
    operator: PropertyOperator
}

/** Sync with plugin-server/src/types.ts */
export interface PersonPropertyFilter extends BasePropertyFilter {
    type: 'person'
    operator: PropertyOperator
}

/** Sync with plugin-server/src/types.ts */
export interface ElementPropertyFilter extends BasePropertyFilter {
    type: 'element'
    key: 'tag_name' | 'text' | 'href' | 'selector'
    operator: PropertyOperator
}

/** Sync with plugin-server/src/types.ts */
export interface CohortPropertyFilter extends BasePropertyFilter {
    type: 'cohort'
    key: 'id'
    value: number
}

/** Sync with plugin-server/src/types.ts */
export type ActionStepProperties =
    | EventPropertyFilter
    | PersonPropertyFilter
    | ElementPropertyFilter
    | CohortPropertyFilter

export interface RecordingDurationFilter extends BasePropertyFilter {
    type: 'recording'
    key: 'duration'
    value: number
    operator: PropertyOperator
}

interface RecordingNotViewedFilter extends BasePropertyFilter {
    type: 'recording'
    key: 'unseen'
}

export type RecordingPropertyFilter = RecordingDurationFilter | RecordingNotViewedFilter

export interface ActionTypePropertyFilter extends BasePropertyFilter {
    type: typeof ACTION_TYPE
    properties?: Array<EventPropertyFilter>
}

export interface EventTypePropertyFilter extends BasePropertyFilter {
    type: typeof EVENT_TYPE
    properties?: Array<EventPropertyFilter>
}

export type SessionsPropertyFilter =
    | PersonPropertyFilter
    | CohortPropertyFilter
    | RecordingPropertyFilter
    | ActionTypePropertyFilter
    | EventTypePropertyFilter

export type EntityType = 'actions' | 'events' | 'new_entity'
export interface Entity {
    id: string | number
    name: string
    order: number
    type: EntityType
}

export enum EntityTypes {
    ACTIONS = 'actions',
    EVENTS = 'events',
    NEW_ENTITY = 'new_entity',
}

export type EntityFilter = {
    type?: EntityType
    id: Entity['id'] | null
    name: string | null
    index?: number
    order?: number
}

export interface EntityWithProperties extends Entity {
    properties: Record<string, any>
}

export interface PersonType {
    id?: number
    uuid?: string
    name?: string
    distinct_ids: string[]
    properties: Record<string, any>
    is_identified: boolean
    created_at?: string
}

export interface CohortGroupType {
    days?: string
    action_id?: number
    properties?: Record<string, any>
}

export interface CohortType {
    count?: number
    created_by?: UserBasicType | null
    created_at?: string
    deleted?: boolean
    id: number | 'new'
    is_calculating?: boolean
    last_calculation?: string
    is_static?: boolean
    name?: string
    csv?: File
    groups: CohortGroupType[]
}

export interface InsightHistory {
    id: number
    filters: Record<string, any>
    name?: string
    createdAt: string
    saved: boolean
    type: ViewType
}

export interface SavedFunnel extends InsightHistory {
    created_by: string
}

export interface EventType {
    elements: ElementType[]
    elements_hash: string | null
    event: string
    id: number | string
    properties: Record<string, any>
    timestamp: string
    person?: Partial<PersonType> | null
}

export interface EventFormattedType {
    event: EventType
    date_break?: Dayjs
    new_events?: boolean
}

export interface SessionType {
    distinct_id: string
    event_count: number
    events?: EventType[]
    global_session_id: string
    length: number
    start_time: string
    end_time: string
    session_recordings: Array<{ id: string; viewed: boolean }>
    start_url?: string
    end_url?: string
    email?: string
    matching_events: Array<number | string>
}

export interface BillingType {
    should_setup_billing: boolean
    is_billing_active: boolean
    plan: PlanInterface | null
    billing_period_ends: string
    event_allocation: number | null
    current_usage: number | null
    subscription_url: string
    current_bill_amount: number | null
    should_display_current_bill: boolean
}

export interface PlanInterface {
    key: string
    name: string
    custom_setup_billing_message: string
    image_url: string
    self_serve: boolean
    is_metered_billing: boolean
    event_allowance: number
    price_string: string
}

export interface DashboardItemType {
    id: number
    name: string
    short_id: string
    description?: string
    filters: Record<string, any>
    filters_hash: string
    order: number
    deleted: boolean
    saved: boolean
    created_at: string
    layouts: Record<string, any>
    color: string | null
    last_refresh: string
    refreshing: boolean
    created_by: UserBasicType | null
    is_sample: boolean
    dashboard: number
    result: any | null
}

export interface DashboardType {
    id: number
    name: string
    description: string
    pinned: boolean
    items: DashboardItemType[]
    created_at: string
    created_by: UserBasicType | null
    is_shared: boolean
    share_token: string
    deleted: boolean
    filters: Record<string, any>
    creation_mode: 'default' | 'template' | 'duplicate'
    tags: string[]
}

export interface OrganizationInviteType {
    id: string
    target_email: string
    first_name: string
    is_expired: boolean
    emailing_attempt_made: boolean
    created_by: UserBasicType | null
    created_at: string
    updated_at: string
}

export interface PluginType {
    id: number
    plugin_type: PluginInstallationType
    name: string
    description?: string
    url?: string
    tag?: string
    latest_tag?: string
    config_schema: Record<string, PluginConfigSchema> | PluginConfigSchema[]
    source?: string
    maintainer?: string
    is_global: boolean
    organization_id: string
    organization_name: string
}

export interface PluginConfigType {
    id?: number
    plugin: number
    team_id: number
    enabled: boolean
    order: number
    config: Record<string, any>
    error?: PluginErrorType
}

export interface PluginErrorType {
    message: string
    time: string
    stack?: string
    name?: string
    event?: Record<string, any>
}

export enum PluginLogEntryType {
    Debug = 'DEBUG',
    Log = 'LOG',
    Info = 'INFO',
    Warn = 'WARN',
    Error = 'ERROR',
}

export interface PluginLogEntry {
    id: string
    team_id: number
    plugin_id: number
    plugin_config_id: number
    timestamp: string
    type: PluginLogEntryType
    is_system: boolean
    message: string
    instance_id: string
}

export enum AnnotationScope {
    DashboardItem = 'dashboard_item',
    Project = 'project',
    Organization = 'organization',
}

export interface AnnotationType {
    id: string
    scope: AnnotationScope
    content: string
    date_marker: string
    created_by?: UserBasicType | 'local' | null
    created_at: string
    updated_at: string
    dashboard_item?: number
    deleted?: boolean
    creation_type?: string
}

export type DisplayType =
    | 'ActionsLineGraph'
    | 'ActionsLineGraphCumulative'
    | 'ActionsTable'
    | 'ActionsPie'
    | 'ActionsBar'
    | 'ActionsBarValue'
    | 'PathsViz'
    | 'FunnelViz'
export type InsightType = 'TRENDS' | 'SESSIONS' | 'FUNNELS' | 'RETENTION' | 'PATHS' | 'LIFECYCLE' | 'STICKINESS'
export type ShownAsType = ShownAsValue // DEPRECATED: Remove when releasing `remove-shownas`
export type BreakdownType = 'cohort' | 'person' | 'event'
export type PathType = typeof PAGEVIEW | typeof AUTOCAPTURE | typeof SCREEN | typeof CUSTOM_EVENT

export type RetentionType = typeof RETENTION_RECURRING | typeof RETENTION_FIRST_TIME

export interface FilterType {
    insight?: InsightType
    display?: DisplayType
    interval?: string
    date_from?: string
    date_to?: string
    properties?: PropertyFilter[]
    events?: Record<string, any>[]
    actions?: Record<string, any>[]
    breakdown_type?: BreakdownType
    breakdown?: string
    breakdown_value?: string
    shown_as?: ShownAsType
    session?: string
    period?: string
    retentionType?: RetentionType
    new_entity?: Record<string, any>[]
    returning_entity?: Record<string, any>
    target_entity?: Record<string, any>
    path_type?: PathType
    start_point?: string | number
    stickiness_days?: number
    entity_id?: string | number
    entity_type?: EntityType
    entity_math?: string
    people_day?: any
    people_action?: any
    formula?: any
    filter_test_accounts?: boolean
}

export interface SystemStatusSubrows {
    columns: string[]
    rows: string[][]
}

export interface SystemStatusRow {
    metric: string
    value: string
    key?: string
    description?: string
    subrows?: SystemStatusSubrows
}

export interface SystemStatus {
    overview: SystemStatusRow[]
    internal_metrics: {
        clickhouse?: {
            id: number
            share_token: string
        }
    }
}

export type QuerySummary = { duration: string } & Record<string, string>

export interface SystemStatusQueriesResult {
    postgres_running: QuerySummary[]
    clickhouse_running?: QuerySummary[]
    clickhouse_slow_log?: QuerySummary[]
}

export type PersonalizationData = Record<string, string | string[] | null>

interface EnabledSetupState {
    is_active: true // Whether the onbarding setup is currently active
    current_section: number
    any_project_ingested_events: boolean
    any_project_completed_snippet_onboarding: boolean
    non_demo_team_id: number | null
    has_invited_team_members: boolean
}

interface DisabledSetupState {
    is_active: false
    current_section: null
}

export type SetupState = EnabledSetupState | DisabledSetupState

export interface ActionFilter extends EntityFilter {
    math?: string
    math_property?: string
    properties: PropertyFilter[]
    type: EntityType
}

export interface TrendResult {
    action: ActionFilter
    count: number
    data: number[]
    days: string[]
    label: string
    labels: string[]
    breakdown_value?: string | number
    status?: string
}

export interface TrendResultWithAggregate extends TrendResult {
    aggregated_value: number
}

export interface ChartParams {
    dashboardItemId?: number
    color?: string
    filters?: Partial<FilterType>
    inSharedMode?: boolean
    cachedResults?: TrendResult
    view: ViewType
}

export interface FeatureFlagGroupType {
    properties: PropertyFilter[]
    rollout_percentage: number | null
}
interface FeatureFlagFilters {
    groups: FeatureFlagGroupType[]
}
export interface FeatureFlagType {
    id: number | null
    key: string
    name: string // Used as description
    filters: FeatureFlagFilters
    deleted: boolean
    active: boolean
    created_by: UserBasicType | null
    created_at: string
    is_simple_flag: boolean
    rollout_percentage: number | null
}

export interface PrevalidatedInvite {
    id: string
    target_email: string
    first_name: string
    organization_name: string
}

interface AuthBackends {
    'google-oauth2'?: boolean
    gitlab?: boolean
    github?: boolean
}

export interface PreflightStatus {
    // Attributes that accept undefined values (i.e. `?`) are not received when unauthenticated
    django: boolean
    plugins: boolean
    redis: boolean
    db: boolean
    initiated: boolean
    cloud: boolean
    celery: boolean
    ee_available?: boolean
    is_clickhouse_enabled?: boolean
    db_backend?: 'postgres' | 'clickhouse'
    available_social_auth_providers: AuthBackends
    available_timezones?: Record<string, number>
    opt_out_capture?: boolean
    posthog_version?: string
    email_service_available?: boolean
    is_debug?: boolean
    is_event_property_usage_enabled?: boolean
    licensed_users_available?: number | null
    site_url?: string
}

export enum DashboardMode { // Default mode is null
    Edit = 'edit', // When the dashboard is being edited
    Fullscreen = 'fullscreen', // When the dashboard is on full screen (presentation) mode
    Sharing = 'sharing', // When the sharing configuration is opened
    Public = 'public', // When viewing the dashboard publicly via a shareToken
    Internal = 'internal', // When embedded into another page (e.g. /instance/status)
}

export enum DashboardItemMode {
    Edit = 'edit',
}

// Reserved hotkeys globally available
export type GlobalHotKeys = 'g'

// Hotkeys for local (component) actions
export type HotKeys =
    | 'a'
    | 'b'
    | 'c'
    | 'd'
    | 'e'
    | 'f'
    | 'h'
    | 'i'
    | 'j'
    | 'k'
    | 'l'
    | 'm'
    | 'n'
    | 'o'
    | 'p'
    | 'q'
    | 'r'
    | 's'
    | 't'
    | 'u'
    | 'v'
    | 'w'
    | 'x'
    | 'y'
    | 'z'
    | 'escape'

export interface LicenseType {
    id: number
    key: string
    plan: string
    valid_until: string
    max_users: string | null
    created_at: string
}

export interface EventDefinition {
    id: string
    name: string
    description: string
    tags: string[]
    volume_30_day: number | null
    query_usage_30_day: number | null
    owner?: UserBasicType | null
    updated_at?: string
    updated_by?: UserBasicType | null
}

export interface PropertyDefinition {
    id: string
    name: string
    description: string
    tags: string[]
    volume_30_day: number | null
    query_usage_30_day: number | null
    owner?: UserBasicType | null
    updated_at?: string
    updated_by?: UserBasicType | null
    is_numerical?: boolean // Marked as optional to allow merge of EventDefinition & PropertyDefinition
}

export interface PersonProperty {
    name: string
    count: number
}

export interface SelectOption {
    value: string
    label?: string
}

export interface SelectOptionWithChildren extends SelectOption {
    children: React.ReactChildren
    ['data-attr']: string
    key: string
}

export interface KeyMapping {
    label: string
    description: string | JSX.Element
    examples?: string[]
    hide?: boolean
}

export interface TileParams {
    title: string
    targetPath: string
    openInNewTab?: boolean
    hoverText?: string
    icon: JSX.Element
    class?: string
}

export interface TiledIconModuleProps {
    tiles: TileParams[]
    header?: string
    subHeader?: string
    analyticsModuleKey?: string
}

<<<<<<< HEAD
export type EventOrPropType = EventDefinition & PropertyDefinition
=======
export interface AppContext {
    current_user: UserType | null
    preflight: PreflightStatus
}
>>>>>>> adefe429
<|MERGE_RESOLUTION|>--- conflicted
+++ resolved
@@ -832,11 +832,8 @@
     analyticsModuleKey?: string
 }
 
-<<<<<<< HEAD
 export type EventOrPropType = EventDefinition & PropertyDefinition
-=======
 export interface AppContext {
     current_user: UserType | null
     preflight: PreflightStatus
-}
->>>>>>> adefe429
+}