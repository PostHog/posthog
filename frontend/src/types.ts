import { LogicWrapper } from 'kea'
import type { PostHog, PropertyMatchType, SupportedWebVitalsMetrics } from 'posthog-js'
import { ReactNode } from 'react'
import { Layout } from 'react-grid-layout'

import { LemonTableColumns } from '@posthog/lemon-ui'
import { PluginConfigSchema } from '@posthog/plugin-scaffold'
import { LogLevel } from '@posthog/rrweb-plugin-console-record'
import { eventWithTime } from '@posthog/rrweb-types'

import { ChartDataset, ChartType, InteractionItem } from 'lib/Chart'
import { PaginatedResponse } from 'lib/api'
import { AlertType } from 'lib/components/Alerts/types'
import { JSONContent } from 'lib/components/RichContentEditor/types'
import { DashboardCompatibleScenes } from 'lib/components/SceneDashboardChoice/sceneDashboardChoiceModalLogic'
import { TaxonomicFilterGroupType } from 'lib/components/TaxonomicFilter/types'
import { CommonFilters, HeatmapFilters, HeatmapFixedPositionMode } from 'lib/components/heatmaps/types'
import {
    BIN_COUNT_AUTO,
    ENTITY_MATCH_TYPE,
    FunnelLayout,
    OrganizationMembershipLevel,
    PROPERTY_MATCH_TYPE,
    PluginsAccessLevel,
    RETENTION_FIRST_EVER_OCCURRENCE,
    RETENTION_FIRST_OCCURRENCE_MATCHING_FILTERS,
    RETENTION_MEAN_NONE,
    RETENTION_RECURRING,
    ShownAsValue,
    TeamMembershipLevel,
} from 'lib/constants'
import { Dayjs, dayjs } from 'lib/dayjs'
import { PopoverProps } from 'lib/lemon-ui/Popover/Popover'
import { BehavioralFilterKey, BehavioralFilterType } from 'scenes/cohorts/CohortFilters/types'
import { BreakdownColorConfig } from 'scenes/dashboard/DashboardInsightColorsModal'
import {
    ConversionRateInputType,
    EventConfig,
} from 'scenes/experiments/RunningTimeCalculator/runningTimeCalculatorLogic'
import { AggregationAxisFormat } from 'scenes/insights/aggregationAxisFormat'
import { Params, Scene, SceneConfig } from 'scenes/sceneTypes'
import { SessionRecordingPlayerMode } from 'scenes/session-recordings/player/sessionRecordingPlayerLogic'
import { SurveyRatingScaleValue, WEB_SAFE_FONTS } from 'scenes/surveys/constants'

import { RootAssistantMessage } from '~/queries/schema/schema-assistant-messages'
import type {
    CurrencyCode,
    DashboardFilter,
    DatabaseSchemaField,
    ExperimentExposureCriteria,
    ExperimentFunnelsQuery,
    ExperimentMetric,
    ExperimentTrendsQuery,
    ExternalDataSourceType,
    FileSystemIconType,
    FileSystemImport,
    HogQLQuery,
    HogQLQueryModifiers,
    HogQLVariable,
    InsightQueryNode,
    InsightVizNode,
    MarketingAnalyticsConfig,
    Node,
    NodeKind,
    QuerySchema,
    QueryStatus,
    RecordingOrder,
    RecordingsQuery,
    RevenueAnalyticsConfig,
    SharingConfigurationSettings,
    TileFilters,
} from '~/queries/schema/schema-general'
import { QueryContext } from '~/queries/types'

import { CyclotronInputType } from 'products/messaging/frontend/Campaigns/hogflows/steps/types'
import { HogFlow } from 'products/messaging/frontend/Campaigns/hogflows/types'

// Type alias for number to be reflected as integer in json-schema.
/** @asType integer */
type integer = number

export type Optional<T, K extends string | number | symbol> = Omit<T, K> & { [K in keyof T]?: T[K] }

/** Make all keys of T required except those in K */
export type RequiredExcept<T, K extends keyof T> = {
    [P in Exclude<keyof T, K>]-?: T[P]
} & {
    [P in K]?: T[P]
}

// Keep this in sync with backend constants/features/{product_name}.yml

export enum AvailableFeature {
    APPS = 'apps',
    SLACK_INTEGRATION = 'slack_integration',
    MICROSOFT_TEAMS_INTEGRATION = 'microsoft_teams_integration',
    DISCORD_INTEGRATION = 'discord_integration',
    ZAPIER = 'zapier',
    APP_METRICS = 'app_metrics',
    DATA_PIPELINES = 'data_pipelines',
    RECORDINGS_PLAYLISTS = 'recordings_playlists',
    SESSION_REPLAY_DATA_RETENTION = 'session_replay_data_retention',
    CONSOLE_LOGS = 'console_logs',
    RECORDINGS_PERFORMANCE = 'recordings_performance',
    SESSION_REPLAY_NETWORK_PAYLOADS = 'session_replay_network_payloads',
    RECORDINGS_FILE_EXPORT = 'recordings_file_export',
    SESSION_REPLAY_SAMPLING = 'session_replay_sampling',
    REPLAY_RECORDING_DURATION_MINIMUM = 'replay_recording_duration_minimum',
    REPLAY_FEATURE_FLAG_BASED_RECORDING = 'replay_feature_flag_based_recording',
    REPLAY_MASK_SENSITIVE_DATA = 'replay_mask_sensitive_data',
    REPLAY_SHARING_EMBEDDING = 'replay_sharing_embedding',
    REPLAY_PRODUCT_ANALYTICS_INTEGRATION = 'replay_product_analytics_integration',
    REPLAY_FILTER_PERSON_PROPERTIES = 'replay_filter_person_properties',
    REPLAY_FILTER_EVENTS = 'replay_filter_events',
    REPLAY_DOM_EXPLORER = 'replay_dom_explorer',
    WORKS_WITH_POSTHOG_JS = 'works_with_posthog_js',
    REPLAY_AUTOMATIC_PLAYLISTS = 'replay_automatic_playlists',
    MOBILE_REPLAY = 'mobile_replay',
    GROUP_ANALYTICS = 'group_analytics',
    SURVEYS_UNLIMITED_SURVEYS = 'surveys_unlimited_surveys',
    SURVEYS_ALL_QUESTION_TYPES = 'surveys_all_question_types',
    SURVEYS_MULTIPLE_QUESTIONS = 'surveys_multiple_questions',
    SURVEYS_USER_TARGETING = 'surveys_user_targeting',
    SURVEYS_USER_SAMPLING = 'surveys_user_sampling',
    SURVEYS_STYLING = 'surveys_styling',
    SURVEYS_TEXT_HTML = 'surveys_text_html',
    SURVEYS_API_MODE = 'surveys_api_mode',
    SURVEYS_RESULTS_ANALYSIS = 'surveys_results_analysis',
    SURVEYS_TEMPLATES = 'surveys_templates',
    SURVEYS_DATA_RETENTION = 'surveys_data_retention',
    SURVEYS_LINK_QUESTION_TYPE = 'surveys_link_question_type',
    SURVEYS_SLACK_NOTIFICATIONS = 'surveys_slack_notifications',
    SURVEYS_WAIT_PERIODS = 'surveys_wait_periods',
    SURVEYS_RECURRING = 'surveys_recurring',
    SURVEYS_EVENTS = 'surveys_events',
    SURVEYS_ACTIONS = 'surveys_actions',
    TRACKED_USERS = 'tracked_users',
    TEAM_MEMBERS = 'team_members',
    API_ACCESS = 'api_access',
    ORGANIZATIONS_PROJECTS = 'organizations_projects',
    ENVIRONMENTS = 'environments',
    ROLE_BASED_ACCESS = 'role_based_access',
    SOCIAL_SSO = 'social_sso',
    SAML = 'saml',
    SSO_ENFORCEMENT = 'sso_enforcement',
    WHITE_LABELLING = 'white_labelling',
    COMMUNITY_SUPPORT = 'community_support',
    DEDICATED_SUPPORT = 'dedicated_support',
    EMAIL_SUPPORT = 'email_support',
    ACCOUNT_MANAGER = 'account_manager',
    TRAINING = 'training',
    CONFIGURATION_SUPPORT = 'configuration_support',
    TERMS_AND_CONDITIONS = 'terms_and_conditions',
    SECURITY_ASSESSMENT = 'security_assessment',
    BESPOKE_PRICING = 'bespoke_pricing',
    INVOICE_PAYMENTS = 'invoice_payments',
    BOOLEAN_FLAGS = 'boolean_flags',
    FEATURE_FLAGS_DATA_RETENTION = 'feature_flags_data_retention',
    MULTIVARIATE_FLAGS = 'multivariate_flags',
    PERSIST_FLAGS_CROSS_AUTHENTICATION = 'persist_flags_cross_authentication',
    FEATURE_FLAG_PAYLOADS = 'feature_flag_payloads',
    MULTIPLE_RELEASE_CONDITIONS = 'multiple_release_conditions',
    RELEASE_CONDITION_OVERRIDES = 'release_condition_overrides',
    TARGETING_BY_GROUP = 'targeting_by_group',
    LOCAL_EVALUATION_AND_BOOTSTRAPPING = 'local_evaluation_and_bootstrapping',
    FLAG_USAGE_STATS = 'flag_usage_stats',
    USER_OPT_IN = 'user_opt_in',
    INSTANT_ROLLBACKS = 'instant_rollbacks',
    EXPERIMENTATION = 'experimentation',
    GROUP_EXPERIMENTS = 'group_experiments',
    FUNNEL_EXPERIMENTS = 'funnel_experiments',
    SECONDARY_METRICS = 'secondary_metrics',
    STATISTICAL_ANALYSIS = 'statistical_analysis',
    PRODUCT_ANALYTICS_DATA_RETENTION = 'product_analytics_data_retention',
    DASHBOARDS = 'dashboards',
    FUNNELS = 'funnels',
    GRAPHS_TRENDS = 'graphs_trends',
    PATHS = 'paths',
    INSIGHTS = 'insights',
    SUBSCRIPTIONS = 'subscriptions',
    ADVANCED_PERMISSIONS = 'advanced_permissions', // TODO: Remove this once access_control is propagated
    ACCESS_CONTROL = 'access_control',
    INGESTION_TAXONOMY = 'ingestion_taxonomy',
    PATHS_ADVANCED = 'paths_advanced',
    CORRELATION_ANALYSIS = 'correlation_analysis',
    TAGGING = 'tagging',
    BEHAVIORAL_COHORT_FILTERING = 'behavioral_cohort_filtering',
    PRODUCT_ANALYTICS_RETENTION = 'product_analytics_retention',
    PRODUCT_ANALYTICS_STICKINESS = 'product_analytics_stickiness',
    AUTOCAPTURE = 'autocapture',
    DATA_VISUALIZATION = 'data_visualization',
    PRODUCT_ANALYTICS_SQL_QUERIES = 'product_analytics_sql_queries',
    TWOFA_ENFORCEMENT = '2fa_enforcement',
    AUDIT_LOGS = 'audit_logs',
    HIPAA_BAA = 'hipaa_baa',
    CUSTOM_MSA = 'custom_msa',
    TWOFA = '2fa',
    PRIORITY_SUPPORT = 'priority_support',
    SUPPORT_RESPONSE_TIME = 'support_response_time',
    AUTOMATIC_PROVISIONING = 'automatic_provisioning',
    MANAGED_REVERSE_PROXY = 'managed_reverse_proxy',
    ALERTS = 'alerts',
    DATA_COLOR_THEMES = 'data_color_themes',
    ORGANIZATION_INVITE_SETTINGS = 'organization_invite_settings',
    ORGANIZATION_SECURITY_SETTINGS = 'organization_security_settings',
}

type AvailableFeatureUnion = `${AvailableFeature}`

export enum ProductKey {
    COHORTS = 'cohorts',
    ACTIONS = 'actions',
    ALERTS = 'alerts',
    EXPERIMENTS = 'experiments',
    FEATURE_FLAGS = 'feature_flags',
    ANNOTATIONS = 'annotations',
    COMMENTS = 'comments',
    HISTORY = 'history',
    HEATMAPS = 'heatmaps',
    INGESTION_WARNINGS = 'ingestion_warnings',
    PERSONS = 'persons',
    SURVEYS = 'surveys',
    SESSION_REPLAY = 'session_replay',
    MOBILE_REPLAY = 'mobile_replay',
    DATA_WAREHOUSE = 'data_warehouse',
    DATA_WAREHOUSE_SAVED_QUERY = 'data_warehouse_saved_queries',
    EARLY_ACCESS_FEATURES = 'early_access_features',
    USER_INTERVIEWS = 'user_interviews',
    PRODUCT_ANALYTICS = 'product_analytics',
    PIPELINE_TRANSFORMATIONS = 'pipeline_transformations',
    PIPELINE_DESTINATIONS = 'pipeline_destinations',
    SITE_APPS = 'site_apps',
    GROUP_ANALYTICS = 'group_analytics',
    INTEGRATIONS = 'integrations',
    PLATFORM_AND_SUPPORT = 'platform_and_support',
    TEAMS = 'teams',
    WEB_ANALYTICS = 'web_analytics',
    ERROR_TRACKING = 'error_tracking',
    REVENUE_ANALYTICS = 'revenue_analytics',
    MARKETING_ANALYTICS = 'marketing_analytics',
    MAX = 'max',
    LINKS = 'links',
    ENDPOINTS = 'endpoints',
}

type ProductKeyUnion = `${ProductKey}`

export enum LicensePlan {
    Scale = 'scale',
    Enterprise = 'enterprise',
    Dev = 'dev',
    Cloud = 'cloud',
}

export enum BillingPlan {
    Free = 'free',
    Paid = 'paid',
    Teams = 'teams', // Legacy
    Boost = 'boost',
    Scale = 'scale',
    Enterprise = 'enterprise',
}

export enum StartupProgramLabel {
    YC = 'YC',
    Startup = 'Startup',
}

export enum Realm {
    Cloud = 'cloud',
    Demo = 'demo',
    SelfHostedPostgres = 'hosted',
    SelfHostedClickHouse = 'hosted-clickhouse',
}

export enum Region {
    US = 'US',
    EU = 'EU',
}

export type SSOProvider = 'google-oauth2' | 'github' | 'gitlab' | 'saml'

export interface AuthBackends {
    'google-oauth2'?: boolean
    gitlab?: boolean
    github?: boolean
}

export type ColumnChoice = string[] | 'DEFAULT'

export interface ColumnConfig {
    active: ColumnChoice
}

export type WithAccessControl = {
    user_access_level: AccessControlLevel
}

export enum AccessControlResourceType {
    Project = 'project',
    Organization = 'organization',
    FeatureFlag = 'feature_flag',
    Insight = 'insight',
    Dashboard = 'dashboard',
    Notebook = 'notebook',
    SessionRecording = 'session_recording',
    RevenueAnalytics = 'revenue_analytics',
    Experiment = 'experiment',
}

interface UserBaseType {
    uuid: string
    distinct_id: string
    first_name: string
    last_name?: string
    email: string
}

/* Type for User objects in nested serializers (e.g. created_by) */
export interface UserBasicType extends UserBaseType {
    is_email_verified?: any
    id: number
    hedgehog_config?: MinimalHedgehogConfig
    role_at_organization?: string | null
}

/**
 * A user can have scene dashboard choices for multiple teams
 * TODO does this only have the current team's choices?
 */
export interface SceneDashboardChoice {
    scene: DashboardCompatibleScenes
    dashboard: number | DashboardBasicType
}

export type UserTheme = 'light' | 'dark' | 'system'

/** Full User model. */
export interface UserType extends UserBaseType {
    date_joined: string
    notification_settings: {
        plugin_disabled: boolean
        project_weekly_digest_disabled: Record<number, boolean>
        all_weekly_digest_disabled: boolean
    }
    events_column_config: ColumnConfig
    anonymize_data: boolean
    toolbar_mode: 'disabled' | 'toolbar'
    has_password: boolean
    id: number
    is_staff: boolean
    is_impersonated: boolean
    is_impersonated_until?: string
    sensitive_session_expires_at: string
    organization: OrganizationType | null
    team: TeamBasicType | null
    organizations: OrganizationBasicType[]
    realm?: Realm
    is_email_verified?: boolean | null
    pending_email?: string | null
    is_2fa_enabled: boolean
    has_social_auth: boolean
    has_sso_enforcement: boolean
    has_seen_product_intro_for?: Record<string, boolean>
    scene_personalisation?: SceneDashboardChoice[]
    theme_mode?: UserTheme | null
    hedgehog_config?: Partial<HedgehogConfig>
    role_at_organization?: string
}

export type HedgehogColorOptions =
    | 'green'
    | 'red'
    | 'blue'
    | 'purple'
    | 'dark'
    | 'light'
    | 'sepia'
    | 'invert'
    | 'invert-hue'
    | 'greyscale'

export interface MinimalHedgehogConfig {
    use_as_profile: boolean
    color: HedgehogColorOptions | null
    accessories: string[]
}

export type HedgehogSkin = 'default' | 'spiderhog' | 'robohog'

export interface HedgehogConfig extends MinimalHedgehogConfig {
    enabled: boolean
    color: HedgehogColorOptions | null
    skin?: HedgehogSkin
    accessories: string[]
    walking_enabled: boolean
    interactions_enabled: boolean
    controls_enabled: boolean
    party_mode_enabled: boolean
    fixed_direction?: 'left' | 'right'
}

export interface NotificationSettings {
    plugin_disabled: boolean
    project_weekly_digest_disabled: Record<string, boolean>
    all_weekly_digest_disabled: boolean
}

export interface PluginAccess {
    view: boolean
    install: boolean
    configure: boolean
}

export interface PersonalAPIKeyType {
    id: string
    label: string
    value?: string
    mask_value?: string | null
    created_at: string
    last_used_at: string | null
    last_rolled_at: string | null
    team_id: number
    user_id: string
    scopes: string[]
    scoped_organizations?: OrganizationType['id'][] | null
    scoped_teams?: TeamType['id'][] | null
}

export interface OrganizationBasicType {
    id: string
    name: string
    slug: string
    logo_media_id: string | null
    membership_level: OrganizationMembershipLevel | null
    members_can_use_personal_api_keys: boolean
    allow_publicly_shared_resources: boolean
}

interface OrganizationMetadata {
    instance_tag?: string
}

export interface OrganizationType extends OrganizationBasicType {
    created_at: string
    updated_at: string
    plugins_access_level: PluginsAccessLevel
    teams: TeamBasicType[]
    projects: ProjectBasicType[]
    available_product_features: BillingFeatureType[]
    is_member_join_email_enabled: boolean
    customer_id: string | null
    enforce_2fa: boolean | null
    is_ai_data_processing_approved?: boolean
    members_can_invite?: boolean
    members_can_use_personal_api_keys: boolean
    allow_publicly_shared_resources: boolean
    metadata?: OrganizationMetadata
    member_count: number
    default_experiment_stats_method: ExperimentStatsMethod
    default_role_id?: string | null
}

export interface OrganizationDomainType {
    id: string
    domain: string
    is_verified: boolean
    verified_at: string // Datetime
    verification_challenge: string
    jit_provisioning_enabled: boolean
    sso_enforcement: SSOProvider | ''
    has_saml: boolean
    saml_entity_id: string
    saml_acs_url: string
    saml_x509_cert: string
}

/** Member properties relevant at both organization and project level. */
export interface BaseMemberType {
    id: string
    user: UserBasicType
    last_login: string | null
    joined_at: string
    updated_at: string
    is_2fa_enabled: boolean
    has_social_auth: boolean
}

export interface OrganizationMemberType extends BaseMemberType {
    /** Level at which the user is in the organization. */
    level: OrganizationMembershipLevel
    is_2fa_enabled: boolean
}

export interface OrganizationMemberScopedApiKeysResponse {
    has_keys: boolean
    has_keys_active_last_week: boolean
    keys: {
        name: string
        last_used_at: string | null
    }[]
}

/**
 * This interface is only used in the frontend for fusing organization member data.
 */
export interface FusedTeamMemberType extends BaseMemberType {
    /**
     * Level at which the user explicitly is in the project.
     * Null means that membership is implicit (when showing permitted members)
     * or that there's no membership at all (when showing addable members).
     */
    explicit_team_level: TeamMembershipLevel | null
    /** Level at which the user is in the organization. */
    organization_level: OrganizationMembershipLevel
    /** Effective level of the user within the project. */
    level: OrganizationMembershipLevel
}

export interface ListOrganizationMembersParams {
    offset?: number
    limit?: number
    updated_after?: string
}

export interface APIErrorType {
    type: 'authentication_error' | 'invalid_request' | 'server_error' | 'throttled_error' | 'validation_error'
    code: string
    detail: string
    attr: string | null
}

export interface EventUsageType {
    event: string
    usage_count: number
    volume: number
}

export interface PropertyUsageType {
    key: string
    usage_count: number
    volume: number
}

export interface ProjectBasicType {
    id: number
    organization_id: string
    name: string
}

export interface TeamBasicType extends WithAccessControl {
    id: number
    uuid: string
    organization: string // Organization ID
    project_id: number
    api_token: string
    secret_api_token: string
    secret_api_token_backup: string
    name: string
    completed_snippet_onboarding: boolean
    has_completed_onboarding_for?: Record<string, boolean>
    ingested_event: boolean
    is_demo: boolean
    timezone: string
}

export interface CorrelationConfigType {
    excluded_person_property_names?: string[]
    excluded_event_property_names?: string[]
    excluded_event_names?: string[]
}

export interface SessionRecordingAIConfig {
    opt_in: boolean
    preferred_events: string[]
    excluded_events: string[]
    included_event_properties: string[]
    important_user_properties: string[]
}

export interface ProjectType extends ProjectBasicType {
    created_at: string
}

export interface TeamSurveyConfigType {
    appearance?: SurveyAppearance
}

export type SessionRecordingMaskingLevel = 'normal' | 'total-privacy' | 'free-love'

export type SessionRecordingRetentionPeriod = 'legacy' | '30d' | '90d' | '1y' | '5y'

export interface SessionRecordingMaskingConfig {
    maskAllInputs?: boolean
    maskTextSelector?: string
    blockSelector?: string
}

export enum ActivationTaskStatus {
    COMPLETED = 'completed',
    SKIPPED = 'skipped',
}

export interface TeamType extends TeamBasicType {
    created_at: string
    updated_at: string
    anonymize_ips: boolean
    app_urls: string[]
    recording_domains: string[]
    slack_incoming_webhook: string
    autocapture_opt_out: boolean
    session_recording_opt_in: boolean
    // These fields in the database accept null values and were previously set to NULL by default
    capture_console_log_opt_in: boolean | null
    capture_performance_opt_in: boolean | null
    capture_dead_clicks: boolean | null
    // a string representation of the decimal value between 0 and 1
    session_recording_sample_rate: string
    session_recording_minimum_duration_milliseconds: number | null
    session_recording_linked_flag: ({ variant?: string | null } & Pick<FeatureFlagBasicType, 'id' | 'key'>) | null
    session_recording_network_payload_capture_config:
        | { recordHeaders?: boolean; recordBody?: boolean }
        | undefined
        | null
    session_recording_masking_config: SessionRecordingMaskingConfig | undefined | null
    session_recording_retention_period: SessionRecordingRetentionPeriod | null
    session_replay_config: { record_canvas?: boolean; ai_config?: SessionRecordingAIConfig } | undefined | null
    survey_config?: TeamSurveyConfigType
    autocapture_exceptions_opt_in: boolean
    autocapture_web_vitals_opt_in?: boolean
    autocapture_web_vitals_allowed_metrics?: SupportedWebVitalsMetrics[]
    session_recording_url_trigger_config?: SessionReplayUrlTriggerConfig[]
    session_recording_url_blocklist_config?: SessionReplayUrlTriggerConfig[]
    session_recording_event_trigger_config?: string[]
    session_recording_trigger_match_type_config?: 'all' | 'any' | null
    surveys_opt_in?: boolean
    heatmaps_opt_in?: boolean
    web_analytics_pre_aggregated_tables_enabled?: boolean
    web_analytics_pre_aggregated_tables_version?: 'v1' | 'v2'
    autocapture_exceptions_errors_to_ignore: string[]
    test_account_filters: AnyPropertyFilter[]
    test_account_filters_default_checked: boolean
    /** 0 or unset for Sunday, 1 for Monday. */
    week_start_day?: number
    path_cleaning_filters: PathCleaningFilter[]
    data_attributes: string[]
    person_display_name_properties: string[]
    has_group_types: boolean
    group_types: GroupType[]
    primary_dashboard: number | null // Dashboard shown on the project homepage
    live_events_columns: string[] | null // Custom columns shown on the Live Events page
    live_events_token: string
    cookieless_server_hash_mode?: CookielessServerHashMode
    human_friendly_comparison_periods: boolean
    revenue_analytics_config: RevenueAnalyticsConfig
    onboarding_tasks?: {
        [key: string]: ActivationTaskStatus
    }

    /** Effective access level of the user in this specific team. Null if user has no access. */
    effective_membership_level: OrganizationMembershipLevel | null

    /** Used to exclude person properties from correlation analysis results.
     *
     * For example can be used to exclude properties that have trivial causation.
     * This field should have a default value of `{}`, but it IS nullable and can be `null` in some cases.
     */
    correlation_config: CorrelationConfigType | null
    person_on_events_querying_enabled: boolean
    extra_settings?: Record<string, string | number | boolean | undefined>
    modifiers?: HogQLQueryModifiers
    default_modifiers?: HogQLQueryModifiers
    product_intents?: ProductIntentType[]
    default_data_theme?: number
    flags_persistence_default: boolean
    feature_flag_confirmation_enabled: boolean
    feature_flag_confirmation_message: string
    marketing_analytics_config: MarketingAnalyticsConfig
    base_currency: CurrencyCode
    experiment_recalculation_time?: string | null
}

export interface ProductIntentType {
    product_type: string
    created_at: string
    onboarding_completed_at?: string
}

// This type would be more correct without `Partial<TeamType>`, but it's only used in the shared dashboard/insight
// scenes, so not worth the refactor to use the `isAuthenticatedTeam()` check
export type TeamPublicType = Partial<TeamType> & Pick<TeamType, 'id' | 'uuid' | 'name' | 'timezone'>

export interface ActionType {
    count?: number
    created_at: string
    deleted?: boolean
    id: number
    is_calculating?: boolean
    last_calculated_at?: string
    last_updated_at?: string // alias for last_calculated_at to achieve event and action parity
    name: string | null
    description?: string
    post_to_slack?: boolean
    slack_message_format?: string
    steps?: ActionStepType[]
    created_by: UserBasicType | null
    tags?: string[]
    verified?: boolean
    is_action?: true
    action_id?: number // alias of id to make it compatible with event definitions uuid
    bytecode?: any[]
    bytecode_error?: string
    pinned_at: string | null
    _create_in_folder?: string | null
}

/** Sync with plugin-server/src/types.ts */
export type ActionStepStringMatching = 'contains' | 'exact' | 'regex'

export interface ActionStepType {
    event?: string | null
    properties?: AnyPropertyFilter[]
    selector?: string | null
    /** @deprecated Only `selector` should be used now. */
    tag_name?: string
    text?: string | null
    /** @default StringMatching.Exact */
    text_matching?: ActionStepStringMatching | null
    href?: string | null
    /** @default ActionStepStringMatching.Exact */
    href_matching?: ActionStepStringMatching | null
    url?: string | null
    /** @default StringMatching.Contains */
    url_matching?: ActionStepStringMatching | null
    name?: string | null
}

export interface ElementType {
    attr_class?: string[]
    attr_id?: string
    attributes: Record<string, string>
    href?: string
    nth_child?: number
    nth_of_type?: number
    order?: number
    tag_name: string
    text?: string
}

export type ToolbarUserIntent = 'add-action' | 'edit-action' | 'heatmaps' | 'add-experiment' | 'edit-experiment'
export type ToolbarSource = 'url' | 'localstorage'
export type ToolbarVersion = 'toolbar'

export type ExperimentIdType = number | 'new' | 'web'
/* sync with posthog-js */
export interface ToolbarParams {
    apiURL?: string
    token?: string /** public posthog-js token */
    temporaryToken?: string /** private temporary user token */
    actionId?: number
    experimentId?: ExperimentIdType
    userIntent?: ToolbarUserIntent
    source?: ToolbarSource
    toolbarVersion?: ToolbarVersion
    instrument?: boolean
    distinctId?: string
    userEmail?: string
    dataAttributes?: string[]
    featureFlags?: Record<string, string | boolean>
}

export interface ToolbarProps extends ToolbarParams {
    posthog?: PostHog
    disableExternalStyles?: boolean
}

export type PathCleaningFilter = { alias?: string; regex?: string; order?: number }

export type PropertyFilterBaseValue = string | number | bigint | boolean
export type PropertyFilterValue = PropertyFilterBaseValue | PropertyFilterBaseValue[] | null

/** Sync with plugin-server/src/types.ts */
export enum PropertyOperator {
    Exact = 'exact',
    IsNot = 'is_not',
    IContains = 'icontains',
    NotIContains = 'not_icontains',
    Regex = 'regex',
    NotRegex = 'not_regex',
    GreaterThan = 'gt',
    GreaterThanOrEqual = 'gte',
    LessThan = 'lt',
    LessThanOrEqual = 'lte',
    IsSet = 'is_set',
    IsNotSet = 'is_not_set',
    IsDateExact = 'is_date_exact',
    IsDateBefore = 'is_date_before',
    IsDateAfter = 'is_date_after',
    Between = 'between',
    NotBetween = 'not_between',
    Minimum = 'min',
    Maximum = 'max',
    In = 'in',
    NotIn = 'not_in',
    IsCleanedPathExact = 'is_cleaned_path_exact',
    FlagEvaluatesTo = 'flag_evaluates_to',
}

export enum SavedInsightsTabs {
    All = 'all',
    Yours = 'yours',
    Favorites = 'favorites',
    History = 'history',
    Alerts = 'alerts',
}

export enum ReplayTabs {
    Home = 'home',
    Playlists = 'playlists',
    Templates = 'templates',
    Settings = 'settings',
}

export type ReplayTab = {
    label: string
    key: ReplayTabs
    tooltip?: string
    tooltipDocLink?: string
    'data-attr'?: string
}

export enum ExperimentsTabs {
    All = 'all',
    Yours = 'yours',
    Archived = 'archived',
    Holdouts = 'holdouts',
    SharedMetrics = 'shared-metrics',
    History = 'history',
    Settings = 'settings',
}

export enum ActivityTab {
    ExploreEvents = 'explore',
    LiveEvents = 'live',
}

export enum ProgressStatus {
    Draft = 'draft',
    Running = 'running',
    Complete = 'complete',
}

export enum PropertyFilterType {
    /** Event metadata and fields on the clickhouse events table */
    Meta = 'meta',
    /** Event properties */
    Event = 'event',
    EventMetadata = 'event_metadata',
    /** Person properties */
    Person = 'person',
    Element = 'element',
    /** Event property with "$feature/" prepended */
    Feature = 'feature',
    Session = 'session',
    Cohort = 'cohort',
    Recording = 'recording',
    LogEntry = 'log_entry',
    Group = 'group',
    HogQL = 'hogql',
    DataWarehouse = 'data_warehouse',
    DataWarehousePersonProperty = 'data_warehouse_person_property',
    ErrorTrackingIssue = 'error_tracking_issue',
    RevenueAnalytics = 'revenue_analytics',
    /** Feature flag dependency */
    Flag = 'flag',
    Log = 'log',
}

/** Sync with plugin-server/src/types.ts */
interface BasePropertyFilter {
    key: string
    value?: PropertyFilterValue
    label?: string
    type?: PropertyFilterType
}

/** Sync with plugin-server/src/types.ts */
export interface EventPropertyFilter extends BasePropertyFilter {
    type: PropertyFilterType.Event
    /** @default 'exact' */
    operator: PropertyOperator
}

export interface EventMetadataPropertyFilter extends BasePropertyFilter {
    type: PropertyFilterType.EventMetadata
    operator: PropertyOperator
}

export interface RevenueAnalyticsPropertyFilter extends BasePropertyFilter {
    type: PropertyFilterType.RevenueAnalytics
    operator: PropertyOperator
}

/** Sync with plugin-server/src/types.ts */
export interface PersonPropertyFilter extends BasePropertyFilter {
    type: PropertyFilterType.Person
    operator: PropertyOperator
}

export interface DataWarehousePropertyFilter extends BasePropertyFilter {
    type: PropertyFilterType.DataWarehouse
    operator: PropertyOperator
}

export interface DataWarehousePersonPropertyFilter extends BasePropertyFilter {
    type: PropertyFilterType.DataWarehousePersonProperty
    operator: PropertyOperator
}

export interface ErrorTrackingIssueFilter extends BasePropertyFilter {
    type: PropertyFilterType.ErrorTrackingIssue
    operator: PropertyOperator
}

/** Sync with plugin-server/src/types.ts */
export interface ElementPropertyFilter extends BasePropertyFilter {
    type: PropertyFilterType.Element
    key: 'tag_name' | 'text' | 'href' | 'selector'
    operator: PropertyOperator
}

export interface SessionPropertyFilter extends BasePropertyFilter {
    type: PropertyFilterType.Session
    operator: PropertyOperator
}

/** Sync with plugin-server/src/types.ts */
export interface CohortPropertyFilter extends BasePropertyFilter {
    type: PropertyFilterType.Cohort
    key: 'id'
    /**  @asType integer */
    value: number
    /** @default 'in' */
    operator: PropertyOperator
    cohort_name?: string
}

export interface GroupPropertyFilter extends BasePropertyFilter {
    type: PropertyFilterType.Group
    group_type_index?: integer | null
    operator: PropertyOperator
}

export interface LogPropertyFilter extends BasePropertyFilter {
    type: PropertyFilterType.Log
    operator: PropertyOperator
}

export interface FeaturePropertyFilter extends BasePropertyFilter {
    type: PropertyFilterType.Feature
    operator: PropertyOperator
}

export interface FlagPropertyFilter extends BasePropertyFilter {
    type: PropertyFilterType.Flag
    /** Only flag_evaluates_to operator is allowed for flag dependencies */
    operator: PropertyOperator.FlagEvaluatesTo
    /** The key should be the flag ID */
    key: string
    /** The value can be true, false, or a variant name */
    value: boolean | string
}

export interface HogQLPropertyFilter extends BasePropertyFilter {
    type: PropertyFilterType.HogQL
    key: string
}

export interface EmptyPropertyFilter {
    type?: never
    value?: never
    operator?: never
    key?: never
}

export type AnyPropertyFilter =
    | EventPropertyFilter
    | PersonPropertyFilter
    | ElementPropertyFilter
    | EventMetadataPropertyFilter
    | SessionPropertyFilter
    | CohortPropertyFilter
    | RecordingPropertyFilter
    | LogEntryPropertyFilter
    | GroupPropertyFilter
    | FeaturePropertyFilter
    | FlagPropertyFilter
    | HogQLPropertyFilter
    | EmptyPropertyFilter
    | DataWarehousePropertyFilter
    | DataWarehousePersonPropertyFilter
    | ErrorTrackingIssueFilter
    | LogPropertyFilter
    | RevenueAnalyticsPropertyFilter

/** Any filter type supported by `property_to_expr(scope="person", ...)`. */
export type AnyPersonScopeFilter =
    | PersonPropertyFilter
    | CohortPropertyFilter
    | HogQLPropertyFilter
    | EmptyPropertyFilter

export type AnyGroupScopeFilter = GroupPropertyFilter | HogQLPropertyFilter

export type AnyFilterLike = AnyPropertyFilter | PropertyGroupFilter | PropertyGroupFilterValue

export type SessionRecordingId = SessionRecordingType['id']

export interface RRWebRecordingConsoleLogPayload {
    level: LogLevel
    payload: (string | null)[]
    trace: string[]
}

export interface RRWebRecordingNetworkPayload {
    [key: number]: any
}

export interface RecordingConsoleLogBase {
    parsedPayload: string
    hash?: string // md5() on parsedPayload. Used for deduping console logs.
    count?: number // Number of duplicate console logs
    previewContent?: ReactNode // Content to show in first line
    fullContent?: ReactNode // Full content to show when item is expanded
    traceContent?: ReactNode // Url content to show on right side
    rawString: string // Raw text used for fuzzy search
    level: LogLevel
}

export type RecordingConsoleLog = RecordingConsoleLogBase & RecordingTimeMixinType

export type RecordingConsoleLogV2 = {
    timestamp: number
    windowId: string | undefined
    windowNumber?: number | '?' | undefined
    level: LogLevel
    content: string
    // JS code associated with the log - implicitly the empty array when not provided
    lines?: string[]
    // stack trace associated with the log - implicitly the empty array when not provided
    trace?: string[]
    // number of times this log message was seen - implicitly 1 when not provided
    count?: number
}

export interface RecordingSegment {
    kind: 'window' | 'buffer' | 'gap'
    startTimestamp: number // Epoch time that the segment starts
    endTimestamp: number // Epoch time that the segment ends
    durationMs: number
    windowId?: string
    isActive: boolean
}

export type EncodedRecordingSnapshot = {
    windowId: string
    data: eventWithTime[]
}

// we can duplicate the name SnapshotSourceType for the object and the type
// since one only exists to be used in the other
// this way if we want to reference one of the valid string values for SnapshotSourceType
// we have a strongly typed way to do it
export const SnapshotSourceType = {
    blob: 'blob',
    file: 'file',
    blob_v2: 'blob_v2',
} as const

export type SnapshotSourceType = (typeof SnapshotSourceType)[keyof typeof SnapshotSourceType]

export interface SessionRecordingSnapshotSource {
    source: SnapshotSourceType
    start_timestamp?: string
    end_timestamp?: string
    blob_key?: string
}

export type SessionRecordingSnapshotParams =
    | {
          source: 'blob'
          blob_key?: string
      }
    | {
          source: 'blob_v2'
          blob_key?: string
      }
    | {
          source: 'blob_v2'
          start_blob_key?: string
          end_blob_key?: string
      }
    | {
          source: 'realtime'
      }

export interface SessionRecordingSnapshotSourceResponse {
    // v1 loaded each source separately
    source?: Pick<SessionRecordingSnapshotSource, 'source' | 'blob_key'> | 'processed'
    // with v2 we can load multiple sources at once
    sources?: Pick<SessionRecordingSnapshotSource, 'source' | 'blob_key'>[]
    snapshots?: RecordingSnapshot[]
    // we process snapshots to make them rrweb vanilla playable
    // this flag lets us skip reprocessing a source
    // the processed source is implicitly processed
    processed?: boolean
    // we only want to load each source from the API once
    // this flag is set when the API has loaded the source
    sourceLoaded?: boolean
}

export interface SessionRecordingSnapshotResponse {
    sources?: SessionRecordingSnapshotSource[]
    snapshots?: EncodedRecordingSnapshot[]
}

export type RecordingSnapshot = eventWithTime & {
    windowId: string
}

export interface SessionPlayerSnapshotData {
    snapshots?: RecordingSnapshot[]
    sources?: SessionRecordingSnapshotSource[]
    blob_keys?: string[]
}

export interface SessionPlayerData {
    person: PersonType | null
    segments: RecordingSegment[]
    bufferedToTime: number | null
    snapshotsByWindowId: Record<string, eventWithTime[]>
    durationMs: number
    start: Dayjs | null
    end: Dayjs | null
    fullyLoaded: boolean
    sessionRecordingId: SessionRecordingId
    sessionRetentionPeriodDays: number | null
}

export enum SessionRecordingUsageType {
    VIEWED = 'viewed',
    ANALYZED = 'analyzed',
    LOADED = 'loaded',
}

export enum SessionRecordingSidebarTab {
    OVERVIEW = 'overview',
    SESSION_SUMMARY = 'ai-summary',
    INSPECTOR = 'inspector',
    NETWORK_WATERFALL = 'network-waterfall',
}

export enum SessionRecordingSidebarStacking {
    Vertical = 'vertical',
    Horizontal = 'horizontal',
}

export enum SessionPlayerState {
    READY = 'ready',
    BUFFER = 'buffer',
    PLAY = 'play',
    PAUSE = 'pause',
    SCRUB = 'scrub',
    SKIP = 'skip',
    ERROR = 'error',
}

export type AutoplayDirection = 'newer' | 'older' | null

/** Sync with plugin-server/src/types.ts */
export type ActionStepProperties =
    | EventPropertyFilter
    | PersonPropertyFilter
    | ElementPropertyFilter
    | CohortPropertyFilter

export interface RecordingPropertyFilter extends BasePropertyFilter {
    type: PropertyFilterType.Recording
    key: DurationType | 'snapshot_source' | 'visited_page' | 'comment_text'
    operator: PropertyOperator
}

export interface RecordingDurationFilter extends RecordingPropertyFilter {
    key: DurationType
    value: number
}

export interface LogEntryPropertyFilter extends BasePropertyFilter {
    type: PropertyFilterType.LogEntry
    operator: PropertyOperator
}

export interface LogEntryPropertyFilter extends BasePropertyFilter {
    type: PropertyFilterType.LogEntry
    operator: PropertyOperator
}

export interface LogEntryLevelFilter extends LogEntryPropertyFilter {
    key: 'level'
    value: FilterableLogLevel[]
}
export interface LogEntryMessageFilter extends LogEntryPropertyFilter {
    key: 'message'
    value: string
}

export type DurationType = 'duration' | 'active_seconds' | 'inactive_seconds'
export type FilterableLogLevel = 'info' | 'warn' | 'error'

export interface LegacyRecordingFilters {
    date_from?: string | null
    date_to?: string | null
    events?: FilterType['events']
    actions?: FilterType['actions']
    properties?: AnyPropertyFilter[]
    session_recording_duration?: RecordingDurationFilter
    duration_type_filter?: DurationType
    console_search_query?: LogEntryMessageFilter['value']
    console_logs?: LogEntryLevelFilter['value']
    snapshot_source?: AnyPropertyFilter | null
    filter_test_accounts?: boolean
    operand?: FilterLogicalOperator
}

export interface RecordingUniversalFilters {
    date_from?: string | null
    date_to?: string | null
    duration: RecordingDurationFilter[]
    filter_test_accounts?: boolean
    filter_group: UniversalFiltersGroup
    order?: RecordingsQuery['order']
    order_direction?: RecordingsQuery['order_direction']
}

export interface UniversalFiltersGroup {
    type: FilterLogicalOperator
    values: UniversalFiltersGroupValue[]
}

export type UniversalFiltersGroupValue = UniversalFiltersGroup | UniversalFilterValue
export type UniversalFilterValue = AnyPropertyFilter | ActionFilter

export type ErrorCluster = {
    cluster: number
    sample: string
    occurrences: number
    session_ids: string[]
    sparkline: Record<string, number>
    unique_sessions: number
    viewed: number
}
export type ErrorClusterResponse = ErrorCluster[] | null

export type EntityType = 'actions' | 'events' | 'data_warehouse' | 'new_entity'

export interface Entity {
    id: string | number
    name: string
    custom_name?: string
    order: number
    type: EntityType
}

export enum EntityTypes {
    ACTIONS = 'actions',
    EVENTS = 'events',
    DATA_WAREHOUSE = 'data_warehouse',
}

export type EntityFilter = {
    type?: EntityType
    id: Entity['id'] | null
    name?: string | null
    custom_name?: string | null
    index?: number
    order?: number
    optionalInFunnel?: boolean
}

export interface ActionFilter extends EntityFilter {
    math?: string
    math_property?: string | null
    math_property_type?: TaxonomicFilterGroupType | null
    math_group_type_index?: integer | null
    math_hogql?: string | null
    properties?: AnyPropertyFilter[]
    type: EntityType
    days?: string[] // TODO: why was this added here?
}

export interface DataWarehouseFilter extends ActionFilter {
    id_field: string
    timestamp_field: string
    distinct_id_field: string
    table_name: string
}

export const isDataWarehouseFilter = (filter: EntityFilter): filter is DataWarehouseFilter =>
    filter.type === EntityTypes.DATA_WAREHOUSE

export interface FunnelExclusionLegacy extends Partial<EntityFilter> {
    funnel_from_step: number
    funnel_to_step: number
}

export type EntityFilterTypes = EntityFilter | ActionFilter | null

export interface PersonType {
    id?: string
    uuid?: string
    name?: string
    distinct_ids: string[]
    properties: Record<string, any>
    created_at?: string
    is_identified?: boolean
}

export interface PersonListParams {
    properties?: AnyPropertyFilter[]
    search?: string
    cohort?: number
    distinct_id?: string
    include_total?: boolean // PostHog 3000-only
}

export type SearchableEntity =
    | 'action'
    | 'cohort'
    | 'insight'
    | 'dashboard'
    | 'event_definition'
    | 'experiment'
    | 'feature_flag'
    | 'notebook'
    | 'survey'

export type SearchListParams = { q: string; entities?: SearchableEntity[] }

export type SearchResultType = {
    result_id: string
    type: SearchableEntity
    rank: number | null
    extra_fields: Record<string, unknown>
}

export type SearchResponse = {
    results: SearchResultType[]
    counts: Record<SearchableEntity, number | null>
}

export type GroupListParams = { group_type_index: GroupTypeIndex; search: string }

export type CreateGroupParams = {
    group_type_index: GroupTypeIndex
    group_key: string
    group_properties?: Record<string, any>
}

export interface MatchedRecordingEvent {
    uuid: string
}

export interface MatchedRecording {
    session_id?: string
    events: MatchedRecordingEvent[]
}

export interface CommonActorType {
    id: string | number
    properties: Record<string, any>
    /** @format date-time */
    created_at: string
    matched_recordings: MatchedRecording[]
    value_at_data_point: number | null
}

export interface PersonActorType extends CommonActorType {
    type: 'person'
    id: string
    name?: string
    distinct_ids: string[]
    is_identified: boolean
}

export interface GroupActorType extends CommonActorType {
    type: 'group'
    /** Group key. */
    id: string
    group_key: string
    group_type_index: integer
}

export type ActorType = PersonActorType | GroupActorType

export interface CohortGroupType {
    id: string
    days?: string
    action_id?: number
    event_id?: string
    label?: string
    count?: number
    count_operator?: string
    properties?: AnyPropertyFilter[]
    matchType: MatchType
    name?: string
}

// Synced with `posthog/models/property.py`
export interface CohortCriteriaType {
    id: string // Criteria filter id
    key: string
    value: BehavioralFilterType
    type: BehavioralFilterKey
    operator?: PropertyOperator | null
    group_type_index?: integer | null
    event_type?: TaxonomicFilterGroupType | null
    operator_value?: PropertyFilterValue
    time_value?: number | string | null
    time_interval?: TimeUnitType | null
    explicit_datetime?: string | null
    total_periods?: number | null
    min_periods?: number | null
    seq_event_type?: TaxonomicFilterGroupType | null
    seq_event?: string | number | null
    seq_time_value?: number | string | null
    seq_time_interval?: TimeUnitType | null
    negation?: boolean
    value_property?: string | null // Transformed into 'value' for api calls
    event_filters?: AnyPropertyFilter[] | null
    sort_key?: string // Client-side only stable id for sorting.
}

export type EmptyCohortGroupType = Partial<CohortGroupType>

export type EmptyCohortCriteriaType = Partial<CohortCriteriaType>

export type AnyCohortGroupType = CohortGroupType | EmptyCohortGroupType

export type AnyCohortCriteriaType = CohortCriteriaType | EmptyCohortCriteriaType

export type MatchType = typeof ENTITY_MATCH_TYPE | typeof PROPERTY_MATCH_TYPE

export interface CohortType {
    count?: number
    description?: string
    created_by?: UserBasicType | null
    created_at?: string
    deleted?: boolean
    id: number | 'new'
    is_calculating?: boolean
    errors_calculating?: number
    last_calculation?: string
    is_static?: boolean
    name?: string
    csv?: File
    groups: CohortGroupType[] // To be deprecated once `filter` takes over
    filters: {
        properties: CohortCriteriaGroupFilter
    }
    experiment_set?: number[]
    _create_in_folder?: string | null
    _create_static_person_ids?: string[]
}

export interface InsightHistory {
    id: number
    filters: Record<string, any>
    name?: string
    createdAt: string
    saved: boolean
    type: InsightType
}

export interface SavedFunnel extends InsightHistory {
    created_by: string
}

export type BinCountValue = number | typeof BIN_COUNT_AUTO

// https://github.com/PostHog/posthog/blob/master/posthog/constants.py#L106
export enum StepOrderValue {
    STRICT = 'strict',
    UNORDERED = 'unordered',
    ORDERED = 'ordered',
}

export enum PersonsTabType {
    FEED = 'feed',
    EVENTS = 'events',
    EXCEPTIONS = 'exceptions',
    SESSION_RECORDINGS = 'sessionRecordings',
    PROPERTIES = 'properties',
    COHORTS = 'cohorts',
    RELATED = 'related',
    HISTORY = 'history',
    FEATURE_FLAGS = 'featureFlags',
}

export enum GroupsTabType {
    NOTES = 'notes',
    OVERVIEW = 'overview',
}

export enum LayoutView {
    Card = 'card',
    List = 'list',
}

export interface EventsTableAction {
    name: string
    id: string
}

export interface EventsTableRowItem {
    event?: EventType
    date_break?: string
    new_events?: boolean
}

export interface EventType {
    // fields from the API
    id: string
    distinct_id: string
    properties: Record<string, any>
    event: string
    timestamp: string
    person?: Pick<PersonType, 'is_identified' | 'distinct_ids' | 'properties'>
    elements: ElementType[]
    elements_chain?: string | null
    uuid?: string
}

export interface LiveEvent {
    uuid: string
    event: string
    properties: Record<string, any>
    timestamp: string
    team_id: number
    distinct_id: string
    created_at: string
}

export interface RecordingTimeMixinType {
    playerTime: number | null
}

export interface RecordingEventType
    extends Pick<EventType, 'id' | 'event' | 'properties' | 'timestamp' | 'elements'>,
        RecordingTimeMixinType {
    fullyLoaded: boolean
    // allowing for absent distinct id which events don't
    distinct_id?: EventType['distinct_id']
}

export interface PlaylistCollectionCount {
    count: number
    watched_count: number
}

export interface PlaylistSavedFiltersCount {
    count: number
    watched_count: number
    has_more?: boolean
    increased?: boolean
    last_refreshed_at?: string
}

export interface PlaylistRecordingsCounts {
    saved_filters?: PlaylistSavedFiltersCount
    collection: PlaylistCollectionCount
}

export interface SessionRecordingPlaylistType {
    /** The primary key in the database, used as well in API endpoints */
    id: number
    short_id: string
    name: string
    derived_name?: string | null
    description?: string
    pinned?: boolean
    deleted: boolean
    created_at: string
    created_by: UserBasicType | null
    last_modified_at: string
    last_modified_by: UserBasicType | null
    filters?: LegacyRecordingFilters
    /**
     * the count of recordings matching filters, calculated periodically
     * and pinned recordings which is calculated in real-time
     * marked as has more if the filters count onoy matched one page and there are more available
     */
    recordings_counts?: PlaylistRecordingsCounts
    type: 'filters' | 'collection'
    _create_in_folder?: string | null
}

export interface SavedSessionRecordingPlaylistsFilters {
    order: string
    search: string
    createdBy: number | 'All users'
    dateFrom: string | dayjs.Dayjs | undefined | null
    dateTo: string | dayjs.Dayjs | undefined | null
    page: number
    pinned: boolean
    type?: 'collection' | 'saved_filters'
}

export interface SavedSessionRecordingPlaylistsResult extends PaginatedResponse<SessionRecordingPlaylistType> {
    count: number
    /** not in the API response */
    filters?: SavedSessionRecordingPlaylistsFilters | null
}

export interface SessionRecordingSegmentType {
    start_time: string
    end_time: string
    window_id: string
    is_active: boolean
}

export interface SessionRecordingType {
    id: string
    /** Whether this recording has been viewed by you already. */
    viewed: boolean
    /** user ids of other users who have viewed this recording */
    viewers: string[]
    /** Length of recording in seconds. */
    recording_duration: number
    active_seconds?: number
    inactive_seconds?: number
    /** When the recording starts in ISO format. */
    start_time: string
    /** When the recording ends in ISO format. */
    end_time: string
    /** List of matching events. **/
    matching_events?: MatchedRecording[]
    distinct_id?: string
    email?: string
    person?: PersonType
    click_count?: number
    keypress_count?: number
    /** count of all mouse activity in the recording, not just clicks */
    mouse_activity_count?: number
    start_url?: string
    console_log_count?: number
    console_warn_count?: number
    console_error_count?: number
    /** Where this recording information was loaded from  */
    storage?: 'object_storage_lts' | 'object_storage'
    summary?: string
    snapshot_source: 'web' | 'mobile' | 'unknown'
    /** whether we have received data for this recording in the last 5 minutes
     * (assumes the recording was loaded from ClickHouse)
     * **/
    ongoing?: boolean
    /**
     * calculated on the backend so that we can sort by it, definition may change over time
     */
    activity_score?: number
    /** retention period for this recording */
    retention_period_days?: number
}

export interface SessionRecordingUpdateType {
    viewed?: boolean
    analyzed?: boolean
    player_metadata?: Record<string, any> | null
    durations?: Record<string, any> | null
    $pathname: string
}

export interface SessionRecordingPropertiesType {
    id: string
    properties?: Record<string, any>
}

export interface PerformancePageView {
    session_id: string
    pageview_id: string
    timestamp: string
}
export interface RecentPerformancePageView extends PerformancePageView {
    page_url: string
    duration: number
}

// copied from rrweb/network@1
export type Body =
    | string
    | Document
    | Blob
    | ArrayBufferView
    | ArrayBuffer
    | FormData
    | URLSearchParams
    | ReadableStream<Uint8Array>
    | null

/**
 * This is our base type for tracking network requests.
 * It sticks relatively closely to the spec for the web
 * see https://developer.mozilla.org/en-US/docs/Web/API/Performance_API
 * we have renamed/added a few fields for the benefit of ClickHouse
 * but don't yet clash with the spec
 */
export interface PerformanceEvent {
    uuid: string
    timestamp: string | number
    distinct_id: string
    session_id: string
    window_id: string
    pageview_id: string
    current_url: string

    // BASE_EVENT_COLUMNS
    time_origin?: string
    entry_type?: string
    name?: string

    // RESOURCE_EVENT_COLUMNS
    start_time?: number
    duration?: number
    redirect_start?: number
    redirect_end?: number
    worker_start?: number
    fetch_start?: number
    domain_lookup_start?: number
    domain_lookup_end?: number
    connect_start?: number
    secure_connection_start?: number
    connect_end?: number
    request_start?: number
    response_start?: number
    response_end?: number
    decoded_body_size?: number
    encoded_body_size?: number

    initiator_type?:
        | 'navigation'
        | 'css'
        | 'script'
        | 'xmlhttprequest'
        | 'fetch'
        | 'beacon'
        | 'video'
        | 'audio'
        | 'track'
        | 'img'
        | 'image'
        | 'input'
        | 'a'
        | 'iframe'
        | 'frame'
        | 'link'
        | 'other'
    next_hop_protocol?: string
    render_blocking_status?: string
    response_status?: number
    // see https://developer.mozilla.org/en-US/docs/Web/API/PerformanceResourceTiming/transferSize
    // zero has meaning for this field so should not be used unless the transfer size was known to be zero
    transfer_size?: number

    // LARGEST_CONTENTFUL_PAINT_EVENT_COLUMNS
    largest_contentful_paint_element?: string
    largest_contentful_paint_render_time?: number
    largest_contentful_paint_load_time?: number
    largest_contentful_paint_size?: number
    largest_contentful_paint_id?: string
    largest_contentful_paint_url?: string

    // NAVIGATION_EVENT_COLUMNS
    dom_complete?: number
    dom_content_loaded_event?: number
    dom_interactive?: number
    load_event_end?: number
    load_event_start?: number
    redirect_count?: number
    navigation_type?: string
    unload_event_end?: number
    unload_event_start?: number

    // Performance summary fields calculated on frontend
    first_contentful_paint?: number // https://web.dev/fcp/
    time_to_interactive?: number // https://web.dev/tti/
    total_blocking_time?: number // https://web.dev/tbt/
    web_vitals?: Set<RecordingEventType>

    // request/response capture - merged in from rrweb/network@1 payloads
    request_headers?: Record<string, string>
    response_headers?: Record<string, string>
    request_body?: Body
    response_body?: Body
    method?: string
    // normally, can rely on performance event values like duration,
    // but they may be absent in which case the SDK may have sent start and end time
    end_time?: number

    //rrweb/network@1 - i.e. not in ClickHouse table
    is_initial?: boolean
    raw?: Record<string, any>

    //server timings - reported as separate events but added back in here on the front end
    server_timings?: PerformanceEvent[]
}

export type AssetType = 'CSS' | 'JS' | 'Fetch' | 'Image' | 'Link' | 'XHR' | 'HTML'

export interface CurrentBillCycleType {
    current_period_start: number
    current_period_end: number
}

export type BillingFeatureType = {
    key: AvailableFeatureUnion
    name: string
    description?: string | null
    category?: string | null
    docsUrl?: string | null
    limit?: number | null
    note?: string | null
    unit?: string | null
    images?: {
        light: string
        dark: string
    } | null
    icon_key?: string | null
    entitlement_only?: boolean
    is_plan_default?: boolean
    type?: 'primary' | 'secondary' | null
}

export interface BillingTierType {
    flat_amount_usd: string
    unit_amount_usd: string
    current_amount_usd: string | null
    current_usage: number
    projected_usage: number | null
    projected_amount_usd: string | null
    up_to: number | null
}

export interface BillingTrialType {
    length: number
}

export interface BillingProductV2Type {
    type: string
    usage_key: string | null
    name: string
    headline: string | null
    description: string
    price_description?: string | null
    icon_key?: string | null
    image_url?: string | null
    screenshot_url: string | null
    docs_url: string
    free_allocation?: number | null
    subscribed: boolean | null
    tiers?: BillingTierType[] | null
    tiered: boolean
    current_usage?: number
    projected_amount_usd?: string | null
    projected_amount_usd_with_limit?: string | null
    projected_usage?: number
    percentage_usage: number
    current_amount_usd_before_addons: string | null
    current_amount_usd: string | null
    usage_limit: number | null
    has_exceeded_limit: boolean
    unit: string | null
    unit_amount_usd: string | null
    plans: BillingPlanType[]
    contact_support: boolean | null
    inclusion_only: any
    features: BillingFeatureType[]
    addons: BillingProductV2AddonType[]
    // addons-only: if this addon is included with the base product and not subscribed individually. for backwards compatibility.
    included_with_main_product?: boolean
    trial?: BillingTrialType | null
    legacy_product?: boolean | null
}

export interface BillingProductV2AddonType {
    name: string
    description: string
    price_description: string | null
    image_url: string | null
    icon_key?: string
    docs_url: string | null
    type: string
    tiers: BillingTierType[] | null
    tiered: boolean
    subscribed: boolean
    // sometimes addons are included with the base product, but they aren't subscribed individually
    included_with_main_product?: boolean
    inclusion_only: boolean | null
    contact_support: boolean | null
    unit: string | null
    unit_amount_usd: string | null
    current_amount_usd: string | null
    current_usage: number
    projected_usage: number | null
    projected_amount_usd: string | null
    plans: BillingPlanType[]
    usage_key?: string
    free_allocation?: number | null
    percentage_usage?: number
    features: BillingFeatureType[]
    included_if?:
        | 'no_active_subscription'
        | 'has_subscription'
        | 'no_active_parent_subscription'
        | 'has_parent_subscription'
        | null
    usage_limit?: number | null
    trial?: BillingTrialType | null
    legacy_product?: boolean | null
}
export interface BillingType {
    customer_id: string
    has_active_subscription: boolean
    subscription_level: 'free' | 'paid' | 'custom'
    free_trial_until?: Dayjs
    stripe_portal_url?: string
    deactivated?: boolean
    current_total_amount_usd?: string
    current_total_amount_usd_after_discount?: string
    projected_total_amount_usd?: string
    projected_total_amount_usd_after_discount?: string
    projected_total_amount_usd_with_limit?: string
    projected_total_amount_usd_with_limit_after_discount?: string
    products: BillingProductV2Type[]

    custom_limits_usd?: {
        [key: string]: number | null
    }
    next_period_custom_limits_usd?: {
        [key: string]: number | null
    }
    billing_period?: {
        current_period_start: Dayjs
        current_period_end: Dayjs
        interval: 'month' | 'year'
    }
    license?: {
        plan: LicensePlan
    }
    available_plans?: BillingPlanType[]
    discount_percent?: number
    discount_amount_usd?: string
    amount_off_expires_at?: Dayjs
    trial?: {
        type: 'autosubscribe' | 'standard'
        status: 'active' | 'expired' | 'cancelled' | 'converted'
        target: 'paid' | 'teams' | 'enterprise'
        expires_at: string
    }
    billing_plan: BillingPlan | null
    startup_program_label?: StartupProgramLabel | null
    startup_program_label_previous?: StartupProgramLabel | null
    is_annual_plan_customer?: boolean | null
    account_owner?: {
        email?: string
        name?: string
    }
}

export interface BillingPeriod {
    start: Dayjs | null
    end: Dayjs | null
    interval: 'month' | 'year' | null
}

export interface BillingPlanType {
    free_allocation?: number | null
    features: BillingFeatureType[]
    name: string
    description: string
    is_free?: boolean
    plan_key?: string
    image_url: string | null
    docs_url: string | null
    note: string | null
    unit: string | null
    flat_rate: boolean
    product_key: ProductKeyUnion
    current_plan?: boolean | null
    tiers?: BillingTierType[] | null
    unit_amount_usd: string | null
    included_if?:
        | 'no_active_subscription'
        | 'has_subscription'
        | 'no_active_parent_subscription'
        | 'has_parent_subscription'
        | null
    initial_billing_limit?: number | null
    contact_support: boolean | null
}

export interface PlanInterface {
    key: string
    name: string
    custom_setup_billing_message: string
    image_url: string
    self_serve: boolean
    is_metered_billing: boolean
    event_allowance: number
    price_string: string
}

// Creating a nominal type: https://github.com/microsoft/TypeScript/issues/202#issuecomment-961853101
export type InsightShortId = string & { readonly '': unique symbol }

export enum InsightColor {
    White = 'white',
    Black = 'black',
    Blue = 'blue',
    Green = 'green',
    Purple = 'purple',
}

export interface Cacheable {
    last_refresh: string | null
    next_allowed_client_refresh?: string | null
    cache_target_age?: string | null
}

export interface TileLayout extends Omit<Layout, 'i'> {
    i?: string // we use `i` in the front end but not in the API
}

export interface Tileable {
    layouts?: Record<DashboardLayoutSize, TileLayout> | Record<string, never> // allow an empty object or one with DashboardLayoutSize keys
    color: InsightColor | null
}

export interface DashboardTile<T = InsightModel> extends Tileable {
    id: number
    insight?: T
    text?: TextModel
    deleted?: boolean
    is_cached?: boolean
    order?: number
    error?: {
        type: string
        message: string
    }
    filters_overrides?: TileFilters
}

export interface DashboardTileBasicType {
    id: number
    dashboard_id: number
    deleted?: boolean
}

export interface TextModel {
    body: string
    created_by?: UserBasicType
    last_modified_by?: UserBasicType
    last_modified_at: string
}

export interface InsightModel extends Cacheable, WithAccessControl {
    /** The unique key we use when communicating with the user, e.g. in URLs */
    short_id: InsightShortId
    /** The primary key in the database, used as well in API endpoints */
    id: number
    name: string
    derived_name?: string | null
    description?: string
    favorited?: boolean
    order: number | null
    result: any
    deleted: boolean
    saved: boolean
    created_at: string
    created_by: UserBasicType | null
    is_sample: boolean
    /** @deprecated Use `dashboard_tiles` instead */
    dashboards: number[] | null
    dashboard_tiles: DashboardTileBasicType[] | null
    updated_at: string
    tags?: string[]
    last_modified_at: string
    last_modified_by: UserBasicType | null
    last_viewed_at?: string | null
    timezone?: string | null
    /** Only used in the frontend to store the next breakdown url */
    next?: string
    /** Only used in the frontend to toggle showing Baseline in funnels or not */
    disable_baseline?: boolean
    filters: Partial<FilterType>
    alerts?: AlertType[]
    query?: Node | null
    query_status?: QueryStatus
    /** Only used when creating objects */
    _create_in_folder?: string | null
}

export interface QueryBasedInsightModel extends Omit<InsightModel, 'filters'> {
    query: Node | null
}

export interface EndpointType extends WithAccessControl {
    id: string
    name: string
    description: string
    query: HogQLQuery | InsightQueryNode
    parameters: Record<string, any>
    is_active: boolean
    endpoint_path: string
    created_at: string
    updated_at: string
    created_by: UserBasicType | null
    /** Purely local value to determine whether the query endpoint should be highlighted, e.g. as a fresh duplicate. */
    _highlight?: boolean
    /** Last execution time from ClickHouse query_log table */
    last_executed_at?: string
}

export interface DashboardBasicType extends WithAccessControl {
    id: number
    name: string
    description: string
    pinned: boolean
    created_at: string
    created_by: UserBasicType | null
    last_accessed_at: string | null
    is_shared: boolean
    deleted: boolean
    creation_mode: 'default' | 'template' | 'duplicate'
    tags?: string[]
    /** Purely local value to determine whether the dashboard should be highlighted, e.g. as a fresh duplicate. */
    _highlight?: boolean
    /**
     * The last time the dashboard was refreshed.
     * Used to block the dashboard refresh button.
     */
    last_refresh?: string | null
}

export interface DashboardTemplateListParams {
    scope?: DashboardTemplateScope
    // matches on template name, description, and tags
    search?: string
}

export type DashboardTemplateScope = 'team' | 'global' | 'feature_flag'

export interface DashboardType<T = InsightModel> extends DashboardBasicType {
    tiles: DashboardTile<T>[]
    filters: DashboardFilter
    variables?: Record<string, HogQLVariable>
    persisted_filters?: DashboardFilter | null
    persisted_variables?: Record<string, HogQLVariable> | null
    breakdown_colors?: BreakdownColorConfig[]
    data_color_theme_id?: number | null
}

export enum TemplateAvailabilityContext {
    GENERAL = 'general',
    ONBOARDING = 'onboarding',
}

export interface DashboardTemplateType<T = InsightModel> {
    id: string
    team_id?: number
    created_at?: string
    template_name: string
    dashboard_description?: string
    dashboard_filters?: DashboardFilter
    tiles: DashboardTile<T>[]
    variables?: DashboardTemplateVariableType[]
    tags?: string[]
    image_url?: string
    scope?: DashboardTemplateScope
    availability_contexts?: TemplateAvailabilityContext[]
}

export interface MonacoMarker {
    message: string
}

// makes the DashboardTemplateType properties optional and the tiles properties optional
export type DashboardTemplateEditorType = Partial<Omit<DashboardTemplateType, 'tiles'>> & {
    tiles: Partial<DashboardTile>[]
}

export interface DashboardTemplateVariableType {
    id: string
    name: string
    description: string
    type: 'event'
    default: TemplateVariableStep
    required: boolean
    touched?: boolean
    selector?: string
    href?: string
    url?: string
}

export type DashboardLayoutSize = 'sm' | 'xs'

export interface OrganizationInviteType {
    id: string
    target_email: string
    first_name: string
    level: OrganizationMembershipLevel
    is_expired: boolean
    emailing_attempt_made: boolean
    created_by: UserBasicType | null
    created_at: string
    updated_at: string
    message?: string
    private_project_access?: Array<{ id: number; level: AccessControlLevel.Member | AccessControlLevel.Admin }>
}

export enum PluginInstallationType {
    Local = 'local',
    Custom = 'custom',
    Repository = 'repository',
    Source = 'source',
    Inline = 'inline',
}

export interface PluginType {
    id: number
    plugin_type: PluginInstallationType
    name: string
    description?: string
    url?: string
    tag?: string
    icon?: string
    latest_tag?: string // apps management page: The latest git hash for the repo behind the url
    config_schema: Record<string, PluginConfigSchema> | PluginConfigSchema[]
    source?: string
    maintainer?: string
    is_global: boolean
    organization_id: string
    organization_name: string
    metrics?: Record<string, StoredMetricMathOperations>
    capabilities?: Record<'jobs' | 'methods' | 'scheduled_tasks', string[] | undefined>
    public_jobs?: Record<string, JobSpec>
    hog_function_migration_available?: boolean
}

export type AppType = PluginType

/** Config passed to app component and logic as props. Sent in Django's app context */
export interface FrontendAppConfig {
    pluginId: number
    pluginConfigId: number
    pluginType: PluginInstallationType | null
    name: string
    url: string
    config: Record<string, any>
}

/** Frontend app created after receiving a bundle via import('').getFrontendApp() */
export interface FrontendApp {
    id: number
    pluginId: number
    error?: any
    title?: string
    logic?: LogicWrapper
    component?: (props: FrontendAppConfig) => JSX.Element
    onInit?: (props: FrontendAppConfig) => void
}

export interface JobPayloadFieldOptions {
    type: 'string' | 'boolean' | 'json' | 'number' | 'date' | 'daterange'
    title?: string
    required?: boolean
    default?: any
    staff_only?: boolean
}

export interface JobSpec {
    payload?: Record<string, JobPayloadFieldOptions>
}

/** @deprecated in favor of PluginConfigTypeNew */
export interface PluginConfigType {
    id?: number
    plugin: number
    team_id: number
    enabled: boolean
    order: number

    config: Record<string, any>
    error?: PluginErrorType
    delivery_rate_24h?: number | null
    created_at?: string
}

/** @deprecated in favor of PluginConfigWithPluginInfoNew */
export interface PluginConfigWithPluginInfo extends PluginConfigType {
    id: number
    plugin_info: PluginType
}

// TODO: Rename to PluginConfigType once the legacy PluginConfigType are removed from the frontend
export interface PluginConfigTypeNew {
    id: number
    plugin: number
    team_id: number
    enabled: boolean
    order: number
    name: string
    description?: string
    updated_at: string
    delivery_rate_24h?: number | null
    config: Record<string, any>
}

// TODO: Rename to PluginConfigWithPluginInfo once the are removed from the frontend
export interface PluginConfigWithPluginInfoNew extends PluginConfigTypeNew {
    plugin_info: PluginType
}

export interface PluginErrorType {
    message: string
    time: string
    stack?: string
    name?: string
    event?: Record<string, any>
}

export type LogEntryLevel = 'DEBUG' | 'LOG' | 'INFO' | 'WARN' | 'WARNING' | 'ERROR'

// The general log entry format that eventually everything should match
export type LogEntry = {
    log_source_id: string
    instance_id: string
    timestamp: string
    level: LogEntryLevel
    message: string
}

export type LogEntryRequestParams = {
    limit?: number
    after?: string
    before?: string
    // Comma separated list of log levels
    level?: string
    search?: string
    instance_id?: string
}

export interface PluginLogEntry {
    id: string
    team_id: number
    plugin_id: number
    plugin_config_id: number
    timestamp: string
    source: string
    type: LogEntryLevel
    is_system: boolean
    message: string
    instance_id: string
}

export enum AnnotationScope {
    Insight = 'dashboard_item',
    Dashboard = 'dashboard',
    Project = 'project',
    Organization = 'organization',
}

export interface RawAnnotationType {
    id: number
    scope: AnnotationScope
    content: string | null
    date_marker: string | null
    created_by?: UserBasicType | null
    created_at: string
    updated_at: string
    dashboard_item?: number | null
    insight_short_id?: QueryBasedInsightModel['short_id'] | null
    insight_name?: QueryBasedInsightModel['name'] | null
    insight_derived_name?: QueryBasedInsightModel['derived_name'] | null
    dashboard_id?: DashboardBasicType['id'] | null
    dashboard_name?: DashboardBasicType['name'] | null
    deleted?: boolean
    creation_type?: 'USR' | 'GIT'
}

export interface AnnotationType extends Omit<RawAnnotationType, 'created_at' | 'date_marker'> {
    date_marker: dayjs.Dayjs | null
    created_at: dayjs.Dayjs
}

export interface DatedAnnotationType extends Omit<AnnotationType, 'date_marker'> {
    date_marker: dayjs.Dayjs
}

export enum ChartDisplayType {
    ActionsLineGraph = 'ActionsLineGraph',
    // TODO: remove this as ActionsBar was meant to be for unstacked bar charts
    // but with current logic for all insights with this setting saved in the query
    // we still show them stacked bars
    ActionsBar = 'ActionsBar',
    ActionsUnstackedBar = 'ActionsUnstackedBar',
    ActionsStackedBar = 'ActionsStackedBar',
    ActionsAreaGraph = 'ActionsAreaGraph',
    ActionsLineGraphCumulative = 'ActionsLineGraphCumulative',
    BoldNumber = 'BoldNumber',
    ActionsPie = 'ActionsPie',
    ActionsBarValue = 'ActionsBarValue',
    ActionsTable = 'ActionsTable',
    WorldMap = 'WorldMap',
    CalendarHeatmap = 'CalendarHeatmap',
}
export enum ChartDisplayCategory {
    TimeSeries = 'TimeSeries',
    CumulativeTimeSeries = 'CumulativeTimeSeries',
    TotalValue = 'TotalValue',
}

export type BreakdownType =
    | 'cohort'
    | 'person'
    | 'event'
    | 'event_metadata'
    | 'group'
    | 'session'
    | 'hogql'
    | 'data_warehouse'
    | 'data_warehouse_person_property'
    | 'revenue_analytics'
export type IntervalType = 'minute' | 'hour' | 'day' | 'week' | 'month'
export type SimpleIntervalType = 'day' | 'month'
export type SmoothingType = number
export type InsightSceneSource = 'web-analytics' | 'llm-analytics'

export enum InsightType {
    TRENDS = 'TRENDS',
    STICKINESS = 'STICKINESS',
    LIFECYCLE = 'LIFECYCLE',
    FUNNELS = 'FUNNELS',
    RETENTION = 'RETENTION',
    PATHS = 'PATHS',
    JSON = 'JSON',
    SQL = 'SQL',
    HOG = 'HOG',
}

export enum PathType {
    PageView = '$pageview',
    Screen = '$screen',
    CustomEvent = 'custom_event',
    HogQL = 'hogql',
}

export enum FunnelPathType {
    before = 'funnel_path_before_step',
    between = 'funnel_path_between_steps',
    after = 'funnel_path_after_step',
}

export enum FunnelVizType {
    Steps = 'steps',
    TimeToConvert = 'time_to_convert',
    Trends = 'trends',
}

export type RetentionType =
    | typeof RETENTION_RECURRING
    | typeof RETENTION_FIRST_OCCURRENCE_MATCHING_FILTERS
    | typeof RETENTION_FIRST_EVER_OCCURRENCE

export enum RetentionPeriod {
    Hour = 'Hour',
    Day = 'Day',
    Week = 'Week',
    Month = 'Month',
}

export type SlowQueryPossibilities = 'all_events' | 'large_date_range' | 'first_time_for_user' | 'strict_funnel'

export type BreakdownKeyType = integer | string | number | (integer | string | number)[] | null

/**
 * Legacy breakdown.
 */
export interface Breakdown {
    property: string | number
    type: BreakdownType
    normalize_url?: boolean
    histogram_bin_count?: number
    group_type_index?: number
}

export interface FilterType {
    // used by all
    from_dashboard?: boolean | number
    insight?: InsightType
    filter_test_accounts?: boolean
    properties?: AnyPropertyFilter[] | PropertyGroupFilter
    sampling_factor?: number | null

    date_from?: string | null
    date_to?: string | null
    /**
     * Whether the `date_from` and `date_to` should be used verbatim. Disables rounding to the start and end of period.
     * Strings are cast to bools, e.g. "true" -> true.
     */
    explicit_date?: boolean | string | null

    events?: Record<string, any>[]
    actions?: Record<string, any>[]
    data_warehouse?: Record<string, any>[]
    new_entity?: Record<string, any>[]

    // persons modal
    entity_id?: string | number
    entity_type?: EntityType
    entity_math?: string

    // used by trends and stickiness
    interval?: IntervalType
    // TODO: extract into TrendsFunnelsCommonFilterType
    breakdown_type?: BreakdownType | null
    breakdown?: BreakdownKeyType
    breakdown_normalize_url?: boolean
    breakdowns?: Breakdown[]
    breakdown_group_type_index?: integer | null
    breakdown_hide_other_aggregation?: boolean | null
    breakdown_limit?: integer | null
    aggregation_group_type_index?: integer // Groups aggregation
}

export interface TemplateVariableStep {
    id?: string
    math?: BaseMathType
    name?: string | null
    order?: number
    type?: EntityTypes
    event?: string
    selector?: string | null
    href?: string | null
    url?: string | null
    properties?: Record<string, any>[]
    custom_name?: string
    custom_event?: boolean
}

export interface PropertiesTimelineFilterType {
    date_from?: string | null // DateMixin
    date_to?: string | null // DateMixin
    interval?: IntervalType // IntervalMixin
    properties?: AnyPropertyFilter[] | PropertyGroupFilter // PropertyMixin
    events?: Record<string, any>[] // EntitiesMixin
    actions?: Record<string, any>[] // EntitiesMixin
    aggregation_group_type_index?: number // GroupsAggregationMixin
    display?: ChartDisplayType // DisplayDerivedMixin
    breakdown_type?: BreakdownType | null
    breakdown?: BreakdownKeyType
}

export interface TrendsFilterType extends FilterType {
    // Specifies that we want to smooth the aggregation over the specified
    // number of intervals, e.g. for a day interval, we may want to smooth over
    // 7 days to remove weekly variation. Smoothing is performed as a moving average.
    smoothing_intervals?: number
    formula?: string
    compare_to?: string
    compare?: boolean
    /** @deprecated */
    shown_as?: ShownAsValue
    display?: ChartDisplayType
    breakdown_histogram_bin_count?: number // trends breakdown histogram bin count

    // frontend only
    show_alert_threshold_lines?: boolean // used to show/hide horizontal lines on insight representing alert thresholds set on the insight
    show_legend?: boolean // used to show/hide legend next to insights graph
    hidden_legend_keys?: Record<string, boolean | undefined> // used to toggle visibilities in table and legend
    aggregation_axis_format?: AggregationAxisFormat // a fixed format like duration that needs calculation
    aggregation_axis_prefix?: string // a prefix to add to the aggregation axis e.g. £
    aggregation_axis_postfix?: string // a postfix to add to the aggregation axis e.g. %
    decimal_places?: number
    min_decimal_places?: number
    show_values_on_series?: boolean
    show_labels_on_series?: boolean
    show_percent_stack_view?: boolean
    y_axis_scale_type?: 'log10' | 'linear'
    show_multiple_y_axes?: boolean
}

export interface StickinessFilterType extends FilterType {
    compare_to?: string
    compare?: boolean
    /** @deprecated */
    shown_as?: ShownAsValue
    display?: ChartDisplayType

    // frontend only
    show_legend?: boolean // used to show/hide legend next to insights graph
    hidden_legend_keys?: Record<string, boolean | undefined> // used to toggle visibilities in table and legend
    show_values_on_series?: boolean
    show_multiple_y_axes?: boolean

    // persons only
    stickiness_days?: number
}

export interface FunnelsFilterType extends FilterType {
    funnel_viz_type?: FunnelVizType // parameter sent to funnels API for time conversion code path
    funnel_from_step?: number // used in time to convert: initial step index to compute time to convert
    funnel_to_step?: number // used in time to convert: ending step index to compute time to convert
    breakdown_attribution_type?: BreakdownAttributionType // funnels breakdown attribution type
    breakdown_attribution_value?: number // funnels breakdown attribution specific step value
    bin_count?: BinCountValue // used in time to convert: number of bins to show in histogram
    funnel_window_interval_unit?: FunnelConversionWindowTimeUnit // minutes, days, weeks, etc. for conversion window
    funnel_window_interval?: number | undefined // length of conversion window
    funnel_order_type?: StepOrderValue
    exclusions?: FunnelExclusionLegacy[] // used in funnel exclusion filters
    funnel_aggregate_by_hogql?: string | null

    // frontend only
    layout?: FunnelLayout // used only for funnels
    funnel_step_reference?: FunnelStepReference // whether conversion shown in graph should be across all steps or just from the previous step
    hidden_legend_keys?: Record<string, boolean | undefined> // used to toggle visibilities in table and legend

    // persons only
    entrance_period_start?: string // this and drop_off is used for funnels time conversion date for the persons modal
    drop_off?: boolean
    funnel_step?: number
    funnel_step_breakdown?: string | number[] | number | null // used in steps breakdown: persons modal
    funnel_custom_steps?: number[] // used to provide custom steps for which to get people in a funnel - primarily for correlation use
    funnel_correlation_person_entity?: Record<string, any> // Funnel Correlation Persons Filter
    funnel_correlation_person_converted?: 'true' | 'false' // Funnel Correlation Persons Converted - success or failure counts
}
export interface PathsFilterType extends FilterType {
    path_type?: PathType
    paths_hogql_expression?: string
    include_event_types?: PathType[]
    start_point?: string
    end_point?: string
    path_groupings?: string[]
    funnel_paths?: FunnelPathType
    funnel_filter?: Record<string, any> // Funnel Filter used in Paths
    exclude_events?: string[] // Paths Exclusion type
    /** @asType integer */
    step_limit?: number // Paths Step Limit
    path_replacements?: boolean
    local_path_cleaning_filters?: PathCleaningFilter[] | null
    /** @asType integer */
    edge_limit?: number | undefined // Paths edge limit
    /** @asType integer */
    min_edge_weight?: number | undefined // Paths
    /** @asType integer */
    max_edge_weight?: number | undefined // Paths

    // persons only
    path_start_key?: string // Paths People Start Key
    path_end_key?: string // Paths People End Key
    path_dropoff_key?: string // Paths People Dropoff Key
}

export type RetentionEntityKind = NodeKind.ActionsNode | NodeKind.EventsNode

export interface RetentionEntity {
    id?: string | number // TODO: Fix weird typing issues
    kind?: RetentionEntityKind
    name?: string
    type?: EntityType
    /**  @asType integer */
    order?: number
    uuid?: string
    custom_name?: string
    /** filters on the event */
    properties?: AnyPropertyFilter[]
}

export enum RetentionDashboardDisplayType {
    TableOnly = 'table_only',
    GraphOnly = 'graph_only',
    All = 'all',
}

export interface RetentionFilterType extends FilterType {
    retention_type?: RetentionType
    /** Whether retention is with regard to initial cohort size, or that of the previous period. */
    retention_reference?: 'total' | 'previous'
    /**
     * @asType integer
     */
    total_intervals?: number
    returning_entity?: RetentionEntity
    target_entity?: RetentionEntity
    period?: RetentionPeriod
    cumulative?: boolean

    //frontend only
    show_mean?: boolean // deprecated
    mean_retention_calculation?: 'simple' | 'weighted' | typeof RETENTION_MEAN_NONE
}
export interface LifecycleFilterType extends FilterType {
    /** @deprecated */
    shown_as?: ShownAsValue

    // frontend only
    show_legend?: boolean
    show_values_on_series?: boolean
    toggledLifecycles?: LifecycleToggle[]
}

export type LifecycleToggle = 'new' | 'resurrecting' | 'returning' | 'dormant'
export type AnyFilterType =
    | TrendsFilterType
    | StickinessFilterType
    | FunnelsFilterType
    | PathsFilterType
    | RetentionFilterType
    | LifecycleFilterType
    | FilterType

export type AnyPartialFilterType =
    | Partial<TrendsFilterType>
    | Partial<StickinessFilterType>
    | Partial<FunnelsFilterType>
    | Partial<PathsFilterType>
    | Partial<RetentionFilterType>
    | Partial<LifecycleFilterType>
    | Partial<FilterType>

export interface EventsListQueryParams {
    event?: string
    properties?: AnyPropertyFilter[] | PropertyGroupFilter
    orderBy?: string[]
    action_id?: number
    after?: string
    before?: string
    limit?: number
    offset?: number
}

export interface RecordingEventsFilters {
    query: string
}

export interface RecordingConsoleLogsFilters {
    query: string
}

export enum RecordingWindowFilter {
    All = 'all',
}

export interface EditorFilterProps {
    insightProps: InsightLogicProps
}

export interface InsightEditorFilter {
    key: string
    label?: string | ((props: EditorFilterProps) => JSX.Element | null)
    tooltip?: JSX.Element
    showOptional?: boolean
    /** Editor filter component. Cannot be an anonymous function or the key would not work! */
    component?: (props: EditorFilterProps) => JSX.Element | null
}

export type InsightEditorFilterGroup = {
    title: string
    editorFilters: InsightEditorFilter[]
    defaultExpanded?: boolean
}

export interface SystemStatusSubrows {
    columns: string[]
    rows: string[][]
}

export interface SystemStatusRow {
    metric: string
    value: boolean | string | number | null
    key: string
    description?: string
    subrows?: SystemStatusSubrows
}

export interface SystemStatus {
    overview: SystemStatusRow[]
}

export type QuerySummary = { duration: string } & Record<string, string>

export interface SystemStatusQueriesResult {
    postgres_running: QuerySummary[]
    clickhouse_running?: QuerySummary[]
    clickhouse_slow_log?: QuerySummary[]
}

export interface SystemStatusAnalyzeResult {
    query: string
    timing: {
        query_id: string
        event_time: string
        query_duration_ms: number
        read_rows: number
        read_size: string
        result_rows: number
        result_size: string
        memory_usage: string
    }
    flamegraphs: Record<string, string>
}

export interface TrendAPIResponse<ResultType = TrendResult[]> {
    type: 'Trends'
    is_cached: boolean
    last_refresh: string | null
    result: ResultType
    timezone: string
    next: string | null
}

export interface TrendResult {
    action: ActionFilter
    actions?: ActionFilter[]
    count: number
    data: number[]
    days: string[]
    dates?: string[]
    label: string
    labels: string[]
    breakdown_value?: string | number | string[]
    aggregated_value: number
    status?: string
    compare_label?: CompareLabelType
    compare?: boolean
    persons_urls?: { url: string }[]
    persons?: Person
    filter?: TrendsFilterType
}

interface Person {
    url: string
    filter: Partial<FilterType>
}

export interface FunnelStep {
    // The type returned from the API.
    action_id: string
    average_conversion_time: number | null
    median_conversion_time: number | null
    count: number
    name: string
    custom_name?: string | null
    order: number
    people?: string[]
    type: EntityType
    labels?: string[]
    breakdown?: BreakdownKeyType
    breakdowns?: BreakdownKeyType[]
    breakdown_value?: BreakdownKeyType
    data?: number[]
    days?: string[]

    /** Url that you can GET to retrieve the people that converted in this step */
    converted_people_url: string

    /** Url that you can GET to retrieve the people that dropped in this step  */
    dropped_people_url: string | null
}

export interface FunnelsTimeConversionBins {
    bins: [number, number][]
    average_conversion_time: number | null
}

export type FunnelResultType = FunnelStep[] | FunnelStep[][] | FunnelsTimeConversionBins

export interface FunnelAPIResponse<ResultType = FunnelResultType> {
    is_cached: boolean
    last_refresh: string | null
    result: ResultType
    timezone: string
}

export interface FunnelStepWithNestedBreakdown extends FunnelStep {
    nested_breakdown?: FunnelStep[]
}

export interface FunnelTimeConversionMetrics {
    averageTime: number
    stepRate: number
    totalRate: number
}

export interface FunnelConversionWindow {
    funnelWindowIntervalUnit: FunnelConversionWindowTimeUnit
    funnelWindowInterval: number
}

// https://github.com/PostHog/posthog/blob/master/posthog/models/filters/mixins/funnel.py#L100
export enum FunnelConversionWindowTimeUnit {
    Second = 'second',
    Minute = 'minute',
    Hour = 'hour',
    Day = 'day',
    Week = 'week',
    Month = 'month',
}

export enum FunnelStepReference {
    total = 'total',
    previous = 'previous',
}

export interface FunnelStepWithConversionMetrics extends FunnelStep {
    droppedOffFromPrevious: number
    conversionRates: {
        fromPrevious: number
        total: number
        fromBasisStep: number // either fromPrevious or total, depending on FunnelStepReference
    }
    nested_breakdown?: Omit<FunnelStepWithConversionMetrics, 'nested_breakdown'>[]
    rowKey?: number | string
    significant?: {
        fromPrevious: boolean
        total: boolean
        fromBasisStep: boolean // either fromPrevious or total, depending on FunnelStepReference
    }
}

export interface FlattenedFunnelStepByBreakdown {
    rowKey: number | string
    isBaseline?: boolean
    breakdown?: BreakdownKeyType
    // :KLUDGE: Data transforms done in `getBreakdownStepValues`
    breakdown_value?: Array<string | number>
    breakdownIndex?: number
    conversionRates?: {
        total: number
    }
    steps?: FunnelStepWithConversionMetrics[]
    significant?: boolean
}

export interface FunnelCorrelation {
    event: Pick<EventType, 'elements' | 'event' | 'properties'>
    odds_ratio: number
    success_count: number
    success_people_url: string
    failure_count: number
    failure_people_url: string
    correlation_type: FunnelCorrelationType.Failure | FunnelCorrelationType.Success
    result_type:
        | FunnelCorrelationResultsType.Events
        | FunnelCorrelationResultsType.Properties
        | FunnelCorrelationResultsType.EventWithProperties
}

export enum FunnelCorrelationType {
    Success = 'success',
    Failure = 'failure',
}

export enum FunnelCorrelationResultsType {
    Events = 'events',
    Properties = 'properties',
    EventWithProperties = 'event_with_properties',
}

export enum BreakdownAttributionType {
    FirstTouch = 'first_touch',
    LastTouch = 'last_touch',
    AllSteps = 'all_events',
    Step = 'step',
}

export interface ChartParams {
    inCardView?: boolean
    inSharedMode?: boolean
    showPersonsModal?: boolean
    /** allows overriding by queries, e.g. setting empty state text*/
    context?: QueryContext<InsightVizNode>
}

export interface HistogramGraphDatum {
    id: number
    bin0: number
    bin1: number
    count: number
    label: string
}

// Shared between insightLogic, dashboardItemLogic, trendsLogic, funnelLogic, pathsLogic, retentionLogic
export interface InsightLogicProps<Q extends QuerySchema = QuerySchema> {
    /** currently persisted insight */
    dashboardItemId?: InsightShortId | 'new' | `new-${string}` | null
    /** id of the dashboard the insight is on (when the insight is being displayed on a dashboard) **/
    dashboardId?: DashboardType['id']
    /** cached insight */
    cachedInsight?: Partial<QueryBasedInsightModel> | null
    /** enable this to avoid API requests */
    doNotLoad?: boolean
    loadPriority?: number
    onData?: (data: Record<string, unknown> | null | undefined) => void
    /** query when used as ad-hoc insight */
    query?: Q
    setQuery?: (node: Q) => void

    /** Used to group DataNodes into a collection for group operations like refreshAll **/
    dataNodeCollectionId?: string

    /** Dashboard filters to override the ones in the query */
    filtersOverride?: DashboardFilter | null
    /** Dashboard variables to override the ones in the query */
    variablesOverride?: Record<string, HogQLVariable> | null
    /** Tile filters to override the ones in the query */
    tileFiltersOverride?: TileFilters | null
    /** The tab of the scene if the insight is a full scene insight */
    tabId?: string | null
}

export interface SetInsightOptions {
    /** this overrides the in-flight filters on the page, which may not equal the last returned API response */
    overrideQuery?: boolean
    /** calling with this updates the "last saved" filters */
    fromPersistentApi?: boolean
}

export enum SurveySchedule {
    Once = 'once',
    Recurring = 'recurring',
    Always = 'always',
}

export enum SurveyPartialResponses {
    Yes = 'true',
    No = 'false',
}

export interface SurveyEventsWithProperties {
    name: string
    propertyFilters?: {
        [propertyName: string]: {
            values: string[]
            operator: PropertyMatchType
        }
    }
}

export interface SurveyDisplayConditions {
    url?: string
    selector?: string
    seenSurveyWaitPeriodInDays?: number
    urlMatchType?: SurveyMatchType
    deviceTypes?: string[]
    deviceTypesMatchType?: SurveyMatchType
    linkedFlagVariant?: string
    actions: {
        values: {
            id: number
            name: string
        }[]
    } | null
    events: {
        repeatedActivation?: boolean
        values: SurveyEventsWithProperties[]
    } | null
}

export enum SurveyEventName {
    SHOWN = 'survey shown',
    DISMISSED = 'survey dismissed',
    SENT = 'survey sent',
}

export enum SurveyEventProperties {
    SURVEY_ID = '$survey_id',
    SURVEY_RESPONSE = '$survey_response',
    SURVEY_ITERATION = '$survey_iteration',
    SURVEY_PARTIALLY_COMPLETED = '$survey_partially_completed',
    SURVEY_SUBMISSION_ID = '$survey_submission_id',
    SURVEY_COMPLETED = '$survey_completed',
}

export interface SurveyEventStats {
    total_count: number
    total_count_only_seen: number
    unique_persons: number
    unique_persons_only_seen: number
    first_seen: string | null
    last_seen: string | null
}

export interface SurveyRates {
    response_rate: number
    dismissal_rate: number
    unique_users_response_rate: number
    unique_users_dismissal_rate: number
}

export interface SurveyStats {
    [SurveyEventName.SHOWN]: SurveyEventStats
    [SurveyEventName.DISMISSED]: SurveyEventStats
    [SurveyEventName.SENT]: SurveyEventStats
}
export interface SurveyStatsResponse {
    stats: SurveyStats
    rates: SurveyRates
}

export interface ChoiceQuestionResponseData {
    label: string
    value: number
    isPredefined: boolean
    // For unique responses (value === 1), include person data for display
    distinctId?: string
    personProperties?: Record<string, any>
    timestamp?: string
}

export interface OpenQuestionResponseData {
    distinctId: string
    response: string
    personProperties?: Record<string, any>
    timestamp?: string
}

export interface ChoiceQuestionProcessedResponses {
    type: SurveyQuestionType.SingleChoice | SurveyQuestionType.Rating | SurveyQuestionType.MultipleChoice
    data: ChoiceQuestionResponseData[]
    totalResponses: number
}

export interface OpenQuestionProcessedResponses {
    type: SurveyQuestionType.Open
    data: OpenQuestionResponseData[]
    totalResponses: number
}

export type QuestionProcessedResponses = ChoiceQuestionProcessedResponses | OpenQuestionProcessedResponses

export interface ResponsesByQuestion {
    [questionId: string]: QuestionProcessedResponses
}

export interface ConsolidatedSurveyResults {
    responsesByQuestion: {
        [questionId: string]: QuestionProcessedResponses
    }
}

/**
 * Raw survey response data from the SQL query.
 * Each SurveyResponseRow represents one user's complete response to all questions.
 *
 * Structure:
 * - response[questionIndex] contains the answer to that specific question
 * - For rating/single choice/open questions: response[questionIndex] is a string
 * - For multiple choice questions: response[questionIndex] is a string[]
 * - The last elements may contain metadata like person properties and distinct_id
 *
 * Example:
 * [
 *   ["9", ["Customer case studies"], "Great product!", "user123"],
 *   ["7", ["Tutorials", "Other"], "Good but could improve", "user456"]
 * ]
 */
export type SurveyResponseRow = Array<null | string | string[]>
export type SurveyRawResults = SurveyResponseRow[]

export interface Survey {
    /** UUID */
    id: string
    name: string
    type: SurveyType
    description: string
    schedule?: SurveySchedule | null
    linked_flag_id: number | null
    linked_flag: FeatureFlagBasicType | null
    targeting_flag: FeatureFlagBasicType | null
    targeting_flag_filters?: FeatureFlagFilters
    conditions: SurveyDisplayConditions | null
    appearance: SurveyAppearance | null
    questions: (BasicSurveyQuestion | LinkSurveyQuestion | RatingSurveyQuestion | MultipleSurveyQuestion)[]
    created_at: string
    created_by: UserBasicType | null
    start_date: string | null
    end_date: string | null
    archived: boolean
    remove_targeting_flag?: boolean
    responses_limit: number | null
    iteration_count?: number | null
    iteration_frequency_days?: number | null
    iteration_start_dates?: string[]
    current_iteration?: number | null
    current_iteration_start_date?: string
    response_sampling_start_date?: string | null
    response_sampling_interval_type?: string | null
    response_sampling_interval?: number | null
    response_sampling_limit?: number | null
    response_sampling_daily_limits?: string[] | null
    enable_partial_responses?: boolean | null
    _create_in_folder?: string | null
}

export enum SurveyMatchType {
    Exact = PropertyOperator.Exact,
    IsNot = PropertyOperator.IsNot,
    Contains = PropertyOperator.IContains,
    NotIContains = PropertyOperator.NotIContains,
    Regex = PropertyOperator.Regex,
    NotRegex = PropertyOperator.NotRegex,
}

export enum SurveyType {
    Popover = 'popover',
    Widget = 'widget', // feedback button survey
    FullScreen = 'full_screen',
    API = 'api',
    ExternalSurvey = 'external_survey',
}

export enum SurveyPosition {
    TopLeft = 'top_left',
    TopCenter = 'top_center',
    TopRight = 'top_right',
    MiddleLeft = 'middle_left',
    MiddleCenter = 'middle_center',
    MiddleRight = 'middle_right',
    Left = 'left',
    Center = 'center',
    Right = 'right',
    NextToTrigger = 'next_to_trigger',
}

export enum SurveyWidgetType {
    Button = 'button',
    Tab = 'tab',
    Selector = 'selector',
}

export type SurveyQuestionDescriptionContentType = 'html' | 'text'

export interface SurveyAppearance {
    backgroundColor?: string
    submitButtonColor?: string
    // TODO: remove submitButtonText in favor of buttonText once it's more deprecated
    submitButtonText?: string
    submitButtonTextColor?: string
    ratingButtonColor?: string
    ratingButtonActiveColor?: string
    borderColor?: string
    placeholder?: string
    whiteLabel?: boolean
    displayThankYouMessage?: boolean
    thankYouMessageHeader?: string
    thankYouMessageDescription?: string
    thankYouMessageDescriptionContentType?: SurveyQuestionDescriptionContentType
    thankYouMessageCloseButtonText?: string
    autoDisappear?: boolean
    position?: SurveyPosition
    zIndex?: string
    shuffleQuestions?: boolean
    surveyPopupDelaySeconds?: number
    // widget only
    widgetType?: SurveyWidgetType
    widgetSelector?: string
    widgetLabel?: string
    widgetColor?: string
    fontFamily?: (typeof WEB_SAFE_FONTS)[number]['value']
    disabledButtonOpacity?: string
    maxWidth?: string
    textSubtleColor?: string
    inputBackground?: string
    boxPadding?: string
    boxShadow?: string
    borderRadius?: string
}

export interface SurveyQuestionBase {
    question: string
    id?: string
    description?: string | null
    descriptionContentType?: SurveyQuestionDescriptionContentType
    optional?: boolean
    buttonText?: string
    branching?:
        | NextQuestionBranching
        | ConfirmationMessageBranching
        | ResponseBasedBranching
        | SpecificQuestionBranching
}

export interface BasicSurveyQuestion extends SurveyQuestionBase {
    type: SurveyQuestionType.Open
}

export interface LinkSurveyQuestion extends SurveyQuestionBase {
    type: SurveyQuestionType.Link
    link: string | null
}

export interface RatingSurveyQuestion extends SurveyQuestionBase {
    type: SurveyQuestionType.Rating
    display: 'number' | 'emoji'
    scale: SurveyRatingScaleValue
    lowerBoundLabel: string
    upperBoundLabel: string
    skipSubmitButton?: boolean
    branching?:
        | NextQuestionBranching
        | ConfirmationMessageBranching
        | ResponseBasedBranching
        | SpecificQuestionBranching
}

export interface MultipleSurveyQuestion extends SurveyQuestionBase {
    type: SurveyQuestionType.SingleChoice | SurveyQuestionType.MultipleChoice
    choices: string[]
    shuffleOptions?: boolean
    hasOpenChoice?: boolean
    skipSubmitButton?: boolean
    branching?:
        | NextQuestionBranching
        | ConfirmationMessageBranching
        | ResponseBasedBranching
        | SpecificQuestionBranching
}

export type SurveyQuestion = BasicSurveyQuestion | LinkSurveyQuestion | RatingSurveyQuestion | MultipleSurveyQuestion

export enum SurveyQuestionType {
    Open = 'open',
    MultipleChoice = 'multiple_choice',
    SingleChoice = 'single_choice',
    Rating = 'rating',
    Link = 'link',
}

export enum SurveyQuestionBranchingType {
    NextQuestion = 'next_question',
    End = 'end',
    ResponseBased = 'response_based',
    SpecificQuestion = 'specific_question',
}

interface NextQuestionBranching {
    type: SurveyQuestionBranchingType.NextQuestion
}

interface ConfirmationMessageBranching {
    type: SurveyQuestionBranchingType.End
}

interface ResponseBasedBranching {
    type: SurveyQuestionBranchingType.ResponseBased
    responseValues: Record<string, any>
}

interface SpecificQuestionBranching {
    type: SurveyQuestionBranchingType.SpecificQuestion
    index: number
}

export interface FeatureFlagGroupType {
    properties?: AnyPropertyFilter[]
    rollout_percentage?: number | null
    variant?: string | null
    users_affected?: number
    sort_key?: string | null // Client-side only stable id for sorting.
    description?: string | null
}

export interface MultivariateFlagVariant {
    key: string
    name?: string | null
    rollout_percentage: number
}

export interface MultivariateFlagOptions {
    variants: MultivariateFlagVariant[]
}

export enum FeatureFlagEvaluationRuntime {
    SERVER = 'server',
    CLIENT = 'client',
    ALL = 'all',
}

export interface FeatureFlagFilters {
    groups: FeatureFlagGroupType[]
    multivariate?: MultivariateFlagOptions | null
    aggregation_group_type_index?: integer | null
    payloads?: Record<string, JsonType>
    super_groups?: FeatureFlagGroupType[]
}

export interface FeatureFlagBasicType {
    id: number
    team_id: TeamType['id']
    key: string
    /* The description field (the name is a misnomer because of its legacy). */
    name: string
    filters: FeatureFlagFilters
    deleted: boolean
    active: boolean
    ensure_experience_continuity: boolean | null
}

export interface FeatureFlagType extends Omit<FeatureFlagBasicType, 'id' | 'team_id'>, WithAccessControl {
    /** Null means that the flag has never been saved yet (it's new). */
    id: number | null
    created_by: UserBasicType | null
    created_at: string | null
    updated_at: string | null
    version: number | null
    last_modified_by: UserBasicType | null
    is_simple_flag: boolean
    rollout_percentage: number | null
    experiment_set: number[] | null
    features: EarlyAccessFeatureType[] | null
    surveys: Survey[] | null
    rollback_conditions: FeatureFlagRollbackConditions[]
    performed_rollback: boolean
    can_edit: boolean
    tags: string[]
    evaluation_tags: string[]
    usage_dashboard?: number
    analytics_dashboards?: number[] | null
    has_enriched_analytics?: boolean
    is_remote_configuration: boolean
    has_encrypted_payloads: boolean
    status: 'ACTIVE' | 'INACTIVE' | 'STALE' | 'DELETED' | 'UNKNOWN'
    _create_in_folder?: string | null
    evaluation_runtime: FeatureFlagEvaluationRuntime
}

export interface OrganizationFeatureFlag {
    flag_id: number | null
    team_id: number | null
    created_by: UserBasicType | null
    created_at: string | null
    is_simple_flag: boolean
    rollout_percentage: number | null
    filters: FeatureFlagFilters
    active: boolean
}

export interface OrganizationFeatureFlagsCopyBody {
    feature_flag_key: FeatureFlagType['key']
    from_project: TeamType['id']
    target_project_ids: TeamType['id'][]
}

export type OrganizationFeatureFlags = {
    flag_id: FeatureFlagType['id']
    team_id: TeamType['id']
    active: FeatureFlagType['active']
}[]

export interface FeatureFlagRollbackConditions {
    threshold: number
    threshold_type: string
    threshold_metric?: FilterType
    operator?: string
}

export enum FeatureFlagStatus {
    ACTIVE = 'active',
    INACTIVE = 'inactive',
    STALE = 'stale',
    DELETED = 'deleted',
    UNKNOWN = 'unknown',
}

export interface FeatureFlagStatusResponse {
    status: FeatureFlagStatus
    reason: string
}

export interface CombinedFeatureFlagAndValueType {
    feature_flag: FeatureFlagType
    value: boolean | string
}

export interface Feature {
    id: number | null
    name: string
}

export enum EarlyAccessFeatureStage {
    Draft = 'draft',
    Concept = 'concept',
    Alpha = 'alpha',
    Beta = 'beta',
    GeneralAvailability = 'general-availability',
    Archived = 'archived',
}

export enum EarlyAccessFeatureTabs {
    OptedIn = 'opted-in',
    OptedOut = 'opted-out',
}

export interface EarlyAccessFeatureType {
    /** UUID */
    id: string
    feature_flag: FeatureFlagBasicType
    name: string
    description: string
    stage: EarlyAccessFeatureStage
    /** Documentation URL. Can be empty. */
    documentation_url: string
    created_at: string
    _create_in_folder?: string | null
}

export interface NewEarlyAccessFeatureType extends Omit<EarlyAccessFeatureType, 'id' | 'created_at' | 'feature_flag'> {
    feature_flag_id: number | undefined
}

export interface UserBlastRadiusType {
    users_affected: number
    total_users: number
}

export enum ScheduledChangeModels {
    FeatureFlag = 'FeatureFlag',
}

export enum ScheduledChangeOperationType {
    UpdateStatus = 'update_status',
    AddReleaseCondition = 'add_release_condition',
    UpdateVariants = 'update_variants',
}

export type ScheduledChangePayload =
    | { operation: ScheduledChangeOperationType.UpdateStatus; value: boolean }
    | { operation: ScheduledChangeOperationType.AddReleaseCondition; value: FeatureFlagFilters }
    | {
          operation: ScheduledChangeOperationType.UpdateVariants
          value: { variants: MultivariateFlagVariant[]; payloads?: Record<string, any> }
      }

export interface ScheduledChangeType {
    id: number
    team_id: number
    record_id: number | string
    model_name: ScheduledChangeModels
    payload: ScheduledChangePayload
    scheduled_at: string
    executed_at: string | null
    failure_reason: string | null
    created_at: string | null
    created_by: UserBasicType
}

export interface PrevalidatedInvite {
    id: string
    target_email: string
    first_name: string
    organization_name: string
}

interface InstancePreferencesInterface {
    /** Whether debug queries option should be shown on the command palette. */
    debug_queries: boolean
    /** Whether paid features showcasing / upsells are completely disabled throughout the app. */
    disable_paid_fs: boolean
}

export interface PreflightStatus {
    // Attributes that accept undefined values (i.e. `?`) are not received when unauthenticated
    django: boolean
    plugins: boolean
    redis: boolean
    db: boolean
    clickhouse: boolean
    kafka: boolean
    /** An initiated instance is one that already has any organization(s). */
    initiated: boolean
    /** Org creation is allowed on Cloud OR initiated self-hosted organizations with a license and MULTI_ORG_ENABLED. */
    can_create_org: boolean
    /** Whether this is PostHog Cloud. */
    cloud: boolean
    /** Whether this is a managed demo environment. */
    demo: boolean
    celery: boolean
    realm: Realm
    region: Region | null
    available_social_auth_providers: AuthBackends
    available_timezones?: Record<string, number>
    opt_out_capture?: boolean
    email_service_available: boolean
    slack_service: {
        available: boolean
        client_id?: string
    }
    data_warehouse_integrations: {
        hubspot: {
            client_id?: string
        }
        salesforce: {
            client_id?: string
        }
    }
    /** Whether PostHog is running in settings.DEBUG or settings.E2E_TESTING. */
    is_debug?: boolean
    /** Whether PostHog is running with settings.TEST. */
    is_test?: boolean
    licensed_users_available?: number | null
    openai_available?: boolean
    site_url?: string
    instance_preferences?: InstancePreferencesInterface
    buffer_conversion_seconds?: number
    object_storage: boolean
    public_egress_ip_addresses?: string[]
    dev_disable_navigation_hooks?: boolean
}

// TODO: Consolidate this and DashboardMode
export enum ItemMode {
    Edit = 'edit',
    View = 'view',
    Subscriptions = 'subscriptions',
    Sharing = 'sharing',
    Alerts = 'alerts',
}

export enum DashboardPlacement {
    Dashboard = 'dashboard', // When on the standard dashboard page
    CustomerAnalytics = 'customer-analytics', // When embedded on the customer analytics page
    ProjectHomepage = 'project-homepage', // When embedded on the project homepage
    FeatureFlag = 'feature-flag',
    Public = 'public', // When viewing the dashboard publicly
    Export = 'export', // When the dashboard is being exported (alike to being printed)
    Person = 'person', // When the dashboard is being viewed on a person page
    Group = 'group', // When the dashboard is being viewed on a group page
}

// Default mode is null
export enum DashboardMode {
    Edit = 'edit', // When the dashboard is being edited
    Fullscreen = 'fullscreen', // When the dashboard is on full screen (presentation) mode
    Sharing = 'sharing', // When the sharing configuration is opened
}

// Hotkeys for local (component) actions
export type HotKey =
    | 'a'
    | 'b'
    | 'c'
    | 'd'
    | 'e'
    | 'f'
    | 'h'
    | 'i'
    | 'j'
    | 'k'
    | 'l'
    | 'm'
    | 'n'
    | 'o'
    | 'p'
    | 'q'
    | 'r'
    | 's'
    | 't'
    | 'u'
    | 'v'
    | 'w'
    | 'x'
    | 'y'
    | 'z'
    | 'escape'
    | 'enter'
    | 'space'
    | 'tab'
    | 'arrowleft'
    | 'arrowright'
    | 'arrowdown'
    | 'arrowup'
    | 'forwardslash'

export type HotKeyOrModifier = HotKey | 'shift' | 'option' | 'command'

export interface EventDefinition {
    id: string
    name: string
    description?: string
    tags?: string[]
    owner?: UserBasicType | null
    created_at?: string
    last_seen_at?: string
    last_updated_at?: string // alias for last_seen_at to achieve event and action parity
    updated_at?: string
    updated_by?: UserBasicType | null
    verified?: boolean
    verified_at?: string
    verified_by?: string
    is_action?: boolean
    hidden?: boolean
    default_columns?: string[]
}

export interface EventDefinitionMetrics {
    query_usage_30_day: number
}

// TODO duplicated from plugin server. Follow-up to de-duplicate
export enum PropertyType {
    DateTime = 'DateTime',
    String = 'String',
    Numeric = 'Numeric',
    Boolean = 'Boolean',
    Duration = 'Duration',
    Selector = 'Selector',
    Cohort = 'Cohort',
    Assignee = 'Assignee',
    StringArray = 'StringArray',
    Flag = 'Flag',
}

export enum PropertyDefinitionType {
    Event = 'event',
    EventMetadata = 'event_metadata',
    RevenueAnalytics = 'revenue_analytics',
    Person = 'person',
    Group = 'group',
    Session = 'session',
    LogEntry = 'log_entry',
    Meta = 'meta',
    Resource = 'resource',
    Log = 'log',
    FlagValue = 'flag_value',
}

export interface PropertyDefinition {
    id: string
    name: string
    description?: string
    tags?: string[]
    updated_at?: string
    updated_by?: UserBasicType | null
    is_numerical?: boolean // Marked as optional to allow merge of EventDefinition & PropertyDefinition
    is_seen_on_filtered_events?: boolean // Indicates whether this property has been seen for a particular set of events (when `eventNames` query string is sent); calculated at query time, not stored in the db
    property_type?: PropertyType
    type?: PropertyDefinitionType
    created_at?: string // TODO: Implement
    last_seen_at?: string // TODO: Implement
    example?: string
    is_action?: boolean
    verified?: boolean
    verified_at?: string
    verified_by?: string
    hidden?: boolean
    virtual?: boolean
}

export enum PropertyDefinitionState {
    Pending = 'pending',
    Loading = 'loading',
    Missing = 'missing',
    Error = 'error',
}

export type PropertyDefinitionVerificationStatus = 'verified' | 'hidden' | 'visible'
export type Definition = EventDefinition | PropertyDefinition

export interface PersonProperty {
    id: number
    name: string
    count: number
}

export type GroupTypeIndex = 0 | 1 | 2 | 3 | 4

export interface GroupType {
    group_type: string
    group_type_index: GroupTypeIndex
    name_singular?: string | null
    name_plural?: string | null
    detail_dashboard?: number | null
    default_columns?: string[]
}

export type GroupTypeProperties = Record<number, Array<PersonProperty>>

export interface Group {
    created_at: string
    group_key: string
    group_type_index: GroupTypeIndex
    group_properties: Record<string, any>
    notebook: string | null
}

export interface UserInterviewType {
    id: string
    created_by: UserBasicType
    created_at: string
    transcript: string
    summary: string
    interviewee_emails: string[]
}

export enum ExperimentConclusion {
    Won = 'won',
    Lost = 'lost',
    Inconclusive = 'inconclusive',
    StoppedEarly = 'stopped_early',
    Invalid = 'invalid',
}

export interface ExperimentHoldoutType {
    id: number | null
    name: string
    description: string | null
    filters: FeatureFlagGroupType[]
    created_by: UserBasicType | null
    created_at: string | null
    updated_at: string | null
}

export enum ExperimentStatsMethod {
    Bayesian = 'bayesian',
    Frequentist = 'frequentist',
}

export interface Experiment {
    id: ExperimentIdType
    name: string
    type?: string
    description?: string
    feature_flag_key: string
    feature_flag?: FeatureFlagBasicType
    exposure_cohort?: number
    exposure_criteria?: ExperimentExposureCriteria
    filters: TrendsFilterType | FunnelsFilterType
    metrics: (ExperimentMetric | ExperimentTrendsQuery | ExperimentFunnelsQuery)[]
    metrics_secondary: (ExperimentMetric | ExperimentTrendsQuery | ExperimentFunnelsQuery)[]
    primary_metrics_ordered_uuids: string[] | null
    secondary_metrics_ordered_uuids: string[] | null
    saved_metrics_ids: { id: number; metadata: { type: 'primary' | 'secondary' } }[]
    saved_metrics: any[]
    parameters: {
        /**
         * This is the state of the Running Time Calculator modal, while
         * minimum_detectable_effect, recommended_running_time, and recommended_sample_size
         * are the results of the Running Time Calculator.
         */
        exposure_estimate_config?: {
            eventFilter: EventConfig | null
            metric: ExperimentMetric | null
            conversionRateInputType: ConversionRateInputType
            manualConversionRate: number | null
            uniqueUsers: number | null
        } | null
        minimum_detectable_effect?: number
        recommended_running_time?: number
        recommended_sample_size?: number
        feature_flag_variants: MultivariateFlagVariant[]
        custom_exposure_filter?: FilterType
        aggregation_group_type_index?: integer
        variant_screenshot_media_ids?: Record<string, string[]>
    }
    start_date?: string | null
    end_date?: string | null
    archived?: boolean
    secondary_metrics: SecondaryExperimentMetric[]
    created_at: string | null
    created_by: UserBasicType | null
    updated_at: string | null
    holdout_id?: number | null
    holdout?: ExperimentHoldoutType
    stats_config?: {
        version?: number
        method?: ExperimentStatsMethod
    }
    _create_in_folder?: string | null
    conclusion?: ExperimentConclusion | null
    conclusion_comment?: string | null
    user_access_level: AccessControlLevel
}

export interface FunnelExperimentVariant {
    key: string
    success_count: number
    failure_count: number
}

export interface TrendExperimentVariant {
    key: string
    count: number
    exposure: number
    absolute_exposure: number
}

export interface SecondaryExperimentMetric {
    name: string
    filters: Partial<FilterType>
}

export interface SelectOption {
    value: string
    label?: string
}

export enum FilterLogicalOperator {
    And = 'AND',
    Or = 'OR',
}

export interface PropertyGroupFilter {
    type: FilterLogicalOperator
    values: PropertyGroupFilterValue[]
}

export interface PropertyGroupFilterValue {
    type: FilterLogicalOperator
    values: (AnyPropertyFilter | PropertyGroupFilterValue)[]
}

export interface CohortCriteriaGroupFilter {
    id?: string
    type: FilterLogicalOperator
    values: AnyCohortCriteriaType[] | CohortCriteriaGroupFilter[]
    sort_key?: string // Client-side only stable id for sorting.
}

export interface SelectOptionWithChildren extends SelectOption {
    children: React.ReactChildren
    ['data-attr']: string
    key: string
}

export interface CoreFilterDefinition {
    label: string
    description?: string | ReactNode
    examples?: (string | number)[]
    /** System properties are hidden in properties table by default. */
    system?: boolean
    type?: PropertyType
    /** Virtual properties are not "sent as", because they are calculated from other properties or SQL expressions **/
    virtual?: boolean
    /** whether this is a property PostHog adds to aid with debugging */
    used_for_debug?: boolean
}

export interface TileParams {
    title: string
    targetPath: string
    openInNewTab?: boolean
    hoverText?: string
    icon: JSX.Element
    class?: string
}

export interface TiledIconModuleProps {
    tiles: TileParams[]
    header?: string
    subHeader?: string
    analyticsModuleKey?: string
}

export type EventOrPropType = EventDefinition & PropertyDefinition

export interface AppContext {
    current_user: UserType | null
    current_project: ProjectType | null
    current_team: TeamType | TeamPublicType | null
    preflight: PreflightStatus
    default_event_name: string
    persisted_feature_flags?: string[]
    anonymous: boolean
    frontend_apps?: Record<number, FrontendAppConfig>
    effective_resource_access_control: Record<AccessControlResourceType, AccessControlLevel>
    resource_access_control: Record<AccessControlResourceType, AccessControlLevel>
    commit_sha?: string
    /** Whether the user was autoswitched to the current item's team. */
    switched_team: TeamType['id'] | null
    /** Support flow aid: a staff-only list of users who may be impersonated to access this resource. */
    suggested_users_with_access?: UserBasicType[]
    livestream_host?: string
}

export type StoredMetricMathOperations = 'max' | 'min' | 'sum'

export interface PathEdgeParameters {
    edgeLimit?: number | undefined
    minEdgeWeight?: number | undefined
    maxEdgeWeight?: number | undefined
}

export enum SignificanceCode {
    Significant = 'significant',
    NotEnoughExposure = 'not_enough_exposure',
    LowWinProbability = 'low_win_probability',
    HighLoss = 'high_loss',
    HighPValue = 'high_p_value',
}

export enum HelpType {
    Slack = 'slack',
    GitHub = 'github',
    Email = 'email',
    Docs = 'docs',
    Updates = 'updates',
    SupportForm = 'support_form',
}

export interface DateMappingOption {
    key: string
    inactive?: boolean // Options removed due to low usage (see relevant PR); will not show up for new insights but will be kept for existing
    values: string[]
    getFormattedDate?: (date: dayjs.Dayjs, format?: string) => string
    defaultInterval?: IntervalType
}

interface BreadcrumbBase {
    /** E.g. scene, tab, or scene with item ID. Particularly important for `onRename`. */
    key: string | number | [scene: Scene | string, key: string | number]
    /** Whether to show a custom popover */
    popover?: Pick<PopoverProps, 'overlay' | 'matchWidth'>
    /** Whether to show a custom popover for the project */
    isPopoverProject?: boolean
    iconType?: FileSystemIconType | 'blank' | 'loading'
}
export interface LinkBreadcrumb extends BreadcrumbBase {
    /** Name to display. */
    name: string | JSX.Element | null | undefined
    symbol?: never
    /** Path to link to. */
    path?: string
    /** Extra tag shown next to name. */
    tag?: string | null
    onRename?: never
}
export interface RenamableBreadcrumb extends BreadcrumbBase {
    /** Name to display. */
    name: string | JSX.Element | null | undefined
    symbol?: never
    path?: never
    /** When this is set, an "Edit" button shows up next to the title */
    onRename?: (newName: string) => Promise<void>
    /** When this is true, the name is always in edit mode, and `onRename` runs on every input change. */
    forceEditMode?: boolean
}
export interface SymbolBreadcrumb extends BreadcrumbBase {
    name?: never
    /** Symbol, e.g. a lettermark or a profile picture. */
    symbol: React.ReactElement
    path?: never
}
export interface ProjectTreeBreadcrumb extends BreadcrumbBase {
    /** Last part of path */
    name: string
    /** Rest of the path. */
    path?: string
    type: string
    ref?: string
    symbol?: never
    onRename?: never
}
export type Breadcrumb = LinkBreadcrumb | RenamableBreadcrumb | SymbolBreadcrumb | ProjectTreeBreadcrumb

export enum GraphType {
    Bar = 'bar',
    HorizontalBar = 'horizontalBar',
    Line = 'line',
    Histogram = 'histogram',
    Pie = 'doughnut',
}

export type GraphDataset = ChartDataset<ChartType> &
    Partial<
        Pick<
            TrendResult,
            | 'count'
            | 'label'
            | 'days'
            | 'labels'
            | 'data'
            | 'compare'
            | 'compare_label'
            | 'status'
            | 'action'
            | 'actions'
            | 'breakdown_value'
            | 'persons_urls'
            | 'persons'
            | 'filter'
        >
    > & {
        /** Used in filtering out visibility of datasets. Set internally by chart.js */
        id: number
        /** Toggled on to draw incompleteness lines in LineGraph.tsx */
        dotted?: boolean
        /** Array of breakdown values used only in ActionsHorizontalBar/ActionsPie.tsx data */
        breakdownValues?: (string | number | string[] | undefined)[]
        /** Array of breakdown labels used only in ActionsHorizontalBar/ActionsPie.tsx data */
        breakdownLabels?: (string | number | undefined)[]
        /** Array of compare labels used only in ActionsHorizontalBar/ActionsPie.tsx data */
        compareLabels?: (CompareLabelType | undefined | null)[]
        /** Array of persons used only in (ActionsHorizontalBar|ActionsPie).tsx */
        personsValues?: (Person | undefined | null)[]
        index?: number
        /** Value (count) for specific data point; only valid in the context of an xy intercept */
        pointValue?: number
        /** Value (count) for specific data point; only valid in the context of an xy intercept */
        personUrl?: string
        /** Action/event filter defition */
        action?: ActionFilter | null
        yAxisID?: string
    }

export type GraphPoint = InteractionItem & { dataset: GraphDataset }

interface PointsPayload {
    pointsIntersectingLine: GraphPoint[]
    pointsIntersectingClick: GraphPoint[]
    clickedPointNotLine: boolean
    referencePoint: GraphPoint
}

export interface GraphPointPayload {
    points: PointsPayload
    index: number
    value?: number
    /** Contains the dataset for all the points in the same x-axis point; allows switching between matching points in the x-axis */
    crossDataset?: GraphDataset[]
    /** ID for the currently selected series */
    seriesId?: number
}

export enum CompareLabelType {
    Current = 'current',
    Previous = 'previous',
}

export interface InstanceSetting {
    key: string
    value: boolean | string | number | null
    value_type: 'bool' | 'str' | 'int'
    description?: string
    editable: boolean
    is_secret: boolean
}

export enum FunnelMathType {
    AnyMatch = 'total',
    FirstTimeForUser = 'first_time_for_user',
    FirstTimeForUserWithFilters = 'first_time_for_user_with_filters',
}

export enum BaseMathType {
    TotalCount = 'total',
    UniqueUsers = 'dau',
    WeeklyActiveUsers = 'weekly_active',
    MonthlyActiveUsers = 'monthly_active',
    UniqueSessions = 'unique_session',
    FirstTimeForUser = 'first_time_for_user',
    FirstMatchingEventForUser = 'first_matching_event_for_user',
}

export enum CalendarHeatmapMathType {
    TotalCount = 'total',
    UniqueUsers = 'dau',
}

export enum PropertyMathType {
    Average = 'avg',
    Sum = 'sum',
    Minimum = 'min',
    Maximum = 'max',
    Median = 'median',
    P75 = 'p75',
    P90 = 'p90',
    P95 = 'p95',
    P99 = 'p99',
}

export enum CountPerActorMathType {
    Average = 'avg_count_per_actor',
    Minimum = 'min_count_per_actor',
    Maximum = 'max_count_per_actor',
    Median = 'median_count_per_actor',
    P75 = 'p75_count_per_actor',
    P90 = 'p90_count_per_actor',
    P95 = 'p95_count_per_actor',
    P99 = 'p99_count_per_actor',
}

export enum HogQLMathType {
    HogQL = 'hogql',
}
export enum GroupMathType {
    UniqueGroup = 'unique_group',
}

export enum ExperimentMetricMathType {
    TotalCount = 'total',
    Sum = 'sum',
    UniqueSessions = 'unique_session',
    Min = 'min',
    Max = 'max',
    Avg = 'avg',
    UniqueUsers = 'dau',
    UniqueGroup = 'unique_group',
    HogQL = 'hogql',
}

export enum ExperimentMetricGoal {
    Increase = 'increase',
    Decrease = 'decrease',
}

export enum ActorGroupType {
    Person = 'person',
    GroupPrefix = 'group',
}

export enum BehavioralEventType {
    PerformEvent = 'performed_event',
    PerformMultipleEvents = 'performed_event_multiple',
    PerformSequenceEvents = 'performed_event_sequence',
    NotPerformedEvent = 'not_performed_event',
    NotPerformSequenceEvents = 'not_performed_event_sequence',
    HaveProperty = 'have_property',
    NotHaveProperty = 'not_have_property',
}

export enum BehavioralCohortType {
    InCohort = 'in_cohort',
    NotInCohort = 'not_in_cohort',
}

export enum BehavioralLifecycleType {
    PerformEventFirstTime = 'performed_event_first_time',
    PerformEventRegularly = 'performed_event_regularly',
    StopPerformEvent = 'stopped_performing_event',
    StartPerformEventAgain = 'restarted_performing_event',
}

export enum TimeUnitType {
    Day = 'day',
    Week = 'week',
    Month = 'month',
    Year = 'year',
}

export enum DateOperatorType {
    BeforeTheLast = 'before_the_last',
    Between = 'between',
    NotBetween = 'not_between',
    OnTheDate = 'on_the_date',
    NotOnTheDate = 'not_on_the_date',
    Since = 'since',
    Before = 'before',
    IsSet = 'is_set',
    IsNotSet = 'is_not_set',
}

export enum SingleFieldDateType {
    IsDateExact = 'is_date_exact',
    IsDateBefore = 'is_date_before',
    IsDateAfter = 'is_date_after',
}

export enum ValueOptionType {
    MostRecent = 'most_recent',
    Previous = 'previous',
    OnDate = 'on_date',
}

export type WeekdayType = 'monday' | 'tuesday' | 'wednesday' | 'thursday' | 'friday' | 'saturday' | 'sunday'

export interface SubscriptionType {
    id: number
    insight?: number
    dashboard?: number
    target_type: string
    target_value: string
    frequency: 'daily' | 'weekly' | 'monthly' | 'yearly'
    interval: number
    byweekday: WeekdayType[] | null
    bysetpos: number | null
    start_date: string
    until_date?: string
    title: string
    summary: string
    created_by?: UserBasicType | null
    created_at: string
    updated_at: string
    deleted?: boolean
}

export type SmallTimeUnit = 'hours' | 'minutes' | 'seconds'

export type Duration = {
    timeValue: number
    unit: SmallTimeUnit
}

export enum EventDefinitionType {
    Event = 'event',
    EventCustom = 'event_custom',
    EventPostHog = 'event_posthog',
}

export const INTEGRATION_KINDS = [
    'slack',
    'salesforce',
    'hubspot',
    'google-pubsub',
    'google-cloud-storage',
    'google-ads',
    'google-sheets',
    'linkedin-ads',
    'snapchat',
    'intercom',
    'email',
    'twilio',
    'linear',
    'github',
    'meta-ads',
    'clickup',
    'reddit-ads',
<<<<<<< HEAD
=======
    'databricks',
>>>>>>> b98585d4
    'tiktok-ads',
] as const

export type IntegrationKind = (typeof INTEGRATION_KINDS)[number]

export interface IntegrationType {
    id: number
    kind: IntegrationKind
    display_name: string
    icon_url: string
    config: any
    created_by?: UserBasicType | null
    created_at: string
    errors?: string
}

export interface EmailIntegrationDomainGroupedType {
    domain: string
    integrations: IntegrationType[]
}

export interface SlackChannelType {
    id: string
    name: string
    is_private: boolean
    is_ext_shared: boolean
    is_member: boolean
    is_private_without_access?: boolean
}

export interface TwilioPhoneNumberType {
    sid: string
    phone_number: string
    friendly_name: string
}
export interface LinearTeamType {
    id: string
    name: string
}

export interface SharePasswordType {
    id: string
    created_at: string
    note: string
    created_by_email: string
    is_active: boolean
    password?: string
}

export interface SharingConfigurationType {
    enabled: boolean
    access_token: string
    created_at: string
    password_required: boolean
    settings?: SharingConfigurationSettings
    share_passwords?: SharePasswordType[]
}

export enum ExporterFormat {
    PNG = 'image/png',
    CSV = 'text/csv',
    PDF = 'application/pdf',
    JSON = 'application/json',
    XLSX = 'application/vnd.openxmlformats-officedocument.spreadsheetml.sheet',
    WEBM = 'video/webm',
    MP4 = 'video/mp4',
    GIF = 'image/gif',
}

/** Exporting directly from the browser to a file */
export type LocalExportContext = {
    localData: string
    filename: string
    mediaType?: ExporterFormat
}

export type OnlineExportContext = {
    method?: string
    path: string
    query?: any
    body?: any
    filename?: string
}

export type QueryExportContext = {
    source: Record<string, any>
    filename?: string
}

export interface ReplayExportContext {
    session_recording_id: string
    timestamp?: number
    css_selector?: string
    width?: number
    height?: number
    filename?: string
    duration?: number
    mode?: SessionRecordingPlayerMode
}

export interface HeatmapExportContext {
    heatmap_url: string
    filename?: string
    heatmap_filters?: HeatmapFilters
    heatmap_color_palette?: string | null
    heatmap_fixed_position_mode?: HeatmapFixedPositionMode
    common_filters?: CommonFilters
}

export type ExportContext =
    | OnlineExportContext
    | LocalExportContext
    | QueryExportContext
    | ReplayExportContext
    | HeatmapExportContext

export interface ExportedAssetType {
    id: number
    export_format: ExporterFormat
    dashboard?: number
    insight?: number
    export_context?: ExportContext
    has_content: boolean
    filename: string
    created_at: string
    expires_after?: string
    exception?: string
}

export enum FeatureFlagReleaseType {
    ReleaseToggle = 'Release toggle',
    Variants = 'Multiple variants',
}

export interface MediaUploadResponse {
    id: string
    image_location: string
    name: string
}

export enum RolloutConditionType {
    Insight = 'insight',
    Sentry = 'sentry',
}

export enum Resource {
    FEATURE_FLAGS = 'feature flags',
}

export interface RoleType {
    id: string
    name: string
    members: RoleMemberType[]
    created_at: string
    created_by: UserBasicType | null
}

export interface RoleMemberType {
    id: string
    user: UserBaseType
    role_id: string
    joined_at: string
    updated_at: string
    user_uuid: string
}

export type APIScopeObject =
    | 'action'
    | 'access_control'
    | 'activity_log'
    | 'annotation'
    | 'batch_export'
    | 'cohort'
    | 'dashboard'
    | 'dashboard_template'
    | 'dataset'
    | 'early_access_feature'
    | 'error_tracking'
    | 'evaluation'
    | 'event_definition'
    | 'experiment'
    | 'export'
    | 'feature_flag'
    | 'group'
    | 'hog_function'
    | 'insight'
    | 'integration'
    | 'notebook'
    | 'organization'
    | 'organization_member'
    | 'person'
    | 'plugin'
    | 'project'
    | 'property_definition'
    | 'query'
    | 'revenue_analytics'
    | 'session_recording'
    | 'session_recording_playlist'
    | 'sharing_configuration'
    | 'subscription'
    | 'survey'
    | 'task'
    | 'user'
    | 'webhook'
    | 'warehouse_view'
    | 'warehouse_table'

export type APIScopeAction = 'read' | 'write'

export type APIScope = {
    key: APIScopeObject
    objectPlural: string
    info?: string | JSX.Element
    disabledActions?: APIScopeAction[]
    disabledWhenProjectScoped?: boolean
    description?: string
    warnings?: Partial<Record<APIScopeAction, string | JSX.Element>>
}

export type APIScopePreset = { value: string; label: string; scopes: string[]; isCloudOnly?: boolean }

export enum AccessControlLevel {
    None = 'none',
    Member = 'member',
    Admin = 'admin',
    Viewer = 'viewer',
    Editor = 'editor',
    Manager = 'manager',
}

export interface AccessControlTypeBase {
    created_by: UserBasicType | null
    created_at: string
    updated_at: string
    resource: APIScopeObject
    access_level: AccessControlLevel | null
    organization_member?: OrganizationMemberType['id'] | null
    role?: RoleType['id'] | null
}

export interface AccessControlTypeProject extends AccessControlTypeBase {}

export interface AccessControlTypeMember extends AccessControlTypeBase {
    organization_member: OrganizationMemberType['id']
}

export interface AccessControlTypeOrganizationAdmins extends AccessControlTypeBase {
    organization_admin_members: OrganizationMemberType['id'][]
}

export interface AccessControlTypeRole extends AccessControlTypeBase {
    role: RoleType['id']
}

export type AccessControlType = AccessControlTypeProject | AccessControlTypeMember | AccessControlTypeRole

export type AccessControlUpdateType = Pick<AccessControlType, 'access_level' | 'organization_member' | 'role'> & {
    resource?: AccessControlType['resource']
}

export type AccessControlResponseType = {
    access_controls: AccessControlType[]
    available_access_levels: AccessControlLevel[]
    user_access_level: AccessControlLevel
    default_access_level: AccessControlLevel
    user_can_edit_access_levels: boolean
}

export type JsonType = string | number | boolean | null | { [key: string]: JsonType } | Array<JsonType>

export type PromptButtonType = 'primary' | 'secondary'
export type PromptType = 'modal' | 'popup'

export type PromptPayload = {
    title: string
    body: string
    type: PromptType
    image?: string
    url_match?: string
    primaryButtonText?: string
    secondaryButtonText?: string
    primaryButtonURL?: string
}

export type PromptFlag = {
    flag: string
    payload: PromptPayload
    showingPrompt: boolean
    locationCSS?: Partial<CSSStyleDeclaration>
    tooltipCSS?: Partial<CSSStyleDeclaration>
}

// Should be kept in sync with "posthog/models/activity_logging/activity_log.py"
export enum ActivityScope {
    ACTION = 'Action',
    ALERT_CONFIGURATION = 'AlertConfiguration',
    ANNOTATION = 'Annotation',
    BATCH_EXPORT = 'BatchExport',
    BATCH_IMPORT = 'BatchImport',
    FEATURE_FLAG = 'FeatureFlag',
    PERSON = 'Person',
    GROUP = 'Group',
    INSIGHT = 'Insight',
    PLUGIN = 'Plugin',
    PLUGIN_CONFIG = 'PluginConfig',
    HOG_FUNCTION = 'HogFunction',
    DATA_MANAGEMENT = 'DataManagement',
    EVENT_DEFINITION = 'EventDefinition',
    PROPERTY_DEFINITION = 'PropertyDefinition',
    NOTEBOOK = 'Notebook',
    DASHBOARD = 'Dashboard',
    REPLAY = 'Replay',
    // TODO: doh! we don't need replay and recording
    RECORDING = 'recording',
    EXPERIMENT = 'Experiment',
    SURVEY = 'Survey',
    EARLY_ACCESS_FEATURE = 'EarlyAccessFeature',
    COMMENT = 'Comment',
    COHORT = 'Cohort',
    TEAM = 'Team',
    ORGANIZATION = 'Organization',
    ORGANIZATION_MEMBERSHIP = 'OrganizationMembership',
    ORGANIZATION_INVITE = 'OrganizationInvite',
    ERROR_TRACKING_ISSUE = 'ErrorTrackingIssue',
    DATA_WAREHOUSE_SAVED_QUERY = 'DataWarehouseSavedQuery',
    USER_INTERVIEW = 'UserInterview',
    TAG = 'Tag',
    TAGGED_ITEM = 'TaggedItem',
    EXTERNAL_DATA_SOURCE = 'ExternalDataSource',
    EXTERNAL_DATA_SCHEMA = 'ExternalDataSchema',
}

export type CommentType = {
    id: string
    content: string | null
    rich_content: JSONContent | null
    version: number
    created_at: string
    created_by: UserBasicType | null
    source_comment?: string | null
    scope: ActivityScope | string
    item_id?: string
    item_context: Record<string, any> | null
    /** only on the type to support patching for soft delete */
    deleted?: boolean
}

export interface DataWarehouseCredential {
    access_key: string
    access_secret: string
}
export interface DataWarehouseTable {
    /** UUID */
    id: string
    name: string
    format: DataWarehouseTableTypes
    url_pattern: string
    credential: DataWarehouseCredential
    external_data_source?: ExternalDataSource
    external_schema?: SimpleExternalDataSourceSchema
}

export type DataWarehouseTableTypes = 'CSV' | 'Parquet' | 'JSON' | 'CSVWithNames'

export interface DataWarehouseSavedQuery {
    /** UUID */
    id: string
    name: string
    query: HogQLQuery
    columns: DatabaseSchemaField[]
    last_run_at?: string
    sync_frequency?: string
    status?: string
    latest_error: string | null
    latest_history_id?: string
    is_materialized?: boolean
}

export interface DataWarehouseSavedQueryDraft {
    id: string
    query: HogQLQuery
    saved_query_id?: string
    created_at: string
    updated_at: string
    name: string
    edited_history_id?: string
}

export interface DataWarehouseViewLinkConfiguration {
    experiments_optimized?: boolean
    experiments_timestamp_key?: string | null
}

export interface DataWarehouseViewLink {
    id: string
    source_table_name?: string
    source_table_key?: string
    joining_table_name?: string
    joining_table_key?: string
    field_name?: string
    created_by?: UserBasicType | null
    created_at?: string | null
    configuration?: DataWarehouseViewLinkConfiguration
}

export interface QueryTabState {
    id: string
    state: Record<string, any>
}

export enum DataWarehouseSettingsTab {
    Managed = 'managed',
    SelfManaged = 'self-managed',
}

export const manualLinkSources = ['aws', 'google-cloud', 'cloudflare-r2', 'azure'] as const

export type ManualLinkSourceType = (typeof manualLinkSources)[number]

export interface ExternalDataSourceRevenueAnalyticsConfig {
    enabled: boolean
    include_invoiceless_charges: boolean
}

export interface ExternalDataSourceCreatePayload {
    source_type: ExternalDataSourceType
    prefix: string
    payload: Record<string, any>
}
export interface ExternalDataSource {
    id: string
    source_id: string
    connection_id: string
    status: string
    source_type: ExternalDataSourceType
    prefix: string
    latest_error: string | null
    last_run_at?: Dayjs
    schemas: ExternalDataSourceSchema[]
    sync_frequency: DataWarehouseSyncInterval
    job_inputs: Record<string, any>
    revenue_analytics_config: ExternalDataSourceRevenueAnalyticsConfig
}

export interface DataModelingJob {
    id: string
    saved_query_id: string
    status: 'Running' | 'Completed' | 'Failed' | 'Cancelled'
    rows_materialized: number
    rows_expected: number | null
    error: string | null
    created_at: string
    last_run_at: string
    workflow_id: string
    workflow_run_id: string
}

export interface SimpleExternalDataSourceSchema {
    id: string
    name: string
    should_sync: boolean
    last_synced_at?: Dayjs
}

export type SchemaIncrementalFieldsResponse = {
    incremental_fields: IncrementalField[]
    incremental_available: boolean
    append_available: boolean
    full_refresh_available: boolean
}

export interface IncrementalField {
    label: string
    type: string
    field: string
    field_type: string
}

export interface ExternalDataSourceSyncSchema {
    table: string
    rows?: number | null
    should_sync: boolean
    sync_time_of_day: string | null
    incremental_field: string | null
    incremental_field_type: string | null
    sync_type: 'full_refresh' | 'incremental' | 'append' | null
    incremental_fields: IncrementalField[]
    incremental_available: boolean
    append_available: boolean
}

export interface ExternalDataSourceSchema extends SimpleExternalDataSourceSchema {
    table?: SimpleDataWarehouseTable
    incremental: boolean
    sync_type: 'incremental' | 'full_refresh' | 'append' | null
    sync_time_of_day: string | null
    status?: ExternalDataSchemaStatus
    latest_error: string | null
    incremental_field: string | null
    incremental_field_type: string | null
    sync_frequency: DataWarehouseSyncInterval
}

export enum ExternalDataSchemaStatus {
    Running = 'Running',
    Completed = 'Completed',
    Failed = 'Failed',
    Paused = 'Paused',
    Cancelled = 'Cancelled',
}

export enum ExternalDataJobStatus {
    Running = 'Running',
    Completed = 'Completed',
    Failed = 'Failed',
    BillingLimits = 'Billing limits',
    BillingLimitTooLow = 'Billing limit too low',
}

export interface ExternalDataJob {
    id: string
    created_at: string
    finished_at: string
    status: ExternalDataJobStatus
    schema: SimpleExternalDataSourceSchema
    rows_synced: number
    latest_error: string
    workflow_run_id?: string
}

export interface SimpleDataWarehouseTable {
    id: string
    name: string
    columns: DatabaseSchemaField[]
    row_count: number
}

export type BatchExportServiceS3 = {
    type: 'S3'
    config: {
        bucket_name: string
        region: string
        prefix: string
        aws_access_key_id: string
        aws_secret_access_key: string
        exclude_events: string[]
        include_events: string[]
        compression: string | null
        encryption: string | null
        kms_key_id: string | null
        endpoint_url: string | null
        file_format: string
        max_file_size_mb: number | null
        use_virtual_style_addressing: boolean
    }
}

export type BatchExportServicePostgres = {
    type: 'Postgres'
    config: {
        user: string
        password: string
        host: string
        port: number
        database: string
        schema: string
        table_name: string
        has_self_signed_cert: boolean
        exclude_events: string[]
        include_events: string[]
    }
}

export type BatchExportServiceSnowflake = {
    type: 'Snowflake'
    config: {
        account: string
        database: string
        warehouse: string
        user: string
        authentication_type: 'password' | 'keypair'
        password: string | null
        private_key: string | null
        private_key_passphrase: string | null
        schema: string
        table_name: string
        role: string | null
        exclude_events: string[]
        include_events: string[]
    }
}

export type BatchExportServiceBigQuery = {
    type: 'BigQuery'
    config: {
        project_id: string
        private_key: string
        private_key_id: string
        client_email: string
        token_uri: string
        dataset_id: string
        table_id: string
        exclude_events: string[]
        include_events: string[]
        use_json_type: boolean
    }
}

export type BatchExportServiceHTTP = {
    type: 'HTTP'
    config: {
        url: string
        token: string
        exclude_events: string[]
        include_events: string[]
    }
}

export type BatchExportServiceRedshift = {
    type: 'Redshift'
    config: {
        user: string
        password: string
        host: string
        port: number
        database: string
        schema: string
        table_name: string
        properties_data_type: boolean
        exclude_events: string[]
        include_events: string[]
    }
}

export type BatchExportServiceDatabricks = {
    type: 'Databricks'
    integration: number
    config: {
        http_path: string
        catalog: string
        schema: string
        table_name: string
        use_variant_type: boolean
        table_partition_field: string | null
        exclude_events: string[]
        include_events: string[]
    }
}

// When adding a new option here also add a icon for it to
// frontend/public/services/
// and update RenderBatchExportIcon
export const BATCH_EXPORT_SERVICE_NAMES: BatchExportService['type'][] = [
    'S3',
    'Snowflake',
    'Postgres',
    'BigQuery',
    'Redshift',
    'HTTP',
    'Databricks',
]
export type BatchExportService =
    | BatchExportServiceS3
    | BatchExportServiceSnowflake
    | BatchExportServicePostgres
    | BatchExportServiceBigQuery
    | BatchExportServiceRedshift
    | BatchExportServiceHTTP
    | BatchExportServiceDatabricks

export type PipelineInterval = 'hour' | 'day' | 'every 5 minutes'

export type DataWarehouseSyncInterval = '5min' | '30min' | '1hour' | '6hour' | '12hour' | '24hour' | '7day' | '30day'
export type OrNever = 'never'

export type BatchExportConfiguration = {
    // User provided data for the export. This is the data that the user
    // provides when creating the export.
    id: string
    team_id: number
    name: string
    destination: BatchExportService
    interval: PipelineInterval
    created_at: string
    start_at: string | null
    end_at: string | null
    paused: boolean
    model: string
    filters: AnyPropertyFilter[]
    latest_runs?: BatchExportRun[]
}

export type BatchExportConfigurationTestStepStatus = 'Passed' | 'Failed'

export type BatchExportConfigurationTestStepResult = {
    status: BatchExportConfigurationTestStepStatus
    message: string
}

export type BatchExportConfigurationTestStep = {
    name: string
    description: string
    result: BatchExportConfigurationTestStepResult | null
}

export type BatchExportConfigurationTest = {
    steps: BatchExportConfigurationTestStep[]
}

export type RawBatchExportRun = {
    id: string
    status:
        | 'Cancelled'
        | 'Completed'
        | 'ContinuedAsNew'
        | 'Failed'
        | 'FailedRetryable'
        | 'Terminated'
        | 'TimedOut'
        | 'Running'
        | 'Starting'
    created_at: string
    data_interval_start?: string
    data_interval_end: string
    last_updated_at?: string
}

export type BatchExportRun = {
    id: string
    status:
        | 'Cancelled'
        | 'Completed'
        | 'ContinuedAsNew'
        | 'Failed'
        | 'FailedRetryable'
        | 'Terminated'
        | 'TimedOut'
        | 'Running'
        | 'Starting'
    created_at: Dayjs
    data_interval_start?: Dayjs
    data_interval_end: Dayjs
    last_updated_at?: Dayjs
}

export type GroupedBatchExportRuns = {
    last_run_at: Dayjs
    data_interval_start: Dayjs
    data_interval_end: Dayjs
    runs: BatchExportRun[]
}

export type BatchExportBackfillProgress = {
    total_runs?: number
    finished_runs?: number
    progress?: number
}

export type RawBatchExportBackfill = {
    id: string
    status:
        | 'Cancelled'
        | 'Completed'
        | 'ContinuedAsNew'
        | 'Failed'
        | 'FailedRetryable'
        | 'Terminated'
        | 'TimedOut'
        | 'Running'
        | 'Starting'
    created_at: string
    finished_at?: string
    start_at?: string
    end_at?: string
    last_updated_at?: string
    progress?: BatchExportBackfillProgress
}

export type BatchExportBackfill = {
    id: string
    status:
        | 'Cancelled'
        | 'Completed'
        | 'ContinuedAsNew'
        | 'Failed'
        | 'FailedRetryable'
        | 'Terminated'
        | 'TimedOut'
        | 'Running'
        | 'Starting'
    created_at?: Dayjs
    finished_at?: Dayjs
    start_at?: Dayjs
    end_at?: Dayjs
    last_updated_at?: Dayjs
    progress?: BatchExportBackfillProgress
}

export type SDK = {
    name: string
    key: string
    recommended?: boolean
    tags: SDKTag[]
    image:
        | string
        | JSX.Element
        // storybook handles require() differently, so we need to support both
        | {
              default: string
          }
    docsLink: string
}

export enum SDKKey {
    ANDROID = 'android',
    ANGULAR = 'angular',
    ASTRO = 'astro',
    API = 'api',
    BUBBLE = 'bubble',
    DJANGO = 'django',
    DOCUSAURUS = 'docusaurus',
    DOTNET = 'dotnet',
    ELIXIR = 'elixir',
    FRAMER = 'framer',
    FLUTTER = 'flutter',
    GATSBY = 'gatsby',
    GO = 'go',
    GOOGLE_TAG_MANAGER = 'google_tag_manager',
    HELICONE = 'helicone',
    HTML_SNIPPET = 'html',
    IOS = 'ios',
    JAVA = 'java',
    JS_WEB = 'javascript_web',
    LARAVEL = 'laravel',
    LANGFUSE = 'langfuse',
    NEXT_JS = 'nextjs',
    NODE_JS = 'nodejs',
    NUXT_JS = 'nuxtjs',
    PHP = 'php',
    PYTHON = 'python',
    REACT = 'react',
    REACT_NATIVE = 'react_native',
    REMIX = 'remix',
    RETOOL = 'retool',
    RUBY = 'ruby',
    RUDDERSTACK = 'rudderstack',
    RUST = 'rust',
    SEGMENT = 'segment',
    SENTRY = 'sentry',
    SHOPIFY = 'shopify',
    SVELTE = 'svelte',
    TRACELOOP = 'traceloop',
    VUE_JS = 'vuejs',
    WEBFLOW = 'webflow',
    WORDPRESS = 'wordpress',
}

export enum SDKTag {
    RECOMMENDED = 'Recommended',
    WEB = 'Web',
    MOBILE = 'Mobile',
    SERVER = 'Server',
    LLM = 'LLM',
    INTEGRATION = 'Integration',
    OTHER = 'Other',
}

export type SDKInstructionsMap = Partial<Record<SDKKey, ReactNode>>

export interface AppMetricsUrlParams {
    tab?: AppMetricsTab
    from?: string
    error?: [string, string]
}

export enum AppMetricsTab {
    Logs = 'logs',
    ProcessEvent = 'processEvent',
    OnEvent = 'onEvent',
    ComposeWebhook = 'composeWebhook',
    ExportEvents = 'exportEvents',
    ScheduledTask = 'scheduledTask',
    HistoricalExports = 'historical_exports',
    History = 'history',
}

export enum SidePanelTab {
    Max = 'max',
    Notebooks = 'notebook',
    Support = 'support',
    Docs = 'docs',
    Activation = 'activation',
    Settings = 'settings',
    Activity = 'activity',
    Discussion = 'discussion',
    Status = 'status',
    Exports = 'exports',
    AccessControl = 'access-control',
}

export interface ProductPricingTierSubrows {
    columns: LemonTableColumns<BillingTableTierAddonRow>
    rows: BillingTableTierAddonRow[]
}

export type BillingTableTierAddonRow = {
    productName: string
    price: string
    usage: string
    total: string
    projectedTotal: string
    icon?: string
}

export type BillingTableTierRow = {
    volume: string
    basePrice: string
    usage: string
    total: string
    projectedTotal: string | ReactNode
    subrows: ProductPricingTierSubrows
}

export type AvailableOnboardingProducts = Record<
    | ProductKey.PRODUCT_ANALYTICS
    | ProductKey.SESSION_REPLAY
    | ProductKey.FEATURE_FLAGS
    | ProductKey.EXPERIMENTS
    | ProductKey.SURVEYS
    | ProductKey.DATA_WAREHOUSE
    | ProductKey.WEB_ANALYTICS
    | ProductKey.ERROR_TRACKING,
    OnboardingProduct
>

export type OnboardingProduct = {
    name: string
    breadcrumbsName?: string
    icon: string
    iconColor: string
    url: string
    scene: Scene
}

export type CyclotronJobInputSchemaType = {
    type:
        | 'string'
        | 'number'
        | 'boolean'
        | 'dictionary'
        | 'choice'
        | 'json'
        | 'integration'
        | 'integration_field'
        | 'email'
        | 'native_email'
    key: string
    label: string
    choices?: { value: string; label: string }[]
    required?: boolean
    default?: any
    secret?: boolean
    hidden?: boolean
    templating?: boolean
    description?: string
    integration?: string
    integration_key?: string
    integration_field?: string
    requires_field?: string
    requiredScopes?: string
}

export type CyclotronJobMasking = {
    ttl: number | null
    threshold?: number | null
    hash: string
    bytecode?: any
}

// subset of EntityFilter
export interface CyclotronJobFilterBase {
    id: string
    name?: string | null
    order?: number
    properties?: (EventPropertyFilter | PersonPropertyFilter | ElementPropertyFilter)[]
}

export interface CyclotronJobFilterEvents extends CyclotronJobFilterBase {
    type: 'events'
}

export interface CyclotronJobFilterActions extends CyclotronJobFilterBase {
    type: 'actions'
}

export type CyclotronJobFilterPropertyFilter =
    | EventPropertyFilter
    | PersonPropertyFilter
    | ElementPropertyFilter
    | GroupPropertyFilter
    | FeaturePropertyFilter
    | HogQLPropertyFilter
    | FlagPropertyFilter

export interface CyclotronJobFiltersType {
    source?: 'events' | 'person-updates'
    events?: CyclotronJobFilterEvents[]
    actions?: CyclotronJobFilterActions[]
    properties?: CyclotronJobFilterPropertyFilter[]
    filter_test_accounts?: boolean
    bytecode?: any[]
    bytecode_error?: string
}

export type CyclotronJobInputType = CyclotronInputType

export interface HogFunctionMappingType {
    name: string
    disabled?: boolean
    inputs_schema?: CyclotronJobInputSchemaType[]
    inputs?: Record<string, CyclotronInputType> | null
    filters?: CyclotronJobFiltersType | null
}
export interface HogFunctionMappingTemplateType extends HogFunctionMappingType {
    name: string
    include_by_default?: boolean
}

export type HogFunctionTypeType =
    | 'destination'
    | 'internal_destination'
    | 'source'
    | 'source_webhook'
    | 'site_destination'
    | 'site_app'
    | 'transformation'

export type HogFunctionType = {
    id: string
    type: HogFunctionTypeType
    icon_url?: string
    name: string
    description: string
    created_by: UserBasicType | null
    created_at: string
    updated_at: string
    enabled: boolean
    hog: string
    execution_order?: number
    inputs_schema?: CyclotronJobInputSchemaType[]
    inputs?: Record<string, CyclotronInputType> | null
    mappings?: HogFunctionMappingType[] | null
    masking?: CyclotronJobMasking | null
    filters?: CyclotronJobFiltersType | null
    template?: HogFunctionTemplateType
    status?: HogFunctionStatus
}

export type HogFunctionTemplateStatus = 'stable' | 'alpha' | 'beta' | 'deprecated' | 'coming_soon' | 'hidden'

// Contexts change the way the UI is rendered allowing different teams to customize the UI for their use case
export type HogFunctionConfigurationContextId = 'standard' | 'error-tracking' | 'activity-log' | 'insight-alerts'

export type HogFunctionSubTemplateIdType =
    | 'early-access-feature-enrollment'
    | 'survey-response'
    | 'activity-log'
    | 'error-tracking-issue-created'
    | 'error-tracking-issue-reopened'
    | 'insight-alert-firing'

export type HogFunctionConfigurationType = Omit<
    HogFunctionType,
    'id' | 'created_at' | 'created_by' | 'updated_at' | 'status' | 'hog'
> & {
    hog?: HogFunctionType['hog'] // In the config it can be empty if using a template
    _create_in_folder?: string | null
}
export type HogFlowConfigurationType = Omit<HogFlow, 'id' | 'created_at' | 'created_by' | 'updated_at' | 'status'>
export type CyclotronJobConfigurationType = HogFunctionConfigurationType | HogFlowConfigurationType

export type HogFunctionSubTemplateType = Pick<
    HogFunctionType,
    'filters' | 'inputs' | 'masking' | 'mappings' | 'type'
> & {
    template_id: HogFunctionTemplateType['id']
    context_id: HogFunctionConfigurationContextId
    sub_template_id: HogFunctionSubTemplateIdType
    name?: string
    description?: string
}

export type HogFunctionTemplateType = Pick<
    HogFunctionType,
    'id' | 'type' | 'name' | 'inputs_schema' | 'filters' | 'icon_url' | 'masking' | 'mappings'
> & {
    status: HogFunctionTemplateStatus
    free: boolean
    mapping_templates?: HogFunctionMappingTemplateType[]
    description?: string | JSX.Element
    code: string
    code_language: 'javascript' | 'hog'
    /** Whether the template should be conditionally rendered based on a feature flag */
    flag?: string
}

export type HogFunctionTemplateWithSubTemplateType = HogFunctionTemplateType & {
    sub_template_id?: HogFunctionSubTemplateIdType
}

export type HogFunctionIconResponse = {
    id: string
    name: string
    url: string
}

export enum HogWatcherState {
    healthy = 1,
    overflowed = 2,
    disabled = 3,
    forcefully_degraded = 11,
    forcefully_disabled = 12,
}

export type HogFunctionStatus = {
    state: HogWatcherState
    tokens: number
}

export type CyclotronJobInvocationGlobals = {
    project: {
        id: number
        name: string
        url: string
    }
    source?: {
        name: string
        url: string
    }
    event: {
        uuid: string
        event: string
        elements_chain: string
        distinct_id: string
        properties: Record<string, any>
        timestamp: string
        url: string
    }
    person?: {
        id: string
        properties: Record<string, any>
        name: string
        url: string
    }
    groups?: Record<
        string,
        {
            id: string // the "key" of the group
            type: string
            index: number
            url: string
            properties: Record<string, any>
        }
    >
    // Only applies to sources
    request?: {
        body: Record<string, any>
        headers: Record<string, string>
        ip?: string
    }
}

export type CyclotronJobInvocationGlobalsWithInputs = Partial<CyclotronJobInvocationGlobals> & {
    inputs?: Record<string, any>
}

export type CyclotronJobTestInvocationResult = {
    status: 'success' | 'error' | 'skipped'
    logs: LogEntry[]
    result: any
    errors?: string[]
}

export type AppMetricsV2Response = {
    labels: string[]
    series: {
        name: string
        values: number[]
    }[]
}

export type AppMetricsTotalsV2Response = {
    totals: Record<string, number>
}

export type AppMetricsV2RequestParams = {
    after?: string
    before?: string
    // Comma separated list of log levels
    name?: string
    kind?: string
    interval?: 'hour' | 'day' | 'week'
    breakdown_by?: 'name' | 'kind'
}

export type SessionReplayUrlTriggerConfig = {
    url: string
    matching: 'regex'
}

export type ReplayTemplateType = {
    key: string
    name: string
    description: string
    variables?: ReplayTemplateVariableType[]
    categories: ReplayTemplateCategory[]
    icon?: ReactNode
    order?: RecordingOrder
}
export type ReplayTemplateCategory = 'B2B' | 'B2C' | 'More'

export type ReplayTemplateVariableType = {
    type: 'event' | 'flag' | 'pageview' | 'person-property' | 'snapshot_source'
    name: string
    key: string
    touched?: boolean
    value?: string
    description?: string
    filterGroup?: UniversalFiltersGroupValue
    noTouch?: boolean
}

export type GoogleAdsConversionActionType = {
    id: string
    name: string
    resourceName: string
}

export type LinkedInAdsConversionRuleType = {
    id: number
    name: string
}

export type LinkedInAdsAccountType = {
    id: number
    name: string
    campaigns: string
}

export type DataColorThemeModel = {
    id: number
    name: string
    colors: string[]
    is_global: boolean
}

export type DataColorThemeModelPayload = Omit<DataColorThemeModel, 'id' | 'is_global'> & {
    id?: number
    is_global?: boolean
}

export enum CookielessServerHashMode {
    Disabled = 0,
    Stateless = 1,
    Stateful = 2,
}

/**
 * Assistant Conversation
 */
export enum ConversationStatus {
    Idle = 'idle',
    InProgress = 'in_progress',
    Canceling = 'canceling',
}

export enum ConversationType {
    Assistant = 'assistant',
    ToolCall = 'tool_call',
    DeepResearch = 'deep_research',
}

export enum Category {
    DEEP_RESEARCH = 'deep_research',
}

export enum DeepResearchType {
    PLANNING = 'planning',
    REPORT = 'report',
}

interface _NotebookBase {
    notebook_id: string
    title: string
}

export interface DeepResearchNotebook extends _NotebookBase {
    category: Category.DEEP_RESEARCH
    notebook_type?: DeepResearchType
}

export type NotebookInfo = DeepResearchNotebook

export interface Conversation {
    id: string
    status: ConversationStatus
    title: string | null
    created_at: string | null
    updated_at: string | null
    type: ConversationType
}

export interface ConversationDetail extends Conversation {
    messages: RootAssistantMessage[]
}

export enum UserRole {
    Engineering = 'engineering',
    Data = 'data',
    Product = 'product',
    Founder = 'founder',
    Leadership = 'leadership',
    Marketing = 'marketing',
    Sales = 'sales',
    Other = 'other',
}

export interface CoreMemory {
    id: string
    text: string
}

export type FileSystemIconColor = [string] | [string, string]

export interface FileSystemType {
    href?: (ref: string) => string
    // Visual name of the product
    name: string
    // Flag to determine if the product is enabled
    flag?: string
    // Used to filter the tree items by product
    filterKey?: string
    // Icon type of the icon
    iconType?: FileSystemIconType
    // Color of the icon
    iconColor?: FileSystemIconColor
}

export interface ProductManifest {
    name: string
    scenes?: Record<string, SceneConfig>
    routes?: Record<string, [string /** Scene */, string /** Scene Key (unique for layout tabs) */]>
    redirects?: Record<string, string | ((params: Params, searchParams: Params, hashParams: Params) => string)>
    urls?: Record<string, string | ((...args: any[]) => string)>
    fileSystemTypes?: Record<string, FileSystemType>
    treeItemsNew?: FileSystemImport[]
    treeItemsProducts?: FileSystemImport[]
    treeItemsGames?: FileSystemImport[]
    treeItemsMetadata?: FileSystemImport[]
}

export interface ProjectTreeRef {
    /**
     * Type of file system object.
     * Use "/" as a separator to add an internal type, e.g. "hog/site_destination".
     * Search with "hog/" to match all internal types.
     */
    type: string
    /**
     * The ref of the file system object.
     * Usually the "id" or "short_id" of the database object.
     * "null" opens the "new" page
     */
    ref: string | null
}

export type OAuthApplicationPublicMetadata = {
    name: string
    client_id: string
}
export interface EmailSenderDomainStatus {
    status: 'pending' | 'success'
    dnsRecords: (
        | {
              type: 'dkim'
              recordType: 'TXT'
              recordHostname: string
              recordValue: string
              status: 'pending' | 'success'
          }
        | {
              type: 'spf'
              recordType: 'TXT'
              recordHostname: '@'
              recordValue: string
              status: 'pending' | 'success'
          }
    )[]
}

// Representation of a `Link` model in our backend
export type LinkType = {
    id: string
    redirect_url: string
    short_link_domain: string
    short_code: string
    description?: string
    created_by: UserBasicType
    created_at: string
    updated_at: string
    _create_in_folder?: string | null
}

export interface LineageNode {
    id: string
    name: string
    type: 'view' | 'table'
    sync_frequency?: DataWarehouseSyncInterval
    last_run_at?: string
    status?: string
}

export interface LineageEdge {
    source: string
    target: string
}

export interface LineageGraph {
    nodes: LineageNode[]
    edges: LineageEdge[]
}

export interface DataWarehouseSourceRowCount {
    breakdown_of_rows_by_source: Record<string, number>
    billing_available: boolean
    billing_interval: string
    billing_period_end: string
    billing_period_start: string
    materialized_rows_in_billing_period: number
    total_rows: number
    tracked_billing_rows: number
    pending_billing_rows: number
}

export interface DataWarehouseActivityRecord {
    id: string
    type: string
    name: string | null
    status: string
    rows: number
    created_at: string
    finished_at: string | null
    latest_error: string | null
    workflow_run_id?: string
}

export interface DataWarehouseDashboardDataSource {
    id: string
    name: string
    status: string | null
    lastSync: string | null
    rowCount: number | null
    url: string
}

export enum OnboardingStepKey {
    INSTALL = 'install',
    LINK_DATA = 'link_data',
    PLANS = 'plans',
    VERIFY = 'verify',
    PRODUCT_CONFIGURATION = 'configure',
    REVERSE_PROXY = 'proxy',
    INVITE_TEAMMATES = 'invite_teammates',
    DASHBOARD_TEMPLATE = 'dashboard_template',
    DASHBOARD_TEMPLATE_CONFIGURE = 'dashboard_template_configure',
    SESSION_REPLAY = 'session_replay',
    AUTHORIZED_DOMAINS = 'authorized_domains',
    SOURCE_MAPS = 'source_maps',
    ALERTS = 'alerts',
}

export interface Dataset {
    id: string
    name: string
    description: string | null
    metadata: Record<string, any> | null
    team: number
    created_at: string
    updated_at: string
    created_by: UserBasicType
    deleted: boolean
}

export interface DatasetItem {
    id: string
    dataset: string
    team: number
    input: Record<string, any> | null
    output: Record<string, any> | null
    metadata: Record<string, any> | null
    ref_trace_id: string | null
    ref_timestamp: string | null
    ref_source_id: string | null
    created_by: UserBasicType
    updated_at: string
    created_at: string
    deleted: boolean
}

// Session Summaries
export interface SessionSummaryResponse {
    patterns: EnrichedSessionGroupSummaryPattern[]
}

export interface EnrichedSessionGroupSummaryPattern {
    pattern_id: number
    pattern_name: string
    pattern_description: string
    severity: 'low' | 'medium' | 'high' | 'critical'
    indicators: string[]
    events: PatternAssignedEventSegmentContext[]
    stats: EnrichedSessionGroupSummaryPatternStats
}

export interface EnrichedSessionGroupSummaryPatternStats {
    occurences: number
    sessions_affected: number
    sessions_affected_ratio: number
    segments_success_ratio: number
}

export interface PatternAssignedEventSegmentContext {
    segment_name: string
    segment_outcome: string
    segment_success: boolean
    segment_index: number
    previous_events_in_segment: EnrichedPatternAssignedEvent[]
    target_event: EnrichedPatternAssignedEvent
    next_events_in_segment: EnrichedPatternAssignedEvent[]
}

export interface EnrichedPatternAssignedEvent {
    event_id: string
    event_uuid: string
    session_id: string
    description: string
    abandonment: boolean
    confusion: boolean
    exception: string | null
    timestamp: string
    milliseconds_since_start: number
    window_id: string | null
    current_url: string | null
    event: string
    event_type: string | null
    event_index: number
}<|MERGE_RESOLUTION|>--- conflicted
+++ resolved
@@ -4333,10 +4333,7 @@
     'meta-ads',
     'clickup',
     'reddit-ads',
-<<<<<<< HEAD
-=======
     'databricks',
->>>>>>> b98585d4
     'tiktok-ads',
 ] as const
 
