--- conflicted
+++ resolved
@@ -305,11 +305,8 @@
     Notebook = 'notebook',
     SessionRecording = 'session_recording',
     RevenueAnalytics = 'revenue_analytics',
-<<<<<<< HEAD
     Survey = 'survey',
-=======
     Experiment = 'experiment',
->>>>>>> ac547248
 }
 
 interface UserBaseType {
