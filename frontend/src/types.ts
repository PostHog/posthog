import { LogicWrapper } from 'kea'
import type { PostHog, SupportedWebVitalsMetrics } from 'posthog-js'
import { ReactNode } from 'react'
import { Layout } from 'react-grid-layout'

import { LemonTableColumns } from '@posthog/lemon-ui'
import { PluginConfigSchema } from '@posthog/plugin-scaffold'
import { LogLevel } from '@posthog/rrweb-plugin-console-record'
import { eventWithTime } from '@posthog/rrweb-types'

import { ChartDataset, ChartType, InteractionItem } from 'lib/Chart'
import { AlertType } from 'lib/components/Alerts/types'
import { DashboardCompatibleScenes } from 'lib/components/SceneDashboardChoice/sceneDashboardChoiceModalLogic'
import { TaxonomicFilterGroupType } from 'lib/components/TaxonomicFilter/types'
import {
    BIN_COUNT_AUTO,
    DashboardPrivilegeLevel,
    DashboardRestrictionLevel,
    ENTITY_MATCH_TYPE,
    FunnelLayout,
    OrganizationMembershipLevel,
    PROPERTY_MATCH_TYPE,
    PluginsAccessLevel,
    RETENTION_FIRST_EVER_OCCURRENCE,
    RETENTION_FIRST_OCCURRENCE_MATCHING_FILTERS,
    RETENTION_MEAN_NONE,
    RETENTION_RECURRING,
    ShownAsValue,
    TeamMembershipLevel,
} from 'lib/constants'
import { Dayjs, dayjs } from 'lib/dayjs'
import { PopoverProps } from 'lib/lemon-ui/Popover/Popover'
import { BehavioralFilterKey, BehavioralFilterType } from 'scenes/cohorts/CohortFilters/types'
import { BreakdownColorConfig } from 'scenes/dashboard/DashboardInsightColorsModal'
import {
    ConversionRateInputType,
    EventConfig,
} from 'scenes/experiments/RunningTimeCalculator/runningTimeCalculatorLogic'
import { AggregationAxisFormat } from 'scenes/insights/aggregationAxisFormat'
import { Params, Scene, SceneConfig } from 'scenes/sceneTypes'
import { SessionRecordingPlayerMode } from 'scenes/session-recordings/player/sessionRecordingPlayerLogic'
import { SurveyRatingScaleValue, WEB_SAFE_FONTS } from 'scenes/surveys/constants'

import { RootAssistantMessage } from '~/queries/schema/schema-assistant-messages'
import type {
    CurrencyCode,
    DashboardFilter,
    DatabaseSchemaField,
    ExperimentExposureCriteria,
    ExperimentFunnelsQuery,
    ExperimentMetric,
    ExperimentTrendsQuery,
    ExternalDataSourceType,
    FileSystemImport,
    HogQLQuery,
    HogQLQueryModifiers,
    HogQLVariable,
    InsightVizNode,
    MarketingAnalyticsConfig,
    Node,
    NodeKind,
    QuerySchema,
    QueryStatus,
    RecordingOrder,
    RecordingsQuery,
    RevenueAnalyticsConfig,
    SharingConfigurationSettings,
} from '~/queries/schema/schema-general'
import { QueryContext } from '~/queries/types'

import { HogFlow } from 'products/messaging/frontend/Campaigns/hogflows/types'

// Type alias for number to be reflected as integer in json-schema.
/** @asType integer */
type integer = number

export type Optional<T, K extends string | number | symbol> = Omit<T, K> & { [K in keyof T]?: T[K] }

/** Make all keys of T required except those in K */
export type RequiredExcept<T, K extends keyof T> = {
    [P in Exclude<keyof T, K>]-?: T[P]
} & {
    [P in K]?: T[P]
}

// Keep this in sync with backend constants/features/{product_name}.yml

export enum AvailableFeature {
    APPS = 'apps',
    SLACK_INTEGRATION = 'slack_integration',
    MICROSOFT_TEAMS_INTEGRATION = 'microsoft_teams_integration',
    DISCORD_INTEGRATION = 'discord_integration',
    ZAPIER = 'zapier',
    APP_METRICS = 'app_metrics',
    DATA_PIPELINES = 'data_pipelines',
    RECORDINGS_PLAYLISTS = 'recordings_playlists',
    SESSION_REPLAY_DATA_RETENTION = 'session_replay_data_retention',
    CONSOLE_LOGS = 'console_logs',
    RECORDINGS_PERFORMANCE = 'recordings_performance',
    SESSION_REPLAY_NETWORK_PAYLOADS = 'session_replay_network_payloads',
    RECORDINGS_FILE_EXPORT = 'recordings_file_export',
    SESSION_REPLAY_SAMPLING = 'session_replay_sampling',
    REPLAY_RECORDING_DURATION_MINIMUM = 'replay_recording_duration_minimum',
    REPLAY_FEATURE_FLAG_BASED_RECORDING = 'replay_feature_flag_based_recording',
    REPLAY_MASK_SENSITIVE_DATA = 'replay_mask_sensitive_data',
    REPLAY_SHARING_EMBEDDING = 'replay_sharing_embedding',
    REPLAY_PRODUCT_ANALYTICS_INTEGRATION = 'replay_product_analytics_integration',
    REPLAY_FILTER_PERSON_PROPERTIES = 'replay_filter_person_properties',
    REPLAY_FILTER_EVENTS = 'replay_filter_events',
    REPLAY_DOM_EXPLORER = 'replay_dom_explorer',
    WORKS_WITH_POSTHOG_JS = 'works_with_posthog_js',
    REPLAY_AUTOMATIC_PLAYLISTS = 'replay_automatic_playlists',
    GROUP_ANALYTICS = 'group_analytics',
    SURVEYS_UNLIMITED_SURVEYS = 'surveys_unlimited_surveys',
    SURVEYS_ALL_QUESTION_TYPES = 'surveys_all_question_types',
    SURVEYS_MULTIPLE_QUESTIONS = 'surveys_multiple_questions',
    SURVEYS_USER_TARGETING = 'surveys_user_targeting',
    SURVEYS_USER_SAMPLING = 'surveys_user_sampling',
    SURVEYS_STYLING = 'surveys_styling',
    SURVEYS_TEXT_HTML = 'surveys_text_html',
    SURVEYS_API_MODE = 'surveys_api_mode',
    SURVEYS_RESULTS_ANALYSIS = 'surveys_results_analysis',
    SURVEYS_TEMPLATES = 'surveys_templates',
    SURVEYS_DATA_RETENTION = 'surveys_data_retention',
    SURVEYS_LINK_QUESTION_TYPE = 'surveys_link_question_type',
    SURVEYS_SLACK_NOTIFICATIONS = 'surveys_slack_notifications',
    SURVEYS_WAIT_PERIODS = 'surveys_wait_periods',
    SURVEYS_RECURRING = 'surveys_recurring',
    SURVEYS_EVENTS = 'surveys_events',
    SURVEYS_ACTIONS = 'surveys_actions',
    TRACKED_USERS = 'tracked_users',
    TEAM_MEMBERS = 'team_members',
    API_ACCESS = 'api_access',
    ORGANIZATIONS_PROJECTS = 'organizations_projects',
    ENVIRONMENTS = 'environments',
    ROLE_BASED_ACCESS = 'role_based_access',
    SOCIAL_SSO = 'social_sso',
    SAML = 'saml',
    SSO_ENFORCEMENT = 'sso_enforcement',
    WHITE_LABELLING = 'white_labelling',
    COMMUNITY_SUPPORT = 'community_support',
    DEDICATED_SUPPORT = 'dedicated_support',
    EMAIL_SUPPORT = 'email_support',
    ACCOUNT_MANAGER = 'account_manager',
    TRAINING = 'training',
    CONFIGURATION_SUPPORT = 'configuration_support',
    TERMS_AND_CONDITIONS = 'terms_and_conditions',
    SECURITY_ASSESSMENT = 'security_assessment',
    BESPOKE_PRICING = 'bespoke_pricing',
    INVOICE_PAYMENTS = 'invoice_payments',
    BOOLEAN_FLAGS = 'boolean_flags',
    FEATURE_FLAGS_DATA_RETENTION = 'feature_flags_data_retention',
    MULTIVARIATE_FLAGS = 'multivariate_flags',
    PERSIST_FLAGS_CROSS_AUTHENTICATION = 'persist_flags_cross_authentication',
    FEATURE_FLAG_PAYLOADS = 'feature_flag_payloads',
    MULTIPLE_RELEASE_CONDITIONS = 'multiple_release_conditions',
    RELEASE_CONDITION_OVERRIDES = 'release_condition_overrides',
    TARGETING_BY_GROUP = 'targeting_by_group',
    LOCAL_EVALUATION_AND_BOOTSTRAPPING = 'local_evaluation_and_bootstrapping',
    FLAG_USAGE_STATS = 'flag_usage_stats',
    USER_OPT_IN = 'user_opt_in',
    INSTANT_ROLLBACKS = 'instant_rollbacks',
    EXPERIMENTATION = 'experimentation',
    GROUP_EXPERIMENTS = 'group_experiments',
    FUNNEL_EXPERIMENTS = 'funnel_experiments',
    SECONDARY_METRICS = 'secondary_metrics',
    STATISTICAL_ANALYSIS = 'statistical_analysis',
    PRODUCT_ANALYTICS_DATA_RETENTION = 'product_analytics_data_retention',
    DASHBOARDS = 'dashboards',
    FUNNELS = 'funnels',
    GRAPHS_TRENDS = 'graphs_trends',
    PATHS = 'paths',
    INSIGHTS = 'insights',
    SUBSCRIPTIONS = 'subscriptions',
    ADVANCED_PERMISSIONS = 'advanced_permissions', // TODO: Remove this once access_control is propagated
    ACCESS_CONTROL = 'access_control',
    INGESTION_TAXONOMY = 'ingestion_taxonomy',
    PATHS_ADVANCED = 'paths_advanced',
    CORRELATION_ANALYSIS = 'correlation_analysis',
    TAGGING = 'tagging',
    BEHAVIORAL_COHORT_FILTERING = 'behavioral_cohort_filtering',
    PRODUCT_ANALYTICS_RETENTION = 'product_analytics_retention',
    PRODUCT_ANALYTICS_STICKINESS = 'product_analytics_stickiness',
    AUTOCAPTURE = 'autocapture',
    DATA_VISUALIZATION = 'data_visualization',
    PRODUCT_ANALYTICS_SQL_QUERIES = 'product_analytics_sql_queries',
    TWOFA_ENFORCEMENT = '2fa_enforcement',
    AUDIT_LOGS = 'audit_logs',
    HIPAA_BAA = 'hipaa_baa',
    CUSTOM_MSA = 'custom_msa',
    TWOFA = '2fa',
    PRIORITY_SUPPORT = 'priority_support',
    SUPPORT_RESPONSE_TIME = 'support_response_time',
    DATA_PIPELINES_TRANSFORMATIONS = 'data_pipelines_transformations',
    AUTOMATIC_PROVISIONING = 'automatic_provisioning',
    MANAGED_REVERSE_PROXY = 'managed_reverse_proxy',
    ALERTS = 'alerts',
    DATA_COLOR_THEMES = 'data_color_themes',
    ORGANIZATION_INVITE_SETTINGS = 'organization_invite_settings',
    ORGANIZATION_SECURITY_SETTINGS = 'organization_security_settings',
}

type AvailableFeatureUnion = `${AvailableFeature}`

export enum ProductKey {
    COHORTS = 'cohorts',
    ACTIONS = 'actions',
    ALERTS = 'alerts',
    EXPERIMENTS = 'experiments',
    FEATURE_FLAGS = 'feature_flags',
    ANNOTATIONS = 'annotations',
    COMMENTS = 'comments',
    HISTORY = 'history',
    HEATMAPS = 'heatmaps',
    INGESTION_WARNINGS = 'ingestion_warnings',
    PERSONS = 'persons',
    SURVEYS = 'surveys',
    SESSION_REPLAY = 'session_replay',
    DATA_WAREHOUSE = 'data_warehouse',
    DATA_WAREHOUSE_SAVED_QUERY = 'data_warehouse_saved_queries',
    EARLY_ACCESS_FEATURES = 'early_access_features',
    USER_INTERVIEWS = 'user_interviews',
    PRODUCT_ANALYTICS = 'product_analytics',
    PIPELINE_TRANSFORMATIONS = 'pipeline_transformations',
    PIPELINE_DESTINATIONS = 'pipeline_destinations',
    SITE_APPS = 'site_apps',
    DATA_PIPELINES = 'data_pipelines',
    GROUP_ANALYTICS = 'group_analytics',
    INTEGRATIONS = 'integrations',
    PLATFORM_AND_SUPPORT = 'platform_and_support',
    TEAMS = 'teams',
    WEB_ANALYTICS = 'web_analytics',
    ERROR_TRACKING = 'error_tracking',
    REVENUE_ANALYTICS = 'revenue_analytics',
    MARKETING_ANALYTICS = 'marketing_analytics',
    MAX = 'max',
    LINKS = 'links',
}

type ProductKeyUnion = `${ProductKey}`

export enum LicensePlan {
    Scale = 'scale',
    Enterprise = 'enterprise',
    Dev = 'dev',
    Cloud = 'cloud',
}

export enum BillingPlan {
    Free = 'free',
    Paid = 'paid',
    Teams = 'teams', // Legacy
    Boost = 'boost',
    Scale = 'scale',
    Enterprise = 'enterprise',
}

export enum StartupProgramLabel {
    YC = 'YC',
    Startup = 'Startup',
}

export enum Realm {
    Cloud = 'cloud',
    Demo = 'demo',
    SelfHostedPostgres = 'hosted',
    SelfHostedClickHouse = 'hosted-clickhouse',
}

export enum Region {
    US = 'US',
    EU = 'EU',
}

export type SSOProvider = 'google-oauth2' | 'github' | 'gitlab' | 'saml'

export interface AuthBackends {
    'google-oauth2'?: boolean
    gitlab?: boolean
    github?: boolean
}

export type ColumnChoice = string[] | 'DEFAULT'

export interface ColumnConfig {
    active: ColumnChoice
}

export type WithAccessControl = {
    user_access_level: AccessControlLevel
}

export enum AccessControlResourceType {
    Project = 'project',
    Organization = 'organization',
    FeatureFlag = 'feature_flag',
    Insight = 'insight',
    Dashboard = 'dashboard',
    Notebook = 'notebook',
}

interface UserBaseType {
    uuid: string
    distinct_id: string
    first_name: string
    last_name?: string
    email: string
}

/* Type for User objects in nested serializers (e.g. created_by) */
export interface UserBasicType extends UserBaseType {
    is_email_verified?: any
    id: number
    hedgehog_config?: MinimalHedgehogConfig
}

/**
 * A user can have scene dashboard choices for multiple teams
 * TODO does this only have the current team's choices?
 */
export interface SceneDashboardChoice {
    scene: DashboardCompatibleScenes
    dashboard: number | DashboardBasicType
}

export type UserTheme = 'light' | 'dark' | 'system'

/** Full User model. */
export interface UserType extends UserBaseType {
    date_joined: string
    notification_settings: {
        plugin_disabled: boolean
        project_weekly_digest_disabled: Record<number, boolean>
        all_weekly_digest_disabled: boolean
    }
    events_column_config: ColumnConfig
    anonymize_data: boolean
    toolbar_mode: 'disabled' | 'toolbar'
    has_password: boolean
    id: number
    is_staff: boolean
    is_impersonated: boolean
    is_impersonated_until?: string
    sensitive_session_expires_at: string
    organization: OrganizationType | null
    team: TeamBasicType | null
    organizations: OrganizationBasicType[]
    realm?: Realm
    is_email_verified?: boolean | null
    pending_email?: string | null
    is_2fa_enabled: boolean
    has_social_auth: boolean
    has_sso_enforcement: boolean
    has_seen_product_intro_for?: Record<string, boolean>
    scene_personalisation?: SceneDashboardChoice[]
    theme_mode?: UserTheme | null
    hedgehog_config?: Partial<HedgehogConfig>
    role_at_organization?: string
}

export type HedgehogColorOptions =
    | 'green'
    | 'red'
    | 'blue'
    | 'purple'
    | 'dark'
    | 'light'
    | 'sepia'
    | 'invert'
    | 'invert-hue'
    | 'greyscale'

export interface MinimalHedgehogConfig {
    use_as_profile: boolean
    color: HedgehogColorOptions | null
    accessories: string[]
}

export type HedgehogSkin = 'default' | 'spiderhog' | 'robohog'

export interface HedgehogConfig extends MinimalHedgehogConfig {
    enabled: boolean
    color: HedgehogColorOptions | null
    skin?: HedgehogSkin
    accessories: string[]
    walking_enabled: boolean
    interactions_enabled: boolean
    controls_enabled: boolean
    party_mode_enabled: boolean
    fixed_direction?: 'left' | 'right'
}

export interface NotificationSettings {
    plugin_disabled: boolean
    project_weekly_digest_disabled: Record<string, boolean>
    all_weekly_digest_disabled: boolean
}

export interface PluginAccess {
    view: boolean
    install: boolean
    configure: boolean
}

export interface PersonalAPIKeyType {
    id: string
    label: string
    value?: string
    mask_value?: string | null
    created_at: string
    last_used_at: string | null
    last_rolled_at: string | null
    team_id: number
    user_id: string
    scopes: string[]
    scoped_organizations?: OrganizationType['id'][] | null
    scoped_teams?: TeamType['id'][] | null
}

export interface OrganizationBasicType {
    id: string
    name: string
    slug: string
    logo_media_id: string | null
    membership_level: OrganizationMembershipLevel | null
    members_can_use_personal_api_keys: boolean
    allow_publicly_shared_resources: boolean
}

interface OrganizationMetadata {
    instance_tag?: string
}

export interface OrganizationType extends OrganizationBasicType {
    created_at: string
    updated_at: string
    plugins_access_level: PluginsAccessLevel
    teams: TeamBasicType[]
    projects: ProjectBasicType[]
    available_product_features: BillingFeatureType[]
    is_member_join_email_enabled: boolean
    customer_id: string | null
    enforce_2fa: boolean | null
    is_ai_data_processing_approved?: boolean
    members_can_invite?: boolean
    members_can_use_personal_api_keys: boolean
    allow_publicly_shared_resources: boolean
    metadata?: OrganizationMetadata
    member_count: number
    default_experiment_stats_method: ExperimentStatsMethod
    default_role_id?: string | null
}

export interface OrganizationDomainType {
    id: string
    domain: string
    is_verified: boolean
    verified_at: string // Datetime
    verification_challenge: string
    jit_provisioning_enabled: boolean
    sso_enforcement: SSOProvider | ''
    has_saml: boolean
    saml_entity_id: string
    saml_acs_url: string
    saml_x509_cert: string
}

/** Member properties relevant at both organization and project level. */
export interface BaseMemberType {
    id: string
    user: UserBasicType
    last_login: string | null
    joined_at: string
    updated_at: string
    is_2fa_enabled: boolean
    has_social_auth: boolean
}

export interface OrganizationMemberType extends BaseMemberType {
    /** Level at which the user is in the organization. */
    level: OrganizationMembershipLevel
    is_2fa_enabled: boolean
}

export interface OrganizationMemberScopedApiKeysResponse {
    has_keys: boolean
    has_keys_active_last_week: boolean
    keys: {
        name: string
        last_used_at: string | null
    }[]
}

export interface ExplicitTeamMemberType extends BaseMemberType {
    /** Level at which the user explicitly is in the project. */
    level: TeamMembershipLevel
    /** Level at which the user is in the organization. */
    parent_level: OrganizationMembershipLevel
    /** Effective level of the user within the project, which may be higher than parent level, but not lower. */
    effective_level: OrganizationMembershipLevel
}

export type EitherMemberType = OrganizationMemberType | ExplicitTeamMemberType

/**
 * While OrganizationMemberType and ExplicitTeamMemberType refer to actual Django models,
 * this interface is only used in the frontend for fusing the data from these models together.
 */
export interface FusedTeamMemberType extends BaseMemberType {
    /**
     * Level at which the user explicitly is in the project.
     * Null means that membership is implicit (when showing permitted members)
     * or that there's no membership at all (when showing addable members).
     */
    explicit_team_level: TeamMembershipLevel | null
    /** Level at which the user is in the organization. */
    organization_level: OrganizationMembershipLevel
    /** Effective level of the user within the project. */
    level: OrganizationMembershipLevel
}

export interface ListOrganizationMembersParams {
    offset?: number
    limit?: number
    updated_after?: string
}

export interface APIErrorType {
    type: 'authentication_error' | 'invalid_request' | 'server_error' | 'throttled_error' | 'validation_error'
    code: string
    detail: string
    attr: string | null
}

export interface EventUsageType {
    event: string
    usage_count: number
    volume: number
}

export interface PropertyUsageType {
    key: string
    usage_count: number
    volume: number
}

export interface ProjectBasicType {
    id: number
    organization_id: string
    name: string
}

export interface TeamBasicType extends WithAccessControl {
    id: number
    uuid: string
    organization: string // Organization ID
    project_id: number
    api_token: string
    secret_api_token: string
    secret_api_token_backup: string
    name: string
    completed_snippet_onboarding: boolean
    has_completed_onboarding_for?: Record<string, boolean>
    ingested_event: boolean
    is_demo: boolean
    timezone: string
    /** Whether the project is private. */
    access_control: boolean
}

export interface CorrelationConfigType {
    excluded_person_property_names?: string[]
    excluded_event_property_names?: string[]
    excluded_event_names?: string[]
}

export interface SessionRecordingAIConfig {
    opt_in: boolean
    preferred_events: string[]
    excluded_events: string[]
    included_event_properties: string[]
    important_user_properties: string[]
}

export interface ProjectType extends ProjectBasicType {
    created_at: string
}

export interface TeamSurveyConfigType {
    appearance?: SurveyAppearance
}

export type SessionRecordingMaskingLevel = 'normal' | 'total-privacy' | 'free-love'

export interface SessionRecordingMaskingConfig {
    maskAllInputs?: boolean
    maskTextSelector?: string
    blockSelector?: string
}

export enum ActivationTaskStatus {
    COMPLETED = 'completed',
    SKIPPED = 'skipped',
}

export interface TeamType extends TeamBasicType {
    created_at: string
    updated_at: string
    anonymize_ips: boolean
    app_urls: string[]
    recording_domains: string[]
    slack_incoming_webhook: string
    autocapture_opt_out: boolean
    session_recording_opt_in: boolean
    // These fields in the database accept null values and were previously set to NULL by default
    capture_console_log_opt_in: boolean | null
    capture_performance_opt_in: boolean | null
    capture_dead_clicks: boolean | null
    // a string representation of the decimal value between 0 and 1
    session_recording_sample_rate: string
    session_recording_minimum_duration_milliseconds: number | null
    session_recording_linked_flag: ({ variant?: string | null } & Pick<FeatureFlagBasicType, 'id' | 'key'>) | null
    session_recording_network_payload_capture_config:
        | { recordHeaders?: boolean; recordBody?: boolean }
        | undefined
        | null
    session_recording_masking_config: SessionRecordingMaskingConfig | undefined | null
    session_replay_config: { record_canvas?: boolean; ai_config?: SessionRecordingAIConfig } | undefined | null
    survey_config?: TeamSurveyConfigType
    autocapture_exceptions_opt_in: boolean
    autocapture_web_vitals_opt_in?: boolean
    autocapture_web_vitals_allowed_metrics?: SupportedWebVitalsMetrics[]
    session_recording_url_trigger_config?: SessionReplayUrlTriggerConfig[]
    session_recording_url_blocklist_config?: SessionReplayUrlTriggerConfig[]
    session_recording_event_trigger_config?: string[]
    session_recording_trigger_match_type_config?: 'all' | 'any' | null
    surveys_opt_in?: boolean
    heatmaps_opt_in?: boolean
    web_analytics_pre_aggregated_tables_enabled?: boolean
    autocapture_exceptions_errors_to_ignore: string[]
    test_account_filters: AnyPropertyFilter[]
    test_account_filters_default_checked: boolean
    /** 0 or unset for Sunday, 1 for Monday. */
    week_start_day?: number
    path_cleaning_filters: PathCleaningFilter[]
    data_attributes: string[]
    person_display_name_properties: string[]
    has_group_types: boolean
    group_types: GroupType[]
    primary_dashboard: number // Dashboard shown on the project homepage
    live_events_columns: string[] | null // Custom columns shown on the Live Events page
    live_events_token: string
    cookieless_server_hash_mode?: CookielessServerHashMode
    human_friendly_comparison_periods: boolean
    revenue_analytics_config: RevenueAnalyticsConfig
    onboarding_tasks?: {
        [key: string]: ActivationTaskStatus
    }

    /** Effective access level of the user in this specific team. Null if user has no access. */
    effective_membership_level: OrganizationMembershipLevel | null

    /** Used to exclude person properties from correlation analysis results.
     *
     * For example can be used to exclude properties that have trivial causation.
     * This field should have a default value of `{}`, but it IS nullable and can be `null` in some cases.
     */
    correlation_config: CorrelationConfigType | null
    person_on_events_querying_enabled: boolean
    extra_settings?: Record<string, string | number | boolean | undefined>
    modifiers?: HogQLQueryModifiers
    default_modifiers?: HogQLQueryModifiers
    product_intents?: ProductIntentType[]
    default_data_theme?: number
    flags_persistence_default: boolean
    feature_flag_confirmation_enabled: boolean
    feature_flag_confirmation_message: string
    marketing_analytics_config: MarketingAnalyticsConfig
    base_currency: CurrencyCode
}

export interface ProductIntentType {
    product_type: string
    created_at: string
    onboarding_completed_at?: string
}

// This type would be more correct without `Partial<TeamType>`, but it's only used in the shared dashboard/insight
// scenes, so not worth the refactor to use the `isAuthenticatedTeam()` check
export type TeamPublicType = Partial<TeamType> & Pick<TeamType, 'id' | 'uuid' | 'name' | 'timezone'>

export interface ActionType {
    count?: number
    created_at: string
    deleted?: boolean
    id: number
    is_calculating?: boolean
    last_calculated_at?: string
    last_updated_at?: string // alias for last_calculated_at to achieve event and action parity
    name: string | null
    description?: string
    post_to_slack?: boolean
    slack_message_format?: string
    steps?: ActionStepType[]
    created_by: UserBasicType | null
    tags?: string[]
    verified?: boolean
    is_action?: true
    action_id?: number // alias of id to make it compatible with event definitions uuid
    bytecode?: any[]
    bytecode_error?: string
    pinned_at: string | null
    _create_in_folder?: string | null
}

/** Sync with plugin-server/src/types.ts */
export type ActionStepStringMatching = 'contains' | 'exact' | 'regex'

export interface ActionStepType {
    event?: string | null
    properties?: AnyPropertyFilter[]
    selector?: string | null
    /** @deprecated Only `selector` should be used now. */
    tag_name?: string
    text?: string | null
    /** @default StringMatching.Exact */
    text_matching?: ActionStepStringMatching | null
    href?: string | null
    /** @default ActionStepStringMatching.Exact */
    href_matching?: ActionStepStringMatching | null
    url?: string | null
    /** @default StringMatching.Contains */
    url_matching?: ActionStepStringMatching | null
    name?: string | null
}

export interface ElementType {
    attr_class?: string[]
    attr_id?: string
    attributes: Record<string, string>
    href?: string
    nth_child?: number
    nth_of_type?: number
    order?: number
    tag_name: string
    text?: string
}

export type ToolbarUserIntent = 'add-action' | 'edit-action' | 'heatmaps' | 'add-experiment' | 'edit-experiment'
export type ToolbarSource = 'url' | 'localstorage'
export type ToolbarVersion = 'toolbar'

export type ExperimentIdType = number | 'new' | 'web'
/* sync with posthog-js */
export interface ToolbarParams {
    apiURL?: string
    token?: string /** public posthog-js token */
    temporaryToken?: string /** private temporary user token */
    actionId?: number
    experimentId?: ExperimentIdType
    userIntent?: ToolbarUserIntent
    source?: ToolbarSource
    toolbarVersion?: ToolbarVersion
    instrument?: boolean
    distinctId?: string
    userEmail?: string
    dataAttributes?: string[]
    featureFlags?: Record<string, string | boolean>
}

export interface ToolbarProps extends ToolbarParams {
    posthog?: PostHog
    disableExternalStyles?: boolean
}

export type PathCleaningFilter = { alias?: string; regex?: string; order?: number }

export type PropertyFilterBaseValue = string | number | bigint | boolean
export type PropertyFilterValue = PropertyFilterBaseValue | PropertyFilterBaseValue[] | null

/** Sync with plugin-server/src/types.ts */
export enum PropertyOperator {
    Exact = 'exact',
    IsNot = 'is_not',
    IContains = 'icontains',
    NotIContains = 'not_icontains',
    Regex = 'regex',
    NotRegex = 'not_regex',
    GreaterThan = 'gt',
    GreaterThanOrEqual = 'gte',
    LessThan = 'lt',
    LessThanOrEqual = 'lte',
    IsSet = 'is_set',
    IsNotSet = 'is_not_set',
    IsDateExact = 'is_date_exact',
    IsDateBefore = 'is_date_before',
    IsDateAfter = 'is_date_after',
    Between = 'between',
    NotBetween = 'not_between',
    Minimum = 'min',
    Maximum = 'max',
    In = 'in',
    NotIn = 'not_in',
    IsCleanedPathExact = 'is_cleaned_path_exact',
    FlagEvaluatesTo = 'flag_evaluates_to',
}

export enum SavedInsightsTabs {
    All = 'all',
    Yours = 'yours',
    Favorites = 'favorites',
    History = 'history',
    Alerts = 'alerts',
}

export enum ReplayTabs {
    Home = 'home',
    Playlists = 'playlists',
    Templates = 'templates',
    Settings = 'settings',
}

export type ReplayTab = {
    label: string
    key: ReplayTabs
    tooltip?: string
    tooltipDocLink?: string
    'data-attr'?: string
}

export enum ExperimentsTabs {
    All = 'all',
    Yours = 'yours',
    Archived = 'archived',
    Holdouts = 'holdouts',
    SharedMetrics = 'shared-metrics',
    History = 'history',
    Settings = 'settings',
}

export enum ActivityTab {
    ExploreEvents = 'explore',
    LiveEvents = 'live',
}

export enum PipelineTab {
    Overview = 'overview',
    Transformations = 'transformations',
    Destinations = 'destinations',
    SiteApps = 'site-apps',
    Sources = 'sources',
    ImportApps = 'legacy-sources',
    AppsManagement = 'apps-management',
    History = 'history',
}

export enum PipelineStage {
    Transformation = 'transformation',
    Destination = 'destination',
    Source = 'source',
    SiteApp = 'site-app',
    ImportApp = 'legacy-source',
}

export enum PipelineNodeTab {
    Backfills = 'backfills',
    Configuration = 'configuration',
    Testing = 'testing',
    Runs = 'runs',
    Logs = 'logs',
    Metrics = 'metrics',
    History = 'history',
    Schemas = 'schemas',
    Syncs = 'syncs',
    SourceConfiguration = 'source configuration',
}

export enum ProgressStatus {
    Draft = 'draft',
    Running = 'running',
    Complete = 'complete',
}

export enum PropertyFilterType {
    /** Event metadata and fields on the clickhouse events table */
    Meta = 'meta',
    /** Event properties */
    Event = 'event',
    EventMetadata = 'event_metadata',
    /** Person properties */
    Person = 'person',
    Element = 'element',
    /** Event property with "$feature/" prepended */
    Feature = 'feature',
    Session = 'session',
    Cohort = 'cohort',
    Recording = 'recording',
    LogEntry = 'log_entry',
    Group = 'group',
    HogQL = 'hogql',
    DataWarehouse = 'data_warehouse',
    DataWarehousePersonProperty = 'data_warehouse_person_property',
    ErrorTrackingIssue = 'error_tracking_issue',
    RevenueAnalytics = 'revenue_analytics',
    /** Feature flag dependency */
    Flag = 'flag',
    Log = 'log',
}

/** Sync with plugin-server/src/types.ts */
interface BasePropertyFilter {
    key: string
    value?: PropertyFilterValue
    label?: string
    type?: PropertyFilterType
}

/** Sync with plugin-server/src/types.ts */
export interface EventPropertyFilter extends BasePropertyFilter {
    type: PropertyFilterType.Event
    /** @default 'exact' */
    operator: PropertyOperator
}

export interface EventMetadataPropertyFilter extends BasePropertyFilter {
    type: PropertyFilterType.EventMetadata
    operator: PropertyOperator
}

export interface RevenueAnalyticsPropertyFilter extends BasePropertyFilter {
    type: PropertyFilterType.RevenueAnalytics
    operator: PropertyOperator
}

/** Sync with plugin-server/src/types.ts */
export interface PersonPropertyFilter extends BasePropertyFilter {
    type: PropertyFilterType.Person
    operator: PropertyOperator
}

export interface DataWarehousePropertyFilter extends BasePropertyFilter {
    type: PropertyFilterType.DataWarehouse
    operator: PropertyOperator
}

export interface DataWarehousePersonPropertyFilter extends BasePropertyFilter {
    type: PropertyFilterType.DataWarehousePersonProperty
    operator: PropertyOperator
}

export interface ErrorTrackingIssueFilter extends BasePropertyFilter {
    type: PropertyFilterType.ErrorTrackingIssue
    operator: PropertyOperator
}

/** Sync with plugin-server/src/types.ts */
export interface ElementPropertyFilter extends BasePropertyFilter {
    type: PropertyFilterType.Element
    key: 'tag_name' | 'text' | 'href' | 'selector'
    operator: PropertyOperator
}

export interface SessionPropertyFilter extends BasePropertyFilter {
    type: PropertyFilterType.Session
    operator: PropertyOperator
}

/** Sync with plugin-server/src/types.ts */
export interface CohortPropertyFilter extends BasePropertyFilter {
    type: PropertyFilterType.Cohort
    key: 'id'
    /**  @asType integer */
    value: number
    /** @default 'in' */
    operator: PropertyOperator
    cohort_name?: string
}

export interface GroupPropertyFilter extends BasePropertyFilter {
    type: PropertyFilterType.Group
    group_type_index?: integer | null
    operator: PropertyOperator
}

export interface LogPropertyFilter extends BasePropertyFilter {
    type: PropertyFilterType.Log
    operator: PropertyOperator
}

export interface FeaturePropertyFilter extends BasePropertyFilter {
    type: PropertyFilterType.Feature
    operator: PropertyOperator
}

export interface FlagPropertyFilter extends BasePropertyFilter {
    type: PropertyFilterType.Flag
    /** Only flag_evaluates_to operator is allowed for flag dependencies */
    operator: PropertyOperator.FlagEvaluatesTo
    /** The key should be the flag ID */
    key: string
    /** The value can be true, false, or a variant name */
    value: boolean | string
}

export interface HogQLPropertyFilter extends BasePropertyFilter {
    type: PropertyFilterType.HogQL
    key: string
}

export interface EmptyPropertyFilter {
    type?: never
    value?: never
    operator?: never
    key?: never
}

export type AnyPropertyFilter =
    | EventPropertyFilter
    | PersonPropertyFilter
    | ElementPropertyFilter
    | EventMetadataPropertyFilter
    | SessionPropertyFilter
    | CohortPropertyFilter
    | RecordingPropertyFilter
    | LogEntryPropertyFilter
    | GroupPropertyFilter
    | FeaturePropertyFilter
    | FlagPropertyFilter
    | HogQLPropertyFilter
    | EmptyPropertyFilter
    | DataWarehousePropertyFilter
    | DataWarehousePersonPropertyFilter
    | ErrorTrackingIssueFilter
    | LogPropertyFilter
    | RevenueAnalyticsPropertyFilter

/** Any filter type supported by `property_to_expr(scope="person", ...)`. */
export type AnyPersonScopeFilter =
    | PersonPropertyFilter
    | CohortPropertyFilter
    | HogQLPropertyFilter
    | EmptyPropertyFilter

export type AnyGroupScopeFilter = GroupPropertyFilter | HogQLPropertyFilter

export type AnyFilterLike = AnyPropertyFilter | PropertyGroupFilter | PropertyGroupFilterValue

export type SessionRecordingId = SessionRecordingType['id']

export interface RRWebRecordingConsoleLogPayload {
    level: LogLevel
    payload: (string | null)[]
    trace: string[]
}

export interface RRWebRecordingNetworkPayload {
    [key: number]: any
}

export interface RecordingConsoleLogBase {
    parsedPayload: string
    hash?: string // md5() on parsedPayload. Used for deduping console logs.
    count?: number // Number of duplicate console logs
    previewContent?: ReactNode // Content to show in first line
    fullContent?: ReactNode // Full content to show when item is expanded
    traceContent?: ReactNode // Url content to show on right side
    rawString: string // Raw text used for fuzzy search
    level: LogLevel
}

export type RecordingConsoleLog = RecordingConsoleLogBase & RecordingTimeMixinType

export type RecordingConsoleLogV2 = {
    timestamp: number
    windowId: string | undefined
    windowNumber?: number | '?' | undefined
    level: LogLevel
    content: string
    // JS code associated with the log - implicitly the empty array when not provided
    lines?: string[]
    // stack trace associated with the log - implicitly the empty array when not provided
    trace?: string[]
    // number of times this log message was seen - implicitly 1 when not provided
    count?: number
}

export interface RecordingSegment {
    kind: 'window' | 'buffer' | 'gap'
    startTimestamp: number // Epoch time that the segment starts
    endTimestamp: number // Epoch time that the segment ends
    durationMs: number
    windowId?: string
    isActive: boolean
}

export type EncodedRecordingSnapshot = {
    windowId: string
    data: eventWithTime[]
}

// we can duplicate the name SnapshotSourceType for the object and the type
// since one only exists to be used in the other
// this way if we want to reference one of the valid string values for SnapshotSourceType
// we have a strongly typed way to do it
export const SnapshotSourceType = {
    blob: 'blob',
    realtime: 'realtime',
    file: 'file',
    blob_v2: 'blob_v2',
} as const

export type SnapshotSourceType = (typeof SnapshotSourceType)[keyof typeof SnapshotSourceType]

export interface SessionRecordingSnapshotSource {
    source: SnapshotSourceType
    start_timestamp?: string
    end_timestamp?: string
    blob_key?: string
}

export type SessionRecordingSnapshotParams =
    | {
          source: 'blob'
          blob_key?: string
      }
    | {
          source: 'blob_v2'
          blob_key?: string
      }
    | {
          source: 'blob_v2'
          start_blob_key?: string
          end_blob_key?: string
      }
    | {
          source: 'realtime'
      }

export interface SessionRecordingSnapshotSourceResponse {
    // v1 loaded each source separately
    source?: Pick<SessionRecordingSnapshotSource, 'source' | 'blob_key'> | 'processed'
    // with v2 we can load multiple sources at once
    sources?: Pick<SessionRecordingSnapshotSource, 'source' | 'blob_key'>[]
    snapshots?: RecordingSnapshot[]
    // we process snapshots to make them rrweb vanilla playable
    // this flag lets us skip reprocessing a source
    // the processed source is implicitly processed
    processed?: boolean
    // we only want to load each source from the API once
    // this flag is set when the API has loaded the source
    sourceLoaded?: boolean
}

export interface SessionRecordingSnapshotResponse {
    sources?: SessionRecordingSnapshotSource[]
    snapshots?: EncodedRecordingSnapshot[]
}

export type RecordingSnapshot = eventWithTime & {
    windowId: string
}

export interface SessionPlayerSnapshotData {
    snapshots?: RecordingSnapshot[]
    sources?: SessionRecordingSnapshotSource[]
    blob_keys?: string[]
}

export interface SessionPlayerData {
    person: PersonType | null
    segments: RecordingSegment[]
    bufferedToTime: number | null
    snapshotsByWindowId: Record<string, eventWithTime[]>
    durationMs: number
    start: Dayjs | null
    end: Dayjs | null
    fullyLoaded: boolean
    sessionRecordingId: SessionRecordingId
}

export enum SessionRecordingUsageType {
    VIEWED = 'viewed',
    ANALYZED = 'analyzed',
    LOADED = 'loaded',
}

export enum SessionRecordingSidebarTab {
    OVERVIEW = 'overview',
    SESSION_SUMMARY = 'ai-summary',
    INSPECTOR = 'inspector',
    NETWORK_WATERFALL = 'network-waterfall',
}

export enum SessionRecordingSidebarStacking {
    Vertical = 'vertical',
    Horizontal = 'horizontal',
}

export enum SessionPlayerState {
    READY = 'ready',
    BUFFER = 'buffer',
    PLAY = 'play',
    PAUSE = 'pause',
    SCRUB = 'scrub',
    SKIP = 'skip',
    ERROR = 'error',
}

export type AutoplayDirection = 'newer' | 'older' | null

/** Sync with plugin-server/src/types.ts */
export type ActionStepProperties =
    | EventPropertyFilter
    | PersonPropertyFilter
    | ElementPropertyFilter
    | CohortPropertyFilter

export interface RecordingPropertyFilter extends BasePropertyFilter {
    type: PropertyFilterType.Recording
    key: DurationType | 'snapshot_source' | 'visited_page' | 'comment_text'
    operator: PropertyOperator
}

export interface RecordingDurationFilter extends RecordingPropertyFilter {
    key: DurationType
    value: number
}

export interface LogEntryPropertyFilter extends BasePropertyFilter {
    type: PropertyFilterType.LogEntry
    operator: PropertyOperator
}

export interface LogEntryPropertyFilter extends BasePropertyFilter {
    type: PropertyFilterType.LogEntry
    operator: PropertyOperator
}

export interface LogEntryLevelFilter extends LogEntryPropertyFilter {
    key: 'level'
    value: FilterableLogLevel[]
}
export interface LogEntryMessageFilter extends LogEntryPropertyFilter {
    key: 'message'
    value: string
}

export type DurationType = 'duration' | 'active_seconds' | 'inactive_seconds'
export type FilterableLogLevel = 'info' | 'warn' | 'error'

export interface LegacyRecordingFilters {
    date_from?: string | null
    date_to?: string | null
    events?: FilterType['events']
    actions?: FilterType['actions']
    properties?: AnyPropertyFilter[]
    session_recording_duration?: RecordingDurationFilter
    duration_type_filter?: DurationType
    console_search_query?: LogEntryMessageFilter['value']
    console_logs?: LogEntryLevelFilter['value']
    snapshot_source?: AnyPropertyFilter | null
    filter_test_accounts?: boolean
    operand?: FilterLogicalOperator
}

export interface RecordingUniversalFilters {
    date_from?: string | null
    date_to?: string | null
    duration: RecordingDurationFilter[]
    filter_test_accounts?: boolean
    filter_group: UniversalFiltersGroup
    order?: RecordingsQuery['order']
    order_direction?: RecordingsQuery['order_direction']
}

export interface UniversalFiltersGroup {
    type: FilterLogicalOperator
    values: UniversalFiltersGroupValue[]
}

export type UniversalFiltersGroupValue = UniversalFiltersGroup | UniversalFilterValue
export type UniversalFilterValue = AnyPropertyFilter | ActionFilter

export type ErrorCluster = {
    cluster: number
    sample: string
    occurrences: number
    session_ids: string[]
    sparkline: Record<string, number>
    unique_sessions: number
    viewed: number
}
export type ErrorClusterResponse = ErrorCluster[] | null

export type EntityType = 'actions' | 'events' | 'data_warehouse' | 'new_entity'

export interface Entity {
    id: string | number
    name: string
    custom_name?: string
    order: number
    type: EntityType
}

export enum EntityTypes {
    ACTIONS = 'actions',
    EVENTS = 'events',
    DATA_WAREHOUSE = 'data_warehouse',
}

export type EntityFilter = {
    type?: EntityType
    id: Entity['id'] | null
    name?: string | null
    custom_name?: string | null
    index?: number
    order?: number
}

export interface ActionFilter extends EntityFilter {
    math?: string
    math_property?: string | null
    math_property_type?: TaxonomicFilterGroupType | null
    math_group_type_index?: integer | null
    math_hogql?: string | null
    properties?: AnyPropertyFilter[]
    type: EntityType
    days?: string[] // TODO: why was this added here?
}

export interface DataWarehouseFilter extends ActionFilter {
    id_field: string
    timestamp_field: string
    distinct_id_field: string
    table_name: string
}

export const isDataWarehouseFilter = (filter: EntityFilter): filter is DataWarehouseFilter =>
    filter.type === EntityTypes.DATA_WAREHOUSE

export interface FunnelExclusionLegacy extends Partial<EntityFilter> {
    funnel_from_step: number
    funnel_to_step: number
}

export type EntityFilterTypes = EntityFilter | ActionFilter | null

export interface PersonType {
    id?: string
    uuid?: string
    name?: string
    distinct_ids: string[]
    properties: Record<string, any>
    created_at?: string
    is_identified?: boolean
}

export interface PersonListParams {
    properties?: AnyPropertyFilter[]
    search?: string
    cohort?: number
    distinct_id?: string
    include_total?: boolean // PostHog 3000-only
}

export type SearchableEntity =
    | 'action'
    | 'cohort'
    | 'insight'
    | 'dashboard'
    | 'event_definition'
    | 'experiment'
    | 'feature_flag'
    | 'notebook'
    | 'survey'

export type SearchListParams = { q: string; entities?: SearchableEntity[] }

export type SearchResultType = {
    result_id: string
    type: SearchableEntity
    rank: number | null
    extra_fields: Record<string, unknown>
}

export type SearchResponse = {
    results: SearchResultType[]
    counts: Record<SearchableEntity, number | null>
}

export type GroupListParams = { group_type_index: GroupTypeIndex; search: string }

export type CreateGroupParams = {
    group_type_index: GroupTypeIndex
    group_key: string
    group_properties?: Record<string, any>
}

export interface MatchedRecordingEvent {
    uuid: string
}

export interface MatchedRecording {
    session_id?: string
    events: MatchedRecordingEvent[]
}

export interface CommonActorType {
    id: string | number
    properties: Record<string, any>
    /** @format date-time */
    created_at: string
    matched_recordings: MatchedRecording[]
    value_at_data_point: number | null
}

export interface PersonActorType extends CommonActorType {
    type: 'person'
    id: string
    name?: string
    distinct_ids: string[]
    is_identified: boolean
}

export interface GroupActorType extends CommonActorType {
    type: 'group'
    /** Group key. */
    id: string
    group_key: string
    group_type_index: integer
}

export type ActorType = PersonActorType | GroupActorType

export interface CohortGroupType {
    id: string
    days?: string
    action_id?: number
    event_id?: string
    label?: string
    count?: number
    count_operator?: string
    properties?: AnyPropertyFilter[]
    matchType: MatchType
    name?: string
}

// Synced with `posthog/models/property.py`
export interface CohortCriteriaType {
    id: string // Criteria filter id
    key: string
    value: BehavioralFilterType
    type: BehavioralFilterKey
    operator?: PropertyOperator | null
    group_type_index?: integer | null
    event_type?: TaxonomicFilterGroupType | null
    operator_value?: PropertyFilterValue
    time_value?: number | string | null
    time_interval?: TimeUnitType | null
    explicit_datetime?: string | null
    total_periods?: number | null
    min_periods?: number | null
    seq_event_type?: TaxonomicFilterGroupType | null
    seq_event?: string | number | null
    seq_time_value?: number | string | null
    seq_time_interval?: TimeUnitType | null
    negation?: boolean
    value_property?: string | null // Transformed into 'value' for api calls
    event_filters?: AnyPropertyFilter[] | null
    sort_key?: string // Client-side only stable id for sorting.
}

export type EmptyCohortGroupType = Partial<CohortGroupType>

export type EmptyCohortCriteriaType = Partial<CohortCriteriaType>

export type AnyCohortGroupType = CohortGroupType | EmptyCohortGroupType

export type AnyCohortCriteriaType = CohortCriteriaType | EmptyCohortCriteriaType

export type MatchType = typeof ENTITY_MATCH_TYPE | typeof PROPERTY_MATCH_TYPE

export interface CohortType {
    count?: number
    description?: string
    created_by?: UserBasicType | null
    created_at?: string
    deleted?: boolean
    id: number | 'new'
    is_calculating?: boolean
    errors_calculating?: number
    last_calculation?: string
    is_static?: boolean
    name?: string
    csv?: File
    groups: CohortGroupType[] // To be deprecated once `filter` takes over
    filters: {
        properties: CohortCriteriaGroupFilter
    }
    experiment_set?: number[]
    _create_in_folder?: string | null
}

export interface InsightHistory {
    id: number
    filters: Record<string, any>
    name?: string
    createdAt: string
    saved: boolean
    type: InsightType
}

export interface SavedFunnel extends InsightHistory {
    created_by: string
}

export type BinCountValue = number | typeof BIN_COUNT_AUTO

// https://github.com/PostHog/posthog/blob/master/posthog/constants.py#L106
export enum StepOrderValue {
    STRICT = 'strict',
    UNORDERED = 'unordered',
    ORDERED = 'ordered',
}

export enum PersonsTabType {
    FEED = 'feed',
    EVENTS = 'events',
    EXCEPTIONS = 'exceptions',
    SESSION_RECORDINGS = 'sessionRecordings',
    PROPERTIES = 'properties',
    COHORTS = 'cohorts',
    RELATED = 'related',
    HISTORY = 'history',
    FEATURE_FLAGS = 'featureFlags',
}

export enum GroupsTabType {
    NOTES = 'notes',
    OVERVIEW = 'overview',
}

export enum LayoutView {
    Card = 'card',
    List = 'list',
}

export interface EventsTableAction {
    name: string
    id: string
}

export interface EventsTableRowItem {
    event?: EventType
    date_break?: string
    new_events?: boolean
}

export interface EventType {
    // fields from the API
    id: string
    distinct_id: string
    properties: Record<string, any>
    event: string
    timestamp: string
    person?: Pick<PersonType, 'is_identified' | 'distinct_ids' | 'properties'>
    elements: ElementType[]
    elements_chain?: string | null
    uuid?: string
}

export interface LiveEvent {
    uuid: string
    event: string
    properties: Record<string, any>
    timestamp: string
    team_id: number
    distinct_id: string
    created_at: string
}

export interface RecordingTimeMixinType {
    playerTime: number | null
}

export interface RecordingEventType
    extends Pick<EventType, 'id' | 'event' | 'properties' | 'timestamp' | 'elements'>,
        RecordingTimeMixinType {
    fullyLoaded: boolean
    // allowing for absent distinct id which events don't
    distinct_id?: EventType['distinct_id']
}

export interface PlaylistCollectionCount {
    count: number
    watched_count: number
}

export interface PlaylistSavedFiltersCount {
    count: number
    watched_count: number
    has_more?: boolean
    increased?: boolean
    last_refreshed_at?: string
}

export interface PlaylistRecordingsCounts {
    saved_filters?: PlaylistSavedFiltersCount
    collection: PlaylistCollectionCount
}

export interface SessionRecordingPlaylistType {
    /** The primary key in the database, used as well in API endpoints */
    id: number
    short_id: string
    name: string
    derived_name?: string | null
    description?: string
    pinned?: boolean
    deleted: boolean
    created_at: string
    created_by: UserBasicType | null
    last_modified_at: string
    last_modified_by: UserBasicType | null
    filters?: LegacyRecordingFilters
    /**
     * the count of recordings matching filters, calculated periodically
     * and pinned recordings which is calculated in real-time
     * marked as has more if the filters count onoy matched one page and there are more available
     */
    recordings_counts?: PlaylistRecordingsCounts
    type: 'filters' | 'collection'
    _create_in_folder?: string | null
}

export interface SessionRecordingSegmentType {
    start_time: string
    end_time: string
    window_id: string
    is_active: boolean
}

export interface SessionRecordingType {
    id: string
    /** Whether this recording has been viewed by you already. */
    viewed: boolean
    /** user ids of other users who have viewed this recording */
    viewers: string[]
    /** Length of recording in seconds. */
    recording_duration: number
    active_seconds?: number
    inactive_seconds?: number
    /** When the recording starts in ISO format. */
    start_time: string
    /** When the recording ends in ISO format. */
    end_time: string
    /** List of matching events. **/
    matching_events?: MatchedRecording[]
    distinct_id?: string
    email?: string
    person?: PersonType
    click_count?: number
    keypress_count?: number
    /** count of all mouse activity in the recording, not just clicks */
    mouse_activity_count?: number
    start_url?: string
    console_log_count?: number
    console_warn_count?: number
    console_error_count?: number
    /** Where this recording information was loaded from  */
    storage?: 'object_storage_lts' | 'object_storage'
    summary?: string
    snapshot_source: 'web' | 'mobile' | 'unknown'
    /** whether we have received data for this recording in the last 5 minutes
     * (assumes the recording was loaded from ClickHouse)
     * **/
    ongoing?: boolean
    /**
     * calculated on the backend so that we can sort by it, definition may change over time
     */
    activity_score?: number
}

export interface SessionRecordingUpdateType {
    viewed?: boolean
    analyzed?: boolean
    player_metadata?: Record<string, any> | null
    durations?: Record<string, any> | null
    $pathname: string
}

export interface SessionRecordingPropertiesType {
    id: string
    properties?: Record<string, any>
}

export interface PerformancePageView {
    session_id: string
    pageview_id: string
    timestamp: string
}
export interface RecentPerformancePageView extends PerformancePageView {
    page_url: string
    duration: number
}

// copied from rrweb/network@1
export type Body =
    | string
    | Document
    | Blob
    | ArrayBufferView
    | ArrayBuffer
    | FormData
    | URLSearchParams
    | ReadableStream<Uint8Array>
    | null

/**
 * This is our base type for tracking network requests.
 * It sticks relatively closely to the spec for the web
 * see https://developer.mozilla.org/en-US/docs/Web/API/Performance_API
 * we have renamed/added a few fields for the benefit of ClickHouse
 * but don't yet clash with the spec
 */
export interface PerformanceEvent {
    uuid: string
    timestamp: string | number
    distinct_id: string
    session_id: string
    window_id: string
    pageview_id: string
    current_url: string

    // BASE_EVENT_COLUMNS
    time_origin?: string
    entry_type?: string
    name?: string

    // RESOURCE_EVENT_COLUMNS
    start_time?: number
    duration?: number
    redirect_start?: number
    redirect_end?: number
    worker_start?: number
    fetch_start?: number
    domain_lookup_start?: number
    domain_lookup_end?: number
    connect_start?: number
    secure_connection_start?: number
    connect_end?: number
    request_start?: number
    response_start?: number
    response_end?: number
    decoded_body_size?: number
    encoded_body_size?: number

    initiator_type?:
        | 'navigation'
        | 'css'
        | 'script'
        | 'xmlhttprequest'
        | 'fetch'
        | 'beacon'
        | 'video'
        | 'audio'
        | 'track'
        | 'img'
        | 'image'
        | 'input'
        | 'a'
        | 'iframe'
        | 'frame'
        | 'link'
        | 'other'
    next_hop_protocol?: string
    render_blocking_status?: string
    response_status?: number
    // see https://developer.mozilla.org/en-US/docs/Web/API/PerformanceResourceTiming/transferSize
    // zero has meaning for this field so should not be used unless the transfer size was known to be zero
    transfer_size?: number

    // LARGEST_CONTENTFUL_PAINT_EVENT_COLUMNS
    largest_contentful_paint_element?: string
    largest_contentful_paint_render_time?: number
    largest_contentful_paint_load_time?: number
    largest_contentful_paint_size?: number
    largest_contentful_paint_id?: string
    largest_contentful_paint_url?: string

    // NAVIGATION_EVENT_COLUMNS
    dom_complete?: number
    dom_content_loaded_event?: number
    dom_interactive?: number
    load_event_end?: number
    load_event_start?: number
    redirect_count?: number
    navigation_type?: string
    unload_event_end?: number
    unload_event_start?: number

    // Performance summary fields calculated on frontend
    first_contentful_paint?: number // https://web.dev/fcp/
    time_to_interactive?: number // https://web.dev/tti/
    total_blocking_time?: number // https://web.dev/tbt/
    web_vitals?: Set<RecordingEventType>

    // request/response capture - merged in from rrweb/network@1 payloads
    request_headers?: Record<string, string>
    response_headers?: Record<string, string>
    request_body?: Body
    response_body?: Body
    method?: string
    // normally, can rely on performance event values like duration,
    // but they may be absent in which case the SDK may have sent start and end time
    end_time?: number

    //rrweb/network@1 - i.e. not in ClickHouse table
    is_initial?: boolean
    raw?: Record<string, any>

    //server timings - reported as separate events but added back in here on the front end
    server_timings?: PerformanceEvent[]
}

export type AssetType = 'CSS' | 'JS' | 'Fetch' | 'Image' | 'Link' | 'XHR' | 'HTML'

export interface CurrentBillCycleType {
    current_period_start: number
    current_period_end: number
}

export type BillingFeatureType = {
    key: AvailableFeatureUnion
    name: string
    description?: string | null
    category?: string | null
    docsUrl?: string | null
    limit?: number | null
    note?: string | null
    unit?: string | null
    images?: {
        light: string
        dark: string
    } | null
    icon_key?: string | null
    entitlement_only?: boolean
    type?: 'primary' | 'secondary' | null
}

export interface BillingTierType {
    flat_amount_usd: string
    unit_amount_usd: string
    current_amount_usd: string | null
    current_usage: number
    projected_usage: number | null
    projected_amount_usd: string | null
    up_to: number | null
}

export interface BillingTrialType {
    length: number
}

export interface BillingProductV2Type {
    type: string
    usage_key: string | null
    name: string
    headline: string | null
    description: string
    price_description?: string | null
    icon_key?: string | null
    image_url?: string | null
    screenshot_url: string | null
    docs_url: string
    free_allocation?: number | null
    subscribed: boolean | null
    tiers?: BillingTierType[] | null
    tiered: boolean
    current_usage?: number
    projected_amount_usd?: string | null
    projected_amount_usd_with_limit?: string | null
    projected_usage?: number
    percentage_usage: number
    current_amount_usd_before_addons: string | null
    current_amount_usd: string | null
    usage_limit: number | null
    has_exceeded_limit: boolean
    unit: string | null
    unit_amount_usd: string | null
    plans: BillingPlanType[]
    contact_support: boolean | null
    inclusion_only: any
    features: BillingFeatureType[]
    addons: BillingProductV2AddonType[]
    // addons-only: if this addon is included with the base product and not subscribed individually. for backwards compatibility.
    included_with_main_product?: boolean
    trial?: BillingTrialType
    legacy_product?: boolean | null
}

export interface BillingProductV2AddonType {
    name: string
    description: string
    price_description: string | null
    image_url: string | null
    icon_key?: string
    docs_url: string | null
    type: string
    tiers: BillingTierType[] | null
    tiered: boolean
    subscribed: boolean
    // sometimes addons are included with the base product, but they aren't subscribed individually
    included_with_main_product?: boolean
    inclusion_only: boolean | null
    contact_support: boolean | null
    unit: string | null
    unit_amount_usd: string | null
    current_amount_usd: string | null
    current_usage: number
    projected_usage: number | null
    projected_amount_usd: string | null
    plans: BillingPlanType[]
    usage_key?: string
    free_allocation?: number | null
    percentage_usage?: number
    features: BillingFeatureType[]
    included_if?: 'no_active_subscription' | 'has_subscription' | null
    usage_limit?: number | null
    trial?: BillingTrialType
    legacy_product?: boolean | null
}
export interface BillingType {
    customer_id: string
    has_active_subscription: boolean
    subscription_level: 'free' | 'paid' | 'custom'
    free_trial_until?: Dayjs
    stripe_portal_url?: string
    deactivated?: boolean
    current_total_amount_usd?: string
    current_total_amount_usd_after_discount?: string
    projected_total_amount_usd?: string
    projected_total_amount_usd_after_discount?: string
    projected_total_amount_usd_with_limit?: string
    projected_total_amount_usd_with_limit_after_discount?: string
    products: BillingProductV2Type[]

    custom_limits_usd?: {
        [key: string]: number | null
    }
    next_period_custom_limits_usd?: {
        [key: string]: number | null
    }
    billing_period?: {
        current_period_start: Dayjs
        current_period_end: Dayjs
        interval: 'month' | 'year'
    }
    license?: {
        plan: LicensePlan
    }
    available_plans?: BillingPlanType[]
    discount_percent?: number
    discount_amount_usd?: string
    amount_off_expires_at?: Dayjs
    trial?: {
        type: 'autosubscribe' | 'standard'
        status: 'active' | 'expired' | 'cancelled' | 'converted'
        target: 'paid' | 'teams' | 'enterprise'
        expires_at: string
    }
    billing_plan: BillingPlan | null
    startup_program_label?: StartupProgramLabel | null
    startup_program_label_previous?: StartupProgramLabel | null
    is_annual_plan_customer?: boolean | null
    account_owner?: {
        email?: string
        name?: string
    }
}

export interface BillingPeriod {
    start: Dayjs | null
    end: Dayjs | null
    interval: 'month' | 'year' | null
}

export interface BillingPlanType {
    free_allocation?: number | null
    features: BillingFeatureType[]
    name: string
    description: string
    is_free?: boolean
    plan_key?: string
    image_url: string | null
    docs_url: string | null
    note: string | null
    unit: string | null
    flat_rate: boolean
    product_key: ProductKeyUnion
    current_plan?: boolean | null
    tiers?: BillingTierType[] | null
    unit_amount_usd: string | null
    included_if?: 'no_active_subscription' | 'has_subscription' | null
    initial_billing_limit?: number | null
    contact_support: boolean | null
}

export interface PlanInterface {
    key: string
    name: string
    custom_setup_billing_message: string
    image_url: string
    self_serve: boolean
    is_metered_billing: boolean
    event_allowance: number
    price_string: string
}

// Creating a nominal type: https://github.com/microsoft/TypeScript/issues/202#issuecomment-961853101
export type InsightShortId = string & { readonly '': unique symbol }

export enum InsightColor {
    White = 'white',
    Black = 'black',
    Blue = 'blue',
    Green = 'green',
    Purple = 'purple',
}

export interface Cacheable {
    last_refresh: string | null
    next_allowed_client_refresh?: string | null
    cache_target_age?: string | null
}

export interface TileLayout extends Omit<Layout, 'i'> {
    i?: string // we use `i` in the front end but not in the API
}

export interface Tileable {
    layouts?: Record<DashboardLayoutSize, TileLayout> | Record<string, never> // allow an empty object or one with DashboardLayoutSize keys
    color: InsightColor | null
}

export interface DashboardTile<T = InsightModel> extends Tileable {
    id: number
    insight?: T
    text?: TextModel
    deleted?: boolean
    is_cached?: boolean
    order?: number
    error?: {
        type: string
        message: string
    }
}

export interface DashboardTileBasicType {
    id: number
    dashboard_id: number
    deleted?: boolean
}

export interface TextModel {
    body: string
    created_by?: UserBasicType
    last_modified_by?: UserBasicType
    last_modified_at: string
}

export interface InsightModel extends Cacheable, WithAccessControl {
    /** The unique key we use when communicating with the user, e.g. in URLs */
    short_id: InsightShortId
    /** The primary key in the database, used as well in API endpoints */
    id: number
    name: string
    derived_name?: string | null
    description?: string
    favorited?: boolean
    order: number | null
    result: any
    deleted: boolean
    saved: boolean
    created_at: string
    created_by: UserBasicType | null
    is_sample: boolean
    /** @deprecated Use `dashboard_tiles` instead */
    dashboards: number[] | null
    dashboard_tiles: DashboardTileBasicType[] | null
    updated_at: string
    tags?: string[]
    last_modified_at: string
    last_modified_by: UserBasicType | null
    effective_restriction_level: DashboardRestrictionLevel
    effective_privilege_level: DashboardPrivilegeLevel
    timezone?: string | null
    /** Only used in the frontend to store the next breakdown url */
    next?: string
    /** Only used in the frontend to toggle showing Baseline in funnels or not */
    disable_baseline?: boolean
    filters: Partial<FilterType>
    alerts?: AlertType[]
    query?: Node | null
    query_status?: QueryStatus
    /** Only used when creating objects */
    _create_in_folder?: string | null
}

export interface QueryBasedInsightModel extends Omit<InsightModel, 'filters'> {
    query: Node | null
}

export interface DashboardBasicType extends WithAccessControl {
    id: number
    name: string
    description: string
    pinned: boolean
    created_at: string
    created_by: UserBasicType | null
    last_accessed_at: string | null
    is_shared: boolean
    deleted: boolean
    creation_mode: 'default' | 'template' | 'duplicate'
    restriction_level: DashboardRestrictionLevel
    effective_restriction_level: DashboardRestrictionLevel
    effective_privilege_level: DashboardPrivilegeLevel
    access_control_version: 'v1' | 'v2'
    tags?: string[]
    /** Purely local value to determine whether the dashboard should be highlighted, e.g. as a fresh duplicate. */
    _highlight?: boolean
    /**
     * The last time the dashboard was refreshed.
     * Used to block the dashboard refresh button.
     */
    last_refresh?: string | null
}

export interface DashboardTemplateListParams {
    scope?: DashboardTemplateScope
    // matches on template name, description, and tags
    search?: string
}

export type DashboardTemplateScope = 'team' | 'global' | 'feature_flag'

export interface DashboardType<T = InsightModel> extends DashboardBasicType {
    tiles: DashboardTile<T>[]
    filters: DashboardFilter
    variables?: Record<string, HogQLVariable>
    persisted_filters?: DashboardFilter | null
    persisted_variables?: Record<string, HogQLVariable> | null
    breakdown_colors?: BreakdownColorConfig[]
    data_color_theme_id?: number | null
}

export enum TemplateAvailabilityContext {
    GENERAL = 'general',
    ONBOARDING = 'onboarding',
}

export interface DashboardTemplateType<T = InsightModel> {
    id: string
    team_id?: number
    created_at?: string
    template_name: string
    dashboard_description?: string
    dashboard_filters?: DashboardFilter
    tiles: DashboardTile<T>[]
    variables?: DashboardTemplateVariableType[]
    tags?: string[]
    image_url?: string
    scope?: DashboardTemplateScope
    availability_contexts?: TemplateAvailabilityContext[]
}

export interface MonacoMarker {
    message: string
}

// makes the DashboardTemplateType properties optional and the tiles properties optional
export type DashboardTemplateEditorType = Partial<Omit<DashboardTemplateType, 'tiles'>> & {
    tiles: Partial<DashboardTile>[]
}

export interface DashboardTemplateVariableType {
    id: string
    name: string
    description: string
    type: 'event'
    default: TemplateVariableStep
    required: boolean
    touched?: boolean
    selector?: string
    href?: string
    url?: string
}

export type DashboardLayoutSize = 'sm' | 'xs'

/** Explicit dashboard collaborator, based on DashboardPrivilege. */
export interface DashboardCollaboratorType {
    id: string
    dashboard_id: DashboardType['id']
    user: UserBasicType
    level: DashboardPrivilegeLevel
    added_at: string
    updated_at: string
}

/** Explicit (dashboard privilege) OR implicit (project admin) dashboard collaborator. */
export type FusedDashboardCollaboratorType = Pick<DashboardCollaboratorType, 'user' | 'level'>

export interface OrganizationInviteType {
    id: string
    target_email: string
    first_name: string
    level: OrganizationMembershipLevel
    is_expired: boolean
    emailing_attempt_made: boolean
    created_by: UserBasicType | null
    created_at: string
    updated_at: string
    message?: string
    private_project_access?: Array<{ id: number; level: AccessControlLevel.Member | AccessControlLevel.Admin }>
}

export enum PluginInstallationType {
    Local = 'local',
    Custom = 'custom',
    Repository = 'repository',
    Source = 'source',
    Inline = 'inline',
}

export interface PluginType {
    id: number
    plugin_type: PluginInstallationType
    name: string
    description?: string
    url?: string
    tag?: string
    icon?: string
    latest_tag?: string // apps management page: The latest git hash for the repo behind the url
    config_schema: Record<string, PluginConfigSchema> | PluginConfigSchema[]
    source?: string
    maintainer?: string
    is_global: boolean
    organization_id: string
    organization_name: string
    metrics?: Record<string, StoredMetricMathOperations>
    capabilities?: Record<'jobs' | 'methods' | 'scheduled_tasks', string[] | undefined>
    public_jobs?: Record<string, JobSpec>
    hog_function_migration_available?: boolean
}

export type AppType = PluginType

/** Config passed to app component and logic as props. Sent in Django's app context */
export interface FrontendAppConfig {
    pluginId: number
    pluginConfigId: number
    pluginType: PluginInstallationType | null
    name: string
    url: string
    config: Record<string, any>
}

/** Frontend app created after receiving a bundle via import('').getFrontendApp() */
export interface FrontendApp {
    id: number
    pluginId: number
    error?: any
    title?: string
    logic?: LogicWrapper
    component?: (props: FrontendAppConfig) => JSX.Element
    onInit?: (props: FrontendAppConfig) => void
}

export interface JobPayloadFieldOptions {
    type: 'string' | 'boolean' | 'json' | 'number' | 'date' | 'daterange'
    title?: string
    required?: boolean
    default?: any
    staff_only?: boolean
}

export interface JobSpec {
    payload?: Record<string, JobPayloadFieldOptions>
}

/** @deprecated in favor of PluginConfigTypeNew */
export interface PluginConfigType {
    id?: number
    plugin: number
    team_id: number
    enabled: boolean
    order: number

    config: Record<string, any>
    error?: PluginErrorType
    delivery_rate_24h?: number | null
    created_at?: string
}

/** @deprecated in favor of PluginConfigWithPluginInfoNew */
export interface PluginConfigWithPluginInfo extends PluginConfigType {
    id: number
    plugin_info: PluginType
}

// TODO: Rename to PluginConfigType once the legacy PluginConfigType are removed from the frontend
export interface PluginConfigTypeNew {
    id: number
    plugin: number
    team_id: number
    enabled: boolean
    order: number
    name: string
    description?: string
    updated_at: string
    delivery_rate_24h?: number | null
    config: Record<string, any>
}

// TODO: Rename to PluginConfigWithPluginInfo once the are removed from the frontend
export interface PluginConfigWithPluginInfoNew extends PluginConfigTypeNew {
    plugin_info: PluginType
}

export interface PluginErrorType {
    message: string
    time: string
    stack?: string
    name?: string
    event?: Record<string, any>
}

export type LogEntryLevel = 'DEBUG' | 'LOG' | 'INFO' | 'WARN' | 'WARNING' | 'ERROR'

// The general log entry format that eventually everything should match
export type LogEntry = {
    log_source_id: string
    instance_id: string
    timestamp: string
    level: LogEntryLevel
    message: string
}

export type LogEntryRequestParams = {
    limit?: number
    after?: string
    before?: string
    // Comma separated list of log levels
    level?: string
    search?: string
    instance_id?: string
}

export interface PluginLogEntry {
    id: string
    team_id: number
    plugin_id: number
    plugin_config_id: number
    timestamp: string
    source: string
    type: LogEntryLevel
    is_system: boolean
    message: string
    instance_id: string
}

export enum AnnotationScope {
    Insight = 'dashboard_item',
    Dashboard = 'dashboard',
    Project = 'project',
    Organization = 'organization',
}

export interface RawAnnotationType {
    id: number
    scope: AnnotationScope
    content: string | null
    date_marker: string | null
    created_by?: UserBasicType | null
    created_at: string
    updated_at: string
    dashboard_item?: number | null
    insight_short_id?: QueryBasedInsightModel['short_id'] | null
    insight_name?: QueryBasedInsightModel['name'] | null
    insight_derived_name?: QueryBasedInsightModel['derived_name'] | null
    dashboard_id?: DashboardBasicType['id'] | null
    dashboard_name?: DashboardBasicType['name'] | null
    deleted?: boolean
    creation_type?: 'USR' | 'GIT'
}

export interface AnnotationType extends Omit<RawAnnotationType, 'created_at' | 'date_marker'> {
    date_marker: dayjs.Dayjs | null
    created_at: dayjs.Dayjs
}

export interface DatedAnnotationType extends Omit<AnnotationType, 'date_marker'> {
    date_marker: dayjs.Dayjs
}

export enum ChartDisplayType {
    ActionsLineGraph = 'ActionsLineGraph',
    ActionsBar = 'ActionsBar',
    ActionsStackedBar = 'ActionsStackedBar',
    ActionsAreaGraph = 'ActionsAreaGraph',
    ActionsLineGraphCumulative = 'ActionsLineGraphCumulative',
    BoldNumber = 'BoldNumber',
    ActionsPie = 'ActionsPie',
    ActionsBarValue = 'ActionsBarValue',
    ActionsTable = 'ActionsTable',
    WorldMap = 'WorldMap',
    CalendarHeatmap = 'CalendarHeatmap',
}
export enum ChartDisplayCategory {
    TimeSeries = 'TimeSeries',
    CumulativeTimeSeries = 'CumulativeTimeSeries',
    TotalValue = 'TotalValue',
}

export type BreakdownType =
    | 'cohort'
    | 'person'
    | 'event'
    | 'event_metadata'
    | 'group'
    | 'session'
    | 'hogql'
    | 'data_warehouse'
    | 'data_warehouse_person_property'
    | 'revenue_analytics'
export type IntervalType = 'minute' | 'hour' | 'day' | 'week' | 'month'
export type SimpleIntervalType = 'day' | 'month'
export type SmoothingType = number

export enum InsightType {
    TRENDS = 'TRENDS',
    STICKINESS = 'STICKINESS',
    LIFECYCLE = 'LIFECYCLE',
    FUNNELS = 'FUNNELS',
    RETENTION = 'RETENTION',
    PATHS = 'PATHS',
    JSON = 'JSON',
    SQL = 'SQL',
    HOG = 'HOG',
}

export enum PathType {
    PageView = '$pageview',
    Screen = '$screen',
    CustomEvent = 'custom_event',
    HogQL = 'hogql',
}

export enum FunnelPathType {
    before = 'funnel_path_before_step',
    between = 'funnel_path_between_steps',
    after = 'funnel_path_after_step',
}

export enum FunnelVizType {
    Steps = 'steps',
    TimeToConvert = 'time_to_convert',
    Trends = 'trends',
}

export type RetentionType =
    | typeof RETENTION_RECURRING
    | typeof RETENTION_FIRST_OCCURRENCE_MATCHING_FILTERS
    | typeof RETENTION_FIRST_EVER_OCCURRENCE

export enum RetentionPeriod {
    Hour = 'Hour',
    Day = 'Day',
    Week = 'Week',
    Month = 'Month',
}

export type SlowQueryPossibilities = 'all_events' | 'large_date_range' | 'first_time_for_user' | 'strict_funnel'

export type BreakdownKeyType = integer | string | number | (integer | string | number)[] | null

/**
 * Legacy breakdown.
 */
export interface Breakdown {
    property: string | number
    type: BreakdownType
    normalize_url?: boolean
    histogram_bin_count?: number
    group_type_index?: number
}

export interface FilterType {
    // used by all
    from_dashboard?: boolean | number
    insight?: InsightType
    filter_test_accounts?: boolean
    properties?: AnyPropertyFilter[] | PropertyGroupFilter
    sampling_factor?: number | null

    date_from?: string | null
    date_to?: string | null
    /**
     * Whether the `date_from` and `date_to` should be used verbatim. Disables rounding to the start and end of period.
     * Strings are cast to bools, e.g. "true" -> true.
     */
    explicit_date?: boolean | string | null

    events?: Record<string, any>[]
    actions?: Record<string, any>[]
    data_warehouse?: Record<string, any>[]
    new_entity?: Record<string, any>[]

    // persons modal
    entity_id?: string | number
    entity_type?: EntityType
    entity_math?: string

    // used by trends and stickiness
    interval?: IntervalType
    // TODO: extract into TrendsFunnelsCommonFilterType
    breakdown_type?: BreakdownType | null
    breakdown?: BreakdownKeyType
    breakdown_normalize_url?: boolean
    breakdowns?: Breakdown[]
    breakdown_group_type_index?: integer | null
    breakdown_hide_other_aggregation?: boolean | null
    breakdown_limit?: integer | null
    aggregation_group_type_index?: integer // Groups aggregation
}

export interface TemplateVariableStep {
    id?: string
    math?: BaseMathType
    name?: string | null
    order?: number
    type?: EntityTypes
    event?: string
    selector?: string | null
    href?: string | null
    url?: string | null
    properties?: Record<string, any>[]
    custom_name?: string
    custom_event?: boolean
}

export interface PropertiesTimelineFilterType {
    date_from?: string | null // DateMixin
    date_to?: string | null // DateMixin
    interval?: IntervalType // IntervalMixin
    properties?: AnyPropertyFilter[] | PropertyGroupFilter // PropertyMixin
    events?: Record<string, any>[] // EntitiesMixin
    actions?: Record<string, any>[] // EntitiesMixin
    aggregation_group_type_index?: number // GroupsAggregationMixin
    display?: ChartDisplayType // DisplayDerivedMixin
    breakdown_type?: BreakdownType | null
    breakdown?: BreakdownKeyType
}

export interface TrendsFilterType extends FilterType {
    // Specifies that we want to smooth the aggregation over the specified
    // number of intervals, e.g. for a day interval, we may want to smooth over
    // 7 days to remove weekly variation. Smoothing is performed as a moving average.
    smoothing_intervals?: number
    formula?: string
    compare_to?: string
    compare?: boolean
    /** @deprecated */
    shown_as?: ShownAsValue
    display?: ChartDisplayType
    breakdown_histogram_bin_count?: number // trends breakdown histogram bin count

    // frontend only
    show_alert_threshold_lines?: boolean // used to show/hide horizontal lines on insight representing alert thresholds set on the insight
    show_legend?: boolean // used to show/hide legend next to insights graph
    hidden_legend_keys?: Record<string, boolean | undefined> // used to toggle visibilities in table and legend
    aggregation_axis_format?: AggregationAxisFormat // a fixed format like duration that needs calculation
    aggregation_axis_prefix?: string // a prefix to add to the aggregation axis e.g. £
    aggregation_axis_postfix?: string // a postfix to add to the aggregation axis e.g. %
    decimal_places?: number
    min_decimal_places?: number
    show_values_on_series?: boolean
    show_labels_on_series?: boolean
    show_percent_stack_view?: boolean
    y_axis_scale_type?: 'log10' | 'linear'
    show_multiple_y_axes?: boolean
}

export interface StickinessFilterType extends FilterType {
    compare_to?: string
    compare?: boolean
    /** @deprecated */
    shown_as?: ShownAsValue
    display?: ChartDisplayType

    // frontend only
    show_legend?: boolean // used to show/hide legend next to insights graph
    hidden_legend_keys?: Record<string, boolean | undefined> // used to toggle visibilities in table and legend
    show_values_on_series?: boolean
    show_multiple_y_axes?: boolean

    // persons only
    stickiness_days?: number
}

export interface FunnelsFilterType extends FilterType {
    funnel_viz_type?: FunnelVizType // parameter sent to funnels API for time conversion code path
    funnel_from_step?: number // used in time to convert: initial step index to compute time to convert
    funnel_to_step?: number // used in time to convert: ending step index to compute time to convert
    breakdown_attribution_type?: BreakdownAttributionType // funnels breakdown attribution type
    breakdown_attribution_value?: number // funnels breakdown attribution specific step value
    bin_count?: BinCountValue // used in time to convert: number of bins to show in histogram
    funnel_window_interval_unit?: FunnelConversionWindowTimeUnit // minutes, days, weeks, etc. for conversion window
    funnel_window_interval?: number | undefined // length of conversion window
    funnel_order_type?: StepOrderValue
    exclusions?: FunnelExclusionLegacy[] // used in funnel exclusion filters
    funnel_aggregate_by_hogql?: string | null

    // frontend only
    layout?: FunnelLayout // used only for funnels
    funnel_step_reference?: FunnelStepReference // whether conversion shown in graph should be across all steps or just from the previous step
    hidden_legend_keys?: Record<string, boolean | undefined> // used to toggle visibilities in table and legend

    // persons only
    entrance_period_start?: string // this and drop_off is used for funnels time conversion date for the persons modal
    drop_off?: boolean
    funnel_step?: number
    funnel_step_breakdown?: string | number[] | number | null // used in steps breakdown: persons modal
    funnel_custom_steps?: number[] // used to provide custom steps for which to get people in a funnel - primarily for correlation use
    funnel_correlation_person_entity?: Record<string, any> // Funnel Correlation Persons Filter
    funnel_correlation_person_converted?: 'true' | 'false' // Funnel Correlation Persons Converted - success or failure counts
}
export interface PathsFilterType extends FilterType {
    path_type?: PathType
    paths_hogql_expression?: string
    include_event_types?: PathType[]
    start_point?: string
    end_point?: string
    path_groupings?: string[]
    funnel_paths?: FunnelPathType
    funnel_filter?: Record<string, any> // Funnel Filter used in Paths
    exclude_events?: string[] // Paths Exclusion type
    /** @asType integer */
    step_limit?: number // Paths Step Limit
    path_replacements?: boolean
    local_path_cleaning_filters?: PathCleaningFilter[] | null
    /** @asType integer */
    edge_limit?: number | undefined // Paths edge limit
    /** @asType integer */
    min_edge_weight?: number | undefined // Paths
    /** @asType integer */
    max_edge_weight?: number | undefined // Paths

    // persons only
    path_start_key?: string // Paths People Start Key
    path_end_key?: string // Paths People End Key
    path_dropoff_key?: string // Paths People Dropoff Key
}

export type RetentionEntityKind = NodeKind.ActionsNode | NodeKind.EventsNode

export interface RetentionEntity {
    id?: string | number // TODO: Fix weird typing issues
    kind?: RetentionEntityKind
    name?: string
    type?: EntityType
    /**  @asType integer */
    order?: number
    uuid?: string
    custom_name?: string
    /** filters on the event */
    properties?: AnyPropertyFilter[]
}

export enum RetentionDashboardDisplayType {
    TableOnly = 'table_only',
    GraphOnly = 'graph_only',
    All = 'all',
}

export interface RetentionFilterType extends FilterType {
    retention_type?: RetentionType
    /** Whether retention is with regard to initial cohort size, or that of the previous period. */
    retention_reference?: 'total' | 'previous'
    /**
     * @asType integer
     */
    total_intervals?: number
    returning_entity?: RetentionEntity
    target_entity?: RetentionEntity
    period?: RetentionPeriod
    cumulative?: boolean

    //frontend only
    show_mean?: boolean // deprecated
    mean_retention_calculation?: 'simple' | 'weighted' | typeof RETENTION_MEAN_NONE
}
export interface LifecycleFilterType extends FilterType {
    /** @deprecated */
    shown_as?: ShownAsValue

    // frontend only
    show_legend?: boolean
    show_values_on_series?: boolean
    toggledLifecycles?: LifecycleToggle[]
}

export type LifecycleToggle = 'new' | 'resurrecting' | 'returning' | 'dormant'
export type AnyFilterType =
    | TrendsFilterType
    | StickinessFilterType
    | FunnelsFilterType
    | PathsFilterType
    | RetentionFilterType
    | LifecycleFilterType
    | FilterType

export type AnyPartialFilterType =
    | Partial<TrendsFilterType>
    | Partial<StickinessFilterType>
    | Partial<FunnelsFilterType>
    | Partial<PathsFilterType>
    | Partial<RetentionFilterType>
    | Partial<LifecycleFilterType>
    | Partial<FilterType>

export interface EventsListQueryParams {
    event?: string
    properties?: AnyPropertyFilter[] | PropertyGroupFilter
    orderBy?: string[]
    action_id?: number
    after?: string
    before?: string
    limit?: number
    offset?: number
}

export interface RecordingEventsFilters {
    query: string
}

export interface RecordingConsoleLogsFilters {
    query: string
}

export enum RecordingWindowFilter {
    All = 'all',
}

export interface EditorFilterProps {
    insightProps: InsightLogicProps
}

export interface InsightEditorFilter {
    key: string
    label?: string | ((props: EditorFilterProps) => JSX.Element | null)
    tooltip?: JSX.Element
    showOptional?: boolean
    /** Editor filter component. Cannot be an anonymous function or the key would not work! */
    component?: (props: EditorFilterProps) => JSX.Element | null
}

export type InsightEditorFilterGroup = {
    title: string
    editorFilters: InsightEditorFilter[]
    defaultExpanded?: boolean
}

export interface SystemStatusSubrows {
    columns: string[]
    rows: string[][]
}

export interface SystemStatusRow {
    metric: string
    value: boolean | string | number | null
    key: string
    description?: string
    subrows?: SystemStatusSubrows
}

export interface SystemStatus {
    overview: SystemStatusRow[]
}

export type QuerySummary = { duration: string } & Record<string, string>

export interface SystemStatusQueriesResult {
    postgres_running: QuerySummary[]
    clickhouse_running?: QuerySummary[]
    clickhouse_slow_log?: QuerySummary[]
}

export interface SystemStatusAnalyzeResult {
    query: string
    timing: {
        query_id: string
        event_time: string
        query_duration_ms: number
        read_rows: number
        read_size: string
        result_rows: number
        result_size: string
        memory_usage: string
    }
    flamegraphs: Record<string, string>
}

export interface TrendAPIResponse<ResultType = TrendResult[]> {
    type: 'Trends'
    is_cached: boolean
    last_refresh: string | null
    result: ResultType
    timezone: string
    next: string | null
}

export interface TrendResult {
    action: ActionFilter
    actions?: ActionFilter[]
    count: number
    data: number[]
    days: string[]
    dates?: string[]
    label: string
    labels: string[]
    breakdown_value?: string | number | string[]
    aggregated_value: number
    status?: string
    compare_label?: CompareLabelType
    compare?: boolean
    persons_urls?: { url: string }[]
    persons?: Person
    filter?: TrendsFilterType
}

interface Person {
    url: string
    filter: Partial<FilterType>
}

export interface FunnelStep {
    // The type returned from the API.
    action_id: string
    average_conversion_time: number | null
    median_conversion_time: number | null
    count: number
    name: string
    custom_name?: string | null
    order: number
    people?: string[]
    type: EntityType
    labels?: string[]
    breakdown?: BreakdownKeyType
    breakdowns?: BreakdownKeyType[]
    breakdown_value?: BreakdownKeyType
    data?: number[]
    days?: string[]

    /** Url that you can GET to retrieve the people that converted in this step */
    converted_people_url: string

    /** Url that you can GET to retrieve the people that dropped in this step  */
    dropped_people_url: string | null
}

export interface FunnelsTimeConversionBins {
    bins: [number, number][]
    average_conversion_time: number | null
}

export type FunnelResultType = FunnelStep[] | FunnelStep[][] | FunnelsTimeConversionBins

export interface FunnelAPIResponse<ResultType = FunnelResultType> {
    is_cached: boolean
    last_refresh: string | null
    result: ResultType
    timezone: string
}

export interface FunnelStepWithNestedBreakdown extends FunnelStep {
    nested_breakdown?: FunnelStep[]
}

export interface FunnelTimeConversionMetrics {
    averageTime: number
    stepRate: number
    totalRate: number
}

export interface FunnelConversionWindow {
    funnelWindowIntervalUnit: FunnelConversionWindowTimeUnit
    funnelWindowInterval: number
}

// https://github.com/PostHog/posthog/blob/master/posthog/models/filters/mixins/funnel.py#L100
export enum FunnelConversionWindowTimeUnit {
    Second = 'second',
    Minute = 'minute',
    Hour = 'hour',
    Day = 'day',
    Week = 'week',
    Month = 'month',
}

export enum FunnelStepReference {
    total = 'total',
    previous = 'previous',
}

export interface FunnelStepWithConversionMetrics extends FunnelStep {
    droppedOffFromPrevious: number
    conversionRates: {
        fromPrevious: number
        total: number
        fromBasisStep: number // either fromPrevious or total, depending on FunnelStepReference
    }
    nested_breakdown?: Omit<FunnelStepWithConversionMetrics, 'nested_breakdown'>[]
    rowKey?: number | string
    significant?: {
        fromPrevious: boolean
        total: boolean
        fromBasisStep: boolean // either fromPrevious or total, depending on FunnelStepReference
    }
}

export interface FlattenedFunnelStepByBreakdown {
    rowKey: number | string
    isBaseline?: boolean
    breakdown?: BreakdownKeyType
    // :KLUDGE: Data transforms done in `getBreakdownStepValues`
    breakdown_value?: Array<string | number>
    breakdownIndex?: number
    conversionRates?: {
        total: number
    }
    steps?: FunnelStepWithConversionMetrics[]
    significant?: boolean
}

export interface FunnelCorrelation {
    event: Pick<EventType, 'elements' | 'event' | 'properties'>
    odds_ratio: number
    success_count: number
    success_people_url: string
    failure_count: number
    failure_people_url: string
    correlation_type: FunnelCorrelationType.Failure | FunnelCorrelationType.Success
    result_type:
        | FunnelCorrelationResultsType.Events
        | FunnelCorrelationResultsType.Properties
        | FunnelCorrelationResultsType.EventWithProperties
}

export enum FunnelCorrelationType {
    Success = 'success',
    Failure = 'failure',
}

export enum FunnelCorrelationResultsType {
    Events = 'events',
    Properties = 'properties',
    EventWithProperties = 'event_with_properties',
}

export enum BreakdownAttributionType {
    FirstTouch = 'first_touch',
    LastTouch = 'last_touch',
    AllSteps = 'all_events',
    Step = 'step',
}

export interface ChartParams {
    inCardView?: boolean
    inSharedMode?: boolean
    showPersonsModal?: boolean
    /** allows overriding by queries, e.g. setting empty state text*/
    context?: QueryContext<InsightVizNode>
}

export interface HistogramGraphDatum {
    id: number
    bin0: number
    bin1: number
    count: number
    label: string
}

// Shared between insightLogic, dashboardItemLogic, trendsLogic, funnelLogic, pathsLogic, retentionLogic
export interface InsightLogicProps<Q extends QuerySchema = QuerySchema> {
    /** currently persisted insight */
    dashboardItemId?: InsightShortId | 'new' | `new-${string}` | null
    /** id of the dashboard the insight is on (when the insight is being displayed on a dashboard) **/
    dashboardId?: DashboardType['id']
    /** cached insight */
    cachedInsight?: Partial<QueryBasedInsightModel> | null
    /** enable this to avoid API requests */
    doNotLoad?: boolean
    loadPriority?: number
    onData?: (data: Record<string, unknown> | null | undefined) => void
    /** query when used as ad-hoc insight */
    query?: Q
    setQuery?: (node: Q) => void

    /** Used to group DataNodes into a collection for group operations like refreshAll **/
    dataNodeCollectionId?: string

    /** Dashboard filters to override the ones in the query */
    filtersOverride?: DashboardFilter | null
    /** Dashboard variables to override the ones in the query */
    variablesOverride?: Record<string, HogQLVariable> | null
}

export interface SetInsightOptions {
    /** this overrides the in-flight filters on the page, which may not equal the last returned API response */
    overrideQuery?: boolean
    /** calling with this updates the "last saved" filters */
    fromPersistentApi?: boolean
}

export enum SurveySchedule {
    Once = 'once',
    Recurring = 'recurring',
    Always = 'always',
}

export enum SurveyPartialResponses {
    Yes = 'true',
    No = 'false',
}

export interface SurveyDisplayConditions {
    url?: string
    selector?: string
    seenSurveyWaitPeriodInDays?: number
    urlMatchType?: SurveyMatchType
    deviceTypes?: string[]
    deviceTypesMatchType?: SurveyMatchType
    linkedFlagVariant?: string
    actions: {
        values: {
            id: number
            name: string
        }[]
    } | null
    events: {
        repeatedActivation?: boolean
        values: {
            name: string
        }[]
    } | null
}

export enum SurveyEventName {
    SHOWN = 'survey shown',
    DISMISSED = 'survey dismissed',
    SENT = 'survey sent',
}

export enum SurveyEventProperties {
    SURVEY_ID = '$survey_id',
    SURVEY_RESPONSE = '$survey_response',
    SURVEY_ITERATION = '$survey_iteration',
    SURVEY_PARTIALLY_COMPLETED = '$survey_partially_completed',
    SURVEY_SUBMISSION_ID = '$survey_submission_id',
    SURVEY_COMPLETED = '$survey_completed',
}

export interface SurveyEventStats {
    total_count: number
    total_count_only_seen: number
    unique_persons: number
    unique_persons_only_seen: number
    first_seen: string | null
    last_seen: string | null
}

export interface SurveyRates {
    response_rate: number
    dismissal_rate: number
    unique_users_response_rate: number
    unique_users_dismissal_rate: number
}

export interface SurveyStats {
    [SurveyEventName.SHOWN]: SurveyEventStats
    [SurveyEventName.DISMISSED]: SurveyEventStats
    [SurveyEventName.SENT]: SurveyEventStats
}
export interface SurveyStatsResponse {
    stats: SurveyStats
    rates: SurveyRates
}

export interface ChoiceQuestionResponseData {
    label: string
    value: number
    isPredefined: boolean
    // For unique responses (value === 1), include person data for display
    distinctId?: string
    personProperties?: Record<string, any>
    timestamp?: string
}

export interface OpenQuestionResponseData {
    distinctId: string
    response: string
    personProperties?: Record<string, any>
    timestamp?: string
}

export interface ChoiceQuestionProcessedResponses {
    type: SurveyQuestionType.SingleChoice | SurveyQuestionType.Rating | SurveyQuestionType.MultipleChoice
    data: ChoiceQuestionResponseData[]
    totalResponses: number
}

export interface OpenQuestionProcessedResponses {
    type: SurveyQuestionType.Open
    data: OpenQuestionResponseData[]
    totalResponses: number
}

export type QuestionProcessedResponses = ChoiceQuestionProcessedResponses | OpenQuestionProcessedResponses

export interface ResponsesByQuestion {
    [questionId: string]: QuestionProcessedResponses
}

export interface ConsolidatedSurveyResults {
    responsesByQuestion: {
        [questionId: string]: QuestionProcessedResponses
    }
}

/**
 * Raw survey response data from the SQL query.
 * Each SurveyResponseRow represents one user's complete response to all questions.
 *
 * Structure:
 * - response[questionIndex] contains the answer to that specific question
 * - For rating/single choice/open questions: response[questionIndex] is a string
 * - For multiple choice questions: response[questionIndex] is a string[]
 * - The last elements may contain metadata like person properties and distinct_id
 *
 * Example:
 * [
 *   ["9", ["Customer case studies"], "Great product!", "user123"],
 *   ["7", ["Tutorials", "Other"], "Good but could improve", "user456"]
 * ]
 */
export type SurveyResponseRow = Array<string | string[]>
export type SurveyRawResults = SurveyResponseRow[]

export interface Survey {
    /** UUID */
    id: string
    name: string
    type: SurveyType
    description: string
    schedule?: SurveySchedule | null
    linked_flag_id: number | null
    linked_flag: FeatureFlagBasicType | null
    targeting_flag: FeatureFlagBasicType | null
    targeting_flag_filters?: FeatureFlagFilters
    conditions: SurveyDisplayConditions | null
    appearance: SurveyAppearance | null
    questions: (BasicSurveyQuestion | LinkSurveyQuestion | RatingSurveyQuestion | MultipleSurveyQuestion)[]
    created_at: string
    created_by: UserBasicType | null
    start_date: string | null
    end_date: string | null
    archived: boolean
    remove_targeting_flag?: boolean
    responses_limit: number | null
    iteration_count?: number | null
    iteration_frequency_days?: number | null
    iteration_start_dates?: string[]
    current_iteration?: number | null
    current_iteration_start_date?: string
    response_sampling_start_date?: string | null
    response_sampling_interval_type?: string | null
    response_sampling_interval?: number | null
    response_sampling_limit?: number | null
    response_sampling_daily_limits?: string[] | null
    enable_partial_responses?: boolean | null
    _create_in_folder?: string | null
}

export enum SurveyMatchType {
    Exact = PropertyOperator.Exact,
    IsNot = PropertyOperator.IsNot,
    Contains = PropertyOperator.IContains,
    NotIContains = PropertyOperator.NotIContains,
    Regex = PropertyOperator.Regex,
    NotRegex = PropertyOperator.NotRegex,
}

export enum SurveyType {
    Popover = 'popover',
    Widget = 'widget', // feedback button survey
    FullScreen = 'full_screen',
    API = 'api',
    ExternalSurvey = 'external_survey',
}

export enum SurveyPosition {
    TopLeft = 'top_left',
    TopCenter = 'top_center',
    TopRight = 'top_right',
    MiddleLeft = 'middle_left',
    MiddleCenter = 'middle_center',
    MiddleRight = 'middle_right',
    Left = 'left',
    Center = 'center',
    Right = 'right',
    NextToTrigger = 'next_to_trigger',
}

export enum SurveyWidgetType {
    Button = 'button',
    Tab = 'tab',
    Selector = 'selector',
}

export type SurveyQuestionDescriptionContentType = 'html' | 'text'

export interface SurveyAppearance {
    backgroundColor?: string
    submitButtonColor?: string
    // TODO: remove submitButtonText in favor of buttonText once it's more deprecated
    submitButtonText?: string
    submitButtonTextColor?: string
    ratingButtonColor?: string
    ratingButtonActiveColor?: string
    borderColor?: string
    placeholder?: string
    whiteLabel?: boolean
    displayThankYouMessage?: boolean
    thankYouMessageHeader?: string
    thankYouMessageDescription?: string
    thankYouMessageDescriptionContentType?: SurveyQuestionDescriptionContentType
    thankYouMessageCloseButtonText?: string
    autoDisappear?: boolean
    position?: SurveyPosition
    zIndex?: string
    shuffleQuestions?: boolean
    surveyPopupDelaySeconds?: number
    // widget only
    widgetType?: SurveyWidgetType
    widgetSelector?: string
    widgetLabel?: string
    widgetColor?: string
    fontFamily?: (typeof WEB_SAFE_FONTS)[number]['value']
    disabledButtonOpacity?: string
    maxWidth?: string
    textSubtleColor?: string
    inputBackground?: string
    boxPadding?: string
    boxShadow?: string
    borderRadius?: string
}

export interface SurveyQuestionBase {
    question: string
    id?: string
    description?: string | null
    descriptionContentType?: SurveyQuestionDescriptionContentType
    optional?: boolean
    buttonText?: string
    branching?:
        | NextQuestionBranching
        | ConfirmationMessageBranching
        | ResponseBasedBranching
        | SpecificQuestionBranching
}

export interface BasicSurveyQuestion extends SurveyQuestionBase {
    type: SurveyQuestionType.Open
}

export interface LinkSurveyQuestion extends SurveyQuestionBase {
    type: SurveyQuestionType.Link
    link: string | null
}

export interface RatingSurveyQuestion extends SurveyQuestionBase {
    type: SurveyQuestionType.Rating
    display: 'number' | 'emoji'
    scale: SurveyRatingScaleValue
    lowerBoundLabel: string
    upperBoundLabel: string
    skipSubmitButton?: boolean
    branching?:
        | NextQuestionBranching
        | ConfirmationMessageBranching
        | ResponseBasedBranching
        | SpecificQuestionBranching
}

export interface MultipleSurveyQuestion extends SurveyQuestionBase {
    type: SurveyQuestionType.SingleChoice | SurveyQuestionType.MultipleChoice
    choices: string[]
    shuffleOptions?: boolean
    hasOpenChoice?: boolean
    skipSubmitButton?: boolean
    branching?:
        | NextQuestionBranching
        | ConfirmationMessageBranching
        | ResponseBasedBranching
        | SpecificQuestionBranching
}

export type SurveyQuestion = BasicSurveyQuestion | LinkSurveyQuestion | RatingSurveyQuestion | MultipleSurveyQuestion

export enum SurveyQuestionType {
    Open = 'open',
    MultipleChoice = 'multiple_choice',
    SingleChoice = 'single_choice',
    Rating = 'rating',
    Link = 'link',
}

export enum SurveyQuestionBranchingType {
    NextQuestion = 'next_question',
    End = 'end',
    ResponseBased = 'response_based',
    SpecificQuestion = 'specific_question',
}

interface NextQuestionBranching {
    type: SurveyQuestionBranchingType.NextQuestion
}

interface ConfirmationMessageBranching {
    type: SurveyQuestionBranchingType.End
}

interface ResponseBasedBranching {
    type: SurveyQuestionBranchingType.ResponseBased
    responseValues: Record<string, any>
}

interface SpecificQuestionBranching {
    type: SurveyQuestionBranchingType.SpecificQuestion
    index: number
}

export interface FeatureFlagGroupType {
    properties?: AnyPropertyFilter[]
    rollout_percentage?: number | null
    variant?: string | null
    users_affected?: number
    sort_key?: string | null // Client-side only stable id for sorting.
    description?: string | null
}

export interface MultivariateFlagVariant {
    key: string
    name?: string | null
    rollout_percentage: number
}

export interface MultivariateFlagOptions {
    variants: MultivariateFlagVariant[]
}

export enum FeatureFlagEvaluationRuntime {
    SERVER = 'server',
    CLIENT = 'client',
    ALL = 'all',
}

export interface FeatureFlagFilters {
    groups: FeatureFlagGroupType[]
    multivariate?: MultivariateFlagOptions | null
    aggregation_group_type_index?: integer | null
    payloads?: Record<string, JsonType>
    super_groups?: FeatureFlagGroupType[]
}

export interface FeatureFlagBasicType {
    id: number
    team_id: TeamType['id']
    key: string
    /* The description field (the name is a misnomer because of its legacy). */
    name: string
    filters: FeatureFlagFilters
    deleted: boolean
    active: boolean
    ensure_experience_continuity: boolean | null
}

export interface FeatureFlagType extends Omit<FeatureFlagBasicType, 'id' | 'team_id'>, WithAccessControl {
    /** Null means that the flag has never been saved yet (it's new). */
    id: number | null
    created_by: UserBasicType | null
    created_at: string | null
    version: number | null
    last_modified_by: UserBasicType | null
    is_simple_flag: boolean
    rollout_percentage: number | null
    experiment_set: number[] | null
    features: EarlyAccessFeatureType[] | null
    surveys: Survey[] | null
    rollback_conditions: FeatureFlagRollbackConditions[]
    performed_rollback: boolean
    can_edit: boolean
    tags: string[]
    usage_dashboard?: number
    analytics_dashboards?: number[] | null
    has_enriched_analytics?: boolean
    is_remote_configuration: boolean
    has_encrypted_payloads: boolean
    status: 'ACTIVE' | 'INACTIVE' | 'STALE' | 'DELETED' | 'UNKNOWN'
    _create_in_folder?: string | null
    evaluation_runtime: FeatureFlagEvaluationRuntime
}

export interface OrganizationFeatureFlag {
    flag_id: number | null
    team_id: number | null
    created_by: UserBasicType | null
    created_at: string | null
    is_simple_flag: boolean
    rollout_percentage: number | null
    filters: FeatureFlagFilters
    active: boolean
}

export interface OrganizationFeatureFlagsCopyBody {
    feature_flag_key: FeatureFlagType['key']
    from_project: TeamType['id']
    target_project_ids: TeamType['id'][]
}

export type OrganizationFeatureFlags = {
    flag_id: FeatureFlagType['id']
    team_id: TeamType['id']
    active: FeatureFlagType['active']
}[]

export interface FeatureFlagRollbackConditions {
    threshold: number
    threshold_type: string
    threshold_metric?: FilterType
    operator?: string
}

export enum FeatureFlagStatus {
    ACTIVE = 'active',
    INACTIVE = 'inactive',
    STALE = 'stale',
    DELETED = 'deleted',
    UNKNOWN = 'unknown',
}

export interface FeatureFlagStatusResponse {
    status: FeatureFlagStatus
    reason: string
}

export interface CombinedFeatureFlagAndValueType {
    feature_flag: FeatureFlagType
    value: boolean | string
}

export interface Feature {
    id: number | null
    name: string
}

export enum EarlyAccessFeatureStage {
    Draft = 'draft',
    Concept = 'concept',
    Alpha = 'alpha',
    Beta = 'beta',
    GeneralAvailability = 'general-availability',
    Archived = 'archived',
}

export enum EarlyAccessFeatureTabs {
    OptedIn = 'opted-in',
    OptedOut = 'opted-out',
}

export interface EarlyAccessFeatureType {
    /** UUID */
    id: string
    feature_flag: FeatureFlagBasicType
    name: string
    description: string
    stage: EarlyAccessFeatureStage
    /** Documentation URL. Can be empty. */
    documentation_url: string
    created_at: string
    _create_in_folder?: string | null
}

export interface NewEarlyAccessFeatureType extends Omit<EarlyAccessFeatureType, 'id' | 'created_at' | 'feature_flag'> {
    feature_flag_id: number | undefined
}

export interface UserBlastRadiusType {
    users_affected: number
    total_users: number
}

export enum ScheduledChangeModels {
    FeatureFlag = 'FeatureFlag',
}

export enum ScheduledChangeOperationType {
    UpdateStatus = 'update_status',
    AddReleaseCondition = 'add_release_condition',
}

export type ScheduledChangePayload =
    | { operation: ScheduledChangeOperationType.UpdateStatus; value: boolean }
    | { operation: ScheduledChangeOperationType.AddReleaseCondition; value: FeatureFlagFilters }

export interface ScheduledChangeType {
    id: number
    team_id: number
    record_id: number | string
    model_name: ScheduledChangeModels
    payload: ScheduledChangePayload
    scheduled_at: string
    executed_at: string | null
    failure_reason: string | null
    created_at: string | null
    created_by: UserBasicType
}

export interface PrevalidatedInvite {
    id: string
    target_email: string
    first_name: string
    organization_name: string
}

interface InstancePreferencesInterface {
    /** Whether debug queries option should be shown on the command palette. */
    debug_queries: boolean
    /** Whether paid features showcasing / upsells are completely disabled throughout the app. */
    disable_paid_fs: boolean
}

export interface PreflightStatus {
    // Attributes that accept undefined values (i.e. `?`) are not received when unauthenticated
    django: boolean
    plugins: boolean
    redis: boolean
    db: boolean
    clickhouse: boolean
    kafka: boolean
    /** An initiated instance is one that already has any organization(s). */
    initiated: boolean
    /** Org creation is allowed on Cloud OR initiated self-hosted organizations with a license and MULTI_ORG_ENABLED. */
    can_create_org: boolean
    /** Whether this is PostHog Cloud. */
    cloud: boolean
    /** Whether this is a managed demo environment. */
    demo: boolean
    celery: boolean
    realm: Realm
    region: Region | null
    available_social_auth_providers: AuthBackends
    available_timezones?: Record<string, number>
    opt_out_capture?: boolean
    email_service_available: boolean
    slack_service: {
        available: boolean
        client_id?: string
    }
    data_warehouse_integrations: {
        hubspot: {
            client_id?: string
        }
        salesforce: {
            client_id?: string
        }
    }
    /** Whether PostHog is running in DEBUG mode. */
    is_debug?: boolean
    licensed_users_available?: number | null
    openai_available?: boolean
    site_url?: string
    instance_preferences?: InstancePreferencesInterface
    buffer_conversion_seconds?: number
    object_storage: boolean
    public_egress_ip_addresses?: string[]
    dev_disable_navigation_hooks?: boolean
}

// TODO: Consolidate this and DashboardMode
export enum ItemMode {
    Edit = 'edit',
    View = 'view',
    Subscriptions = 'subscriptions',
    Sharing = 'sharing',
    Alerts = 'alerts',
}

export enum DashboardPlacement {
    Dashboard = 'dashboard', // When on the standard dashboard page
    ProjectHomepage = 'project-homepage', // When embedded on the project homepage
    FeatureFlag = 'feature-flag',
    Public = 'public', // When viewing the dashboard publicly
    Export = 'export', // When the dashboard is being exported (alike to being printed)
    Person = 'person', // When the dashboard is being viewed on a person page
    Group = 'group', // When the dashboard is being viewed on a group page
}

// Default mode is null
export enum DashboardMode {
    Edit = 'edit', // When the dashboard is being edited
    Fullscreen = 'fullscreen', // When the dashboard is on full screen (presentation) mode
    Sharing = 'sharing', // When the sharing configuration is opened
}

// Hotkeys for local (component) actions
export type HotKey =
    | 'a'
    | 'b'
    | 'c'
    | 'd'
    | 'e'
    | 'f'
    | 'h'
    | 'i'
    | 'j'
    | 'k'
    | 'l'
    | 'm'
    | 'n'
    | 'o'
    | 'p'
    | 'q'
    | 'r'
    | 's'
    | 't'
    | 'u'
    | 'v'
    | 'w'
    | 'x'
    | 'y'
    | 'z'
    | 'escape'
    | 'enter'
    | 'space'
    | 'tab'
    | 'arrowleft'
    | 'arrowright'
    | 'arrowdown'
    | 'arrowup'
    | 'forwardslash'

export type HotKeyOrModifier = HotKey | 'shift' | 'option' | 'command'

export interface EventDefinition {
    id: string
    name: string
    description?: string
    tags?: string[]
    owner?: UserBasicType | null
    created_at?: string
    last_seen_at?: string
    last_updated_at?: string // alias for last_seen_at to achieve event and action parity
    updated_at?: string
    updated_by?: UserBasicType | null
    verified?: boolean
    verified_at?: string
    verified_by?: string
    is_action?: boolean
    hidden?: boolean
    default_columns?: string[]
}

export interface EventDefinitionMetrics {
    query_usage_30_day: number
}

// TODO duplicated from plugin server. Follow-up to de-duplicate
export enum PropertyType {
    DateTime = 'DateTime',
    String = 'String',
    Numeric = 'Numeric',
    Boolean = 'Boolean',
    Duration = 'Duration',
    Selector = 'Selector',
    Cohort = 'Cohort',
    Assignee = 'Assignee',
    StringArray = 'StringArray',
    Flag = 'Flag',
}

export enum PropertyDefinitionType {
    Event = 'event',
    EventMetadata = 'event_metadata',
    RevenueAnalytics = 'revenue_analytics',
    Person = 'person',
    Group = 'group',
    Session = 'session',
    LogEntry = 'log_entry',
    Meta = 'meta',
    Resource = 'resource',
    Log = 'log',
    FlagValue = 'flag_value',
}

export interface PropertyDefinition {
    id: string
    name: string
    description?: string
    tags?: string[]
    updated_at?: string
    updated_by?: UserBasicType | null
    is_numerical?: boolean // Marked as optional to allow merge of EventDefinition & PropertyDefinition
    is_seen_on_filtered_events?: boolean // Indicates whether this property has been seen for a particular set of events (when `eventNames` query string is sent); calculated at query time, not stored in the db
    property_type?: PropertyType
    type?: PropertyDefinitionType
    created_at?: string // TODO: Implement
    last_seen_at?: string // TODO: Implement
    example?: string
    is_action?: boolean
    verified?: boolean
    verified_at?: string
    verified_by?: string
    hidden?: boolean
    virtual?: boolean
}

export enum PropertyDefinitionState {
    Pending = 'pending',
    Loading = 'loading',
    Missing = 'missing',
    Error = 'error',
}

export type PropertyDefinitionVerificationStatus = 'verified' | 'hidden' | 'visible'
export type Definition = EventDefinition | PropertyDefinition

export interface PersonProperty {
    id: number
    name: string
    count: number
}

export type GroupTypeIndex = 0 | 1 | 2 | 3 | 4

export interface GroupType {
    group_type: string
    group_type_index: GroupTypeIndex
    name_singular?: string | null
    name_plural?: string | null
    detail_dashboard?: number | null
    default_columns?: string[]
}

export type GroupTypeProperties = Record<number, Array<PersonProperty>>

export interface Group {
    created_at: string
    group_key: string
    group_type_index: GroupTypeIndex
    group_properties: Record<string, any>
    notebook: string | null
}

export interface UserInterviewType {
    id: string
    created_by: UserBasicType
    created_at: string
    transcript: string
    summary: string
    interviewee_emails: string[]
}

export enum ExperimentConclusion {
    Won = 'won',
    Lost = 'lost',
    Inconclusive = 'inconclusive',
    StoppedEarly = 'stopped_early',
    Invalid = 'invalid',
}

export interface ExperimentHoldoutType {
    id: number | null
    name: string
    description: string | null
    filters: Record<string, any>
    created_by: UserBasicType | null
    created_at: string | null
    updated_at: string | null
}

export enum ExperimentStatsMethod {
    Bayesian = 'bayesian',
    Frequentist = 'frequentist',
}

export interface Experiment {
    id: ExperimentIdType
    name: string
    type?: string
    description?: string
    feature_flag_key: string
    feature_flag?: FeatureFlagBasicType
    exposure_cohort?: number
    exposure_criteria?: ExperimentExposureCriteria
    filters: TrendsFilterType | FunnelsFilterType
    metrics: (ExperimentMetric | ExperimentTrendsQuery | ExperimentFunnelsQuery)[]
    metrics_secondary: (ExperimentMetric | ExperimentTrendsQuery | ExperimentFunnelsQuery)[]
    primary_metrics_ordered_uuids: string[] | null
    secondary_metrics_ordered_uuids: string[] | null
    saved_metrics_ids: { id: number; metadata: { type: 'primary' | 'secondary' } }[]
    saved_metrics: any[]
    parameters: {
        /**
         * This is the state of the Running Time Calculator modal, while
         * minimum_detectable_effect, recommended_running_time, and recommended_sample_size
         * are the results of the Running Time Calculator.
         */
        exposure_estimate_config?: {
            eventFilter: EventConfig | null
            metric: ExperimentMetric | null
            conversionRateInputType: ConversionRateInputType
            manualConversionRate: number | null
            uniqueUsers: number | null
        } | null
        minimum_detectable_effect?: number
        recommended_running_time?: number
        recommended_sample_size?: number
        feature_flag_variants: MultivariateFlagVariant[]
        custom_exposure_filter?: FilterType
        aggregation_group_type_index?: integer
        variant_screenshot_media_ids?: Record<string, string[]>
    }
    start_date?: string | null
    end_date?: string | null
    archived?: boolean
    secondary_metrics: SecondaryExperimentMetric[]
    created_at: string | null
    created_by: UserBasicType | null
    updated_at: string | null
    holdout_id?: number | null
    holdout?: ExperimentHoldoutType
    stats_config?: {
        version?: number
        method?: ExperimentStatsMethod
    }
    _create_in_folder?: string | null
    conclusion?: ExperimentConclusion | null
    conclusion_comment?: string | null
}

export interface FunnelExperimentVariant {
    key: string
    success_count: number
    failure_count: number
}

export interface TrendExperimentVariant {
    key: string
    count: number
    exposure: number
    absolute_exposure: number
}

export interface SecondaryExperimentMetric {
    name: string
    filters: Partial<FilterType>
}

export interface SelectOption {
    value: string
    label?: string
}

export enum FilterLogicalOperator {
    And = 'AND',
    Or = 'OR',
}

export interface PropertyGroupFilter {
    type: FilterLogicalOperator
    values: PropertyGroupFilterValue[]
}

export interface PropertyGroupFilterValue {
    type: FilterLogicalOperator
    values: (AnyPropertyFilter | PropertyGroupFilterValue)[]
}

export interface CohortCriteriaGroupFilter {
    id?: string
    type: FilterLogicalOperator
    values: AnyCohortCriteriaType[] | CohortCriteriaGroupFilter[]
    sort_key?: string // Client-side only stable id for sorting.
}

export interface SelectOptionWithChildren extends SelectOption {
    children: React.ReactChildren
    ['data-attr']: string
    key: string
}

export interface CoreFilterDefinition {
    label: string
    description?: string | ReactNode
    examples?: (string | number)[]
    /** System properties are hidden in properties table by default. */
    system?: boolean
    type?: PropertyType
    /** Virtual properties are not "sent as", because they are calculated from other properties or SQL expressions **/
    virtual?: boolean
    /** whether this is a property PostHog adds to aid with debugging */
    used_for_debug?: boolean
}

export interface TileParams {
    title: string
    targetPath: string
    openInNewTab?: boolean
    hoverText?: string
    icon: JSX.Element
    class?: string
}

export interface TiledIconModuleProps {
    tiles: TileParams[]
    header?: string
    subHeader?: string
    analyticsModuleKey?: string
}

export type EventOrPropType = EventDefinition & PropertyDefinition

export interface AppContext {
    current_user: UserType | null
    current_project: ProjectType | null
    current_team: TeamType | TeamPublicType | null
    preflight: PreflightStatus
    default_event_name: string
    persisted_feature_flags?: string[]
    anonymous: boolean
    frontend_apps?: Record<number, FrontendAppConfig>
    effective_resource_access_control: Record<AccessControlResourceType, AccessControlLevel>
    resource_access_control: Record<AccessControlResourceType, AccessControlLevel>
    commit_sha?: string
    /** Whether the user was autoswitched to the current item's team. */
    switched_team: TeamType['id'] | null
    /** Support flow aid: a staff-only list of users who may be impersonated to access this resource. */
    suggested_users_with_access?: UserBasicType[]
    livestream_host?: string
}

export type StoredMetricMathOperations = 'max' | 'min' | 'sum'

export interface PathEdgeParameters {
    edgeLimit?: number | undefined
    minEdgeWeight?: number | undefined
    maxEdgeWeight?: number | undefined
}

export enum SignificanceCode {
    Significant = 'significant',
    NotEnoughExposure = 'not_enough_exposure',
    LowWinProbability = 'low_win_probability',
    HighLoss = 'high_loss',
    HighPValue = 'high_p_value',
}

export enum HelpType {
    Slack = 'slack',
    GitHub = 'github',
    Email = 'email',
    Docs = 'docs',
    Updates = 'updates',
    SupportForm = 'support_form',
}

export interface DateMappingOption {
    key: string
    inactive?: boolean // Options removed due to low usage (see relevant PR); will not show up for new insights but will be kept for existing
    values: string[]
    getFormattedDate?: (date: dayjs.Dayjs, format?: string) => string
    defaultInterval?: IntervalType
}

interface BreadcrumbBase {
    /** E.g. scene, tab, or scene with item ID. Particularly important for `onRename`. */
    key: string | number | [scene: Scene | string, key: string | number]
    /** Whether to show a custom popover */
    popover?: Pick<PopoverProps, 'overlay' | 'matchWidth'>
    /** Whether to show a custom popover for the project */
    isPopoverProject?: boolean
}
export interface LinkBreadcrumb extends BreadcrumbBase {
    /** Name to display. */
    name: string | JSX.Element | null | undefined
    symbol?: never
    /** Path to link to. */
    path?: string
    /** Extra tag shown next to name. */
    tag?: string | null
    onRename?: never
}
export interface RenamableBreadcrumb extends BreadcrumbBase {
    /** Name to display. */
    name: string | JSX.Element | null | undefined
    symbol?: never
    path?: never
    /** When this is set, an "Edit" button shows up next to the title */
    onRename?: (newName: string) => Promise<void>
    /** When this is true, the name is always in edit mode, and `onRename` runs on every input change. */
    forceEditMode?: boolean
}
export interface SymbolBreadcrumb extends BreadcrumbBase {
    name?: never
    /** Symbol, e.g. a lettermark or a profile picture. */
    symbol: React.ReactElement
    path?: never
}
export interface ProjectTreeBreadcrumb extends BreadcrumbBase {
    /** Last part of path */
    name: string
    /** Rest of the path. */
    path?: string
    type: string
    ref?: string
    symbol?: never
    onRename?: never
}
export type Breadcrumb = LinkBreadcrumb | RenamableBreadcrumb | SymbolBreadcrumb | ProjectTreeBreadcrumb

export enum GraphType {
    Bar = 'bar',
    HorizontalBar = 'horizontalBar',
    Line = 'line',
    Histogram = 'histogram',
    Pie = 'doughnut',
}

export type GraphDataset = ChartDataset<ChartType> &
    Partial<
        Pick<
            TrendResult,
            | 'count'
            | 'label'
            | 'days'
            | 'labels'
            | 'data'
            | 'compare'
            | 'compare_label'
            | 'status'
            | 'action'
            | 'actions'
            | 'breakdown_value'
            | 'persons_urls'
            | 'persons'
            | 'filter'
        >
    > & {
        /** Used in filtering out visibility of datasets. Set internally by chart.js */
        id: number
        /** Toggled on to draw incompleteness lines in LineGraph.tsx */
        dotted?: boolean
        /** Array of breakdown values used only in ActionsHorizontalBar/ActionsPie.tsx data */
        breakdownValues?: (string | number | string[] | undefined)[]
        /** Array of breakdown labels used only in ActionsHorizontalBar/ActionsPie.tsx data */
        breakdownLabels?: (string | number | undefined)[]
        /** Array of compare labels used only in ActionsHorizontalBar/ActionsPie.tsx data */
        compareLabels?: (CompareLabelType | undefined | null)[]
        /** Array of persons used only in (ActionsHorizontalBar|ActionsPie).tsx */
        personsValues?: (Person | undefined | null)[]
        index?: number
        /** Value (count) for specific data point; only valid in the context of an xy intercept */
        pointValue?: number
        /** Value (count) for specific data point; only valid in the context of an xy intercept */
        personUrl?: string
        /** Action/event filter defition */
        action?: ActionFilter | null
        yAxisID?: string
    }

export type GraphPoint = InteractionItem & { dataset: GraphDataset }

interface PointsPayload {
    pointsIntersectingLine: GraphPoint[]
    pointsIntersectingClick: GraphPoint[]
    clickedPointNotLine: boolean
    referencePoint: GraphPoint
}

export interface GraphPointPayload {
    points: PointsPayload
    index: number
    value?: number
    /** Contains the dataset for all the points in the same x-axis point; allows switching between matching points in the x-axis */
    crossDataset?: GraphDataset[]
    /** ID for the currently selected series */
    seriesId?: number
}

export enum CompareLabelType {
    Current = 'current',
    Previous = 'previous',
}

export interface InstanceSetting {
    key: string
    value: boolean | string | number | null
    value_type: 'bool' | 'str' | 'int'
    description?: string
    editable: boolean
    is_secret: boolean
}

export enum FunnelMathType {
    AnyMatch = 'total',
    FirstTimeForUser = 'first_time_for_user',
    FirstTimeForUserWithFilters = 'first_time_for_user_with_filters',
}

export enum BaseMathType {
    TotalCount = 'total',
    UniqueUsers = 'dau',
    WeeklyActiveUsers = 'weekly_active',
    MonthlyActiveUsers = 'monthly_active',
    UniqueSessions = 'unique_session',
    FirstTimeForUser = 'first_time_for_user',
    FirstMatchingEventForUser = 'first_matching_event_for_user',
}

export enum CalendarHeatmapMathType {
    TotalCount = 'total',
    UniqueUsers = 'dau',
}

export enum PropertyMathType {
    Average = 'avg',
    Sum = 'sum',
    Minimum = 'min',
    Maximum = 'max',
    Median = 'median',
    P75 = 'p75',
    P90 = 'p90',
    P95 = 'p95',
    P99 = 'p99',
}

export enum CountPerActorMathType {
    Average = 'avg_count_per_actor',
    Minimum = 'min_count_per_actor',
    Maximum = 'max_count_per_actor',
    Median = 'median_count_per_actor',
    P75 = 'p75_count_per_actor',
    P90 = 'p90_count_per_actor',
    P95 = 'p95_count_per_actor',
    P99 = 'p99_count_per_actor',
}

export enum HogQLMathType {
    HogQL = 'hogql',
}
export enum GroupMathType {
    UniqueGroup = 'unique_group',
}

export enum ExperimentMetricMathType {
    TotalCount = 'total',
    Sum = 'sum',
    UniqueSessions = 'unique_session',
    Min = 'min',
    Max = 'max',
    Avg = 'avg',
    UniqueUsers = 'dau',
    UniqueGroup = 'unique_group',
    HogQL = 'hogql',
}

export enum ExperimentMetricGoal {
    Increase = 'increase',
    Decrease = 'decrease',
}

export enum ActorGroupType {
    Person = 'person',
    GroupPrefix = 'group',
}

export enum BehavioralEventType {
    PerformEvent = 'performed_event',
    PerformMultipleEvents = 'performed_event_multiple',
    PerformSequenceEvents = 'performed_event_sequence',
    NotPerformedEvent = 'not_performed_event',
    NotPerformSequenceEvents = 'not_performed_event_sequence',
    HaveProperty = 'have_property',
    NotHaveProperty = 'not_have_property',
}

export enum BehavioralCohortType {
    InCohort = 'in_cohort',
    NotInCohort = 'not_in_cohort',
}

export enum BehavioralLifecycleType {
    PerformEventFirstTime = 'performed_event_first_time',
    PerformEventRegularly = 'performed_event_regularly',
    StopPerformEvent = 'stopped_performing_event',
    StartPerformEventAgain = 'restarted_performing_event',
}

export enum TimeUnitType {
    Day = 'day',
    Week = 'week',
    Month = 'month',
    Year = 'year',
}

export enum DateOperatorType {
    BeforeTheLast = 'before_the_last',
    Between = 'between',
    NotBetween = 'not_between',
    OnTheDate = 'on_the_date',
    NotOnTheDate = 'not_on_the_date',
    Since = 'since',
    Before = 'before',
    IsSet = 'is_set',
    IsNotSet = 'is_not_set',
}

export enum SingleFieldDateType {
    IsDateExact = 'is_date_exact',
    IsDateBefore = 'is_date_before',
    IsDateAfter = 'is_date_after',
}

export enum ValueOptionType {
    MostRecent = 'most_recent',
    Previous = 'previous',
    OnDate = 'on_date',
}

export type WeekdayType = 'monday' | 'tuesday' | 'wednesday' | 'thursday' | 'friday' | 'saturday' | 'sunday'

export interface SubscriptionType {
    id: number
    insight?: number
    dashboard?: number
    target_type: string
    target_value: string
    frequency: 'daily' | 'weekly' | 'monthly' | 'yearly'
    interval: number
    byweekday: WeekdayType[] | null
    bysetpos: number | null
    start_date: string
    until_date?: string
    title: string
    summary: string
    created_by?: UserBasicType | null
    created_at: string
    updated_at: string
    deleted?: boolean
}

export type SmallTimeUnit = 'hours' | 'minutes' | 'seconds'

export type Duration = {
    timeValue: number
    unit: SmallTimeUnit
}

export enum EventDefinitionType {
    Event = 'event',
    EventCustom = 'event_custom',
    EventPostHog = 'event_posthog',
}

export const INTEGRATION_KINDS = [
    'slack',
    'salesforce',
    'hubspot',
    'google-pubsub',
    'google-cloud-storage',
    'google-ads',
    'google-sheets',
    'linkedin-ads',
    'snapchat',
    'intercom',
    'email',
    'twilio',
    'linear',
    'github',
    'meta-ads',
    'clickup',
] as const

export type IntegrationKind = (typeof INTEGRATION_KINDS)[number]

export interface IntegrationType {
    id: number
    kind: IntegrationKind
    display_name: string
    icon_url: string
    config: any
    created_by?: UserBasicType | null
    created_at: string
    errors?: string
}

export interface EmailIntegrationDomainGroupedType {
    domain: string
    integrations: IntegrationType[]
}

export interface SlackChannelType {
    id: string
    name: string
    is_private: boolean
    is_ext_shared: boolean
    is_member: boolean
    is_private_without_access?: boolean
}

export interface TwilioPhoneNumberType {
    sid: string
    phone_number: string
    friendly_name: string
}
export interface LinearTeamType {
    id: string
    name: string
}

export interface SharingConfigurationType {
    enabled: boolean
    access_token: string
    created_at: string
    settings?: SharingConfigurationSettings
}

export enum ExporterFormat {
    PNG = 'image/png',
    CSV = 'text/csv',
    PDF = 'application/pdf',
    JSON = 'application/json',
    XLSX = 'application/vnd.openxmlformats-officedocument.spreadsheetml.sheet',
    WEBM = 'video/webm',
    MP4 = 'video/mp4',
    GIF = 'image/gif',
}

/** Exporting directly from the browser to a file */
export type LocalExportContext = {
    localData: string
    filename: string
    mediaType?: ExporterFormat
}

export type OnlineExportContext = {
    method?: string
    path: string
    query?: any
    body?: any
    filename?: string
}

export type QueryExportContext = {
    source: Record<string, any>
    filename?: string
}

export interface ReplayExportContext {
    session_recording_id: string
    timestamp?: number
    css_selector?: string
    width?: number
    height?: number
    filename?: string
    duration?: number
    mode?: SessionRecordingPlayerMode
}

export type ExportContext = OnlineExportContext | LocalExportContext | QueryExportContext | ReplayExportContext

export interface ExportedAssetType {
    id: number
    export_format: ExporterFormat
    dashboard?: number
    insight?: number
    export_context?: ExportContext
    has_content: boolean
    filename: string
    created_at: string
    expires_after?: string
    exception?: string
}

export enum FeatureFlagReleaseType {
    ReleaseToggle = 'Release toggle',
    Variants = 'Multiple variants',
}

export interface MediaUploadResponse {
    id: string
    image_location: string
    name: string
}

export enum RolloutConditionType {
    Insight = 'insight',
    Sentry = 'sentry',
}

export enum Resource {
    FEATURE_FLAGS = 'feature flags',
}

export enum AccessLevel {
    READ = 21,
    WRITE = 37,
}

export interface RoleType {
    id: string
    name: string
    feature_flags_access_level: AccessLevel
    members: RoleMemberType[]
    created_at: string
    created_by: UserBasicType | null
}

export interface RolesListParams {
    feature_flags_access_level?: AccessLevel
}

export interface RoleMemberType {
    id: string
    user: UserBaseType
    role_id: string
    joined_at: string
    updated_at: string
    user_uuid: string
}

export type APIScopeObject =
    | 'action'
    | 'access_control'
    | 'activity_log'
    | 'annotation'
    | 'batch_export'
    | 'cohort'
    | 'dashboard'
    | 'dashboard_template'
    | 'early_access_feature'
    | 'error_tracking'
    | 'event_definition'
    | 'experiment'
    | 'export'
    | 'feature_flag'
    | 'group'
    | 'hog_function'
    | 'insight'
    | 'notebook'
    | 'organization'
    | 'organization_member'
    | 'person'
    | 'plugin'
    | 'project'
    | 'property_definition'
    | 'query'
    | 'session_recording'
    | 'session_recording_playlist'
    | 'sharing_configuration'
    | 'subscription'
    | 'survey'
    | 'user'
    | 'webhook'
    | 'warehouse_view'
    | 'warehouse_table'

export type APIScopeAction = 'read' | 'write'

export type APIScope = {
    key: APIScopeObject
    objectPlural: string
    info?: string | JSX.Element
    disabledActions?: APIScopeAction[]
    disabledWhenProjectScoped?: boolean
    description?: string
    warnings?: Partial<Record<APIScopeAction, string | JSX.Element>>
}

export type APIScopePreset = { value: string; label: string; scopes: string[]; isCloudOnly?: boolean }

export enum AccessControlLevel {
    None = 'none',
    Member = 'member',
    Admin = 'admin',
    Viewer = 'viewer',
    Editor = 'editor',
    Manager = 'manager',
}

export interface AccessControlTypeBase {
    created_by: UserBasicType | null
    created_at: string
    updated_at: string
    resource: APIScopeObject
    access_level: AccessControlLevel | null
    organization_member?: OrganizationMemberType['id'] | null
    role?: RoleType['id'] | null
}

export interface AccessControlTypeProject extends AccessControlTypeBase {}

export interface AccessControlTypeMember extends AccessControlTypeBase {
    organization_member: OrganizationMemberType['id']
}

export interface AccessControlTypeOrganizationAdmins extends AccessControlTypeBase {
    organization_admin_members: OrganizationMemberType['id'][]
}

export interface AccessControlTypeRole extends AccessControlTypeBase {
    role: RoleType['id']
}

export type AccessControlType = AccessControlTypeProject | AccessControlTypeMember | AccessControlTypeRole

export type AccessControlUpdateType = Pick<AccessControlType, 'access_level' | 'organization_member' | 'role'> & {
    resource?: AccessControlType['resource']
}

export type AccessControlResponseType = {
    access_controls: AccessControlType[]
    available_access_levels: AccessControlLevel[]
    user_access_level: AccessControlLevel
    default_access_level: AccessControlLevel
    user_can_edit_access_levels: boolean
}

// TODO: To be deprecated
export interface FeatureFlagAssociatedRoleType {
    id: string
    feature_flag: FeatureFlagType | null
    role: RoleType
    updated_at: string
    added_at: string
}
// TODO: To be deprecated

export interface OrganizationResourcePermissionType {
    id: string
    resource: Resource
    access_level: AccessLevel
    created_at: string
    updated_at: string
    created_by: UserBaseType | null
}

export type JsonType = string | number | boolean | null | { [key: string]: JsonType } | Array<JsonType>

export type PromptButtonType = 'primary' | 'secondary'
export type PromptType = 'modal' | 'popup'

export type PromptPayload = {
    title: string
    body: string
    type: PromptType
    image?: string
    url_match?: string
    primaryButtonText?: string
    secondaryButtonText?: string
    primaryButtonURL?: string
}

export type PromptFlag = {
    flag: string
    payload: PromptPayload
    showingPrompt: boolean
    locationCSS?: Partial<CSSStyleDeclaration>
    tooltipCSS?: Partial<CSSStyleDeclaration>
}

// Should be kept in sync with "posthog/models/activity_logging/activity_log.py"
export enum ActivityScope {
    ACTION = 'Action',
    ALERT_CONFIGURATION = 'AlertConfiguration',
    ANNOTATION = 'Annotation',
    BATCH_EXPORT = 'BatchExport',
    BATCH_IMPORT = 'BatchImport',
    FEATURE_FLAG = 'FeatureFlag',
    PERSON = 'Person',
    GROUP = 'Group',
    INSIGHT = 'Insight',
    PLUGIN = 'Plugin',
    PLUGIN_CONFIG = 'PluginConfig',
    HOG_FUNCTION = 'HogFunction',
    DATA_MANAGEMENT = 'DataManagement',
    EVENT_DEFINITION = 'EventDefinition',
    PROPERTY_DEFINITION = 'PropertyDefinition',
    NOTEBOOK = 'Notebook',
    DASHBOARD = 'Dashboard',
    REPLAY = 'Replay',
    // TODO: doh! we don't need replay and recording
    RECORDING = 'recording',
    EXPERIMENT = 'Experiment',
    SURVEY = 'Survey',
    EARLY_ACCESS_FEATURE = 'EarlyAccessFeature',
    COMMENT = 'Comment',
    COHORT = 'Cohort',
    TEAM = 'Team',
    ORGANIZATION = 'Organization',
    ORGANIZATION_MEMBERSHIP = 'OrganizationMembership',
    ORGANIZATION_INVITE = 'OrganizationInvite',
    ERROR_TRACKING_ISSUE = 'ErrorTrackingIssue',
    DATA_WAREHOUSE_SAVED_QUERY = 'DataWarehouseSavedQuery',
    USER_INTERVIEW = 'UserInterview',
    TAG = 'Tag',
    TAGGED_ITEM = 'TaggedItem',
    EXTERNAL_DATA_SOURCE = 'ExternalDataSource',
    EXTERNAL_DATA_SCHEMA = 'ExternalDataSchema',
}

export type CommentType = {
    id: string
    content: string
    version: number
    created_at: string
    created_by: UserBasicType | null
    source_comment?: string | null
    scope: ActivityScope | string
    item_id?: string
    item_context: Record<string, any> | null
    /** only on the type to support patching for soft delete */
    deleted?: boolean
}

export interface DataWarehouseCredential {
    access_key: string
    access_secret: string
}
export interface DataWarehouseTable {
    /** UUID */
    id: string
    name: string
    format: DataWarehouseTableTypes
    url_pattern: string
    credential: DataWarehouseCredential
    external_data_source?: ExternalDataSource
    external_schema?: SimpleExternalDataSourceSchema
}

export type DataWarehouseTableTypes = 'CSV' | 'Parquet' | 'JSON' | 'CSVWithNames'

export interface DataWarehouseSavedQuery {
    /** UUID */
    id: string
    name: string
    query: HogQLQuery
    columns: DatabaseSchemaField[]
    last_run_at?: string
    sync_frequency?: string
    status?: string
    latest_error: string | null
    latest_history_id?: string
}

export interface DataWarehouseSavedQueryDraft {
    id: string
    query: HogQLQuery
    saved_query_id?: string
    created_at: string
    updated_at: string
    name: string
    edited_history_id?: string
}

export interface DataWarehouseViewLinkConfiguration {
    experiments_optimized?: boolean
    experiments_timestamp_key?: string | null
}

export interface DataWarehouseViewLink {
    id: string
    source_table_name?: string
    source_table_key?: string
    joining_table_name?: string
    joining_table_key?: string
    field_name?: string
    created_by?: UserBasicType | null
    created_at?: string | null
    configuration?: DataWarehouseViewLinkConfiguration
}

export interface QueryTabState {
    id: string
    state: Record<string, any>
}

export enum DataWarehouseSettingsTab {
    Managed = 'managed',
    SelfManaged = 'self-managed',
}

export const manualLinkSources = ['aws', 'google-cloud', 'cloudflare-r2', 'azure'] as const

export type ManualLinkSourceType = (typeof manualLinkSources)[number]

export interface ExternalDataSourceCreatePayload {
    source_type: ExternalDataSourceType
    prefix: string
    payload: Record<string, any>
}
export interface ExternalDataSource {
    id: string
    source_id: string
    connection_id: string
    status: string
    source_type: ExternalDataSourceType
    prefix: string
    latest_error: string | null
    last_run_at?: Dayjs
    revenue_analytics_enabled: boolean
    schemas: ExternalDataSourceSchema[]
    sync_frequency: DataWarehouseSyncInterval
    job_inputs: Record<string, any>
}

export interface DataModelingJob {
    id: string
    saved_query_id: string
    status: 'Running' | 'Completed' | 'Failed' | 'Cancelled'
    rows_materialized: number
    rows_expected: number | null
    error: string | null
    created_at: string
    last_run_at: string
    workflow_id: string
    workflow_run_id: string
}

export interface SimpleExternalDataSourceSchema {
    id: string
    name: string
    should_sync: boolean
    last_synced_at?: Dayjs
}

export type SchemaIncrementalFieldsResponse = {
    incremental_fields: IncrementalField[]
    incremental_available: boolean
    append_available: boolean
    full_refresh_available: boolean
}

export interface IncrementalField {
    label: string
    type: string
    field: string
    field_type: string
}

export interface ExternalDataSourceSyncSchema {
    table: string
    rows?: number | null
    should_sync: boolean
    sync_time_of_day: string | null
    incremental_field: string | null
    incremental_field_type: string | null
    sync_type: 'full_refresh' | 'incremental' | 'append' | null
    incremental_fields: IncrementalField[]
    incremental_available: boolean
    append_available: boolean
}

export interface ExternalDataSourceSchema extends SimpleExternalDataSourceSchema {
    table?: SimpleDataWarehouseTable
    incremental: boolean
    sync_type: 'incremental' | 'full_refresh' | 'append' | null
    sync_time_of_day: string | null
    status?: ExternalDataSchemaStatus
    latest_error: string | null
    incremental_field: string | null
    incremental_field_type: string | null
    sync_frequency: DataWarehouseSyncInterval
}

export enum ExternalDataSchemaStatus {
    Running = 'Running',
    Completed = 'Completed',
    Failed = 'Failed',
    Paused = 'Paused',
    Cancelled = 'Cancelled',
}

export enum ExternalDataJobStatus {
    Running = 'Running',
    Completed = 'Completed',
    Failed = 'Failed',
    BillingLimits = 'Billing limits',
    BillingLimitTooLow = 'Billing limit too low',
}

export interface ExternalDataJob {
    id: string
    created_at: string
    status: ExternalDataJobStatus
    schema: SimpleExternalDataSourceSchema
    rows_synced: number
    latest_error: string
    workflow_run_id?: string
}

export interface SimpleDataWarehouseTable {
    id: string
    name: string
    columns: DatabaseSchemaField[]
    row_count: number
}

export type BatchExportServiceS3 = {
    type: 'S3'
    config: {
        bucket_name: string
        region: string
        prefix: string
        aws_access_key_id: string
        aws_secret_access_key: string
        exclude_events: string[]
        include_events: string[]
        compression: string | null
        encryption: string | null
        kms_key_id: string | null
        endpoint_url: string | null
        file_format: string
        max_file_size_mb: number | null
        use_virtual_style_addressing: boolean
    }
}

export type BatchExportServicePostgres = {
    type: 'Postgres'
    config: {
        user: string
        password: string
        host: string
        port: number
        database: string
        schema: string
        table_name: string
        has_self_signed_cert: boolean
        exclude_events: string[]
        include_events: string[]
    }
}

export type BatchExportServiceSnowflake = {
    type: 'Snowflake'
    config: {
        account: string
        database: string
        warehouse: string
        user: string
        authentication_type: 'password' | 'keypair'
        password: string | null
        private_key: string | null
        private_key_passphrase: string | null
        schema: string
        table_name: string
        role: string | null
        exclude_events: string[]
        include_events: string[]
    }
}

export type BatchExportServiceBigQuery = {
    type: 'BigQuery'
    config: {
        project_id: string
        private_key: string
        private_key_id: string
        client_email: string
        token_uri: string
        dataset_id: string
        table_id: string
        exclude_events: string[]
        include_events: string[]
        use_json_type: boolean
    }
}

export type BatchExportServiceHTTP = {
    type: 'HTTP'
    config: {
        url: string
        token: string
        exclude_events: string[]
        include_events: string[]
    }
}

export type BatchExportServiceRedshift = {
    type: 'Redshift'
    config: {
        user: string
        password: string
        host: string
        port: number
        database: string
        schema: string
        table_name: string
        properties_data_type: boolean
        exclude_events: string[]
        include_events: string[]
    }
}

// When adding a new option here also add a icon for it to
// src/scenes/pipeline/icons/
// and update RenderBatchExportIcon
// and update batchExportServiceNames in pipelineNodeNewLogic
export const BATCH_EXPORT_SERVICE_NAMES: BatchExportService['type'][] = [
    'S3',
    'Snowflake',
    'Postgres',
    'BigQuery',
    'Redshift',
    'HTTP',
]
export type BatchExportService =
    | BatchExportServiceS3
    | BatchExportServiceSnowflake
    | BatchExportServicePostgres
    | BatchExportServiceBigQuery
    | BatchExportServiceRedshift
    | BatchExportServiceHTTP

export type PipelineInterval = 'hour' | 'day' | 'every 5 minutes'

export type DataWarehouseSyncInterval = '5min' | '30min' | '1hour' | '6hour' | '12hour' | '24hour' | '7day' | '30day'
export type OrNever = 'never'

export type BatchExportConfiguration = {
    // User provided data for the export. This is the data that the user
    // provides when creating the export.
    id: string
    team_id: number
    name: string
    destination: BatchExportService
    interval: PipelineInterval
    created_at: string
    start_at: string | null
    end_at: string | null
    paused: boolean
    model: string
    filters: AnyPropertyFilter[]
    latest_runs?: BatchExportRun[]
}

export type BatchExportConfigurationTestStepStatus = 'Passed' | 'Failed'

export type BatchExportConfigurationTestStepResult = {
    status: BatchExportConfigurationTestStepStatus
    message: string
}

export type BatchExportConfigurationTestStep = {
    name: string
    description: string
    result: BatchExportConfigurationTestStepResult | null
}

export type BatchExportConfigurationTest = {
    steps: BatchExportConfigurationTestStep[]
}

export type RawBatchExportRun = {
    id: string
    status:
        | 'Cancelled'
        | 'Completed'
        | 'ContinuedAsNew'
        | 'Failed'
        | 'FailedRetryable'
        | 'Terminated'
        | 'TimedOut'
        | 'Running'
        | 'Starting'
    created_at: string
    data_interval_start?: string
    data_interval_end: string
    last_updated_at?: string
}

export type BatchExportRun = {
    id: string
    status:
        | 'Cancelled'
        | 'Completed'
        | 'ContinuedAsNew'
        | 'Failed'
        | 'FailedRetryable'
        | 'Terminated'
        | 'TimedOut'
        | 'Running'
        | 'Starting'
    created_at: Dayjs
    data_interval_start?: Dayjs
    data_interval_end: Dayjs
    last_updated_at?: Dayjs
}

export type GroupedBatchExportRuns = {
    last_run_at: Dayjs
    data_interval_start: Dayjs
    data_interval_end: Dayjs
    runs: BatchExportRun[]
}

export type BatchExportBackfillProgress = {
    total_runs?: number
    finished_runs?: number
    progress?: number
}

export type RawBatchExportBackfill = {
    id: string
    status:
        | 'Cancelled'
        | 'Completed'
        | 'ContinuedAsNew'
        | 'Failed'
        | 'FailedRetryable'
        | 'Terminated'
        | 'TimedOut'
        | 'Running'
        | 'Starting'
    created_at: string
    finished_at?: string
    start_at?: string
    end_at?: string
    last_updated_at?: string
    progress?: BatchExportBackfillProgress
}

export type BatchExportBackfill = {
    id: string
    status:
        | 'Cancelled'
        | 'Completed'
        | 'ContinuedAsNew'
        | 'Failed'
        | 'FailedRetryable'
        | 'Terminated'
        | 'TimedOut'
        | 'Running'
        | 'Starting'
    created_at?: Dayjs
    finished_at?: Dayjs
    start_at?: Dayjs
    end_at?: Dayjs
    last_updated_at?: Dayjs
    progress?: BatchExportBackfillProgress
}

export type SDK = {
    name: string
    key: string
    recommended?: boolean
    tags: SDKTag[]
    image:
        | string
        | JSX.Element
        // storybook handles require() differently, so we need to support both
        | {
              default: string
          }
    docsLink: string
}

export enum SDKKey {
    ANDROID = 'android',
    ANGULAR = 'angular',
    ASTRO = 'astro',
    API = 'api',
    BUBBLE = 'bubble',
    DJANGO = 'django',
    DOCUSAURUS = 'docusaurus',
    DOTNET = 'dotnet',
    ELIXIR = 'elixir',
    FRAMER = 'framer',
    FLUTTER = 'flutter',
    GATSBY = 'gatsby',
    GO = 'go',
    GOOGLE_TAG_MANAGER = 'google_tag_manager',
    HELICONE = 'helicone',
    HTML_SNIPPET = 'html',
    IOS = 'ios',
    JAVA = 'java',
    JS_WEB = 'javascript_web',
    LARAVEL = 'laravel',
    LANGFUSE = 'langfuse',
    NEXT_JS = 'nextjs',
    NODE_JS = 'nodejs',
    NUXT_JS = 'nuxtjs',
    PHP = 'php',
    PYTHON = 'python',
    REACT = 'react',
    REACT_NATIVE = 'react_native',
    REMIX = 'remix',
    RETOOL = 'retool',
    RUBY = 'ruby',
    RUDDERSTACK = 'rudderstack',
    RUST = 'rust',
    SEGMENT = 'segment',
    SENTRY = 'sentry',
    SHOPIFY = 'shopify',
    SVELTE = 'svelte',
    TRACELOOP = 'traceloop',
    VUE_JS = 'vuejs',
    WEBFLOW = 'webflow',
    WORDPRESS = 'wordpress',
}

export enum SDKTag {
    RECOMMENDED = 'Recommended',
    WEB = 'Web',
    MOBILE = 'Mobile',
    SERVER = 'Server',
    LLM = 'LLM',
    INTEGRATION = 'Integration',
    OTHER = 'Other',
}

export type SDKInstructionsMap = Partial<Record<SDKKey, ReactNode>>

export interface AppMetricsUrlParams {
    tab?: AppMetricsTab
    from?: string
    error?: [string, string]
}

export enum AppMetricsTab {
    Logs = 'logs',
    ProcessEvent = 'processEvent',
    OnEvent = 'onEvent',
    ComposeWebhook = 'composeWebhook',
    ExportEvents = 'exportEvents',
    ScheduledTask = 'scheduledTask',
    HistoricalExports = 'historical_exports',
    History = 'history',
}

export enum SidePanelTab {
    Max = 'max',
    Notebooks = 'notebook',
    Support = 'support',
    Docs = 'docs',
    Activation = 'activation',
    Settings = 'settings',
    Activity = 'activity',
    Discussion = 'discussion',
    Status = 'status',
    Exports = 'exports',
    AccessControl = 'access-control',
}

export interface ProductPricingTierSubrows {
    columns: LemonTableColumns<BillingTableTierAddonRow>
    rows: BillingTableTierAddonRow[]
}

export type BillingTableTierAddonRow = {
    productName: string
    price: string
    usage: string
    total: string
    projectedTotal: string
    icon?: string
}

export type BillingTableTierRow = {
    volume: string
    basePrice: string
    usage: string
    total: string
    projectedTotal: string | ReactNode
    subrows: ProductPricingTierSubrows
}

export type AvailableOnboardingProducts = Record<
    | ProductKey.PRODUCT_ANALYTICS
    | ProductKey.SESSION_REPLAY
    | ProductKey.FEATURE_FLAGS
    | ProductKey.EXPERIMENTS
    | ProductKey.SURVEYS
    | ProductKey.DATA_WAREHOUSE
    | ProductKey.WEB_ANALYTICS
    | ProductKey.ERROR_TRACKING,
    OnboardingProduct
>

export type OnboardingProduct = {
    name: string
    breadcrumbsName?: string
    icon: string
    iconColor: string
    url: string
    scene: Scene
}

export type CyclotronJobInputSchemaType = {
    type:
        | 'string'
        | 'number'
        | 'boolean'
        | 'dictionary'
        | 'choice'
        | 'json'
        | 'integration'
        | 'integration_field'
        | 'email'
        | 'native_email'
    key: string
    label: string
    choices?: { value: string; label: string }[]
    required?: boolean
    default?: any
    secret?: boolean
    hidden?: boolean
    templating?: boolean
    description?: string
    integration?: string
    integration_key?: string
    integration_field?: string
    requires_field?: string
    requiredScopes?: string
}

export type CyclotronJobInputType = {
    value: any
    templating?: 'hog' | 'liquid'
    secret?: boolean
    bytecode?: any
}

export type CyclotronJobMasking = {
    ttl: number | null
    threshold?: number | null
    hash: string
    bytecode?: any
}

// subset of EntityFilter
export interface CyclotronJobFilterBase {
    id: string
    name?: string | null
    order?: number
    properties?: (EventPropertyFilter | PersonPropertyFilter | ElementPropertyFilter)[]
}

export interface CyclotronJobFilterEvents extends CyclotronJobFilterBase {
    type: 'events'
}

export interface CyclotronJobFilterActions extends CyclotronJobFilterBase {
    type: 'actions'
}

export type CyclotronJobFilterPropertyFilter =
    | EventPropertyFilter
    | PersonPropertyFilter
    | ElementPropertyFilter
    | GroupPropertyFilter
    | FeaturePropertyFilter
    | HogQLPropertyFilter
    | FlagPropertyFilter

export interface CyclotronJobFiltersType {
    source?: 'events' | 'person-updates'
    events?: CyclotronJobFilterEvents[]
    actions?: CyclotronJobFilterActions[]
    properties?: CyclotronJobFilterPropertyFilter[]
    filter_test_accounts?: boolean
    bytecode?: any[]
    bytecode_error?: string
}

export interface HogFunctionMappingType {
    name: string
    disabled?: boolean
    inputs_schema?: CyclotronJobInputSchemaType[]
    inputs?: Record<string, CyclotronJobInputType> | null
    filters?: CyclotronJobFiltersType | null
}
export interface HogFunctionMappingTemplateType extends HogFunctionMappingType {
    name: string
    include_by_default?: boolean
}

export type HogFunctionTypeType =
    | 'destination'
    | 'internal_destination'
    | 'source'
    | 'source_webhook'
    | 'site_destination'
    | 'site_app'
    | 'transformation'

export type HogFunctionType = {
    id: string
    type: HogFunctionTypeType
    icon_url?: string
    name: string
    description: string
    created_by: UserBasicType | null
    created_at: string
    updated_at: string
    enabled: boolean
    hog: string
    execution_order?: number
    inputs_schema?: CyclotronJobInputSchemaType[]
    inputs?: Record<string, CyclotronJobInputType> | null
    mappings?: HogFunctionMappingType[] | null
    masking?: CyclotronJobMasking | null
    filters?: CyclotronJobFiltersType | null
    template?: HogFunctionTemplateType
    status?: HogFunctionStatus
}

export type HogFunctionTemplateStatus = 'stable' | 'alpha' | 'beta' | 'deprecated' | 'coming_soon' | 'hidden'

// Contexts change the way the UI is rendered allowing different teams to customize the UI for their use case
export type HogFunctionConfigurationContextId = 'standard' | 'error-tracking' | 'activity-log' | 'insight-alerts'

export type HogFunctionSubTemplateIdType =
    | 'early-access-feature-enrollment'
    | 'survey-response'
    | 'activity-log'
    | 'error-tracking-issue-created'
    | 'error-tracking-issue-reopened'
    | 'insight-alert-firing'

export type HogFunctionConfigurationType = Omit<
    HogFunctionType,
    'id' | 'created_at' | 'created_by' | 'updated_at' | 'status' | 'hog'
> & {
    hog?: HogFunctionType['hog'] // In the config it can be empty if using a template
    _create_in_folder?: string | null
}
export type HogFlowConfigurationType = Omit<HogFlow, 'id' | 'created_at' | 'created_by' | 'updated_at' | 'status'>
export type CyclotronJobConfigurationType = HogFunctionConfigurationType | HogFlowConfigurationType

export type HogFunctionSubTemplateType = Pick<
    HogFunctionType,
    'filters' | 'inputs' | 'masking' | 'mappings' | 'type'
> & {
    template_id: HogFunctionTemplateType['id']
    context_id: HogFunctionConfigurationContextId
    sub_template_id: HogFunctionSubTemplateIdType
    name?: string
    description?: string
}

export type HogFunctionTemplateType = Pick<
    HogFunctionType,
    'id' | 'type' | 'name' | 'inputs_schema' | 'filters' | 'icon_url' | 'masking' | 'mappings'
> & {
    status: HogFunctionTemplateStatus
    free: boolean
    mapping_templates?: HogFunctionMappingTemplateType[]
    description?: string | JSX.Element
    code: string
    code_language: 'javascript' | 'hog'
}

export type HogFunctionTemplateWithSubTemplateType = HogFunctionTemplateType & {
    sub_template_id?: HogFunctionSubTemplateIdType
}

export type HogFunctionIconResponse = {
    id: string
    name: string
    url: string
}

export enum HogWatcherState {
    healthy = 1,
    overflowed = 2,
    disabled = 3,
    forcefully_degraded = 11,
    forcefully_disabled = 12,
}

export type HogFunctionStatus = {
    state: HogWatcherState
    tokens: number
}

export type CyclotronJobInvocationGlobals = {
    project: {
        id: number
        name: string
        url: string
    }
    source?: {
        name: string
        url: string
    }
    event: {
        uuid: string
        event: string
        elements_chain: string
        distinct_id: string
        properties: Record<string, any>
        timestamp: string
        url: string
    }
    person?: {
        id: string
        properties: Record<string, any>
        name: string
        url: string
    }
    groups?: Record<
        string,
        {
            id: string // the "key" of the group
            type: string
            index: number
            url: string
            properties: Record<string, any>
        }
    >
    // Only applies to sources
    request?: {
        body: Record<string, any>
        headers: Record<string, string>
        ip?: string
    }
}

export type CyclotronJobInvocationGlobalsWithInputs = Partial<CyclotronJobInvocationGlobals> & {
    inputs?: Record<string, any>
}

export type CyclotronJobTestInvocationResult = {
    status: 'success' | 'error' | 'skipped'
    logs: LogEntry[]
    result: any
    errors?: string[]
}

export type AppMetricsV2Response = {
    labels: string[]
    series: {
        name: string
        values: number[]
    }[]
}

export type AppMetricsTotalsV2Response = {
    totals: Record<string, number>
}

export type AppMetricsV2RequestParams = {
    after?: string
    before?: string
    // Comma separated list of log levels
    name?: string
    kind?: string
    interval?: 'hour' | 'day' | 'week'
    breakdown_by?: 'name' | 'kind'
}

export type SessionReplayUrlTriggerConfig = {
    url: string
    matching: 'regex'
}

export type ReplayTemplateType = {
    key: string
    name: string
    description: string
    variables?: ReplayTemplateVariableType[]
    categories: ReplayTemplateCategory[]
    icon?: ReactNode
    order?: RecordingOrder
}
export type ReplayTemplateCategory = 'B2B' | 'B2C' | 'More'

export type ReplayTemplateVariableType = {
    type: 'event' | 'flag' | 'pageview' | 'person-property' | 'snapshot_source'
    name: string
    key: string
    touched?: boolean
    value?: string
    description?: string
    filterGroup?: UniversalFiltersGroupValue
    noTouch?: boolean
}

export type GoogleAdsConversionActionType = {
    id: string
    name: string
    resourceName: string
}

export type LinkedInAdsConversionRuleType = {
    id: number
    name: string
}

export type LinkedInAdsAccountType = {
    id: number
    name: string
    campaigns: string
}

export type DataColorThemeModel = {
    id: number
    name: string
    colors: string[]
    is_global: boolean
}

export type DataColorThemeModelPayload = Omit<DataColorThemeModel, 'id' | 'is_global'> & {
    id?: number
    is_global?: boolean
}

export enum CookielessServerHashMode {
    Disabled = 0,
    Stateless = 1,
    Stateful = 2,
}

/**
 * Assistant Conversation
 */
export enum ConversationStatus {
    Idle = 'idle',
    InProgress = 'in_progress',
    Canceling = 'canceling',
}

export interface Conversation {
    id: string
    status: ConversationStatus
    title: string | null
    created_at: string | null
    updated_at: string | null
}

export interface ConversationDetail extends Conversation {
    messages: RootAssistantMessage[]
}

export enum UserRole {
    Engineering = 'engineering',
    Data = 'data',
    Product = 'product',
    Founder = 'founder',
    Leadership = 'leadership',
    Marketing = 'marketing',
    Sales = 'sales',
    Other = 'other',
}

export interface CoreMemory {
    id: string
    text: string
}

export type FileSystemIconColor = [string] | [string, string]

export interface FileSystemType {
    icon?: JSX.Element
    href?: (ref: string) => string
    iconColor?: FileSystemIconColor
    // Visual name of the product
    name: string
    // Flag to determine if the product is enabled
    flag?: string
    // Used to filter the tree items by product
    filterKey?: string
}

export interface ProductManifest {
    name: string
    scenes?: Record<string, SceneConfig>
    routes?: Record<string, [string /** Scene */, string /** Scene Key (unique for layout tabs) */]>
    redirects?: Record<string, string | ((params: Params, searchParams: Params, hashParams: Params) => string)>
    urls?: Record<string, string | ((...args: any[]) => string)>
    fileSystemTypes?: Record<string, FileSystemType>
    treeItemsNew?: FileSystemImport[]
    treeItemsProducts?: FileSystemImport[]
    treeItemsGames?: FileSystemImport[]
    treeItemsMetadata?: FileSystemImport[]
}

export interface ProjectTreeRef {
    /**
     * Type of file system object.
     * Use "/" as a separator to add an internal type, e.g. "hog/site_destination".
     * Search with "hog/" to match all internal types.
     */
    type: string
    /**
     * The ref of the file system object.
     * Usually the "id" or "short_id" of the database object.
     * "null" opens the "new" page
     */
    ref: string | null
}

export type OAuthApplicationPublicMetadata = {
    name: string
    client_id: string
}
export interface EmailSenderDomainStatus {
    status: 'pending' | 'success'
    dnsRecords: (
        | {
              type: 'dkim'
              recordType: 'TXT'
              recordHostname: string
              recordValue: string
              status: 'pending' | 'success'
          }
        | {
              type: 'spf'
              recordType: 'TXT'
              recordHostname: '@'
              recordValue: string
              status: 'pending' | 'success'
          }
    )[]
}

// Representation of a `Link` model in our backend
export type LinkType = {
    id: string
    redirect_url: string
    short_link_domain: string
    short_code: string
    description?: string
    created_by: UserBasicType
    created_at: string
    updated_at: string
    _create_in_folder?: string | null
}

export interface LineageNode {
    id: string
    name: string
    type: 'view' | 'table'
    sync_frequency?: DataWarehouseSyncInterval
    last_run_at?: string
    status?: string
}

export interface LineageEdge {
    source: string
    target: string
}

export interface LineageGraph {
    nodes: LineageNode[]
    edges: LineageEdge[]
}

export interface DataWarehouseSourceRowCount {
    breakdown_of_rows_by_source: Record<string, number>
    billing_available: boolean
    billing_interval: string
    billing_period_end: string
    billing_period_start: string
    materialized_rows_in_billing_period: number
    total_rows: number
    tracked_billing_rows: number
    pending_billing_rows: number
}

export interface DataWarehouseActivityRecord {
    id: string
    type: string
    name: string | null
    status: string
    rows: number
    created_at: string
    finished_at: string | null
    latest_error: string | null
    workflow_run_id?: string
}

export interface DataWarehouseDashboardDataSource {
    id: string
    name: string
    status: string | null
    lastSync: string | null
    rowCount: number | null
    url: string
}

export enum OnboardingStepKey {
    INSTALL = 'install',
    LINK_DATA = 'link_data',
    PLANS = 'plans',
    VERIFY = 'verify',
    PRODUCT_CONFIGURATION = 'configure',
    REVERSE_PROXY = 'proxy',
    INVITE_TEAMMATES = 'invite_teammates',
    DASHBOARD_TEMPLATE = 'dashboard_template',
    DASHBOARD_TEMPLATE_CONFIGURE = 'dashboard_template_configure',
    SESSION_REPLAY = 'session_replay',
    AUTHORIZED_DOMAINS = 'authorized_domains',
    SOURCE_MAPS = 'source_maps',
    ALERTS = 'alerts',
}

export interface Dataset {
    id: string
    name: string
    description: string | null
    metadata: Record<string, any> | null
    team: number
    created_at: string
    updated_at: string
    created_by: UserBasicType
<<<<<<< HEAD
}

export interface DatasetItem {
    id: string
    dataset: string
    team: number
    input: Record<string, any> | null
    output: Record<string, any> | null
    metadata: Record<string, any> | null
    ref_trace_id: string | null
    ref_trace_timestamp: string | null
    ref_span_id: string | null
    created_by: UserBasicType
    updated_at: string
    created_at: string
=======
    deleted: boolean
>>>>>>> 8dfa1a9f
}<|MERGE_RESOLUTION|>--- conflicted
+++ resolved
@@ -5739,7 +5739,7 @@
     created_at: string
     updated_at: string
     created_by: UserBasicType
-<<<<<<< HEAD
+    deleted: boolean
 }
 
 export interface DatasetItem {
@@ -5755,7 +5755,5 @@
     created_by: UserBasicType
     updated_at: string
     created_at: string
-=======
     deleted: boolean
->>>>>>> 8dfa1a9f
 }