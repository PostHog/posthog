--- conflicted
+++ resolved
@@ -159,13 +159,8 @@
     ingested_event: boolean
     is_demo: boolean
     timezone: string
-<<<<<<< HEAD
-    /** Whether access to this project is restricted (AKA project-based permissioning enabled). */
-    project_based_permissioning: boolean
-=======
     /** Whether the project is private. */
     access_control: boolean
->>>>>>> bc3e2232
     /** Effective access level of the user in this specific team. Null if user has no access. */
     effective_membership_level: OrganizationMembershipLevel | null
 }
