--- conflicted
+++ resolved
@@ -839,15 +839,11 @@
     distinct_id?: string
     email?: string
     person?: PersonType
-<<<<<<< HEAD
-
+    /** List of static playlists that this recording is referenced on */
+    playlists?: SessionRecordingPlaylistType['id'][]
     click_count?: number
     keypress_count?: number
     urls?: string[]
-=======
-    /** List of static playlists that this recording is referenced on */
-    playlists?: SessionRecordingPlaylistType['id'][]
->>>>>>> 35f81f34
 }
 
 export interface SessionRecordingPropertiesType {
