import {
    OrganizationMembershipLevel,
    PluginsAccessLevel,
    ShownAsValue,
    RETENTION_RECURRING,
    RETENTION_FIRST_TIME,
    ENTITY_MATCH_TYPE,
    FunnelLayout,
    BIN_COUNT_AUTO,
    TeamMembershipLevel,
} from 'lib/constants'
import { PluginConfigSchema } from '@posthog/plugin-scaffold'
import { PluginInstallationType } from 'scenes/plugins/types'
import { PROPERTY_MATCH_TYPE, DashboardRestrictionLevel, DashboardPrivilegeLevel } from 'lib/constants'
import { UploadFile } from 'antd/lib/upload/interface'
import { eventWithTime } from 'rrweb/typings/types'
import { PostHog } from 'posthog-js'
import React from 'react'
import { PopupProps } from 'lib/components/Popup/Popup'
import { dayjs } from 'lib/dayjs'
import { ChartDataset, ChartType, InteractionItem } from 'chart.js'
import { LogLevel } from 'rrweb'
import { TaxonomicFilterGroupType } from 'lib/components/TaxonomicFilter/types'
import { BehavioralFilterKey, BehavioralFilterType } from 'scenes/cohorts/CohortFilters/types'
import { LogicWrapper } from 'kea'

export type Optional<T, K extends string | number | symbol> = Omit<T, K> & { [K in keyof T]?: T[K] }

// Keep this in sync with backend constants (constants.py)
export enum AvailableFeature {
    ZAPIER = 'zapier',
    ORGANIZATIONS_PROJECTS = 'organizations_projects',
    PROJECT_BASED_PERMISSIONING = 'project_based_permissioning',
    GOOGLE_LOGIN = 'google_login',
    SAML = 'saml',
    SSO_ENFORCEMENT = 'sso_enforcement',
    DASHBOARD_COLLABORATION = 'dashboard_collaboration',
    DASHBOARD_PERMISSIONING = 'dashboard_permissioning',
    INGESTION_TAXONOMY = 'ingestion_taxonomy',
    PATHS_ADVANCED = 'paths_advanced',
    CORRELATION_ANALYSIS = 'correlation_analysis',
    GROUP_ANALYTICS = 'group_analytics',
    MULTIVARIATE_FLAGS = 'multivariate_flags',
    EXPERIMENTATION = 'experimentation',
    TAGGING = 'tagging',
    BEHAVIORAL_COHORT_FILTERING = 'behavioral_cohort_filtering',
    WHITE_LABELLING = 'white_labelling',
    SUBSCRIPTIONS = 'subscriptions',
}

export enum LicensePlan {
    Scale = 'scale',
    Enterprise = 'enterprise',
}

export enum Realm {
    Cloud = 'cloud',
    Demo = 'demo',
    SelfHostedPostgres = 'hosted',
    SelfHostedClickHouse = 'hosted-clickhouse',
}

export type SSOProviders = 'google-oauth2' | 'github' | 'gitlab' | 'saml'
export interface AuthBackends {
    'google-oauth2'?: boolean
    gitlab?: boolean
    github?: boolean
}

export type ColumnChoice = string[] | 'DEFAULT'

export interface ColumnConfig {
    active: ColumnChoice
}

interface UserBaseType {
    uuid: string
    distinct_id: string
    first_name: string
    email: string
}

/* Type for User objects in nested serializers (e.g. created_by) */
export interface UserBasicType extends UserBaseType {
    id: number
}

/** Full User model. */
export interface UserType extends UserBaseType {
    date_joined: string
    email_opt_in: boolean
    events_column_config: ColumnConfig
    anonymize_data: boolean
    toolbar_mode: 'disabled' | 'toolbar'
    has_password: boolean
    is_staff: boolean
    is_impersonated: boolean
    organization: OrganizationType | null
    team: TeamBasicType | null
    organizations: OrganizationBasicType[]
    realm?: Realm
    posthog_version?: string
}

export interface PluginAccess {
    view: boolean
    install: boolean
    configure: boolean
}

export interface PersonalAPIKeyType {
    id: string
    label: string
    value?: string
    created_at: string
    last_used_at: string
    team_id: number
    user_id: string
}

export interface OrganizationBasicType {
    id: string
    name: string
    slug: string
    membership_level: OrganizationMembershipLevel | null
}

interface OrganizationMetadata {
    taxonomy_set_events_count: number
    taxonomy_set_properties_count: number
}
export interface OrganizationType extends OrganizationBasicType {
    created_at: string
    updated_at: string
    plugins_access_level: PluginsAccessLevel
    teams: TeamBasicType[] | null
    available_features: AvailableFeature[]
    is_member_join_email_enabled: boolean
    metadata?: OrganizationMetadata
}

export interface OrganizationDomainType {
    id: string
    domain: string
    is_verified: boolean
    verified_at: string // Datetime
    verification_challenge: string
    jit_provisioning_enabled: boolean
    sso_enforcement: SSOProviders | ''
    has_saml: boolean
    saml_entity_id: string
    saml_acs_url: string
    saml_x509_cert: string
}

/** Member properties relevant at both organization and project level. */
export interface BaseMemberType {
    id: string
    user: UserBasicType
    joined_at: string
    updated_at: string
}

export interface OrganizationMemberType extends BaseMemberType {
    /** Level at which the user is in the organization. */
    level: OrganizationMembershipLevel
}

export interface ExplicitTeamMemberType extends BaseMemberType {
    /** Level at which the user explicitly is in the project. */
    level: TeamMembershipLevel
    /** Level at which the user is in the organization. */
    parent_level: OrganizationMembershipLevel
    /** Effective level of the user within the project, which may be higher than parent level, but not lower. */
    effective_level: OrganizationMembershipLevel
}

/**
 * While OrganizationMemberType and ExplicitTeamMemberType refer to actual Django models,
 * this interface is only used in the frontend for fusing the data from these models together.
 */
export interface FusedTeamMemberType extends BaseMemberType {
    /**
     * Level at which the user explicitly is in the project.
     * Null means that membership is implicit (when showing permitted members)
     * or that there's no membership at all (when showing addable members).
     */
    explicit_team_level: TeamMembershipLevel | null
    /** Level at which the user is in the organization. */
    organization_level: OrganizationMembershipLevel
    /** Effective level of the user within the project. */
    level: OrganizationMembershipLevel
}

export interface APIErrorType {
    type: 'authentication_error' | 'invalid_request' | 'server_error' | 'throttled_error' | 'validation_error'
    code: string
    detail: string
    attr: string | null
}

export interface EventUsageType {
    event: string
    usage_count: number
    volume: number
}

export interface PropertyUsageType {
    key: string
    usage_count: number
    volume: number
}

export interface TeamBasicType {
    id: number
    uuid: string
    organization: string // Organization ID
    api_token: string
    name: string
    completed_snippet_onboarding: boolean
    ingested_event: boolean
    is_demo: boolean
    timezone: string
    /** Whether the project is private. */
    access_control: boolean
    /** Effective access level of the user in this specific team. Null if user has no access. */
    effective_membership_level: OrganizationMembershipLevel | null
}

export interface TeamType extends TeamBasicType {
    created_at: string
    updated_at: string
    anonymize_ips: boolean
    app_urls: string[]
    slack_incoming_webhook: string
    session_recording_opt_in: boolean
    test_account_filters: AnyPropertyFilter[]
    path_cleaning_filters: Record<string, any>[]
    data_attributes: string[]
    person_display_name_properties: string[]
    has_group_types: boolean
    primary_dashboard: number // Dashboard shown on the project homepage
    live_events_columns: string[] | null // Custom columns shown on the Live Events page

    // Uses to exclude person properties from correlation analysis results, for
    // example can be used to exclude properties that have trivial causation
    correlation_config: {
        excluded_person_property_names?: string[]
        excluded_event_property_names?: string[]
        excluded_event_names?: string[]
    }
}

export interface ActionType {
    count?: number
    created_at: string
    deleted?: boolean
    id: number
    is_calculating?: boolean
    last_calculated_at?: string
    last_updated_at?: string // alias for last_calculated_at to achieve event and action parity
    name: string | null
    description?: string
    post_to_slack?: boolean
    slack_message_format?: string
    steps?: ActionStepType[]
    created_by: UserBasicType | null
    tags?: string[]
    verified?: boolean
    is_action?: true
    action_id?: number // alias of id to make it compatible with event definitions uuid
}

/** Sync with plugin-server/src/types.ts */
export enum ActionStepUrlMatching {
    Contains = 'contains',
    Regex = 'regex',
    Exact = 'exact',
}

export interface ActionStepType {
    event?: string
    href?: string | null
    id?: number
    name?: string
    properties?: AnyPropertyFilter[]
    selector?: string | null
    tag_name?: string
    text?: string | null
    url?: string | null
    url_matching?: ActionStepUrlMatching
    isNew?: string
}

export interface ElementType {
    attr_class?: string[]
    attr_id?: string
    attributes: Record<string, string>
    href: string
    nth_child: number
    nth_of_type: number
    order: number
    tag_name: string
    text?: string
}

export type ToolbarUserIntent = 'add-action' | 'edit-action'

export interface EditorProps {
    apiURL?: string
    jsURL?: string
    temporaryToken?: string
    actionId?: number
    userIntent?: ToolbarUserIntent
    instrument?: boolean
    distinctId?: string
    userEmail?: string
    dataAttributes?: string[]
    featureFlags?: Record<string, string | boolean>
}

export interface ToolbarProps extends EditorProps {
    posthog?: PostHog
    disableExternalStyles?: boolean
}

export type PropertyFilterValue = string | number | (string | number)[] | null

export interface PropertyFilter {
    key: string
    operator: PropertyOperator | null
    type: string
    value: PropertyFilterValue
    group_type_index?: number | null
}

export type EmptyPropertyFilter = Partial<PropertyFilter>

export type AnyPropertyFilter = PropertyFilter | EmptyPropertyFilter

/** Sync with plugin-server/src/types.ts */
export enum PropertyOperator {
    Exact = 'exact',
    IsNot = 'is_not',
    IContains = 'icontains',
    NotIContains = 'not_icontains',
    Regex = 'regex',
    NotRegex = 'not_regex',
    GreaterThan = 'gt',
    GreaterThanOrEqual = 'gte',
    LessThan = 'lt',
    LessThanOrEqual = 'lte',
    IsSet = 'is_set',
    IsNotSet = 'is_not_set',
    IsDateExact = 'is_date_exact',
    IsDateBefore = 'is_date_before',
    IsDateAfter = 'is_date_after',
    Between = 'between',
    NotBetween = 'not_between',
    Minimum = 'min',
    Maximum = 'max',
}

export enum SavedInsightsTabs {
    All = 'all',
    Yours = 'yours',
    Favorites = 'favorites',
    History = 'history',
}

export enum ExperimentsTabs {
    All = 'all',
    Yours = 'yours',
    Archived = 'archived',
}

/** Sync with plugin-server/src/types.ts */
interface BasePropertyFilter {
    key: string
    value: PropertyFilterValue
    label?: string
}

/** Sync with plugin-server/src/types.ts */
export interface EventPropertyFilter extends BasePropertyFilter {
    type: 'event'
    operator: PropertyOperator
}

/** Sync with plugin-server/src/types.ts */
export interface PersonPropertyFilter extends BasePropertyFilter {
    type: 'person'
    operator: PropertyOperator
}

/** Sync with plugin-server/src/types.ts */
export interface ElementPropertyFilter extends BasePropertyFilter {
    type: 'element'
    key: 'tag_name' | 'text' | 'href' | 'selector'
    operator: PropertyOperator
}

export interface SessionPropertyFilter extends BasePropertyFilter {
    type: 'session'
    key: '$session_duration'
    operator: PropertyOperator
}

/** Sync with plugin-server/src/types.ts */
export interface CohortPropertyFilter extends BasePropertyFilter {
    type: 'cohort'
    key: 'id'
    value: number
}

export type SessionRecordingId = string

export interface PlayerPosition {
    time: number
    windowId: string
}

export interface RRWebRecordingConsoleLogPayload {
    level: LogLevel
    payload: (string | null)[]
    trace: string[]
}

export interface RecordingConsoleLog {
    playerPosition: PlayerPosition | null
    parsedPayload: string
    parsedTraceURL?: string
    parsedTraceString?: string
    level: LogLevel
}

export interface RecordingSegment {
    startPlayerPosition: PlayerPosition // Player time (for the specific window_id's player) that the segment starts. If the segment starts 10 seconds into a recording, this would be 10000
    endPlayerPosition: PlayerPosition // Player time (for the specific window_id' player) that the segment ends
    startTimeEpochMs: number // Epoch time that the segment starts
    endTimeEpochMs: number // Epoch time that the segment ends
    durationMs: number
    windowId: string
    isActive: boolean
}

export interface RecordingStartAndEndTime {
    startTimeEpochMs: number
    endTimeEpochMs: number
}

export interface SessionRecordingMeta {
    segments: RecordingSegment[]
    startAndEndTimesByWindowId: Record<string, RecordingStartAndEndTime>
    recordingDurationMs: number
}
export interface SessionPlayerData {
    snapshotsByWindowId: Record<string, eventWithTime[]>
    person: PersonType | null
    metadata: SessionRecordingMeta
    bufferedTo: PlayerPosition | null
    next?: string
}

export enum SessionRecordingUsageType {
    VIEWED = 'viewed',
    ANALYZED = 'analyzed',
    LOADED = 'loaded',
}

export enum SessionPlayerState {
    BUFFER = 'buffer',
    PLAY = 'play',
    PAUSE = 'pause',
    SCRUB = 'scrub',
    SKIP = 'skip',
}

/** Sync with plugin-server/src/types.ts */
export type ActionStepProperties =
    | EventPropertyFilter
    | PersonPropertyFilter
    | ElementPropertyFilter
    | CohortPropertyFilter

export interface RecordingDurationFilter extends BasePropertyFilter {
    type: 'recording'
    key: 'duration'
    value: number
    operator: PropertyOperator
}

export interface RecordingFilters {
    date_from?: string | null
    date_to?: string | null
    events?: Record<string, any>[]
    actions?: Record<string, any>[]
    properties?: AnyPropertyFilter[]
    offset?: number
    session_recording_duration?: RecordingDurationFilter
}
export interface SessionRecordingsResponse {
    results: SessionRecordingType[]
    has_next: boolean
}

export type EntityType = 'actions' | 'events' | 'new_entity'

export interface Entity {
    id: string | number
    name: string
    custom_name?: string
    order: number
    type: EntityType
}

export enum EntityTypes {
    ACTIONS = 'actions',
    EVENTS = 'events',
    NEW_ENTITY = 'new_entity',
}

export type EntityFilter = {
    type?: EntityType
    id: Entity['id'] | null
    name: string | null
    custom_name?: string
    index?: number
    order?: number
}

export interface FunnelStepRangeEntityFilter {
    funnel_from_step?: number
    funnel_to_step?: number
}

export type EntityFilterTypes = EntityFilter | ActionFilter | null

export interface PersonType {
    id?: number
    uuid?: string
    name?: string
    distinct_ids: string[]
    properties: Record<string, any>
    created_at?: string
    is_identified?: boolean
}

interface MatchedRecordingEvents {
    uuid: string
    window_id: string
    timestamp: string
}
export interface MatchedRecording {
    session_id: string
    events: MatchedRecordingEvents[]
}

interface CommonActorType {
    id?: string | number
    properties: Record<string, any>
    created_at?: string
    matched_recordings?: MatchedRecording[]
}

export interface PersonActorType extends CommonActorType {
    type: 'person'
    uuid?: string
    name?: string
    distinct_ids: string[]
    is_identified: boolean
}

export interface GroupActorType extends CommonActorType {
    type: 'group'
    group_key: string
    group_type_index: number
}

export type ActorType = PersonActorType | GroupActorType

export interface CohortGroupType {
    id: string
    days?: string
    action_id?: number
    event_id?: string
    label?: string
    count?: number
    count_operator?: string
    properties?: AnyPropertyFilter[]
    matchType: MatchType
    name?: string
}

// Note this will eventually replace CohortGroupType once `cohort-filters` FF is released
// Synced with `posthog/models/property.py`
export interface CohortCriteriaType {
    id: string // Criteria filter id
    key: string
    value: BehavioralFilterType
    type: BehavioralFilterKey
    operator?: PropertyOperator | null
    group_type_index?: number | null
    event_type?: TaxonomicFilterGroupType | null
    operator_value?: PropertyFilterValue
    time_value?: number | string | null
    time_interval?: TimeUnitType | null
    total_periods?: number | null
    min_periods?: number | null
    seq_event_type?: TaxonomicFilterGroupType | null
    seq_event?: string | number | null
    seq_time_value?: number | string | null
    seq_time_interval?: TimeUnitType | null
    negation?: boolean
    value_property?: string | null // Transformed into 'value' for api calls
}

export type EmptyCohortGroupType = Partial<CohortGroupType>

export type EmptyCohortCriteriaType = Partial<CohortCriteriaType>

export type AnyCohortGroupType = CohortGroupType | EmptyCohortGroupType

export type AnyCohortCriteriaType = CohortCriteriaType | EmptyCohortCriteriaType

export type MatchType = typeof ENTITY_MATCH_TYPE | typeof PROPERTY_MATCH_TYPE

export interface CohortType {
    count?: number
    description?: string
    created_by?: UserBasicType | null
    created_at?: string
    deleted?: boolean
    id: number | 'new'
    is_calculating?: boolean
    errors_calculating?: number
    last_calculation?: string
    is_static?: boolean
    name?: string
    csv?: UploadFile
    groups: CohortGroupType[] // To be deprecated once `filter` takes over
    filters: {
        properties: CohortCriteriaGroupFilter
    }
}

export interface InsightHistory {
    id: number
    filters: Record<string, any>
    name?: string
    createdAt: string
    saved: boolean
    type: InsightType
}

export interface SavedFunnel extends InsightHistory {
    created_by: string
}

export type BinCountValue = number | typeof BIN_COUNT_AUTO

// https://github.com/PostHog/posthog/blob/master/posthog/constants.py#L106
export enum StepOrderValue {
    STRICT = 'strict',
    UNORDERED = 'unordered',
    ORDERED = 'ordered',
}

export enum PersonsTabType {
    EVENTS = 'events',
    SESSION_RECORDINGS = 'sessionRecordings',
    PROPERTIES = 'properties',
    COHORTS = 'cohorts',
    RELATED = 'related',
    HISTORY = 'history',
}

export enum LayoutView {
    Card = 'card',
    List = 'list',
}

export interface EventsTableAction {
    name: string
    id: string
}

export interface EventType {
    elements: ElementType[]
    elements_hash: string | null // Deprecated for elements_chain
    elements_chain?: string | null
    id: number | string
    properties: Record<string, any>
    timestamp: string
    colonTimestamp?: string // Used in session recording events list
    person?: Partial<PersonType> | null
    event: string
}

export interface RecordingEventType extends EventType {
    playerTime: number
    playerPosition: PlayerPosition
    percentageOfRecordingDuration: number // Used to place the event on the seekbar
    isOutOfBandEvent: boolean // Did the event not originate from the same client library as the recording
}

export interface EventsTableRowItem {
    event?: EventType
    date_break?: string
    new_events?: boolean
}

export interface SessionRecordingType {
    id: string
    /** Whether this recording has been viewed already. */
    viewed: boolean
    /** Length of recording in seconds. */
    recording_duration: number
    /** When the recording starts in ISO format. */
    start_time: string
    /** When the recording ends in ISO format. */
    end_time: string
    distinct_id?: string
    email?: string
    person?: PersonType
}

export interface SessionRecordingEvents {
    next?: string
    events: RecordingEventType[]
}

export interface CurrentBillCycleType {
    current_period_start: number
    current_period_end: number
}

export interface BillingType {
    should_setup_billing: boolean
    is_billing_active: boolean
    plan: PlanInterface | null
    billing_period_ends: string
    event_allocation: number | null
    current_usage: number | null
    subscription_url: string
    current_bill_amount: number | null
    current_bill_usage: number | null
    should_display_current_bill: boolean
    billing_limit: number | null
    billing_limit_exceeded: boolean | null
    current_bill_cycle: CurrentBillCycleType
    tiers: BillingTierType[] | null
}

export interface BillingTierType {
    name: string
    price_per_event: number
    number_of_events: number
    subtotal: number
    running_total: number
}

export interface PlanInterface {
    key: string
    name: string
    custom_setup_billing_message: string
    image_url: string
    self_serve: boolean
    is_metered_billing: boolean
    event_allowance: number
    price_string: string
}

// Creating a nominal type: https://github.com/microsoft/TypeScript/issues/202#issuecomment-961853101
export type InsightShortId = string & { readonly '': unique symbol }
export enum InsightColor {
    White = 'white',
    Black = 'black',
    Blue = 'blue',
    Green = 'green',
    Purple = 'purple',
}

export interface DashboardTile {
    result: any | null
    layouts: Record<string, any>
    color: InsightColor | null
    last_refresh: string | null
    filters: Partial<FilterType>
    filters_hash: string
}

export interface InsightModel extends DashboardTile {
    /** The unique key we use when communicating with the user, e.g. in URLs */
    short_id: InsightShortId
    /** The primary key in the database, used as well in API endpoints */
    id: number
    name: string
    derived_name?: string
    description?: string
    favorited?: boolean
    order: number | null
    deleted: boolean
    saved: boolean
    created_at: string
    created_by: UserBasicType | null
    refreshing: boolean
    is_sample: boolean
    dashboards: number[] | null
    updated_at: string
    tags?: string[]
    last_modified_at: string
    last_modified_by: UserBasicType | null
    effective_restriction_level: DashboardRestrictionLevel
    effective_privilege_level: DashboardPrivilegeLevel
    timezone?: string
    /** Only used in the frontend to store the next breakdown url */
    next?: string
}

export interface DashboardType {
    id: number
    name: string
    description: string
    pinned: boolean
    items: InsightModel[]
    created_at: string
    created_by: UserBasicType | null
    is_shared: boolean
    share_token: string
    deleted: boolean
    filters: Record<string, any>
    creation_mode: 'default' | 'template' | 'duplicate'
    restriction_level: DashboardRestrictionLevel
    effective_restriction_level: DashboardRestrictionLevel
    effective_privilege_level: DashboardPrivilegeLevel
    tags?: string[]
    /** Purely local value to determine whether the dashboard should be highlighted, e.g. as a fresh duplicate. */
    _highlight?: boolean
}

export type DashboardLayoutSize = 'sm' | 'xs'

/** Explicit dashboard collaborator, based on DashboardPrivilege. */
export interface DashboardCollaboratorType {
    id: string
    dashboard_id: DashboardType['id']
    user: UserBasicType
    level: DashboardPrivilegeLevel
    added_at: string
    updated_at: string
}

/** Explicit (dashboard privilege) OR implicit (project admin) dashboard collaborator. */
export type FusedDashboardCollaboratorType = Pick<DashboardCollaboratorType, 'user' | 'level'>
export interface OrganizationInviteType {
    id: string
    target_email: string
    first_name: string
    is_expired: boolean
    emailing_attempt_made: boolean
    created_by: UserBasicType | null
    created_at: string
    updated_at: string
    message?: string
}

export interface PluginType {
    id: number
    plugin_type: PluginInstallationType
    name: string
    description?: string
    url?: string
    tag?: string
    latest_tag?: string
    config_schema: Record<string, PluginConfigSchema> | PluginConfigSchema[]
    source?: string
    maintainer?: string
    is_global: boolean
    organization_id: string
    organization_name: string
    metrics?: Record<string, StoredMetricMathOperations>
    capabilities?: Record<'jobs' | 'methods' | 'scheduled_tasks', string[]>
    public_jobs?: Record<string, JobSpec>
}

/** Config passed to app component and logic as props. Sent in Django's app context */
export interface FrontendAppConfig {
    pluginId: number
    pluginConfigId: number
    pluginType: PluginInstallationType | null
    name: string
    url: string
    config: Record<string, any>
}

/** Frontend app created after receiving a bundle via import('').getFrontendApp() */
export interface FrontendApp {
    id: number
    pluginId: number
    error?: any
    title?: string
    logic?: LogicWrapper
    component?: (props: FrontendAppConfig) => JSX.Element
    onInit?: (props: FrontendAppConfig) => void
}

export interface JobPayloadFieldOptions {
    type: 'string' | 'boolean' | 'json' | 'number' | 'date'
    required?: boolean
}

export interface JobSpec {
    payload?: Record<string, JobPayloadFieldOptions>
}
export interface PluginConfigType {
    id?: number
    plugin: number
    team_id: number
    enabled: boolean
    order: number
    config: Record<string, any>
    error?: PluginErrorType
}

export interface PluginErrorType {
    message: string
    time: string
    stack?: string
    name?: string
    event?: Record<string, any>
}

export enum PluginLogEntryType {
    Debug = 'DEBUG',
    Log = 'LOG',
    Info = 'INFO',
    Warn = 'WARN',
    Error = 'ERROR',
}

export interface PluginLogEntry {
    id: string
    team_id: number
    plugin_id: number
    plugin_config_id: number
    timestamp: string
    type: PluginLogEntryType
    is_system: boolean
    message: string
    instance_id: string
}

export enum AnnotationScope {
    Insight = 'dashboard_item',
    Project = 'project',
    Organization = 'organization',
}

export interface AnnotationType {
    id: string
    scope: AnnotationScope
    content: string
    date_marker: string
    created_by?: UserBasicType | null
    created_at: string
    updated_at: string
    dashboard_item?: number
    deleted?: boolean
    creation_type?: string
}

export enum ChartDisplayType {
    ActionsLineGraph = 'ActionsLineGraph',
    ActionsLineGraphCumulative = 'ActionsLineGraphCumulative',
    ActionsTable = 'ActionsTable',
    ActionsPie = 'ActionsPie',
    ActionsBar = 'ActionsBar',
    ActionsBarValue = 'ActionsBarValue',
    PathsViz = 'PathsViz',
    FunnelViz = 'FunnelViz',
    WorldMap = 'WorldMap',
}

export type BreakdownType = 'cohort' | 'person' | 'event' | 'group'
export type IntervalType = 'hour' | 'day' | 'week' | 'month'
export type SmoothingType = number

export enum InsightType {
    TRENDS = 'TRENDS',
    STICKINESS = 'STICKINESS',
    LIFECYCLE = 'LIFECYCLE',
    FUNNELS = 'FUNNELS',
    RETENTION = 'RETENTION',
    PATHS = 'PATHS',
}

export enum PathType {
    PageView = '$pageview',
    Screen = '$screen',
    CustomEvent = 'custom_event',
}

export enum FunnelPathType {
    before = 'funnel_path_before_step',
    between = 'funnel_path_between_steps',
    after = 'funnel_path_after_step',
}

export enum FunnelVizType {
    Steps = 'steps',
    TimeToConvert = 'time_to_convert',
    Trends = 'trends',
}

export type RetentionType = typeof RETENTION_RECURRING | typeof RETENTION_FIRST_TIME

export type BreakdownKeyType = string | number | (string | number)[] | null

export interface Breakdown {
    property: string | number
    type: BreakdownType
}

export interface FilterType {
    insight?: InsightType
    display?: ChartDisplayType
    interval?: IntervalType

    // Specifies that we want to smooth the aggregation over the specified
    // number of intervals, e.g. for a day interval, we may want to smooth over
    // 7 days to remove weekly variation. Smoothing is performed as a moving average.
    smoothing_intervals?: number
    date_from?: string | null
    date_to?: string | null
    properties?: AnyPropertyFilter[] | PropertyGroupFilter
    events?: Record<string, any>[]
    event?: string // specify one event
    actions?: Record<string, any>[]
    breakdown_type?: BreakdownType | null
    breakdown?: BreakdownKeyType
    breakdowns?: Breakdown[]
    breakdown_value?: string | number
    breakdown_group_type_index?: number | null
    shown_as?: ShownAsValue
    session?: string
    period?: string

    retention_type?: RetentionType
    retention_reference?: 'total' | 'previous' // retention wrt cohort size or previous period
    total_intervals?: number // retention total intervals
    new_entity?: Record<string, any>[]
    returning_entity?: Record<string, any>
    target_entity?: Record<string, any>
    path_type?: PathType
    include_event_types?: PathType[]
    start_point?: string
    end_point?: string
    path_groupings?: string[]
    stickiness_days?: number
    type?: EntityType
    entity_id?: string | number
    entity_type?: EntityType
    entity_math?: string
    people_day?: any
    people_action?: any
    formula?: any
    filter_test_accounts?: boolean
    from_dashboard?: boolean | number
    layout?: FunnelLayout // used only for funnels
    funnel_step?: number
    entrance_period_start?: string // this and drop_off is used for funnels time conversion date for the persons modal
    drop_off?: boolean
    funnel_viz_type?: FunnelVizType // parameter sent to funnels API for time conversion code path
    funnel_from_step?: number // used in time to convert: initial step index to compute time to convert
    funnel_to_step?: number // used in time to convert: ending step index to compute time to convert
    funnel_step_breakdown?: string | number[] | number | null // used in steps breakdown: persons modal
    compare?: boolean
    bin_count?: BinCountValue // used in time to convert: number of bins to show in histogram
    funnel_window_interval_unit?: FunnelConversionWindowTimeUnit // minutes, days, weeks, etc. for conversion window
    funnel_window_interval?: number | undefined // length of conversion window
    funnel_order_type?: StepOrderValue
    exclusions?: FunnelStepRangeEntityFilter[] // used in funnel exclusion filters
    exclude_events?: string[] // Paths Exclusion type
    step_limit?: number // Paths Step Limit
    path_start_key?: string // Paths People Start Key
    path_end_key?: string // Paths People End Key
    path_dropoff_key?: string // Paths People Dropoff Key
    path_replacements?: boolean
    local_path_cleaning_filters?: Record<string, any>[]
    funnel_filter?: Record<string, any> // Funnel Filter used in Paths
    funnel_paths?: FunnelPathType
    edge_limit?: number | undefined // Paths edge limit
    min_edge_weight?: number | undefined // Paths
    max_edge_weight?: number | undefined // Paths
    funnel_correlation_person_entity?: Record<string, any> // Funnel Correlation Persons Filter
    funnel_correlation_person_converted?: 'true' | 'false' // Funnel Correlation Persons Converted - success or failure counts
    funnel_custom_steps?: number[] // used to provide custom steps for which to get people in a funnel - primarily for correlation use
    aggregation_group_type_index?: number | undefined // Groups aggregation
    funnel_advanced?: boolean // used to toggle advanced options on or off
    show_legend?: boolean // used to show/hide legend next to insights graph
    hidden_legend_keys?: Record<string, boolean | undefined> // used to toggle visibilities in table and legend
    breakdown_attribution_type?: BreakdownAttributionType // funnels breakdown attribution type
    breakdown_attribution_value?: number // funnels breakdown attribution specific step value
}

export interface RecordingEventsFilters {
    query: string
}

export type InsightEditorFilterGroup = {
    title?: string
    editorFilters: InsightEditorFilter[]
    defaultExpanded?: boolean
    count?: number
}

export interface EditorFilterProps {
    insight: Partial<InsightModel>
    insightProps: InsightLogicProps
    filters: Partial<FilterType>
    value: any
}

export interface InsightEditorFilter {
    key: string
    label?: string
    tooltip?: JSX.Element
    position?: 'left' | 'right'
    valueSelector?: (insight: Partial<InsightModel>) => any
    component?: (props: EditorFilterProps) => JSX.Element
}

export interface SystemStatusSubrows {
    columns: string[]
    rows: string[][]
}

export interface SystemStatusRow {
    metric: string
    value: string | number
    key?: string
    description?: string
    subrows?: SystemStatusSubrows
}

export interface SystemStatus {
    overview: SystemStatusRow[]
    internal_metrics: {
        clickhouse?: {
            id: number
            share_token: string
        }
    }
}

export type QuerySummary = { duration: string } & Record<string, string>

export interface SystemStatusQueriesResult {
    postgres_running: QuerySummary[]
    clickhouse_running?: QuerySummary[]
    clickhouse_slow_log?: QuerySummary[]
}

export interface SystemStatusAnalyzeResult {
    query: string
    timing: {
        query_id: string
        event_time: string
        query_duration_ms: number
        read_rows: number
        read_size: string
        result_rows: number
        result_size: string
        memory_usage: string
    }
    flamegraphs: Record<string, string>
}
export interface ActionFilter extends EntityFilter {
    math?: string
    math_property?: string
    math_group_type_index?: number | null
    properties?: PropertyFilter[]
    type: EntityType
}

export interface TrendResult {
    action: ActionFilter
    actions?: ActionFilter[]
    count: number
    data: number[]
    days: string[]
    dates?: string[]
    label: string
    labels: string[]
    breakdown_value?: string | number
    aggregated_value: number
    status?: string
    compare_label?: CompareLabelType
    compare?: boolean
    persons_urls?: { url: string }[]
    persons?: Person
    filter?: FilterType
}

interface Person {
    url: string
    filter: Partial<FilterType>
}

export interface FunnelStep {
    // The type returned from the API.
    action_id: string
    average_conversion_time: number | null
    median_conversion_time: number | null
    count: number
    name: string
    custom_name?: string
    order: number
    people?: string[]
    type: EntityType
    labels?: string[]
    breakdown?: BreakdownKeyType
    breakdowns?: Breakdown[]
    breakdown_value?: BreakdownKeyType
    data?: number[]
    days?: string[]

    // Url that you can GET to retrieve the people that converted in this step
    converted_people_url: string

    // Url that you can GET to retrieve the people that dropped in this step
    dropped_people_url: string
}

export interface FunnelStepWithNestedBreakdown extends FunnelStep {
    nested_breakdown?: FunnelStep[]
}

export interface FunnelResult<ResultType = FunnelStep[] | FunnelsTimeConversionBins> {
    is_cached: boolean
    last_refresh: string | null
    result: ResultType
    type: 'Funnel'
}

export interface FunnelsTimeConversionBins {
    bins: [number, number][]
    average_conversion_time: number
}

export interface FunnelTimeConversionMetrics {
    averageTime: number
    stepRate: number
    totalRate: number
}

export interface FunnelConversionWindow {
    funnel_window_interval_unit: FunnelConversionWindowTimeUnit
    funnel_window_interval: number
}

// https://github.com/PostHog/posthog/blob/master/posthog/models/filters/mixins/funnel.py#L100
export enum FunnelConversionWindowTimeUnit {
    Minute = 'minute',
    Hour = 'hour',
    Day = 'day',
    Week = 'week',
    Month = 'month',
}

export interface FunnelRequestParams extends FilterType {
    refresh?: boolean
    from_dashboard?: boolean | number
    funnel_window_days?: number
}

export type FunnelAPIResponse = FunnelStep[] | FunnelStep[][] | FunnelsTimeConversionBins

export interface LoadedRawFunnelResults {
    results: FunnelAPIResponse
    filters: Partial<FilterType>
}

export enum FunnelStepReference {
    total = 'total',
    previous = 'previous',
}

export interface FunnelStepWithConversionMetrics extends FunnelStep {
    droppedOffFromPrevious: number
    conversionRates: {
        fromPrevious: number
        total: number
        fromBasisStep: number // either fromPrevious or total, depending on FunnelStepReference
    }
    nested_breakdown?: Omit<FunnelStepWithConversionMetrics, 'nested_breakdown'>[]
    rowKey?: number | string
    significant?: {
        fromPrevious: boolean
        total: boolean
        fromBasisStep: boolean // either fromPrevious or total, depending on FunnelStepReference
    }
}

export interface FlattenedFunnelStep extends FunnelStepWithConversionMetrics {
    rowKey: number | string
    nestedRowKeys?: string[]
    isBreakdownParent?: boolean
    breakdownIndex?: number
}

export interface FlattenedFunnelStepByBreakdown {
    rowKey: number | string
    isBaseline?: boolean
    breakdown?: BreakdownKeyType
    breakdown_value?: BreakdownKeyType
    breakdownIndex?: number
    conversionRates?: {
        total: number
    }
    steps?: FunnelStepWithConversionMetrics[]
    significant?: boolean
}

export enum BreakdownAttributionType {
    FirstTouch = 'first_touch',
    LastTouch = 'last_touch',
    AllSteps = 'all_events',
    Step = 'step',
}

export interface ChartParams {
    inCardView?: boolean
    inSharedMode?: boolean
    showPersonsModal?: boolean
}

// Shared between insightLogic, dashboardItemLogic, trendsLogic, funnelLogic, pathsLogic, retentionTableLogic
export interface InsightLogicProps {
    /** currently persisted insight */
    dashboardItemId?: InsightShortId | 'new' | `new-${string}` | null
    /** id of the dashboard the insight is on (when the insight is being displayed on a dashboard) **/
    dashboardId?: DashboardType['id']
    /** cached insight */
    cachedInsight?: Partial<InsightModel> | null
    /** enable this to avoid API requests */
    doNotLoad?: boolean
}

export interface SetInsightOptions {
    /** this overrides the in-flight filters on the page, which may not equal the last returned API response */
    overrideFilter?: boolean
    /** calling with this updates the "last saved" filters */
    fromPersistentApi?: boolean
}

export interface FeatureFlagGroupType {
    properties: AnyPropertyFilter[]
    rollout_percentage: number | null
}

export interface MultivariateFlagVariant {
    key: string
    name?: string | null
    rollout_percentage: number
}

export interface MultivariateFlagOptions {
    variants: MultivariateFlagVariant[]
}

export interface FeatureFlagFilters {
    groups: FeatureFlagGroupType[]
    multivariate: MultivariateFlagOptions | null
    aggregation_group_type_index?: number | null
}

export interface FeatureFlagType {
    id: number | null
    key: string
    name: string // Used as description
    filters: FeatureFlagFilters
    deleted: boolean
    active: boolean
    created_by: UserBasicType | null
    created_at: string | null
    is_simple_flag: boolean
    rollout_percentage: number | null
    ensure_experience_continuity: boolean | null
}

export interface FeatureFlagOverrideType {
    id: number
    feature_flag: number
    user: number
    override_value: boolean | string
}

export interface CombinedFeatureFlagAndOverrideType {
    feature_flag: FeatureFlagType
    value_for_user_without_override: boolean | string
    override: FeatureFlagOverrideType | null
}

export interface PrevalidatedInvite {
    id: string
    target_email: string
    first_name: string
    organization_name: string
}

interface InstancePreferencesInterface {
    debug_queries: boolean /** Whether debug queries option should be shown on the command palette. */
    disable_paid_fs: boolean /** Whether paid features showcasing / upsells are completely disabled throughout the app. */
}

export interface PreflightStatus {
    // Attributes that accept undefined values (i.e. `?`) are not received when unauthenticated
    django: boolean
    plugins: boolean
    redis: boolean
    db: boolean
    clickhouse: boolean
    kafka: boolean
    /** An initiated instance is one that already has any organization(s). */
    initiated: boolean
    /** Org creation is allowed on Cloud OR initiated self-hosted organizations with a license and MULTI_ORG_ENABLED. */
    can_create_org: boolean
    /** Whether this is PostHog Cloud. */
    cloud: boolean
    /** Whether this is a managed demo environment. */
    demo: boolean
    celery: boolean
    realm: Realm
    available_social_auth_providers: AuthBackends
    available_timezones?: Record<string, number>
    opt_out_capture?: boolean
    posthog_version?: string
    email_service_available: boolean
    /** Whether PostHog is running in DEBUG mode. */
    is_debug?: boolean
    is_event_property_usage_enabled?: boolean
    licensed_users_available?: number | null
    site_url?: string
    instance_preferences?: InstancePreferencesInterface
    object_storage: boolean
}

export enum ItemMode { // todo: consolidate this and dashboardmode
    Edit = 'edit',
    View = 'view',
    Subscriptions = 'subscriptions',
}

export enum DashboardPlacement {
    Dashboard = 'dashboard', // When on the standard dashboard page
    InternalMetrics = 'internal-metrics', // When embedded in /instance/status
    ProjectHomepage = 'project-homepage', // When embedded on the project homepage
    Public = 'public', // When viewing the dashboard publicly via a shareToken
    Export = 'export', // When the dashboard is being exported (alike to being printed)
}

export enum DashboardMode { // Default mode is null
    Edit = 'edit', // When the dashboard is being edited
    Fullscreen = 'fullscreen', // When the dashboard is on full screen (presentation) mode
    Sharing = 'sharing', // When the sharing configuration is opened
}

// Hotkeys for local (component) actions
export type HotKeys =
    | 'a'
    | 'b'
    | 'c'
    | 'd'
    | 'e'
    | 'f'
    | 'h'
    | 'i'
    | 'j'
    | 'k'
    | 'l'
    | 'm'
    | 'n'
    | 'o'
    | 'p'
    | 'q'
    | 'r'
    | 's'
    | 't'
    | 'u'
    | 'v'
    | 'w'
    | 'x'
    | 'y'
    | 'z'
    | 'escape'
    | 'enter'

export interface LicenseType {
    id: number
    key: string
    plan: LicensePlan
    valid_until: string
    max_users: number | null
    created_at: string
}

export interface EventDefinition {
    id: string
    name: string
    description?: string
    tags?: string[]
    volume_30_day?: number | null
    query_usage_30_day?: number | null
    owner?: UserBasicType | null
    created_at?: string
    last_seen_at?: string
    last_updated_at?: string // alias for last_seen_at to achieve event and action parity
    updated_at?: string
    updated_by?: UserBasicType | null
    verified?: boolean
    verified_at?: string
    verified_by?: string
    is_action?: boolean
}

// TODO duplicated from plugin server. Follow-up to de-duplicate
export enum PropertyType {
    DateTime = 'DateTime',
    String = 'String',
    Numeric = 'Numeric',
    Boolean = 'Boolean',
    Duration = 'Duration',
}

export interface PropertyDefinition {
    id: string
    name: string
    description?: string
    tags?: string[]
    volume_30_day?: number | null
    query_usage_30_day?: number | null
    updated_at?: string
    updated_by?: UserBasicType | null
    is_numerical?: boolean // Marked as optional to allow merge of EventDefinition & PropertyDefinition
    is_event_property?: boolean // Indicates whether this property has been seen for a particular set of events (when `eventNames` query string is sent); calculated at query time, not stored in the db
    property_type?: PropertyType
    created_at?: string // TODO: Implement
    last_seen_at?: string // TODO: Implement
    example?: string
    is_action?: boolean
}

export type Definition = EventDefinition | PropertyDefinition

export interface PersonProperty {
    id: number
    name: string
    count: number
}

export interface GroupType {
    group_type: string
    group_type_index: number
    name_singular?: string | null
    name_plural?: string | null
}

export type GroupTypeProperties = Record<number, Array<PersonProperty>>

export interface Group {
    group_type_index: number
    group_key: string
    created_at: string
    group_properties: Record<string, any>
}

export interface Experiment {
    id: number | 'new'
    name: string
    description?: string
    feature_flag_key: string
    // ID of feature flag
    feature_flag: number
    filters: FilterType
    parameters: {
        minimum_detectable_effect?: number
        recommended_running_time?: number
        recommended_sample_size?: number
        feature_flag_variants?: MultivariateFlagVariant[]
    }
    start_date?: string
    end_date?: string
    archived?: boolean
    secondary_metrics: SecondaryExperimentMetric[]
    created_at: string
    created_by: UserBasicType | null
}
export interface ExperimentResults {
    insight: FunnelStep[][] | TrendResult[]
    probability: Record<string, number>
    filters: FilterType
    itemID: string
    significant: boolean
    noData?: boolean
    significance_code: SignificanceCode
    expected_loss?: number
    p_value?: number
    secondary_metric_results?: SecondaryMetricResult[]
}

export interface SecondaryMetricResult {
    name: string
    result: Record<string, number>
}

export interface SecondaryExperimentMetric {
    name: string
    filters: Partial<FilterType>
}

export interface SelectOption {
    value: string
    label?: string
}

export enum FilterLogicalOperator {
    And = 'AND',
    Or = 'OR',
}

export interface PropertyGroupFilter {
    type: FilterLogicalOperator
    values: PropertyGroupFilterValue[]
}

export interface PropertyGroupFilterValue {
    type: FilterLogicalOperator
    values: AnyPropertyFilter[]
}

export interface CohortCriteriaGroupFilter {
    id?: string
    type: FilterLogicalOperator
    values: AnyCohortCriteriaType[] | CohortCriteriaGroupFilter[]
}

export interface SelectOptionWithChildren extends SelectOption {
    children: React.ReactChildren
    ['data-attr']: string
    key: string
}

export interface KeyMapping {
    label: string
    description?: string | JSX.Element
    examples?: string[]
    hide?: boolean
}

export interface TileParams {
    title: string
    targetPath: string
    openInNewTab?: boolean
    hoverText?: string
    icon: JSX.Element
    class?: string
}

export interface TiledIconModuleProps {
    tiles: TileParams[]
    header?: string
    subHeader?: string
    analyticsModuleKey?: string
}

export type EventOrPropType = EventDefinition & PropertyDefinition

export interface AppContext {
    current_user: UserType | null
    current_team: TeamType | null
    preflight: PreflightStatus
    default_event_name: string
    persisted_feature_flags?: string[]
    anonymous: boolean
    frontend_apps?: Record<number, FrontendAppConfig>
    /** Whether the user was autoswitched to the current item's team. */
    switched_team: TeamType['id'] | null
}

export type StoredMetricMathOperations = 'max' | 'min' | 'sum'

export interface PathEdgeParameters {
    edge_limit?: number | undefined
    min_edge_weight?: number | undefined
    max_edge_weight?: number | undefined
}

export interface FunnelCorrelation {
    event: Pick<EventType, 'elements' | 'event' | 'properties'>
    odds_ratio: number
    success_count: number
    success_people_url: string
    failure_count: number
    failure_people_url: string
    correlation_type: FunnelCorrelationType.Failure | FunnelCorrelationType.Success
    result_type:
        | FunnelCorrelationResultsType.Events
        | FunnelCorrelationResultsType.Properties
        | FunnelCorrelationResultsType.EventWithProperties
}

export enum SignificanceCode {
    Significant = 'significant',
    NotEnoughExposure = 'not_enough_exposure',
    LowWinProbability = 'low_win_probability',
    HighLoss = 'high_loss',
    HighPValue = 'high_p_value',
}

export enum FunnelCorrelationType {
    Success = 'success',
    Failure = 'failure',
}

export enum FunnelCorrelationResultsType {
    Events = 'events',
    Properties = 'properties',
    EventWithProperties = 'event_with_properties',
}

export enum HelpType {
    Slack = 'slack',
    GitHub = 'github',
    Email = 'email',
    Docs = 'docs',
}

export interface VersionType {
    version: string
    release_date?: string
}

export interface dateMappingOption {
    inactive?: boolean // Options removed due to low usage (see relevant PR); will not show up for new insights but will be kept for existing
    values: string[]
    getFormattedDate?: (date: dayjs.Dayjs, format: string) => string
}

export interface Breadcrumb {
    /** Name to display. */
    name: string | null | undefined
    /** Symbol, e.g. a lettermark or a profile picture. */
    symbol?: React.ReactNode
    /** Path to link to. */
    path?: string
    /** Whether to show a custom popup */
    popup?: Pick<PopupProps, 'overlay' | 'sameWidth' | 'actionable'>
}

export enum GraphType {
    Bar = 'bar',
    HorizontalBar = 'horizontalBar',
    Line = 'line',
    Histogram = 'histogram',
    Pie = 'doughnut',
}

export type GraphDataset = ChartDataset<ChartType> &
    Partial<
        Pick<
            TrendResult,
            | 'count'
            | 'label'
            | 'days'
            | 'labels'
            | 'data'
            | 'compare'
            | 'compare_label'
            | 'status'
            | 'action'
            | 'actions'
            | 'breakdown_value'
            | 'persons_urls'
            | 'persons'
            | 'filter'
        >
    > & {
        /** Used in filtering out visibility of datasets. Set internally by chart.js */
        id: number
        /** Toggled on to draw incompleteness lines in LineGraph.tsx */
        dotted?: boolean
        /** Array of breakdown values used only in ActionsHorizontalBar.tsx data */
        breakdownValues?: (string | number | undefined)[]
        /** Array of compare labels used only in ActionsHorizontalBar.tsx data */
        compareLabels?: (CompareLabelType | undefined)[]
        /** Array of persons ussed only in (ActionsHorizontalBar|ActionsPie).tsx */
        personsValues?: (Person | undefined)[]
        index?: number
        /** Value (count) for specific data point; only valid in the context of an xy intercept */
        pointValue?: number
        /** Value (count) for specific data point; only valid in the context of an xy intercept */
        personUrl?: string
        /** Action/event filter defition */
        action?: ActionFilter
    }

export type GraphPoint = InteractionItem & { dataset: GraphDataset }
interface PointsPayload {
    pointsIntersectingLine: GraphPoint[]
    pointsIntersectingClick: GraphPoint[]
    clickedPointNotLine: boolean
    referencePoint: GraphPoint
}

export interface GraphPointPayload {
    points: PointsPayload
    index: number
    value?: number
    /** Contains the dataset for all the points in the same x-axis point; allows switching between matching points in the x-axis */
    crossDataset?: GraphDataset[]
    /** ID for the currently selected series */
    seriesId?: number
}

export enum CompareLabelType {
    Current = 'current',
    Previous = 'previous',
}

export interface InstanceSetting {
    key: string
    value: boolean | string | number | null
    value_type: 'bool' | 'str' | 'int'
    description?: string
    editable: boolean
    is_secret: boolean
}

export enum BaseMathType {
    Total = 'total',
    DailyActive = 'dau',
    WeeklyActive = 'weekly_active',
    MonthlyActive = 'monthly_active',
    UniqueSessions = 'unique_session',
}

export enum PropertyMathType {
    Average = 'avg',
    Sum = 'sum',
    Minimum = 'min',
    Maximum = 'max',
    Median = 'median',
    P90 = 'p90',
    P95 = 'p95',
    P99 = 'p99',
}

export enum ActorGroupType {
    Person = 'person',
    GroupPrefix = 'group',
}

export enum BehavioralEventType {
    PerformEvent = 'performed_event',
    PerformMultipleEvents = 'performed_event_multiple',
    PerformSequenceEvents = 'performed_event_sequence',
    NotPerformedEvent = 'not_performed_event',
    NotPerformSequenceEvents = 'not_performed_event_sequence',
    HaveProperty = 'have_property',
    NotHaveProperty = 'not_have_property',
}

export enum BehavioralCohortType {
    InCohort = 'in_cohort',
    NotInCohort = 'not_in_cohort',
}

export enum BehavioralLifecycleType {
    PerformEventFirstTime = 'performed_event_first_time',
    PerformEventRegularly = 'performed_event_regularly',
    StopPerformEvent = 'stopped_performing_event',
    StartPerformEventAgain = 'restarted_performing_event',
}

export enum TimeUnitType {
    Day = 'day',
    Week = 'week',
    Month = 'month',
    Year = 'year',
}

export enum DateOperatorType {
    BeforeTheLast = 'before_the_last',
    Between = 'between',
    NotBetween = 'not_between',
    OnTheDate = 'on_the_date',
    NotOnTheDate = 'not_on_the_date',
    Since = 'since',
    Before = 'before',
    IsSet = 'is_set',
    IsNotSet = 'is_not_set',
}

export enum ValueOptionType {
    MostRecent = 'most_recent',
    Previous = 'previous',
    OnDate = 'on_date',
}

export type WeekdayType = 'monday' | 'tuesday' | 'wednesday' | 'thursday' | 'friday' | 'saturday' | 'sunday'

export interface SubscriptionType {
    id: number
    insight?: number
    dashboard?: number
    target_type: string
    target_value: string
    frequency: 'daily' | 'weekly' | 'monthly' | 'yearly'
    interval: number
    byweekday: WeekdayType[] | null
    bysetpos: number | null
    start_date: string
    until_date?: string
    title: string
    summary: string
    created_by?: UserBasicType | null
    created_at: string
    updated_at: string
    deleted?: boolean
}

export type Description = string | JSX.Element | null

export interface ChangeDescriptions {
    descriptions: Description[]
    // e.g. should description say "did deletion _to_ Y" or "deleted Y"
    bareName: boolean
}

<<<<<<< HEAD
export type SmallTimeUnit = 'hours' | 'minutes' | 'seconds'

export type Duration = {
    timeValue: number
    unit: SmallTimeUnit
=======
export type CombinedEvent = EventDefinition | ActionType

export interface IntegrationType {
    id: number
    kind: 'slack'
    config: any
    created_by?: UserBasicType | null
    created_at: string
}

export interface SlackChannelType {
    id: string
    name: string
    is_private: boolean
    is_ext_shared: boolean
    is_member: boolean
>>>>>>> d044b729
}<|MERGE_RESOLUTION|>--- conflicted
+++ resolved
@@ -1939,13 +1939,13 @@
     bareName: boolean
 }
 
-<<<<<<< HEAD
 export type SmallTimeUnit = 'hours' | 'minutes' | 'seconds'
 
 export type Duration = {
     timeValue: number
     unit: SmallTimeUnit
-=======
+}
+
 export type CombinedEvent = EventDefinition | ActionType
 
 export interface IntegrationType {
@@ -1962,5 +1962,4 @@
     is_private: boolean
     is_ext_shared: boolean
     is_member: boolean
->>>>>>> d044b729
 }