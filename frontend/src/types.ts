import { LemonInputProps, LemonTableColumns } from '@posthog/lemon-ui'
import { PluginConfigSchema } from '@posthog/plugin-scaffold'
import { LogLevel } from '@posthog/rrweb-plugin-console-record'
import { eventWithTime } from '@posthog/rrweb-types'
import { ChartDataset, ChartType, InteractionItem } from 'chart.js'
import { LogicWrapper } from 'kea'
import { DashboardCompatibleScenes } from 'lib/components/SceneDashboardChoice/sceneDashboardChoiceModalLogic'
import { TaxonomicFilterGroupType } from 'lib/components/TaxonomicFilter/types'
import {
    BIN_COUNT_AUTO,
    DashboardPrivilegeLevel,
    DashboardRestrictionLevel,
    ENTITY_MATCH_TYPE,
    FunnelLayout,
    OrganizationMembershipLevel,
    PluginsAccessLevel,
    PROPERTY_MATCH_TYPE,
    RETENTION_FIRST_TIME,
    RETENTION_RECURRING,
    ShownAsValue,
    TeamMembershipLevel,
} from 'lib/constants'
import { Dayjs, dayjs } from 'lib/dayjs'
import { PopoverProps } from 'lib/lemon-ui/Popover/Popover'
import type { PostHog, SupportedWebVitalsMetrics } from 'posthog-js'
import { Layout } from 'react-grid-layout'
import { BehavioralFilterKey, BehavioralFilterType } from 'scenes/cohorts/CohortFilters/types'
import { Holdout } from 'scenes/experiments/holdoutsLogic'
import { AggregationAxisFormat } from 'scenes/insights/aggregationAxisFormat'
import { JSONContent } from 'scenes/notebooks/Notebook/utils'
import { Scene } from 'scenes/sceneTypes'
import { WEB_SAFE_FONTS } from 'scenes/surveys/constants'

import { QueryContext } from '~/queries/types'

import type {
    DashboardFilter,
    DatabaseSchemaField,
    ExperimentFunnelsQuery,
    ExperimentQuery,
    ExperimentTrendsQuery,
    HogQLQuery,
    HogQLQueryModifiers,
    HogQLVariable,
    InsightVizNode,
    Node,
    QueryStatus,
    RecordingOrder,
    RecordingsQuery,
} from './queries/schema'
import { NodeKind, RevenueTrackingConfig } from './queries/schema/schema-general'

// Type alias for number to be reflected as integer in json-schema.
/** @asType integer */
type integer = number

export type Optional<T, K extends string | number | symbol> = Omit<T, K> & { [K in keyof T]?: T[K] }

// Keep this in sync with backend constants/features/{product_name}.yml

export enum AvailableFeature {
    APPS = 'apps',
    SLACK_INTEGRATION = 'slack_integration',
    MICROSOFT_TEAMS_INTEGRATION = 'microsoft_teams_integration',
    DISCORD_INTEGRATION = 'discord_integration',
    ZAPIER = 'zapier',
    APP_METRICS = 'app_metrics',
    DATA_PIPELINES = 'data_pipelines',
    RECORDINGS_PLAYLISTS = 'recordings_playlists',
    SESSION_REPLAY_DATA_RETENTION = 'session_replay_data_retention',
    CONSOLE_LOGS = 'console_logs',
    RECORDINGS_PERFORMANCE = 'recordings_performance',
    SESSION_REPLAY_NETWORK_PAYLOADS = 'session_replay_network_payloads',
    RECORDINGS_FILE_EXPORT = 'recordings_file_export',
    SESSION_REPLAY_SAMPLING = 'session_replay_sampling',
    REPLAY_RECORDING_DURATION_MINIMUM = 'replay_recording_duration_minimum',
    REPLAY_FEATURE_FLAG_BASED_RECORDING = 'replay_feature_flag_based_recording',
    REPLAY_MASK_SENSITIVE_DATA = 'replay_mask_sensitive_data',
    REPLAY_SHARING_EMBEDDING = 'replay_sharing_embedding',
    REPLAY_PRODUCT_ANALYTICS_INTEGRATION = 'replay_product_analytics_integration',
    REPLAY_FILTER_PERSON_PROPERTIES = 'replay_filter_person_properties',
    REPLAY_FILTER_EVENTS = 'replay_filter_events',
    REPLAY_DOM_EXPLORER = 'replay_dom_explorer',
    WORKS_WITH_POSTHOG_JS = 'works_with_posthog_js',
    REPLAY_AUTOMATIC_PLAYLISTS = 'replay_automatic_playlists',
    GROUP_ANALYTICS = 'group_analytics',
    SURVEYS_UNLIMITED_SURVEYS = 'surveys_unlimited_surveys',
    SURVEYS_ALL_QUESTION_TYPES = 'surveys_all_question_types',
    SURVEYS_MULTIPLE_QUESTIONS = 'surveys_multiple_questions',
    SURVEYS_USER_TARGETING = 'surveys_user_targeting',
    SURVEYS_USER_SAMPLING = 'surveys_user_sampling',
    SURVEYS_STYLING = 'surveys_styling',
    SURVEYS_TEXT_HTML = 'surveys_text_html',
    SURVEYS_API_MODE = 'surveys_api_mode',
    SURVEYS_RESULTS_ANALYSIS = 'surveys_results_analysis',
    SURVEYS_TEMPLATES = 'surveys_templates',
    SURVEYS_DATA_RETENTION = 'surveys_data_retention',
    SURVEYS_LINK_QUESTION_TYPE = 'surveys_link_question_type',
    SURVEYS_SLACK_NOTIFICATIONS = 'surveys_slack_notifications',
    SURVEYS_WAIT_PERIODS = 'surveys_wait_periods',
    SURVEYS_RECURRING = 'surveys_recurring',
    SURVEYS_EVENTS = 'surveys_events',
    SURVEYS_ACTIONS = 'surveys_actions',
    TRACKED_USERS = 'tracked_users',
    TEAM_MEMBERS = 'team_members',
    API_ACCESS = 'api_access',
    ORGANIZATIONS_PROJECTS = 'organizations_projects',
    ROLE_BASED_ACCESS = 'role_based_access',
    SOCIAL_SSO = 'social_sso',
    SAML = 'saml',
    SSO_ENFORCEMENT = 'sso_enforcement',
    WHITE_LABELLING = 'white_labelling',
    COMMUNITY_SUPPORT = 'community_support',
    DEDICATED_SUPPORT = 'dedicated_support',
    EMAIL_SUPPORT = 'email_support',
    ACCOUNT_MANAGER = 'account_manager',
    TRAINING = 'training',
    CONFIGURATION_SUPPORT = 'configuration_support',
    TERMS_AND_CONDITIONS = 'terms_and_conditions',
    SECURITY_ASSESSMENT = 'security_assessment',
    BESPOKE_PRICING = 'bespoke_pricing',
    INVOICE_PAYMENTS = 'invoice_payments',
    BOOLEAN_FLAGS = 'boolean_flags',
    FEATURE_FLAGS_DATA_RETENTION = 'feature_flags_data_retention',
    MULTIVARIATE_FLAGS = 'multivariate_flags',
    PERSIST_FLAGS_CROSS_AUTHENTICATION = 'persist_flags_cross_authentication',
    FEATURE_FLAG_PAYLOADS = 'feature_flag_payloads',
    MULTIPLE_RELEASE_CONDITIONS = 'multiple_release_conditions',
    RELEASE_CONDITION_OVERRIDES = 'release_condition_overrides',
    TARGETING_BY_GROUP = 'targeting_by_group',
    LOCAL_EVALUATION_AND_BOOTSTRAPPING = 'local_evaluation_and_bootstrapping',
    FLAG_USAGE_STATS = 'flag_usage_stats',
    MULTIPLE_ENVIRONMENTS = 'multiple_environments',
    USER_OPT_IN = 'user_opt_in',
    INSTANT_ROLLBACKS = 'instant_rollbacks',
    EXPERIMENTATION = 'experimentation',
    GROUP_EXPERIMENTS = 'group_experiments',
    FUNNEL_EXPERIMENTS = 'funnel_experiments',
    SECONDARY_METRICS = 'secondary_metrics',
    STATISTICAL_ANALYSIS = 'statistical_analysis',
    PRODUCT_ANALYTICS_DATA_RETENTION = 'product_analytics_data_retention',
    DASHBOARDS = 'dashboards',
    FUNNELS = 'funnels',
    GRAPHS_TRENDS = 'graphs_trends',
    PATHS = 'paths',
    INSIGHTS = 'insights',
    SUBSCRIPTIONS = 'subscriptions',
    ADVANCED_PERMISSIONS = 'advanced_permissions',
    INGESTION_TAXONOMY = 'ingestion_taxonomy',
    PATHS_ADVANCED = 'paths_advanced',
    CORRELATION_ANALYSIS = 'correlation_analysis',
    TAGGING = 'tagging',
    BEHAVIORAL_COHORT_FILTERING = 'behavioral_cohort_filtering',
    PRODUCT_ANALYTICS_RETENTION = 'product_analytics_retention',
    PRODUCT_ANALYTICS_STICKINESS = 'product_analytics_stickiness',
    AUTOCAPTURE = 'autocapture',
    DATA_VISUALIZATION = 'data_visualization',
    PRODUCT_ANALYTICS_SQL_QUERIES = 'product_analytics_sql_queries',
    TWOFA_ENFORCEMENT = '2fa_enforcement',
    AUDIT_LOGS = 'audit_logs',
    HIPAA_BAA = 'hipaa_baa',
    CUSTOM_MSA = 'custom_msa',
    TWOFA = '2fa',
    PRIORITY_SUPPORT = 'priority_support',
    SUPPORT_RESPONSE_TIME = 'support_response_time',
    DATA_PIPELINES_TRANSFORMATIONS = 'data_pipelines_transformations',
    AUTOMATIC_PROVISIONING = 'automatic_provisioning',
    MANAGED_REVERSE_PROXY = 'managed_reverse_proxy',
    ALERTS = 'alerts',
    DATA_COLOR_THEMES = 'data_color_themes',
}

type AvailableFeatureUnion = `${AvailableFeature}`

export enum ProductKey {
    COHORTS = 'cohorts',
    ACTIONS = 'actions',
    ALERTS = 'alerts',
    EXPERIMENTS = 'experiments',
    FEATURE_FLAGS = 'feature_flags',
    ANNOTATIONS = 'annotations',
    HISTORY = 'history',
    HEATMAPS = 'heatmaps',
    INGESTION_WARNINGS = 'ingestion_warnings',
    PERSONS = 'persons',
    SURVEYS = 'surveys',
    SESSION_REPLAY = 'session_replay',
    DATA_WAREHOUSE = 'data_warehouse',
    DATA_WAREHOUSE_SAVED_QUERY = 'data_warehouse_saved_queries',
    EARLY_ACCESS_FEATURES = 'early_access_features',
    PRODUCT_ANALYTICS = 'product_analytics',
    PIPELINE_TRANSFORMATIONS = 'pipeline_transformations',
    PIPELINE_DESTINATIONS = 'pipeline_destinations',
    SITE_APPS = 'site_apps',
    DATA_PIPELINES = 'data_pipelines',
    GROUP_ANALYTICS = 'group_analytics',
    INTEGRATIONS = 'integrations',
    PLATFORM_AND_SUPPORT = 'platform_and_support',
    TEAMS = 'teams',
    WEB_ANALYTICS = 'web_analytics',
    ERROR_TRACKING = 'error_tracking',
}

type ProductKeyUnion = `${ProductKey}`

export enum LicensePlan {
    Scale = 'scale',
    Enterprise = 'enterprise',
    Dev = 'dev',
    Cloud = 'cloud',
}

export enum Realm {
    Cloud = 'cloud',
    Demo = 'demo',
    SelfHostedPostgres = 'hosted',
    SelfHostedClickHouse = 'hosted-clickhouse',
}

export enum Region {
    US = 'US',
    EU = 'EU',
}

export type SSOProvider = 'google-oauth2' | 'github' | 'gitlab' | 'saml'

export interface AuthBackends {
    'google-oauth2'?: boolean
    gitlab?: boolean
    github?: boolean
}

export type ColumnChoice = string[] | 'DEFAULT'

export interface ColumnConfig {
    active: ColumnChoice
}

export type WithAccessControl = {
    user_access_level: 'none' | 'member' | 'admin' | 'viewer' | 'editor'
}

export enum AccessControlResourceType {
    Project = 'project',
    Organization = 'organization',
    FeatureFlag = 'feature_flag',
    Insight = 'insight',
    Dashboard = 'dashboard',
    Notebook = 'notebook',
}

interface UserBaseType {
    uuid: string
    distinct_id: string
    first_name: string
    last_name?: string
    email: string
}

/* Type for User objects in nested serializers (e.g. created_by) */
export interface UserBasicType extends UserBaseType {
    is_email_verified?: any
    id: number
    hedgehog_config?: MinimalHedgehogConfig
}

/**
 * A user can have scene dashboard choices for multiple teams
 * TODO does this only have the current team's choices?
 */
export interface SceneDashboardChoice {
    scene: DashboardCompatibleScenes
    dashboard: number | DashboardBasicType
}

export type UserTheme = 'light' | 'dark' | 'system'

/** Full User model. */
export interface UserType extends UserBaseType {
    date_joined: string
    notification_settings: {
        plugin_disabled: boolean
        project_weekly_digest_disabled: Record<number, boolean>
        all_weekly_digest_disabled: boolean
    }
    events_column_config: ColumnConfig
    anonymize_data: boolean
    toolbar_mode: 'disabled' | 'toolbar'
    has_password: boolean
    is_staff: boolean
    is_impersonated: boolean
    is_impersonated_until?: string
    sensitive_session_expires_at: string
    organization: OrganizationType | null
    team: TeamBasicType | null
    organizations: OrganizationBasicType[]
    realm?: Realm
    is_email_verified?: boolean | null
    pending_email?: string | null
    is_2fa_enabled: boolean
    has_social_auth: boolean
    has_seen_product_intro_for?: Record<string, boolean>
    scene_personalisation?: SceneDashboardChoice[]
    theme_mode?: UserTheme | null
    hedgehog_config?: Partial<HedgehogConfig>
    role_at_organization?: string
}

export type HedgehogColorOptions =
    | 'green'
    | 'red'
    | 'blue'
    | 'purple'
    | 'dark'
    | 'light'
    | 'sepia'
    | 'invert'
    | 'invert-hue'
    | 'greyscale'

export interface MinimalHedgehogConfig {
    use_as_profile: boolean
    color: HedgehogColorOptions | null
    accessories: string[]
}

export type HedgehogSkin = 'default' | 'spiderhog'

export interface HedgehogConfig extends MinimalHedgehogConfig {
    enabled: boolean
    color: HedgehogColorOptions | null
    skin?: HedgehogSkin
    accessories: string[]
    walking_enabled: boolean
    interactions_enabled: boolean
    controls_enabled: boolean
    party_mode_enabled: boolean
}

export interface NotificationSettings {
    plugin_disabled: boolean
    project_weekly_digest_disabled: Record<string, boolean>
    all_weekly_digest_disabled: boolean
}

export interface PluginAccess {
    view: boolean
    install: boolean
    configure: boolean
}

export interface PersonalAPIKeyType {
    id: string
    label: string
    value?: string
    mask_value?: string | null
    created_at: string
    last_used_at: string
    team_id: number
    user_id: string
    scopes: string[]
    scoped_organizations?: OrganizationType['id'][] | null
    scoped_teams?: TeamType['id'][] | null
}

export interface OrganizationBasicType {
    id: string
    name: string
    slug: string
    logo_media_id: string | null
    membership_level: OrganizationMembershipLevel | null
}

interface OrganizationMetadata {
    instance_tag?: string
}

export interface OrganizationType extends OrganizationBasicType {
    created_at: string
    updated_at: string
    plugins_access_level: PluginsAccessLevel
    teams: TeamBasicType[]
    projects: ProjectBasicType[]
    available_product_features: BillingFeatureType[]
    is_member_join_email_enabled: boolean
    customer_id: string | null
    enforce_2fa: boolean | null
    is_ai_data_processing_approved?: boolean
    metadata?: OrganizationMetadata
    member_count: number
}

export interface OrganizationDomainType {
    id: string
    domain: string
    is_verified: boolean
    verified_at: string // Datetime
    verification_challenge: string
    jit_provisioning_enabled: boolean
    sso_enforcement: SSOProvider | ''
    has_saml: boolean
    saml_entity_id: string
    saml_acs_url: string
    saml_x509_cert: string
}

/** Member properties relevant at both organization and project level. */
export interface BaseMemberType {
    id: string
    user: UserBasicType
    last_login: string | null
    joined_at: string
    updated_at: string
    is_2fa_enabled: boolean
    has_social_auth: boolean
}

export interface OrganizationMemberType extends BaseMemberType {
    /** Level at which the user is in the organization. */
    level: OrganizationMembershipLevel
    is_2fa_enabled: boolean
}

export interface ExplicitTeamMemberType extends BaseMemberType {
    /** Level at which the user explicitly is in the project. */
    level: TeamMembershipLevel
    /** Level at which the user is in the organization. */
    parent_level: OrganizationMembershipLevel
    /** Effective level of the user within the project, which may be higher than parent level, but not lower. */
    effective_level: OrganizationMembershipLevel
}

export type EitherMemberType = OrganizationMemberType | ExplicitTeamMemberType

/**
 * While OrganizationMemberType and ExplicitTeamMemberType refer to actual Django models,
 * this interface is only used in the frontend for fusing the data from these models together.
 */
export interface FusedTeamMemberType extends BaseMemberType {
    /**
     * Level at which the user explicitly is in the project.
     * Null means that membership is implicit (when showing permitted members)
     * or that there's no membership at all (when showing addable members).
     */
    explicit_team_level: TeamMembershipLevel | null
    /** Level at which the user is in the organization. */
    organization_level: OrganizationMembershipLevel
    /** Effective level of the user within the project. */
    level: OrganizationMembershipLevel
}

export interface ListOrganizationMembersParams {
    offset?: number
    limit?: number
    updated_after?: string
}

export interface APIErrorType {
    type: 'authentication_error' | 'invalid_request' | 'server_error' | 'throttled_error' | 'validation_error'
    code: string
    detail: string
    attr: string | null
}

export interface EventUsageType {
    event: string
    usage_count: number
    volume: number
}

export interface PropertyUsageType {
    key: string
    usage_count: number
    volume: number
}

export interface ProjectBasicType {
    id: number
    organization_id: string
    name: string
}

export interface TeamBasicType extends WithAccessControl {
    id: number
    uuid: string
    organization: string // Organization ID
    project_id: number
    api_token: string
    name: string
    completed_snippet_onboarding: boolean
    has_completed_onboarding_for?: Record<string, boolean>
    ingested_event: boolean
    is_demo: boolean
    timezone: string
    /** Whether the project is private. */
    access_control: boolean
    access_control_version: 'v1' | 'v2'
}

export interface CorrelationConfigType {
    excluded_person_property_names?: string[]
    excluded_event_property_names?: string[]
    excluded_event_names?: string[]
}

export interface SessionRecordingAIConfig {
    opt_in: boolean
    preferred_events: string[]
    excluded_events: string[]
    included_event_properties: string[]
    important_user_properties: string[]
}

export interface ProjectType extends ProjectBasicType {
    product_description: string | null
    created_at: string
}

export interface TeamSurveyConfigType {
    appearance?: SurveyAppearance
}

export interface TeamType extends TeamBasicType {
    created_at: string
    updated_at: string
    anonymize_ips: boolean
    app_urls: string[]
    recording_domains: string[]
    slack_incoming_webhook: string
    autocapture_opt_out: boolean
    session_recording_opt_in: boolean
    // These fields in the database accept null values and were previously set to NULL by default
    capture_console_log_opt_in: boolean | null
    capture_performance_opt_in: boolean | null
    capture_dead_clicks: boolean | null
    // a string representation of the decimal value between 0 and 1
    session_recording_sample_rate: string
    session_recording_minimum_duration_milliseconds: number | null
    session_recording_linked_flag: ({ variant?: string | null } & Pick<FeatureFlagBasicType, 'id' | 'key'>) | null
    session_recording_network_payload_capture_config:
        | { recordHeaders?: boolean; recordBody?: boolean }
        | undefined
        | null
    session_replay_config: { record_canvas?: boolean; ai_config?: SessionRecordingAIConfig } | undefined | null
    survey_config?: TeamSurveyConfigType
    autocapture_exceptions_opt_in: boolean
    autocapture_web_vitals_opt_in?: boolean
    autocapture_web_vitals_allowed_metrics?: SupportedWebVitalsMetrics[]
    session_recording_url_trigger_config?: SessionReplayUrlTriggerConfig[]
    session_recording_url_blocklist_config?: SessionReplayUrlTriggerConfig[]
    session_recording_event_trigger_config?: string[]
    surveys_opt_in?: boolean
    heatmaps_opt_in?: boolean
    autocapture_exceptions_errors_to_ignore: string[]
    test_account_filters: AnyPropertyFilter[]
    test_account_filters_default_checked: boolean
    /** 0 or unset for Sunday, 1 for Monday. */
    week_start_day?: number
    path_cleaning_filters: PathCleaningFilter[]
    data_attributes: string[]
    person_display_name_properties: string[]
    has_group_types: boolean
    primary_dashboard: number // Dashboard shown on the project homepage
    live_events_columns: string[] | null // Custom columns shown on the Live Events page
    live_events_token: string
    cookieless_server_hash_mode?: CookielessServerHashMode
    human_friendly_comparison_periods: boolean
    revenue_tracking_config: RevenueTrackingConfig

    /** Effective access level of the user in this specific team. Null if user has no access. */
    effective_membership_level: OrganizationMembershipLevel | null

    /** Used to exclude person properties from correlation analysis results.
     *
     * For example can be used to exclude properties that have trivial causation.
     * This field should have a default value of `{}`, but it IS nullable and can be `null` in some cases.
     */
    correlation_config: CorrelationConfigType | null
    person_on_events_querying_enabled: boolean
    extra_settings?: Record<string, string | number | boolean | undefined>
    modifiers?: HogQLQueryModifiers
    default_modifiers?: HogQLQueryModifiers
    product_intents?: ProductIntentType[]
    default_data_theme?: number
    flags_persistence_default: boolean
}

export interface ProductIntentType {
    product_type: string
    created_at: string
    onboarding_completed_at?: string
}

// This type would be more correct without `Partial<TeamType>`, but it's only used in the shared dashboard/insight
// scenes, so not worth the refactor to use the `isAuthenticatedTeam()` check
export type TeamPublicType = Partial<TeamType> & Pick<TeamType, 'id' | 'uuid' | 'name' | 'timezone'>

export interface ActionType {
    count?: number
    created_at: string
    deleted?: boolean
    id: number
    is_calculating?: boolean
    last_calculated_at?: string
    last_updated_at?: string // alias for last_calculated_at to achieve event and action parity
    name: string | null
    description?: string
    post_to_slack?: boolean
    slack_message_format?: string
    steps?: ActionStepType[]
    created_by: UserBasicType | null
    tags?: string[]
    verified?: boolean
    is_action?: true
    action_id?: number // alias of id to make it compatible with event definitions uuid
    bytecode?: any[]
    bytecode_error?: string
    pinned_at: string | null
}

/** Sync with plugin-server/src/types.ts */
export type ActionStepStringMatching = 'contains' | 'exact' | 'regex'

export interface ActionStepType {
    event?: string | null
    properties?: AnyPropertyFilter[]
    selector?: string | null
    /** @deprecated Only `selector` should be used now. */
    tag_name?: string
    text?: string | null
    /** @default StringMatching.Exact */
    text_matching?: ActionStepStringMatching | null
    href?: string | null
    /** @default ActionStepStringMatching.Exact */
    href_matching?: ActionStepStringMatching | null
    url?: string | null
    /** @default StringMatching.Contains */
    url_matching?: ActionStepStringMatching | null
    name?: string | null
}

export interface ElementType {
    attr_class?: string[]
    attr_id?: string
    attributes: Record<string, string>
    href?: string
    nth_child?: number
    nth_of_type?: number
    order?: number
    tag_name: string
    text?: string
}

export type ToolbarUserIntent = 'add-action' | 'edit-action' | 'heatmaps' | 'add-experiment' | 'edit-experiment'
export type ToolbarSource = 'url' | 'localstorage'
export type ToolbarVersion = 'toolbar'

export type ExperimentIdType = number | 'new' | 'web'
/* sync with posthog-js */
export interface ToolbarParams {
    apiURL?: string
    token?: string /** public posthog-js token */
    temporaryToken?: string /** private temporary user token */
    actionId?: number
    experimentId?: ExperimentIdType
    userIntent?: ToolbarUserIntent
    source?: ToolbarSource
    toolbarVersion?: ToolbarVersion
    instrument?: boolean
    distinctId?: string
    userEmail?: string
    dataAttributes?: string[]
    featureFlags?: Record<string, string | boolean>
}

export interface ToolbarProps extends ToolbarParams {
    posthog?: PostHog
    disableExternalStyles?: boolean
}

export type PathCleaningFilter = { alias?: string; regex?: string }

export type PropertyFilterValue = string | number | bigint | (string | number | bigint)[] | null

/** Sync with plugin-server/src/types.ts */
export enum PropertyOperator {
    Exact = 'exact',
    IsNot = 'is_not',
    IContains = 'icontains',
    NotIContains = 'not_icontains',
    Regex = 'regex',
    NotRegex = 'not_regex',
    GreaterThan = 'gt',
    GreaterThanOrEqual = 'gte',
    LessThan = 'lt',
    LessThanOrEqual = 'lte',
    IsSet = 'is_set',
    IsNotSet = 'is_not_set',
    IsDateExact = 'is_date_exact',
    IsDateBefore = 'is_date_before',
    IsDateAfter = 'is_date_after',
    Between = 'between',
    NotBetween = 'not_between',
    Minimum = 'min',
    Maximum = 'max',
    In = 'in',
    NotIn = 'not_in',
    IsCleanedPathExact = 'is_cleaned_path_exact',
}

export enum SavedInsightsTabs {
    All = 'all',
    Yours = 'yours',
    Favorites = 'favorites',
    History = 'history',
    Alerts = 'alerts',
}

export enum ReplayTabs {
    Templates = 'templates',
    Home = 'home',
    Playlists = 'playlists',
}

export enum ExperimentsTabs {
    All = 'all',
    Yours = 'yours',
    Archived = 'archived',
    Holdouts = 'holdouts',
    SharedMetrics = 'shared-metrics',
}

export enum ActivityTab {
    ExploreEvents = 'explore',
    LiveEvents = 'live',
}

export enum PipelineTab {
    Overview = 'overview',
    Transformations = 'transformations',
    Destinations = 'destinations',
    SiteApps = 'site-apps',
    Sources = 'sources',
    ImportApps = 'legacy-sources',
    AppsManagement = 'apps-management',
    History = 'history',
}

export enum PipelineStage {
    Transformation = 'transformation',
    Destination = 'destination',
    Source = 'source',
    SiteApp = 'site-app',
    ImportApp = 'legacy-source',
}

export enum PipelineNodeTab {
    Backfills = 'backfills',
    Configuration = 'configuration',
    Runs = 'runs',
    Logs = 'logs',
    Metrics = 'metrics',
    History = 'history',
    Schemas = 'schemas',
    Syncs = 'syncs',
    SourceConfiguration = 'source configuration',
}

export enum ProgressStatus {
    Draft = 'draft',
    Running = 'running',
    Complete = 'complete',
}

export enum PropertyFilterType {
    /** Event metadata and fields on the clickhouse events table */
    Meta = 'meta',
    /** Event properties */
    Event = 'event',
    /** Person properties */
    Person = 'person',
    Element = 'element',
    /** Event property with "$feature/" prepended */
    Feature = 'feature',
    Session = 'session',
    Cohort = 'cohort',
    Recording = 'recording',
    LogEntry = 'log_entry',
    Group = 'group',
    HogQL = 'hogql',
    DataWarehouse = 'data_warehouse',
    DataWarehousePersonProperty = 'data_warehouse_person_property',
}

/** Sync with plugin-server/src/types.ts */
interface BasePropertyFilter {
    key: string
    value?: PropertyFilterValue
    label?: string
    type?: PropertyFilterType
}

/** Sync with plugin-server/src/types.ts */
export interface EventPropertyFilter extends BasePropertyFilter {
    type: PropertyFilterType.Event
    /** @default 'exact' */
    operator: PropertyOperator
}

/** Sync with plugin-server/src/types.ts */
export interface PersonPropertyFilter extends BasePropertyFilter {
    type: PropertyFilterType.Person
    operator: PropertyOperator
}

export interface DataWarehousePropertyFilter extends BasePropertyFilter {
    type: PropertyFilterType.DataWarehouse
    operator: PropertyOperator
}

export interface DataWarehousePersonPropertyFilter extends BasePropertyFilter {
    type: PropertyFilterType.DataWarehousePersonProperty
    operator: PropertyOperator
}

/** Sync with plugin-server/src/types.ts */
export interface ElementPropertyFilter extends BasePropertyFilter {
    type: PropertyFilterType.Element
    key: 'tag_name' | 'text' | 'href' | 'selector'
    operator: PropertyOperator
}

export interface SessionPropertyFilter extends BasePropertyFilter {
    type: PropertyFilterType.Session
    operator: PropertyOperator
}

/** Sync with plugin-server/src/types.ts */
export interface CohortPropertyFilter extends BasePropertyFilter {
    type: PropertyFilterType.Cohort
    key: 'id'
    /**  @asType integer */
    value: number
    /** @default 'in' */
    operator: PropertyOperator
    cohort_name?: string
}

export interface GroupPropertyFilter extends BasePropertyFilter {
    type: PropertyFilterType.Group
    group_type_index?: integer | null
    operator: PropertyOperator
}

export interface FeaturePropertyFilter extends BasePropertyFilter {
    type: PropertyFilterType.Feature
    operator: PropertyOperator
    key: string
}

export interface HogQLPropertyFilter extends BasePropertyFilter {
    type: PropertyFilterType.HogQL
    key: string
}

export interface EmptyPropertyFilter {
    type?: never
    value?: never
    operator?: never
    key?: never
}

export type AnyPropertyFilter =
    | EventPropertyFilter
    | PersonPropertyFilter
    | ElementPropertyFilter
    | SessionPropertyFilter
    | CohortPropertyFilter
    | RecordingPropertyFilter
    | LogEntryPropertyFilter
    | GroupPropertyFilter
    | FeaturePropertyFilter
    | HogQLPropertyFilter
    | EmptyPropertyFilter
    | DataWarehousePropertyFilter
    | DataWarehousePersonPropertyFilter

/** Any filter type supported by `property_to_expr(scope="person", ...)`. */
export type AnyPersonScopeFilter =
    | PersonPropertyFilter
    | CohortPropertyFilter
    | HogQLPropertyFilter
    | EmptyPropertyFilter

export type AnyFilterLike = AnyPropertyFilter | PropertyGroupFilter | PropertyGroupFilterValue

export type SessionRecordingId = SessionRecordingType['id']

export interface RRWebRecordingConsoleLogPayload {
    level: LogLevel
    payload: (string | null)[]
    trace: string[]
}

export interface RRWebRecordingNetworkPayload {
    [key: number]: any
}

export interface RecordingConsoleLogBase {
    parsedPayload: string
    hash?: string // md5() on parsedPayload. Used for deduping console logs.
    count?: number // Number of duplicate console logs
    previewContent?: React.ReactNode // Content to show in first line
    fullContent?: React.ReactNode // Full content to show when item is expanded
    traceContent?: React.ReactNode // Url content to show on right side
    rawString: string // Raw text used for fuzzy search
    level: LogLevel
}

export type RecordingConsoleLog = RecordingConsoleLogBase & RecordingTimeMixinType

export type RecordingConsoleLogV2 = {
    timestamp: number
    windowId: string | undefined
    windowNumber?: number | '?' | undefined
    level: LogLevel
    content: string
    // JS code associated with the log - implicitly the empty array when not provided
    lines?: string[]
    // stack trace associated with the log - implicitly the empty array when not provided
    trace?: string[]
    // number of times this log message was seen - implicitly 1 when not provided
    count?: number
}

export interface RecordingSegment {
    kind: 'window' | 'buffer' | 'gap'
    startTimestamp: number // Epoch time that the segment starts
    endTimestamp: number // Epoch time that the segment ends
    durationMs: number
    windowId?: string
    isActive: boolean
}

export type EncodedRecordingSnapshot = {
    windowId: string
    data: eventWithTime[]
}

// we can duplicate the name SnapshotSourceType for the object and the type
// since one only exists to be used in the other
// this way if we want to reference one of the valid string values for SnapshotSourceType
// we have a strongly typed way to do it
export const SnapshotSourceType = {
    blob: 'blob',
    realtime: 'realtime',
    file: 'file',
} as const

export type SnapshotSourceType = (typeof SnapshotSourceType)[keyof typeof SnapshotSourceType]

export interface SessionRecordingSnapshotSource {
    source: SnapshotSourceType
    start_timestamp?: string
    end_timestamp?: string
    blob_key?: string
}

export type SessionRecordingSnapshotParams =
    | {
          source: 'blob'
          blob_key?: string
      }
    | {
          source: 'realtime'
          // originally realtime snapshots were returned in a different format than blob snapshots
          // since version 2024-04-30 they are returned in the same format
          version: '2024-04-30'
      }

export interface SessionRecordingSnapshotSourceResponse {
    source: Pick<SessionRecordingSnapshotSource, 'source' | 'blob_key'>
    snapshots?: RecordingSnapshot[]
    untransformed_snapshots?: RecordingSnapshot[]
}

export interface SessionRecordingSnapshotResponse {
    sources?: SessionRecordingSnapshotSource[]
    snapshots?: EncodedRecordingSnapshot[]
}

export type RecordingSnapshot = eventWithTime & {
    windowId: string
}

export interface SessionPlayerSnapshotData {
    snapshots?: RecordingSnapshot[]
    sources?: SessionRecordingSnapshotSource[]
    blob_keys?: string[]
    // used for a debug signal only for PostHog team, controlled by a feature flag
    // DO NOT RELY ON THIS FOR NON DEBUG PURPOSES
    untransformed_snapshots?: RecordingSnapshot[]
}

export interface SessionPlayerData {
    person: PersonType | null
    segments: RecordingSegment[]
    bufferedToTime: number | null
    snapshotsByWindowId: Record<string, eventWithTime[]>
    durationMs: number
    start: Dayjs | null
    end: Dayjs | null
    fullyLoaded: boolean
    sessionRecordingId: SessionRecordingId
}

export enum SessionRecordingUsageType {
    VIEWED = 'viewed',
    ANALYZED = 'analyzed',
    LOADED = 'loaded',
}

export enum SessionRecordingSidebarTab {
    OVERVIEW = 'overview',
    INSPECTOR = 'inspector',
    DEBUGGER = 'debugger',
}

export enum SessionRecordingSidebarStacking {
    Vertical = 'vertical',
    Horizontal = 'horizontal',
}

export enum FilterableInspectorListItemTypes {
    EVENTS = 'events',
    CONSOLE = 'console',
    NETWORK = 'network',
    DOCTOR = 'doctor',
}

export enum SessionPlayerState {
    READY = 'ready',
    BUFFER = 'buffer',
    PLAY = 'play',
    PAUSE = 'pause',
    SCRUB = 'scrub',
    SKIP = 'skip',
    ERROR = 'error',
}

export type AutoplayDirection = 'newer' | 'older' | null

/** Sync with plugin-server/src/types.ts */
export type ActionStepProperties =
    | EventPropertyFilter
    | PersonPropertyFilter
    | ElementPropertyFilter
    | CohortPropertyFilter

export interface RecordingPropertyFilter extends BasePropertyFilter {
    type: PropertyFilterType.Recording
    key: DurationType | 'snapshot_source' | 'visited_page'
    operator: PropertyOperator
}

export interface RecordingDurationFilter extends RecordingPropertyFilter {
    key: DurationType
    value: number
}

export interface LogEntryPropertyFilter extends BasePropertyFilter {
    type: PropertyFilterType.LogEntry
    operator: PropertyOperator
}

export interface LogEntryPropertyFilter extends BasePropertyFilter {
    type: PropertyFilterType.LogEntry
    operator: PropertyOperator
}

export interface LogEntryLevelFilter extends LogEntryPropertyFilter {
    key: 'level'
    value: FilterableLogLevel[]
}
export interface LogEntryMessageFilter extends LogEntryPropertyFilter {
    key: 'message'
    value: string
}

export type DurationType = 'duration' | 'active_seconds' | 'inactive_seconds'
export type FilterableLogLevel = 'info' | 'warn' | 'error'

export interface LegacyRecordingFilters {
    date_from?: string | null
    date_to?: string | null
    events?: FilterType['events']
    actions?: FilterType['actions']
    properties?: AnyPropertyFilter[]
    session_recording_duration?: RecordingDurationFilter
    duration_type_filter?: DurationType
    console_search_query?: LogEntryMessageFilter['value']
    console_logs?: LogEntryLevelFilter['value']
    snapshot_source?: AnyPropertyFilter | null
    filter_test_accounts?: boolean
    operand?: FilterLogicalOperator
}

export interface RecordingUniversalFilters {
    date_from?: string | null
    date_to?: string | null
    duration: RecordingDurationFilter[]
    filter_test_accounts?: boolean
    filter_group: UniversalFiltersGroup
    order?: RecordingsQuery['order']
}

export interface UniversalFiltersGroup {
    type: FilterLogicalOperator
    values: UniversalFiltersGroupValue[]
}

export type UniversalFiltersGroupValue = UniversalFiltersGroup | UniversalFilterValue
export type UniversalFilterValue = AnyPropertyFilter | ActionFilter

export type ErrorCluster = {
    cluster: number
    sample: string
    occurrences: number
    session_ids: string[]
    sparkline: Record<string, number>
    unique_sessions: number
    viewed: number
}
export type ErrorClusterResponse = ErrorCluster[] | null

export type EntityType = 'actions' | 'events' | 'data_warehouse' | 'new_entity'

export interface Entity {
    id: string | number
    name: string
    custom_name?: string
    order: number
    type: EntityType
}

export enum EntityTypes {
    ACTIONS = 'actions',
    EVENTS = 'events',
    DATA_WAREHOUSE = 'data_warehouse',
}

export type EntityFilter = {
    type?: EntityType
    id: Entity['id'] | null
    name?: string | null
    custom_name?: string | null
    index?: number
    order?: number
}

export interface ActionFilter extends EntityFilter {
    math?: string
    math_property?: string
    math_property_type?: TaxonomicFilterGroupType
    math_group_type_index?: integer | null
    math_hogql?: string
    properties?: AnyPropertyFilter[]
    type: EntityType
    days?: string[] // TODO: why was this added here?
}

export interface DataWarehouseFilter extends ActionFilter {
    id_field: string
    timestamp_field: string
    distinct_id_field: string
    table_name: string
}

export const isDataWarehouseFilter = (filter: EntityFilter): filter is DataWarehouseFilter =>
    filter.type === EntityTypes.DATA_WAREHOUSE

export interface FunnelExclusionLegacy extends Partial<EntityFilter> {
    funnel_from_step: number
    funnel_to_step: number
}

export type EntityFilterTypes = EntityFilter | ActionFilter | null

export interface PersonType {
    id?: string
    uuid?: string
    name?: string
    distinct_ids: string[]
    properties: Record<string, any>
    created_at?: string
    is_identified?: boolean
}

export interface PersonListParams {
    properties?: AnyPropertyFilter[]
    search?: string
    cohort?: number
    distinct_id?: string
    include_total?: boolean // PostHog 3000-only
}

export type SearchableEntity =
    | 'action'
    | 'cohort'
    | 'insight'
    | 'dashboard'
    | 'event_definition'
    | 'experiment'
    | 'feature_flag'
    | 'notebook'
    | 'survey'

export type SearchListParams = { q: string; entities?: SearchableEntity[] }

export type SearchResultType = {
    result_id: string
    type: SearchableEntity
    rank: number | null
    extra_fields: Record<string, unknown>
}

export type SearchResponse = {
    results: SearchResultType[]
    counts: Record<SearchableEntity, number | null>
}

export type GroupListParams = { group_type_index: GroupTypeIndex; search: string }

export interface MatchedRecordingEvent {
    uuid: string
}

export interface MatchedRecording {
    session_id?: string
    events: MatchedRecordingEvent[]
}

export interface CommonActorType {
    id: string | number
    properties: Record<string, any>
    /** @format date-time */
    created_at: string
    matched_recordings: MatchedRecording[]
    value_at_data_point: number | null
}

export interface PersonActorType extends CommonActorType {
    type: 'person'
    /** Serial ID (NOT UUID). */
    id: number
    uuid: string
    name?: string
    distinct_ids: string[]
    is_identified: boolean
}

export interface GroupActorType extends CommonActorType {
    type: 'group'
    /** Group key. */
    id: string
    group_key: string
    group_type_index: integer
}

export type ActorType = PersonActorType | GroupActorType

export interface CohortGroupType {
    id: string
    days?: string
    action_id?: number
    event_id?: string
    label?: string
    count?: number
    count_operator?: string
    properties?: AnyPropertyFilter[]
    matchType: MatchType
    name?: string
}

// Synced with `posthog/models/property.py`
export interface CohortCriteriaType {
    id: string // Criteria filter id
    key: string
    value: BehavioralFilterType
    type: BehavioralFilterKey
    operator?: PropertyOperator | null
    group_type_index?: integer | null
    event_type?: TaxonomicFilterGroupType | null
    operator_value?: PropertyFilterValue
    time_value?: number | string | null
    time_interval?: TimeUnitType | null
    explicit_datetime?: string | null
    total_periods?: number | null
    min_periods?: number | null
    seq_event_type?: TaxonomicFilterGroupType | null
    seq_event?: string | number | null
    seq_time_value?: number | string | null
    seq_time_interval?: TimeUnitType | null
    negation?: boolean
    value_property?: string | null // Transformed into 'value' for api calls
    event_filters?: AnyPropertyFilter[] | null
}

export type EmptyCohortGroupType = Partial<CohortGroupType>

export type EmptyCohortCriteriaType = Partial<CohortCriteriaType>

export type AnyCohortGroupType = CohortGroupType | EmptyCohortGroupType

export type AnyCohortCriteriaType = CohortCriteriaType | EmptyCohortCriteriaType

export type MatchType = typeof ENTITY_MATCH_TYPE | typeof PROPERTY_MATCH_TYPE

export interface CohortType {
    count?: number
    description?: string
    created_by?: UserBasicType | null
    created_at?: string
    deleted?: boolean
    id: number | 'new'
    is_calculating?: boolean
    errors_calculating?: number
    last_calculation?: string
    is_static?: boolean
    name?: string
    csv?: File
    groups: CohortGroupType[] // To be deprecated once `filter` takes over
    filters: {
        properties: CohortCriteriaGroupFilter
    }
    experiment_set?: number[]
}

export interface InsightHistory {
    id: number
    filters: Record<string, any>
    name?: string
    createdAt: string
    saved: boolean
    type: InsightType
}

export interface SavedFunnel extends InsightHistory {
    created_by: string
}

export type BinCountValue = number | typeof BIN_COUNT_AUTO

// https://github.com/PostHog/posthog/blob/master/posthog/constants.py#L106
export enum StepOrderValue {
    STRICT = 'strict',
    UNORDERED = 'unordered',
    ORDERED = 'ordered',
}

export enum PersonsTabType {
    FEED = 'feed',
    EVENTS = 'events',
    SESSION_RECORDINGS = 'sessionRecordings',
    PROPERTIES = 'properties',
    COHORTS = 'cohorts',
    RELATED = 'related',
    HISTORY = 'history',
    FEATURE_FLAGS = 'featureFlags',
    DASHBOARD = 'dashboard',
}

export enum LayoutView {
    Card = 'card',
    List = 'list',
}

export interface EventsTableAction {
    name: string
    id: string
}

export interface EventsTableRowItem {
    event?: EventType
    date_break?: string
    new_events?: boolean
}

export interface EventType {
    // fields from the API
    id: string
    distinct_id: string
    properties: Record<string, any>
    event: string
    timestamp: string
    person?: Pick<PersonType, 'is_identified' | 'distinct_ids' | 'properties'>
    elements: ElementType[]
    elements_chain?: string | null
    uuid?: string
}

export interface LiveEvent {
    uuid: string
    event: string
    properties: Record<string, any>
    timestamp: string
    team_id: number
    distinct_id: string
    created_at: string
}

export interface RecordingTimeMixinType {
    playerTime: number | null
}

export interface RecordingEventType
    extends Pick<EventType, 'id' | 'event' | 'properties' | 'timestamp' | 'elements'>,
        RecordingTimeMixinType {
    fullyLoaded: boolean
}

export interface SessionRecordingPlaylistType {
    /** The primary key in the database, used as well in API endpoints */
    id: number
    short_id: string
    name: string
    derived_name?: string | null
    description?: string
    pinned?: boolean
    deleted: boolean
    created_at: string
    created_by: UserBasicType | null
    last_modified_at: string
    last_modified_by: UserBasicType | null
    filters?: LegacyRecordingFilters
}

export interface SessionRecordingSegmentType {
    start_time: string
    end_time: string
    window_id: string
    is_active: boolean
}

export interface SessionRecordingType {
    id: string
    /** Whether this recording has been viewed already. */
    viewed: boolean
    /** Length of recording in seconds. */
    recording_duration: number
    active_seconds?: number
    inactive_seconds?: number
    /** When the recording starts in ISO format. */
    start_time: string
    /** When the recording ends in ISO format. */
    end_time: string
    /** List of matching events. **/
    matching_events?: MatchedRecording[]
    distinct_id?: string
    email?: string
    person?: PersonType
    click_count?: number
    keypress_count?: number
    /** count of all mouse activity in the recording, not just clicks */
    mouse_activity_count?: number
    start_url?: string
    console_log_count?: number
    console_warn_count?: number
    console_error_count?: number
    /** Where this recording information was loaded from  */
    storage?: 'object_storage_lts' | 'object_storage'
    summary?: string
    snapshot_source: 'web' | 'mobile' | 'unknown'
    /** whether we have received data for this recording in the last 5 minutes
     * (assumes the recording was loaded from ClickHouse)
     * **/
    ongoing?: boolean
    /**
     * calculated on the backend so that we can sort by it, definition may change over time
     */
    activity_score?: number
}

export interface SessionRecordingUpdateType {
    viewed?: boolean
    analyzed?: boolean
    player_metadata?: Record<string, any> | null
    durations?: Record<string, any> | null
    $pathname: string
}

export interface SessionRecordingPropertiesType {
    id: string
    properties?: Record<string, any>
}

export interface PerformancePageView {
    session_id: string
    pageview_id: string
    timestamp: string
}
export interface RecentPerformancePageView extends PerformancePageView {
    page_url: string
    duration: number
}

// copied from rrweb/network@1
export type Body =
    | string
    | Document
    | Blob
    | ArrayBufferView
    | ArrayBuffer
    | FormData
    | URLSearchParams
    | ReadableStream<Uint8Array>
    | null

/**
 * This is our base type for tracking network requests.
 * It sticks relatively closely to the spec for the web
 * see https://developer.mozilla.org/en-US/docs/Web/API/Performance_API
 * we have renamed/added a few fields for the benefit of ClickHouse
 * but don't yet clash with the spec
 */
export interface PerformanceEvent {
    uuid: string
    timestamp: string | number
    distinct_id: string
    session_id: string
    window_id: string
    pageview_id: string
    current_url: string

    // BASE_EVENT_COLUMNS
    time_origin?: string
    entry_type?: string
    name?: string

    // RESOURCE_EVENT_COLUMNS
    start_time?: number
    duration?: number
    redirect_start?: number
    redirect_end?: number
    worker_start?: number
    fetch_start?: number
    domain_lookup_start?: number
    domain_lookup_end?: number
    connect_start?: number
    secure_connection_start?: number
    connect_end?: number
    request_start?: number
    response_start?: number
    response_end?: number
    decoded_body_size?: number
    encoded_body_size?: number

    initiator_type?:
        | 'navigation'
        | 'css'
        | 'script'
        | 'xmlhttprequest'
        | 'fetch'
        | 'beacon'
        | 'video'
        | 'audio'
        | 'track'
        | 'img'
        | 'image'
        | 'input'
        | 'a'
        | 'iframe'
        | 'frame'
        | 'link'
        | 'other'
    next_hop_protocol?: string
    render_blocking_status?: string
    response_status?: number
    // see https://developer.mozilla.org/en-US/docs/Web/API/PerformanceResourceTiming/transferSize
    // zero has meaning for this field so should not be used unless the transfer size was known to be zero
    transfer_size?: number

    // LARGEST_CONTENTFUL_PAINT_EVENT_COLUMNS
    largest_contentful_paint_element?: string
    largest_contentful_paint_render_time?: number
    largest_contentful_paint_load_time?: number
    largest_contentful_paint_size?: number
    largest_contentful_paint_id?: string
    largest_contentful_paint_url?: string

    // NAVIGATION_EVENT_COLUMNS
    dom_complete?: number
    dom_content_loaded_event?: number
    dom_interactive?: number
    load_event_end?: number
    load_event_start?: number
    redirect_count?: number
    navigation_type?: string
    unload_event_end?: number
    unload_event_start?: number

    // Performance summary fields calculated on frontend
    first_contentful_paint?: number // https://web.dev/fcp/
    time_to_interactive?: number // https://web.dev/tti/
    total_blocking_time?: number // https://web.dev/tbt/
    web_vitals?: Set<RecordingEventType>

    // request/response capture - merged in from rrweb/network@1 payloads
    request_headers?: Record<string, string>
    response_headers?: Record<string, string>
    request_body?: Body
    response_body?: Body
    method?: string
    // normally, can rely on performance event values like duration,
    // but they may be absent in which case the SDK may have sent start and end time
    end_time?: number

    //rrweb/network@1 - i.e. not in ClickHouse table
    is_initial?: boolean
    raw?: Record<string, any>

    //server timings - reported as separate events but added back in here on the front end
    server_timings?: PerformanceEvent[]
}

export type AssetType = 'CSS' | 'JS' | 'Fetch' | 'Image' | 'Link' | 'XHR' | 'HTML'

export interface CurrentBillCycleType {
    current_period_start: number
    current_period_end: number
}

export type BillingFeatureType = {
    key: AvailableFeatureUnion
    name: string
    description?: string | null
    docsUrl?: string | null
    limit?: number | null
    note?: string | null
    unit?: string | null
    images?: {
        light: string
        dark: string
    } | null
    icon_key?: string | null
    entitlement_only?: boolean
    type?: 'primary' | 'secondary' | null
}

export interface BillingTierType {
    flat_amount_usd: string
    unit_amount_usd: string
    current_amount_usd: string | null
    current_usage: number
    projected_usage: number | null
    projected_amount_usd: string | null
    up_to: number | null
}

export interface BillingTrialType {
    length: number
}

export interface BillingProductV2Type {
    type: string
    usage_key: string | null
    name: string
    headline: string | null
    description: string
    price_description?: string | null
    icon_key?: string | null
    image_url?: string | null
    screenshot_url: string | null
    docs_url: string
    free_allocation?: number | null
    subscribed: boolean | null
    tiers?: BillingTierType[] | null
    tiered: boolean
    current_usage?: number
    projected_amount_usd?: string | null
    projected_usage?: number
    percentage_usage: number
    current_amount_usd_before_addons: string | null
    current_amount_usd: string | null
    usage_limit: number | null
    has_exceeded_limit: boolean
    unit: string | null
    unit_amount_usd: string | null
    plans: BillingPlanType[]
    contact_support: boolean | null
    inclusion_only: any
    features: BillingFeatureType[]
    addons: BillingProductV2AddonType[]
    // addons-only: if this addon is included with the base product and not subscribed individually. for backwards compatibility.
    included_with_main_product?: boolean
    trial?: BillingTrialType
}

export interface BillingProductV2AddonType {
    name: string
    description: string
    price_description: string | null
    image_url: string | null
    icon_key?: string
    docs_url: string | null
    type: string
    tiers: BillingTierType[] | null
    tiered: boolean
    subscribed: boolean
    // sometimes addons are included with the base product, but they aren't subscribed individually
    included_with_main_product?: boolean
    inclusion_only: boolean | null
    contact_support: boolean | null
    unit: string | null
    unit_amount_usd: string | null
    current_amount_usd: string | null
    current_usage: number
    projected_usage: number | null
    projected_amount_usd: string | null
    plans: BillingPlanType[]
    usage_key?: string
    free_allocation?: number | null
    percentage_usage?: number
    features: BillingFeatureType[]
    included_if?: 'no_active_subscription' | 'has_subscription' | null
    usage_limit?: number | null
    trial?: BillingTrialType
}
export interface BillingType {
    customer_id: string
    has_active_subscription: boolean
    subscription_level: 'free' | 'paid' | 'custom'
    free_trial_until?: Dayjs
    stripe_portal_url?: string
    deactivated?: boolean
    current_total_amount_usd?: string
    current_total_amount_usd_after_discount?: string
    products: BillingProductV2Type[]

    custom_limits_usd?: {
        [key: string]: number | null
    }
    billing_period?: {
        current_period_start: Dayjs
        current_period_end: Dayjs
        interval: 'month' | 'year'
    }
    license?: {
        plan: LicensePlan
    }
    available_plans?: BillingPlanType[]
    discount_percent?: number
    discount_amount_usd?: string
    amount_off_expires_at?: Dayjs
    trial?: {
        type: 'autosubscribe' | 'standard'
        status: 'active' | 'expired' | 'cancelled' | 'converted'
        target: 'paid' | 'teams' | 'enterprise'
        expires_at: string
    }
}

export interface BillingPlanType {
    free_allocation?: number | null
    features: BillingFeatureType[]
    name: string
    description: string
    is_free?: boolean
    plan_key?: string
    image_url: string | null
    docs_url: string | null
    note: string | null
    unit: string | null
    flat_rate: boolean
    product_key: ProductKeyUnion
    current_plan?: boolean | null
    tiers?: BillingTierType[] | null
    unit_amount_usd: string | null
    included_if?: 'no_active_subscription' | 'has_subscription' | null
    initial_billing_limit?: number | null
    contact_support: boolean | null
}

export interface PlanInterface {
    key: string
    name: string
    custom_setup_billing_message: string
    image_url: string
    self_serve: boolean
    is_metered_billing: boolean
    event_allowance: number
    price_string: string
}

// Creating a nominal type: https://github.com/microsoft/TypeScript/issues/202#issuecomment-961853101
export type InsightShortId = string & { readonly '': unique symbol }

export enum InsightColor {
    White = 'white',
    Black = 'black',
    Blue = 'blue',
    Green = 'green',
    Purple = 'purple',
}

export interface Cacheable {
    last_refresh: string | null
    next_allowed_client_refresh?: string | null
    cache_target_age?: string | null
}

export interface TileLayout extends Omit<Layout, 'i'> {
    i?: string // we use `i` in the front end but not in the API
}

export interface Tileable {
    layouts: Record<DashboardLayoutSize, TileLayout> | Record<string, never> // allow an empty object or one with DashboardLayoutSize keys
    color: InsightColor | null
}

export interface DashboardTile<T = InsightModel> extends Tileable {
    id: number
    insight?: T
    text?: TextModel
    deleted?: boolean
    is_cached?: boolean
}

export interface DashboardTileBasicType {
    id: number
    dashboard_id: number
    deleted?: boolean
}

export interface TextModel {
    body: string
    created_by?: UserBasicType
    last_modified_by?: UserBasicType
    last_modified_at: string
}

export interface InsightModel extends Cacheable, WithAccessControl {
    /** The unique key we use when communicating with the user, e.g. in URLs */
    short_id: InsightShortId
    /** The primary key in the database, used as well in API endpoints */
    id: number
    name: string
    derived_name?: string | null
    description?: string
    favorited?: boolean
    order: number | null
    result: any
    deleted: boolean
    saved: boolean
    created_at: string
    created_by: UserBasicType | null
    is_sample: boolean
    /** @deprecated Use `dashboard_tiles` instead */
    dashboards: number[] | null
    dashboard_tiles: DashboardTileBasicType[] | null
    updated_at: string
    tags?: string[]
    last_modified_at: string
    last_modified_by: UserBasicType | null
    effective_restriction_level: DashboardRestrictionLevel
    effective_privilege_level: DashboardPrivilegeLevel
    timezone?: string | null
    /** Only used in the frontend to store the next breakdown url */
    next?: string
    /** Only used in the frontend to toggle showing Baseline in funnels or not */
    disable_baseline?: boolean
    filters: Partial<FilterType>
    query?: Node | null
    query_status?: QueryStatus
}

export interface QueryBasedInsightModel extends Omit<InsightModel, 'filters'> {
    query: Node | null
}

export interface DashboardBasicType extends WithAccessControl {
    id: number
    name: string
    description: string
    pinned: boolean
    created_at: string
    created_by: UserBasicType | null
    is_shared: boolean
    deleted: boolean
    creation_mode: 'default' | 'template' | 'duplicate'
    restriction_level: DashboardRestrictionLevel
    effective_restriction_level: DashboardRestrictionLevel
    effective_privilege_level: DashboardPrivilegeLevel
    access_control_version: 'v1' | 'v2'
    tags?: string[]
    /** Purely local value to determine whether the dashboard should be highlighted, e.g. as a fresh duplicate. */
    _highlight?: boolean
}

export interface DashboardTemplateListParams {
    scope?: DashboardTemplateScope
    // matches on template name, description, and tags
    search?: string
}

export type DashboardTemplateScope = 'team' | 'global' | 'feature_flag'

export interface DashboardType<T = InsightModel> extends DashboardBasicType {
    tiles: DashboardTile<T>[]
    filters: DashboardFilter
    variables?: Record<string, HogQLVariable>
}

export enum TemplateAvailabilityContext {
    GENERAL = 'general',
    ONBOARDING = 'onboarding',
}

export interface DashboardTemplateType<T = InsightModel> {
    id: string
    team_id?: number
    created_at?: string
    template_name: string
    dashboard_description?: string
    dashboard_filters?: DashboardFilter
    tiles: DashboardTile<T>[]
    variables?: DashboardTemplateVariableType[]
    tags?: string[]
    image_url?: string
    scope?: DashboardTemplateScope
    availability_contexts?: TemplateAvailabilityContext[]
}

export interface MonacoMarker {
    message: string
}

// makes the DashboardTemplateType properties optional and the tiles properties optional
export type DashboardTemplateEditorType = Partial<Omit<DashboardTemplateType, 'tiles'>> & {
    tiles: Partial<DashboardTile>[]
}

export interface DashboardTemplateVariableType {
    id: string
    name: string
    description: string
    type: 'event'
    default: TemplateVariableStep
    required: boolean
    touched?: boolean
    selector?: string
    href?: string
    url?: string
}

export type DashboardLayoutSize = 'sm' | 'xs'

/** Explicit dashboard collaborator, based on DashboardPrivilege. */
export interface DashboardCollaboratorType {
    id: string
    dashboard_id: DashboardType['id']
    user: UserBasicType
    level: DashboardPrivilegeLevel
    added_at: string
    updated_at: string
}

/** Explicit (dashboard privilege) OR implicit (project admin) dashboard collaborator. */
export type FusedDashboardCollaboratorType = Pick<DashboardCollaboratorType, 'user' | 'level'>

export interface OrganizationInviteType {
    id: string
    target_email: string
    first_name: string
    level: OrganizationMembershipLevel
    is_expired: boolean
    emailing_attempt_made: boolean
    created_by: UserBasicType | null
    created_at: string
    updated_at: string
    message?: string
}

export enum PluginInstallationType {
    Local = 'local',
    Custom = 'custom',
    Repository = 'repository',
    Source = 'source',
    Inline = 'inline',
}

export interface PluginType {
    id: number
    plugin_type: PluginInstallationType
    name: string
    description?: string
    url?: string
    tag?: string
    icon?: string
    latest_tag?: string // apps management page: The latest git hash for the repo behind the url
    config_schema: Record<string, PluginConfigSchema> | PluginConfigSchema[]
    source?: string
    maintainer?: string
    is_global: boolean
    organization_id: string
    organization_name: string
    metrics?: Record<string, StoredMetricMathOperations>
    capabilities?: Record<'jobs' | 'methods' | 'scheduled_tasks', string[] | undefined>
    public_jobs?: Record<string, JobSpec>
    hog_function_migration_available?: boolean
}

export type AppType = PluginType

/** Config passed to app component and logic as props. Sent in Django's app context */
export interface FrontendAppConfig {
    pluginId: number
    pluginConfigId: number
    pluginType: PluginInstallationType | null
    name: string
    url: string
    config: Record<string, any>
}

/** Frontend app created after receiving a bundle via import('').getFrontendApp() */
export interface FrontendApp {
    id: number
    pluginId: number
    error?: any
    title?: string
    logic?: LogicWrapper
    component?: (props: FrontendAppConfig) => JSX.Element
    onInit?: (props: FrontendAppConfig) => void
}

export interface JobPayloadFieldOptions {
    type: 'string' | 'boolean' | 'json' | 'number' | 'date' | 'daterange'
    title?: string
    required?: boolean
    default?: any
    staff_only?: boolean
}

export interface JobSpec {
    payload?: Record<string, JobPayloadFieldOptions>
}

/** @deprecated in favor of PluginConfigTypeNew */
export interface PluginConfigType {
    id?: number
    plugin: number
    team_id: number
    enabled: boolean
    order: number

    config: Record<string, any>
    error?: PluginErrorType
    delivery_rate_24h?: number | null
    created_at?: string
}

/** @deprecated in favor of PluginConfigWithPluginInfoNew */
export interface PluginConfigWithPluginInfo extends PluginConfigType {
    id: number
    plugin_info: PluginType
}

// TODO: Rename to PluginConfigType once the legacy PluginConfigType are removed from the frontend
export interface PluginConfigTypeNew {
    id: number
    plugin: number
    team_id: number
    enabled: boolean
    order: number
    name: string
    description?: string
    updated_at: string
    delivery_rate_24h?: number | null
    config: Record<string, any>
}

// TODO: Rename to PluginConfigWithPluginInfo once the are removed from the frontend
export interface PluginConfigWithPluginInfoNew extends PluginConfigTypeNew {
    plugin_info: PluginType
}

export interface PluginErrorType {
    message: string
    time: string
    stack?: string
    name?: string
    event?: Record<string, any>
}

export type LogEntryLevel = 'DEBUG' | 'LOG' | 'INFO' | 'WARN' | 'WARNING' | 'ERROR'

// The general log entry format that eventually everything should match
export type LogEntry = {
    log_source_id: string
    instance_id: string
    timestamp: string
    level: LogEntryLevel
    message: string
}

export type LogEntryRequestParams = {
    limit?: number
    after?: string
    before?: string
    // Comma separated list of log levels
    level?: string
    search?: string
    instance_id?: string
}

export interface PluginLogEntry {
    id: string
    team_id: number
    plugin_id: number
    plugin_config_id: number
    timestamp: string
    source: string
    type: LogEntryLevel
    is_system: boolean
    message: string
    instance_id: string
}

export enum AnnotationScope {
    Insight = 'dashboard_item',
    Dashboard = 'dashboard',
    Project = 'project',
    Organization = 'organization',
}

export interface RawAnnotationType {
    id: number
    scope: AnnotationScope
    content: string | null
    date_marker: string | null
    created_by?: UserBasicType | null
    created_at: string
    updated_at: string
    dashboard_item?: number | null
    insight_short_id?: QueryBasedInsightModel['short_id'] | null
    insight_name?: QueryBasedInsightModel['name'] | null
    insight_derived_name?: QueryBasedInsightModel['derived_name'] | null
    dashboard_id?: DashboardBasicType['id'] | null
    dashboard_name?: DashboardBasicType['name'] | null
    deleted?: boolean
    creation_type?: 'USR' | 'GIT'
}

export interface AnnotationType extends Omit<RawAnnotationType, 'created_at' | 'date_marker'> {
    date_marker: dayjs.Dayjs | null
    created_at: dayjs.Dayjs
}

export interface DatedAnnotationType extends Omit<AnnotationType, 'date_marker'> {
    date_marker: dayjs.Dayjs
}

export enum ChartDisplayType {
    ActionsLineGraph = 'ActionsLineGraph',
    ActionsBar = 'ActionsBar',
    ActionsStackedBar = 'ActionsStackedBar',
    ActionsAreaGraph = 'ActionsAreaGraph',
    ActionsLineGraphCumulative = 'ActionsLineGraphCumulative',
    BoldNumber = 'BoldNumber',
    ActionsPie = 'ActionsPie',
    ActionsBarValue = 'ActionsBarValue',
    ActionsTable = 'ActionsTable',
    WorldMap = 'WorldMap',
}
export enum ChartDisplayCategory {
    TimeSeries = 'TimeSeries',
    CumulativeTimeSeries = 'CumulativeTimeSeries',
    TotalValue = 'TotalValue',
}

export type BreakdownType =
    | 'cohort'
    | 'person'
    | 'event'
    | 'group'
    | 'session'
    | 'hogql'
    | 'data_warehouse'
    | 'data_warehouse_person_property'
export type IntervalType = 'minute' | 'hour' | 'day' | 'week' | 'month'
export type SmoothingType = number

export enum InsightType {
    TRENDS = 'TRENDS',
    STICKINESS = 'STICKINESS',
    LIFECYCLE = 'LIFECYCLE',
    FUNNELS = 'FUNNELS',
    RETENTION = 'RETENTION',
    PATHS = 'PATHS',
    JSON = 'JSON',
    SQL = 'SQL',
    HOG = 'HOG',
}

export enum PathType {
    PageView = '$pageview',
    Screen = '$screen',
    CustomEvent = 'custom_event',
    HogQL = 'hogql',
}

export enum FunnelPathType {
    before = 'funnel_path_before_step',
    between = 'funnel_path_between_steps',
    after = 'funnel_path_after_step',
}

export enum FunnelVizType {
    Steps = 'steps',
    TimeToConvert = 'time_to_convert',
    Trends = 'trends',
}

export type RetentionType = typeof RETENTION_RECURRING | typeof RETENTION_FIRST_TIME

export enum RetentionPeriod {
    Hour = 'Hour',
    Day = 'Day',
    Week = 'Week',
    Month = 'Month',
}

// eslint-disable-next-line @typescript-eslint/no-duplicate-type-constituents
export type BreakdownKeyType = integer | string | number | (integer | string | number)[] | null

/**
 * Legacy breakdown.
 */
export interface Breakdown {
    property: string | number
    type: BreakdownType
    normalize_url?: boolean
    histogram_bin_count?: number
    group_type_index?: number
}

export interface FilterType {
    // used by all
    from_dashboard?: boolean | number
    insight?: InsightType
    filter_test_accounts?: boolean
    properties?: AnyPropertyFilter[] | PropertyGroupFilter
    sampling_factor?: number | null

    date_from?: string | null
    date_to?: string | null
    /**
     * Whether the `date_from` and `date_to` should be used verbatim. Disables rounding to the start and end of period.
     * Strings are cast to bools, e.g. "true" -> true.
     */
    explicit_date?: boolean | string | null

    events?: Record<string, any>[]
    actions?: Record<string, any>[]
    data_warehouse?: Record<string, any>[]
    new_entity?: Record<string, any>[]

    // persons modal
    entity_id?: string | number
    entity_type?: EntityType
    entity_math?: string

    // used by trends and stickiness
    interval?: IntervalType
    // TODO: extract into TrendsFunnelsCommonFilterType
    breakdown_type?: BreakdownType | null
    breakdown?: BreakdownKeyType
    breakdown_normalize_url?: boolean
    breakdowns?: Breakdown[]
    breakdown_group_type_index?: integer | null
    breakdown_hide_other_aggregation?: boolean | null
    breakdown_limit?: integer | null
    aggregation_group_type_index?: integer // Groups aggregation
}

export interface TemplateVariableStep {
    id?: string
    math?: BaseMathType
    name?: string | null
    order?: number
    type?: EntityTypes
    event?: string
    selector?: string | null
    href?: string | null
    url?: string | null
    properties?: Record<string, any>[]
    custom_name?: string
    custom_event?: boolean
}

export interface PropertiesTimelineFilterType {
    date_from?: string | null // DateMixin
    date_to?: string | null // DateMixin
    interval?: IntervalType // IntervalMixin
    properties?: AnyPropertyFilter[] | PropertyGroupFilter // PropertyMixin
    events?: Record<string, any>[] // EntitiesMixin
    actions?: Record<string, any>[] // EntitiesMixin
    aggregation_group_type_index?: number // GroupsAggregationMixin
    display?: ChartDisplayType // DisplayDerivedMixin
    breakdown_type?: BreakdownType | null
    breakdown?: BreakdownKeyType
}

export interface TrendsFilterType extends FilterType {
    // Specifies that we want to smooth the aggregation over the specified
    // number of intervals, e.g. for a day interval, we may want to smooth over
    // 7 days to remove weekly variation. Smoothing is performed as a moving average.
    smoothing_intervals?: number
    formula?: string
    compare_to?: string
    compare?: boolean
    /** @deprecated */
    shown_as?: ShownAsValue
    display?: ChartDisplayType
    breakdown_histogram_bin_count?: number // trends breakdown histogram bin count

    // frontend only
    show_alert_threshold_lines?: boolean // used to show/hide horizontal lines on insight representing alert thresholds set on the insight
    show_legend?: boolean // used to show/hide legend next to insights graph
    hidden_legend_keys?: Record<string, boolean | undefined> // used to toggle visibilities in table and legend
    aggregation_axis_format?: AggregationAxisFormat // a fixed format like duration that needs calculation
    aggregation_axis_prefix?: string // a prefix to add to the aggregation axis e.g. £
    aggregation_axis_postfix?: string // a postfix to add to the aggregation axis e.g. %
    decimal_places?: number
    show_values_on_series?: boolean
    show_labels_on_series?: boolean
    show_percent_stack_view?: boolean
    y_axis_scale_type?: 'log10' | 'linear'
    show_multiple_y_axes?: boolean
}

export interface StickinessFilterType extends FilterType {
    compare_to?: string
    compare?: boolean
    /** @deprecated */
    shown_as?: ShownAsValue
    display?: ChartDisplayType

    // frontend only
    show_legend?: boolean // used to show/hide legend next to insights graph
    hidden_legend_keys?: Record<string, boolean | undefined> // used to toggle visibilities in table and legend
    show_values_on_series?: boolean
    show_multiple_y_axes?: boolean

    // persons only
    stickiness_days?: number
}

export interface FunnelsFilterType extends FilterType {
    funnel_viz_type?: FunnelVizType // parameter sent to funnels API for time conversion code path
    funnel_from_step?: number // used in time to convert: initial step index to compute time to convert
    funnel_to_step?: number // used in time to convert: ending step index to compute time to convert
    breakdown_attribution_type?: BreakdownAttributionType // funnels breakdown attribution type
    breakdown_attribution_value?: number // funnels breakdown attribution specific step value
    bin_count?: BinCountValue // used in time to convert: number of bins to show in histogram
    funnel_window_interval_unit?: FunnelConversionWindowTimeUnit // minutes, days, weeks, etc. for conversion window
    funnel_window_interval?: number | undefined // length of conversion window
    funnel_order_type?: StepOrderValue
    exclusions?: FunnelExclusionLegacy[] // used in funnel exclusion filters
    funnel_aggregate_by_hogql?: string

    // frontend only
    layout?: FunnelLayout // used only for funnels
    funnel_step_reference?: FunnelStepReference // whether conversion shown in graph should be across all steps or just from the previous step
    hidden_legend_keys?: Record<string, boolean | undefined> // used to toggle visibilities in table and legend

    // persons only
    entrance_period_start?: string // this and drop_off is used for funnels time conversion date for the persons modal
    drop_off?: boolean
    funnel_step?: number
    funnel_step_breakdown?: string | number[] | number | null // used in steps breakdown: persons modal
    funnel_custom_steps?: number[] // used to provide custom steps for which to get people in a funnel - primarily for correlation use
    funnel_correlation_person_entity?: Record<string, any> // Funnel Correlation Persons Filter
    funnel_correlation_person_converted?: 'true' | 'false' // Funnel Correlation Persons Converted - success or failure counts
}
export interface PathsFilterType extends FilterType {
    path_type?: PathType
    paths_hogql_expression?: string
    include_event_types?: PathType[]
    start_point?: string
    end_point?: string
    path_groupings?: string[]
    funnel_paths?: FunnelPathType
    funnel_filter?: Record<string, any> // Funnel Filter used in Paths
    exclude_events?: string[] // Paths Exclusion type
    /** @asType integer */
    step_limit?: number // Paths Step Limit
    path_replacements?: boolean
    local_path_cleaning_filters?: PathCleaningFilter[] | null
    /** @asType integer */
    edge_limit?: number | undefined // Paths edge limit
    /** @asType integer */
    min_edge_weight?: number | undefined // Paths
    /** @asType integer */
    max_edge_weight?: number | undefined // Paths

    // persons only
    path_start_key?: string // Paths People Start Key
    path_end_key?: string // Paths People End Key
    path_dropoff_key?: string // Paths People Dropoff Key
}

export type RetentionEntityKind = NodeKind.ActionsNode | NodeKind.EventsNode

export interface RetentionEntity {
    id?: string | number // TODO: Fix weird typing issues
    kind?: RetentionEntityKind
    name?: string
    type?: EntityType
    /**  @asType integer */
    order?: number
    uuid?: string
    custom_name?: string
    /** filters on the event */
    properties?: AnyPropertyFilter[]
}

export interface RetentionFilterType extends FilterType {
    retention_type?: RetentionType
    /** Whether retention is with regard to initial cohort size, or that of the previous period. */
    retention_reference?: 'total' | 'previous'
    /**
     * @asType integer
     */
    total_intervals?: number
    returning_entity?: RetentionEntity
    target_entity?: RetentionEntity
    period?: RetentionPeriod
    cumulative?: boolean

    //frontend only
    show_mean?: boolean
}
export interface LifecycleFilterType extends FilterType {
    /** @deprecated */
    shown_as?: ShownAsValue

    // frontend only
    show_legend?: boolean
    show_values_on_series?: boolean
    toggledLifecycles?: LifecycleToggle[]
}

export type LifecycleToggle = 'new' | 'resurrecting' | 'returning' | 'dormant'
export type AnyFilterType =
    | TrendsFilterType
    | StickinessFilterType
    | FunnelsFilterType
    | PathsFilterType
    | RetentionFilterType
    | LifecycleFilterType
    | FilterType

export type AnyPartialFilterType =
    | Partial<TrendsFilterType>
    | Partial<StickinessFilterType>
    | Partial<FunnelsFilterType>
    | Partial<PathsFilterType>
    | Partial<RetentionFilterType>
    | Partial<LifecycleFilterType>
    | Partial<FilterType>

export interface EventsListQueryParams {
    event?: string
    properties?: AnyPropertyFilter[] | PropertyGroupFilter
    orderBy?: string[]
    action_id?: number
    after?: string
    before?: string
    limit?: number
    offset?: number
}

export interface RecordingEventsFilters {
    query: string
}

export interface RecordingConsoleLogsFilters {
    query: string
}

export enum RecordingWindowFilter {
    All = 'all',
}

export interface EditorFilterProps {
    insightProps: InsightLogicProps
}

export interface InsightEditorFilter {
    key: string
    label?: string | ((props: EditorFilterProps) => JSX.Element | null)
    tooltip?: JSX.Element
    showOptional?: boolean
    position?: 'left' | 'right'
    valueSelector?: (insight: Partial<QueryBasedInsightModel>) => any
    /** Editor filter component. Cannot be an anonymous function or the key would not work! */
    component?: (props: EditorFilterProps) => JSX.Element | null
}

export type InsightEditorFilterGroup = {
    title?: string
    count?: number
    editorFilters: InsightEditorFilter[]
    defaultExpanded?: boolean
}

export interface SystemStatusSubrows {
    columns: string[]
    rows: string[][]
}

export interface SystemStatusRow {
    metric: string
    value: boolean | string | number | null
    key: string
    description?: string
    subrows?: SystemStatusSubrows
}

export interface SystemStatus {
    overview: SystemStatusRow[]
}

export type QuerySummary = { duration: string } & Record<string, string>

export interface SystemStatusQueriesResult {
    postgres_running: QuerySummary[]
    clickhouse_running?: QuerySummary[]
    clickhouse_slow_log?: QuerySummary[]
}

export interface SystemStatusAnalyzeResult {
    query: string
    timing: {
        query_id: string
        event_time: string
        query_duration_ms: number
        read_rows: number
        read_size: string
        result_rows: number
        result_size: string
        memory_usage: string
    }
    flamegraphs: Record<string, string>
}

export interface TrendAPIResponse<ResultType = TrendResult[]> {
    type: 'Trends'
    is_cached: boolean
    last_refresh: string | null
    result: ResultType
    timezone: string
    next: string | null
}

export interface TrendResult {
    action: ActionFilter
    actions?: ActionFilter[]
    count: number
    data: number[]
    days: string[]
    dates?: string[]
    label: string
    labels: string[]
    breakdown_value?: string | number | string[]
    aggregated_value: number
    status?: string
    compare_label?: CompareLabelType
    compare?: boolean
    persons_urls?: { url: string }[]
    persons?: Person
    filter?: TrendsFilterType
}

interface Person {
    url: string
    filter: Partial<FilterType>
}

export interface FunnelStep {
    // The type returned from the API.
    action_id: string
    average_conversion_time: number | null
    median_conversion_time: number | null
    count: number
    name: string
    custom_name?: string | null
    order: number
    people?: string[]
    type: EntityType
    labels?: string[]
    breakdown?: BreakdownKeyType
    breakdowns?: BreakdownKeyType[]
    breakdown_value?: BreakdownKeyType
    data?: number[]
    days?: string[]

    /** Url that you can GET to retrieve the people that converted in this step */
    converted_people_url: string

    /** Url that you can GET to retrieve the people that dropped in this step  */
    dropped_people_url: string | null
}

export interface FunnelsTimeConversionBins {
    bins: [number, number][]
    average_conversion_time: number | null
}

export type FunnelResultType = FunnelStep[] | FunnelStep[][] | FunnelsTimeConversionBins

export interface FunnelAPIResponse<ResultType = FunnelResultType> {
    is_cached: boolean
    last_refresh: string | null
    result: ResultType
    timezone: string
}

export interface FunnelStepWithNestedBreakdown extends FunnelStep {
    nested_breakdown?: FunnelStep[]
}

export interface FunnelTimeConversionMetrics {
    averageTime: number
    stepRate: number
    totalRate: number
}

export interface FunnelConversionWindow {
    funnelWindowIntervalUnit: FunnelConversionWindowTimeUnit
    funnelWindowInterval: number
}

// https://github.com/PostHog/posthog/blob/master/posthog/models/filters/mixins/funnel.py#L100
export enum FunnelConversionWindowTimeUnit {
    Second = 'second',
    Minute = 'minute',
    Hour = 'hour',
    Day = 'day',
    Week = 'week',
    Month = 'month',
}

export enum FunnelStepReference {
    total = 'total',
    previous = 'previous',
}

export interface FunnelStepWithConversionMetrics extends FunnelStep {
    droppedOffFromPrevious: number
    conversionRates: {
        fromPrevious: number
        total: number
        fromBasisStep: number // either fromPrevious or total, depending on FunnelStepReference
    }
    nested_breakdown?: Omit<FunnelStepWithConversionMetrics, 'nested_breakdown'>[]
    rowKey?: number | string
    significant?: {
        fromPrevious: boolean
        total: boolean
        fromBasisStep: boolean // either fromPrevious or total, depending on FunnelStepReference
    }
}

export interface FlattenedFunnelStepByBreakdown {
    rowKey: number | string
    isBaseline?: boolean
    breakdown?: BreakdownKeyType
    // :KLUDGE: Data transforms done in `getBreakdownStepValues`
    breakdown_value?: Array<string | number>
    breakdownIndex?: number
    conversionRates?: {
        total: number
    }
    steps?: FunnelStepWithConversionMetrics[]
    significant?: boolean
}

export interface FunnelCorrelation {
    event: Pick<EventType, 'elements' | 'event' | 'properties'>
    odds_ratio: number
    success_count: number
    success_people_url: string
    failure_count: number
    failure_people_url: string
    correlation_type: FunnelCorrelationType.Failure | FunnelCorrelationType.Success
    result_type:
        | FunnelCorrelationResultsType.Events
        | FunnelCorrelationResultsType.Properties
        | FunnelCorrelationResultsType.EventWithProperties
}

export enum FunnelCorrelationType {
    Success = 'success',
    Failure = 'failure',
}

export enum FunnelCorrelationResultsType {
    Events = 'events',
    Properties = 'properties',
    EventWithProperties = 'event_with_properties',
}

export enum BreakdownAttributionType {
    FirstTouch = 'first_touch',
    LastTouch = 'last_touch',
    AllSteps = 'all_events',
    Step = 'step',
}

export interface ChartParams {
    inCardView?: boolean
    inSharedMode?: boolean
    showPersonsModal?: boolean
    /** allows overriding by queries, e.g. setting empty state text*/
    context?: QueryContext
}

export interface HistogramGraphDatum {
    id: number
    bin0: number
    bin1: number
    count: number
    label: string
}

// Shared between insightLogic, dashboardItemLogic, trendsLogic, funnelLogic, pathsLogic, retentionLogic
export interface InsightLogicProps<T = InsightVizNode> {
    /** currently persisted insight */
    dashboardItemId?: InsightShortId | 'new' | `new-${string}` | null
    /** id of the dashboard the insight is on (when the insight is being displayed on a dashboard) **/
    dashboardId?: DashboardType['id']
    /** cached insight */
    cachedInsight?: Partial<QueryBasedInsightModel> | null
    /** enable this to avoid API requests */
    doNotLoad?: boolean
    loadPriority?: number
    onData?: (data: Record<string, unknown> | null | undefined) => void
    /** query when used as ad-hoc insight */
    query?: T
    setQuery?: (node: T) => void

    /** Used to group DataNodes into a collection for group operations like refreshAll **/
    dataNodeCollectionId?: string

    /** Dashboard filters to override the ones in the query */
    filtersOverride?: DashboardFilter | null
    /** Dashboard variables to override the ones in the query */
    variablesOverride?: Record<string, HogQLVariable> | null
}

export interface SetInsightOptions {
    /** this overrides the in-flight filters on the page, which may not equal the last returned API response */
    overrideQuery?: boolean
    /** calling with this updates the "last saved" filters */
    fromPersistentApi?: boolean
}

export interface Survey {
    /** UUID */
    id: string
    name: string
    type: SurveyType
    description: string
    linked_flag_id: number | null
    linked_flag: FeatureFlagBasicType | null
    targeting_flag: FeatureFlagBasicType | null
    targeting_flag_filters?: FeatureFlagFilters
    conditions: {
        url: string
        selector: string
        seenSurveyWaitPeriodInDays?: number
        urlMatchType?: SurveyMatchType
        deviceTypes?: string[]
        deviceTypesMatchType?: SurveyMatchType
        actions: {
            values: {
                id: number
                name: string
            }[]
        } | null
        events: {
            repeatedActivation?: boolean
            values: {
                name: string
            }[]
        } | null
    } | null
    appearance: SurveyAppearance | null
    questions: (BasicSurveyQuestion | LinkSurveyQuestion | RatingSurveyQuestion | MultipleSurveyQuestion)[]
    created_at: string
    created_by: UserBasicType | null
    start_date: string | null
    end_date: string | null
    archived: boolean
    remove_targeting_flag?: boolean
    responses_limit: number | null
    iteration_count?: number | null
    iteration_frequency_days?: number | null
    iteration_start_dates?: string[]
    current_iteration?: number | null
    current_iteration_start_date?: string
    response_sampling_start_date?: string | null
    response_sampling_interval_type?: string | null
    response_sampling_interval?: number | null
    response_sampling_limit?: number | null
    response_sampling_daily_limits?: string[] | null
}

export enum SurveyMatchType {
    Exact = PropertyOperator.Exact,
    IsNot = PropertyOperator.IsNot,
    Contains = PropertyOperator.IContains,
    NotIContains = PropertyOperator.NotIContains,
    Regex = PropertyOperator.Regex,
    NotRegex = PropertyOperator.NotRegex,
}

export enum SurveyType {
    Popover = 'popover',
    Widget = 'widget',
    FullScreen = 'full_screen',
    Email = 'email',
    API = 'api',
}

export type SurveyQuestionDescriptionContentType = 'html' | 'text'

export interface SurveyAppearance {
    backgroundColor?: string
    submitButtonColor?: string
    // TODO: remove submitButtonText in favor of buttonText once it's more deprecated
    submitButtonText?: string
    submitButtonTextColor?: string
    ratingButtonColor?: string
    ratingButtonActiveColor?: string
    borderColor?: string
    placeholder?: string
    whiteLabel?: boolean
    displayThankYouMessage?: boolean
    thankYouMessageHeader?: string
    thankYouMessageDescription?: string
    thankYouMessageDescriptionContentType?: SurveyQuestionDescriptionContentType
    thankYouMessageCloseButtonText?: string
    autoDisappear?: boolean
    position?: string
    zIndex?: string
    shuffleQuestions?: boolean
    surveyPopupDelaySeconds?: number
    // widget only
    widgetType?: 'button' | 'tab' | 'selector'
    widgetSelector?: string
    widgetLabel?: string
    widgetColor?: string
    fontFamily?: (typeof WEB_SAFE_FONTS)[number]
}

export interface SurveyQuestionBase {
    question: string
    description?: string | null
    descriptionContentType?: SurveyQuestionDescriptionContentType
    optional?: boolean
    buttonText?: string
    branching?:
        | NextQuestionBranching
        | ConfirmationMessageBranching
        | ResponseBasedBranching
        | SpecificQuestionBranching
}

export interface BasicSurveyQuestion extends SurveyQuestionBase {
    type: SurveyQuestionType.Open
}

export interface LinkSurveyQuestion extends SurveyQuestionBase {
    type: SurveyQuestionType.Link
    link: string | null
}

export interface RatingSurveyQuestion extends SurveyQuestionBase {
    type: SurveyQuestionType.Rating
    display: 'number' | 'emoji'
    scale: number
    lowerBoundLabel: string
    upperBoundLabel: string
    branching?:
        | NextQuestionBranching
        | ConfirmationMessageBranching
        | ResponseBasedBranching
        | SpecificQuestionBranching
}

export interface MultipleSurveyQuestion extends SurveyQuestionBase {
    type: SurveyQuestionType.SingleChoice | SurveyQuestionType.MultipleChoice
    choices: string[]
    shuffleOptions?: boolean
    hasOpenChoice?: boolean
    branching?:
        | NextQuestionBranching
        | ConfirmationMessageBranching
        | ResponseBasedBranching
        | SpecificQuestionBranching
}

export type SurveyQuestion = BasicSurveyQuestion | LinkSurveyQuestion | RatingSurveyQuestion | MultipleSurveyQuestion

export enum SurveyQuestionType {
    Open = 'open',
    MultipleChoice = 'multiple_choice',
    SingleChoice = 'single_choice',
    Rating = 'rating',
    Link = 'link',
}

export enum SurveyQuestionBranchingType {
    NextQuestion = 'next_question',
    End = 'end',
    ResponseBased = 'response_based',
    SpecificQuestion = 'specific_question',
}

interface NextQuestionBranching {
    type: SurveyQuestionBranchingType.NextQuestion
}

interface ConfirmationMessageBranching {
    type: SurveyQuestionBranchingType.End
}

interface ResponseBasedBranching {
    type: SurveyQuestionBranchingType.ResponseBased
    responseValues: Record<string, any>
}

interface SpecificQuestionBranching {
    type: SurveyQuestionBranchingType.SpecificQuestion
    index: number
}

export interface FeatureFlagGroupType {
    properties?: AnyPropertyFilter[]
    rollout_percentage?: number | null
    variant?: string | null
    users_affected?: number
}

export interface MultivariateFlagVariant {
    key: string
    name?: string | null
    rollout_percentage: number
}

export interface MultivariateFlagOptions {
    variants: MultivariateFlagVariant[]
}

export interface FeatureFlagFilters {
    groups: FeatureFlagGroupType[]
    multivariate?: MultivariateFlagOptions | null
    aggregation_group_type_index?: integer | null
    payloads?: Record<string, JsonType>
    super_groups?: FeatureFlagGroupType[]
}

export interface FeatureFlagBasicType {
    id: number
    team_id: TeamType['id']
    key: string
    /* The description field (the name is a misnomer because of its legacy). */
    name: string
    filters: FeatureFlagFilters
    deleted: boolean
    active: boolean
    ensure_experience_continuity: boolean | null
}

export interface FeatureFlagType extends Omit<FeatureFlagBasicType, 'id' | 'team_id'>, WithAccessControl {
    /** Null means that the flag has never been saved yet (it's new). */
    id: number | null
    created_by: UserBasicType | null
    created_at: string | null
    is_simple_flag: boolean
    rollout_percentage: number | null
    experiment_set: number[] | null
    features: EarlyAccessFeatureType[] | null
    surveys: Survey[] | null
    rollback_conditions: FeatureFlagRollbackConditions[]
    performed_rollback: boolean
    can_edit: boolean
    tags: string[]
    usage_dashboard?: number
    analytics_dashboards?: number[] | null
    has_enriched_analytics?: boolean
    is_remote_configuration: boolean
    status: 'ACTIVE' | 'INACTIVE' | 'STALE' | 'DELETED' | 'UNKNOWN'
}

export interface OrganizationFeatureFlag {
    flag_id: number | null
    team_id: number | null
    created_by: UserBasicType | null
    created_at: string | null
    is_simple_flag: boolean
    rollout_percentage: number | null
    filters: FeatureFlagFilters
    active: boolean
}

export interface OrganizationFeatureFlagsCopyBody {
    feature_flag_key: FeatureFlagType['key']
    from_project: TeamType['id']
    target_project_ids: TeamType['id'][]
}

export type OrganizationFeatureFlags = {
    flag_id: FeatureFlagType['id']
    team_id: TeamType['id']
    active: FeatureFlagType['active']
}[]

export interface FeatureFlagRollbackConditions {
    threshold: number
    threshold_type: string
    threshold_metric?: FilterType
    operator?: string
}

export enum FeatureFlagStatus {
    ACTIVE = 'active',
    INACTIVE = 'inactive',
    STALE = 'stale',
    DELETED = 'deleted',
    UNKNOWN = 'unknown',
}

export interface FeatureFlagStatusResponse {
    status: FeatureFlagStatus
    reason: string
}

export interface CombinedFeatureFlagAndValueType {
    feature_flag: FeatureFlagType
    value: boolean | string
}

export interface Feature {
    id: number | null
    name: string
}

export enum EarlyAccessFeatureStage {
    Draft = 'draft',
    Concept = 'concept',
    Alpha = 'alpha',
    Beta = 'beta',
    GeneralAvailability = 'general-availability',
    Archived = 'archived',
}

export enum EarlyAccessFeatureTabs {
    OptedIn = 'opted-in',
    OptedOut = 'opted-out',
}

export interface EarlyAccessFeatureType {
    /** UUID */
    id: string
    feature_flag: FeatureFlagBasicType
    name: string
    description: string
    stage: EarlyAccessFeatureStage
    /** Documentation URL. Can be empty. */
    documentation_url: string
    created_at: string
}

export interface NewEarlyAccessFeatureType extends Omit<EarlyAccessFeatureType, 'id' | 'created_at' | 'feature_flag'> {
    feature_flag_id: number | undefined
}

export interface UserBlastRadiusType {
    users_affected: number
    total_users: number
}

export enum ScheduledChangeModels {
    FeatureFlag = 'FeatureFlag',
}

export enum ScheduledChangeOperationType {
    UpdateStatus = 'update_status',
    AddReleaseCondition = 'add_release_condition',
}

export type ScheduledChangePayload =
    | { operation: ScheduledChangeOperationType.UpdateStatus; value: boolean }
    | { operation: ScheduledChangeOperationType.AddReleaseCondition; value: FeatureFlagFilters }

export interface ScheduledChangeType {
    id: number
    team_id: number
    record_id: number | string
    model_name: ScheduledChangeModels
    payload: ScheduledChangePayload
    scheduled_at: string
    executed_at: string | null
    failure_reason: string | null
    created_at: string | null
    created_by: UserBasicType
}

export interface PrevalidatedInvite {
    id: string
    target_email: string
    first_name: string
    organization_name: string
}

interface InstancePreferencesInterface {
    /** Whether debug queries option should be shown on the command palette. */
    debug_queries: boolean
    /** Whether paid features showcasing / upsells are completely disabled throughout the app. */
    disable_paid_fs: boolean
}

export interface PreflightStatus {
    // Attributes that accept undefined values (i.e. `?`) are not received when unauthenticated
    django: boolean
    plugins: boolean
    redis: boolean
    db: boolean
    clickhouse: boolean
    kafka: boolean
    /** An initiated instance is one that already has any organization(s). */
    initiated: boolean
    /** Org creation is allowed on Cloud OR initiated self-hosted organizations with a license and MULTI_ORG_ENABLED. */
    can_create_org: boolean
    /** Whether this is PostHog Cloud. */
    cloud: boolean
    /** Whether this is a managed demo environment. */
    demo: boolean
    celery: boolean
    realm: Realm
    region: Region | null
    available_social_auth_providers: AuthBackends
    available_timezones?: Record<string, number>
    opt_out_capture?: boolean
    email_service_available: boolean
    slack_service: {
        available: boolean
        client_id?: string
    }
    data_warehouse_integrations: {
        hubspot: {
            client_id?: string
        }
        salesforce: {
            client_id?: string
        }
    }
    /** Whether PostHog is running in DEBUG mode. */
    is_debug?: boolean
    licensed_users_available?: number | null
    openai_available?: boolean
    site_url?: string
    instance_preferences?: InstancePreferencesInterface
    buffer_conversion_seconds?: number
    object_storage: boolean
    public_egress_ip_addresses?: string[]
    dev_disable_navigation_hooks?: boolean
}

export enum ItemMode { // todo: consolidate this and dashboardmode
    Edit = 'edit',
    View = 'view',
    Subscriptions = 'subscriptions',
    Sharing = 'sharing',
    Alerts = 'alerts',
}

export enum DashboardPlacement {
    Dashboard = 'dashboard', // When on the standard dashboard page
    ProjectHomepage = 'project-homepage', // When embedded on the project homepage
    FeatureFlag = 'feature-flag',
    Public = 'public', // When viewing the dashboard publicly
    Export = 'export', // When the dashboard is being exported (alike to being printed)
    Person = 'person', // When the dashboard is being viewed on a person page
    Group = 'group', // When the dashboard is being viewed on a group page
}

export enum DashboardMode { // Default mode is null
    Edit = 'edit', // When the dashboard is being edited
    Fullscreen = 'fullscreen', // When the dashboard is on full screen (presentation) mode
    Sharing = 'sharing', // When the sharing configuration is opened
}

// Hotkeys for local (component) actions
export type HotKey =
    | 'a'
    | 'b'
    | 'c'
    | 'd'
    | 'e'
    | 'f'
    | 'h'
    | 'i'
    | 'j'
    | 'k'
    | 'l'
    | 'm'
    | 'n'
    | 'o'
    | 'p'
    | 'q'
    | 'r'
    | 's'
    | 't'
    | 'u'
    | 'v'
    | 'w'
    | 'x'
    | 'y'
    | 'z'
    | 'escape'
    | 'enter'
    | 'space'
    | 'tab'
    | 'arrowleft'
    | 'arrowright'
    | 'arrowdown'
    | 'arrowup'
    | 'forwardslash'

export type HotKeyOrModifier = HotKey | 'shift' | 'option' | 'command'

export interface EventDefinition {
    id: string
    name: string
    description?: string
    tags?: string[]
    owner?: UserBasicType | null
    created_at?: string
    last_seen_at?: string
    last_updated_at?: string // alias for last_seen_at to achieve event and action parity
    updated_at?: string
    updated_by?: UserBasicType | null
    verified?: boolean
    verified_at?: string
    verified_by?: string
    is_action?: boolean
}

// TODO duplicated from plugin server. Follow-up to de-duplicate
export enum PropertyType {
    DateTime = 'DateTime',
    String = 'String',
    Numeric = 'Numeric',
    Boolean = 'Boolean',
    Duration = 'Duration',
    Selector = 'Selector',
    Cohort = 'Cohort',
}

export enum PropertyDefinitionType {
    Event = 'event',
    Person = 'person',
    Group = 'group',
    Session = 'session',
    LogEntry = 'log_entry',
    Meta = 'meta',
}

export interface PropertyDefinition {
    id: string
    name: string
    description?: string
    tags?: string[]
    updated_at?: string
    updated_by?: UserBasicType | null
    is_numerical?: boolean // Marked as optional to allow merge of EventDefinition & PropertyDefinition
    is_seen_on_filtered_events?: boolean // Indicates whether this property has been seen for a particular set of events (when `eventNames` query string is sent); calculated at query time, not stored in the db
    property_type?: PropertyType
    type?: PropertyDefinitionType
    created_at?: string // TODO: Implement
    last_seen_at?: string // TODO: Implement
    example?: string
    is_action?: boolean
    verified?: boolean
    verified_at?: string
    verified_by?: string
}

export enum PropertyDefinitionState {
    Pending = 'pending',
    Loading = 'loading',
    Missing = 'missing',
    Error = 'error',
}

export type Definition = EventDefinition | PropertyDefinition

export interface PersonProperty {
    id: number
    name: string
    count: number
}

export type GroupTypeIndex = 0 | 1 | 2 | 3 | 4

export interface GroupType {
    group_type: string
    group_type_index: GroupTypeIndex
    name_singular?: string | null
    name_plural?: string | null
}

export type GroupTypeProperties = Record<number, Array<PersonProperty>>

export interface Group {
    group_type_index: GroupTypeIndex
    group_key: string
    created_at: string
    group_properties: Record<string, any>
}

export interface Experiment {
    id: ExperimentIdType
    name: string
    type?: string
    description?: string
    feature_flag_key: string
    feature_flag?: FeatureFlagBasicType
    exposure_cohort?: number
    filters: TrendsFilterType | FunnelsFilterType
    metrics: (ExperimentQuery | ExperimentTrendsQuery | ExperimentFunnelsQuery)[]
    metrics_secondary: (ExperimentQuery | ExperimentTrendsQuery | ExperimentFunnelsQuery)[]
    saved_metrics_ids: { id: number; metadata: { type: 'primary' | 'secondary' } }[]
    saved_metrics: any[]
    parameters: {
        minimum_detectable_effect?: number
        recommended_running_time?: number
        recommended_sample_size?: number
        feature_flag_variants: MultivariateFlagVariant[]
        custom_exposure_filter?: FilterType
        aggregation_group_type_index?: integer
        variant_screenshot_media_ids?: Record<string, string[]>
    }
    start_date?: string | null
    end_date?: string | null
    archived?: boolean
    secondary_metrics: SecondaryExperimentMetric[]
    created_at: string | null
    created_by: UserBasicType | null
    updated_at: string | null
    holdout_id?: number | null
    holdout?: Holdout
    stats_config?: {
        version?: number
    }
}

export interface FunnelExperimentVariant {
    key: string
    success_count: number
    failure_count: number
}

export interface TrendExperimentVariant {
    key: string
    count: number
    exposure: number
    absolute_exposure: number
}

export interface SecondaryExperimentMetric {
    name: string
    filters: Partial<FilterType>
}

export interface SelectOption {
    value: string
    label?: string
}

export enum FilterLogicalOperator {
    And = 'AND',
    Or = 'OR',
}

export interface PropertyGroupFilter {
    type: FilterLogicalOperator
    values: PropertyGroupFilterValue[]
}

export interface PropertyGroupFilterValue {
    type: FilterLogicalOperator
    values: (AnyPropertyFilter | PropertyGroupFilterValue)[]
}

export interface CohortCriteriaGroupFilter {
    id?: string
    type: FilterLogicalOperator
    values: AnyCohortCriteriaType[] | CohortCriteriaGroupFilter[]
}

export interface SelectOptionWithChildren extends SelectOption {
    children: React.ReactChildren
    ['data-attr']: string
    key: string
}

export interface CoreFilterDefinition {
    label: string
    description?: string | JSX.Element
    examples?: (string | number)[]
    /** System properties are hidden in properties table by default. */
    system?: boolean
}

export interface TileParams {
    title: string
    targetPath: string
    openInNewTab?: boolean
    hoverText?: string
    icon: JSX.Element
    class?: string
}

export interface TiledIconModuleProps {
    tiles: TileParams[]
    header?: string
    subHeader?: string
    analyticsModuleKey?: string
}

export type EventOrPropType = EventDefinition & PropertyDefinition

export interface AppContext {
    current_user: UserType | null
    current_project: ProjectType | null
    current_team: TeamType | TeamPublicType | null
    preflight: PreflightStatus
    default_event_name: string
    persisted_feature_flags?: string[]
    anonymous: boolean
    frontend_apps?: Record<number, FrontendAppConfig>
    commit_sha?: string
    /** Whether the user was autoswitched to the current item's team. */
    switched_team: TeamType['id'] | null
    year_in_hog_url?: string
    /** Support flow aid: a staff-only list of users who may be impersonated to access this resource. */
    suggested_users_with_access?: UserBasicType[]
}

export type StoredMetricMathOperations = 'max' | 'min' | 'sum'

export interface PathEdgeParameters {
    edgeLimit?: number | undefined
    minEdgeWeight?: number | undefined
    maxEdgeWeight?: number | undefined
}

export enum SignificanceCode {
    Significant = 'significant',
    NotEnoughExposure = 'not_enough_exposure',
    LowWinProbability = 'low_win_probability',
    HighLoss = 'high_loss',
    HighPValue = 'high_p_value',
}

export enum HelpType {
    Slack = 'slack',
    GitHub = 'github',
    Email = 'email',
    Docs = 'docs',
    Updates = 'updates',
    SupportForm = 'support_form',
}

export interface DateMappingOption {
    key: string
    inactive?: boolean // Options removed due to low usage (see relevant PR); will not show up for new insights but will be kept for existing
    values: string[]
    getFormattedDate?: (date: dayjs.Dayjs, format?: string) => string
    defaultInterval?: IntervalType
}

interface BreadcrumbBase {
    /** E.g. scene, tab, or scene with item ID. Particularly important for `onRename`. */
    key: string | number | [scene: Scene | string, key: string | number]
    /** Whether to show a custom popover */
    popover?: Pick<PopoverProps, 'overlay' | 'matchWidth'>
}
interface LinkBreadcrumb extends BreadcrumbBase {
    /** Name to display. */
    name: string | JSX.Element | null | undefined
    symbol?: never
    /** Path to link to. */
    path?: string
    /** Extra tag shown next to name. */
    tag?: string | null
    onRename?: never
}
interface RenamableBreadcrumb extends BreadcrumbBase {
    /** Name to display. */
    name: string | JSX.Element | null | undefined
    symbol?: never
    path?: never
    /** When this is set, an "Edit" button shows up next to the title */
    onRename?: (newName: string) => Promise<void>
    /** When this is true, the name is always in edit mode, and `onRename` runs on every input change. */
    forceEditMode?: boolean
}
interface SymbolBreadcrumb extends BreadcrumbBase {
    name?: never
    /** Symbol, e.g. a lettermark or a profile picture. */
    symbol: React.ReactElement
    path?: never
}
export type Breadcrumb = LinkBreadcrumb | RenamableBreadcrumb | SymbolBreadcrumb

export enum GraphType {
    Bar = 'bar',
    HorizontalBar = 'horizontalBar',
    Line = 'line',
    Histogram = 'histogram',
    Pie = 'doughnut',
}

export type GraphDataset = ChartDataset<ChartType> &
    Partial<
        Pick<
            TrendResult,
            | 'count'
            | 'label'
            | 'days'
            | 'labels'
            | 'data'
            | 'compare'
            | 'compare_label'
            | 'status'
            | 'action'
            | 'actions'
            | 'breakdown_value'
            | 'persons_urls'
            | 'persons'
            | 'filter'
        >
    > & {
        /** Used in filtering out visibility of datasets. Set internally by chart.js */
        id: number
        /** Toggled on to draw incompleteness lines in LineGraph.tsx */
        dotted?: boolean
        /** Array of breakdown values used only in ActionsHorizontalBar/ActionsPie.tsx data */
        breakdownValues?: (string | number | string[] | undefined)[]
        /** Array of breakdown labels used only in ActionsHorizontalBar/ActionsPie.tsx data */
        breakdownLabels?: (string | number | undefined)[]
        /** Array of compare labels used only in ActionsHorizontalBar/ActionsPie.tsx data */
        compareLabels?: (CompareLabelType | undefined)[]
        /** Array of persons used only in (ActionsHorizontalBar|ActionsPie).tsx */
        personsValues?: (Person | undefined)[]
        index?: number
        /** Value (count) for specific data point; only valid in the context of an xy intercept */
        pointValue?: number
        /** Value (count) for specific data point; only valid in the context of an xy intercept */
        personUrl?: string
        /** Action/event filter defition */
        action?: ActionFilter | null
    }

export type GraphPoint = InteractionItem & { dataset: GraphDataset }

interface PointsPayload {
    pointsIntersectingLine: GraphPoint[]
    pointsIntersectingClick: GraphPoint[]
    clickedPointNotLine: boolean
    referencePoint: GraphPoint
}

export interface GraphPointPayload {
    points: PointsPayload
    index: number
    value?: number
    /** Contains the dataset for all the points in the same x-axis point; allows switching between matching points in the x-axis */
    crossDataset?: GraphDataset[]
    /** ID for the currently selected series */
    seriesId?: number
}

export enum CompareLabelType {
    Current = 'current',
    Previous = 'previous',
}

export interface InstanceSetting {
    key: string
    value: boolean | string | number | null
    value_type: 'bool' | 'str' | 'int'
    description?: string
    editable: boolean
    is_secret: boolean
}

export enum FunnelMathType {
    AnyMatch = 'total',
    FirstTimeForUser = 'first_time_for_user',
    FirstTimeForUserWithFilters = 'first_time_for_user_with_filters',
}

export enum BaseMathType {
    TotalCount = 'total',
    UniqueUsers = 'dau',
    WeeklyActiveUsers = 'weekly_active',
    MonthlyActiveUsers = 'monthly_active',
    UniqueSessions = 'unique_session',
    FirstTimeForUser = 'first_time_for_user',
    FirstMatchingEventForUser = 'first_matching_event_for_user',
}

export enum PropertyMathType {
    Average = 'avg',
    Sum = 'sum',
    Minimum = 'min',
    Maximum = 'max',
    Median = 'median',
    P75 = 'p75',
    P90 = 'p90',
    P95 = 'p95',
    P99 = 'p99',
}

export enum CountPerActorMathType {
    Average = 'avg_count_per_actor',
    Minimum = 'min_count_per_actor',
    Maximum = 'max_count_per_actor',
    Median = 'median_count_per_actor',
    P75 = 'p75_count_per_actor',
    P90 = 'p90_count_per_actor',
    P95 = 'p95_count_per_actor',
    P99 = 'p99_count_per_actor',
}

export enum HogQLMathType {
    HogQL = 'hogql',
}
export enum GroupMathType {
    UniqueGroup = 'unique_group',
}

export enum ActorGroupType {
    Person = 'person',
    GroupPrefix = 'group',
}

export enum BehavioralEventType {
    PerformEvent = 'performed_event',
    PerformMultipleEvents = 'performed_event_multiple',
    PerformSequenceEvents = 'performed_event_sequence',
    NotPerformedEvent = 'not_performed_event',
    NotPerformSequenceEvents = 'not_performed_event_sequence',
    HaveProperty = 'have_property',
    NotHaveProperty = 'not_have_property',
}

export enum BehavioralCohortType {
    InCohort = 'in_cohort',
    NotInCohort = 'not_in_cohort',
}

export enum BehavioralLifecycleType {
    PerformEventFirstTime = 'performed_event_first_time',
    PerformEventRegularly = 'performed_event_regularly',
    StopPerformEvent = 'stopped_performing_event',
    StartPerformEventAgain = 'restarted_performing_event',
}

export enum TimeUnitType {
    Day = 'day',
    Week = 'week',
    Month = 'month',
    Year = 'year',
}

export enum DateOperatorType {
    BeforeTheLast = 'before_the_last',
    Between = 'between',
    NotBetween = 'not_between',
    OnTheDate = 'on_the_date',
    NotOnTheDate = 'not_on_the_date',
    Since = 'since',
    Before = 'before',
    IsSet = 'is_set',
    IsNotSet = 'is_not_set',
}

export enum SingleFieldDateType {
    IsDateExact = 'is_date_exact',
    IsDateBefore = 'is_date_before',
    IsDateAfter = 'is_date_after',
}

export enum ValueOptionType {
    MostRecent = 'most_recent',
    Previous = 'previous',
    OnDate = 'on_date',
}

export type WeekdayType = 'monday' | 'tuesday' | 'wednesday' | 'thursday' | 'friday' | 'saturday' | 'sunday'

export interface SubscriptionType {
    id: number
    insight?: number
    dashboard?: number
    target_type: string
    target_value: string
    frequency: 'daily' | 'weekly' | 'monthly' | 'yearly'
    interval: number
    byweekday: WeekdayType[] | null
    bysetpos: number | null
    start_date: string
    until_date?: string
    title: string
    summary: string
    created_by?: UserBasicType | null
    created_at: string
    updated_at: string
    deleted?: boolean
}

export type SmallTimeUnit = 'hours' | 'minutes' | 'seconds'

export type Duration = {
    timeValue: number
    unit: SmallTimeUnit
}

export enum EventDefinitionType {
    Event = 'event',
    EventCustom = 'event_custom',
    EventPostHog = 'event_posthog',
}

export type IntegrationKind =
    | 'slack'
    | 'salesforce'
    | 'hubspot'
    | 'google-pubsub'
    | 'google-cloud-storage'
    | 'google-ads'
    | 'linkedin-ads'
    | 'snapchat'

export interface IntegrationType {
    id: number
    kind: IntegrationKind
    display_name: string
    icon_url: string
    config: any
    created_by?: UserBasicType | null
    created_at: string
    errors?: string
}

export interface SlackChannelType {
    id: string
    name: string
    is_private: boolean
    is_ext_shared: boolean
    is_member: boolean
}

export interface SharingConfigurationType {
    enabled: boolean
    access_token: string
    created_at: string
}

export enum ExporterFormat {
    PNG = 'image/png',
    CSV = 'text/csv',
    PDF = 'application/pdf',
    JSON = 'application/json',
    XLSX = 'application/vnd.openxmlformats-officedocument.spreadsheetml.sheet',
}

/** Exporting directly from the browser to a file */
export type LocalExportContext = {
    localData: string
    filename: string
    mediaType: ExporterFormat
}

export type OnlineExportContext = {
    method?: string
    path: string
    query?: any
    body?: any
    filename?: string
}

export type QueryExportContext = {
    source: Record<string, any>
    filename?: string
}

export type ExportContext = OnlineExportContext | LocalExportContext | QueryExportContext

export interface ExportedAssetType {
    id: number
    export_format: ExporterFormat
    dashboard?: number
    insight?: number
    export_context?: ExportContext
    has_content: boolean
    filename: string
    created_at: string
    expires_after?: string
}

export enum FeatureFlagReleaseType {
    ReleaseToggle = 'Release toggle',
    Variants = 'Multiple variants',
}

export interface MediaUploadResponse {
    id: string
    image_location: string
    name: string
}

export enum RolloutConditionType {
    Insight = 'insight',
    Sentry = 'sentry',
}

export enum Resource {
    FEATURE_FLAGS = 'feature flags',
}

export enum AccessLevel {
    READ = 21,
    WRITE = 37,
}

export interface RoleType {
    id: string
    name: string
    feature_flags_access_level: AccessLevel
    members: RoleMemberType[]
    created_at: string
    created_by: UserBasicType | null
}

export interface RolesListParams {
    feature_flags_access_level?: AccessLevel
}

export interface RoleMemberType {
    id: string
    user: UserBaseType
    role_id: string
    joined_at: string
    updated_at: string
    user_uuid: string
}

export type APIScopeObject =
    | 'action'
    | 'activity_log'
    | 'annotation'
    | 'batch_export'
    | 'cohort'
    | 'dashboard'
    | 'dashboard_template'
    | 'early_access_feature'
    | 'event_definition'
    | 'experiment'
    | 'export'
    | 'feature_flag'
    | 'group'
    | 'insight'
    | 'query'
    | 'notebook'
    | 'organization'
    | 'organization_member'
    | 'person'
    | 'plugin'
    | 'project'
    | 'property_definition'
    | 'session_recording'
    | 'session_recording_playlist'
    | 'sharing_configuration'
    | 'subscription'
    | 'survey'
    | 'user'
    | 'webhook'

export interface AccessControlTypeBase {
    created_by: UserBasicType | null
    created_at: string
    updated_at: string
    resource: APIScopeObject
    access_level: string | null // TODO: Change to enum
    organization_member?: OrganizationMemberType['id'] | null
    role?: RoleType['id'] | null
}

export interface AccessControlTypeProject extends AccessControlTypeBase {}

export interface AccessControlTypeMember extends AccessControlTypeBase {
    organization_member: OrganizationMemberType['id']
}

export interface AccessControlTypeRole extends AccessControlTypeBase {
    role: RoleType['id']
}

export type AccessControlType = AccessControlTypeProject | AccessControlTypeMember | AccessControlTypeRole

export type AccessControlUpdateType = Pick<AccessControlType, 'access_level' | 'organization_member' | 'role'> & {
    resource?: AccessControlType['resource']
}

export type AccessControlResponseType = {
    access_controls: AccessControlType[]
    available_access_levels: string[] // TODO: Change to enum
    user_access_level: string
    default_access_level: string
    user_can_edit_access_levels: boolean
}

// TODO: To be deprecated
export interface FeatureFlagAssociatedRoleType {
    id: string
    feature_flag: FeatureFlagType | null
    role: RoleType
    updated_at: string
    added_at: string
}
// TODO: To be deprecated

export interface OrganizationResourcePermissionType {
    id: string
    resource: Resource
    access_level: AccessLevel
    created_at: string
    updated_at: string
    created_by: UserBaseType | null
}

export interface RecordingReportLoadTimes {
    metadata: number
    snapshots: number
    events: number
    firstPaint: number
}

export type JsonType = string | number | boolean | null | { [key: string]: JsonType } | Array<JsonType>

export type PromptButtonType = 'primary' | 'secondary'
export type PromptType = 'modal' | 'popup'

export type PromptPayload = {
    title: string
    body: string
    type: PromptType
    image?: string
    url_match?: string
    primaryButtonText?: string
    secondaryButtonText?: string
    primaryButtonURL?: string
}

export type PromptFlag = {
    flag: string
    payload: PromptPayload
    showingPrompt: boolean
    locationCSS?: Partial<CSSStyleDeclaration>
    tooltipCSS?: Partial<CSSStyleDeclaration>
}

// Should be kept in sync with "posthog/models/activity_logging/activity_log.py"
export enum ActivityScope {
    ACTION = 'Action',
    FEATURE_FLAG = 'FeatureFlag',
    PERSON = 'Person',
    INSIGHT = 'Insight',
    PLUGIN = 'Plugin',
    PLUGIN_CONFIG = 'PluginConfig',
    HOG_FUNCTION = 'HogFunction',
    DATA_MANAGEMENT = 'DataManagement',
    EVENT_DEFINITION = 'EventDefinition',
    PROPERTY_DEFINITION = 'PropertyDefinition',
    NOTEBOOK = 'Notebook',
    DASHBOARD = 'Dashboard',
    REPLAY = 'Replay',
    EXPERIMENT = 'Experiment',
    SURVEY = 'Survey',
    EARLY_ACCESS_FEATURE = 'EarlyAccessFeature',
    COMMENT = 'Comment',
    COHORT = 'Cohort',
    TEAM = 'Team',
}

export type CommentType = {
    id: string
    content: string
    version: number
    created_at: string
    created_by: UserBasicType | null
    source_comment?: string | null
    scope: ActivityScope
    item_id?: string
    item_context: Record<string, any> | null
}

export type NotebookListItemType = {
    id: string
    short_id: string
    title?: string
    is_template?: boolean
    created_at: string
    created_by: UserBasicType | null
    last_modified_at?: string
    last_modified_by?: UserBasicType | null
}

export type NotebookType = NotebookListItemType &
    WithAccessControl & {
        content: JSONContent | null
        version: number
        // used to power text-based search
        text_content?: string | null
    }

export enum NotebookNodeType {
    Mention = 'ph-mention',
    Query = 'ph-query',
    Recording = 'ph-recording',
    RecordingPlaylist = 'ph-recording-playlist',
    FeatureFlag = 'ph-feature-flag',
    FeatureFlagCodeExample = 'ph-feature-flag-code-example',
    Experiment = 'ph-experiment',
    EarlyAccessFeature = 'ph-early-access-feature',
    Survey = 'ph-survey',
    Person = 'ph-person',
    Group = 'ph-group',
    Cohort = 'ph-cohort',
    Backlink = 'ph-backlink',
    ReplayTimestamp = 'ph-replay-timestamp',
    Image = 'ph-image',
    PersonFeed = 'ph-person-feed',
    Properties = 'ph-properties',
    Map = 'ph-map',
    Embed = 'ph-embed',
}

export type NotebookNodeResource = {
    attrs: Record<string, any>
    type: NotebookNodeType
}

export enum NotebookTarget {
    Popover = 'popover',
    Scene = 'scene',
}

export type NotebookSyncStatus = 'synced' | 'saving' | 'unsaved' | 'local'

export type NotebookPopoverVisibility = 'hidden' | 'visible' | 'peek'

export interface DataWarehouseCredential {
    access_key: string
    access_secret: string
}
export interface DataWarehouseTable {
    /** UUID */
    id: string
    name: string
    format: DataWarehouseTableTypes
    url_pattern: string
    credential: DataWarehouseCredential
    external_data_source?: ExternalDataSource
    external_schema?: SimpleExternalDataSourceSchema
}

export type DataWarehouseTableTypes = 'CSV' | 'Parquet' | 'JSON' | 'CSVWithNames'

export interface DataWarehouseSavedQuery {
    /** UUID */
    id: string
    name: string
    query: HogQLQuery
    columns: DatabaseSchemaField[]
    last_run_at?: string
    status?: string
}

export interface DataWarehouseViewLink {
    id: string
    source_table_name?: string
    source_table_key?: string
    joining_table_name?: string
    joining_table_key?: string
    field_name?: string
    created_by?: UserBasicType | null
    created_at?: string | null
    configuration?: {
        experiments_optimized?: boolean
        experiments_timestamp_key?: string | null
    }
}

export enum DataWarehouseSettingsTab {
    Managed = 'managed',
    SelfManaged = 'self-managed',
}

export const externalDataSources = [
    'Stripe',
    'Hubspot',
    'Postgres',
    'MySQL',
    'MSSQL',
    'Zendesk',
    'Snowflake',
    'Salesforce',
    'Vitally',
    'BigQuery',
    'Chargebee',
] as const

export type ExternalDataSourceType = (typeof externalDataSources)[number]

export const manualLinkSources = ['aws', 'google-cloud', 'cloudflare-r2', 'azure']

export type ManualLinkSourceType = (typeof manualLinkSources)[number]

export interface ExternalDataSourceCreatePayload {
    source_type: ExternalDataSourceType
    prefix: string
    payload: Record<string, any>
}
export interface ExternalDataSource {
    id: string
    source_id: string
    connection_id: string
    status: string
    source_type: ExternalDataSourceType
    prefix: string
    last_run_at?: Dayjs
    schemas: ExternalDataSourceSchema[]
    sync_frequency: DataWarehouseSyncInterval
    job_inputs: Record<string, any>
}
export interface SimpleExternalDataSourceSchema {
    id: string
    name: string
    should_sync: boolean
    last_synced_at?: Dayjs
}

export type SchemaIncrementalFieldsResponse = IncrementalField[]

export interface IncrementalField {
    label: string
    type: string
    field: string
    field_type: string
}

export interface ExternalDataSourceSyncSchema {
    table: string
    rows?: number | null
    should_sync: boolean
    incremental_field: string | null
    incremental_field_type: string | null
    sync_type: 'full_refresh' | 'incremental' | null
    incremental_fields: IncrementalField[]
    incremental_available: boolean
}

export interface ExternalDataSourceSchema extends SimpleExternalDataSourceSchema {
    table?: SimpleDataWarehouseTable
    incremental: boolean
    sync_type: 'incremental' | 'full_refresh' | null
    status?: string
    incremental_field: string | null
    incremental_field_type: string | null
    sync_frequency: DataWarehouseSyncInterval
}

export interface ExternalDataJob {
    id: string
    created_at: string
    status: 'Running' | 'Failed' | 'Completed' | 'Billing limits'
    schema: SimpleExternalDataSourceSchema
    rows_synced: number
    latest_error: string
    workflow_run_id?: string
}

export interface SimpleDataWarehouseTable {
    id: string
    name: string
    columns: DatabaseSchemaField[]
    row_count: number
}

export type BatchExportServiceS3 = {
    type: 'S3'
    config: {
        bucket_name: string
        region: string
        prefix: string
        aws_access_key_id: string
        aws_secret_access_key: string
        exclude_events: string[]
        include_events: string[]
        compression: string | null
        encryption: string | null
        kms_key_id: string | null
        endpoint_url: string | null
        file_format: string
        max_file_size_mb: number | null
    }
}

export type BatchExportServicePostgres = {
    type: 'Postgres'
    config: {
        user: string
        password: string
        host: string
        port: number
        database: string
        schema: string
        table_name: string
        has_self_signed_cert: boolean
        exclude_events: string[]
        include_events: string[]
    }
}

export type BatchExportServiceSnowflake = {
    type: 'Snowflake'
    config: {
        account: string
        database: string
        warehouse: string
        user: string
        authentication_type: 'password' | 'keypair'
        password: string | null
        private_key: string | null
        private_key_passphrase: string | null
        schema: string
        table_name: string
        role: string | null
        exclude_events: string[]
        include_events: string[]
    }
}

export type BatchExportServiceBigQuery = {
    type: 'BigQuery'
    config: {
        project_id: string
        private_key: string
        private_key_id: string
        client_email: string
        token_uri: string
        dataset_id: string
        table_id: string
        exclude_events: string[]
        include_events: string[]
        use_json_type: boolean
    }
}

export type BatchExportServiceHTTP = {
    type: 'HTTP'
    config: {
        url: string
        token: string
        exclude_events: string[]
        include_events: string[]
    }
}

export type BatchExportServiceRedshift = {
    type: 'Redshift'
    config: {
        user: string
        password: string
        host: string
        port: number
        database: string
        schema: string
        table_name: string
        properties_data_type: boolean
        exclude_events: string[]
        include_events: string[]
    }
}

// When adding a new option here also add a icon for it to
// src/scenes/pipeline/icons/
// and update RenderBatchExportIcon
// and update batchExportServiceNames in pipelineNodeNewLogic
export const BATCH_EXPORT_SERVICE_NAMES: BatchExportService['type'][] = [
    'S3',
    'Snowflake',
    'Postgres',
    'BigQuery',
    'Redshift',
    'HTTP',
]
export type BatchExportService =
    | BatchExportServiceS3
    | BatchExportServiceSnowflake
    | BatchExportServicePostgres
    | BatchExportServiceBigQuery
    | BatchExportServiceRedshift
    | BatchExportServiceHTTP

export type PipelineInterval = 'hour' | 'day' | 'every 5 minutes'

export type DataWarehouseSyncInterval = '5min' | '30min' | '1hour' | '6hour' | '12hour' | '24hour' | '7day' | '30day'

export type BatchExportConfiguration = {
    // User provided data for the export. This is the data that the user
    // provides when creating the export.
    id: string
    team_id: number
    name: string
    destination: BatchExportService
    interval: PipelineInterval
    created_at: string
    start_at: string | null
    end_at: string | null
    paused: boolean
    model: string
    filters: AnyPropertyFilter[]
    latest_runs?: BatchExportRun[]
}

export type RawBatchExportRun = {
    id: string
    status:
        | 'Cancelled'
        | 'Completed'
        | 'ContinuedAsNew'
        | 'Failed'
        | 'FailedRetryable'
        | 'Terminated'
        | 'TimedOut'
        | 'Running'
        | 'Starting'
    created_at: string
    data_interval_start?: string
    data_interval_end: string
    last_updated_at?: string
}

export type BatchExportRun = {
    id: string
    status:
        | 'Cancelled'
        | 'Completed'
        | 'ContinuedAsNew'
        | 'Failed'
        | 'FailedRetryable'
        | 'Terminated'
        | 'TimedOut'
        | 'Running'
        | 'Starting'
    created_at: Dayjs
    data_interval_start?: Dayjs
    data_interval_end: Dayjs
    last_updated_at?: Dayjs
}

export type GroupedBatchExportRuns = {
    last_run_at: Dayjs
    data_interval_start: Dayjs
    data_interval_end: Dayjs
    runs: BatchExportRun[]
}

export type BatchExportBackfillProgress = {
    total_runs?: number
    finished_runs?: number
    progress?: number
}

export type RawBatchExportBackfill = {
    id: string
    status:
        | 'Cancelled'
        | 'Completed'
        | 'ContinuedAsNew'
        | 'Failed'
        | 'FailedRetryable'
        | 'Terminated'
        | 'TimedOut'
        | 'Running'
        | 'Starting'
    created_at: string
    finished_at?: string
    start_at?: string
    end_at?: string
    last_updated_at?: string
    progress?: BatchExportBackfillProgress
}

export type BatchExportBackfill = {
    id: string
    status:
        | 'Cancelled'
        | 'Completed'
        | 'ContinuedAsNew'
        | 'Failed'
        | 'FailedRetryable'
        | 'Terminated'
        | 'TimedOut'
        | 'Running'
        | 'Starting'
    created_at?: Dayjs
    finished_at?: Dayjs
    start_at?: Dayjs
    end_at?: Dayjs
    last_updated_at?: Dayjs
    progress?: BatchExportBackfillProgress
}

export type SDK = {
    name: string
    key: string
    recommended?: boolean
    tags: string[]
    image:
        | string
        | JSX.Element
        // storybook handles require() differently, so we need to support both
        | {
              default: string
          }
    docsLink: string
}

export enum SDKKey {
    ANDROID = 'android',
    ANGULAR = 'angular',
    ASTRO = 'astro',
    API = 'api',
    BUBBLE = 'bubble',
    DJANGO = 'django',
    DOCUSAURUS = 'docusaurus',
    ELIXIR = 'elixir',
    FRAMER = 'framer',
    FLUTTER = 'flutter',
    GATSBY = 'gatsby',
    GO = 'go',
    GOOGLE_TAG_MANAGER = 'google_tag_manager',
    HELICONE = 'helicone',
    HTML_SNIPPET = 'html',
    IOS = 'ios',
    JAVA = 'java',
    JS_WEB = 'javascript_web',
    LARAVEL = 'laravel',
    LANGFUSE = 'langfuse',
    NEXT_JS = 'nextjs',
    NODE_JS = 'nodejs',
    NUXT_JS = 'nuxtjs',
    PHP = 'php',
    PYTHON = 'python',
    REACT = 'react',
    REACT_NATIVE = 'react_native',
    REMIX = 'remix',
    RETOOL = 'retool',
    RUBY = 'ruby',
    RUDDERSTACK = 'rudderstack',
    RUST = 'rust',
    SEGMENT = 'segment',
    SENTRY = 'sentry',
    SHOPIFY = 'shopify',
    SVELTE = 'svelte',
    TRACELOOP = 'traceloop',
    VUE_JS = 'vuejs',
    WEBFLOW = 'webflow',
    WORDPRESS = 'wordpress',
}

export enum SDKTag {
    WEB = 'Web',
    MOBILE = 'Mobile',
    SERVER = 'Server',
    INTEGRATION = 'Integration',
    RECOMMENDED = 'Recommended',
    LLM = 'LLM',
    OTHER = 'Other',
}

export type SDKInstructionsMap = Partial<Record<SDKKey, React.ReactNode>>

export interface AppMetricsUrlParams {
    tab?: AppMetricsTab
    from?: string
    error?: [string, string]
}

export enum AppMetricsTab {
    Logs = 'logs',
    ProcessEvent = 'processEvent',
    OnEvent = 'onEvent',
    ComposeWebhook = 'composeWebhook',
    ExportEvents = 'exportEvents',
    ScheduledTask = 'scheduledTask',
    HistoricalExports = 'historical_exports',
    History = 'history',
}

export enum SidePanelTab {
    Notebooks = 'notebook',
    Support = 'support',
    Docs = 'docs',
    Activation = 'activation',
    Settings = 'settings',
    FeaturePreviews = 'feature-previews',
    Activity = 'activity',
    Discussion = 'discussion',
    Status = 'status',
    Exports = 'exports',
    AccessControl = 'access-control',
}

export interface SourceFieldOauthConfig {
    type: 'oauth'
    name: string
    label: string
    required: boolean
}

export interface SourceFieldInputConfig {
    type: LemonInputProps['type'] | 'textarea'
    name: string
    label: string
    required: boolean
    placeholder: string
}

export interface SourceFieldSelectConfig {
    type: 'select'
    name: string
    label: string
    required: boolean
    defaultValue: string
    options: { label: string; value: string; fields?: SourceFieldConfig[] }[]
}

export interface SourceFieldSwitchGroupConfig {
    type: 'switch-group'
    name: string
    label: string
    default: string | number | boolean
    fields: SourceFieldConfig[]
    caption?: string
}

export interface SourceFieldFileUploadConfig {
    type: 'file-upload'
    name: string
    label: string
    fileFormat: string
    required: boolean
}

export type SourceFieldConfig =
    | SourceFieldInputConfig
    | SourceFieldSwitchGroupConfig
    | SourceFieldSelectConfig
    | SourceFieldOauthConfig
    | SourceFieldFileUploadConfig

export interface SourceConfig {
    name: ExternalDataSourceType
    label?: string
    caption: string | React.ReactNode
    fields: SourceFieldConfig[]
    disabledReason?: string | null
    oauthPayload?: string[]
}

export interface ProductPricingTierSubrows {
    columns: LemonTableColumns<BillingTableTierAddonRow>
    rows: BillingTableTierAddonRow[]
}

export type BillingTableTierAddonRow = {
    productName: string
    price: string
    usage: string
    total: string
    projectedTotal: string
    icon?: string
}

export type BillingTableTierRow = {
    volume: string
    basePrice: string
    usage: string
    total: string
    projectedTotal: string
    subrows: ProductPricingTierSubrows
}

export type AvailableOnboardingProducts = Pick<
    {
        [key in ProductKey]: OnboardingProduct
    },
    | ProductKey.PRODUCT_ANALYTICS
    | ProductKey.SESSION_REPLAY
    | ProductKey.FEATURE_FLAGS
    | ProductKey.EXPERIMENTS
    | ProductKey.SURVEYS
    | ProductKey.DATA_WAREHOUSE
    | ProductKey.WEB_ANALYTICS
>

export type OnboardingProduct = {
    name: string
    breadcrumbsName?: string
    icon: string
    iconColor: string
    url: string
    scene: Scene
}

export type HogFunctionInputSchemaType = {
    type: 'string' | 'boolean' | 'dictionary' | 'choice' | 'json' | 'integration' | 'integration_field' | 'email'
    key: string
    label: string
    choices?: { value: string; label: string }[]
    required?: boolean
    default?: any
    secret?: boolean
<<<<<<< HEAD
    hidden?: boolean
=======
    templating?: boolean
>>>>>>> a31aa71d
    description?: string
    integration?: string
    integration_key?: string
    integration_field?: string
    requires_field?: string
    requiredScopes?: string
}

export type HogFunctionInputType = {
    value: any
    secret?: boolean
    bytecode?: any
}

export type HogFunctionMasking = {
    ttl: number | null
    threshold?: number | null
    hash: string
    bytecode?: any
}

// subset of EntityFilter
export interface HogFunctionFilterBase {
    id: string
    name?: string | null
    order?: number
    properties?: (EventPropertyFilter | PersonPropertyFilter | ElementPropertyFilter)[]
}

export interface HogFunctionFilterEvents extends HogFunctionFilterBase {
    type: 'events'
}

export interface HogFunctionFilterActions extends HogFunctionFilterBase {
    type: 'actions'
}

export type HogFunctionFilterPropertyFilter = (
    | EventPropertyFilter
    | PersonPropertyFilter
    | ElementPropertyFilter
    | GroupPropertyFilter
    | FeaturePropertyFilter
    | HogQLPropertyFilter
)[]

export interface HogFunctionFiltersType {
    events?: HogFunctionFilterEvents[]
    actions?: HogFunctionFilterActions[]
    properties?: HogFunctionFilterPropertyFilter[]
    filter_test_accounts?: boolean
    bytecode?: any[]
    bytecode_error?: string
}

export interface HogFunctionMappingType {
    name: string
    disabled?: boolean
    inputs_schema?: HogFunctionInputSchemaType[]
    inputs?: Record<string, HogFunctionInputType> | null
    filters?: HogFunctionFiltersType | null
}
export interface HogFunctionMappingTemplateType extends HogFunctionMappingType {
    name: string
    include_by_default?: boolean
}

export type HogFunctionTypeType =
    | 'destination'
    | 'internal_destination'
    | 'site_destination'
    | 'site_app'
    | 'transformation'
    | 'email'
    | 'sms'
    | 'push'
    | 'activity'
    | 'alert'
    | 'broadcast'

export type HogFunctionType = {
    id: string
    type: HogFunctionTypeType
    icon_url?: string
    name: string
    description: string
    created_by: UserBasicType | null
    created_at: string
    updated_at: string
    enabled: boolean
    hog: string
    execution_order?: number
    inputs_schema?: HogFunctionInputSchemaType[]
    inputs?: Record<string, HogFunctionInputType> | null
    mappings?: HogFunctionMappingType[] | null
    masking?: HogFunctionMasking | null
    filters?: HogFunctionFiltersType | null
    template?: HogFunctionTemplateType
    status?: HogFunctionStatus
}

export type HogFunctionTemplateStatus = 'stable' | 'alpha' | 'beta' | 'deprecated'
export type HogFunctionSubTemplateIdType = 'early-access-feature-enrollment' | 'survey-response' | 'activity-log'

export type HogFunctionConfigurationType = Omit<
    HogFunctionType,
    'id' | 'created_at' | 'created_by' | 'updated_at' | 'status' | 'hog'
> & {
    hog?: HogFunctionType['hog'] // In the config it can be empty if using a template
    sub_template_id?: HogFunctionSubTemplateIdType
}

export type HogFunctionSubTemplateType = Pick<HogFunctionType, 'filters' | 'inputs' | 'masking' | 'mappings'> & {
    id: HogFunctionSubTemplateIdType
    name: string
    description: string | null
}

export type HogFunctionTemplateType = Pick<
    HogFunctionType,
    'id' | 'type' | 'name' | 'description' | 'hog' | 'inputs_schema' | 'filters' | 'icon_url' | 'masking' | 'mappings'
> & {
    status: HogFunctionTemplateStatus
    free: boolean
    sub_templates?: HogFunctionSubTemplateType[]
    mapping_templates?: HogFunctionMappingTemplateType[]
}

export type HogFunctionIconResponse = {
    id: string
    name: string
    url: string
}

export enum HogWatcherState {
    healthy = 1,
    overflowed = 2,
    disabledForPeriod = 3,
    disabledIndefinitely = 4,
}

export type HogFunctionStatus = {
    state: HogWatcherState
    rating: number
    tokens: number
}

export type HogFunctionInvocationGlobals = {
    project: {
        id: number
        name: string
        url: string
    }
    source?: {
        name: string
        url: string
    }
    event: {
        uuid: string
        event: string
        elements_chain: string
        distinct_id: string
        properties: Record<string, any>
        timestamp: string
        url: string
    }
    person?: {
        id: string
        properties: Record<string, any>
        name: string
        url: string
    }
    groups?: Record<
        string,
        {
            id: string // the "key" of the group
            type: string
            index: number
            url: string
            properties: Record<string, any>
        }
    >
}

export type HogFunctionTestInvocationResult = {
    status: 'success' | 'error'
    logs: LogEntry[]
    result: any
    errors?: string[]
}

export type AppMetricsV2Response = {
    labels: string[]
    series: {
        name: string
        values: number[]
    }[]
}

export type AppMetricsTotalsV2Response = {
    totals: Record<string, number>
}

export type AppMetricsV2RequestParams = {
    after?: string
    before?: string
    // Comma separated list of log levels
    name?: string
    kind?: string
    interval?: 'hour' | 'day' | 'week'
    breakdown_by?: 'name' | 'kind'
}

export type SessionReplayUrlTriggerConfig = {
    url: string
    matching: 'regex'
}

export type ReplayTemplateType = {
    key: string
    name: string
    description: string
    variables?: ReplayTemplateVariableType[]
    categories: ReplayTemplateCategory[]
    icon?: React.ReactNode
    order?: RecordingOrder
}
export type ReplayTemplateCategory = 'B2B' | 'B2C' | 'More'

export type ReplayTemplateVariableType = {
    type: 'event' | 'flag' | 'pageview' | 'person-property' | 'snapshot_source'
    name: string
    key: string
    touched?: boolean
    value?: string
    description?: string
    filterGroup?: UniversalFiltersGroupValue
    noTouch?: boolean
}

export type GoogleAdsConversionActionType = {
    id: string
    name: string
    resourceName: string
}

export type LinkedInAdsConversionRuleType = {
    id: number
    name: string
}

export type LinkedInAdsAccountType = {
    id: number
    name: string
    campaigns: string
}

export type DataColorThemeModel = {
    id: number
    name: string
    colors: string[]
    is_global: boolean
}

export type DataColorThemeModelPayload = Omit<DataColorThemeModel, 'id' | 'is_global'> & {
    id?: number
    is_global?: boolean
}

export enum CookielessServerHashMode {
    Disabled = 0,
    Stateless = 1,
    Stateful = 2,
}

/**
 * Assistant Conversation
 */
export interface Conversation {
    id: string
}

export enum UserRole {
    Engineering = 'engineering',
    Data = 'data',
    Product = 'product',
    Founder = 'founder',
    Leadership = 'leadership',
    Marketing = 'marketing',
    Sales = 'sales',
    Other = 'other',
}

export type UserGroup = {
    id: string
    name: string
    members: UserBasicType[]
}

export interface CoreMemory {
    id: string
    text: string
}<|MERGE_RESOLUTION|>--- conflicted
+++ resolved
@@ -4655,11 +4655,8 @@
     required?: boolean
     default?: any
     secret?: boolean
-<<<<<<< HEAD
     hidden?: boolean
-=======
     templating?: boolean
->>>>>>> a31aa71d
     description?: string
     integration?: string
     integration_key?: string
