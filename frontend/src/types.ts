--- conflicted
+++ resolved
@@ -139,12 +139,9 @@
     organizations: OrganizationBasicType[]
     realm?: Realm
     posthog_version?: string
-<<<<<<< HEAD
     is_email_verified?: boolean | null
     pending_email?: string | null
-=======
     is_2fa_enabled: boolean
->>>>>>> 6dc2bb47
 }
 
 export interface NotificationSettings {
