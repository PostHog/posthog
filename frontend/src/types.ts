import { LemonInputProps, LemonTableColumns } from '@posthog/lemon-ui'
import { PluginConfigSchema } from '@posthog/plugin-scaffold'
import { LogLevel } from '@posthog/rrweb-plugin-console-record'
import { eventWithTime } from '@posthog/rrweb-types'
import { ChartDataset, ChartType, InteractionItem } from 'chart.js'
import { LogicWrapper } from 'kea'
import { DashboardCompatibleScenes } from 'lib/components/SceneDashboardChoice/sceneDashboardChoiceModalLogic'
import { TaxonomicFilterGroupType } from 'lib/components/TaxonomicFilter/types'
import {
    BIN_COUNT_AUTO,
    DashboardPrivilegeLevel,
    DashboardRestrictionLevel,
    ENTITY_MATCH_TYPE,
    FunnelLayout,
    OrganizationMembershipLevel,
    PluginsAccessLevel,
    PROPERTY_MATCH_TYPE,
    RETENTION_FIRST_TIME,
    RETENTION_MEAN_NONE,
    RETENTION_RECURRING,
    ShownAsValue,
    TeamMembershipLevel,
} from 'lib/constants'
import { Dayjs, dayjs } from 'lib/dayjs'
import { PopoverProps } from 'lib/lemon-ui/Popover/Popover'
import type { PostHog, SupportedWebVitalsMetrics } from 'posthog-js'
import { Layout } from 'react-grid-layout'
import { BehavioralFilterKey, BehavioralFilterType } from 'scenes/cohorts/CohortFilters/types'
import { Holdout } from 'scenes/experiments/holdoutsLogic'
import { AggregationAxisFormat } from 'scenes/insights/aggregationAxisFormat'
import { JSONContent } from 'scenes/notebooks/Notebook/utils'
import { Params, Scene, SceneConfig } from 'scenes/sceneTypes'
import { WEB_SAFE_FONTS } from 'scenes/surveys/constants'

import type {
    DashboardFilter,
    DatabaseSchemaField,
    ExperimentExposureCriteria,
    ExperimentFunnelsQuery,
    ExperimentMetric,
    ExperimentTrendsQuery,
    HogQLQuery,
    HogQLQueryModifiers,
    HogQLVariable,
    InsightVizNode,
    Node,
    NodeKind,
    QueryStatus,
    RecordingOrder,
    RecordingsQuery,
    RevenueTrackingConfig,
} from '~/queries/schema/schema-general'
import { QueryContext } from '~/queries/types'

// Type alias for number to be reflected as integer in json-schema.
/** @asType integer */
type integer = number

export type Optional<T, K extends string | number | symbol> = Omit<T, K> & { [K in keyof T]?: T[K] }

// Keep this in sync with backend constants/features/{product_name}.yml

export enum AvailableFeature {
    APPS = 'apps',
    SLACK_INTEGRATION = 'slack_integration',
    MICROSOFT_TEAMS_INTEGRATION = 'microsoft_teams_integration',
    DISCORD_INTEGRATION = 'discord_integration',
    ZAPIER = 'zapier',
    APP_METRICS = 'app_metrics',
    DATA_PIPELINES = 'data_pipelines',
    RECORDINGS_PLAYLISTS = 'recordings_playlists',
    SESSION_REPLAY_DATA_RETENTION = 'session_replay_data_retention',
    CONSOLE_LOGS = 'console_logs',
    RECORDINGS_PERFORMANCE = 'recordings_performance',
    SESSION_REPLAY_NETWORK_PAYLOADS = 'session_replay_network_payloads',
    RECORDINGS_FILE_EXPORT = 'recordings_file_export',
    SESSION_REPLAY_SAMPLING = 'session_replay_sampling',
    REPLAY_RECORDING_DURATION_MINIMUM = 'replay_recording_duration_minimum',
    REPLAY_FEATURE_FLAG_BASED_RECORDING = 'replay_feature_flag_based_recording',
    REPLAY_MASK_SENSITIVE_DATA = 'replay_mask_sensitive_data',
    REPLAY_SHARING_EMBEDDING = 'replay_sharing_embedding',
    REPLAY_PRODUCT_ANALYTICS_INTEGRATION = 'replay_product_analytics_integration',
    REPLAY_FILTER_PERSON_PROPERTIES = 'replay_filter_person_properties',
    REPLAY_FILTER_EVENTS = 'replay_filter_events',
    REPLAY_DOM_EXPLORER = 'replay_dom_explorer',
    WORKS_WITH_POSTHOG_JS = 'works_with_posthog_js',
    REPLAY_AUTOMATIC_PLAYLISTS = 'replay_automatic_playlists',
    GROUP_ANALYTICS = 'group_analytics',
    SURVEYS_UNLIMITED_SURVEYS = 'surveys_unlimited_surveys',
    SURVEYS_ALL_QUESTION_TYPES = 'surveys_all_question_types',
    SURVEYS_MULTIPLE_QUESTIONS = 'surveys_multiple_questions',
    SURVEYS_USER_TARGETING = 'surveys_user_targeting',
    SURVEYS_USER_SAMPLING = 'surveys_user_sampling',
    SURVEYS_STYLING = 'surveys_styling',
    SURVEYS_TEXT_HTML = 'surveys_text_html',
    SURVEYS_API_MODE = 'surveys_api_mode',
    SURVEYS_RESULTS_ANALYSIS = 'surveys_results_analysis',
    SURVEYS_TEMPLATES = 'surveys_templates',
    SURVEYS_DATA_RETENTION = 'surveys_data_retention',
    SURVEYS_LINK_QUESTION_TYPE = 'surveys_link_question_type',
    SURVEYS_SLACK_NOTIFICATIONS = 'surveys_slack_notifications',
    SURVEYS_WAIT_PERIODS = 'surveys_wait_periods',
    SURVEYS_RECURRING = 'surveys_recurring',
    SURVEYS_EVENTS = 'surveys_events',
    SURVEYS_ACTIONS = 'surveys_actions',
    TRACKED_USERS = 'tracked_users',
    TEAM_MEMBERS = 'team_members',
    API_ACCESS = 'api_access',
    ORGANIZATIONS_PROJECTS = 'organizations_projects',
    ROLE_BASED_ACCESS = 'role_based_access',
    SOCIAL_SSO = 'social_sso',
    SAML = 'saml',
    SSO_ENFORCEMENT = 'sso_enforcement',
    WHITE_LABELLING = 'white_labelling',
    COMMUNITY_SUPPORT = 'community_support',
    DEDICATED_SUPPORT = 'dedicated_support',
    EMAIL_SUPPORT = 'email_support',
    ACCOUNT_MANAGER = 'account_manager',
    TRAINING = 'training',
    CONFIGURATION_SUPPORT = 'configuration_support',
    TERMS_AND_CONDITIONS = 'terms_and_conditions',
    SECURITY_ASSESSMENT = 'security_assessment',
    BESPOKE_PRICING = 'bespoke_pricing',
    INVOICE_PAYMENTS = 'invoice_payments',
    BOOLEAN_FLAGS = 'boolean_flags',
    FEATURE_FLAGS_DATA_RETENTION = 'feature_flags_data_retention',
    MULTIVARIATE_FLAGS = 'multivariate_flags',
    PERSIST_FLAGS_CROSS_AUTHENTICATION = 'persist_flags_cross_authentication',
    FEATURE_FLAG_PAYLOADS = 'feature_flag_payloads',
    MULTIPLE_RELEASE_CONDITIONS = 'multiple_release_conditions',
    RELEASE_CONDITION_OVERRIDES = 'release_condition_overrides',
    TARGETING_BY_GROUP = 'targeting_by_group',
    LOCAL_EVALUATION_AND_BOOTSTRAPPING = 'local_evaluation_and_bootstrapping',
    FLAG_USAGE_STATS = 'flag_usage_stats',
    MULTIPLE_ENVIRONMENTS = 'multiple_environments',
    USER_OPT_IN = 'user_opt_in',
    INSTANT_ROLLBACKS = 'instant_rollbacks',
    EXPERIMENTATION = 'experimentation',
    GROUP_EXPERIMENTS = 'group_experiments',
    FUNNEL_EXPERIMENTS = 'funnel_experiments',
    SECONDARY_METRICS = 'secondary_metrics',
    STATISTICAL_ANALYSIS = 'statistical_analysis',
    PRODUCT_ANALYTICS_DATA_RETENTION = 'product_analytics_data_retention',
    DASHBOARDS = 'dashboards',
    FUNNELS = 'funnels',
    GRAPHS_TRENDS = 'graphs_trends',
    PATHS = 'paths',
    INSIGHTS = 'insights',
    SUBSCRIPTIONS = 'subscriptions',
    ADVANCED_PERMISSIONS = 'advanced_permissions',
    INGESTION_TAXONOMY = 'ingestion_taxonomy',
    PATHS_ADVANCED = 'paths_advanced',
    CORRELATION_ANALYSIS = 'correlation_analysis',
    TAGGING = 'tagging',
    BEHAVIORAL_COHORT_FILTERING = 'behavioral_cohort_filtering',
    PRODUCT_ANALYTICS_RETENTION = 'product_analytics_retention',
    PRODUCT_ANALYTICS_STICKINESS = 'product_analytics_stickiness',
    AUTOCAPTURE = 'autocapture',
    DATA_VISUALIZATION = 'data_visualization',
    PRODUCT_ANALYTICS_SQL_QUERIES = 'product_analytics_sql_queries',
    TWOFA_ENFORCEMENT = '2fa_enforcement',
    AUDIT_LOGS = 'audit_logs',
    HIPAA_BAA = 'hipaa_baa',
    CUSTOM_MSA = 'custom_msa',
    TWOFA = '2fa',
    PRIORITY_SUPPORT = 'priority_support',
    SUPPORT_RESPONSE_TIME = 'support_response_time',
    DATA_PIPELINES_TRANSFORMATIONS = 'data_pipelines_transformations',
    AUTOMATIC_PROVISIONING = 'automatic_provisioning',
    MANAGED_REVERSE_PROXY = 'managed_reverse_proxy',
    ALERTS = 'alerts',
    DATA_COLOR_THEMES = 'data_color_themes',
}

type AvailableFeatureUnion = `${AvailableFeature}`

export enum ProductKey {
    COHORTS = 'cohorts',
    ACTIONS = 'actions',
    ALERTS = 'alerts',
    EXPERIMENTS = 'experiments',
    FEATURE_FLAGS = 'feature_flags',
    ANNOTATIONS = 'annotations',
    HISTORY = 'history',
    HEATMAPS = 'heatmaps',
    INGESTION_WARNINGS = 'ingestion_warnings',
    PERSONS = 'persons',
    SURVEYS = 'surveys',
    SESSION_REPLAY = 'session_replay',
    DATA_WAREHOUSE = 'data_warehouse',
    DATA_WAREHOUSE_SAVED_QUERY = 'data_warehouse_saved_queries',
    EARLY_ACCESS_FEATURES = 'early_access_features',
    PRODUCT_ANALYTICS = 'product_analytics',
    PIPELINE_TRANSFORMATIONS = 'pipeline_transformations',
    PIPELINE_DESTINATIONS = 'pipeline_destinations',
    SITE_APPS = 'site_apps',
    DATA_PIPELINES = 'data_pipelines',
    GROUP_ANALYTICS = 'group_analytics',
    INTEGRATIONS = 'integrations',
    PLATFORM_AND_SUPPORT = 'platform_and_support',
    TEAMS = 'teams',
    WEB_ANALYTICS = 'web_analytics',
    ERROR_TRACKING = 'error_tracking',
}

type ProductKeyUnion = `${ProductKey}`

export enum LicensePlan {
    Scale = 'scale',
    Enterprise = 'enterprise',
    Dev = 'dev',
    Cloud = 'cloud',
}

export enum Realm {
    Cloud = 'cloud',
    Demo = 'demo',
    SelfHostedPostgres = 'hosted',
    SelfHostedClickHouse = 'hosted-clickhouse',
}

export enum Region {
    US = 'US',
    EU = 'EU',
}

export type SSOProvider = 'google-oauth2' | 'github' | 'gitlab' | 'saml'

export interface AuthBackends {
    'google-oauth2'?: boolean
    gitlab?: boolean
    github?: boolean
}

export type ColumnChoice = string[] | 'DEFAULT'

export interface ColumnConfig {
    active: ColumnChoice
}

export type WithAccessControl = {
    user_access_level: 'none' | 'member' | 'admin' | 'viewer' | 'editor'
}

export enum AccessControlResourceType {
    Project = 'project',
    Organization = 'organization',
    FeatureFlag = 'feature_flag',
    Insight = 'insight',
    Dashboard = 'dashboard',
    Notebook = 'notebook',
}

interface UserBaseType {
    uuid: string
    distinct_id: string
    first_name: string
    last_name?: string
    email: string
}

/* Type for User objects in nested serializers (e.g. created_by) */
export interface UserBasicType extends UserBaseType {
    is_email_verified?: any
    id: number
    hedgehog_config?: MinimalHedgehogConfig
}

/**
 * A user can have scene dashboard choices for multiple teams
 * TODO does this only have the current team's choices?
 */
export interface SceneDashboardChoice {
    scene: DashboardCompatibleScenes
    dashboard: number | DashboardBasicType
}

export type UserTheme = 'light' | 'dark' | 'system'

/** Full User model. */
export interface UserType extends UserBaseType {
    date_joined: string
    notification_settings: {
        plugin_disabled: boolean
        project_weekly_digest_disabled: Record<number, boolean>
        all_weekly_digest_disabled: boolean
    }
    events_column_config: ColumnConfig
    anonymize_data: boolean
    toolbar_mode: 'disabled' | 'toolbar'
    has_password: boolean
    is_staff: boolean
    is_impersonated: boolean
    is_impersonated_until?: string
    sensitive_session_expires_at: string
    organization: OrganizationType | null
    team: TeamBasicType | null
    organizations: OrganizationBasicType[]
    realm?: Realm
    is_email_verified?: boolean | null
    pending_email?: string | null
    is_2fa_enabled: boolean
    has_social_auth: boolean
    has_seen_product_intro_for?: Record<string, boolean>
    scene_personalisation?: SceneDashboardChoice[]
    theme_mode?: UserTheme | null
    hedgehog_config?: Partial<HedgehogConfig>
    role_at_organization?: string
}

export type HedgehogColorOptions =
    | 'green'
    | 'red'
    | 'blue'
    | 'purple'
    | 'dark'
    | 'light'
    | 'sepia'
    | 'invert'
    | 'invert-hue'
    | 'greyscale'

export interface MinimalHedgehogConfig {
    use_as_profile: boolean
    color: HedgehogColorOptions | null
    accessories: string[]
}

export type HedgehogSkin = 'default' | 'spiderhog'

export interface HedgehogConfig extends MinimalHedgehogConfig {
    enabled: boolean
    color: HedgehogColorOptions | null
    skin?: HedgehogSkin
    accessories: string[]
    walking_enabled: boolean
    interactions_enabled: boolean
    controls_enabled: boolean
    party_mode_enabled: boolean
}

export interface NotificationSettings {
    plugin_disabled: boolean
    project_weekly_digest_disabled: Record<string, boolean>
    all_weekly_digest_disabled: boolean
}

export interface PluginAccess {
    view: boolean
    install: boolean
    configure: boolean
}

export interface PersonalAPIKeyType {
    id: string
    label: string
    value?: string
    mask_value?: string | null
    created_at: string
    last_used_at: string
    team_id: number
    user_id: string
    scopes: string[]
    scoped_organizations?: OrganizationType['id'][] | null
    scoped_teams?: TeamType['id'][] | null
}

export interface OrganizationBasicType {
    id: string
    name: string
    slug: string
    logo_media_id: string | null
    membership_level: OrganizationMembershipLevel | null
}

interface OrganizationMetadata {
    instance_tag?: string
}

export interface OrganizationType extends OrganizationBasicType {
    created_at: string
    updated_at: string
    plugins_access_level: PluginsAccessLevel
    teams: TeamBasicType[]
    projects: ProjectBasicType[]
    available_product_features: BillingFeatureType[]
    is_member_join_email_enabled: boolean
    customer_id: string | null
    enforce_2fa: boolean | null
    is_ai_data_processing_approved?: boolean
    metadata?: OrganizationMetadata
    member_count: number
}

export interface OrganizationDomainType {
    id: string
    domain: string
    is_verified: boolean
    verified_at: string // Datetime
    verification_challenge: string
    jit_provisioning_enabled: boolean
    sso_enforcement: SSOProvider | ''
    has_saml: boolean
    saml_entity_id: string
    saml_acs_url: string
    saml_x509_cert: string
}

/** Member properties relevant at both organization and project level. */
export interface BaseMemberType {
    id: string
    user: UserBasicType
    last_login: string | null
    joined_at: string
    updated_at: string
    is_2fa_enabled: boolean
    has_social_auth: boolean
}

export interface OrganizationMemberType extends BaseMemberType {
    /** Level at which the user is in the organization. */
    level: OrganizationMembershipLevel
    is_2fa_enabled: boolean
}

export interface ExplicitTeamMemberType extends BaseMemberType {
    /** Level at which the user explicitly is in the project. */
    level: TeamMembershipLevel
    /** Level at which the user is in the organization. */
    parent_level: OrganizationMembershipLevel
    /** Effective level of the user within the project, which may be higher than parent level, but not lower. */
    effective_level: OrganizationMembershipLevel
}

export type EitherMemberType = OrganizationMemberType | ExplicitTeamMemberType

/**
 * While OrganizationMemberType and ExplicitTeamMemberType refer to actual Django models,
 * this interface is only used in the frontend for fusing the data from these models together.
 */
export interface FusedTeamMemberType extends BaseMemberType {
    /**
     * Level at which the user explicitly is in the project.
     * Null means that membership is implicit (when showing permitted members)
     * or that there's no membership at all (when showing addable members).
     */
    explicit_team_level: TeamMembershipLevel | null
    /** Level at which the user is in the organization. */
    organization_level: OrganizationMembershipLevel
    /** Effective level of the user within the project. */
    level: OrganizationMembershipLevel
}

export interface ListOrganizationMembersParams {
    offset?: number
    limit?: number
    updated_after?: string
}

export interface APIErrorType {
    type: 'authentication_error' | 'invalid_request' | 'server_error' | 'throttled_error' | 'validation_error'
    code: string
    detail: string
    attr: string | null
}

export interface EventUsageType {
    event: string
    usage_count: number
    volume: number
}

export interface PropertyUsageType {
    key: string
    usage_count: number
    volume: number
}

export interface ProjectBasicType {
    id: number
    organization_id: string
    name: string
}

export interface TeamBasicType extends WithAccessControl {
    id: number
    uuid: string
    organization: string // Organization ID
    project_id: number
    api_token: string
    name: string
    completed_snippet_onboarding: boolean
    has_completed_onboarding_for?: Record<string, boolean>
    ingested_event: boolean
    is_demo: boolean
    timezone: string
    /** Whether the project is private. */
    access_control: boolean
    access_control_version: 'v1' | 'v2'
}

export interface CorrelationConfigType {
    excluded_person_property_names?: string[]
    excluded_event_property_names?: string[]
    excluded_event_names?: string[]
}

export interface SessionRecordingAIConfig {
    opt_in: boolean
    preferred_events: string[]
    excluded_events: string[]
    included_event_properties: string[]
    important_user_properties: string[]
}

export interface ProjectType extends ProjectBasicType {
    created_at: string
}

export interface TeamSurveyConfigType {
    appearance?: SurveyAppearance
}

export type SessionRecordingMaskingLevel = 'normal' | 'total-privacy' | 'free-love'

export interface SessionRecordingMaskingConfig {
    maskAllInputs?: boolean
    maskTextSelector?: string
}

export enum ActivationTaskStatus {
    COMPLETED = 'completed',
    SKIPPED = 'skipped',
}

export interface TeamType extends TeamBasicType {
    created_at: string
    updated_at: string
    anonymize_ips: boolean
    app_urls: string[]
    recording_domains: string[]
    slack_incoming_webhook: string
    autocapture_opt_out: boolean
    session_recording_opt_in: boolean
    // These fields in the database accept null values and were previously set to NULL by default
    capture_console_log_opt_in: boolean | null
    capture_performance_opt_in: boolean | null
    capture_dead_clicks: boolean | null
    // a string representation of the decimal value between 0 and 1
    session_recording_sample_rate: string
    session_recording_minimum_duration_milliseconds: number | null
    session_recording_linked_flag: ({ variant?: string | null } & Pick<FeatureFlagBasicType, 'id' | 'key'>) | null
    session_recording_network_payload_capture_config:
        | { recordHeaders?: boolean; recordBody?: boolean }
        | undefined
        | null
    session_recording_masking_config: SessionRecordingMaskingConfig | undefined | null
    session_replay_config: { record_canvas?: boolean; ai_config?: SessionRecordingAIConfig } | undefined | null
    survey_config?: TeamSurveyConfigType
    autocapture_exceptions_opt_in: boolean
    autocapture_web_vitals_opt_in?: boolean
    autocapture_web_vitals_allowed_metrics?: SupportedWebVitalsMetrics[]
    session_recording_url_trigger_config?: SessionReplayUrlTriggerConfig[]
    session_recording_url_blocklist_config?: SessionReplayUrlTriggerConfig[]
    session_recording_event_trigger_config?: string[]
    surveys_opt_in?: boolean
    heatmaps_opt_in?: boolean
    autocapture_exceptions_errors_to_ignore: string[]
    test_account_filters: AnyPropertyFilter[]
    test_account_filters_default_checked: boolean
    /** 0 or unset for Sunday, 1 for Monday. */
    week_start_day?: number
    path_cleaning_filters: PathCleaningFilter[]
    data_attributes: string[]
    person_display_name_properties: string[]
    has_group_types: boolean
    primary_dashboard: number // Dashboard shown on the project homepage
    live_events_columns: string[] | null // Custom columns shown on the Live Events page
    live_events_token: string
    cookieless_server_hash_mode?: CookielessServerHashMode
    human_friendly_comparison_periods: boolean
    revenue_tracking_config: RevenueTrackingConfig
    onboarding_tasks?: {
        [key: string]: ActivationTaskStatus
    }

    /** Effective access level of the user in this specific team. Null if user has no access. */
    effective_membership_level: OrganizationMembershipLevel | null

    /** Used to exclude person properties from correlation analysis results.
     *
     * For example can be used to exclude properties that have trivial causation.
     * This field should have a default value of `{}`, but it IS nullable and can be `null` in some cases.
     */
    correlation_config: CorrelationConfigType | null
    person_on_events_querying_enabled: boolean
    extra_settings?: Record<string, string | number | boolean | undefined>
    modifiers?: HogQLQueryModifiers
    default_modifiers?: HogQLQueryModifiers
    product_intents?: ProductIntentType[]
    default_data_theme?: number
    flags_persistence_default: boolean
}

export interface ProductIntentType {
    product_type: string
    created_at: string
    onboarding_completed_at?: string
}

// This type would be more correct without `Partial<TeamType>`, but it's only used in the shared dashboard/insight
// scenes, so not worth the refactor to use the `isAuthenticatedTeam()` check
export type TeamPublicType = Partial<TeamType> & Pick<TeamType, 'id' | 'uuid' | 'name' | 'timezone'>

export interface ActionType {
    count?: number
    created_at: string
    deleted?: boolean
    id: number
    is_calculating?: boolean
    last_calculated_at?: string
    last_updated_at?: string // alias for last_calculated_at to achieve event and action parity
    name: string | null
    description?: string
    post_to_slack?: boolean
    slack_message_format?: string
    steps?: ActionStepType[]
    created_by: UserBasicType | null
    tags?: string[]
    verified?: boolean
    is_action?: true
    action_id?: number // alias of id to make it compatible with event definitions uuid
    bytecode?: any[]
    bytecode_error?: string
    pinned_at: string | null
}

/** Sync with plugin-server/src/types.ts */
export type ActionStepStringMatching = 'contains' | 'exact' | 'regex'

export interface ActionStepType {
    event?: string | null
    properties?: AnyPropertyFilter[]
    selector?: string | null
    /** @deprecated Only `selector` should be used now. */
    tag_name?: string
    text?: string | null
    /** @default StringMatching.Exact */
    text_matching?: ActionStepStringMatching | null
    href?: string | null
    /** @default ActionStepStringMatching.Exact */
    href_matching?: ActionStepStringMatching | null
    url?: string | null
    /** @default StringMatching.Contains */
    url_matching?: ActionStepStringMatching | null
    name?: string | null
}

export interface ElementType {
    attr_class?: string[]
    attr_id?: string
    attributes: Record<string, string>
    href?: string
    nth_child?: number
    nth_of_type?: number
    order?: number
    tag_name: string
    text?: string
}

export type ToolbarUserIntent = 'add-action' | 'edit-action' | 'heatmaps' | 'add-experiment' | 'edit-experiment'
export type ToolbarSource = 'url' | 'localstorage'
export type ToolbarVersion = 'toolbar'

export type ExperimentIdType = number | 'new' | 'web'
/* sync with posthog-js */
export interface ToolbarParams {
    apiURL?: string
    token?: string /** public posthog-js token */
    temporaryToken?: string /** private temporary user token */
    actionId?: number
    experimentId?: ExperimentIdType
    userIntent?: ToolbarUserIntent
    source?: ToolbarSource
    toolbarVersion?: ToolbarVersion
    instrument?: boolean
    distinctId?: string
    userEmail?: string
    dataAttributes?: string[]
    featureFlags?: Record<string, string | boolean>
}

export interface ToolbarProps extends ToolbarParams {
    posthog?: PostHog
    disableExternalStyles?: boolean
}

export type PathCleaningFilter = { alias?: string; regex?: string }

export type PropertyFilterValue = string | number | bigint | (string | number | bigint)[] | null

/** Sync with plugin-server/src/types.ts */
export enum PropertyOperator {
    Exact = 'exact',
    IsNot = 'is_not',
    IContains = 'icontains',
    NotIContains = 'not_icontains',
    Regex = 'regex',
    NotRegex = 'not_regex',
    GreaterThan = 'gt',
    GreaterThanOrEqual = 'gte',
    LessThan = 'lt',
    LessThanOrEqual = 'lte',
    IsSet = 'is_set',
    IsNotSet = 'is_not_set',
    IsDateExact = 'is_date_exact',
    IsDateBefore = 'is_date_before',
    IsDateAfter = 'is_date_after',
    Between = 'between',
    NotBetween = 'not_between',
    Minimum = 'min',
    Maximum = 'max',
    In = 'in',
    NotIn = 'not_in',
    IsCleanedPathExact = 'is_cleaned_path_exact',
}

export enum SavedInsightsTabs {
    All = 'all',
    Yours = 'yours',
    Favorites = 'favorites',
    History = 'history',
    Alerts = 'alerts',
}

export enum ReplayTabs {
    Templates = 'templates',
    Home = 'home',
    Playlists = 'playlists',
}

export enum ExperimentsTabs {
    All = 'all',
    Yours = 'yours',
    Archived = 'archived',
    Holdouts = 'holdouts',
    SharedMetrics = 'shared-metrics',
}

export enum ActivityTab {
    ExploreEvents = 'explore',
    LiveEvents = 'live',
}

export enum PipelineTab {
    Overview = 'overview',
    Transformations = 'transformations',
    Destinations = 'destinations',
    SiteApps = 'site-apps',
    Sources = 'sources',
    ImportApps = 'legacy-sources',
    AppsManagement = 'apps-management',
    History = 'history',
}

export enum PipelineStage {
    Transformation = 'transformation',
    Destination = 'destination',
    Source = 'source',
    SiteApp = 'site-app',
    ImportApp = 'legacy-source',
}

export enum PipelineNodeTab {
    Backfills = 'backfills',
    Configuration = 'configuration',
    Testing = 'testing',
    Runs = 'runs',
    Logs = 'logs',
    Metrics = 'metrics',
    History = 'history',
    Schemas = 'schemas',
    Syncs = 'syncs',
    SourceConfiguration = 'source configuration',
}

export enum ProgressStatus {
    Draft = 'draft',
    Running = 'running',
    Complete = 'complete',
}

export enum PropertyFilterType {
    /** Event metadata and fields on the clickhouse events table */
    Meta = 'meta',
    /** Event properties */
    Event = 'event',
    /** Person properties */
    Person = 'person',
    Element = 'element',
    /** Event property with "$feature/" prepended */
    Feature = 'feature',
    Session = 'session',
    Cohort = 'cohort',
    Recording = 'recording',
    LogEntry = 'log_entry',
    Group = 'group',
    HogQL = 'hogql',
    DataWarehouse = 'data_warehouse',
    DataWarehousePersonProperty = 'data_warehouse_person_property',
}

/** Sync with plugin-server/src/types.ts */
interface BasePropertyFilter {
    key: string
    value?: PropertyFilterValue
    label?: string
    type?: PropertyFilterType
}

/** Sync with plugin-server/src/types.ts */
export interface EventPropertyFilter extends BasePropertyFilter {
    type: PropertyFilterType.Event
    /** @default 'exact' */
    operator: PropertyOperator
}

/** Sync with plugin-server/src/types.ts */
export interface PersonPropertyFilter extends BasePropertyFilter {
    type: PropertyFilterType.Person
    operator: PropertyOperator
}

export interface DataWarehousePropertyFilter extends BasePropertyFilter {
    type: PropertyFilterType.DataWarehouse
    operator: PropertyOperator
}

export interface DataWarehousePersonPropertyFilter extends BasePropertyFilter {
    type: PropertyFilterType.DataWarehousePersonProperty
    operator: PropertyOperator
}

/** Sync with plugin-server/src/types.ts */
export interface ElementPropertyFilter extends BasePropertyFilter {
    type: PropertyFilterType.Element
    key: 'tag_name' | 'text' | 'href' | 'selector'
    operator: PropertyOperator
}

export interface SessionPropertyFilter extends BasePropertyFilter {
    type: PropertyFilterType.Session
    operator: PropertyOperator
}

/** Sync with plugin-server/src/types.ts */
export interface CohortPropertyFilter extends BasePropertyFilter {
    type: PropertyFilterType.Cohort
    key: 'id'
    /**  @asType integer */
    value: number
    /** @default 'in' */
    operator: PropertyOperator
    cohort_name?: string
}

export interface GroupPropertyFilter extends BasePropertyFilter {
    type: PropertyFilterType.Group
    group_type_index?: integer | null
    operator: PropertyOperator
}

export interface FeaturePropertyFilter extends BasePropertyFilter {
    type: PropertyFilterType.Feature
    operator: PropertyOperator
    key: string
}

export interface HogQLPropertyFilter extends BasePropertyFilter {
    type: PropertyFilterType.HogQL
    key: string
}

export interface EmptyPropertyFilter {
    type?: never
    value?: never
    operator?: never
    key?: never
}

export type AnyPropertyFilter =
    | EventPropertyFilter
    | PersonPropertyFilter
    | ElementPropertyFilter
    | SessionPropertyFilter
    | CohortPropertyFilter
    | RecordingPropertyFilter
    | LogEntryPropertyFilter
    | GroupPropertyFilter
    | FeaturePropertyFilter
    | HogQLPropertyFilter
    | EmptyPropertyFilter
    | DataWarehousePropertyFilter
    | DataWarehousePersonPropertyFilter

/** Any filter type supported by `property_to_expr(scope="person", ...)`. */
export type AnyPersonScopeFilter =
    | PersonPropertyFilter
    | CohortPropertyFilter
    | HogQLPropertyFilter
    | EmptyPropertyFilter

export type AnyFilterLike = AnyPropertyFilter | PropertyGroupFilter | PropertyGroupFilterValue

export type SessionRecordingId = SessionRecordingType['id']

export interface RRWebRecordingConsoleLogPayload {
    level: LogLevel
    payload: (string | null)[]
    trace: string[]
}

export interface RRWebRecordingNetworkPayload {
    [key: number]: any
}

export interface RecordingConsoleLogBase {
    parsedPayload: string
    hash?: string // md5() on parsedPayload. Used for deduping console logs.
    count?: number // Number of duplicate console logs
    previewContent?: React.ReactNode // Content to show in first line
    fullContent?: React.ReactNode // Full content to show when item is expanded
    traceContent?: React.ReactNode // Url content to show on right side
    rawString: string // Raw text used for fuzzy search
    level: LogLevel
}

export type RecordingConsoleLog = RecordingConsoleLogBase & RecordingTimeMixinType

export type RecordingConsoleLogV2 = {
    timestamp: number
    windowId: string | undefined
    windowNumber?: number | '?' | undefined
    level: LogLevel
    content: string
    // JS code associated with the log - implicitly the empty array when not provided
    lines?: string[]
    // stack trace associated with the log - implicitly the empty array when not provided
    trace?: string[]
    // number of times this log message was seen - implicitly 1 when not provided
    count?: number
}

export interface RecordingSegment {
    kind: 'window' | 'buffer' | 'gap'
    startTimestamp: number // Epoch time that the segment starts
    endTimestamp: number // Epoch time that the segment ends
    durationMs: number
    windowId?: string
    isActive: boolean
}

export type EncodedRecordingSnapshot = {
    windowId: string
    data: eventWithTime[]
}

// we can duplicate the name SnapshotSourceType for the object and the type
// since one only exists to be used in the other
// this way if we want to reference one of the valid string values for SnapshotSourceType
// we have a strongly typed way to do it
export const SnapshotSourceType = {
    blob: 'blob',
    realtime: 'realtime',
    file: 'file',
} as const

export type SnapshotSourceType = (typeof SnapshotSourceType)[keyof typeof SnapshotSourceType]

export interface SessionRecordingSnapshotSource {
    source: SnapshotSourceType
    start_timestamp?: string
    end_timestamp?: string
    blob_key?: string
}

export type SessionRecordingSnapshotParams =
    | {
          source: 'blob'
          blob_key?: string
      }
    | {
          source: 'realtime'
          // originally realtime snapshots were returned in a different format than blob snapshots
          // since version 2024-04-30 they are returned in the same format
          version: '2024-04-30'
      }

export interface SessionRecordingSnapshotSourceResponse {
    source: Pick<SessionRecordingSnapshotSource, 'source' | 'blob_key'>
    snapshots?: RecordingSnapshot[]
    untransformed_snapshots?: RecordingSnapshot[]
}

export interface SessionRecordingSnapshotResponse {
    sources?: SessionRecordingSnapshotSource[]
    snapshots?: EncodedRecordingSnapshot[]
}

export type RecordingSnapshot = eventWithTime & {
    windowId: string
}

export interface SessionPlayerSnapshotData {
    snapshots?: RecordingSnapshot[]
    sources?: SessionRecordingSnapshotSource[]
    blob_keys?: string[]
    // used for a debug signal only for PostHog team, controlled by a feature flag
    // DO NOT RELY ON THIS FOR NON DEBUG PURPOSES
    untransformed_snapshots?: RecordingSnapshot[]
}

export interface SessionPlayerData {
    person: PersonType | null
    segments: RecordingSegment[]
    bufferedToTime: number | null
    snapshotsByWindowId: Record<string, eventWithTime[]>
    durationMs: number
    start: Dayjs | null
    end: Dayjs | null
    fullyLoaded: boolean
    sessionRecordingId: SessionRecordingId
}

export enum SessionRecordingUsageType {
    VIEWED = 'viewed',
    ANALYZED = 'analyzed',
    LOADED = 'loaded',
}

export enum SessionRecordingSidebarTab {
    OVERVIEW = 'overview',
    INSPECTOR = 'inspector',
    DEBUGGER = 'debugger',
    NETWORK_WATERFALL = 'network-waterfall',
}

export enum SessionRecordingSidebarStacking {
    Vertical = 'vertical',
    Horizontal = 'horizontal',
}

export enum FilterableInspectorListItemTypes {
    EVENTS = 'events',
    CONSOLE = 'console',
    NETWORK = 'network',
    DOCTOR = 'doctor',
}

export enum SessionPlayerState {
    READY = 'ready',
    BUFFER = 'buffer',
    PLAY = 'play',
    PAUSE = 'pause',
    SCRUB = 'scrub',
    SKIP = 'skip',
    ERROR = 'error',
}

export type AutoplayDirection = 'newer' | 'older' | null

/** Sync with plugin-server/src/types.ts */
export type ActionStepProperties =
    | EventPropertyFilter
    | PersonPropertyFilter
    | ElementPropertyFilter
    | CohortPropertyFilter

export interface RecordingPropertyFilter extends BasePropertyFilter {
    type: PropertyFilterType.Recording
    key: DurationType | 'snapshot_source' | 'visited_page'
    operator: PropertyOperator
}

export interface RecordingDurationFilter extends RecordingPropertyFilter {
    key: DurationType
    value: number
}

export interface LogEntryPropertyFilter extends BasePropertyFilter {
    type: PropertyFilterType.LogEntry
    operator: PropertyOperator
}

export interface LogEntryPropertyFilter extends BasePropertyFilter {
    type: PropertyFilterType.LogEntry
    operator: PropertyOperator
}

export interface LogEntryLevelFilter extends LogEntryPropertyFilter {
    key: 'level'
    value: FilterableLogLevel[]
}
export interface LogEntryMessageFilter extends LogEntryPropertyFilter {
    key: 'message'
    value: string
}

export type DurationType = 'duration' | 'active_seconds' | 'inactive_seconds'
export type FilterableLogLevel = 'info' | 'warn' | 'error'

export interface LegacyRecordingFilters {
    date_from?: string | null
    date_to?: string | null
    events?: FilterType['events']
    actions?: FilterType['actions']
    properties?: AnyPropertyFilter[]
    session_recording_duration?: RecordingDurationFilter
    duration_type_filter?: DurationType
    console_search_query?: LogEntryMessageFilter['value']
    console_logs?: LogEntryLevelFilter['value']
    snapshot_source?: AnyPropertyFilter | null
    filter_test_accounts?: boolean
    operand?: FilterLogicalOperator
}

export interface RecordingUniversalFilters {
    date_from?: string | null
    date_to?: string | null
    duration: RecordingDurationFilter[]
    filter_test_accounts?: boolean
    filter_group: UniversalFiltersGroup
    order?: RecordingsQuery['order']
}

export interface UniversalFiltersGroup {
    type: FilterLogicalOperator
    values: UniversalFiltersGroupValue[]
}

export type UniversalFiltersGroupValue = UniversalFiltersGroup | UniversalFilterValue
export type UniversalFilterValue = AnyPropertyFilter | ActionFilter

export type ErrorCluster = {
    cluster: number
    sample: string
    occurrences: number
    session_ids: string[]
    sparkline: Record<string, number>
    unique_sessions: number
    viewed: number
}
export type ErrorClusterResponse = ErrorCluster[] | null

export type EntityType = 'actions' | 'events' | 'data_warehouse' | 'new_entity'

export interface Entity {
    id: string | number
    name: string
    custom_name?: string
    order: number
    type: EntityType
}

export enum EntityTypes {
    ACTIONS = 'actions',
    EVENTS = 'events',
    DATA_WAREHOUSE = 'data_warehouse',
}

export type EntityFilter = {
    type?: EntityType
    id: Entity['id'] | null
    name?: string | null
    custom_name?: string | null
    index?: number
    order?: number
}

export interface ActionFilter extends EntityFilter {
    math?: string
    math_property?: string
    math_property_type?: TaxonomicFilterGroupType
    math_group_type_index?: integer | null
    math_hogql?: string
    properties?: AnyPropertyFilter[]
    type: EntityType
    days?: string[] // TODO: why was this added here?
}

export interface DataWarehouseFilter extends ActionFilter {
    id_field: string
    timestamp_field: string
    distinct_id_field: string
    table_name: string
}

export const isDataWarehouseFilter = (filter: EntityFilter): filter is DataWarehouseFilter =>
    filter.type === EntityTypes.DATA_WAREHOUSE

export interface FunnelExclusionLegacy extends Partial<EntityFilter> {
    funnel_from_step: number
    funnel_to_step: number
}

export type EntityFilterTypes = EntityFilter | ActionFilter | null

export interface PersonType {
    id?: string
    uuid?: string
    name?: string
    distinct_ids: string[]
    properties: Record<string, any>
    created_at?: string
    is_identified?: boolean
}

export interface PersonListParams {
    properties?: AnyPropertyFilter[]
    search?: string
    cohort?: number
    distinct_id?: string
    include_total?: boolean // PostHog 3000-only
}

export type SearchableEntity =
    | 'action'
    | 'cohort'
    | 'insight'
    | 'dashboard'
    | 'event_definition'
    | 'experiment'
    | 'feature_flag'
    | 'notebook'
    | 'survey'

export type SearchListParams = { q: string; entities?: SearchableEntity[] }

export type SearchResultType = {
    result_id: string
    type: SearchableEntity
    rank: number | null
    extra_fields: Record<string, unknown>
}

export type SearchResponse = {
    results: SearchResultType[]
    counts: Record<SearchableEntity, number | null>
}

export type GroupListParams = { group_type_index: GroupTypeIndex; search: string }

export interface MatchedRecordingEvent {
    uuid: string
}

export interface MatchedRecording {
    session_id?: string
    events: MatchedRecordingEvent[]
}

export interface CommonActorType {
    id: string | number
    properties: Record<string, any>
    /** @format date-time */
    created_at: string
    matched_recordings: MatchedRecording[]
    value_at_data_point: number | null
}

export interface PersonActorType extends CommonActorType {
    type: 'person'
    /** Serial ID (NOT UUID). */
    id: number
    uuid: string
    name?: string
    distinct_ids: string[]
    is_identified: boolean
}

export interface GroupActorType extends CommonActorType {
    type: 'group'
    /** Group key. */
    id: string
    group_key: string
    group_type_index: integer
}

export type ActorType = PersonActorType | GroupActorType

export interface CohortGroupType {
    id: string
    days?: string
    action_id?: number
    event_id?: string
    label?: string
    count?: number
    count_operator?: string
    properties?: AnyPropertyFilter[]
    matchType: MatchType
    name?: string
}

// Synced with `posthog/models/property.py`
export interface CohortCriteriaType {
    id: string // Criteria filter id
    key: string
    value: BehavioralFilterType
    type: BehavioralFilterKey
    operator?: PropertyOperator | null
    group_type_index?: integer | null
    event_type?: TaxonomicFilterGroupType | null
    operator_value?: PropertyFilterValue
    time_value?: number | string | null
    time_interval?: TimeUnitType | null
    explicit_datetime?: string | null
    total_periods?: number | null
    min_periods?: number | null
    seq_event_type?: TaxonomicFilterGroupType | null
    seq_event?: string | number | null
    seq_time_value?: number | string | null
    seq_time_interval?: TimeUnitType | null
    negation?: boolean
    value_property?: string | null // Transformed into 'value' for api calls
    event_filters?: AnyPropertyFilter[] | null
}

export type EmptyCohortGroupType = Partial<CohortGroupType>

export type EmptyCohortCriteriaType = Partial<CohortCriteriaType>

export type AnyCohortGroupType = CohortGroupType | EmptyCohortGroupType

export type AnyCohortCriteriaType = CohortCriteriaType | EmptyCohortCriteriaType

export type MatchType = typeof ENTITY_MATCH_TYPE | typeof PROPERTY_MATCH_TYPE

export interface CohortType {
    count?: number
    description?: string
    created_by?: UserBasicType | null
    created_at?: string
    deleted?: boolean
    id: number | 'new'
    is_calculating?: boolean
    errors_calculating?: number
    last_calculation?: string
    is_static?: boolean
    name?: string
    csv?: File
    groups: CohortGroupType[] // To be deprecated once `filter` takes over
    filters: {
        properties: CohortCriteriaGroupFilter
    }
    experiment_set?: number[]
}

export interface InsightHistory {
    id: number
    filters: Record<string, any>
    name?: string
    createdAt: string
    saved: boolean
    type: InsightType
}

export interface SavedFunnel extends InsightHistory {
    created_by: string
}

export type BinCountValue = number | typeof BIN_COUNT_AUTO

// https://github.com/PostHog/posthog/blob/master/posthog/constants.py#L106
export enum StepOrderValue {
    STRICT = 'strict',
    UNORDERED = 'unordered',
    ORDERED = 'ordered',
}

export enum PersonsTabType {
    FEED = 'feed',
    EVENTS = 'events',
    SESSION_RECORDINGS = 'sessionRecordings',
    PROPERTIES = 'properties',
    COHORTS = 'cohorts',
    RELATED = 'related',
    HISTORY = 'history',
    FEATURE_FLAGS = 'featureFlags',
    DASHBOARD = 'dashboard',
}

export enum LayoutView {
    Card = 'card',
    List = 'list',
}

export interface EventsTableAction {
    name: string
    id: string
}

export interface EventsTableRowItem {
    event?: EventType
    date_break?: string
    new_events?: boolean
}

export interface EventType {
    // fields from the API
    id: string
    distinct_id: string
    properties: Record<string, any>
    event: string
    timestamp: string
    person?: Pick<PersonType, 'is_identified' | 'distinct_ids' | 'properties'>
    elements: ElementType[]
    elements_chain?: string | null
    uuid?: string
}

export interface LiveEvent {
    uuid: string
    event: string
    properties: Record<string, any>
    timestamp: string
    team_id: number
    distinct_id: string
    created_at: string
}

export interface RecordingTimeMixinType {
    playerTime: number | null
}

export interface RecordingEventType
    extends Pick<EventType, 'id' | 'event' | 'properties' | 'timestamp' | 'elements'>,
        RecordingTimeMixinType {
    fullyLoaded: boolean
}

export interface PlaylistCollectionCount {
    count: number
    watched_count: number
}

export interface PlaylistSavedFiltersCount {
    count: number
    watched_count: number
    has_more?: boolean
    increased?: boolean
}

export interface PlaylistRecordingsCounts {
    saved_filters?: PlaylistSavedFiltersCount
    collection: PlaylistCollectionCount
}

export interface SessionRecordingPlaylistType {
    /** The primary key in the database, used as well in API endpoints */
    id: number
    short_id: string
    name: string
    derived_name?: string | null
    description?: string
    pinned?: boolean
    deleted: boolean
    created_at: string
    created_by: UserBasicType | null
    last_modified_at: string
    last_modified_by: UserBasicType | null
    filters?: LegacyRecordingFilters
    /**
     * the count of recordings matching filters, calculated periodically
     * and pinned recordings which is calculated in real-time
     * marked as has more if the filters count onoy matched one page and there are more available
     */
    recordings_counts?: PlaylistRecordingsCounts
}

export interface SessionRecordingSegmentType {
    start_time: string
    end_time: string
    window_id: string
    is_active: boolean
}

export interface SessionRecordingType {
    id: string
    /** Whether this recording has been viewed by you already. */
    viewed: boolean
    /** user ids of other users who have viewed this recording */
    viewers: string[]
    /** Length of recording in seconds. */
    recording_duration: number
    active_seconds?: number
    inactive_seconds?: number
    /** When the recording starts in ISO format. */
    start_time: string
    /** When the recording ends in ISO format. */
    end_time: string
    /** List of matching events. **/
    matching_events?: MatchedRecording[]
    distinct_id?: string
    email?: string
    person?: PersonType
    click_count?: number
    keypress_count?: number
    /** count of all mouse activity in the recording, not just clicks */
    mouse_activity_count?: number
    start_url?: string
    console_log_count?: number
    console_warn_count?: number
    console_error_count?: number
    /** Where this recording information was loaded from  */
    storage?: 'object_storage_lts' | 'object_storage'
    summary?: string
    snapshot_source: 'web' | 'mobile' | 'unknown'
    /** whether we have received data for this recording in the last 5 minutes
     * (assumes the recording was loaded from ClickHouse)
     * **/
    ongoing?: boolean
    /**
     * calculated on the backend so that we can sort by it, definition may change over time
     */
    activity_score?: number
}

export interface SessionRecordingUpdateType {
    viewed?: boolean
    analyzed?: boolean
    player_metadata?: Record<string, any> | null
    durations?: Record<string, any> | null
    $pathname: string
}

export interface SessionRecordingPropertiesType {
    id: string
    properties?: Record<string, any>
}

export interface PerformancePageView {
    session_id: string
    pageview_id: string
    timestamp: string
}
export interface RecentPerformancePageView extends PerformancePageView {
    page_url: string
    duration: number
}

// copied from rrweb/network@1
export type Body =
    | string
    | Document
    | Blob
    | ArrayBufferView
    | ArrayBuffer
    | FormData
    | URLSearchParams
    | ReadableStream<Uint8Array>
    | null

/**
 * This is our base type for tracking network requests.
 * It sticks relatively closely to the spec for the web
 * see https://developer.mozilla.org/en-US/docs/Web/API/Performance_API
 * we have renamed/added a few fields for the benefit of ClickHouse
 * but don't yet clash with the spec
 */
export interface PerformanceEvent {
    uuid: string
    timestamp: string | number
    distinct_id: string
    session_id: string
    window_id: string
    pageview_id: string
    current_url: string

    // BASE_EVENT_COLUMNS
    time_origin?: string
    entry_type?: string
    name?: string

    // RESOURCE_EVENT_COLUMNS
    start_time?: number
    duration?: number
    redirect_start?: number
    redirect_end?: number
    worker_start?: number
    fetch_start?: number
    domain_lookup_start?: number
    domain_lookup_end?: number
    connect_start?: number
    secure_connection_start?: number
    connect_end?: number
    request_start?: number
    response_start?: number
    response_end?: number
    decoded_body_size?: number
    encoded_body_size?: number

    initiator_type?:
        | 'navigation'
        | 'css'
        | 'script'
        | 'xmlhttprequest'
        | 'fetch'
        | 'beacon'
        | 'video'
        | 'audio'
        | 'track'
        | 'img'
        | 'image'
        | 'input'
        | 'a'
        | 'iframe'
        | 'frame'
        | 'link'
        | 'other'
    next_hop_protocol?: string
    render_blocking_status?: string
    response_status?: number
    // see https://developer.mozilla.org/en-US/docs/Web/API/PerformanceResourceTiming/transferSize
    // zero has meaning for this field so should not be used unless the transfer size was known to be zero
    transfer_size?: number

    // LARGEST_CONTENTFUL_PAINT_EVENT_COLUMNS
    largest_contentful_paint_element?: string
    largest_contentful_paint_render_time?: number
    largest_contentful_paint_load_time?: number
    largest_contentful_paint_size?: number
    largest_contentful_paint_id?: string
    largest_contentful_paint_url?: string

    // NAVIGATION_EVENT_COLUMNS
    dom_complete?: number
    dom_content_loaded_event?: number
    dom_interactive?: number
    load_event_end?: number
    load_event_start?: number
    redirect_count?: number
    navigation_type?: string
    unload_event_end?: number
    unload_event_start?: number

    // Performance summary fields calculated on frontend
    first_contentful_paint?: number // https://web.dev/fcp/
    time_to_interactive?: number // https://web.dev/tti/
    total_blocking_time?: number // https://web.dev/tbt/
    web_vitals?: Set<RecordingEventType>

    // request/response capture - merged in from rrweb/network@1 payloads
    request_headers?: Record<string, string>
    response_headers?: Record<string, string>
    request_body?: Body
    response_body?: Body
    method?: string
    // normally, can rely on performance event values like duration,
    // but they may be absent in which case the SDK may have sent start and end time
    end_time?: number

    //rrweb/network@1 - i.e. not in ClickHouse table
    is_initial?: boolean
    raw?: Record<string, any>

    //server timings - reported as separate events but added back in here on the front end
    server_timings?: PerformanceEvent[]
}

export type AssetType = 'CSS' | 'JS' | 'Fetch' | 'Image' | 'Link' | 'XHR' | 'HTML'

export interface CurrentBillCycleType {
    current_period_start: number
    current_period_end: number
}

export type BillingFeatureType = {
    key: AvailableFeatureUnion
    name: string
    description?: string | null
    docsUrl?: string | null
    limit?: number | null
    note?: string | null
    unit?: string | null
    images?: {
        light: string
        dark: string
    } | null
    icon_key?: string | null
    entitlement_only?: boolean
    type?: 'primary' | 'secondary' | null
}

export interface BillingTierType {
    flat_amount_usd: string
    unit_amount_usd: string
    current_amount_usd: string | null
    current_usage: number
    projected_usage: number | null
    projected_amount_usd: string | null
    up_to: number | null
}

export interface BillingTrialType {
    length: number
}

export interface BillingProductV2Type {
    type: string
    usage_key: string | null
    name: string
    headline: string | null
    description: string
    price_description?: string | null
    icon_key?: string | null
    image_url?: string | null
    screenshot_url: string | null
    docs_url: string
    free_allocation?: number | null
    subscribed: boolean | null
    tiers?: BillingTierType[] | null
    tiered: boolean
    current_usage?: number
    projected_amount_usd?: string | null
    projected_usage?: number
    percentage_usage: number
    current_amount_usd_before_addons: string | null
    current_amount_usd: string | null
    usage_limit: number | null
    has_exceeded_limit: boolean
    unit: string | null
    unit_amount_usd: string | null
    plans: BillingPlanType[]
    contact_support: boolean | null
    inclusion_only: any
    features: BillingFeatureType[]
    addons: BillingProductV2AddonType[]
    // addons-only: if this addon is included with the base product and not subscribed individually. for backwards compatibility.
    included_with_main_product?: boolean
    trial?: BillingTrialType
}

export interface BillingProductV2AddonType {
    name: string
    description: string
    price_description: string | null
    image_url: string | null
    icon_key?: string
    docs_url: string | null
    type: string
    tiers: BillingTierType[] | null
    tiered: boolean
    subscribed: boolean
    // sometimes addons are included with the base product, but they aren't subscribed individually
    included_with_main_product?: boolean
    inclusion_only: boolean | null
    contact_support: boolean | null
    unit: string | null
    unit_amount_usd: string | null
    current_amount_usd: string | null
    current_usage: number
    projected_usage: number | null
    projected_amount_usd: string | null
    plans: BillingPlanType[]
    usage_key?: string
    free_allocation?: number | null
    percentage_usage?: number
    features: BillingFeatureType[]
    included_if?: 'no_active_subscription' | 'has_subscription' | null
    usage_limit?: number | null
    trial?: BillingTrialType
}
export interface BillingType {
    customer_id: string
    has_active_subscription: boolean
    subscription_level: 'free' | 'paid' | 'custom'
    free_trial_until?: Dayjs
    stripe_portal_url?: string
    deactivated?: boolean
    current_total_amount_usd?: string
    current_total_amount_usd_after_discount?: string
    projected_total_amount_usd?: string
    projected_total_amount_usd_after_discount?: string
    products: BillingProductV2Type[]

    custom_limits_usd?: {
        [key: string]: number | null
    }
    billing_period?: {
        current_period_start: Dayjs
        current_period_end: Dayjs
        interval: 'month' | 'year'
    }
    license?: {
        plan: LicensePlan
    }
    available_plans?: BillingPlanType[]
    discount_percent?: number
    discount_amount_usd?: string
    amount_off_expires_at?: Dayjs
    trial?: {
        type: 'autosubscribe' | 'standard'
        status: 'active' | 'expired' | 'cancelled' | 'converted'
        target: 'paid' | 'teams' | 'enterprise'
        expires_at: string
    }
}

export interface BillingPlanType {
    free_allocation?: number | null
    features: BillingFeatureType[]
    name: string
    description: string
    is_free?: boolean
    plan_key?: string
    image_url: string | null
    docs_url: string | null
    note: string | null
    unit: string | null
    flat_rate: boolean
    product_key: ProductKeyUnion
    current_plan?: boolean | null
    tiers?: BillingTierType[] | null
    unit_amount_usd: string | null
    included_if?: 'no_active_subscription' | 'has_subscription' | null
    initial_billing_limit?: number | null
    contact_support: boolean | null
}

export interface PlanInterface {
    key: string
    name: string
    custom_setup_billing_message: string
    image_url: string
    self_serve: boolean
    is_metered_billing: boolean
    event_allowance: number
    price_string: string
}

// Creating a nominal type: https://github.com/microsoft/TypeScript/issues/202#issuecomment-961853101
export type InsightShortId = string & { readonly '': unique symbol }

export enum InsightColor {
    White = 'white',
    Black = 'black',
    Blue = 'blue',
    Green = 'green',
    Purple = 'purple',
}

export interface Cacheable {
    last_refresh: string | null
    next_allowed_client_refresh?: string | null
    cache_target_age?: string | null
}

export interface TileLayout extends Omit<Layout, 'i'> {
    i?: string // we use `i` in the front end but not in the API
}

export interface Tileable {
    layouts: Record<DashboardLayoutSize, TileLayout> | Record<string, never> // allow an empty object or one with DashboardLayoutSize keys
    color: InsightColor | null
}

export interface DashboardTile<T = InsightModel> extends Tileable {
    id: number
    insight?: T
    text?: TextModel
    deleted?: boolean
    is_cached?: boolean
}

export interface DashboardTileBasicType {
    id: number
    dashboard_id: number
    deleted?: boolean
}

export interface TextModel {
    body: string
    created_by?: UserBasicType
    last_modified_by?: UserBasicType
    last_modified_at: string
}

export interface InsightModel extends Cacheable, WithAccessControl {
    /** The unique key we use when communicating with the user, e.g. in URLs */
    short_id: InsightShortId
    /** The primary key in the database, used as well in API endpoints */
    id: number
    name: string
    derived_name?: string | null
    description?: string
    favorited?: boolean
    order: number | null
    result: any
    deleted: boolean
    saved: boolean
    created_at: string
    created_by: UserBasicType | null
    is_sample: boolean
    /** @deprecated Use `dashboard_tiles` instead */
    dashboards: number[] | null
    dashboard_tiles: DashboardTileBasicType[] | null
    updated_at: string
    tags?: string[]
    last_modified_at: string
    last_modified_by: UserBasicType | null
    effective_restriction_level: DashboardRestrictionLevel
    effective_privilege_level: DashboardPrivilegeLevel
    timezone?: string | null
    /** Only used in the frontend to store the next breakdown url */
    next?: string
    /** Only used in the frontend to toggle showing Baseline in funnels or not */
    disable_baseline?: boolean
    filters: Partial<FilterType>
    query?: Node | null
    query_status?: QueryStatus
}

export interface QueryBasedInsightModel extends Omit<InsightModel, 'filters'> {
    query: Node | null
}

export interface DashboardBasicType extends WithAccessControl {
    id: number
    name: string
    description: string
    pinned: boolean
    created_at: string
    created_by: UserBasicType | null
    is_shared: boolean
    deleted: boolean
    creation_mode: 'default' | 'template' | 'duplicate'
    restriction_level: DashboardRestrictionLevel
    effective_restriction_level: DashboardRestrictionLevel
    effective_privilege_level: DashboardPrivilegeLevel
    access_control_version: 'v1' | 'v2'
    tags?: string[]
    /** Purely local value to determine whether the dashboard should be highlighted, e.g. as a fresh duplicate. */
    _highlight?: boolean
}

export interface DashboardTemplateListParams {
    scope?: DashboardTemplateScope
    // matches on template name, description, and tags
    search?: string
}

export type DashboardTemplateScope = 'team' | 'global' | 'feature_flag'

export interface DashboardType<T = InsightModel> extends DashboardBasicType {
    tiles: DashboardTile<T>[]
    filters: DashboardFilter
    variables?: Record<string, HogQLVariable>
}

export enum TemplateAvailabilityContext {
    GENERAL = 'general',
    ONBOARDING = 'onboarding',
}

export interface DashboardTemplateType<T = InsightModel> {
    id: string
    team_id?: number
    created_at?: string
    template_name: string
    dashboard_description?: string
    dashboard_filters?: DashboardFilter
    tiles: DashboardTile<T>[]
    variables?: DashboardTemplateVariableType[]
    tags?: string[]
    image_url?: string
    scope?: DashboardTemplateScope
    availability_contexts?: TemplateAvailabilityContext[]
}

export interface MonacoMarker {
    message: string
}

// makes the DashboardTemplateType properties optional and the tiles properties optional
export type DashboardTemplateEditorType = Partial<Omit<DashboardTemplateType, 'tiles'>> & {
    tiles: Partial<DashboardTile>[]
}

export interface DashboardTemplateVariableType {
    id: string
    name: string
    description: string
    type: 'event'
    default: TemplateVariableStep
    required: boolean
    touched?: boolean
    selector?: string
    href?: string
    url?: string
}

export type DashboardLayoutSize = 'sm' | 'xs'

/** Explicit dashboard collaborator, based on DashboardPrivilege. */
export interface DashboardCollaboratorType {
    id: string
    dashboard_id: DashboardType['id']
    user: UserBasicType
    level: DashboardPrivilegeLevel
    added_at: string
    updated_at: string
}

/** Explicit (dashboard privilege) OR implicit (project admin) dashboard collaborator. */
export type FusedDashboardCollaboratorType = Pick<DashboardCollaboratorType, 'user' | 'level'>

export interface OrganizationInviteType {
    id: string
    target_email: string
    first_name: string
    level: OrganizationMembershipLevel
    is_expired: boolean
    emailing_attempt_made: boolean
    created_by: UserBasicType | null
    created_at: string
    updated_at: string
    message?: string
}

export enum PluginInstallationType {
    Local = 'local',
    Custom = 'custom',
    Repository = 'repository',
    Source = 'source',
    Inline = 'inline',
}

export interface PluginType {
    id: number
    plugin_type: PluginInstallationType
    name: string
    description?: string
    url?: string
    tag?: string
    icon?: string
    latest_tag?: string // apps management page: The latest git hash for the repo behind the url
    config_schema: Record<string, PluginConfigSchema> | PluginConfigSchema[]
    source?: string
    maintainer?: string
    is_global: boolean
    organization_id: string
    organization_name: string
    metrics?: Record<string, StoredMetricMathOperations>
    capabilities?: Record<'jobs' | 'methods' | 'scheduled_tasks', string[] | undefined>
    public_jobs?: Record<string, JobSpec>
    hog_function_migration_available?: boolean
}

export type AppType = PluginType

/** Config passed to app component and logic as props. Sent in Django's app context */
export interface FrontendAppConfig {
    pluginId: number
    pluginConfigId: number
    pluginType: PluginInstallationType | null
    name: string
    url: string
    config: Record<string, any>
}

/** Frontend app created after receiving a bundle via import('').getFrontendApp() */
export interface FrontendApp {
    id: number
    pluginId: number
    error?: any
    title?: string
    logic?: LogicWrapper
    component?: (props: FrontendAppConfig) => JSX.Element
    onInit?: (props: FrontendAppConfig) => void
}

export interface JobPayloadFieldOptions {
    type: 'string' | 'boolean' | 'json' | 'number' | 'date' | 'daterange'
    title?: string
    required?: boolean
    default?: any
    staff_only?: boolean
}

export interface JobSpec {
    payload?: Record<string, JobPayloadFieldOptions>
}

/** @deprecated in favor of PluginConfigTypeNew */
export interface PluginConfigType {
    id?: number
    plugin: number
    team_id: number
    enabled: boolean
    order: number

    config: Record<string, any>
    error?: PluginErrorType
    delivery_rate_24h?: number | null
    created_at?: string
}

/** @deprecated in favor of PluginConfigWithPluginInfoNew */
export interface PluginConfigWithPluginInfo extends PluginConfigType {
    id: number
    plugin_info: PluginType
}

// TODO: Rename to PluginConfigType once the legacy PluginConfigType are removed from the frontend
export interface PluginConfigTypeNew {
    id: number
    plugin: number
    team_id: number
    enabled: boolean
    order: number
    name: string
    description?: string
    updated_at: string
    delivery_rate_24h?: number | null
    config: Record<string, any>
}

// TODO: Rename to PluginConfigWithPluginInfo once the are removed from the frontend
export interface PluginConfigWithPluginInfoNew extends PluginConfigTypeNew {
    plugin_info: PluginType
}

export interface PluginErrorType {
    message: string
    time: string
    stack?: string
    name?: string
    event?: Record<string, any>
}

export type LogEntryLevel = 'DEBUG' | 'LOG' | 'INFO' | 'WARN' | 'WARNING' | 'ERROR'

// The general log entry format that eventually everything should match
export type LogEntry = {
    log_source_id: string
    instance_id: string
    timestamp: string
    level: LogEntryLevel
    message: string
}

export type LogEntryRequestParams = {
    limit?: number
    after?: string
    before?: string
    // Comma separated list of log levels
    level?: string
    search?: string
    instance_id?: string
}

export interface PluginLogEntry {
    id: string
    team_id: number
    plugin_id: number
    plugin_config_id: number
    timestamp: string
    source: string
    type: LogEntryLevel
    is_system: boolean
    message: string
    instance_id: string
}

export enum AnnotationScope {
    Insight = 'dashboard_item',
    Dashboard = 'dashboard',
    Project = 'project',
    Organization = 'organization',
}

export interface RawAnnotationType {
    id: number
    scope: AnnotationScope
    content: string | null
    date_marker: string | null
    created_by?: UserBasicType | null
    created_at: string
    updated_at: string
    dashboard_item?: number | null
    insight_short_id?: QueryBasedInsightModel['short_id'] | null
    insight_name?: QueryBasedInsightModel['name'] | null
    insight_derived_name?: QueryBasedInsightModel['derived_name'] | null
    dashboard_id?: DashboardBasicType['id'] | null
    dashboard_name?: DashboardBasicType['name'] | null
    deleted?: boolean
    creation_type?: 'USR' | 'GIT'
}

export interface AnnotationType extends Omit<RawAnnotationType, 'created_at' | 'date_marker'> {
    date_marker: dayjs.Dayjs | null
    created_at: dayjs.Dayjs
}

export interface DatedAnnotationType extends Omit<AnnotationType, 'date_marker'> {
    date_marker: dayjs.Dayjs
}

export enum ChartDisplayType {
    ActionsLineGraph = 'ActionsLineGraph',
    ActionsBar = 'ActionsBar',
    ActionsStackedBar = 'ActionsStackedBar',
    ActionsAreaGraph = 'ActionsAreaGraph',
    ActionsLineGraphCumulative = 'ActionsLineGraphCumulative',
    BoldNumber = 'BoldNumber',
    ActionsPie = 'ActionsPie',
    ActionsBarValue = 'ActionsBarValue',
    ActionsTable = 'ActionsTable',
    WorldMap = 'WorldMap',
}
export enum ChartDisplayCategory {
    TimeSeries = 'TimeSeries',
    CumulativeTimeSeries = 'CumulativeTimeSeries',
    TotalValue = 'TotalValue',
}

export type BreakdownType =
    | 'cohort'
    | 'person'
    | 'event'
    | 'group'
    | 'session'
    | 'hogql'
    | 'data_warehouse'
    | 'data_warehouse_person_property'
export type IntervalType = 'minute' | 'hour' | 'day' | 'week' | 'month'
export type SmoothingType = number

export enum InsightType {
    TRENDS = 'TRENDS',
    STICKINESS = 'STICKINESS',
    LIFECYCLE = 'LIFECYCLE',
    FUNNELS = 'FUNNELS',
    RETENTION = 'RETENTION',
    PATHS = 'PATHS',
    JSON = 'JSON',
    SQL = 'SQL',
    HOG = 'HOG',
}

export enum PathType {
    PageView = '$pageview',
    Screen = '$screen',
    CustomEvent = 'custom_event',
    HogQL = 'hogql',
}

export enum FunnelPathType {
    before = 'funnel_path_before_step',
    between = 'funnel_path_between_steps',
    after = 'funnel_path_after_step',
}

export enum FunnelVizType {
    Steps = 'steps',
    TimeToConvert = 'time_to_convert',
    Trends = 'trends',
}

export type RetentionType = typeof RETENTION_RECURRING | typeof RETENTION_FIRST_TIME

export enum RetentionPeriod {
    Hour = 'Hour',
    Day = 'Day',
    Week = 'Week',
    Month = 'Month',
}

export type SlowQueryPossibilities = 'all_events' | 'large_date_range' | 'first_time_for_user' | 'strict_funnel'

// eslint-disable-next-line @typescript-eslint/no-duplicate-type-constituents
export type BreakdownKeyType = integer | string | number | (integer | string | number)[] | null

/**
 * Legacy breakdown.
 */
export interface Breakdown {
    property: string | number
    type: BreakdownType
    normalize_url?: boolean
    histogram_bin_count?: number
    group_type_index?: number
}

export interface FilterType {
    // used by all
    from_dashboard?: boolean | number
    insight?: InsightType
    filter_test_accounts?: boolean
    properties?: AnyPropertyFilter[] | PropertyGroupFilter
    sampling_factor?: number | null

    date_from?: string | null
    date_to?: string | null
    /**
     * Whether the `date_from` and `date_to` should be used verbatim. Disables rounding to the start and end of period.
     * Strings are cast to bools, e.g. "true" -> true.
     */
    explicit_date?: boolean | string | null

    events?: Record<string, any>[]
    actions?: Record<string, any>[]
    data_warehouse?: Record<string, any>[]
    new_entity?: Record<string, any>[]

    // persons modal
    entity_id?: string | number
    entity_type?: EntityType
    entity_math?: string

    // used by trends and stickiness
    interval?: IntervalType
    // TODO: extract into TrendsFunnelsCommonFilterType
    breakdown_type?: BreakdownType | null
    breakdown?: BreakdownKeyType
    breakdown_normalize_url?: boolean
    breakdowns?: Breakdown[]
    breakdown_group_type_index?: integer | null
    breakdown_hide_other_aggregation?: boolean | null
    breakdown_limit?: integer | null
    aggregation_group_type_index?: integer // Groups aggregation
}

export interface TemplateVariableStep {
    id?: string
    math?: BaseMathType
    name?: string | null
    order?: number
    type?: EntityTypes
    event?: string
    selector?: string | null
    href?: string | null
    url?: string | null
    properties?: Record<string, any>[]
    custom_name?: string
    custom_event?: boolean
}

export interface PropertiesTimelineFilterType {
    date_from?: string | null // DateMixin
    date_to?: string | null // DateMixin
    interval?: IntervalType // IntervalMixin
    properties?: AnyPropertyFilter[] | PropertyGroupFilter // PropertyMixin
    events?: Record<string, any>[] // EntitiesMixin
    actions?: Record<string, any>[] // EntitiesMixin
    aggregation_group_type_index?: number // GroupsAggregationMixin
    display?: ChartDisplayType // DisplayDerivedMixin
    breakdown_type?: BreakdownType | null
    breakdown?: BreakdownKeyType
}

export interface TrendsFilterType extends FilterType {
    // Specifies that we want to smooth the aggregation over the specified
    // number of intervals, e.g. for a day interval, we may want to smooth over
    // 7 days to remove weekly variation. Smoothing is performed as a moving average.
    smoothing_intervals?: number
    formula?: string
    compare_to?: string
    compare?: boolean
    /** @deprecated */
    shown_as?: ShownAsValue
    display?: ChartDisplayType
    breakdown_histogram_bin_count?: number // trends breakdown histogram bin count

    // frontend only
    show_alert_threshold_lines?: boolean // used to show/hide horizontal lines on insight representing alert thresholds set on the insight
    show_legend?: boolean // used to show/hide legend next to insights graph
    hidden_legend_keys?: Record<string, boolean | undefined> // used to toggle visibilities in table and legend
    aggregation_axis_format?: AggregationAxisFormat // a fixed format like duration that needs calculation
    aggregation_axis_prefix?: string // a prefix to add to the aggregation axis e.g. £
    aggregation_axis_postfix?: string // a postfix to add to the aggregation axis e.g. %
    decimal_places?: number
    show_values_on_series?: boolean
    show_labels_on_series?: boolean
    show_percent_stack_view?: boolean
    y_axis_scale_type?: 'log10' | 'linear'
    show_multiple_y_axes?: boolean
}

export interface StickinessFilterType extends FilterType {
    compare_to?: string
    compare?: boolean
    /** @deprecated */
    shown_as?: ShownAsValue
    display?: ChartDisplayType

    // frontend only
    show_legend?: boolean // used to show/hide legend next to insights graph
    hidden_legend_keys?: Record<string, boolean | undefined> // used to toggle visibilities in table and legend
    show_values_on_series?: boolean
    show_multiple_y_axes?: boolean

    // persons only
    stickiness_days?: number
}

export interface FunnelsFilterType extends FilterType {
    funnel_viz_type?: FunnelVizType // parameter sent to funnels API for time conversion code path
    funnel_from_step?: number // used in time to convert: initial step index to compute time to convert
    funnel_to_step?: number // used in time to convert: ending step index to compute time to convert
    breakdown_attribution_type?: BreakdownAttributionType // funnels breakdown attribution type
    breakdown_attribution_value?: number // funnels breakdown attribution specific step value
    bin_count?: BinCountValue // used in time to convert: number of bins to show in histogram
    funnel_window_interval_unit?: FunnelConversionWindowTimeUnit // minutes, days, weeks, etc. for conversion window
    funnel_window_interval?: number | undefined // length of conversion window
    funnel_order_type?: StepOrderValue
    exclusions?: FunnelExclusionLegacy[] // used in funnel exclusion filters
    funnel_aggregate_by_hogql?: string

    // frontend only
    layout?: FunnelLayout // used only for funnels
    funnel_step_reference?: FunnelStepReference // whether conversion shown in graph should be across all steps or just from the previous step
    hidden_legend_keys?: Record<string, boolean | undefined> // used to toggle visibilities in table and legend

    // persons only
    entrance_period_start?: string // this and drop_off is used for funnels time conversion date for the persons modal
    drop_off?: boolean
    funnel_step?: number
    funnel_step_breakdown?: string | number[] | number | null // used in steps breakdown: persons modal
    funnel_custom_steps?: number[] // used to provide custom steps for which to get people in a funnel - primarily for correlation use
    funnel_correlation_person_entity?: Record<string, any> // Funnel Correlation Persons Filter
    funnel_correlation_person_converted?: 'true' | 'false' // Funnel Correlation Persons Converted - success or failure counts
}
export interface PathsFilterType extends FilterType {
    path_type?: PathType
    paths_hogql_expression?: string
    include_event_types?: PathType[]
    start_point?: string
    end_point?: string
    path_groupings?: string[]
    funnel_paths?: FunnelPathType
    funnel_filter?: Record<string, any> // Funnel Filter used in Paths
    exclude_events?: string[] // Paths Exclusion type
    /** @asType integer */
    step_limit?: number // Paths Step Limit
    path_replacements?: boolean
    local_path_cleaning_filters?: PathCleaningFilter[] | null
    /** @asType integer */
    edge_limit?: number | undefined // Paths edge limit
    /** @asType integer */
    min_edge_weight?: number | undefined // Paths
    /** @asType integer */
    max_edge_weight?: number | undefined // Paths

    // persons only
    path_start_key?: string // Paths People Start Key
    path_end_key?: string // Paths People End Key
    path_dropoff_key?: string // Paths People Dropoff Key
}

export type RetentionEntityKind = NodeKind.ActionsNode | NodeKind.EventsNode

export interface RetentionEntity {
    id?: string | number // TODO: Fix weird typing issues
    kind?: RetentionEntityKind
    name?: string
    type?: EntityType
    /**  @asType integer */
    order?: number
    uuid?: string
    custom_name?: string
    /** filters on the event */
    properties?: AnyPropertyFilter[]
}

export enum RetentionDashboardDisplayType {
    TableOnly = 'table_only',
    GraphOnly = 'graph_only',
    All = 'all',
}

export interface RetentionFilterType extends FilterType {
    retention_type?: RetentionType
    /** Whether retention is with regard to initial cohort size, or that of the previous period. */
    retention_reference?: 'total' | 'previous'
    /**
     * @asType integer
     */
    total_intervals?: number
    returning_entity?: RetentionEntity
    target_entity?: RetentionEntity
    period?: RetentionPeriod
    cumulative?: boolean

    //frontend only
    show_mean?: boolean // deprecated
    mean_retention_calculation?: 'simple' | 'weighted' | typeof RETENTION_MEAN_NONE
}
export interface LifecycleFilterType extends FilterType {
    /** @deprecated */
    shown_as?: ShownAsValue

    // frontend only
    show_legend?: boolean
    show_values_on_series?: boolean
    toggledLifecycles?: LifecycleToggle[]
}

export type LifecycleToggle = 'new' | 'resurrecting' | 'returning' | 'dormant'
export type AnyFilterType =
    | TrendsFilterType
    | StickinessFilterType
    | FunnelsFilterType
    | PathsFilterType
    | RetentionFilterType
    | LifecycleFilterType
    | FilterType

export type AnyPartialFilterType =
    | Partial<TrendsFilterType>
    | Partial<StickinessFilterType>
    | Partial<FunnelsFilterType>
    | Partial<PathsFilterType>
    | Partial<RetentionFilterType>
    | Partial<LifecycleFilterType>
    | Partial<FilterType>

export interface EventsListQueryParams {
    event?: string
    properties?: AnyPropertyFilter[] | PropertyGroupFilter
    orderBy?: string[]
    action_id?: number
    after?: string
    before?: string
    limit?: number
    offset?: number
}

export interface RecordingEventsFilters {
    query: string
}

export interface RecordingConsoleLogsFilters {
    query: string
}

export enum RecordingWindowFilter {
    All = 'all',
}

export interface EditorFilterProps {
    insightProps: InsightLogicProps
}

export interface InsightEditorFilter {
    key: string
    label?: string | ((props: EditorFilterProps) => JSX.Element | null)
    tooltip?: JSX.Element
    showOptional?: boolean
    /** Editor filter component. Cannot be an anonymous function or the key would not work! */
    component?: (props: EditorFilterProps) => JSX.Element | null
}

export type InsightEditorFilterGroup = {
    title: string
    editorFilters: InsightEditorFilter[]
    defaultExpanded?: boolean
}

export interface SystemStatusSubrows {
    columns: string[]
    rows: string[][]
}

export interface SystemStatusRow {
    metric: string
    value: boolean | string | number | null
    key: string
    description?: string
    subrows?: SystemStatusSubrows
}

export interface SystemStatus {
    overview: SystemStatusRow[]
}

export type QuerySummary = { duration: string } & Record<string, string>

export interface SystemStatusQueriesResult {
    postgres_running: QuerySummary[]
    clickhouse_running?: QuerySummary[]
    clickhouse_slow_log?: QuerySummary[]
}

export interface SystemStatusAnalyzeResult {
    query: string
    timing: {
        query_id: string
        event_time: string
        query_duration_ms: number
        read_rows: number
        read_size: string
        result_rows: number
        result_size: string
        memory_usage: string
    }
    flamegraphs: Record<string, string>
}

export interface TrendAPIResponse<ResultType = TrendResult[]> {
    type: 'Trends'
    is_cached: boolean
    last_refresh: string | null
    result: ResultType
    timezone: string
    next: string | null
}

export interface TrendResult {
    action: ActionFilter
    actions?: ActionFilter[]
    count: number
    data: number[]
    days: string[]
    dates?: string[]
    label: string
    labels: string[]
    breakdown_value?: string | number | string[]
    aggregated_value: number
    status?: string
    compare_label?: CompareLabelType
    compare?: boolean
    persons_urls?: { url: string }[]
    persons?: Person
    filter?: TrendsFilterType
}

interface Person {
    url: string
    filter: Partial<FilterType>
}

export interface FunnelStep {
    // The type returned from the API.
    action_id: string
    average_conversion_time: number | null
    median_conversion_time: number | null
    count: number
    name: string
    custom_name?: string | null
    order: number
    people?: string[]
    type: EntityType
    labels?: string[]
    breakdown?: BreakdownKeyType
    breakdowns?: BreakdownKeyType[]
    breakdown_value?: BreakdownKeyType
    data?: number[]
    days?: string[]

    /** Url that you can GET to retrieve the people that converted in this step */
    converted_people_url: string

    /** Url that you can GET to retrieve the people that dropped in this step  */
    dropped_people_url: string | null
}

export interface FunnelsTimeConversionBins {
    bins: [number, number][]
    average_conversion_time: number | null
}

export type FunnelResultType = FunnelStep[] | FunnelStep[][] | FunnelsTimeConversionBins

export interface FunnelAPIResponse<ResultType = FunnelResultType> {
    is_cached: boolean
    last_refresh: string | null
    result: ResultType
    timezone: string
}

export interface FunnelStepWithNestedBreakdown extends FunnelStep {
    nested_breakdown?: FunnelStep[]
}

export interface FunnelTimeConversionMetrics {
    averageTime: number
    stepRate: number
    totalRate: number
}

export interface FunnelConversionWindow {
    funnelWindowIntervalUnit: FunnelConversionWindowTimeUnit
    funnelWindowInterval: number
}

// https://github.com/PostHog/posthog/blob/master/posthog/models/filters/mixins/funnel.py#L100
export enum FunnelConversionWindowTimeUnit {
    Second = 'second',
    Minute = 'minute',
    Hour = 'hour',
    Day = 'day',
    Week = 'week',
    Month = 'month',
}

export enum FunnelStepReference {
    total = 'total',
    previous = 'previous',
}

export interface FunnelStepWithConversionMetrics extends FunnelStep {
    droppedOffFromPrevious: number
    conversionRates: {
        fromPrevious: number
        total: number
        fromBasisStep: number // either fromPrevious or total, depending on FunnelStepReference
    }
    nested_breakdown?: Omit<FunnelStepWithConversionMetrics, 'nested_breakdown'>[]
    rowKey?: number | string
    significant?: {
        fromPrevious: boolean
        total: boolean
        fromBasisStep: boolean // either fromPrevious or total, depending on FunnelStepReference
    }
}

export interface FlattenedFunnelStepByBreakdown {
    rowKey: number | string
    isBaseline?: boolean
    breakdown?: BreakdownKeyType
    // :KLUDGE: Data transforms done in `getBreakdownStepValues`
    breakdown_value?: Array<string | number>
    breakdownIndex?: number
    conversionRates?: {
        total: number
    }
    steps?: FunnelStepWithConversionMetrics[]
    significant?: boolean
}

export interface FunnelCorrelation {
    event: Pick<EventType, 'elements' | 'event' | 'properties'>
    odds_ratio: number
    success_count: number
    success_people_url: string
    failure_count: number
    failure_people_url: string
    correlation_type: FunnelCorrelationType.Failure | FunnelCorrelationType.Success
    result_type:
        | FunnelCorrelationResultsType.Events
        | FunnelCorrelationResultsType.Properties
        | FunnelCorrelationResultsType.EventWithProperties
}

export enum FunnelCorrelationType {
    Success = 'success',
    Failure = 'failure',
}

export enum FunnelCorrelationResultsType {
    Events = 'events',
    Properties = 'properties',
    EventWithProperties = 'event_with_properties',
}

export enum BreakdownAttributionType {
    FirstTouch = 'first_touch',
    LastTouch = 'last_touch',
    AllSteps = 'all_events',
    Step = 'step',
}

export interface ChartParams {
    inCardView?: boolean
    inSharedMode?: boolean
    showPersonsModal?: boolean
    /** allows overriding by queries, e.g. setting empty state text*/
    context?: QueryContext
}

export interface HistogramGraphDatum {
    id: number
    bin0: number
    bin1: number
    count: number
    label: string
}

// Shared between insightLogic, dashboardItemLogic, trendsLogic, funnelLogic, pathsLogic, retentionLogic
export interface InsightLogicProps<T = InsightVizNode> {
    /** currently persisted insight */
    dashboardItemId?: InsightShortId | 'new' | `new-${string}` | null
    /** id of the dashboard the insight is on (when the insight is being displayed on a dashboard) **/
    dashboardId?: DashboardType['id']
    /** cached insight */
    cachedInsight?: Partial<QueryBasedInsightModel> | null
    /** enable this to avoid API requests */
    doNotLoad?: boolean
    loadPriority?: number
    onData?: (data: Record<string, unknown> | null | undefined) => void
    /** query when used as ad-hoc insight */
    query?: T
    setQuery?: (node: T) => void

    /** Used to group DataNodes into a collection for group operations like refreshAll **/
    dataNodeCollectionId?: string

    /** Dashboard filters to override the ones in the query */
    filtersOverride?: DashboardFilter | null
    /** Dashboard variables to override the ones in the query */
    variablesOverride?: Record<string, HogQLVariable> | null
}

export interface SetInsightOptions {
    /** this overrides the in-flight filters on the page, which may not equal the last returned API response */
    overrideQuery?: boolean
    /** calling with this updates the "last saved" filters */
    fromPersistentApi?: boolean
}

export enum SurveySchedule {
    Once = 'once',
    Recurring = 'recurring',
    Always = 'always',
}

export interface Survey {
    /** UUID */
    id: string
    name: string
    type: SurveyType
    description: string
    schedule?: SurveySchedule | null
    linked_flag_id: number | null
    linked_flag: FeatureFlagBasicType | null
    targeting_flag: FeatureFlagBasicType | null
    targeting_flag_filters?: FeatureFlagFilters
    conditions: {
        url: string
        selector: string
        seenSurveyWaitPeriodInDays?: number
        urlMatchType?: SurveyMatchType
        deviceTypes?: string[]
        deviceTypesMatchType?: SurveyMatchType
        actions: {
            values: {
                id: number
                name: string
            }[]
        } | null
        events: {
            repeatedActivation?: boolean
            values: {
                name: string
            }[]
        } | null
    } | null
    appearance: SurveyAppearance | null
    questions: (BasicSurveyQuestion | LinkSurveyQuestion | RatingSurveyQuestion | MultipleSurveyQuestion)[]
    created_at: string
    created_by: UserBasicType | null
    start_date: string | null
    end_date: string | null
    archived: boolean
    remove_targeting_flag?: boolean
    responses_limit: number | null
    iteration_count?: number | null
    iteration_frequency_days?: number | null
    iteration_start_dates?: string[]
    current_iteration?: number | null
    current_iteration_start_date?: string
    response_sampling_start_date?: string | null
    response_sampling_interval_type?: string | null
    response_sampling_interval?: number | null
    response_sampling_limit?: number | null
    response_sampling_daily_limits?: string[] | null
}

export enum SurveyMatchType {
    Exact = PropertyOperator.Exact,
    IsNot = PropertyOperator.IsNot,
    Contains = PropertyOperator.IContains,
    NotIContains = PropertyOperator.NotIContains,
    Regex = PropertyOperator.Regex,
    NotRegex = PropertyOperator.NotRegex,
}

export enum SurveyType {
    Popover = 'popover',
    Widget = 'widget',
    FullScreen = 'full_screen',
    Email = 'email',
    API = 'api',
}

export type SurveyQuestionDescriptionContentType = 'html' | 'text'

export interface SurveyAppearance {
    backgroundColor?: string
    submitButtonColor?: string
    // TODO: remove submitButtonText in favor of buttonText once it's more deprecated
    submitButtonText?: string
    submitButtonTextColor?: string
    ratingButtonColor?: string
    ratingButtonActiveColor?: string
    borderColor?: string
    placeholder?: string
    whiteLabel?: boolean
    displayThankYouMessage?: boolean
    thankYouMessageHeader?: string
    thankYouMessageDescription?: string
    thankYouMessageDescriptionContentType?: SurveyQuestionDescriptionContentType
    thankYouMessageCloseButtonText?: string
    autoDisappear?: boolean
    position?: string
    zIndex?: string
    shuffleQuestions?: boolean
    surveyPopupDelaySeconds?: number
    // widget only
    widgetType?: 'button' | 'tab' | 'selector'
    widgetSelector?: string
    widgetLabel?: string
    widgetColor?: string
    fontFamily?: (typeof WEB_SAFE_FONTS)[number]['value']
    disabledButtonOpacity?: string
}

export interface SurveyQuestionBase {
    question: string
    id?: string
    description?: string | null
    descriptionContentType?: SurveyQuestionDescriptionContentType
    optional?: boolean
    buttonText?: string
    branching?:
        | NextQuestionBranching
        | ConfirmationMessageBranching
        | ResponseBasedBranching
        | SpecificQuestionBranching
}

export interface BasicSurveyQuestion extends SurveyQuestionBase {
    type: SurveyQuestionType.Open
}

export interface LinkSurveyQuestion extends SurveyQuestionBase {
    type: SurveyQuestionType.Link
    link: string | null
}

export interface RatingSurveyQuestion extends SurveyQuestionBase {
    type: SurveyQuestionType.Rating
    display: 'number' | 'emoji'
    scale: number
    lowerBoundLabel: string
    upperBoundLabel: string
    branching?:
        | NextQuestionBranching
        | ConfirmationMessageBranching
        | ResponseBasedBranching
        | SpecificQuestionBranching
}

export interface MultipleSurveyQuestion extends SurveyQuestionBase {
    type: SurveyQuestionType.SingleChoice | SurveyQuestionType.MultipleChoice
    choices: string[]
    shuffleOptions?: boolean
    hasOpenChoice?: boolean
    branching?:
        | NextQuestionBranching
        | ConfirmationMessageBranching
        | ResponseBasedBranching
        | SpecificQuestionBranching
}

export type SurveyQuestion = BasicSurveyQuestion | LinkSurveyQuestion | RatingSurveyQuestion | MultipleSurveyQuestion

export enum SurveyQuestionType {
    Open = 'open',
    MultipleChoice = 'multiple_choice',
    SingleChoice = 'single_choice',
    Rating = 'rating',
    Link = 'link',
}

export enum SurveyQuestionBranchingType {
    NextQuestion = 'next_question',
    End = 'end',
    ResponseBased = 'response_based',
    SpecificQuestion = 'specific_question',
}

interface NextQuestionBranching {
    type: SurveyQuestionBranchingType.NextQuestion
}

interface ConfirmationMessageBranching {
    type: SurveyQuestionBranchingType.End
}

interface ResponseBasedBranching {
    type: SurveyQuestionBranchingType.ResponseBased
    responseValues: Record<string, any>
}

interface SpecificQuestionBranching {
    type: SurveyQuestionBranchingType.SpecificQuestion
    index: number
}

export interface FeatureFlagGroupType {
    properties?: AnyPropertyFilter[]
    rollout_percentage?: number | null
    variant?: string | null
    users_affected?: number
}

export interface MultivariateFlagVariant {
    key: string
    name?: string | null
    rollout_percentage: number
}

export interface MultivariateFlagOptions {
    variants: MultivariateFlagVariant[]
}

export interface FeatureFlagFilters {
    groups: FeatureFlagGroupType[]
    multivariate?: MultivariateFlagOptions | null
    aggregation_group_type_index?: integer | null
    payloads?: Record<string, JsonType>
    super_groups?: FeatureFlagGroupType[]
}

export interface FeatureFlagBasicType {
    id: number
    team_id: TeamType['id']
    key: string
    /* The description field (the name is a misnomer because of its legacy). */
    name: string
    filters: FeatureFlagFilters
    deleted: boolean
    active: boolean
    ensure_experience_continuity: boolean | null
}

export interface FeatureFlagType extends Omit<FeatureFlagBasicType, 'id' | 'team_id'>, WithAccessControl {
    /** Null means that the flag has never been saved yet (it's new). */
    id: number | null
    created_by: UserBasicType | null
    created_at: string | null
    version: number | null
    last_modified_by: UserBasicType | null
    is_simple_flag: boolean
    rollout_percentage: number | null
    experiment_set: number[] | null
    features: EarlyAccessFeatureType[] | null
    surveys: Survey[] | null
    rollback_conditions: FeatureFlagRollbackConditions[]
    performed_rollback: boolean
    can_edit: boolean
    tags: string[]
    usage_dashboard?: number
    analytics_dashboards?: number[] | null
    has_enriched_analytics?: boolean
    is_remote_configuration: boolean
    has_encrypted_payloads: boolean
    status: 'ACTIVE' | 'INACTIVE' | 'STALE' | 'DELETED' | 'UNKNOWN'
}

export interface OrganizationFeatureFlag {
    flag_id: number | null
    team_id: number | null
    created_by: UserBasicType | null
    created_at: string | null
    is_simple_flag: boolean
    rollout_percentage: number | null
    filters: FeatureFlagFilters
    active: boolean
}

export interface OrganizationFeatureFlagsCopyBody {
    feature_flag_key: FeatureFlagType['key']
    from_project: TeamType['id']
    target_project_ids: TeamType['id'][]
}

export type OrganizationFeatureFlags = {
    flag_id: FeatureFlagType['id']
    team_id: TeamType['id']
    active: FeatureFlagType['active']
}[]

export interface FeatureFlagRollbackConditions {
    threshold: number
    threshold_type: string
    threshold_metric?: FilterType
    operator?: string
}

export enum FeatureFlagStatus {
    ACTIVE = 'active',
    INACTIVE = 'inactive',
    STALE = 'stale',
    DELETED = 'deleted',
    UNKNOWN = 'unknown',
}

export interface FeatureFlagStatusResponse {
    status: FeatureFlagStatus
    reason: string
}

export interface CombinedFeatureFlagAndValueType {
    feature_flag: FeatureFlagType
    value: boolean | string
}

export interface Feature {
    id: number | null
    name: string
}

export enum EarlyAccessFeatureStage {
    Draft = 'draft',
    Concept = 'concept',
    Alpha = 'alpha',
    Beta = 'beta',
    GeneralAvailability = 'general-availability',
    Archived = 'archived',
}

export enum EarlyAccessFeatureTabs {
    OptedIn = 'opted-in',
    OptedOut = 'opted-out',
}

export interface EarlyAccessFeatureType {
    /** UUID */
    id: string
    feature_flag: FeatureFlagBasicType
    name: string
    description: string
    stage: EarlyAccessFeatureStage
    /** Documentation URL. Can be empty. */
    documentation_url: string
    created_at: string
}

export interface NewEarlyAccessFeatureType extends Omit<EarlyAccessFeatureType, 'id' | 'created_at' | 'feature_flag'> {
    feature_flag_id: number | undefined
}

export interface UserBlastRadiusType {
    users_affected: number
    total_users: number
}

export enum ScheduledChangeModels {
    FeatureFlag = 'FeatureFlag',
}

export enum ScheduledChangeOperationType {
    UpdateStatus = 'update_status',
    AddReleaseCondition = 'add_release_condition',
}

export type ScheduledChangePayload =
    | { operation: ScheduledChangeOperationType.UpdateStatus; value: boolean }
    | { operation: ScheduledChangeOperationType.AddReleaseCondition; value: FeatureFlagFilters }

export interface ScheduledChangeType {
    id: number
    team_id: number
    record_id: number | string
    model_name: ScheduledChangeModels
    payload: ScheduledChangePayload
    scheduled_at: string
    executed_at: string | null
    failure_reason: string | null
    created_at: string | null
    created_by: UserBasicType
}

export interface PrevalidatedInvite {
    id: string
    target_email: string
    first_name: string
    organization_name: string
}

interface InstancePreferencesInterface {
    /** Whether debug queries option should be shown on the command palette. */
    debug_queries: boolean
    /** Whether paid features showcasing / upsells are completely disabled throughout the app. */
    disable_paid_fs: boolean
}

export interface PreflightStatus {
    // Attributes that accept undefined values (i.e. `?`) are not received when unauthenticated
    django: boolean
    plugins: boolean
    redis: boolean
    db: boolean
    clickhouse: boolean
    kafka: boolean
    /** An initiated instance is one that already has any organization(s). */
    initiated: boolean
    /** Org creation is allowed on Cloud OR initiated self-hosted organizations with a license and MULTI_ORG_ENABLED. */
    can_create_org: boolean
    /** Whether this is PostHog Cloud. */
    cloud: boolean
    /** Whether this is a managed demo environment. */
    demo: boolean
    celery: boolean
    realm: Realm
    region: Region | null
    available_social_auth_providers: AuthBackends
    available_timezones?: Record<string, number>
    opt_out_capture?: boolean
    email_service_available: boolean
    slack_service: {
        available: boolean
        client_id?: string
    }
    data_warehouse_integrations: {
        hubspot: {
            client_id?: string
        }
        salesforce: {
            client_id?: string
        }
    }
    /** Whether PostHog is running in DEBUG mode. */
    is_debug?: boolean
    licensed_users_available?: number | null
    openai_available?: boolean
    site_url?: string
    instance_preferences?: InstancePreferencesInterface
    buffer_conversion_seconds?: number
    object_storage: boolean
    public_egress_ip_addresses?: string[]
    dev_disable_navigation_hooks?: boolean
}

export enum ItemMode { // todo: consolidate this and dashboardmode
    Edit = 'edit',
    View = 'view',
    Subscriptions = 'subscriptions',
    Sharing = 'sharing',
    Alerts = 'alerts',
}

export enum DashboardPlacement {
    Dashboard = 'dashboard', // When on the standard dashboard page
    ProjectHomepage = 'project-homepage', // When embedded on the project homepage
    FeatureFlag = 'feature-flag',
    Public = 'public', // When viewing the dashboard publicly
    Export = 'export', // When the dashboard is being exported (alike to being printed)
    Person = 'person', // When the dashboard is being viewed on a person page
    Group = 'group', // When the dashboard is being viewed on a group page
}

export enum DashboardMode { // Default mode is null
    Edit = 'edit', // When the dashboard is being edited
    Fullscreen = 'fullscreen', // When the dashboard is on full screen (presentation) mode
    Sharing = 'sharing', // When the sharing configuration is opened
}

// Hotkeys for local (component) actions
export type HotKey =
    | 'a'
    | 'b'
    | 'c'
    | 'd'
    | 'e'
    | 'f'
    | 'h'
    | 'i'
    | 'j'
    | 'k'
    | 'l'
    | 'm'
    | 'n'
    | 'o'
    | 'p'
    | 'q'
    | 'r'
    | 's'
    | 't'
    | 'u'
    | 'v'
    | 'w'
    | 'x'
    | 'y'
    | 'z'
    | 'escape'
    | 'enter'
    | 'space'
    | 'tab'
    | 'arrowleft'
    | 'arrowright'
    | 'arrowdown'
    | 'arrowup'
    | 'forwardslash'

export type HotKeyOrModifier = HotKey | 'shift' | 'option' | 'command'

export interface EventDefinition {
    id: string
    name: string
    description?: string
    tags?: string[]
    owner?: UserBasicType | null
    created_at?: string
    last_seen_at?: string
    last_updated_at?: string // alias for last_seen_at to achieve event and action parity
    updated_at?: string
    updated_by?: UserBasicType | null
    verified?: boolean
    verified_at?: string
    verified_by?: string
    is_action?: boolean
<<<<<<< HEAD
    default_columns?: string[]
=======
    hidden?: boolean
>>>>>>> e46ba25d
}

// TODO duplicated from plugin server. Follow-up to de-duplicate
export enum PropertyType {
    DateTime = 'DateTime',
    String = 'String',
    Numeric = 'Numeric',
    Boolean = 'Boolean',
    Duration = 'Duration',
    Selector = 'Selector',
    Cohort = 'Cohort',
}

export enum PropertyDefinitionType {
    Event = 'event',
    Person = 'person',
    Group = 'group',
    Session = 'session',
    LogEntry = 'log_entry',
    Meta = 'meta',
}

export interface PropertyDefinition {
    id: string
    name: string
    description?: string
    tags?: string[]
    updated_at?: string
    updated_by?: UserBasicType | null
    is_numerical?: boolean // Marked as optional to allow merge of EventDefinition & PropertyDefinition
    is_seen_on_filtered_events?: boolean // Indicates whether this property has been seen for a particular set of events (when `eventNames` query string is sent); calculated at query time, not stored in the db
    property_type?: PropertyType
    type?: PropertyDefinitionType
    created_at?: string // TODO: Implement
    last_seen_at?: string // TODO: Implement
    example?: string
    is_action?: boolean
    verified?: boolean
    verified_at?: string
    verified_by?: string
    hidden?: boolean
}

export enum PropertyDefinitionState {
    Pending = 'pending',
    Loading = 'loading',
    Missing = 'missing',
    Error = 'error',
}

export type PropertyDefinitionVerificationStatus = 'verified' | 'hidden' | 'visible'
export type Definition = EventDefinition | PropertyDefinition

export interface PersonProperty {
    id: number
    name: string
    count: number
}

export type GroupTypeIndex = 0 | 1 | 2 | 3 | 4

export interface GroupType {
    group_type: string
    group_type_index: GroupTypeIndex
    name_singular?: string | null
    name_plural?: string | null
}

export type GroupTypeProperties = Record<number, Array<PersonProperty>>

export interface Group {
    group_type_index: GroupTypeIndex
    group_key: string
    created_at: string
    group_properties: Record<string, any>
}

export interface Experiment {
    id: ExperimentIdType
    name: string
    type?: string
    description?: string
    feature_flag_key: string
    feature_flag?: FeatureFlagBasicType
    exposure_cohort?: number
    exposure_criteria?: ExperimentExposureCriteria
    filters: TrendsFilterType | FunnelsFilterType
    metrics: (ExperimentMetric | ExperimentTrendsQuery | ExperimentFunnelsQuery)[]
    metrics_secondary: (ExperimentMetric | ExperimentTrendsQuery | ExperimentFunnelsQuery)[]
    saved_metrics_ids: { id: number; metadata: { type: 'primary' | 'secondary' } }[]
    saved_metrics: any[]
    parameters: {
        minimum_detectable_effect?: number
        recommended_running_time?: number
        recommended_sample_size?: number
        feature_flag_variants: MultivariateFlagVariant[]
        custom_exposure_filter?: FilterType
        aggregation_group_type_index?: integer
        variant_screenshot_media_ids?: Record<string, string[]>
    }
    start_date?: string | null
    end_date?: string | null
    archived?: boolean
    secondary_metrics: SecondaryExperimentMetric[]
    created_at: string | null
    created_by: UserBasicType | null
    updated_at: string | null
    holdout_id?: number | null
    holdout?: Holdout
    stats_config?: {
        version?: number
    }
}

export interface FunnelExperimentVariant {
    key: string
    success_count: number
    failure_count: number
}

export interface TrendExperimentVariant {
    key: string
    count: number
    exposure: number
    absolute_exposure: number
}

export interface SecondaryExperimentMetric {
    name: string
    filters: Partial<FilterType>
}

export interface SelectOption {
    value: string
    label?: string
}

export enum FilterLogicalOperator {
    And = 'AND',
    Or = 'OR',
}

export interface PropertyGroupFilter {
    type: FilterLogicalOperator
    values: PropertyGroupFilterValue[]
}

export interface PropertyGroupFilterValue {
    type: FilterLogicalOperator
    values: (AnyPropertyFilter | PropertyGroupFilterValue)[]
}

export interface CohortCriteriaGroupFilter {
    id?: string
    type: FilterLogicalOperator
    values: AnyCohortCriteriaType[] | CohortCriteriaGroupFilter[]
}

export interface SelectOptionWithChildren extends SelectOption {
    children: React.ReactChildren
    ['data-attr']: string
    key: string
}

export interface CoreFilterDefinition {
    label: string
    description?: string | JSX.Element
    examples?: (string | number)[]
    /** System properties are hidden in properties table by default. */
    system?: boolean
}

export interface TileParams {
    title: string
    targetPath: string
    openInNewTab?: boolean
    hoverText?: string
    icon: JSX.Element
    class?: string
}

export interface TiledIconModuleProps {
    tiles: TileParams[]
    header?: string
    subHeader?: string
    analyticsModuleKey?: string
}

export type EventOrPropType = EventDefinition & PropertyDefinition

export interface AppContext {
    current_user: UserType | null
    current_project: ProjectType | null
    current_team: TeamType | TeamPublicType | null
    preflight: PreflightStatus
    default_event_name: string
    persisted_feature_flags?: string[]
    anonymous: boolean
    frontend_apps?: Record<number, FrontendAppConfig>
    commit_sha?: string
    /** Whether the user was autoswitched to the current item's team. */
    switched_team: TeamType['id'] | null
    year_in_hog_url?: string
    /** Support flow aid: a staff-only list of users who may be impersonated to access this resource. */
    suggested_users_with_access?: UserBasicType[]
    livestream_host?: string
}

export type StoredMetricMathOperations = 'max' | 'min' | 'sum'

export interface PathEdgeParameters {
    edgeLimit?: number | undefined
    minEdgeWeight?: number | undefined
    maxEdgeWeight?: number | undefined
}

export enum SignificanceCode {
    Significant = 'significant',
    NotEnoughExposure = 'not_enough_exposure',
    LowWinProbability = 'low_win_probability',
    HighLoss = 'high_loss',
    HighPValue = 'high_p_value',
}

export enum HelpType {
    Slack = 'slack',
    GitHub = 'github',
    Email = 'email',
    Docs = 'docs',
    Updates = 'updates',
    SupportForm = 'support_form',
}

export interface DateMappingOption {
    key: string
    inactive?: boolean // Options removed due to low usage (see relevant PR); will not show up for new insights but will be kept for existing
    values: string[]
    getFormattedDate?: (date: dayjs.Dayjs, format?: string) => string
    defaultInterval?: IntervalType
}

interface BreadcrumbBase {
    /** E.g. scene, tab, or scene with item ID. Particularly important for `onRename`. */
    key: string | number | [scene: Scene | string, key: string | number]
    /** Whether to show a custom popover */
    popover?: Pick<PopoverProps, 'overlay' | 'matchWidth'>
}
interface LinkBreadcrumb extends BreadcrumbBase {
    /** Name to display. */
    name: string | JSX.Element | null | undefined
    symbol?: never
    /** Path to link to. */
    path?: string
    /** Extra tag shown next to name. */
    tag?: string | null
    onRename?: never
}
interface RenamableBreadcrumb extends BreadcrumbBase {
    /** Name to display. */
    name: string | JSX.Element | null | undefined
    symbol?: never
    path?: never
    /** When this is set, an "Edit" button shows up next to the title */
    onRename?: (newName: string) => Promise<void>
    /** When this is true, the name is always in edit mode, and `onRename` runs on every input change. */
    forceEditMode?: boolean
}
interface SymbolBreadcrumb extends BreadcrumbBase {
    name?: never
    /** Symbol, e.g. a lettermark or a profile picture. */
    symbol: React.ReactElement
    path?: never
}
export type Breadcrumb = LinkBreadcrumb | RenamableBreadcrumb | SymbolBreadcrumb

export enum GraphType {
    Bar = 'bar',
    HorizontalBar = 'horizontalBar',
    Line = 'line',
    Histogram = 'histogram',
    Pie = 'doughnut',
}

export type GraphDataset = ChartDataset<ChartType> &
    Partial<
        Pick<
            TrendResult,
            | 'count'
            | 'label'
            | 'days'
            | 'labels'
            | 'data'
            | 'compare'
            | 'compare_label'
            | 'status'
            | 'action'
            | 'actions'
            | 'breakdown_value'
            | 'persons_urls'
            | 'persons'
            | 'filter'
        >
    > & {
        /** Used in filtering out visibility of datasets. Set internally by chart.js */
        id: number
        /** Toggled on to draw incompleteness lines in LineGraph.tsx */
        dotted?: boolean
        /** Array of breakdown values used only in ActionsHorizontalBar/ActionsPie.tsx data */
        breakdownValues?: (string | number | string[] | undefined)[]
        /** Array of breakdown labels used only in ActionsHorizontalBar/ActionsPie.tsx data */
        breakdownLabels?: (string | number | undefined)[]
        /** Array of compare labels used only in ActionsHorizontalBar/ActionsPie.tsx data */
        compareLabels?: (CompareLabelType | undefined)[]
        /** Array of persons used only in (ActionsHorizontalBar|ActionsPie).tsx */
        personsValues?: (Person | undefined)[]
        index?: number
        /** Value (count) for specific data point; only valid in the context of an xy intercept */
        pointValue?: number
        /** Value (count) for specific data point; only valid in the context of an xy intercept */
        personUrl?: string
        /** Action/event filter defition */
        action?: ActionFilter | null
    }

export type GraphPoint = InteractionItem & { dataset: GraphDataset }

interface PointsPayload {
    pointsIntersectingLine: GraphPoint[]
    pointsIntersectingClick: GraphPoint[]
    clickedPointNotLine: boolean
    referencePoint: GraphPoint
}

export interface GraphPointPayload {
    points: PointsPayload
    index: number
    value?: number
    /** Contains the dataset for all the points in the same x-axis point; allows switching between matching points in the x-axis */
    crossDataset?: GraphDataset[]
    /** ID for the currently selected series */
    seriesId?: number
}

export enum CompareLabelType {
    Current = 'current',
    Previous = 'previous',
}

export interface InstanceSetting {
    key: string
    value: boolean | string | number | null
    value_type: 'bool' | 'str' | 'int'
    description?: string
    editable: boolean
    is_secret: boolean
}

export enum FunnelMathType {
    AnyMatch = 'total',
    FirstTimeForUser = 'first_time_for_user',
    FirstTimeForUserWithFilters = 'first_time_for_user_with_filters',
}

export enum BaseMathType {
    TotalCount = 'total',
    UniqueUsers = 'dau',
    WeeklyActiveUsers = 'weekly_active',
    MonthlyActiveUsers = 'monthly_active',
    UniqueSessions = 'unique_session',
    FirstTimeForUser = 'first_time_for_user',
    FirstMatchingEventForUser = 'first_matching_event_for_user',
}

export enum PropertyMathType {
    Average = 'avg',
    Sum = 'sum',
    Minimum = 'min',
    Maximum = 'max',
    Median = 'median',
    P75 = 'p75',
    P90 = 'p90',
    P95 = 'p95',
    P99 = 'p99',
}

export enum CountPerActorMathType {
    Average = 'avg_count_per_actor',
    Minimum = 'min_count_per_actor',
    Maximum = 'max_count_per_actor',
    Median = 'median_count_per_actor',
    P75 = 'p75_count_per_actor',
    P90 = 'p90_count_per_actor',
    P95 = 'p95_count_per_actor',
    P99 = 'p99_count_per_actor',
}

export enum HogQLMathType {
    HogQL = 'hogql',
}
export enum GroupMathType {
    UniqueGroup = 'unique_group',
}

export enum ExperimentMetricMathType {
    TotalCount = 'total',
    Sum = 'sum',
}

export enum ActorGroupType {
    Person = 'person',
    GroupPrefix = 'group',
}

export enum BehavioralEventType {
    PerformEvent = 'performed_event',
    PerformMultipleEvents = 'performed_event_multiple',
    PerformSequenceEvents = 'performed_event_sequence',
    NotPerformedEvent = 'not_performed_event',
    NotPerformSequenceEvents = 'not_performed_event_sequence',
    HaveProperty = 'have_property',
    NotHaveProperty = 'not_have_property',
}

export enum BehavioralCohortType {
    InCohort = 'in_cohort',
    NotInCohort = 'not_in_cohort',
}

export enum BehavioralLifecycleType {
    PerformEventFirstTime = 'performed_event_first_time',
    PerformEventRegularly = 'performed_event_regularly',
    StopPerformEvent = 'stopped_performing_event',
    StartPerformEventAgain = 'restarted_performing_event',
}

export enum TimeUnitType {
    Day = 'day',
    Week = 'week',
    Month = 'month',
    Year = 'year',
}

export enum DateOperatorType {
    BeforeTheLast = 'before_the_last',
    Between = 'between',
    NotBetween = 'not_between',
    OnTheDate = 'on_the_date',
    NotOnTheDate = 'not_on_the_date',
    Since = 'since',
    Before = 'before',
    IsSet = 'is_set',
    IsNotSet = 'is_not_set',
}

export enum SingleFieldDateType {
    IsDateExact = 'is_date_exact',
    IsDateBefore = 'is_date_before',
    IsDateAfter = 'is_date_after',
}

export enum ValueOptionType {
    MostRecent = 'most_recent',
    Previous = 'previous',
    OnDate = 'on_date',
}

export type WeekdayType = 'monday' | 'tuesday' | 'wednesday' | 'thursday' | 'friday' | 'saturday' | 'sunday'

export interface SubscriptionType {
    id: number
    insight?: number
    dashboard?: number
    target_type: string
    target_value: string
    frequency: 'daily' | 'weekly' | 'monthly' | 'yearly'
    interval: number
    byweekday: WeekdayType[] | null
    bysetpos: number | null
    start_date: string
    until_date?: string
    title: string
    summary: string
    created_by?: UserBasicType | null
    created_at: string
    updated_at: string
    deleted?: boolean
}

export type SmallTimeUnit = 'hours' | 'minutes' | 'seconds'

export type Duration = {
    timeValue: number
    unit: SmallTimeUnit
}

export enum EventDefinitionType {
    Event = 'event',
    EventCustom = 'event_custom',
    EventPostHog = 'event_posthog',
}

export type IntegrationKind =
    | 'slack'
    | 'salesforce'
    | 'hubspot'
    | 'google-pubsub'
    | 'google-cloud-storage'
    | 'google-ads'
    | 'linkedin-ads'
    | 'snapchat'
    | 'intercom'

export interface IntegrationType {
    id: number
    kind: IntegrationKind
    display_name: string
    icon_url: string
    config: any
    created_by?: UserBasicType | null
    created_at: string
    errors?: string
}

export interface SlackChannelType {
    id: string
    name: string
    is_private: boolean
    is_ext_shared: boolean
    is_member: boolean
}

export interface SharingConfigurationType {
    enabled: boolean
    access_token: string
    created_at: string
}

export enum ExporterFormat {
    PNG = 'image/png',
    CSV = 'text/csv',
    PDF = 'application/pdf',
    JSON = 'application/json',
    XLSX = 'application/vnd.openxmlformats-officedocument.spreadsheetml.sheet',
}

/** Exporting directly from the browser to a file */
export type LocalExportContext = {
    localData: string
    filename: string
    mediaType: ExporterFormat
}

export type OnlineExportContext = {
    method?: string
    path: string
    query?: any
    body?: any
    filename?: string
}

export type QueryExportContext = {
    source: Record<string, any>
    filename?: string
}

export type ExportContext = OnlineExportContext | LocalExportContext | QueryExportContext

export interface ExportedAssetType {
    id: number
    export_format: ExporterFormat
    dashboard?: number
    insight?: number
    export_context?: ExportContext
    has_content: boolean
    filename: string
    created_at: string
    expires_after?: string
}

export enum FeatureFlagReleaseType {
    ReleaseToggle = 'Release toggle',
    Variants = 'Multiple variants',
}

export interface MediaUploadResponse {
    id: string
    image_location: string
    name: string
}

export enum RolloutConditionType {
    Insight = 'insight',
    Sentry = 'sentry',
}

export enum Resource {
    FEATURE_FLAGS = 'feature flags',
}

export enum AccessLevel {
    READ = 21,
    WRITE = 37,
}

export interface RoleType {
    id: string
    name: string
    feature_flags_access_level: AccessLevel
    members: RoleMemberType[]
    created_at: string
    created_by: UserBasicType | null
}

export interface RolesListParams {
    feature_flags_access_level?: AccessLevel
}

export interface RoleMemberType {
    id: string
    user: UserBaseType
    role_id: string
    joined_at: string
    updated_at: string
    user_uuid: string
}

export type APIScopeObject =
    | 'action'
    | 'activity_log'
    | 'annotation'
    | 'batch_export'
    | 'cohort'
    | 'dashboard'
    | 'dashboard_template'
    | 'early_access_feature'
    | 'error_tracking'
    | 'event_definition'
    | 'experiment'
    | 'export'
    | 'feature_flag'
    | 'group'
    | 'hog_function'
    | 'insight'
    | 'notebook'
    | 'organization'
    | 'organization_member'
    | 'person'
    | 'plugin'
    | 'project'
    | 'property_definition'
    | 'query'
    | 'session_recording'
    | 'session_recording_playlist'
    | 'sharing_configuration'
    | 'subscription'
    | 'survey'
    | 'user'
    | 'webhook'

export interface AccessControlTypeBase {
    created_by: UserBasicType | null
    created_at: string
    updated_at: string
    resource: APIScopeObject
    access_level: string | null // TODO: Change to enum
    organization_member?: OrganizationMemberType['id'] | null
    role?: RoleType['id'] | null
}

export interface AccessControlTypeProject extends AccessControlTypeBase {}

export interface AccessControlTypeMember extends AccessControlTypeBase {
    organization_member: OrganizationMemberType['id']
}

export interface AccessControlTypeRole extends AccessControlTypeBase {
    role: RoleType['id']
}

export type AccessControlType = AccessControlTypeProject | AccessControlTypeMember | AccessControlTypeRole

export type AccessControlUpdateType = Pick<AccessControlType, 'access_level' | 'organization_member' | 'role'> & {
    resource?: AccessControlType['resource']
}

export type AccessControlResponseType = {
    access_controls: AccessControlType[]
    available_access_levels: string[] // TODO: Change to enum
    user_access_level: string
    default_access_level: string
    user_can_edit_access_levels: boolean
}

// TODO: To be deprecated
export interface FeatureFlagAssociatedRoleType {
    id: string
    feature_flag: FeatureFlagType | null
    role: RoleType
    updated_at: string
    added_at: string
}
// TODO: To be deprecated

export interface OrganizationResourcePermissionType {
    id: string
    resource: Resource
    access_level: AccessLevel
    created_at: string
    updated_at: string
    created_by: UserBaseType | null
}

export interface RecordingReportLoadTimes {
    metadata: number
    snapshots: number
    events: number
    firstPaint: number
}

export type JsonType = string | number | boolean | null | { [key: string]: JsonType } | Array<JsonType>

export type PromptButtonType = 'primary' | 'secondary'
export type PromptType = 'modal' | 'popup'

export type PromptPayload = {
    title: string
    body: string
    type: PromptType
    image?: string
    url_match?: string
    primaryButtonText?: string
    secondaryButtonText?: string
    primaryButtonURL?: string
}

export type PromptFlag = {
    flag: string
    payload: PromptPayload
    showingPrompt: boolean
    locationCSS?: Partial<CSSStyleDeclaration>
    tooltipCSS?: Partial<CSSStyleDeclaration>
}

// Should be kept in sync with "posthog/models/activity_logging/activity_log.py"
export enum ActivityScope {
    ACTION = 'Action',
    FEATURE_FLAG = 'FeatureFlag',
    PERSON = 'Person',
    INSIGHT = 'Insight',
    PLUGIN = 'Plugin',
    PLUGIN_CONFIG = 'PluginConfig',
    HOG_FUNCTION = 'HogFunction',
    DATA_MANAGEMENT = 'DataManagement',
    EVENT_DEFINITION = 'EventDefinition',
    PROPERTY_DEFINITION = 'PropertyDefinition',
    NOTEBOOK = 'Notebook',
    DASHBOARD = 'Dashboard',
    REPLAY = 'Replay',
    EXPERIMENT = 'Experiment',
    SURVEY = 'Survey',
    EARLY_ACCESS_FEATURE = 'EarlyAccessFeature',
    COMMENT = 'Comment',
    COHORT = 'Cohort',
    TEAM = 'Team',
    ERROR_TRACKING_ISSUE = 'ErrorTrackingIssue',
}

export type CommentType = {
    id: string
    content: string
    version: number
    created_at: string
    created_by: UserBasicType | null
    source_comment?: string | null
    scope: ActivityScope | string
    item_id?: string
    item_context: Record<string, any> | null
}

export type NotebookListItemType = {
    id: string
    short_id: string
    title?: string
    is_template?: boolean
    created_at: string
    created_by: UserBasicType | null
    last_modified_at?: string
    last_modified_by?: UserBasicType | null
}

export type NotebookType = NotebookListItemType &
    WithAccessControl & {
        content: JSONContent | null
        version: number
        // used to power text-based search
        text_content?: string | null
    }

export enum NotebookNodeType {
    Mention = 'ph-mention',
    Query = 'ph-query',
    Recording = 'ph-recording',
    RecordingPlaylist = 'ph-recording-playlist',
    FeatureFlag = 'ph-feature-flag',
    FeatureFlagCodeExample = 'ph-feature-flag-code-example',
    Experiment = 'ph-experiment',
    EarlyAccessFeature = 'ph-early-access-feature',
    Survey = 'ph-survey',
    Person = 'ph-person',
    Group = 'ph-group',
    Cohort = 'ph-cohort',
    Backlink = 'ph-backlink',
    ReplayTimestamp = 'ph-replay-timestamp',
    Image = 'ph-image',
    PersonFeed = 'ph-person-feed',
    Properties = 'ph-properties',
    Map = 'ph-map',
    Embed = 'ph-embed',
}

export type NotebookNodeResource = {
    attrs: Record<string, any>
    type: NotebookNodeType
}

export enum NotebookTarget {
    Popover = 'popover',
    Scene = 'scene',
}

export type NotebookSyncStatus = 'synced' | 'saving' | 'unsaved' | 'local'

export type NotebookPopoverVisibility = 'hidden' | 'visible' | 'peek'

export interface DataWarehouseCredential {
    access_key: string
    access_secret: string
}
export interface DataWarehouseTable {
    /** UUID */
    id: string
    name: string
    format: DataWarehouseTableTypes
    url_pattern: string
    credential: DataWarehouseCredential
    external_data_source?: ExternalDataSource
    external_schema?: SimpleExternalDataSourceSchema
}

export type DataWarehouseTableTypes = 'CSV' | 'Parquet' | 'JSON' | 'CSVWithNames'

export interface DataWarehouseSavedQuery {
    /** UUID */
    id: string
    name: string
    query: HogQLQuery
    columns: DatabaseSchemaField[]
    last_run_at?: string
    sync_frequency: string
    status?: string
    latest_error: string | null
}

export interface DataWarehouseViewLink {
    id: string
    source_table_name?: string
    source_table_key?: string
    joining_table_name?: string
    joining_table_key?: string
    field_name?: string
    created_by?: UserBasicType | null
    created_at?: string | null
    configuration?: {
        experiments_optimized?: boolean
        experiments_timestamp_key?: string | null
    }
}

export interface QueryTabState {
    id: string
    state: Record<string, any>
}

export enum DataWarehouseSettingsTab {
    Managed = 'managed',
    SelfManaged = 'self-managed',
}

export const externalDataSources = [
    'Stripe',
    'Hubspot',
    'Postgres',
    'MySQL',
    'MSSQL',
    'Zendesk',
    'Snowflake',
    'Salesforce',
    'Vitally',
    'BigQuery',
    'Chargebee',
] as const

export type ExternalDataSourceType = (typeof externalDataSources)[number]

export const manualLinkSources = ['aws', 'google-cloud', 'cloudflare-r2', 'azure']

export type ManualLinkSourceType = (typeof manualLinkSources)[number]

export interface ExternalDataSourceCreatePayload {
    source_type: ExternalDataSourceType
    prefix: string
    payload: Record<string, any>
}
export interface ExternalDataSource {
    id: string
    source_id: string
    connection_id: string
    status: string
    source_type: ExternalDataSourceType
    prefix: string
    latest_error: string | null
    last_run_at?: Dayjs
    schemas: ExternalDataSourceSchema[]
    sync_frequency: DataWarehouseSyncInterval
    job_inputs: Record<string, any>
}
export interface SimpleExternalDataSourceSchema {
    id: string
    name: string
    should_sync: boolean
    last_synced_at?: Dayjs
}

export type SchemaIncrementalFieldsResponse = IncrementalField[]

export interface IncrementalField {
    label: string
    type: string
    field: string
    field_type: string
}

export interface ExternalDataSourceSyncSchema {
    table: string
    rows?: number | null
    should_sync: boolean
    sync_time_of_day: string | null
    incremental_field: string | null
    incremental_field_type: string | null
    sync_type: 'full_refresh' | 'incremental' | null
    incremental_fields: IncrementalField[]
    incremental_available: boolean
}

export interface ExternalDataSourceSchema extends SimpleExternalDataSourceSchema {
    table?: SimpleDataWarehouseTable
    incremental: boolean
    sync_type: 'incremental' | 'full_refresh' | null
    sync_time_of_day: string | null
    status?: string
    latest_error: string | null
    incremental_field: string | null
    incremental_field_type: string | null
    sync_frequency: DataWarehouseSyncInterval
}

export enum ExternalDataJobStatus {
    Running = 'Running',
    Completed = 'Completed',
    Failed = 'Failed',
    BillingLimits = 'Billing limits',
}

export interface ExternalDataJob {
    id: string
    created_at: string
    status: ExternalDataJobStatus
    schema: SimpleExternalDataSourceSchema
    rows_synced: number
    latest_error: string
    workflow_run_id?: string
}

export interface SimpleDataWarehouseTable {
    id: string
    name: string
    columns: DatabaseSchemaField[]
    row_count: number
}

export type BatchExportServiceS3 = {
    type: 'S3'
    config: {
        bucket_name: string
        region: string
        prefix: string
        aws_access_key_id: string
        aws_secret_access_key: string
        exclude_events: string[]
        include_events: string[]
        compression: string | null
        encryption: string | null
        kms_key_id: string | null
        endpoint_url: string | null
        file_format: string
        max_file_size_mb: number | null
    }
}

export type BatchExportServicePostgres = {
    type: 'Postgres'
    config: {
        user: string
        password: string
        host: string
        port: number
        database: string
        schema: string
        table_name: string
        has_self_signed_cert: boolean
        exclude_events: string[]
        include_events: string[]
    }
}

export type BatchExportServiceSnowflake = {
    type: 'Snowflake'
    config: {
        account: string
        database: string
        warehouse: string
        user: string
        authentication_type: 'password' | 'keypair'
        password: string | null
        private_key: string | null
        private_key_passphrase: string | null
        schema: string
        table_name: string
        role: string | null
        exclude_events: string[]
        include_events: string[]
    }
}

export type BatchExportServiceBigQuery = {
    type: 'BigQuery'
    config: {
        project_id: string
        private_key: string
        private_key_id: string
        client_email: string
        token_uri: string
        dataset_id: string
        table_id: string
        exclude_events: string[]
        include_events: string[]
        use_json_type: boolean
    }
}

export type BatchExportServiceHTTP = {
    type: 'HTTP'
    config: {
        url: string
        token: string
        exclude_events: string[]
        include_events: string[]
    }
}

export type BatchExportServiceRedshift = {
    type: 'Redshift'
    config: {
        user: string
        password: string
        host: string
        port: number
        database: string
        schema: string
        table_name: string
        properties_data_type: boolean
        exclude_events: string[]
        include_events: string[]
    }
}

// When adding a new option here also add a icon for it to
// src/scenes/pipeline/icons/
// and update RenderBatchExportIcon
// and update batchExportServiceNames in pipelineNodeNewLogic
export const BATCH_EXPORT_SERVICE_NAMES: BatchExportService['type'][] = [
    'S3',
    'Snowflake',
    'Postgres',
    'BigQuery',
    'Redshift',
    'HTTP',
]
export type BatchExportService =
    | BatchExportServiceS3
    | BatchExportServiceSnowflake
    | BatchExportServicePostgres
    | BatchExportServiceBigQuery
    | BatchExportServiceRedshift
    | BatchExportServiceHTTP

export type PipelineInterval = 'hour' | 'day' | 'every 5 minutes'

export type DataWarehouseSyncInterval = '5min' | '30min' | '1hour' | '6hour' | '12hour' | '24hour' | '7day' | '30day'
export type OrNever = 'never'

export type BatchExportConfiguration = {
    // User provided data for the export. This is the data that the user
    // provides when creating the export.
    id: string
    team_id: number
    name: string
    destination: BatchExportService
    interval: PipelineInterval
    created_at: string
    start_at: string | null
    end_at: string | null
    paused: boolean
    model: string
    filters: AnyPropertyFilter[]
    latest_runs?: BatchExportRun[]
}

export type RawBatchExportRun = {
    id: string
    status:
        | 'Cancelled'
        | 'Completed'
        | 'ContinuedAsNew'
        | 'Failed'
        | 'FailedRetryable'
        | 'Terminated'
        | 'TimedOut'
        | 'Running'
        | 'Starting'
    created_at: string
    data_interval_start?: string
    data_interval_end: string
    last_updated_at?: string
}

export type BatchExportRun = {
    id: string
    status:
        | 'Cancelled'
        | 'Completed'
        | 'ContinuedAsNew'
        | 'Failed'
        | 'FailedRetryable'
        | 'Terminated'
        | 'TimedOut'
        | 'Running'
        | 'Starting'
    created_at: Dayjs
    data_interval_start?: Dayjs
    data_interval_end: Dayjs
    last_updated_at?: Dayjs
}

export type GroupedBatchExportRuns = {
    last_run_at: Dayjs
    data_interval_start: Dayjs
    data_interval_end: Dayjs
    runs: BatchExportRun[]
}

export type BatchExportBackfillProgress = {
    total_runs?: number
    finished_runs?: number
    progress?: number
}

export type RawBatchExportBackfill = {
    id: string
    status:
        | 'Cancelled'
        | 'Completed'
        | 'ContinuedAsNew'
        | 'Failed'
        | 'FailedRetryable'
        | 'Terminated'
        | 'TimedOut'
        | 'Running'
        | 'Starting'
    created_at: string
    finished_at?: string
    start_at?: string
    end_at?: string
    last_updated_at?: string
    progress?: BatchExportBackfillProgress
}

export type BatchExportBackfill = {
    id: string
    status:
        | 'Cancelled'
        | 'Completed'
        | 'ContinuedAsNew'
        | 'Failed'
        | 'FailedRetryable'
        | 'Terminated'
        | 'TimedOut'
        | 'Running'
        | 'Starting'
    created_at?: Dayjs
    finished_at?: Dayjs
    start_at?: Dayjs
    end_at?: Dayjs
    last_updated_at?: Dayjs
    progress?: BatchExportBackfillProgress
}

export type SDK = {
    name: string
    key: string
    recommended?: boolean
    tags: SDKTag[]
    image:
        | string
        | JSX.Element
        // storybook handles require() differently, so we need to support both
        | {
              default: string
          }
    docsLink: string
}

export enum SDKKey {
    ANDROID = 'android',
    ANGULAR = 'angular',
    ASTRO = 'astro',
    API = 'api',
    BUBBLE = 'bubble',
    DJANGO = 'django',
    DOCUSAURUS = 'docusaurus',
    DOTNET = 'dotnet',
    ELIXIR = 'elixir',
    FRAMER = 'framer',
    FLUTTER = 'flutter',
    GATSBY = 'gatsby',
    GO = 'go',
    GOOGLE_TAG_MANAGER = 'google_tag_manager',
    HELICONE = 'helicone',
    HTML_SNIPPET = 'html',
    IOS = 'ios',
    JAVA = 'java',
    JS_WEB = 'javascript_web',
    LARAVEL = 'laravel',
    LANGFUSE = 'langfuse',
    NEXT_JS = 'nextjs',
    NODE_JS = 'nodejs',
    NUXT_JS = 'nuxtjs',
    PHP = 'php',
    PYTHON = 'python',
    REACT = 'react',
    REACT_NATIVE = 'react_native',
    REMIX = 'remix',
    RETOOL = 'retool',
    RUBY = 'ruby',
    RUDDERSTACK = 'rudderstack',
    RUST = 'rust',
    SEGMENT = 'segment',
    SENTRY = 'sentry',
    SHOPIFY = 'shopify',
    SVELTE = 'svelte',
    TRACELOOP = 'traceloop',
    VUE_JS = 'vuejs',
    WEBFLOW = 'webflow',
    WORDPRESS = 'wordpress',
}

export enum SDKTag {
    RECOMMENDED = 'Recommended',
    WEB = 'Web',
    MOBILE = 'Mobile',
    SERVER = 'Server',
    LLM = 'LLM',
    INTEGRATION = 'Integration',
    OTHER = 'Other',
}

export type SDKInstructionsMap = Partial<Record<SDKKey, React.ReactNode>>

export interface AppMetricsUrlParams {
    tab?: AppMetricsTab
    from?: string
    error?: [string, string]
}

export enum AppMetricsTab {
    Logs = 'logs',
    ProcessEvent = 'processEvent',
    OnEvent = 'onEvent',
    ComposeWebhook = 'composeWebhook',
    ExportEvents = 'exportEvents',
    ScheduledTask = 'scheduledTask',
    HistoricalExports = 'historical_exports',
    History = 'history',
}

export enum SidePanelTab {
    Max = 'max',
    Notebooks = 'notebook',
    Support = 'support',
    Docs = 'docs',
    Activation = 'activation',
    Settings = 'settings',
    FeaturePreviews = 'feature-previews',
    Activity = 'activity',
    Discussion = 'discussion',
    Status = 'status',
    Exports = 'exports',
    AccessControl = 'access-control',
}

export interface SourceFieldOauthConfig {
    type: 'oauth'
    name: string
    label: string
    required: boolean
}

export interface SourceFieldInputConfig {
    type: LemonInputProps['type'] | 'textarea'
    name: string
    label: string
    required: boolean
    placeholder: string
}

export interface SourceFieldSelectConfig {
    type: 'select'
    name: string
    label: string
    required: boolean
    defaultValue: string
    options: { label: string; value: string; fields?: SourceFieldConfig[] }[]
}

export interface SourceFieldSwitchGroupConfig {
    type: 'switch-group'
    name: string
    label: string
    default: string | number | boolean
    fields: SourceFieldConfig[]
    caption?: string
}

export interface SourceFieldFileUploadConfig {
    type: 'file-upload'
    name: string
    label: string
    fileFormat: string
    required: boolean
}

export type SourceFieldConfig =
    | SourceFieldInputConfig
    | SourceFieldSwitchGroupConfig
    | SourceFieldSelectConfig
    | SourceFieldOauthConfig
    | SourceFieldFileUploadConfig

export interface SourceConfig {
    name: ExternalDataSourceType
    label?: string
    caption: string | React.ReactNode
    fields: SourceFieldConfig[]
    disabledReason?: string | null
    oauthPayload?: string[]
    existingSource?: boolean
}

export interface ProductPricingTierSubrows {
    columns: LemonTableColumns<BillingTableTierAddonRow>
    rows: BillingTableTierAddonRow[]
}

export type BillingTableTierAddonRow = {
    productName: string
    price: string
    usage: string
    total: string
    projectedTotal: string
    icon?: string
}

export type BillingTableTierRow = {
    volume: string
    basePrice: string
    usage: string
    total: string
    projectedTotal: string
    subrows: ProductPricingTierSubrows
}

export type AvailableOnboardingProducts = Record<
    | ProductKey.PRODUCT_ANALYTICS
    | ProductKey.SESSION_REPLAY
    | ProductKey.FEATURE_FLAGS
    | ProductKey.EXPERIMENTS
    | ProductKey.SURVEYS
    | ProductKey.DATA_WAREHOUSE
    | ProductKey.WEB_ANALYTICS,
    OnboardingProduct
>

export type OnboardingProduct = {
    name: string
    breadcrumbsName?: string
    icon: string
    iconColor: string
    url: string
    scene: Scene
}

export type HogFunctionInputSchemaType = {
    type: 'string' | 'boolean' | 'dictionary' | 'choice' | 'json' | 'integration' | 'integration_field' | 'email'
    key: string
    label: string
    choices?: { value: string; label: string }[]
    required?: boolean
    default?: any
    secret?: boolean
    hidden?: boolean
    templating?: boolean
    description?: string
    integration?: string
    integration_key?: string
    integration_field?: string
    requires_field?: string
    requiredScopes?: string
}

export type HogFunctionInputType = {
    value: any
    secret?: boolean
    bytecode?: any
}

export type HogFunctionMasking = {
    ttl: number | null
    threshold?: number | null
    hash: string
    bytecode?: any
}

// subset of EntityFilter
export interface HogFunctionFilterBase {
    id: string
    name?: string | null
    order?: number
    properties?: (EventPropertyFilter | PersonPropertyFilter | ElementPropertyFilter)[]
}

export interface HogFunctionFilterEvents extends HogFunctionFilterBase {
    type: 'events'
}

export interface HogFunctionFilterActions extends HogFunctionFilterBase {
    type: 'actions'
}

export type HogFunctionFilterPropertyFilter =
    | EventPropertyFilter
    | PersonPropertyFilter
    | ElementPropertyFilter
    | GroupPropertyFilter
    | FeaturePropertyFilter
    | HogQLPropertyFilter

export interface HogFunctionFiltersType {
    events?: HogFunctionFilterEvents[]
    actions?: HogFunctionFilterActions[]
    properties?: HogFunctionFilterPropertyFilter[]
    filter_test_accounts?: boolean
    bytecode?: any[]
    bytecode_error?: string
}

export interface HogFunctionMappingType {
    name: string
    disabled?: boolean
    inputs_schema?: HogFunctionInputSchemaType[]
    inputs?: Record<string, HogFunctionInputType> | null
    filters?: HogFunctionFiltersType | null
}
export interface HogFunctionMappingTemplateType extends HogFunctionMappingType {
    name: string
    include_by_default?: boolean
}

export type HogFunctionTypeType =
    | 'destination'
    | 'internal_destination'
    | 'site_destination'
    | 'site_app'
    | 'transformation'
    | 'email'
    | 'sms'
    | 'push'
    | 'activity'
    | 'alert'
    | 'broadcast'

export type HogFunctionType = {
    id: string
    type: HogFunctionTypeType
    icon_url?: string
    name: string
    description: string
    created_by: UserBasicType | null
    created_at: string
    updated_at: string
    enabled: boolean
    hog: string
    execution_order?: number
    inputs_schema?: HogFunctionInputSchemaType[]
    inputs?: Record<string, HogFunctionInputType> | null
    mappings?: HogFunctionMappingType[] | null
    masking?: HogFunctionMasking | null
    filters?: HogFunctionFiltersType | null
    template?: HogFunctionTemplateType
    status?: HogFunctionStatus
}

export type HogFunctionTemplateStatus = 'stable' | 'alpha' | 'beta' | 'deprecated'
export type HogFunctionSubTemplateIdType =
    | 'early-access-feature-enrollment'
    | 'survey-response'
    | 'activity-log'
    | 'error-tracking'

export type HogFunctionConfigurationType = Omit<
    HogFunctionType,
    'id' | 'created_at' | 'created_by' | 'updated_at' | 'status' | 'hog'
> & {
    hog?: HogFunctionType['hog'] // In the config it can be empty if using a template
    sub_template_id?: HogFunctionSubTemplateIdType
}

export type HogFunctionSubTemplateType = Pick<HogFunctionType, 'filters' | 'inputs' | 'masking' | 'mappings'> & {
    id: HogFunctionSubTemplateIdType
    name: string
    description: string | null
}

export type HogFunctionTemplateType = Pick<
    HogFunctionType,
    'id' | 'type' | 'name' | 'description' | 'hog' | 'inputs_schema' | 'filters' | 'icon_url' | 'masking' | 'mappings'
> & {
    status: HogFunctionTemplateStatus
    free: boolean
    sub_templates?: HogFunctionSubTemplateType[]
    mapping_templates?: HogFunctionMappingTemplateType[]
}

export type HogFunctionIconResponse = {
    id: string
    name: string
    url: string
}

export enum HogWatcherState {
    healthy = 1,
    overflowed = 2,
    disabledForPeriod = 3,
    disabledIndefinitely = 4,
}

export type HogFunctionStatus = {
    state: HogWatcherState
    rating: number
    tokens: number
}

export type HogFunctionInvocationGlobals = {
    project: {
        id: number
        name: string
        url: string
    }
    source?: {
        name: string
        url: string
    }
    event: {
        uuid: string
        event: string
        elements_chain: string
        distinct_id: string
        properties: Record<string, any>
        timestamp: string
        url: string
    }
    person?: {
        id: string
        properties: Record<string, any>
        name: string
        url: string
    }
    groups?: Record<
        string,
        {
            id: string // the "key" of the group
            type: string
            index: number
            url: string
            properties: Record<string, any>
        }
    >
}

export type HogFunctionTestInvocationResult = {
    status: 'success' | 'error'
    logs: LogEntry[]
    result: any
    errors?: string[]
}

export type AppMetricsV2Response = {
    labels: string[]
    series: {
        name: string
        values: number[]
    }[]
}

export type AppMetricsTotalsV2Response = {
    totals: Record<string, number>
}

export type AppMetricsV2RequestParams = {
    after?: string
    before?: string
    // Comma separated list of log levels
    name?: string
    kind?: string
    interval?: 'hour' | 'day' | 'week'
    breakdown_by?: 'name' | 'kind'
}

export type SessionReplayUrlTriggerConfig = {
    url: string
    matching: 'regex'
}

export type ReplayTemplateType = {
    key: string
    name: string
    description: string
    variables?: ReplayTemplateVariableType[]
    categories: ReplayTemplateCategory[]
    icon?: React.ReactNode
    order?: RecordingOrder
}
export type ReplayTemplateCategory = 'B2B' | 'B2C' | 'More'

export type ReplayTemplateVariableType = {
    type: 'event' | 'flag' | 'pageview' | 'person-property' | 'snapshot_source'
    name: string
    key: string
    touched?: boolean
    value?: string
    description?: string
    filterGroup?: UniversalFiltersGroupValue
    noTouch?: boolean
}

export type GoogleAdsConversionActionType = {
    id: string
    name: string
    resourceName: string
}

export type LinkedInAdsConversionRuleType = {
    id: number
    name: string
}

export type LinkedInAdsAccountType = {
    id: number
    name: string
    campaigns: string
}

export type DataColorThemeModel = {
    id: number
    name: string
    colors: string[]
    is_global: boolean
}

export type DataColorThemeModelPayload = Omit<DataColorThemeModel, 'id' | 'is_global'> & {
    id?: number
    is_global?: boolean
}

export enum CookielessServerHashMode {
    Disabled = 0,
    Stateless = 1,
    Stateful = 2,
}

/**
 * Assistant Conversation
 */
export interface Conversation {
    id: string
}

export enum UserRole {
    Engineering = 'engineering',
    Data = 'data',
    Product = 'product',
    Founder = 'founder',
    Leadership = 'leadership',
    Marketing = 'marketing',
    Sales = 'sales',
    Other = 'other',
}

export type UserGroup = {
    id: string
    name: string
    members: UserBasicType[]
}

export interface CoreMemory {
    id: string
    text: string
}

export interface ProductManifest {
    name: string
    scenes?: Record<string, SceneConfig>
    routes?: Record<string, [string /** Scene */, string /** Scene Key (unique for layout tabs) */]>
    redirects?: Record<string, string | ((params: Params, searchParams: Params, hashParams: Params) => string)>
    urls?: Record<string, string | ((...args: any[]) => string)>
}<|MERGE_RESOLUTION|>--- conflicted
+++ resolved
@@ -3323,11 +3323,8 @@
     verified_at?: string
     verified_by?: string
     is_action?: boolean
-<<<<<<< HEAD
+    hidden?: boolean
     default_columns?: string[]
-=======
-    hidden?: boolean
->>>>>>> e46ba25d
 }
 
 // TODO duplicated from plugin server. Follow-up to de-duplicate
