--- conflicted
+++ resolved
@@ -605,23 +605,16 @@
     isActive: boolean
 }
 
-<<<<<<< HEAD
-export type RecordingSnapshot = eventWithTime & {
-    windowId: string
-=======
-export interface RecordingStartAndEndTime {
-    startTimeEpochMs: number
-    endTimeEpochMs: number
-}
-
 export interface SessionRecordingMeta {
     pinnedCount: number
     segments: RecordingSegment[]
-    startAndEndTimesByWindowId: Record<string, RecordingStartAndEndTime>
     recordingDurationMs: number
     startTimestamp: Dayjs
     endTimestamp: Dayjs
->>>>>>> 2889b9d9
+}
+
+export type RecordingSnapshot = eventWithTime & {
+    windowId: string
 }
 
 export interface SessionPlayerSnapshotData {
