--- conflicted
+++ resolved
@@ -1074,15 +1074,9 @@
     subscribed: boolean
     tiers?: BillingV2TierType[] | null
     tiered: boolean
-<<<<<<< HEAD
-    current_usage: number
-    projected_usage: number | null
-    projected_amount_usd: string | null
-=======
     current_usage?: number
     projected_amount_usd?: string
     projected_usage?: number
->>>>>>> 997b3ff9
     percentage_usage: number
     current_amount_usd_before_addons: string | null
     current_amount_usd: string | null
