import {
    BIN_COUNT_AUTO,
    DashboardPrivilegeLevel,
    DashboardRestrictionLevel,
    ENTITY_MATCH_TYPE,
    FunnelLayout,
    OrganizationMembershipLevel,
    PluginsAccessLevel,
    PROPERTY_MATCH_TYPE,
    RETENTION_FIRST_TIME,
    RETENTION_RECURRING,
    ShownAsValue,
    TeamMembershipLevel,
} from 'lib/constants'
import { PluginConfigSchema } from '@posthog/plugin-scaffold'
import { PluginInstallationType } from 'scenes/plugins/types'
import { UploadFile } from 'antd/lib/upload/interface'
import { eventWithTime } from '@rrweb/types'
import { PostHog } from 'posthog-js'
import { PopoverProps } from 'lib/lemon-ui/Popover/Popover'
import { Dayjs, dayjs } from 'lib/dayjs'
import { ChartDataset, ChartType, InteractionItem } from 'chart.js'
import { LogLevel } from 'rrweb'
import { TaxonomicFilterGroupType } from 'lib/components/TaxonomicFilter/types'
import { BehavioralFilterKey, BehavioralFilterType } from 'scenes/cohorts/CohortFilters/types'
import { LogicWrapper } from 'kea'
import { AggregationAxisFormat } from 'scenes/insights/aggregationAxisFormat'
import { Layout } from 'react-grid-layout'
import { DatabaseSchemaQueryResponseField, InsightQueryNode, Node, QueryContext } from './queries/schema'
import { JSONContent } from 'scenes/notebooks/Notebook/utils'

export type Optional<T, K extends string | number | symbol> = Omit<T, K> & { [K in keyof T]?: T[K] }

// Keep this in sync with backend constants (constants.py)
export enum AvailableFeature {
    EVENTS = 'events',
    TRACKED_USERS = 'tracked_users',
    DATA_RETENTION = 'data_retention',
    SUBSCRIPTIONS = 'subscriptions',
    DASHBOARD_COLLABORATION = 'dashboard_collaboration',
    DASHBOARD_PERMISSIONING = 'dashboard_permissioning',
    INGESTION_TAXONOMY = 'ingestion_taxonomy',
    PATHS_ADVANCED = 'paths_advanced',
    CORRELATION_ANALYSIS = 'correlation_analysis',
    GROUP_ANALYTICS = 'group_analytics',
    TAGGING = 'tagging',
    BEHAVIORAL_COHORT_FILTERING = 'behavioral_cohort_filtering',
    SESSION_RECORDINGS = 'session_recordings',
    RECORDINGS_PLAYLISTS = 'recordings_playlists',
    RECORDINGS_PERFORMANCE = 'recordings_performance',
    RECORDINGS_FILE_EXPORT = 'recordings_file_export',
    BOOLEAN_FLAGS = 'boolean_flags',
    MULTIVARIATE_FLAGS = 'multivariate_flags',
    EXPERIMENTATION = 'experimentation',
    APPS = 'apps',
    SLACK_INTEGRATION = 'slack_integration',
    MICROSOFT_TEAMS_INTEGRATION = 'microsoft_teams_integration',
    DISCORD_INTEGRATION = 'discord_integration',
    ZAPIER = 'zapier',
    APP_METRICS = 'app_metrics',
    TEAM_MEMBERS = 'team_members',
    API_ACCESS = 'api_access',
    ORGANIZATIONS_PROJECTS = 'organizations_projects',
    PROJECT_BASED_PERMISSIONING = 'project_based_permissioning',
    ROLE_BASED_ACCESS = 'role_based_access',
    GOOGLE_LOGIN = 'google_login',
    SAML = 'saml',
    SSO_ENFORCEMENT = 'sso_enforcement',
    WHITE_LABELLING = 'white_labelling',
    COMMUNITY_SUPPORT = 'community_support',
    DEDICATED_SUPPORT = 'dedicated_support',
    EMAIL_SUPPORT = 'email_support',
    ACCOUNT_MANAGER = 'account_manager',
    TRAINING = 'training',
    CONFIGURATION_SUPPORT = 'configuration_support',
    TERMS_AND_CONDITIONS = 'terms_and_conditions',
    SECURITY_ASSESSMENT = 'security_assessment',
    BESPOKE_PRICING = 'bespoke_pricing',
    INVOICE_PAYMENTS = 'invoice_payments',
    SUPPORT_SLAS = 'support_slas',
}

export type AvailableProductFeature = {
    key: AvailableFeature
    name: string
    description?: string | null
    limit?: number | null
    note?: string | null
    unit?: string | null
}

export enum ProductKey {
    COHORTS = 'cohorts',
    ACTIONS = 'actions',
    EXPERIMENTS = 'experiments',
    FEATURE_FLAGS = 'feature_flags',
    ANNOTATIONS = 'annotations',
    HISTORY = 'history',
    INGESTION_WARNINGS = 'ingestion_warnings',
    PERSONS = 'persons',
    SURVEYS = 'surveys',
<<<<<<< HEAD
    SESSION_REPLAY = 'session_replay',
=======
    DATA_WAREHOUSE = 'data_warehouse',
>>>>>>> ffe14c75
    EARLY_ACCESS_FEATURES = 'early_access_features',
}

export enum LicensePlan {
    Scale = 'scale',
    Enterprise = 'enterprise',
}

export enum Realm {
    Cloud = 'cloud',
    Demo = 'demo',
    SelfHostedPostgres = 'hosted',
    SelfHostedClickHouse = 'hosted-clickhouse',
}

export enum Region {
    US = 'US',
    EU = 'EU',
}

export type SSOProvider = 'google-oauth2' | 'github' | 'gitlab' | 'saml'

export interface AuthBackends {
    'google-oauth2'?: boolean
    gitlab?: boolean
    github?: boolean
}

export type ColumnChoice = string[] | 'DEFAULT'

export interface ColumnConfig {
    active: ColumnChoice
}

interface UserBaseType {
    uuid: string
    distinct_id: string
    first_name: string
    email: string
}

/* Type for User objects in nested serializers (e.g. created_by) */
export interface UserBasicType extends UserBaseType {
    is_email_verified?: any
    id: number
}

/** Full User model. */
export interface UserType extends UserBaseType {
    date_joined: string
    email_opt_in: boolean
    notification_settings: NotificationSettings
    events_column_config: ColumnConfig
    anonymize_data: boolean
    toolbar_mode: 'disabled' | 'toolbar'
    has_password: boolean
    is_staff: boolean
    is_impersonated: boolean
    organization: OrganizationType | null
    team: TeamBasicType | null
    organizations: OrganizationBasicType[]
    realm?: Realm
    posthog_version?: string
    is_email_verified?: boolean | null
    pending_email?: string | null
    is_2fa_enabled: boolean
    has_social_auth: boolean
    has_seen_product_intro_for?: Record<string, boolean>
}

export interface NotificationSettings {
    plugin_disabled: boolean
}

export interface PluginAccess {
    view: boolean
    install: boolean
    configure: boolean
}

export interface PersonalAPIKeyType {
    id: string
    label: string
    value?: string
    created_at: string
    last_used_at: string
    team_id: number
    user_id: string
}

export interface OrganizationBasicType {
    id: string
    name: string
    slug: string
    membership_level: OrganizationMembershipLevel | null
}

interface OrganizationMetadata {
    taxonomy_set_events_count: number
    taxonomy_set_properties_count: number
    instance_tag?: string
}

export interface OrganizationType extends OrganizationBasicType {
    created_at: string
    updated_at: string
    plugins_access_level: PluginsAccessLevel
    teams: TeamBasicType[] | null
    available_features: AvailableFeature[]
    available_product_features: AvailableProductFeature[]
    is_member_join_email_enabled: boolean
    customer_id: string | null
    enforce_2fa: boolean | null
    metadata?: OrganizationMetadata
}

export interface OrganizationDomainType {
    id: string
    domain: string
    is_verified: boolean
    verified_at: string // Datetime
    verification_challenge: string
    jit_provisioning_enabled: boolean
    sso_enforcement: SSOProvider | ''
    has_saml: boolean
    saml_entity_id: string
    saml_acs_url: string
    saml_x509_cert: string
}

/** Member properties relevant at both organization and project level. */
export interface BaseMemberType {
    id: string
    user: UserBasicType
    joined_at: string
    updated_at: string
    is_2fa_enabled: boolean
    has_social_auth: boolean
}

export interface OrganizationMemberType extends BaseMemberType {
    /** Level at which the user is in the organization. */
    level: OrganizationMembershipLevel
    is_2fa_enabled: boolean
    has_social_auth: boolean
}

export interface ExplicitTeamMemberType extends BaseMemberType {
    /** Level at which the user explicitly is in the project. */
    level: TeamMembershipLevel
    /** Level at which the user is in the organization. */
    parent_level: OrganizationMembershipLevel
    /** Effective level of the user within the project, which may be higher than parent level, but not lower. */
    effective_level: OrganizationMembershipLevel
}

/**
 * While OrganizationMemberType and ExplicitTeamMemberType refer to actual Django models,
 * this interface is only used in the frontend for fusing the data from these models together.
 */
export interface FusedTeamMemberType extends BaseMemberType {
    /**
     * Level at which the user explicitly is in the project.
     * Null means that membership is implicit (when showing permitted members)
     * or that there's no membership at all (when showing addable members).
     */
    explicit_team_level: TeamMembershipLevel | null
    /** Level at which the user is in the organization. */
    organization_level: OrganizationMembershipLevel
    /** Effective level of the user within the project. */
    level: OrganizationMembershipLevel
}

export interface APIErrorType {
    type: 'authentication_error' | 'invalid_request' | 'server_error' | 'throttled_error' | 'validation_error'
    code: string
    detail: string
    attr: string | null
}

export interface EventUsageType {
    event: string
    usage_count: number
    volume: number
}

export interface PropertyUsageType {
    key: string
    usage_count: number
    volume: number
}

export interface TeamBasicType {
    id: number
    uuid: string
    organization: string // Organization ID
    api_token: string
    name: string
    completed_snippet_onboarding: boolean
    ingested_event: boolean
    is_demo: boolean
    timezone: string
    /** Whether the project is private. */
    access_control: boolean
}

export interface CorrelationConfigType {
    excluded_person_property_names?: string[]
    excluded_event_property_names?: string[]
    excluded_event_names?: string[]
}

export interface TeamType extends TeamBasicType {
    created_at: string
    updated_at: string
    anonymize_ips: boolean
    app_urls: string[]
    recording_domains: string[]
    slack_incoming_webhook: string
    autocapture_opt_out: boolean
    session_recording_opt_in: boolean
    capture_console_log_opt_in: boolean
    capture_performance_opt_in: boolean
    autocapture_exceptions_opt_in: boolean
    autocapture_exceptions_errors_to_ignore: string[]
    session_recording_version: string
    test_account_filters: AnyPropertyFilter[]
    test_account_filters_default_checked: boolean
    path_cleaning_filters: PathCleaningFilter[]
    data_attributes: string[]
    person_display_name_properties: string[]
    has_group_types: boolean
    primary_dashboard: number // Dashboard shown on the project homepage
    live_events_columns: string[] | null // Custom columns shown on the Live Events page

    /** Effective access level of the user in this specific team. Null if user has no access. */
    effective_membership_level: OrganizationMembershipLevel | null

    /** Used to exclude person properties from correlation analysis results.
     *
     * For example can be used to exclude properties that have trivial causation.
     * This field should have a default value of `{}`, but it IS nullable and can be `null` in some cases.
     */
    correlation_config: CorrelationConfigType | null
    person_on_events_querying_enabled: boolean
    groups_on_events_querying_enabled: boolean
    extra_settings?: Record<string, string | number | boolean | undefined>
}

// This type would be more correct without `Partial<TeamType>`, but it's only used in the shared dashboard/insight
// scenes, so not worth the refactor to use the `isAuthenticatedTeam()` check
export type TeamPublicType = Partial<TeamType> & Pick<TeamType, 'id' | 'uuid' | 'name' | 'timezone'>

export interface ActionType {
    count?: number
    created_at: string
    deleted?: boolean
    id: number
    is_calculating?: boolean
    last_calculated_at?: string
    last_updated_at?: string // alias for last_calculated_at to achieve event and action parity
    name: string | null
    description?: string
    post_to_slack?: boolean
    slack_message_format?: string
    steps?: ActionStepType[]
    created_by: UserBasicType | null
    tags?: string[]
    verified?: boolean
    is_action?: true
    action_id?: number // alias of id to make it compatible with event definitions uuid
}

/** Sync with plugin-server/src/types.ts */
export enum StringMatching {
    Contains = 'contains',
    Regex = 'regex',
    Exact = 'exact',
}

export interface ActionStepType {
    event?: string | null
    id?: number
    name?: string
    properties?: AnyPropertyFilter[]
    selector?: string | null
    /** @deprecated Only `selector` should be used now. */
    tag_name?: string
    text?: string | null
    /** @default StringMatching.Exact */
    text_matching?: StringMatching | null
    href?: string | null
    /** @default StringMatching.Exact */
    href_matching?: StringMatching | null
    url?: string | null
    /** @default StringMatching.Contains */
    url_matching?: StringMatching | null
    isNew?: string
}

export interface ElementType {
    attr_class?: string[]
    attr_id?: string
    attributes: Record<string, string>
    href?: string
    nth_child?: number
    nth_of_type?: number
    order?: number
    tag_name: string
    text?: string
}

export type ToolbarUserIntent = 'add-action' | 'edit-action'
export type ToolbarSource = 'url' | 'localstorage'
export type ToolbarVersion = 'toolbar'

/* sync with posthog-js */
export interface ToolbarParams {
    apiURL?: string
    jsURL?: string
    token?: string /** public posthog-js token */
    temporaryToken?: string /** private temporary user token */
    actionId?: number
    userIntent?: ToolbarUserIntent
    source?: ToolbarSource
    toolbarVersion?: ToolbarVersion
    instrument?: boolean
    distinctId?: string
    userEmail?: string
    dataAttributes?: string[]
    featureFlags?: Record<string, string | boolean>
}

export interface ToolbarProps extends ToolbarParams {
    posthog?: PostHog
    disableExternalStyles?: boolean
}

export type PathCleaningFilter = { alias?: string; regex?: string }

export type PropertyFilterValue = string | number | (string | number)[] | null

/** Sync with plugin-server/src/types.ts */
export enum PropertyOperator {
    Exact = 'exact',
    IsNot = 'is_not',
    IContains = 'icontains',
    NotIContains = 'not_icontains',
    Regex = 'regex',
    NotRegex = 'not_regex',
    GreaterThan = 'gt',
    GreaterThanOrEqual = 'gte',
    LessThan = 'lt',
    LessThanOrEqual = 'lte',
    IsSet = 'is_set',
    IsNotSet = 'is_not_set',
    IsDateExact = 'is_date_exact',
    IsDateBefore = 'is_date_before',
    IsDateAfter = 'is_date_after',
    Between = 'between',
    NotBetween = 'not_between',
    Minimum = 'min',
    Maximum = 'max',
}

export enum SavedInsightsTabs {
    All = 'all',
    Yours = 'yours',
    Favorites = 'favorites',
    History = 'history',
}

export enum ReplayTabs {
    Recent = 'recent',
    Playlists = 'playlists',
    FilePlayback = 'file-playback',
}

export enum ExperimentsTabs {
    All = 'all',
    Yours = 'yours',
    Archived = 'archived',
}

export enum ProgressStatus {
    Draft = 'draft',
    Running = 'running',
    Complete = 'complete',
}

export enum PropertyFilterType {
    /** Event metadata and fields on the clickhouse events table */
    Meta = 'meta',
    /** Event properties */
    Event = 'event',
    /** Person properties */
    Person = 'person',
    Element = 'element',
    /** Event property with "$feature/" prepended */
    Feature = 'feature',
    Session = 'session',
    Cohort = 'cohort',
    Recording = 'recording',
    Group = 'group',
    HogQL = 'hogql',
}

/** Sync with plugin-server/src/types.ts */
interface BasePropertyFilter {
    key: string
    value?: PropertyFilterValue
    label?: string
    type?: PropertyFilterType
}

/** Sync with plugin-server/src/types.ts */
export interface EventPropertyFilter extends BasePropertyFilter {
    type: PropertyFilterType.Event
    operator: PropertyOperator
}

/** Sync with plugin-server/src/types.ts */
export interface PersonPropertyFilter extends BasePropertyFilter {
    type: PropertyFilterType.Person
    operator: PropertyOperator
}

/** Sync with plugin-server/src/types.ts */
export interface ElementPropertyFilter extends BasePropertyFilter {
    type: PropertyFilterType.Element
    key: 'tag_name' | 'text' | 'href' | 'selector'
    operator: PropertyOperator
}

export interface SessionPropertyFilter extends BasePropertyFilter {
    type: PropertyFilterType.Session
    key: '$session_duration'
    operator: PropertyOperator
}

/** Sync with plugin-server/src/types.ts */
export interface CohortPropertyFilter extends BasePropertyFilter {
    type: PropertyFilterType.Cohort
    key: 'id'
    value: number
}

export interface GroupPropertyFilter extends BasePropertyFilter {
    type: PropertyFilterType.Group
    group_type_index?: number | null
    operator: PropertyOperator
}

export interface FeaturePropertyFilter extends BasePropertyFilter {
    type: PropertyFilterType.Feature
    operator: PropertyOperator
}

export interface HogQLPropertyFilter extends BasePropertyFilter {
    type: PropertyFilterType.HogQL
    key: string
}

export interface EmptyPropertyFilter {
    type?: undefined
    value?: undefined
    operator?: undefined
    key?: undefined
}

export type AnyPropertyFilter =
    | EventPropertyFilter
    | PersonPropertyFilter
    | ElementPropertyFilter
    | SessionPropertyFilter
    | CohortPropertyFilter
    | RecordingDurationFilter
    | GroupPropertyFilter
    | FeaturePropertyFilter
    | HogQLPropertyFilter
    | EmptyPropertyFilter

export type AnyFilterLike = AnyPropertyFilter | PropertyGroupFilter | PropertyGroupFilterValue

export type SessionRecordingId = SessionRecordingType['id']

export interface RRWebRecordingConsoleLogPayload {
    level: LogLevel
    payload: (string | null)[]
    trace: string[]
}

export interface RRWebRecordingNetworkPayload {
    [key: number]: any
}

export interface RecordingConsoleLogBase {
    parsedPayload: string
    hash?: string // md5() on parsedPayload. Used for deduping console logs.
    count?: number // Number of duplicate console logs
    previewContent?: React.ReactNode // Content to show in first line
    fullContent?: React.ReactNode // Full content to show when item is expanded
    traceContent?: React.ReactNode // Url content to show on right side
    rawString: string // Raw text used for fuzzy search
    level: LogLevel
}

export type RecordingConsoleLog = RecordingConsoleLogBase & RecordingTimeMixinType

export type RecordingConsoleLogV2 = {
    timestamp: number
    windowId: string | undefined
    level: LogLevel
    content: string
    lines: string[]
    trace: string[]
    count: number
}

export interface RecordingSegment {
    kind: 'window' | 'buffer' | 'gap'
    startTimestamp: number // Epoch time that the segment starts
    endTimestamp: number // Epoch time that the segment ends
    durationMs: number
    windowId?: string
    isActive: boolean
}

export type RecordingSnapshot = eventWithTime & {
    windowId: string
}

export interface SessionPlayerSnapshotData {
    snapshots: RecordingSnapshot[]
    next?: string
    blob_keys?: string[]
}

export interface SessionPlayerData {
    pinnedCount: number
    person: PersonType | null
    segments: RecordingSegment[]
    bufferedToTime: number | null
    snapshotsByWindowId: Record<string, eventWithTime[]>
    durationMs: number
    start?: Dayjs
    end?: Dayjs
}

export enum SessionRecordingUsageType {
    VIEWED = 'viewed',
    ANALYZED = 'analyzed',
    LOADED = 'loaded',
}

export enum SessionRecordingPlayerTab {
    ALL = 'all',
    EVENTS = 'events',
    CONSOLE = 'console',
    NETWORK = 'network',
}

export enum SessionPlayerState {
    READY = 'ready',
    BUFFER = 'buffer',
    PLAY = 'play',
    PAUSE = 'pause',
    SCRUB = 'scrub',
    SKIP = 'skip',
    ERROR = 'error',
}

export type AutoplayDirection = 'newer' | 'older' | null

/** Sync with plugin-server/src/types.ts */
export type ActionStepProperties =
    | EventPropertyFilter
    | PersonPropertyFilter
    | ElementPropertyFilter
    | CohortPropertyFilter

export interface RecordingDurationFilter extends BasePropertyFilter {
    type: PropertyFilterType.Recording
    key: 'duration'
    value: number
    operator: PropertyOperator
}

export type DurationTypeFilter = 'duration' | 'active_seconds' | 'inactive_seconds'

export type FilterableLogLevel = 'log' | 'warn' | 'error'
export interface RecordingFilters {
    date_from?: string | null
    date_to?: string | null
    events?: FilterType['events']
    actions?: FilterType['actions']
    properties?: AnyPropertyFilter[]
    session_recording_duration?: RecordingDurationFilter
    duration_type_filter?: DurationTypeFilter
    console_logs?: FilterableLogLevel[]
}

export interface LocalRecordingFilters extends RecordingFilters {
    new_entity?: Record<string, any>[]
}

export interface SessionRecordingsResponse {
    results: SessionRecordingType[]
    has_next: boolean
}

export type EntityType = 'actions' | 'events' | 'new_entity'

export interface Entity {
    id: string | number
    name: string
    custom_name?: string
    order: number
    type: EntityType
}

export enum EntityTypes {
    ACTIONS = 'actions',
    EVENTS = 'events',
}

export type EntityFilter = {
    type?: EntityType
    id: Entity['id'] | null
    name?: string | null
    custom_name?: string | null
    index?: number
    order?: number
}

// TODO: Separate FunnelStepRange and FunnelStepRangeEntity filter types
export interface FunnelStepRangeEntityFilter extends Partial<EntityFilter> {
    funnel_from_step?: number
    funnel_to_step?: number
}

export type EntityFilterTypes = EntityFilter | ActionFilter | null

export interface PersonType {
    id?: string
    uuid?: string
    name?: string
    distinct_ids: string[]
    properties: Record<string, any>
    created_at?: string
    is_identified?: boolean
}

export interface PersonListParams {
    properties?: AnyPropertyFilter[]
    search?: string
    cohort?: number
    distinct_id?: string
    include_total?: boolean // PostHog 3000-only
}

export interface MatchedRecordingEvent {
    uuid: string
}

export interface MatchedRecording {
    session_id?: string
    events: MatchedRecordingEvent[]
}

interface CommonActorType {
    id: string | number
    properties: Record<string, any>
    created_at: string
    matched_recordings: MatchedRecording[]
    value_at_data_point: number | null
}

export interface PersonActorType extends CommonActorType {
    type: 'person'
    /** Serial ID (NOT UUID). */
    id: number
    uuid: string
    name?: string
    distinct_ids: string[]
    is_identified: boolean
}

export interface GroupActorType extends CommonActorType {
    type: 'group'
    /** Group key. */
    id: string
    group_key: string
    group_type_index: number
}

export type ActorType = PersonActorType | GroupActorType

export interface CohortGroupType {
    id: string
    days?: string
    action_id?: number
    event_id?: string
    label?: string
    count?: number
    count_operator?: string
    properties?: AnyPropertyFilter[]
    matchType: MatchType
    name?: string
}

// Synced with `posthog/models/property.py`
export interface CohortCriteriaType {
    id: string // Criteria filter id
    key: string
    value: BehavioralFilterType
    type: BehavioralFilterKey
    operator?: PropertyOperator | null
    group_type_index?: number | null
    event_type?: TaxonomicFilterGroupType | null
    operator_value?: PropertyFilterValue
    time_value?: number | string | null
    time_interval?: TimeUnitType | null
    total_periods?: number | null
    min_periods?: number | null
    seq_event_type?: TaxonomicFilterGroupType | null
    seq_event?: string | number | null
    seq_time_value?: number | string | null
    seq_time_interval?: TimeUnitType | null
    negation?: boolean
    value_property?: string | null // Transformed into 'value' for api calls
}

export type EmptyCohortGroupType = Partial<CohortGroupType>

export type EmptyCohortCriteriaType = Partial<CohortCriteriaType>

export type AnyCohortGroupType = CohortGroupType | EmptyCohortGroupType

export type AnyCohortCriteriaType = CohortCriteriaType | EmptyCohortCriteriaType

export type MatchType = typeof ENTITY_MATCH_TYPE | typeof PROPERTY_MATCH_TYPE

export interface CohortType {
    count?: number
    description?: string
    created_by?: UserBasicType | null
    created_at?: string
    deleted?: boolean
    id: number | 'new'
    is_calculating?: boolean
    errors_calculating?: number
    last_calculation?: string
    is_static?: boolean
    name?: string
    csv?: UploadFile
    groups: CohortGroupType[] // To be deprecated once `filter` takes over
    filters: {
        properties: CohortCriteriaGroupFilter
    }
}

export interface InsightHistory {
    id: number
    filters: Record<string, any>
    name?: string
    createdAt: string
    saved: boolean
    type: InsightType
}

export interface SavedFunnel extends InsightHistory {
    created_by: string
}

export type BinCountValue = number | typeof BIN_COUNT_AUTO

// https://github.com/PostHog/posthog/blob/master/posthog/constants.py#L106
export enum StepOrderValue {
    STRICT = 'strict',
    UNORDERED = 'unordered',
    ORDERED = 'ordered',
}

export enum PersonsTabType {
    EVENTS = 'events',
    SESSION_RECORDINGS = 'sessionRecordings',
    PROPERTIES = 'properties',
    COHORTS = 'cohorts',
    RELATED = 'related',
    HISTORY = 'history',
    FEATURE_FLAGS = 'featureFlags',
}

export enum LayoutView {
    Card = 'card',
    List = 'list',
}

export interface EventsTableAction {
    name: string
    id: string
}

export interface EventsTableRowItem {
    event?: EventType
    date_break?: string
    new_events?: boolean
}

export interface EventType {
    // fields from the API
    id: string
    distinct_id: string
    properties: Record<string, any>
    event: string
    timestamp: string
    person?: Pick<PersonType, 'is_identified' | 'distinct_ids' | 'properties'>
    elements: ElementType[]
    elements_chain?: string | null
    uuid?: string
}

export interface RecordingTimeMixinType {
    playerTime: number | null
}

export interface RecordingEventType
    extends Pick<EventType, 'id' | 'event' | 'properties' | 'timestamp' | 'elements'>,
        RecordingTimeMixinType {
    fullyLoaded: boolean
}

export interface SessionRecordingPlaylistType {
    /** The primary key in the database, used as well in API endpoints */
    id: number
    short_id: string
    name: string
    derived_name?: string | null
    description?: string
    pinned?: boolean
    deleted: boolean
    created_at: string
    created_by: UserBasicType | null
    last_modified_at: string
    last_modified_by: UserBasicType | null
    filters?: RecordingFilters
}

export interface SessionRecordingSegmentType {
    start_time: string
    end_time: string
    window_id: string
    is_active: boolean
}

export interface SessionRecordingType {
    id: string
    /** Whether this recording has been viewed already. */
    viewed: boolean
    /** Length of recording in seconds. */
    recording_duration: number
    /** When the recording starts in ISO format. */
    start_time: string
    /** When the recording ends in ISO format. */
    end_time: string
    /** List of matching events. **/
    matching_events?: MatchedRecording[]
    distinct_id?: string
    email?: string
    person?: PersonType
    click_count?: number
    keypress_count?: number
    start_url?: string
    /** Count of number of playlists this recording is pinned to. **/
    pinned_count?: number
    /** Where this recording information was loaded from  */
    storage?: 'object_storage_lts' | 'clickhouse' | 'object_storage'
}

export interface SessionRecordingPropertiesType {
    id: string
    properties?: Record<string, any>
}

export interface PerformancePageView {
    session_id: string
    pageview_id: string
    timestamp: string
}
export interface RecentPerformancePageView extends PerformancePageView {
    page_url: string
    duration: number
}

export interface PerformanceEvent {
    uuid: string
    timestamp: string | number
    distinct_id: string
    session_id: string
    window_id: string
    pageview_id: string
    current_url: string

    // BASE_EVENT_COLUMNS
    time_origin?: string
    entry_type?: string
    name?: string

    // RESOURCE_EVENT_COLUMNS
    start_time?: number
    duration?: number
    redirect_start?: number
    redirect_end?: number
    worker_start?: number
    fetch_start?: number
    domain_lookup_start?: number
    domain_lookup_end?: number
    connect_start?: number
    secure_connection_start?: number
    connect_end?: number
    request_start?: number
    response_start?: number
    response_end?: number
    decoded_body_size?: number
    encoded_body_size?: number

    initiator_type?: string
    next_hop_protocol?: string
    render_blocking_status?: string
    response_status?: number
    transfer_size?: number

    // LARGEST_CONTENTFUL_PAINT_EVENT_COLUMNS
    largest_contentful_paint_element?: string
    largest_contentful_paint_render_time?: number
    largest_contentful_paint_load_time?: number
    largest_contentful_paint_size?: number
    largest_contentful_paint_id?: string
    largest_contentful_paint_url?: string

    // NAVIGATION_EVENT_COLUMNS
    dom_complete?: number
    dom_content_loaded_event?: number
    dom_interactive?: number
    load_event_end?: number
    load_event_start?: number
    redirect_count?: number
    navigation_type?: string
    unload_event_end?: number
    unload_event_start?: number

    // Performance summary fields calculated on frontend
    first_contentful_paint?: number // https://web.dev/fcp/
    time_to_interactive?: number // https://web.dev/tti/
    total_blocking_time?: number // https://web.dev/tbt/
}

export interface CurrentBillCycleType {
    current_period_start: number
    current_period_end: number
}

export interface BillingV2FeatureType {
    key: string
    name: string
    description?: string
    unit?: string
    limit?: number
    note?: string
    group?: AvailableFeature
}

export interface BillingV2TierType {
    flat_amount_usd: string
    unit_amount_usd: string
    current_amount_usd: string | null
    current_usage: number
    projected_usage: number | null
    projected_amount_usd: string | null
    up_to: number | null
}

export interface BillingProductV2Type {
    type: string
    usage_key: string
    name: string
    description: string
    price_description?: string | null
    image_url?: string | null
    docs_url: string | null
    free_allocation?: number
    subscribed: boolean
    tiers?: BillingV2TierType[] | null
    tiered: boolean
    current_usage?: number
    projected_amount_usd?: string
    projected_usage?: number
    percentage_usage: number
    current_amount_usd_before_addons: string | null
    current_amount_usd: string | null
    usage_limit: number | null
    has_exceeded_limit: boolean
    unit: string
    unit_amount_usd: string | null
    plans: BillingV2PlanType[]
    contact_support: boolean
    inclusion_only: any
    feature_groups: {
        // deprecated, remove after removing the billing plans table
        group: string
        name: string
        features: BillingV2FeatureType[]
    }[]
    addons: BillingProductV2AddonType[]

    // addons-only: if this addon is included with the base product and not subscribed individually. for backwards compatibility.
    included_with_main_product?: boolean
}

export interface BillingProductV2AddonType {
    name: string
    description: string
    price_description: string | null
    image_url: string | null
    docs_url: string | null
    type: string
    tiers: BillingV2TierType[] | null
    tiered: boolean
    subscribed: boolean
    // sometimes addons are included with the base product, but they aren't subscribed individually
    included_with_main_product?: boolean
    contact_support?: boolean
    unit: string | null
    unit_amount_usd: string | null
    current_amount_usd: string | null
    current_usage: number
    projected_usage: number | null
    projected_amount_usd: string | null
    plans: BillingV2PlanType[]
    usage_key: string
    free_allocation?: number
    percentage_usage?: number
}
export interface BillingV2Type {
    customer_id: string
    has_active_subscription: boolean
    free_trial_until?: Dayjs
    stripe_portal_url?: string
    deactivated?: boolean
    current_total_amount_usd?: string
    current_total_amount_usd_after_discount?: string
    products: BillingProductV2Type[]

    custom_limits_usd?: {
        [key: string]: string | null | undefined
    }
    billing_period?: {
        current_period_start: Dayjs
        current_period_end: Dayjs
        interval: 'month' | 'year'
    }
    license?: {
        plan: LicensePlan
    }
    available_plans?: BillingV2PlanType[]
    discount_percent?: number
    discount_amount_usd?: string
}

export interface BillingV2PlanType {
    free_allocation?: number
    features: BillingV2FeatureType[]
    key: string
    name: string
    description: string
    is_free?: boolean
    products: BillingProductV2Type[]
    plan_key?: string
    current_plan?: any
    tiers?: BillingV2TierType[]
    included_if?: 'no_active_subscription' | 'has_subscription' | null
}

export interface PlanInterface {
    key: string
    name: string
    custom_setup_billing_message: string
    image_url: string
    self_serve: boolean
    is_metered_billing: boolean
    event_allowance: number
    price_string: string
}

// Creating a nominal type: https://github.com/microsoft/TypeScript/issues/202#issuecomment-961853101
export type InsightShortId = string & { readonly '': unique symbol }

export enum InsightColor {
    White = 'white',
    Black = 'black',
    Blue = 'blue',
    Green = 'green',
    Purple = 'purple',
}

export interface Cacheable {
    last_refresh: string | null
    next_allowed_client_refresh?: string | null
}

export interface TileLayout extends Omit<Layout, 'i'> {
    i?: string // we use `i` in the front end but not in the API
}

export interface Tileable {
    layouts: Record<DashboardLayoutSize, TileLayout> | Record<string, never> // allow an empty object or one with DashboardLayoutSize keys
    color: InsightColor | null
}

export interface DashboardTile extends Tileable, Cacheable {
    id: number
    insight?: InsightModel
    text?: TextModel
    deleted?: boolean
    is_cached?: boolean
}

export interface DashboardTileBasicType {
    id: number
    dashboard_id: number
    deleted?: boolean
}

export interface TextModel {
    body: string
    created_by?: UserBasicType
    last_modified_by?: UserBasicType
    last_modified_at: string
}

export interface InsightModel extends Cacheable {
    /** The unique key we use when communicating with the user, e.g. in URLs */
    short_id: InsightShortId
    /** The primary key in the database, used as well in API endpoints */
    id: number
    name: string
    derived_name?: string | null
    description?: string
    favorited?: boolean
    order: number | null
    result: any | null
    deleted: boolean
    saved: boolean
    created_at: string
    created_by: UserBasicType | null
    is_sample: boolean
    /** @deprecated Use `dashboard_tiles instead */
    dashboards: number[] | null
    dashboard_tiles: DashboardTileBasicType[] | null
    updated_at: string
    tags?: string[]
    last_modified_at: string
    last_modified_by: UserBasicType | null
    effective_restriction_level: DashboardRestrictionLevel
    effective_privilege_level: DashboardPrivilegeLevel
    timezone?: string | null
    /** Only used in the frontend to store the next breakdown url */
    next?: string
    /** Only used in the frontend to toggle showing Baseline in funnels or not */
    disable_baseline?: boolean
    filters: Partial<FilterType>
    query?: Node | null
}

export interface DashboardBasicType {
    id: number
    name: string
    description: string
    pinned: boolean
    created_at: string
    created_by: UserBasicType | null
    is_shared: boolean
    deleted: boolean
    creation_mode: 'default' | 'template' | 'duplicate'
    restriction_level: DashboardRestrictionLevel
    effective_restriction_level: DashboardRestrictionLevel
    effective_privilege_level: DashboardPrivilegeLevel
    tags?: string[]
    /** Purely local value to determine whether the dashboard should be highlighted, e.g. as a fresh duplicate. */
    _highlight?: boolean
}

export interface DashboardTemplateListParams {
    scope?: DashboardTemplateScope
}

export type DashboardTemplateScope = 'team' | 'global' | 'feature_flag'

export interface DashboardType extends DashboardBasicType {
    tiles: DashboardTile[]
    filters: Record<string, any>
}

export interface DashboardTemplateType {
    id: string
    team_id?: number
    created_at?: string
    template_name: string
    dashboard_description?: string
    dashboard_filters?: Record<string, JsonType>
    tiles: DashboardTile[]
    variables?: DashboardTemplateVariableType[]
    tags?: string[]
    image_url?: string
    scope?: DashboardTemplateScope
}

export interface MonacoMarker {
    message: string
}

// makes the DashboardTemplateType properties optional and the tiles properties optional
export type DashboardTemplateEditorType = Partial<Omit<DashboardTemplateType, 'tiles'>> & {
    tiles: Partial<DashboardTile>[]
}

export interface DashboardTemplateVariableType {
    id: string
    name: string
    description: string
    type: 'event'
    default: Record<string, JsonType> | null | undefined
    required: boolean
}

export type DashboardLayoutSize = 'sm' | 'xs'

/** Explicit dashboard collaborator, based on DashboardPrivilege. */
export interface DashboardCollaboratorType {
    id: string
    dashboard_id: DashboardType['id']
    user: UserBasicType
    level: DashboardPrivilegeLevel
    added_at: string
    updated_at: string
}

/** Explicit (dashboard privilege) OR implicit (project admin) dashboard collaborator. */
export type FusedDashboardCollaboratorType = Pick<DashboardCollaboratorType, 'user' | 'level'>

export interface OrganizationInviteType {
    id: string
    target_email: string
    first_name: string
    is_expired: boolean
    emailing_attempt_made: boolean
    created_by: UserBasicType | null
    created_at: string
    updated_at: string
    message?: string
}

export interface PluginType {
    id: number
    plugin_type: PluginInstallationType
    name: string
    description?: string
    url?: string
    tag?: string
    icon?: string
    latest_tag?: string
    config_schema: Record<string, PluginConfigSchema> | PluginConfigSchema[]
    source?: string
    maintainer?: string
    is_global: boolean
    organization_id: string
    organization_name: string
    metrics?: Record<string, StoredMetricMathOperations>
    capabilities?: Record<'jobs' | 'methods' | 'scheduled_tasks', string[] | undefined>
    public_jobs?: Record<string, JobSpec>
}

/** Config passed to app component and logic as props. Sent in Django's app context */
export interface FrontendAppConfig {
    pluginId: number
    pluginConfigId: number
    pluginType: PluginInstallationType | null
    name: string
    url: string
    config: Record<string, any>
}

/** Frontend app created after receiving a bundle via import('').getFrontendApp() */
export interface FrontendApp {
    id: number
    pluginId: number
    error?: any
    title?: string
    logic?: LogicWrapper
    component?: (props: FrontendAppConfig) => JSX.Element
    onInit?: (props: FrontendAppConfig) => void
}

export interface JobPayloadFieldOptions {
    type: 'string' | 'boolean' | 'json' | 'number' | 'date' | 'daterange'
    title?: string
    required?: boolean
    default?: any
    staff_only?: boolean
}

export interface JobSpec {
    payload?: Record<string, JobPayloadFieldOptions>
}

export interface PluginConfigType {
    id?: number
    plugin: number
    team_id: number
    enabled: boolean
    order: number
    config: Record<string, any>
    error?: PluginErrorType
    delivery_rate_24h?: number | null
    created_at?: string
}

export interface PluginConfigWithPluginInfo extends PluginConfigType {
    id: number
    plugin_info: PluginType
}

export interface PluginErrorType {
    message: string
    time: string
    stack?: string
    name?: string
    event?: Record<string, any>
}

export enum PluginLogEntryType {
    Debug = 'DEBUG',
    Log = 'LOG',
    Info = 'INFO',
    Warn = 'WARN',
    Error = 'ERROR',
}

export interface PluginLogEntry {
    id: string
    team_id: number
    plugin_id: number
    plugin_config_id: number
    timestamp: string
    type: PluginLogEntryType
    is_system: boolean
    message: string
    instance_id: string
}

export enum AnnotationScope {
    Insight = 'dashboard_item',
    Project = 'project',
    Organization = 'organization',
}

export interface RawAnnotationType {
    id: number
    scope: AnnotationScope
    content: string | null
    date_marker: string | null
    created_by?: UserBasicType | null
    created_at: string
    updated_at: string
    dashboard_item?: number | null
    insight_short_id?: InsightModel['short_id'] | null
    insight_name?: InsightModel['name'] | null
    deleted?: boolean
    creation_type?: 'USR' | 'GIT'
}

export interface AnnotationType extends Omit<RawAnnotationType, 'created_at' | 'date_marker'> {
    date_marker: dayjs.Dayjs | null
    created_at: dayjs.Dayjs
}

export interface DatedAnnotationType extends Omit<AnnotationType, 'date_marker'> {
    date_marker: dayjs.Dayjs
}

export enum ChartDisplayType {
    ActionsLineGraph = 'ActionsLineGraph',
    ActionsLineGraphCumulative = 'ActionsLineGraphCumulative',
    ActionsAreaGraph = 'ActionsAreaGraph',
    ActionsTable = 'ActionsTable',
    ActionsPie = 'ActionsPie',
    ActionsBar = 'ActionsBar',
    ActionsBarValue = 'ActionsBarValue',
    WorldMap = 'WorldMap',
    BoldNumber = 'BoldNumber',
}

export type BreakdownType = 'cohort' | 'person' | 'event' | 'group' | 'session'
export type IntervalType = 'hour' | 'day' | 'week' | 'month'
export type SmoothingType = number

export enum InsightType {
    TRENDS = 'TRENDS',
    STICKINESS = 'STICKINESS',
    LIFECYCLE = 'LIFECYCLE',
    FUNNELS = 'FUNNELS',
    RETENTION = 'RETENTION',
    PATHS = 'PATHS',
    JSON = 'JSON',
    SQL = 'SQL',
}

export enum PathType {
    PageView = '$pageview',
    Screen = '$screen',
    CustomEvent = 'custom_event',
}

export enum FunnelPathType {
    before = 'funnel_path_before_step',
    between = 'funnel_path_between_steps',
    after = 'funnel_path_after_step',
}

export enum FunnelVizType {
    Steps = 'steps',
    TimeToConvert = 'time_to_convert',
    Trends = 'trends',
}

export type RetentionType = typeof RETENTION_RECURRING | typeof RETENTION_FIRST_TIME

export enum RetentionPeriod {
    Hour = 'Hour',
    Day = 'Day',
    Week = 'Week',
    Month = 'Month',
}

export type BreakdownKeyType = string | number | (string | number)[] | null

export interface Breakdown {
    property: string | number
    type: BreakdownType
    normalize_url?: boolean
}

export interface FilterType {
    // used by all
    from_dashboard?: boolean | number
    insight?: InsightType
    filter_test_accounts?: boolean
    properties?: AnyPropertyFilter[] | PropertyGroupFilter
    sampling_factor?: number | null

    date_from?: string | null
    date_to?: string | null
    /**
     * Whether the `date_from` and `date_to` should be used verbatim. Disables rounding to the start and end of period.
     * Strings are cast to bools, e.g. "true" -> true.
     */
    explicit_date?: boolean | string | null

    events?: Record<string, any>[]
    actions?: Record<string, any>[]
    new_entity?: Record<string, any>[]

    // persons modal
    entity_id?: string | number
    entity_type?: EntityType
    entity_math?: string

    // used by trends and stickiness
    interval?: IntervalType
    // TODO: extract into TrendsFunnelsCommonFilterType
    breakdown_type?: BreakdownType | null
    breakdown?: BreakdownKeyType
    breakdown_normalize_url?: boolean
    breakdowns?: Breakdown[]
    breakdown_group_type_index?: number | null
    aggregation_group_type_index?: number // Groups aggregation
}

export interface PropertiesTimelineFilterType {
    date_from?: string | null // DateMixin
    date_to?: string | null // DateMixin
    interval?: IntervalType // IntervalMixin
    properties?: AnyPropertyFilter[] | PropertyGroupFilter // PropertyMixin
    events?: Record<string, any>[] // EntitiesMixin
    actions?: Record<string, any>[] // EntitiesMixin
    aggregation_group_type_index?: number // GroupsAggregationMixin
    display?: ChartDisplayType // DisplayDerivedMixin
    breakdown_type?: BreakdownType | null
    breakdown?: BreakdownKeyType
}

export interface TrendsFilterType extends FilterType {
    // Specifies that we want to smooth the aggregation over the specified
    // number of intervals, e.g. for a day interval, we may want to smooth over
    // 7 days to remove weekly variation. Smoothing is performed as a moving average.
    smoothing_intervals?: number
    show_legend?: boolean // used to show/hide legend next to insights graph
    hidden_legend_keys?: Record<string, boolean | undefined> // used to toggle visibilities in table and legend
    compare?: boolean
    aggregation_axis_format?: AggregationAxisFormat // a fixed format like duration that needs calculation
    aggregation_axis_prefix?: string // a prefix to add to the aggregation axis e.g. £
    aggregation_axis_postfix?: string // a postfix to add to the aggregation axis e.g. %
    formula?: string
    shown_as?: ShownAsValue
    display?: ChartDisplayType
    show_values_on_series?: boolean
    breakdown_histogram_bin_count?: number // trends breakdown histogram bin count
}
export interface StickinessFilterType extends FilterType {
    compare?: boolean
    show_legend?: boolean // used to show/hide legend next to insights graph
    hidden_legend_keys?: Record<string, boolean | undefined> // used to toggle visibilities in table and legend
    stickiness_days?: number
    shown_as?: ShownAsValue
    display?: ChartDisplayType
    show_values_on_series?: boolean
}
export interface FunnelsFilterType extends FilterType {
    funnel_viz_type?: FunnelVizType // parameter sent to funnels API for time conversion code path
    funnel_from_step?: number // used in time to convert: initial step index to compute time to convert
    funnel_to_step?: number // used in time to convert: ending step index to compute time to convert
    funnel_step_reference?: FunnelStepReference // whether conversion shown in graph should be across all steps or just from the previous step
    funnel_step_breakdown?: string | number[] | number | null // used in steps breakdown: persons modal
    breakdown_attribution_type?: BreakdownAttributionType // funnels breakdown attribution type
    breakdown_attribution_value?: number // funnels breakdown attribution specific step value
    bin_count?: BinCountValue // used in time to convert: number of bins to show in histogram
    funnel_window_interval_unit?: FunnelConversionWindowTimeUnit // minutes, days, weeks, etc. for conversion window
    funnel_window_interval?: number | undefined // length of conversion window
    funnel_order_type?: StepOrderValue
    exclusions?: FunnelStepRangeEntityFilter[] // used in funnel exclusion filters
    funnel_correlation_person_entity?: Record<string, any> // Funnel Correlation Persons Filter
    funnel_correlation_person_converted?: 'true' | 'false' // Funnel Correlation Persons Converted - success or failure counts
    funnel_custom_steps?: number[] // used to provide custom steps for which to get people in a funnel - primarily for correlation use
    funnel_advanced?: boolean // used to toggle advanced options on or off
    layout?: FunnelLayout // used only for funnels
    funnel_step?: number
    entrance_period_start?: string // this and drop_off is used for funnels time conversion date for the persons modal
    drop_off?: boolean
    hidden_legend_keys?: Record<string, boolean | undefined> // used to toggle visibilities in table and legend
    funnel_aggregate_by_hogql?: string
}
export interface PathsFilterType extends FilterType {
    path_type?: PathType
    include_event_types?: PathType[]
    start_point?: string
    end_point?: string
    path_groupings?: string[]
    funnel_paths?: FunnelPathType
    funnel_filter?: Record<string, any> // Funnel Filter used in Paths
    exclude_events?: string[] // Paths Exclusion type
    step_limit?: number // Paths Step Limit
    path_start_key?: string // Paths People Start Key
    path_end_key?: string // Paths People End Key
    path_dropoff_key?: string // Paths People Dropoff Key
    path_replacements?: boolean
    local_path_cleaning_filters?: PathCleaningFilter[]
    edge_limit?: number | undefined // Paths edge limit
    min_edge_weight?: number | undefined // Paths
    max_edge_weight?: number | undefined // Paths
}
export interface RetentionFilterType extends FilterType {
    retention_type?: RetentionType
    retention_reference?: 'total' | 'previous' // retention wrt cohort size or previous period
    total_intervals?: number // retention total intervals
    returning_entity?: Record<string, any>
    target_entity?: Record<string, any>
    period?: RetentionPeriod
}
export interface LifecycleFilterType extends FilterType {
    shown_as?: ShownAsValue
    show_values_on_series?: boolean
    toggledLifecycles?: LifecycleToggle[]
}

export type LifecycleToggle = 'new' | 'resurrecting' | 'returning' | 'dormant'
export type AnyFilterType =
    | TrendsFilterType
    | StickinessFilterType
    | FunnelsFilterType
    | PathsFilterType
    | RetentionFilterType
    | LifecycleFilterType
    | FilterType

export type AnyPartialFilterType =
    | Partial<TrendsFilterType>
    | Partial<StickinessFilterType>
    | Partial<FunnelsFilterType>
    | Partial<PathsFilterType>
    | Partial<RetentionFilterType>
    | Partial<LifecycleFilterType>
    | Partial<FilterType>

export interface EventsListQueryParams {
    event?: string
    properties?: AnyPropertyFilter[] | PropertyGroupFilter
    orderBy?: string[]
    action_id?: number
    after?: string
    before?: string
    limit?: number
    offset?: number
}

export interface RecordingEventsFilters {
    query: string
}

export interface RecordingConsoleLogsFilters {
    query: string
}

export enum RecordingWindowFilter {
    All = 'all',
}

export interface EditorFilterProps {
    query: InsightQueryNode
    setQuery: (node: InsightQueryNode) => void
    insightProps: InsightLogicProps
}

export interface InsightEditorFilter {
    key: string
    label?: string | ((props: EditorFilterProps) => JSX.Element | null)
    tooltip?: JSX.Element
    showOptional?: boolean
    position?: 'left' | 'right'
    valueSelector?: (insight: Partial<InsightModel>) => any
    /** Editor filter component. Cannot be an anonymous function or the key would not work! */
    component?: (props: EditorFilterProps) => JSX.Element | null
}

export type InsightEditorFilterGroup = {
    title?: string
    count?: number
    editorFilters: InsightEditorFilter[]
    defaultExpanded?: boolean
}

export interface SystemStatusSubrows {
    columns: string[]
    rows: string[][]
}

export interface SystemStatusRow {
    metric: string
    value: boolean | string | number | null
    key: string
    description?: string
    subrows?: SystemStatusSubrows
}

export interface SystemStatus {
    overview: SystemStatusRow[]
}

export type QuerySummary = { duration: string } & Record<string, string>

export interface SystemStatusQueriesResult {
    postgres_running: QuerySummary[]
    clickhouse_running?: QuerySummary[]
    clickhouse_slow_log?: QuerySummary[]
}

export interface SystemStatusAnalyzeResult {
    query: string
    timing: {
        query_id: string
        event_time: string
        query_duration_ms: number
        read_rows: number
        read_size: string
        result_rows: number
        result_size: string
        memory_usage: string
    }
    flamegraphs: Record<string, string>
}

export interface ActionFilter extends EntityFilter {
    math?: string
    math_property?: string
    math_group_type_index?: number | null
    math_hogql?: string
    properties?: AnyPropertyFilter[]
    type: EntityType
}
export interface TrendAPIResponse<ResultType = TrendResult[]> {
    type: 'Trends'
    is_cached: boolean
    last_refresh: string | null
    result: ResultType
    timezone: string
    next: string | null
}

export interface TrendResult {
    action: ActionFilter
    actions?: ActionFilter[]
    count: number
    data: number[]
    days: string[]
    dates?: string[]
    label: string
    labels: string[]
    breakdown_value?: string | number
    aggregated_value: number
    status?: string
    compare_label?: CompareLabelType
    compare?: boolean
    persons_urls?: { url: string }[]
    persons?: Person
    filter?: TrendsFilterType
}

interface Person {
    url: string
    filter: Partial<FilterType>
}

export interface FunnelStep {
    // The type returned from the API.
    action_id: string
    average_conversion_time: number | null
    median_conversion_time: number | null
    count: number
    name: string
    custom_name?: string | null
    order: number
    people?: string[]
    type: EntityType
    labels?: string[]
    breakdown?: BreakdownKeyType
    breakdowns?: BreakdownKeyType[]
    breakdown_value?: BreakdownKeyType
    data?: number[]
    days?: string[]

    /** Url that you can GET to retrieve the people that converted in this step */
    converted_people_url: string

    /** Url that you can GET to retrieve the people that dropped in this step  */
    dropped_people_url: string | null
}

export interface FunnelsTimeConversionBins {
    bins: [number, number][]
    average_conversion_time: number | null
}

export type FunnelResultType = FunnelStep[] | FunnelStep[][] | FunnelsTimeConversionBins

export interface FunnelAPIResponse<ResultType = FunnelResultType> {
    is_cached: boolean
    last_refresh: string | null
    result: ResultType
    timezone: string
}

export interface FunnelStepWithNestedBreakdown extends FunnelStep {
    nested_breakdown?: FunnelStep[]
}

export interface FunnelTimeConversionMetrics {
    averageTime: number
    stepRate: number
    totalRate: number
}

export interface FunnelConversionWindow {
    funnel_window_interval_unit: FunnelConversionWindowTimeUnit
    funnel_window_interval: number
}

// https://github.com/PostHog/posthog/blob/master/posthog/models/filters/mixins/funnel.py#L100
export enum FunnelConversionWindowTimeUnit {
    Second = 'second',
    Minute = 'minute',
    Hour = 'hour',
    Day = 'day',
    Week = 'week',
    Month = 'month',
}

export enum FunnelStepReference {
    total = 'total',
    previous = 'previous',
}

export interface FunnelStepWithConversionMetrics extends FunnelStep {
    droppedOffFromPrevious: number
    conversionRates: {
        fromPrevious: number
        total: number
        fromBasisStep: number // either fromPrevious or total, depending on FunnelStepReference
    }
    nested_breakdown?: Omit<FunnelStepWithConversionMetrics, 'nested_breakdown'>[]
    rowKey?: number | string
    significant?: {
        fromPrevious: boolean
        total: boolean
        fromBasisStep: boolean // either fromPrevious or total, depending on FunnelStepReference
    }
}

export interface FlattenedFunnelStepByBreakdown {
    rowKey: number | string
    isBaseline?: boolean
    breakdown?: BreakdownKeyType
    // :KLUDGE: Data transforms done in `getBreakdownStepValues`
    breakdown_value?: Array<string | number>
    breakdownIndex?: number
    conversionRates?: {
        total: number
    }
    steps?: FunnelStepWithConversionMetrics[]
    significant?: boolean
}

export interface FunnelCorrelation {
    event: Pick<EventType, 'elements' | 'event' | 'properties'>
    odds_ratio: number
    success_count: number
    success_people_url: string
    failure_count: number
    failure_people_url: string
    correlation_type: FunnelCorrelationType.Failure | FunnelCorrelationType.Success
    result_type:
        | FunnelCorrelationResultsType.Events
        | FunnelCorrelationResultsType.Properties
        | FunnelCorrelationResultsType.EventWithProperties
}

export enum FunnelCorrelationType {
    Success = 'success',
    Failure = 'failure',
}

export enum FunnelCorrelationResultsType {
    Events = 'events',
    Properties = 'properties',
    EventWithProperties = 'event_with_properties',
}

export enum BreakdownAttributionType {
    FirstTouch = 'first_touch',
    LastTouch = 'last_touch',
    AllSteps = 'all_events',
    Step = 'step',
}

export interface ChartParams {
    inCardView?: boolean
    inSharedMode?: boolean
    showPersonsModal?: boolean
    /** allows overriding by queries, e.g. setting empty state text*/
    context?: QueryContext
}

export interface HistogramGraphDatum {
    id: number
    bin0: number
    bin1: number
    count: number
    label: string
}

// Shared between insightLogic, dashboardItemLogic, trendsLogic, funnelLogic, pathsLogic, retentionLogic
export interface InsightLogicProps {
    /** currently persisted insight */
    dashboardItemId?: InsightShortId | 'new' | `new-${string}` | null
    /** id of the dashboard the insight is on (when the insight is being displayed on a dashboard) **/
    dashboardId?: DashboardType['id']
    /** cached insight */
    cachedInsight?: Partial<InsightModel> | null
    /** enable this to avoid API requests */
    doNotLoad?: boolean
    /** Temporary hack to disable data exploration to enable result fetching. */
    disableDataExploration?: boolean
}

export interface SetInsightOptions {
    /** this overrides the in-flight filters on the page, which may not equal the last returned API response */
    overrideFilter?: boolean
    /** calling with this updates the "last saved" filters */
    fromPersistentApi?: boolean
}

export interface Survey {
    /** UUID */
    id: string
    name: string
    description: string
    type: SurveyType
    linked_flag_id: number | null
    linked_flag: FeatureFlagBasicType | null
    targeting_flag: FeatureFlagBasicType | null
    targeting_flag_filters: Pick<FeatureFlagFilters, 'groups'> | undefined
    conditions: { url: string; selector: string; is_headless?: boolean } | null
    appearance: SurveyAppearance
    questions: SurveyQuestion[]
    created_at: string
    created_by: UserBasicType | null
    start_date: string | null
    end_date: string | null
    archived: boolean
}

export enum SurveyType {
    Popover = 'popover',
    Button = 'button',
    FullScreen = 'full_screen',
    Email = 'email',
}

export interface SurveyAppearance {
    background_color?: string
    button_color?: string
    text_color?: string
}

export interface SurveyQuestion {
    type: SurveyQuestionType
    question: string
    required?: boolean
    link?: string | null
    choices?: string[] | null
}

export enum SurveyQuestionType {
    Open = 'open',
    MultipleChoiceSingle = 'multiple_single',
    MultipleChoiceMulti = 'multiple_multi',
    NPS = 'nps',
    Rating = 'rating',
    Link = 'link',
}

export interface FeatureFlagGroupType {
    properties: AnyPropertyFilter[]
    rollout_percentage: number | null
    variant: string | null
    users_affected?: number
}

export interface MultivariateFlagVariant {
    key: string
    name?: string | null
    rollout_percentage: number
}

export interface MultivariateFlagOptions {
    variants: MultivariateFlagVariant[]
}

export interface FeatureFlagFilters {
    groups: FeatureFlagGroupType[]
    multivariate: MultivariateFlagOptions | null
    aggregation_group_type_index?: number | null
    payloads: Record<string, JsonType>
    super_groups?: FeatureFlagGroupType[]
}

export interface FeatureFlagBasicType {
    id: number
    team_id: TeamType['id']
    key: string
    /* The description field (the name is a misnomer because of its legacy). */
    name: string
    filters: FeatureFlagFilters
    deleted: boolean
    active: boolean
    ensure_experience_continuity: boolean | null
}

export interface FeatureFlagType extends Omit<FeatureFlagBasicType, 'id' | 'team_id'> {
    /** Null means that the flag has never been saved yet (it's new). */
    id: number | null
    created_by: UserBasicType | null
    created_at: string | null
    is_simple_flag: boolean
    rollout_percentage: number | null
    experiment_set: string[] | null
    features: EarlyAccessFeatureType[] | null
    rollback_conditions: FeatureFlagRollbackConditions[]
    performed_rollback: boolean
    can_edit: boolean
    tags: string[]
    usage_dashboard?: number
    analytics_dashboards?: number[] | null
}

export interface FeatureFlagRollbackConditions {
    threshold: number
    threshold_type: string
    threshold_metric?: FilterType
    operator?: string
}

export interface CombinedFeatureFlagAndValueType {
    feature_flag: FeatureFlagType
    value: boolean | string
}

export enum EarlyAccessFeatureStage {
    Draft = 'draft',
    Concept = 'concept',
    Alpha = 'alpha',
    Beta = 'beta',
    GeneralAvailability = 'general-availability',
    Archived = 'archived',
}

export enum EarlyAccessFeatureTabs {
    OptedIn = 'opted-in',
    OptedOut = 'opted-out',
}

export interface EarlyAccessFeatureType {
    /** UUID */
    id: string
    feature_flag: FeatureFlagBasicType
    name: string
    description: string
    stage: EarlyAccessFeatureStage
    /** Documentation URL. Can be empty. */
    documentation_url: string
    created_at: string
}

export interface NewEarlyAccessFeatureType extends Omit<EarlyAccessFeatureType, 'id' | 'created_at' | 'feature_flag'> {
    feature_flag_id: number | undefined
}

export interface UserBlastRadiusType {
    users_affected: number
    total_users: number
}

export interface PrevalidatedInvite {
    id: string
    target_email: string
    first_name: string
    organization_name: string
}

interface InstancePreferencesInterface {
    /** Whether debug queries option should be shown on the command palette. */
    debug_queries: boolean
    /** Whether paid features showcasing / upsells are completely disabled throughout the app. */
    disable_paid_fs: boolean
}

export interface PreflightStatus {
    // Attributes that accept undefined values (i.e. `?`) are not received when unauthenticated
    django: boolean
    plugins: boolean
    redis: boolean
    db: boolean
    clickhouse: boolean
    kafka: boolean
    /** An initiated instance is one that already has any organization(s). */
    initiated: boolean
    /** Org creation is allowed on Cloud OR initiated self-hosted organizations with a license and MULTI_ORG_ENABLED. */
    can_create_org: boolean
    /** Whether this is PostHog Cloud. */
    cloud: boolean
    /** Whether this is a managed demo environment. */
    demo: boolean
    celery: boolean
    realm: Realm
    region: Region
    available_social_auth_providers: AuthBackends
    available_timezones?: Record<string, number>
    opt_out_capture?: boolean
    posthog_version?: string
    email_service_available: boolean
    slack_service: {
        available: boolean
        client_id?: string
    }
    /** Whether PostHog is running in DEBUG mode. */
    is_debug?: boolean
    is_event_property_usage_enabled?: boolean
    licensed_users_available?: number | null
    site_url?: string
    instance_preferences?: InstancePreferencesInterface
    buffer_conversion_seconds?: number
    object_storage: boolean
}

export enum ItemMode { // todo: consolidate this and dashboardmode
    Edit = 'edit',
    View = 'view',
    Subscriptions = 'subscriptions',
    Sharing = 'sharing',
}

export enum DashboardPlacement {
    Dashboard = 'dashboard', // When on the standard dashboard page
    ProjectHomepage = 'project-homepage', // When embedded on the project homepage
    FeatureFlag = 'feature-flag',
    Public = 'public', // When viewing the dashboard publicly
    Export = 'export', // When the dashboard is being exported (alike to being printed)
}

export enum DashboardMode { // Default mode is null
    Edit = 'edit', // When the dashboard is being edited
    Fullscreen = 'fullscreen', // When the dashboard is on full screen (presentation) mode
    Sharing = 'sharing', // When the sharing configuration is opened
}

// Hotkeys for local (component) actions
export type HotKey =
    | 'a'
    | 'b'
    | 'c'
    | 'd'
    | 'e'
    | 'f'
    | 'h'
    | 'i'
    | 'j'
    | 'k'
    | 'l'
    | 'm'
    | 'n'
    | 'o'
    | 'p'
    | 'q'
    | 'r'
    | 's'
    | 't'
    | 'u'
    | 'v'
    | 'w'
    | 'x'
    | 'y'
    | 'z'
    | 'escape'
    | 'enter'
    | 'space'
    | 'tab'
    | 'arrowleft'
    | 'arrowright'
    | 'arrowdown'
    | 'arrowup'
    | 'forwardslash'

export type HotKeyOrModifier = HotKey | 'shift' | 'option' | 'command'

export interface EventDefinition {
    id: string
    name: string
    description?: string
    tags?: string[]
    volume_30_day?: number | null
    query_usage_30_day?: number | null
    owner?: UserBasicType | null
    created_at?: string
    last_seen_at?: string
    last_updated_at?: string // alias for last_seen_at to achieve event and action parity
    updated_at?: string
    updated_by?: UserBasicType | null
    verified?: boolean
    verified_at?: string
    verified_by?: string
    is_action?: boolean
}

// TODO duplicated from plugin server. Follow-up to de-duplicate
export enum PropertyType {
    DateTime = 'DateTime',
    String = 'String',
    Numeric = 'Numeric',
    Boolean = 'Boolean',
    Duration = 'Duration',
    Selector = 'Selector',
}

export enum PropertyDefinitionType {
    Event = 'event',
    Person = 'person',
    Group = 'group',
}

export interface PropertyDefinition {
    id: string
    name: string
    description?: string
    tags?: string[]
    volume_30_day?: number | null // TODO: Deprecated, replace or remove
    query_usage_30_day?: number | null
    updated_at?: string
    updated_by?: UserBasicType | null
    is_numerical?: boolean // Marked as optional to allow merge of EventDefinition & PropertyDefinition
    is_seen_on_filtered_events?: boolean // Indicates whether this property has been seen for a particular set of events (when `eventNames` query string is sent); calculated at query time, not stored in the db
    property_type?: PropertyType
    type?: PropertyDefinitionType
    created_at?: string // TODO: Implement
    last_seen_at?: string // TODO: Implement
    example?: string
    is_action?: boolean
    verified?: boolean
    verified_at?: string
    verified_by?: string
}

export enum PropertyDefinitionState {
    Pending = 'pending',
    Loading = 'loading',
    Missing = 'missing',
    Error = 'error',
}

export type Definition = EventDefinition | PropertyDefinition

export interface PersonProperty {
    id: number
    name: string
    count: number
}

export interface GroupType {
    group_type: string
    group_type_index: number
    name_singular?: string | null
    name_plural?: string | null
}

export type GroupTypeProperties = Record<number, Array<PersonProperty>>

export interface Group {
    group_type_index: number
    group_key: string
    created_at: string
    group_properties: Record<string, any>
}

export interface Experiment {
    id: number | 'new'
    name: string
    description?: string
    feature_flag_key: string
    // ID of feature flag
    feature_flag?: number
    filters: FilterType
    parameters: {
        minimum_detectable_effect?: number
        recommended_running_time?: number
        recommended_sample_size?: number
        feature_flag_variants: MultivariateFlagVariant[]
    }
    start_date?: string | null
    end_date?: string | null
    archived?: boolean
    secondary_metrics: SecondaryExperimentMetric[]
    created_at: string | null
    created_by: UserBasicType | null
    updated_at: string | null
}

export interface FunnelExperimentVariant {
    key: string
    success_count: number
    failure_count: number
}

export interface TrendExperimentVariant {
    key: string
    count: number
    exposure: number
    absolute_exposure: number
}

interface BaseExperimentResults {
    probability: Record<string, number>
    fakeInsightId: string
    significant: boolean
    noData?: boolean
    significance_code: SignificanceCode
    expected_loss?: number
    p_value?: number
}

export interface _TrendsExperimentResults extends BaseExperimentResults {
    insight: TrendResult[]
    filters: TrendsFilterType
    variants: TrendExperimentVariant[]
}

export interface _FunnelExperimentResults extends BaseExperimentResults {
    insight: FunnelStep[][]
    filters: FunnelsFilterType
    variants: FunnelExperimentVariant[]
}

export interface TrendsExperimentResults {
    result: _TrendsExperimentResults
    is_cached?: boolean
    last_refresh?: string | null
}
export interface FunnelExperimentResults {
    result: _FunnelExperimentResults
    is_cached?: boolean
    last_refresh?: string | null
}

export type ExperimentResults = TrendsExperimentResults | FunnelExperimentResults

export interface SecondaryExperimentMetric {
    name: string
    filters: Partial<FilterType>
}

export interface SelectOption {
    value: string
    label?: string
}

export enum FilterLogicalOperator {
    And = 'AND',
    Or = 'OR',
}

export interface PropertyGroupFilter {
    type: FilterLogicalOperator
    values: PropertyGroupFilterValue[]
}

export interface PropertyGroupFilterValue {
    type: FilterLogicalOperator
    values: (AnyPropertyFilter | PropertyGroupFilterValue)[]
}

export interface CohortCriteriaGroupFilter {
    id?: string
    type: FilterLogicalOperator
    values: AnyCohortCriteriaType[] | CohortCriteriaGroupFilter[]
}

export interface SelectOptionWithChildren extends SelectOption {
    children: React.ReactChildren
    ['data-attr']: string
    key: string
}

export interface KeyMapping {
    label: string
    description?: string | JSX.Element
    examples?: string[]
    hide?: boolean
}

export interface TileParams {
    title: string
    targetPath: string
    openInNewTab?: boolean
    hoverText?: string
    icon: JSX.Element
    class?: string
}

export interface TiledIconModuleProps {
    tiles: TileParams[]
    header?: string
    subHeader?: string
    analyticsModuleKey?: string
}

export type EventOrPropType = EventDefinition & PropertyDefinition

export interface AppContext {
    current_user: UserType | null
    current_team: TeamType | TeamPublicType | null
    preflight: PreflightStatus
    default_event_name: string
    persisted_feature_flags?: string[]
    anonymous: boolean
    frontend_apps?: Record<number, FrontendAppConfig>
    /** Whether the user was autoswitched to the current item's team. */
    switched_team: TeamType['id'] | null
    /** First day of the week (0 = Sun, 1 = Mon, ...) */
    week_start: number
}

export type StoredMetricMathOperations = 'max' | 'min' | 'sum'

export interface PathEdgeParameters {
    edge_limit?: number | undefined
    min_edge_weight?: number | undefined
    max_edge_weight?: number | undefined
}

export enum SignificanceCode {
    Significant = 'significant',
    NotEnoughExposure = 'not_enough_exposure',
    LowWinProbability = 'low_win_probability',
    HighLoss = 'high_loss',
    HighPValue = 'high_p_value',
}

export enum HelpType {
    Slack = 'slack',
    GitHub = 'github',
    Email = 'email',
    Docs = 'docs',
    Updates = 'updates',
    SupportForm = 'support_form',
}

export interface VersionType {
    version: string
    release_date?: string
}

export interface DateMappingOption {
    key: string
    inactive?: boolean // Options removed due to low usage (see relevant PR); will not show up for new insights but will be kept for existing
    values: string[]
    getFormattedDate?: (date: dayjs.Dayjs, format?: string) => string
    defaultInterval?: IntervalType
}

export interface Breadcrumb {
    /** Name to display. */
    name: string | null | undefined
    /** Symbol, e.g. a lettermark or a profile picture. */
    symbol?: React.ReactNode
    /** Path to link to. */
    path?: string
    /** Whether to show a custom popover */
    popover?: Pick<PopoverProps, 'overlay' | 'sameWidth' | 'actionable'>
}

export enum GraphType {
    Bar = 'bar',
    HorizontalBar = 'horizontalBar',
    Line = 'line',
    Histogram = 'histogram',
    Pie = 'doughnut',
}

export type GraphDataset = ChartDataset<ChartType> &
    Partial<
        Pick<
            TrendResult,
            | 'count'
            | 'label'
            | 'days'
            | 'labels'
            | 'data'
            | 'compare'
            | 'compare_label'
            | 'status'
            | 'action'
            | 'actions'
            | 'breakdown_value'
            | 'persons_urls'
            | 'persons'
            | 'filter'
        >
    > & {
        /** Used in filtering out visibility of datasets. Set internally by chart.js */
        id: number
        /** Toggled on to draw incompleteness lines in LineGraph.tsx */
        dotted?: boolean
        /** Array of breakdown values used only in ActionsHorizontalBar.tsx data */
        breakdownValues?: (string | number | undefined)[]
        /** Array of compare labels used only in ActionsHorizontalBar.tsx data */
        compareLabels?: (CompareLabelType | undefined)[]
        /** Array of persons ussed only in (ActionsHorizontalBar|ActionsPie).tsx */
        personsValues?: (Person | undefined)[]
        index?: number
        /** Value (count) for specific data point; only valid in the context of an xy intercept */
        pointValue?: number
        /** Value (count) for specific data point; only valid in the context of an xy intercept */
        personUrl?: string
        /** Action/event filter defition */
        action?: ActionFilter
    }

export type GraphPoint = InteractionItem & { dataset: GraphDataset }

interface PointsPayload {
    pointsIntersectingLine: GraphPoint[]
    pointsIntersectingClick: GraphPoint[]
    clickedPointNotLine: boolean
    referencePoint: GraphPoint
}

export interface GraphPointPayload {
    points: PointsPayload
    index: number
    value?: number
    /** Contains the dataset for all the points in the same x-axis point; allows switching between matching points in the x-axis */
    crossDataset?: GraphDataset[]
    /** ID for the currently selected series */
    seriesId?: number
}

export enum CompareLabelType {
    Current = 'current',
    Previous = 'previous',
}

export interface InstanceSetting {
    key: string
    value: boolean | string | number | null
    value_type: 'bool' | 'str' | 'int'
    description?: string
    editable: boolean
    is_secret: boolean
}

export enum BaseMathType {
    TotalCount = 'total',
    UniqueUsers = 'dau',
    WeeklyActiveUsers = 'weekly_active',
    MonthlyActiveUsers = 'monthly_active',
    UniqueSessions = 'unique_session',
}

export enum PropertyMathType {
    Average = 'avg',
    Sum = 'sum',
    Minimum = 'min',
    Maximum = 'max',
    Median = 'median',
    P90 = 'p90',
    P95 = 'p95',
    P99 = 'p99',
}

export enum CountPerActorMathType {
    Average = 'avg_count_per_actor',
    Minimum = 'min_count_per_actor',
    Maximum = 'max_count_per_actor',
    Median = 'median_count_per_actor',
    P90 = 'p90_count_per_actor',
    P95 = 'p95_count_per_actor',
    P99 = 'p99_count_per_actor',
}

export enum HogQLMathType {
    HogQL = 'hogql',
}
export enum GroupMathType {
    UniqueGroup = 'unique_group',
}

export enum ActorGroupType {
    Person = 'person',
    GroupPrefix = 'group',
}

export enum BehavioralEventType {
    PerformEvent = 'performed_event',
    PerformMultipleEvents = 'performed_event_multiple',
    PerformSequenceEvents = 'performed_event_sequence',
    NotPerformedEvent = 'not_performed_event',
    NotPerformSequenceEvents = 'not_performed_event_sequence',
    HaveProperty = 'have_property',
    NotHaveProperty = 'not_have_property',
}

export enum BehavioralCohortType {
    InCohort = 'in_cohort',
    NotInCohort = 'not_in_cohort',
}

export enum BehavioralLifecycleType {
    PerformEventFirstTime = 'performed_event_first_time',
    PerformEventRegularly = 'performed_event_regularly',
    StopPerformEvent = 'stopped_performing_event',
    StartPerformEventAgain = 'restarted_performing_event',
}

export enum TimeUnitType {
    Day = 'day',
    Week = 'week',
    Month = 'month',
    Year = 'year',
}

export enum DateOperatorType {
    BeforeTheLast = 'before_the_last',
    Between = 'between',
    NotBetween = 'not_between',
    OnTheDate = 'on_the_date',
    NotOnTheDate = 'not_on_the_date',
    Since = 'since',
    Before = 'before',
    IsSet = 'is_set',
    IsNotSet = 'is_not_set',
}

export enum ValueOptionType {
    MostRecent = 'most_recent',
    Previous = 'previous',
    OnDate = 'on_date',
}

export type WeekdayType = 'monday' | 'tuesday' | 'wednesday' | 'thursday' | 'friday' | 'saturday' | 'sunday'

export interface SubscriptionType {
    id: number
    insight?: number
    dashboard?: number
    target_type: string
    target_value: string
    frequency: 'daily' | 'weekly' | 'monthly' | 'yearly'
    interval: number
    byweekday: WeekdayType[] | null
    bysetpos: number | null
    start_date: string
    until_date?: string
    title: string
    summary: string
    created_by?: UserBasicType | null
    created_at: string
    updated_at: string
    deleted?: boolean
}

export type SmallTimeUnit = 'hours' | 'minutes' | 'seconds'

export type Duration = {
    timeValue: number
    unit: SmallTimeUnit
}

export enum EventDefinitionType {
    Event = 'event',
    EventCustom = 'event_custom',
    EventPostHog = 'event_posthog',
}

export interface IntegrationType {
    id: number
    kind: 'slack'
    config: any
    created_by?: UserBasicType | null
    created_at: string
}

export interface SlackChannelType {
    id: string
    name: string
    is_private: boolean
    is_ext_shared: boolean
    is_member: boolean
}

export interface SharingConfigurationType {
    enabled: boolean
    access_token: string
    created_at: string
}

export enum ExporterFormat {
    PNG = 'image/png',
    CSV = 'text/csv',
    PDF = 'application/pdf',
    JSON = 'application/json',
}

/** Exporting directly from the browser to a file */
export type LocalExportContext = {
    localData: string
    filename: string
    mediaType: ExporterFormat
}

export type OnlineExportContext = {
    method?: string
    path: string
    query?: any
    body?: any
    filename?: string
    max_limit?: number
}

export type QueryExportContext = {
    source: Record<string, any>
    filename?: string
    max_limit?: number
}

export type ExportContext = OnlineExportContext | LocalExportContext | QueryExportContext

export interface ExportedAssetType {
    id: number
    export_format: ExporterFormat
    dashboard?: number
    insight?: number
    export_context?: ExportContext
    has_content: boolean
    filename: string
}

export enum FeatureFlagReleaseType {
    ReleaseToggle = 'Release toggle',
    Variants = 'Multiple variants',
}

export interface MediaUploadResponse {
    id: string
    image_location: string
    name: string
}

export enum RolloutConditionType {
    Insight = 'insight',
    Sentry = 'sentry',
}

export enum Resource {
    FEATURE_FLAGS = 'feature flags',
}

export enum AccessLevel {
    READ = 21,
    WRITE = 37,
}

export interface RoleType {
    id: string
    name: string
    feature_flags_access_level: AccessLevel
    members: RoleMemberType[]
    associated_flags: { id: number; key: string }[]
    created_at: string
    created_by: UserBasicType | null
}

export interface RolesListParams {
    feature_flags_access_level?: AccessLevel
}

export interface FeatureFlagAssociatedRoleType {
    id: string
    feature_flag: FeatureFlagType | null
    role: RoleType
    updated_at: string
    added_at: string
}

export interface RoleMemberType {
    id: string
    user: UserBaseType
    role_id: string
    joined_at: string
    updated_at: string
    user_uuid: string
}

export interface OrganizationResourcePermissionType {
    id: string
    resource: Resource
    access_level: AccessLevel
    created_at: string
    updated_at: string
    created_by: UserBaseType | null
}

export interface RecordingReportLoadTimeRow {
    size?: number
    duration: number
}

export interface RecordingReportLoadTimes {
    metadata: RecordingReportLoadTimeRow
    snapshots: RecordingReportLoadTimeRow
    events: RecordingReportLoadTimeRow
    performanceEvents: RecordingReportLoadTimeRow
    firstPaint: RecordingReportLoadTimeRow
}

export type JsonType = string | number | boolean | null | { [key: string]: JsonType } | Array<JsonType>

export type PromptButtonType = 'primary' | 'secondary'
export type PromptType = 'modal' | 'popup'

export type PromptPayload = {
    title: string
    body: string
    type: PromptType
    image?: string
    url_match?: string
    primaryButtonText?: string
    secondaryButtonText?: string
    primaryButtonURL?: string
}

export type PromptFlag = {
    flag: string
    payload: PromptPayload
    showingPrompt: boolean
    locationCSS?: Partial<CSSStyleDeclaration>
    tooltipCSS?: Partial<CSSStyleDeclaration>
}

export type NotebookListItemType = {
    // id: string
    short_id: string
    title?: string
    is_template?: boolean
    created_at: string
    created_by: UserBasicType | null
    last_modified_at?: string
    last_modified_by?: UserBasicType | null
}

export type NotebookType = NotebookListItemType & {
    content: JSONContent // TODO: Type this better
    version: number
}

export enum NotebookMode {
    View = 'view',
    Edit = 'edit',
}

export enum NotebookNodeType {
    Insight = 'ph-insight',
    Query = 'ph-query',
    Recording = 'ph-recording',
    RecordingPlaylist = 'ph-recording-playlist',
    FeatureFlag = 'ph-feature-flag',
    Person = 'ph-person',
    Link = 'ph-link',
}

export type NotebookSyncStatus = 'synced' | 'saving' | 'unsaved' | 'local'

export interface DataWarehouseCredential {
    access_key: string
    access_secret: string
}
export interface DataWarehouseTable {
    /** UUID */
    id: string
    name: string
    format: string
    url_pattern: string
    credential: DataWarehouseCredential
    columns: DatabaseSchemaQueryResponseField[]
}

export type DataWarehouseTableTypes = 'CSV' | 'Parquet'<|MERGE_RESOLUTION|>--- conflicted
+++ resolved
@@ -99,11 +99,8 @@
     INGESTION_WARNINGS = 'ingestion_warnings',
     PERSONS = 'persons',
     SURVEYS = 'surveys',
-<<<<<<< HEAD
     SESSION_REPLAY = 'session_replay',
-=======
     DATA_WAREHOUSE = 'data_warehouse',
->>>>>>> ffe14c75
     EARLY_ACCESS_FEATURES = 'early_access_features',
 }
 
