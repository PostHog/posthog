import {
    ACTION_TYPE,
    EVENT_TYPE,
    OrganizationMembershipLevel,
    PluginsAccessLevel,
    ShownAsValue,
    RETENTION_RECURRING,
    RETENTION_FIRST_TIME,
    ENTITY_MATCH_TYPE,
    FunnelLayout,
    COHORT_DYNAMIC,
    COHORT_STATIC,
    BinCountAuto,
    TeamMembershipLevel,
} from 'lib/constants'
import { PluginConfigSchema } from '@posthog/plugin-scaffold'
import { PluginInstallationType } from 'scenes/plugins/types'
import { PROPERTY_MATCH_TYPE } from 'lib/constants'
import { UploadFile } from 'antd/lib/upload/interface'

export type Optional<T, K extends string | number | symbol> = Omit<T, K> & { [K in keyof T]?: T[K] }

export enum AvailableFeature {
    ZAPIER = 'zapier',
    ORGANIZATIONS_PROJECTS = 'organizations_projects',
    PROJECT_BASED_PERMISSIONING = 'project_based_permissioning',
    GOOGLE_LOGIN = 'google_login',
    SAML = 'saml',
    DASHBOARD_COLLABORATION = 'dashboard_collaboration',
    INGESTION_TAXONOMY = 'ingestion_taxonomy',
}

export interface ColumnConfig {
    active: string[] | 'DEFAULT'
}

/* Type for User objects in nested serializers (e.g. created_by) */
export interface UserBasicType {
    id: number
    uuid: string
    distinct_id: string
    first_name: string
    email: string
}

/** Full User model. */
export interface UserType extends UserBasicType {
    date_joined: string
    email_opt_in: boolean
    events_column_config: ColumnConfig
    anonymize_data: boolean
    toolbar_mode: 'disabled' | 'toolbar'
    has_password: boolean
    is_staff: boolean
    is_impersonated: boolean
    organization: OrganizationType | null
    team: TeamBasicType | null
    organizations: OrganizationBasicType[]
    realm: 'cloud' | 'hosted' | 'hosted-clickhouse'
    posthog_version?: string
}

export interface PluginAccess {
    view: boolean
    install: boolean
    configure: boolean
}

export interface PersonalAPIKeyType {
    id: string
    label: string
    value?: string
    created_at: string
    last_used_at: string
    team_id: number
    user_id: string
}

export interface OrganizationBasicType {
    id: string
    name: string
}

export interface OrganizationType extends OrganizationBasicType {
    created_at: string
    updated_at: string
    personalization: PersonalizationData
    setup: SetupState
    setup_section_2_completed: boolean
    plugins_access_level: PluginsAccessLevel
    teams: TeamBasicType[] | null
    available_features: AvailableFeature[]
    domain_whitelist: string[]
    is_member_join_email_enabled: boolean
    membership_level: OrganizationMembershipLevel | null
}

/** Member properties relevant at both organization and project level. */
export interface BaseMemberType {
    id: string
    user: UserBasicType
    joined_at: string
    updated_at: string
}

export interface OrganizationMemberType extends BaseMemberType {
    /** Level at which the user is in the organization. */
    level: OrganizationMembershipLevel
}

export interface ExplicitTeamMemberType extends BaseMemberType {
    /** Level at which the user explicitly is in the project. */
    level: TeamMembershipLevel
    /** Level at which the user is in the organization. */
    parent_level: OrganizationMembershipLevel
    /** Effective level of the user within the project, which may be higher than parent level, but not lower. */
    effective_level: OrganizationMembershipLevel
}

/**
 * While OrganizationMemberType and ExplicitTeamMemberType refer to actual Django models,
 * this interface is only used in the frontend for fusing the data from these models together.
 */
export interface FusedTeamMemberType extends BaseMemberType {
    /**
     * Level at which the user explicitly is in the project.
     * Null means that membership is implicit (when showing permitted members)
     * or that there's no membership at all (when showing addable members).
     */
    explicit_team_level: TeamMembershipLevel | null
    /** Level at which the user is in the organization. */
    organization_level: OrganizationMembershipLevel
    /** Effective level of the user within the project. */
    level: OrganizationMembershipLevel
}

export interface APIErrorType {
    type: 'authentication_error' | 'invalid_request' | 'server_error' | 'throttled_error' | 'validation_error'
    code: string
    detail: string
    attr: string | null
}

export interface EventUsageType {
    event: string
    usage_count: number
    volume: number
}

export interface PropertyUsageType {
    key: string
    usage_count: number
    volume: number
}

export interface TeamBasicType {
    id: number
    uuid: string
    organization: string // Organization ID
    api_token: string
    name: string
    completed_snippet_onboarding: boolean
    ingested_event: boolean
    is_demo: boolean
    timezone: string
    /** Whether the project is private. */
    access_control: boolean
    /** Effective access level of the user in this specific team. Null if user has no access. */
    effective_membership_level: OrganizationMembershipLevel | null
}

export interface TeamType extends TeamBasicType {
    anonymize_ips: boolean
    app_urls: string[]
    slack_incoming_webhook: string
    session_recording_opt_in: boolean
    session_recording_retention_period_days: number | null
    test_account_filters: AnyPropertyFilter[]
    data_attributes: string[]
}

export interface ActionType {
    count?: number
    created_at: string
    deleted?: boolean
    id: number
    is_calculating?: boolean
    last_calculated_at?: string
    name: string
    post_to_slack?: boolean
    steps?: ActionStepType[]
    created_by: UserBasicType | null
}

/** Sync with plugin-server/src/types.ts */
export enum ActionStepUrlMatching {
    Contains = 'contains',
    Regex = 'regex',
    Exact = 'exact',
}

export interface ActionStepType {
    event?: string
    href?: string | null
    id?: number
    name?: string
    properties?: []
    selector?: string | null
    tag_name?: string
    text?: string | null
    url?: string | null
    url_matching?: ActionStepUrlMatching
    isNew?: string
}

export interface ElementType {
    attr_class?: string[]
    attr_id?: string
    attributes: Record<string, string>
    href: string
    nth_child: number
    nth_of_type: number
    order: number
    tag_name: string
    text?: string
}

export type ToolbarUserIntent = 'add-action' | 'edit-action'

export type EditorProps = {
    apiURL?: string
    jsURL?: string
    temporaryToken?: string
    actionId?: number
    userIntent?: ToolbarUserIntent
    instrument?: boolean
    distinctId?: string
    userEmail?: string
    dataAttributes?: string[]
    featureFlags?: Record<string, string | boolean>
}

export type PropertyFilterValue = string | number | (string | number)[] | null

export interface PropertyFilter {
    key: string
    operator: PropertyOperator | null
    type: string
    value: PropertyFilterValue
}

export type EmptyPropertyFilter = Partial<PropertyFilter>

export type AnyPropertyFilter = PropertyFilter | EmptyPropertyFilter

/** Sync with plugin-server/src/types.ts */
export enum PropertyOperator {
    Exact = 'exact',
    IsNot = 'is_not',
    IContains = 'icontains',
    NotIContains = 'not_icontains',
    Regex = 'regex',
    NotRegex = 'not_regex',
    GreaterThan = 'gt',
    LessThan = 'lt',
    IsSet = 'is_set',
    IsNotSet = 'is_not_set',
}

export enum SavedInsightsTabs {
    All = 'all',
    Yours = 'yours',
    Favorites = 'favorites',
}

/** Sync with plugin-server/src/types.ts */
interface BasePropertyFilter {
    key: string
    value: PropertyFilterValue
    label?: string
}

/** Sync with plugin-server/src/types.ts */
export interface EventPropertyFilter extends BasePropertyFilter {
    type: 'event'
    operator: PropertyOperator
}

/** Sync with plugin-server/src/types.ts */
export interface PersonPropertyFilter extends BasePropertyFilter {
    type: 'person'
    operator: PropertyOperator
}

/** Sync with plugin-server/src/types.ts */
export interface ElementPropertyFilter extends BasePropertyFilter {
    type: 'element'
    key: 'tag_name' | 'text' | 'href' | 'selector'
    operator: PropertyOperator
}

/** Sync with plugin-server/src/types.ts */
export interface CohortPropertyFilter extends BasePropertyFilter {
    type: 'cohort'
    key: 'id'
    value: number
}

/** Sync with plugin-server/src/types.ts */
export type ActionStepProperties =
    | EventPropertyFilter
    | PersonPropertyFilter
    | ElementPropertyFilter
    | CohortPropertyFilter

export interface RecordingDurationFilter extends BasePropertyFilter {
    type: 'recording'
    key: 'duration'
    value: number
    operator: PropertyOperator
}

interface RecordingNotViewedFilter extends BasePropertyFilter {
    type: 'recording'
    key: 'unseen'
}

export type RecordingPropertyFilter = RecordingDurationFilter | RecordingNotViewedFilter

export interface ActionTypePropertyFilter extends BasePropertyFilter {
    type: typeof ACTION_TYPE
    properties?: Array<EventPropertyFilter>
}

export interface EventTypePropertyFilter extends BasePropertyFilter {
    type: typeof EVENT_TYPE
    properties?: Array<EventPropertyFilter>
}

export type SessionsPropertyFilter =
    | PersonPropertyFilter
    | CohortPropertyFilter
    | RecordingPropertyFilter
    | ActionTypePropertyFilter
    | EventTypePropertyFilter

export type EntityType = 'actions' | 'events' | 'new_entity'

export interface Entity {
    id: string | number
    name: string
    custom_name?: string
    order: number
    type: EntityType
}

export enum EntityTypes {
    ACTIONS = 'actions',
    EVENTS = 'events',
    NEW_ENTITY = 'new_entity',
}

export type EntityFilter = {
    type?: EntityType
    id: Entity['id'] | null
    name: string | null
    custom_name?: string
    index?: number
    order?: number
}

export interface FunnelStepRangeEntityFilter extends EntityFilter {
    funnel_from_step: number
    funnel_to_step: number
}

export interface PersonType {
    id?: number
    uuid?: string
    name?: string
    distinct_ids: string[]
    properties: Record<string, any>
    is_identified: boolean
    created_at?: string
}

export interface CohortGroupType {
    id: string
    days?: string
    action_id?: number
    event_id?: string
    label?: string
    count?: number
    count_operator?: string
    properties?: AnyPropertyFilter[]
    matchType: MatchType
}

export type MatchType = typeof ENTITY_MATCH_TYPE | typeof PROPERTY_MATCH_TYPE
export type CohortTypeType = typeof COHORT_STATIC | typeof COHORT_DYNAMIC

export interface CohortType {
    count?: number
    description?: string
    created_by?: UserBasicType | null
    created_at?: string
    deleted?: boolean
    id: number | 'new' | 'personsModalNew'
    is_calculating?: boolean
    last_calculation?: string
    is_static?: boolean
    name?: string
    csv?: UploadFile
    groups: CohortGroupType[]
}

export interface InsightHistory {
    id: number
    filters: Record<string, any>
    name?: string
    createdAt: string
    saved: boolean
    type: ViewType
}

export interface SavedFunnel extends InsightHistory {
    created_by: string
}

export type BinCountValue = number | typeof BinCountAuto

// https://github.com/PostHog/posthog/blob/master/posthog/constants.py#L106
export enum StepOrderValue {
    STRICT = 'strict',
    UNORDERED = 'unordered',
    ORDERED = 'ordered',
}

export enum PersonsTabType {
    EVENTS = 'events',
    SESSIONS = 'sessions',
    SESSION_RECORDINGS = 'sessionRecordings',
}

export enum LayoutView {
    Card = 'card',
    List = 'list',
}

export interface EventsTableAction {
    name: string
    id: string
}

export interface EventType {
    elements: ElementType[]
    elements_hash: string | null
    id: number | string
    properties: Record<string, any>
    timestamp: string
    person?: Partial<PersonType> | null
    event: string
}

export interface EventsTableRowItem {
    event?: EventType
    date_break?: string
    new_events?: boolean
}

export interface SessionType {
    distinct_id: string
    global_session_id: string
    length: number
    start_time: string
    end_time: string
    session_recordings: SessionRecordingType[]
    start_url: string | null
    end_url: string | null
    email?: string | null
    matching_events: Array<number | string>
}

export interface SessionRecordingType {
    id: string
    /** Whether this recording has been viewed already. */
    viewed: boolean
    /** Length of recording in seconds. */
    recording_duration: number
    /** When the recording starts in ISO format. */
    start_time: string
    /** When the recording ends in ISO format. */
    end_time: string
    distinct_id?: string
    email?: string
}

export interface BillingType {
    should_setup_billing: boolean
    is_billing_active: boolean
    plan: PlanInterface | null
    billing_period_ends: string
    event_allocation: number | null
    current_usage: number | null
    subscription_url: string
    current_bill_amount: number | null
    should_display_current_bill: boolean
}

export interface PlanInterface {
    key: string
    name: string
    custom_setup_billing_message: string
    image_url: string
    self_serve: boolean
    is_metered_billing: boolean
    event_allowance: number
    price_string: string
}

export interface DashboardItemType {
    id: number
    name: string
    short_id: string
    description?: string
    favorited?: boolean
    filters: Partial<FilterType>
    filters_hash: string
    order: number
    deleted: boolean
    saved: boolean
    created_at: string
    layouts: Record<string, any>
    color: string | null
    last_refresh: string
    refreshing: boolean
    created_by: UserBasicType | null
    is_sample: boolean
    dashboard: number
    dive_dashboard?: number
    result: any | null
    updated_at: string
    tags: string[]
}

export interface DashboardType {
    id: number
    name: string
    description: string
    pinned: boolean
    items: DashboardItemType[]
    created_at: string
    created_by: UserBasicType | null
    is_shared: boolean
    share_token: string
    deleted: boolean
    filters: Record<string, any>
    creation_mode: 'default' | 'template' | 'duplicate'
    tags: string[]
}

export type DashboardLayoutSize = 'lg' | 'sm' | 'xs' | 'xxs'

export interface OrganizationInviteType {
    id: string
    target_email: string
    first_name: string
    is_expired: boolean
    emailing_attempt_made: boolean
    created_by: UserBasicType | null
    created_at: string
    updated_at: string
}

export interface PluginType {
    id: number
    plugin_type: PluginInstallationType
    name: string
    description?: string
    url?: string
    tag?: string
    latest_tag?: string
    config_schema: Record<string, PluginConfigSchema> | PluginConfigSchema[]
    source?: string
    maintainer?: string
    is_global: boolean
    organization_id: string
    organization_name: string
    metrics?: Record<string, StoredMetricMathOperations>
    capabilities?: Record<'jobs' | 'methods' | 'scheduled_tasks', string[]>
    public_jobs?: Record<string, JobSpec>
}

export interface JobPayloadFieldOptions {
    type: 'string' | 'boolean' | 'json' | 'number' | 'date'
    required?: boolean
}

export interface JobSpec {
    payload?: Record<string, JobPayloadFieldOptions>
}
export interface PluginConfigType {
    id?: number
    plugin: number
    team_id: number
    enabled: boolean
    order: number
    config: Record<string, any>
    error?: PluginErrorType
}

export interface PluginErrorType {
    message: string
    time: string
    stack?: string
    name?: string
    event?: Record<string, any>
}

export enum PluginLogEntryType {
    Debug = 'DEBUG',
    Log = 'LOG',
    Info = 'INFO',
    Warn = 'WARN',
    Error = 'ERROR',
}

export interface PluginLogEntry {
    id: string
    team_id: number
    plugin_id: number
    plugin_config_id: number
    timestamp: string
    type: PluginLogEntryType
    is_system: boolean
    message: string
    instance_id: string
}

export enum AnnotationScope {
    DashboardItem = 'dashboard_item',
    Project = 'project',
    Organization = 'organization',
}

export interface AnnotationType {
    id: string
    scope: AnnotationScope
    content: string
    date_marker: string
    created_by?: UserBasicType | 'local' | null
    created_at: string
    updated_at: string
    dashboard_item?: number
    deleted?: boolean
    creation_type?: string
}

export enum ChartDisplayType {
    ActionsLineGraphLinear = 'ActionsLineGraph',
    ActionsLineGraphCumulative = 'ActionsLineGraphCumulative',
    ActionsTable = 'ActionsTable',
    ActionsPieChart = 'ActionsPie',
    ActionsBarChart = 'ActionsBar',
    ActionsBarChartValue = 'ActionsBarValue',
    PathsViz = 'PathsViz',
    FunnelViz = 'FunnelViz',
}

export type ShownAsType = ShownAsValue // DEPRECATED: Remove when releasing `remove-shownas`
export type BreakdownType = 'cohort' | 'person' | 'event'
export type IntervalType = 'minute' | 'hour' | 'day' | 'week' | 'month'

// NB! Keep InsightType and ViewType in sync!
export type InsightType = 'TRENDS' | 'SESSIONS' | 'FUNNELS' | 'RETENTION' | 'PATHS' | 'LIFECYCLE' | 'STICKINESS'

export enum ViewType {
    TRENDS = 'TRENDS',
    STICKINESS = 'STICKINESS',
    LIFECYCLE = 'LIFECYCLE',
    SESSIONS = 'SESSIONS',
    FUNNELS = 'FUNNELS',
    RETENTION = 'RETENTION',
    PATHS = 'PATHS',
    // Views that are not insights:
    HISTORY = 'HISTORY',
}

export enum PathType {
    PageView = '$pageview',
    Screen = '$screen',
    CustomEvent = 'custom_event',
}

export enum FunnelVizType {
    Steps = 'steps',
    TimeToConvert = 'time_to_convert',
    Trends = 'trends',
}

export type RetentionType = typeof RETENTION_RECURRING | typeof RETENTION_FIRST_TIME

export type BreakdownKeyType = string | number | (string | number)[] | null

export interface FilterType {
    insight?: InsightType
    display?: ChartDisplayType
    interval?: IntervalType
    date_from?: string | null
    date_to?: string | null
    properties?: PropertyFilter[]
    events?: Record<string, any>[]
    actions?: Record<string, any>[]
    breakdown_type?: BreakdownType | null
    breakdown?: BreakdownKeyType
    breakdown_value?: string | number
    shown_as?: ShownAsType
    session?: string
    period?: string
    retentionType?: RetentionType
    new_entity?: Record<string, any>[]
    returning_entity?: Record<string, any>
    target_entity?: Record<string, any>
    path_type?: PathType
    include_event_types?: PathType[]
    start_point?: string
    end_point?: string
    path_groupings?: string[]
    stickiness_days?: number
    type?: EntityType
    entity_id?: string | number
    entity_type?: EntityType
    entity_math?: string
    people_day?: any
    people_action?: any
    formula?: any
    filter_test_accounts?: boolean
    from_dashboard?: boolean | number
    layout?: FunnelLayout // used only for funnels
    funnel_step?: number
    entrance_period_start?: string // this and drop_off is used for funnels time conversion date for the persons modal
    drop_off?: boolean
    funnel_viz_type?: string // parameter sent to funnels API for time conversion code path
    funnel_from_step?: number // used in time to convert: initial step index to compute time to convert
    funnel_to_step?: number // used in time to convert: ending step index to compute time to convert
    funnel_step_breakdown?: string | number[] | number | null // used in steps breakdown: persons modal
    compare?: boolean
    bin_count?: BinCountValue // used in time to convert: number of bins to show in histogram
    funnel_window_interval_unit?: FunnelConversionWindowTimeUnit // minutes, days, weeks, etc. for conversion window
    funnel_window_interval?: number | undefined // length of conversion window
    funnel_order_type?: StepOrderValue
    exclusions?: FunnelStepRangeEntityFilter[] // used in funnel exclusion filters
    hiddenLegendKeys?: Record<string, boolean | undefined> // used to toggle visibility of breakdowns with legend
    exclude_events?: string[] // Paths Exclusion type
    step_limit?: number // Paths Step Limit
<<<<<<< HEAD
    path_start_key?: string // Paths People Start Key
    path_end_key?: string // Paths People End Key
    path_dropoff_key?: string // Paths People Dropoff Key
=======
    edge_limit?: number | undefined // Paths edge limit
    min_edge_weight?: number | undefined // Paths
    max_edge_weight?: number | undefined // Paths
>>>>>>> 3a67367a
}

export interface SystemStatusSubrows {
    columns: string[]
    rows: string[][]
}

export interface SystemStatusRow {
    metric: string
    value: string
    key?: string
    description?: string
    subrows?: SystemStatusSubrows
}

export interface SystemStatus {
    overview: SystemStatusRow[]
    internal_metrics: {
        clickhouse?: {
            id: number
            share_token: string
        }
    }
}

export type QuerySummary = { duration: string } & Record<string, string>

export interface SystemStatusQueriesResult {
    postgres_running: QuerySummary[]
    clickhouse_running?: QuerySummary[]
    clickhouse_slow_log?: QuerySummary[]
}

export interface SystemStatusAnalyzeResult {
    query: string
    timing: {
        query_id: string
        event_time: string
        query_duration_ms: number
        read_rows: number
        read_size: string
        result_rows: number
        result_size: string
        memory_usage: string
    }
    flamegraphs: Record<string, string>
}

export type PersonalizationData = Record<string, string | string[] | null>

interface EnabledSetupState {
    is_active: true // Whether the onbarding setup is currently active
    current_section: number
    any_project_ingested_events: boolean
    any_project_completed_snippet_onboarding: boolean
    non_demo_team_id: number | null
    has_invited_team_members: boolean
}

interface DisabledSetupState {
    is_active: false
    current_section: null
}

export type SetupState = EnabledSetupState | DisabledSetupState

export interface ActionFilter extends EntityFilter {
    math?: string
    math_property?: string
    properties: PropertyFilter[]
    type: EntityType
}

export interface TrendResult {
    action: ActionFilter
    count: number
    data: number[]
    days: string[]
    dates?: string[]
    label: string
    labels: string[]
    breakdown_value?: string | number
    aggregated_value: number
    status?: string
}

export interface TrendResultWithAggregate extends TrendResult {
    aggregated_value: number
}

export interface FunnelStep {
    // The type returned from the API.
    action_id: string
    average_conversion_time: number | null
    count: number
    name: string
    custom_name?: string
    order: number
    people?: string[]
    type: EntityType
    labels?: string[]
    breakdown?: BreakdownKeyType
    breakdown_value?: string | number
}

export interface FunnelStepWithNestedBreakdown extends FunnelStep {
    nested_breakdown?: FunnelStep[]
}

export interface FunnelResult<ResultType = FunnelStep[] | FunnelsTimeConversionBins> {
    is_cached: boolean
    last_refresh: string | null
    result: ResultType
    type: 'Funnel'
}

export interface FunnelsTimeConversionBins {
    bins: [number, number][]
    average_conversion_time: number
}

export interface FunnelTimeConversionMetrics {
    averageTime: number
    stepRate: number
    totalRate: number
}

export interface FunnelConversionWindow {
    funnel_window_interval_unit?: FunnelConversionWindowTimeUnit
    funnel_window_interval?: number | undefined
}

// https://github.com/PostHog/posthog/blob/master/posthog/models/filters/mixins/funnel.py#L100
export enum FunnelConversionWindowTimeUnit {
    Minute = 'minute',
    Hour = 'hour',
    Day = 'day',
    Week = 'week',
    Month = 'month',
}

export interface FunnelRequestParams extends FilterType {
    refresh?: boolean
    from_dashboard?: boolean | number
    funnel_window_days?: number
}

export type FunnelAPIResponse = FunnelStep[] | FunnelStep[][] | FunnelsTimeConversionBins

export interface LoadedRawFunnelResults {
    results: FunnelAPIResponse
    filters: Partial<FilterType>
}

export interface FunnelStepWithConversionMetrics extends FunnelStep {
    droppedOffFromPrevious: number
    conversionRates: {
        fromPrevious: number
        total: number
        fromBasisStep: number // either fromPrevious or total, depending on FunnelStepReference
    }
    nested_breakdown?: Omit<FunnelStepWithConversionMetrics, 'nested_breakdown'>[]
    rowKey?: number | string
}

export interface FlattenedFunnelStep extends FunnelStepWithConversionMetrics {
    rowKey: number | string
    nestedRowKeys?: string[]
    isBreakdownParent?: boolean
    breakdownIndex?: number
}

export interface FlattenedFunnelStepByBreakdown {
    rowKey: number | string
    isBaseline?: boolean
    breakdown?: string | number
    breakdown_value?: string | number
    breakdownIndex?: number
    conversionRates?: {
        total: number
    }
    steps?: FunnelStepWithConversionMetrics[]
}

export interface ChartParams {
    dashboardItemId?: number
    color?: string
    filters: Partial<FilterType>
    inSharedMode?: boolean
    showPersonsModal?: boolean
    cachedResults?: TrendResult[]
    view: ViewType
}

// Shared between dashboardItemLogic, trendsLogic, funnelLogic, pathsLogic, retentionTableLogic
export interface SharedInsightLogicProps {
    // the chart is displayed on a dashboard right now, used in the key if present
    dashboardItemId?: number | null
    // the insight is connected to a dashboard item, yet viewed on the insights scene
    fromDashboardItemId?: number | null
    cachedResults?: any
    filters?: Partial<FilterType> | null
    preventLoading?: boolean
}

export interface FeatureFlagGroupType {
    properties: AnyPropertyFilter[]
    rollout_percentage: number | null
}

export interface MultivariateFlagVariant {
    key: string
    name: string | null
    rollout_percentage: number
}

export interface MultivariateFlagOptions {
    variants: MultivariateFlagVariant[]
}

interface FeatureFlagFilters {
    groups: FeatureFlagGroupType[]
    multivariate: MultivariateFlagOptions | null
}

export interface FeatureFlagType {
    id: number | null
    key: string
    name: string // Used as description
    filters: FeatureFlagFilters
    deleted: boolean
    active: boolean
    created_by: UserBasicType | null
    created_at: string
    is_simple_flag: boolean
    rollout_percentage: number | null
}

export interface FeatureFlagOverrideType {
    id: number
    feature_flag: number
    user: number
    override_value: boolean | string
}

export interface CombinedFeatureFlagAndOverrideType {
    feature_flag: FeatureFlagType
    value_for_user_without_override: boolean | string
    override: FeatureFlagOverrideType | null
}

export interface PrevalidatedInvite {
    id: string
    target_email: string
    first_name: string
    organization_name: string
}

interface AuthBackends {
    'google-oauth2'?: boolean
    gitlab?: boolean
    github?: boolean
    saml?: boolean
}

export interface PreflightStatus {
    // Attributes that accept undefined values (i.e. `?`) are not received when unauthenticated
    django: boolean
    plugins: boolean
    redis: boolean
    db: boolean
    /** An initiated instance is one that already has any organization(s). */
    initiated: boolean
    /** Org creation is allowed on Cloud OR initiated self-hosted organizations with a license and MULTI_ORG_ENABLED. */
    can_create_org: boolean
    /** Whether this is PostHog Cloud. */
    cloud: boolean
    celery: boolean
    /** Whether EE code is available (but not necessarily a license). */
    ee_available?: boolean
    /** Is ClickHouse used as the analytics database instead of Postgres. */
    is_clickhouse_enabled?: boolean
    realm: 'cloud' | 'hosted' | 'hosted-clickhouse'
    db_backend?: 'postgres' | 'clickhouse'
    available_social_auth_providers: AuthBackends
    available_timezones?: Record<string, number>
    opt_out_capture?: boolean
    posthog_version?: string
    email_service_available?: boolean
    /** Whether PostHog is running in DEBUG mode. */
    is_debug?: boolean
    is_event_property_usage_enabled?: boolean
    licensed_users_available?: number | null
    site_url?: string
}

export enum ItemMode { // todo: consolidate this and dashboardmode
    Edit = 'edit',
    View = 'view',
}

export enum DashboardMode { // Default mode is null
    Edit = 'edit', // When the dashboard is being edited
    Fullscreen = 'fullscreen', // When the dashboard is on full screen (presentation) mode
    Sharing = 'sharing', // When the sharing configuration is opened
    Public = 'public', // When viewing the dashboard publicly via a shareToken
    Internal = 'internal', // When embedded into another page (e.g. /instance/status)
}

export enum DashboardItemMode {
    Edit = 'edit',
}

// Reserved hotkeys globally available
export type GlobalHotKeys = 'g'

// Hotkeys for local (component) actions
export type HotKeys =
    | 'a'
    | 'b'
    | 'c'
    | 'd'
    | 'e'
    | 'f'
    | 'h'
    | 'i'
    | 'j'
    | 'k'
    | 'l'
    | 'm'
    | 'n'
    | 'o'
    | 'p'
    | 'q'
    | 'r'
    | 's'
    | 't'
    | 'u'
    | 'v'
    | 'w'
    | 'x'
    | 'y'
    | 'z'
    | 'escape'

export interface LicenseType {
    id: number
    key: string
    plan: string
    valid_until: string
    max_users: string | null
    created_at: string
}

export interface EventDefinition {
    id: string
    name: string
    description: string
    tags?: string[]
    volume_30_day: number | null
    query_usage_30_day: number | null
    owner?: UserBasicType | null
    updated_at?: string
    updated_by?: UserBasicType | null
}

export interface PropertyDefinition {
    id: string
    name: string
    description: string
    tags?: string[]
    volume_30_day: number | null
    query_usage_30_day: number | null
    updated_at?: string
    updated_by?: UserBasicType | null
    is_numerical?: boolean // Marked as optional to allow merge of EventDefinition & PropertyDefinition
}

export interface PersonProperty {
    name: string
    count: number
}

export interface SelectOption {
    value: string
    label?: string
}

export interface SelectOptionWithChildren extends SelectOption {
    children: React.ReactChildren
    ['data-attr']: string
    key: string
}

export interface KeyMapping {
    label: string
    description: string | JSX.Element
    examples?: string[]
    hide?: boolean
}

export interface TileParams {
    title: string
    targetPath: string
    openInNewTab?: boolean
    hoverText?: string
    icon: JSX.Element
    class?: string
}

export interface TiledIconModuleProps {
    tiles: TileParams[]
    header?: string
    subHeader?: string
    analyticsModuleKey?: string
}

export type EventOrPropType = EventDefinition & PropertyDefinition

export interface AppContext {
    current_user: UserType | null
    preflight: PreflightStatus
    default_event_name: string
    persisted_feature_flags?: string[]
}

export type StoredMetricMathOperations = 'max' | 'min' | 'sum'

export interface PathEdgeParameters {
    edge_limit?: number | undefined
    min_edge_weight?: number | undefined
    max_edge_weight?: number | undefined
}<|MERGE_RESOLUTION|>--- conflicted
+++ resolved
@@ -753,15 +753,12 @@
     hiddenLegendKeys?: Record<string, boolean | undefined> // used to toggle visibility of breakdowns with legend
     exclude_events?: string[] // Paths Exclusion type
     step_limit?: number // Paths Step Limit
-<<<<<<< HEAD
     path_start_key?: string // Paths People Start Key
     path_end_key?: string // Paths People End Key
     path_dropoff_key?: string // Paths People Dropoff Key
-=======
     edge_limit?: number | undefined // Paths edge limit
     min_edge_weight?: number | undefined // Paths
     max_edge_weight?: number | undefined // Paths
->>>>>>> 3a67367a
 }
 
 export interface SystemStatusSubrows {
