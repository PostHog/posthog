import { LogicWrapper } from 'kea'
import type { PostHog, PropertyMatchType, SupportedWebVitalsMetrics } from 'posthog-js'
import { ReactNode } from 'react'
import { Layout } from 'react-grid-layout'

import { LemonTableColumns } from '@posthog/lemon-ui'
import { PluginConfigSchema } from '@posthog/plugin-scaffold'
import { LogLevel } from '@posthog/rrweb-plugin-console-record'
import { eventWithTime } from '@posthog/rrweb-types'

import { ChartDataset, ChartType, InteractionItem } from 'lib/Chart'
import { PaginatedResponse } from 'lib/api'
import { AlertType } from 'lib/components/Alerts/types'
import { JSONContent } from 'lib/components/RichContentEditor/types'
import { DashboardCompatibleScenes } from 'lib/components/SceneDashboardChoice/sceneDashboardChoiceModalLogic'
import { TaxonomicFilterGroupType } from 'lib/components/TaxonomicFilter/types'
import { CommonFilters, HeatmapFilters, HeatmapFixedPositionMode } from 'lib/components/heatmaps/types'
import {
    BIN_COUNT_AUTO,
    ENTITY_MATCH_TYPE,
    FunnelLayout,
    OrganizationMembershipLevel,
    PROPERTY_MATCH_TYPE,
    PluginsAccessLevel,
    RETENTION_FIRST_EVER_OCCURRENCE,
    RETENTION_FIRST_OCCURRENCE_MATCHING_FILTERS,
    RETENTION_MEAN_NONE,
    RETENTION_RECURRING,
    ShownAsValue,
    TeamMembershipLevel,
} from 'lib/constants'
import { Dayjs, dayjs } from 'lib/dayjs'
import { PopoverProps } from 'lib/lemon-ui/Popover/Popover'
import { BehavioralFilterKey, BehavioralFilterType } from 'scenes/cohorts/CohortFilters/types'
import { BreakdownColorConfig } from 'scenes/dashboard/DashboardInsightColorsModal'
import { AggregationAxisFormat } from 'scenes/insights/aggregationAxisFormat'
import { Params, Scene, SceneConfig } from 'scenes/sceneTypes'
import { SessionRecordingPlayerMode } from 'scenes/session-recordings/player/sessionRecordingPlayerLogic'
import { SurveyRatingScaleValue, WEB_SAFE_FONTS } from 'scenes/surveys/constants'

import { RootAssistantMessage } from '~/queries/schema/schema-assistant-messages'
import type {
    CurrencyCode,
    CustomerAnalyticsConfig,
    DashboardFilter,
    DataWarehouseManagedViewsetKind,
    DataWarehouseSavedQueryOrigin,
    DatabaseSchemaField,
    ExperimentExposureCriteria,
    ExperimentFunnelsQuery,
    ExperimentMetric,
    ExperimentTrendsQuery,
    ExternalDataSourceType,
    FileSystemIconType,
    FileSystemImport,
    HogQLQuery,
    HogQLQueryModifiers,
    HogQLVariable,
    InsightQueryNode,
    InsightVizNode,
    MarketingAnalyticsConfig,
    Node,
    NodeKind,
    ProductKey,
    QuerySchema,
    QueryStatus,
    QuickFilterContext,
    QuickFilterType,
    RecordingOrder,
    RecordingsQuery,
    RevenueAnalyticsConfig,
    SharingConfigurationSettings,
    TileFilters,
    UserProductListItem,
} from '~/queries/schema/schema-general'
import { QueryContext } from '~/queries/types'

import { CyclotronInputType } from 'products/workflows/frontend/Workflows/hogflows/steps/types'
import { HogFlow } from 'products/workflows/frontend/Workflows/hogflows/types'

export enum ConversionRateInputType {
    MANUAL = 'manual',
    AUTOMATIC = 'automatic',
}

// Type alias for number to be reflected as integer in json-schema.
/** @asType integer */
type integer = number

export type Optional<T, K extends string | number | symbol> = Omit<T, K> & { [K in keyof T]?: T[K] }

/** Make all keys of T required except those in K */
export type RequiredExcept<T, K extends keyof T> = {
    [P in Exclude<keyof T, K>]-?: T[P]
} & {
    [P in K]?: T[P]
}

// Keep this in sync with backend constants/features/{product_name}.yml

export enum AvailableFeature {
    APPS = 'apps',
    SLACK_INTEGRATION = 'slack_integration',
    MICROSOFT_TEAMS_INTEGRATION = 'microsoft_teams_integration',
    DISCORD_INTEGRATION = 'discord_integration',
    ZAPIER = 'zapier',
    APP_METRICS = 'app_metrics',
    DATA_PIPELINES = 'data_pipelines',
    RECORDINGS_PLAYLISTS = 'recordings_playlists',
    SESSION_REPLAY_DATA_RETENTION = 'session_replay_data_retention',
    CONSOLE_LOGS = 'console_logs',
    RECORDINGS_PERFORMANCE = 'recordings_performance',
    SESSION_REPLAY_NETWORK_PAYLOADS = 'session_replay_network_payloads',
    RECORDINGS_FILE_EXPORT = 'recordings_file_export',
    SESSION_REPLAY_SAMPLING = 'session_replay_sampling',
    REPLAY_RECORDING_DURATION_MINIMUM = 'replay_recording_duration_minimum',
    REPLAY_FEATURE_FLAG_BASED_RECORDING = 'replay_feature_flag_based_recording',
    REPLAY_MASK_SENSITIVE_DATA = 'replay_mask_sensitive_data',
    REPLAY_SHARING_EMBEDDING = 'replay_sharing_embedding',
    REPLAY_PRODUCT_ANALYTICS_INTEGRATION = 'replay_product_analytics_integration',
    REPLAY_FILTER_PERSON_PROPERTIES = 'replay_filter_person_properties',
    REPLAY_FILTER_EVENTS = 'replay_filter_events',
    REPLAY_DOM_EXPLORER = 'replay_dom_explorer',
    WORKS_WITH_POSTHOG_JS = 'works_with_posthog_js',
    REPLAY_AUTOMATIC_PLAYLISTS = 'replay_automatic_playlists',
    MOBILE_REPLAY = 'mobile_replay',
    GROUP_ANALYTICS = 'group_analytics',
    SURVEYS_UNLIMITED_SURVEYS = 'surveys_unlimited_surveys',
    SURVEYS_ALL_QUESTION_TYPES = 'surveys_all_question_types',
    SURVEYS_MULTIPLE_QUESTIONS = 'surveys_multiple_questions',
    SURVEYS_USER_TARGETING = 'surveys_user_targeting',
    SURVEYS_USER_SAMPLING = 'surveys_user_sampling',
    SURVEYS_STYLING = 'surveys_styling',
    SURVEYS_TEXT_HTML = 'surveys_text_html',
    SURVEYS_API_MODE = 'surveys_api_mode',
    SURVEYS_RESULTS_ANALYSIS = 'surveys_results_analysis',
    SURVEYS_TEMPLATES = 'surveys_templates',
    SURVEYS_DATA_RETENTION = 'surveys_data_retention',
    SURVEYS_LINK_QUESTION_TYPE = 'surveys_link_question_type',
    SURVEYS_SLACK_NOTIFICATIONS = 'surveys_slack_notifications',
    SURVEYS_WAIT_PERIODS = 'surveys_wait_periods',
    SURVEYS_RECURRING = 'surveys_recurring',
    SURVEYS_EVENTS = 'surveys_events',
    SURVEYS_ACTIONS = 'surveys_actions',
    TRACKED_USERS = 'tracked_users',
    TEAM_MEMBERS = 'team_members',
    API_ACCESS = 'api_access',
    ORGANIZATIONS_PROJECTS = 'organizations_projects',
    ENVIRONMENTS = 'environments',
    ROLE_BASED_ACCESS = 'role_based_access',
    SOCIAL_SSO = 'social_sso',
    SAML = 'saml',
    SCIM = 'scim',
    SSO_ENFORCEMENT = 'sso_enforcement',
    WHITE_LABELLING = 'white_labelling',
    COMMUNITY_SUPPORT = 'community_support',
    DEDICATED_SUPPORT = 'dedicated_support',
    EMAIL_SUPPORT = 'email_support',
    ACCOUNT_MANAGER = 'account_manager',
    TRAINING = 'training',
    CONFIGURATION_SUPPORT = 'configuration_support',
    TERMS_AND_CONDITIONS = 'terms_and_conditions',
    SECURITY_ASSESSMENT = 'security_assessment',
    BESPOKE_PRICING = 'bespoke_pricing',
    INVOICE_PAYMENTS = 'invoice_payments',
    BOOLEAN_FLAGS = 'boolean_flags',
    FEATURE_FLAGS_DATA_RETENTION = 'feature_flags_data_retention',
    MULTIVARIATE_FLAGS = 'multivariate_flags',
    PERSIST_FLAGS_CROSS_AUTHENTICATION = 'persist_flags_cross_authentication',
    FEATURE_FLAG_PAYLOADS = 'feature_flag_payloads',
    MULTIPLE_RELEASE_CONDITIONS = 'multiple_release_conditions',
    RELEASE_CONDITION_OVERRIDES = 'release_condition_overrides',
    TARGETING_BY_GROUP = 'targeting_by_group',
    LOCAL_EVALUATION_AND_BOOTSTRAPPING = 'local_evaluation_and_bootstrapping',
    FLAG_USAGE_STATS = 'flag_usage_stats',
    USER_OPT_IN = 'user_opt_in',
    INSTANT_ROLLBACKS = 'instant_rollbacks',
    EXPERIMENTATION = 'experimentation',
    GROUP_EXPERIMENTS = 'group_experiments',
    FUNNEL_EXPERIMENTS = 'funnel_experiments',
    SECONDARY_METRICS = 'secondary_metrics',
    STATISTICAL_ANALYSIS = 'statistical_analysis',
    PRODUCT_ANALYTICS_DATA_RETENTION = 'product_analytics_data_retention',
    DASHBOARDS = 'dashboards',
    FUNNELS = 'funnels',
    GRAPHS_TRENDS = 'graphs_trends',
    PATHS = 'paths',
    INSIGHTS = 'insights',
    SUBSCRIPTIONS = 'subscriptions',
    ADVANCED_PERMISSIONS = 'advanced_permissions', // TODO: Remove this once access_control is propagated
    ACCESS_CONTROL = 'access_control',
    INGESTION_TAXONOMY = 'ingestion_taxonomy',
    PATHS_ADVANCED = 'paths_advanced',
    CORRELATION_ANALYSIS = 'correlation_analysis',
    TAGGING = 'tagging',
    BEHAVIORAL_COHORT_FILTERING = 'behavioral_cohort_filtering',
    PRODUCT_ANALYTICS_RETENTION = 'product_analytics_retention',
    PRODUCT_ANALYTICS_STICKINESS = 'product_analytics_stickiness',
    AUTOCAPTURE = 'autocapture',
    DATA_VISUALIZATION = 'data_visualization',
    PRODUCT_ANALYTICS_SQL_QUERIES = 'product_analytics_sql_queries',
    TWOFA_ENFORCEMENT = '2fa_enforcement',
    AUDIT_LOGS = 'audit_logs',
    HIPAA_BAA = 'hipaa_baa',
    CUSTOM_MSA = 'custom_msa',
    TWOFA = '2fa',
    PRIORITY_SUPPORT = 'priority_support',
    SUPPORT_RESPONSE_TIME = 'support_response_time',
    AUTOMATIC_PROVISIONING = 'automatic_provisioning',
    MANAGED_REVERSE_PROXY = 'managed_reverse_proxy',
    ALERTS = 'alerts',
    DATA_COLOR_THEMES = 'data_color_themes',
    ORGANIZATION_INVITE_SETTINGS = 'organization_invite_settings',
    ORGANIZATION_SECURITY_SETTINGS = 'organization_security_settings',
}

type AvailableFeatureUnion = `${AvailableFeature}`

export enum LicensePlan {
    Scale = 'scale',
    Enterprise = 'enterprise',
    Dev = 'dev',
    Cloud = 'cloud',
}

export enum BillingPlan {
    Free = 'free',
    Paid = 'paid',
    Teams = 'teams', // Legacy
    Boost = 'boost',
    Scale = 'scale',
    Enterprise = 'enterprise',
}

export enum StartupProgramLabel {
    YC = 'YC',
    Startup = 'Startup',
}

export enum Realm {
    Cloud = 'cloud',
    Demo = 'demo',
    SelfHostedPostgres = 'hosted',
    SelfHostedClickHouse = 'hosted-clickhouse',
}

export enum Region {
    US = 'US',
    EU = 'EU',
}

export type SSOProvider = 'google-oauth2' | 'github' | 'gitlab' | 'saml'
export type LoginMethod = SSOProvider | 'password' | null

export interface AuthBackends {
    'google-oauth2'?: boolean
    gitlab?: boolean
    github?: boolean
    saml?: boolean
}

export type ColumnChoice = string[] | 'DEFAULT'

export interface ColumnConfig {
    active: ColumnChoice
}

export type WithAccessControl = {
    user_access_level: AccessControlLevel
}

export enum AccessControlResourceType {
    Project = 'project',
    Organization = 'organization',
    Action = 'action',
    FeatureFlag = 'feature_flag',
    Insight = 'insight',
    Dashboard = 'dashboard',
    Notebook = 'notebook',
    SessionRecording = 'session_recording',
    RevenueAnalytics = 'revenue_analytics',
    Survey = 'survey',
    ProductTour = 'product_tour',
    Experiment = 'experiment',
    WebAnalytics = 'web_analytics',
    ActivityLog = 'activity_log',
}

interface UserBaseType {
    uuid: string
    distinct_id: string
    first_name: string
    last_name?: string
    email: string
}

/* Type for User objects in nested serializers (e.g. created_by) */
export interface UserBasicType extends UserBaseType {
    is_email_verified?: any
    id: number
    hedgehog_config?: MinimalHedgehogConfig
    role_at_organization?: string | null
}

/**
 * A user can have scene dashboard choices for multiple teams
 * TODO does this only have the current team's choices?
 */
export interface SceneDashboardChoice {
    scene: DashboardCompatibleScenes
    dashboard: number | DashboardBasicType
}

export type UserTheme = 'light' | 'dark' | 'system'
export type UserShortcutPosition = 'above' | 'below' | 'hidden'

/** Full User model. */
export interface UserType extends UserBaseType {
    date_joined: string
    notification_settings: {
        plugin_disabled: boolean
        project_weekly_digest_disabled: Record<number, boolean>
        all_weekly_digest_disabled: boolean
        error_tracking_issue_assigned: boolean
        discussions_mentioned: boolean
    }
    events_column_config: ColumnConfig
    anonymize_data: boolean
    toolbar_mode: 'disabled' | 'toolbar'
    has_password: boolean
    id: number
    is_staff: boolean
    is_impersonated: boolean
    is_impersonated_until?: string
    sensitive_session_expires_at: string
    organization: OrganizationType | null
    team: TeamBasicType | null
    organizations: OrganizationBasicType[]
    realm?: Realm
    is_email_verified?: boolean | null
    pending_email?: string | null
    is_2fa_enabled: boolean
    has_social_auth: boolean
    has_sso_enforcement: boolean
    shortcut_position: UserShortcutPosition
    has_seen_product_intro_for?: Record<string, boolean>
    scene_personalisation?: SceneDashboardChoice[]
    theme_mode?: UserTheme | null
    hedgehog_config?: Partial<HedgehogConfig>
    allow_sidebar_suggestions?: boolean
    role_at_organization?: string
}

export type HedgehogColorOptions =
    | 'green'
    | 'red'
    | 'blue'
    | 'purple'
    | 'dark'
    | 'light'
    | 'sepia'
    | 'invert'
    | 'invert-hue'
    | 'greyscale'

export interface MinimalHedgehogConfig {
    use_as_profile: boolean
    color: HedgehogColorOptions | null
    accessories: string[]
}

export type HedgehogSkin = 'default' | 'spiderhog' | 'robohog'

export interface HedgehogConfig extends MinimalHedgehogConfig {
    enabled: boolean
    color: HedgehogColorOptions | null
    skin?: HedgehogSkin
    accessories: string[]
    walking_enabled: boolean
    interactions_enabled: boolean
    controls_enabled: boolean
    party_mode_enabled: boolean
    fixed_direction?: 'left' | 'right'
}

export interface NotificationSettings {
    plugin_disabled: boolean
    project_weekly_digest_disabled: Record<string, boolean>
    all_weekly_digest_disabled: boolean
    error_tracking_issue_assigned: boolean
    discussions_mentioned: boolean
}

export interface PluginAccess {
    view: boolean
    install: boolean
    configure: boolean
}

export interface PersonalAPIKeyType {
    id: string
    label: string
    value?: string
    mask_value?: string | null
    created_at: string
    last_used_at: string | null
    last_rolled_at: string | null
    team_id: number
    user_id: string
    scopes: string[]
    scoped_organizations?: OrganizationType['id'][] | null
    scoped_teams?: TeamType['id'][] | null
}

export interface OrganizationBasicType {
    id: string
    name: string
    slug: string
    logo_media_id: string | null
    membership_level: OrganizationMembershipLevel | null
    members_can_use_personal_api_keys: boolean
    allow_publicly_shared_resources: boolean
}

interface OrganizationMetadata {
    instance_tag?: string
}

export interface OrganizationType extends OrganizationBasicType {
    created_at: string
    updated_at: string
    plugins_access_level: PluginsAccessLevel
    teams: TeamBasicType[]
    projects: ProjectBasicType[]
    available_product_features: BillingFeatureType[]
    is_member_join_email_enabled: boolean
    customer_id: string | null
    enforce_2fa: boolean | null
    is_ai_data_processing_approved?: boolean
    members_can_invite?: boolean
    members_can_use_personal_api_keys: boolean
    allow_publicly_shared_resources: boolean
    metadata?: OrganizationMetadata
    member_count: number
    default_experiment_stats_method: ExperimentStatsMethod
    default_anonymize_ips?: boolean
    default_role_id?: string | null
}

export interface OrganizationDomainType {
    id: string
    domain: string
    is_verified: boolean
    verified_at: string // Datetime
    verification_challenge: string
    jit_provisioning_enabled: boolean
    sso_enforcement: SSOProvider | ''
    has_saml: boolean
    saml_entity_id: string
    saml_acs_url: string
    saml_x509_cert: string
    scim_enabled?: boolean
    scim_base_url?: string
    scim_bearer_token?: string
}

/** Member properties relevant at both organization and project level. */
export interface BaseMemberType {
    id: string
    user: UserBasicType
    last_login: string | null
    joined_at: string
    updated_at: string
    is_2fa_enabled: boolean
    has_social_auth: boolean
}

export interface OrganizationMemberType extends BaseMemberType {
    /** Level at which the user is in the organization. */
    level: OrganizationMembershipLevel
    is_2fa_enabled: boolean
}

export interface OrganizationMemberScopedApiKeysResponse {
    has_keys: boolean
    has_keys_active_last_week: boolean
    keys: {
        name: string
        last_used_at: string | null
    }[]
}

/**
 * This interface is only used in the frontend for fusing organization member data.
 */
export interface FusedTeamMemberType extends BaseMemberType {
    /**
     * Level at which the user explicitly is in the project.
     * Null means that membership is implicit (when showing permitted members)
     * or that there's no membership at all (when showing addable members).
     */
    explicit_team_level: TeamMembershipLevel | null
    /** Level at which the user is in the organization. */
    organization_level: OrganizationMembershipLevel
    /** Effective level of the user within the project. */
    level: OrganizationMembershipLevel
}

export interface ListOrganizationMembersParams {
    offset?: number
    limit?: number
    updated_after?: string
}

export interface APIErrorType {
    type: 'authentication_error' | 'invalid_request' | 'server_error' | 'throttled_error' | 'validation_error'
    code: string
    detail: string
    attr: string | null
}

export interface EventUsageType {
    event: string
    usage_count: number
    volume: number
}

export interface PropertyUsageType {
    key: string
    usage_count: number
    volume: number
}

export interface ProjectBasicType {
    [key: string]: any
    id: number
    organization_id: string
    name: string
}

export interface TeamBasicType extends WithAccessControl {
    id: number
    uuid: string
    organization: string // Organization ID
    project_id: number
    api_token: string
    secret_api_token: string
    secret_api_token_backup: string
    name: string
    completed_snippet_onboarding: boolean
    has_completed_onboarding_for?: Record<string, boolean>
    ingested_event: boolean
    is_demo: boolean
    timezone: string
}

export interface CorrelationConfigType {
    excluded_person_property_names?: string[]
    excluded_event_property_names?: string[]
    excluded_event_names?: string[]
}

export interface ProjectType extends ProjectBasicType {
    created_at: string
}

export interface TeamSurveyConfigType {
    appearance?: SurveyAppearance
}

export type SessionRecordingMaskingLevel = 'normal' | 'total-privacy' | 'free-love'

export type SessionRecordingRetentionPeriod = 'legacy' | '30d' | '90d' | '1y' | '5y'

export interface SessionRecordingMaskingConfig {
    maskAllInputs?: boolean
    maskTextSelector?: string
    blockSelector?: string
}

export enum ActivationTaskStatus {
    COMPLETED = 'completed',
    SKIPPED = 'skipped',
}

export interface TeamType extends TeamBasicType {
    created_at: string
    updated_at: string
    anonymize_ips: boolean
    app_urls: string[]
    recording_domains: string[]
    slack_incoming_webhook: string
    autocapture_opt_out: boolean
    session_recording_opt_in: boolean
    // These fields in the database accept null values and were previously set to NULL by default
    capture_console_log_opt_in: boolean | null
    capture_performance_opt_in: boolean | null
    capture_dead_clicks: boolean | null
    // a string representation of the decimal value between 0 and 1
    session_recording_sample_rate: string
    session_recording_minimum_duration_milliseconds: number | null
    session_recording_linked_flag: ({ variant?: string | null } & Pick<FeatureFlagBasicType, 'id' | 'key'>) | null
    session_recording_network_payload_capture_config:
        | { recordHeaders?: boolean; recordBody?: boolean }
        | undefined
        | null
    session_recording_masking_config: SessionRecordingMaskingConfig | undefined | null
    session_recording_retention_period: SessionRecordingRetentionPeriod | null
    session_replay_config: { record_canvas?: boolean } | undefined | null
    survey_config?: TeamSurveyConfigType
    autocapture_exceptions_opt_in: boolean
    autocapture_web_vitals_opt_in?: boolean
    autocapture_web_vitals_allowed_metrics?: SupportedWebVitalsMetrics[]
    session_recording_url_trigger_config?: SessionReplayUrlTriggerConfig[]
    session_recording_url_blocklist_config?: SessionReplayUrlTriggerConfig[]
    session_recording_event_trigger_config?: string[]
    session_recording_trigger_match_type_config?: 'all' | 'any' | null
    surveys_opt_in?: boolean
    heatmaps_opt_in?: boolean
    web_analytics_pre_aggregated_tables_enabled?: boolean
    web_analytics_pre_aggregated_tables_version?: 'v1' | 'v2'
    autocapture_exceptions_errors_to_ignore: string[]
    test_account_filters: AnyPropertyFilter[]
    test_account_filters_default_checked: boolean
    /** 0 or unset for Sunday, 1 for Monday. */
    week_start_day?: number
    path_cleaning_filters: PathCleaningFilter[]
    data_attributes: string[]
    person_display_name_properties: string[]
    has_group_types: boolean
    group_types: GroupType[]
    primary_dashboard: number | null // Dashboard shown on the project homepage
    live_events_columns: string[] | null // Custom columns shown on the Live Events page
    live_events_token: string
    cookieless_server_hash_mode?: CookielessServerHashMode
    human_friendly_comparison_periods: boolean
    revenue_analytics_config: RevenueAnalyticsConfig
    onboarding_tasks?: {
        [key: string]: ActivationTaskStatus
    }

    /** Effective access level of the user in this specific team. Null if user has no access. */
    effective_membership_level: OrganizationMembershipLevel | null

    /** Used to exclude person properties from correlation analysis results.
     *
     * For example can be used to exclude properties that have trivial causation.
     * This field should have a default value of `{}`, but it IS nullable and can be `null` in some cases.
     */
    correlation_config: CorrelationConfigType | null
    person_on_events_querying_enabled: boolean
    extra_settings?: Record<string, string | number | boolean | undefined>
    modifiers?: HogQLQueryModifiers
    default_modifiers?: HogQLQueryModifiers
    product_intents?: ProductIntentType[]
    default_data_theme?: number
    flags_persistence_default: boolean
    feature_flag_confirmation_enabled: boolean
    feature_flag_confirmation_message: string
    default_evaluation_environments_enabled: boolean
    require_evaluation_environment_tags: boolean
    marketing_analytics_config: MarketingAnalyticsConfig
    base_currency: CurrencyCode
    managed_viewsets: Record<DataWarehouseManagedViewsetKind, boolean>
    experiment_recalculation_time?: string | null
    receive_org_level_activity_logs: boolean | null
    customer_analytics_config: CustomerAnalyticsConfig
    business_model?: 'b2b' | 'b2c' | 'other' | null
}

export interface ProductIntentType {
    product_type: string
    created_at: string
    onboarding_completed_at?: string
}

// This type would be more correct without `Partial<TeamType>`, but it's only used in the shared dashboard/insight
// scenes, so not worth the refactor to use the `isAuthenticatedTeam()` check
export type TeamPublicType = Partial<TeamType> & Pick<TeamType, 'id' | 'uuid' | 'name' | 'timezone'>

export interface ActionType extends WithAccessControl {
    count?: number
    created_at: string
    deleted?: boolean
    id: number
    is_calculating?: boolean
    last_calculated_at?: string
    last_updated_at?: string // alias for last_calculated_at to achieve event and action parity
    name: string | null
    description?: string
    post_to_slack?: boolean
    slack_message_format?: string
    steps?: ActionStepType[]
    created_by: UserBasicType | null
    tags?: string[]
    verified?: boolean
    is_action?: true
    action_id?: number // alias of id to make it compatible with event definitions uuid
    bytecode?: any[]
    bytecode_error?: string
    pinned_at: string | null
    _create_in_folder?: string | null
}

/** Sync with plugin-server/src/types.ts */
export type ActionStepStringMatching = 'contains' | 'exact' | 'regex'

export interface ActionStepType {
    event?: string | null
    properties?: AnyPropertyFilter[]
    selector?: string | null
    /** @deprecated Only `selector` should be used now. */
    tag_name?: string
    text?: string | null
    /** @default StringMatching.Exact */
    text_matching?: ActionStepStringMatching | null
    href?: string | null
    /** @default ActionStepStringMatching.Exact */
    href_matching?: ActionStepStringMatching | null
    url?: string | null
    /** @default StringMatching.Contains */
    url_matching?: ActionStepStringMatching | null
    name?: string | null
}

export interface ElementType {
    attr_class?: string[]
    attr_id?: string
    attributes: Record<string, string>
    href?: string
    nth_child?: number
    nth_of_type?: number
    order?: number
    tag_name: string
    text?: string
}

export type ToolbarUserIntent = 'add-action' | 'edit-action' | 'heatmaps' | 'add-experiment' | 'edit-experiment'
export type ToolbarSource = 'url' | 'localstorage'
export type ToolbarVersion = 'toolbar'

export type ExperimentIdType = number | 'new' | 'web'
/* sync with posthog-js */
export interface ToolbarParams {
    apiURL?: string
    token?: string /** public posthog-js token */
    temporaryToken?: string /** private temporary user token */
    actionId?: number
    experimentId?: ExperimentIdType
    userIntent?: ToolbarUserIntent
    source?: ToolbarSource
    toolbarVersion?: ToolbarVersion
    instrument?: boolean
    distinctId?: string
    userEmail?: string
    dataAttributes?: string[]
    toolbarFlagsKey?: string
}

export interface ToolbarProps extends ToolbarParams {
    posthog?: PostHog
    disableExternalStyles?: boolean
}

export type PathCleaningFilter = { alias?: string; regex?: string; order?: number }

export type PropertyFilterBaseValue = string | number | bigint | boolean
export type PropertyFilterValue = PropertyFilterBaseValue | PropertyFilterBaseValue[] | null

/** Sync with plugin-server/src/types.ts */
export enum PropertyOperator {
    Exact = 'exact',
    IsNot = 'is_not',
    IContains = 'icontains',
    NotIContains = 'not_icontains',
    Regex = 'regex',
    NotRegex = 'not_regex',
    GreaterThan = 'gt',
    GreaterThanOrEqual = 'gte',
    LessThan = 'lt',
    LessThanOrEqual = 'lte',
    IsSet = 'is_set',
    IsNotSet = 'is_not_set',
    IsDateExact = 'is_date_exact',
    IsDateBefore = 'is_date_before',
    IsDateAfter = 'is_date_after',
    Between = 'between',
    NotBetween = 'not_between',
    Minimum = 'min',
    Maximum = 'max',
    In = 'in',
    NotIn = 'not_in',
    IsCleanedPathExact = 'is_cleaned_path_exact',
    FlagEvaluatesTo = 'flag_evaluates_to',
}

export enum SavedInsightsTabs {
    All = 'all',
    Yours = 'yours',
    Favorites = 'favorites',
    History = 'history',
    Alerts = 'alerts',
}

export enum ReplayTabs {
    Home = 'home',
    Playlists = 'playlists',
    Templates = 'templates',
    Settings = 'settings',
}

export type ReplayTab = {
    label: string
    key: ReplayTabs
    tooltip?: string
    tooltipDocLink?: string
    'data-attr'?: string
}

export enum ExperimentsTabs {
    All = 'all',
    Yours = 'yours',
    Archived = 'archived',
    Holdouts = 'holdouts',
    SharedMetrics = 'shared-metrics',
    History = 'history',
    Settings = 'settings',
}

export enum ActivityTab {
    ExploreEvents = 'explore',
    ExploreSessions = 'sessions',
    LiveEvents = 'live',
}

export enum ProgressStatus {
    Draft = 'draft',
    Running = 'running',
    Complete = 'complete',
}

export enum PropertyFilterType {
    /** Event metadata and fields on the clickhouse events table */
    Meta = 'meta',
    /** Event properties */
    Event = 'event',
    InternalEvent = 'internal_event',
    EventMetadata = 'event_metadata',
    /** Person properties */
    Person = 'person',
    Element = 'element',
    /** Event property with "$feature/" prepended */
    Feature = 'feature',
    Session = 'session',
    Cohort = 'cohort',
    Recording = 'recording',
    LogEntry = 'log_entry',
    Group = 'group',
    HogQL = 'hogql',
    DataWarehouse = 'data_warehouse',
    DataWarehousePersonProperty = 'data_warehouse_person_property',
    ErrorTrackingIssue = 'error_tracking_issue',
    RevenueAnalytics = 'revenue_analytics',
    /** Feature flag dependency */
    Flag = 'flag',
    Log = 'log',
    LogAttribute = 'log_attribute',
    LogResourceAttribute = 'log_resource_attribute',
    WorkflowVariable = 'workflow_variable',
    Empty = 'empty',
}

/** Sync with plugin-server/src/types.ts */
interface BasePropertyFilter {
    key: string
    value?: PropertyFilterValue
    label?: string
    type?: PropertyFilterType
}

/** Sync with plugin-server/src/types.ts */
export interface EventPropertyFilter extends BasePropertyFilter {
    type: PropertyFilterType.Event
    /** @default 'exact' */
    operator: PropertyOperator
}

export interface EventMetadataPropertyFilter extends BasePropertyFilter {
    type: PropertyFilterType.EventMetadata
    operator: PropertyOperator
}

export interface RevenueAnalyticsPropertyFilter extends BasePropertyFilter {
    type: PropertyFilterType.RevenueAnalytics
    operator: PropertyOperator
}

/** Sync with plugin-server/src/types.ts */
export interface PersonPropertyFilter extends BasePropertyFilter {
    type: PropertyFilterType.Person
    operator: PropertyOperator
}

export interface DataWarehousePropertyFilter extends BasePropertyFilter {
    type: PropertyFilterType.DataWarehouse
    operator: PropertyOperator
}

export interface DataWarehousePersonPropertyFilter extends BasePropertyFilter {
    type: PropertyFilterType.DataWarehousePersonProperty
    operator: PropertyOperator
}

export interface ErrorTrackingIssueFilter extends BasePropertyFilter {
    type: PropertyFilterType.ErrorTrackingIssue
    operator: PropertyOperator
}

/** Sync with plugin-server/src/types.ts */
export interface ElementPropertyFilter extends BasePropertyFilter {
    type: PropertyFilterType.Element
    key: 'tag_name' | 'text' | 'href' | 'selector'
    operator: PropertyOperator
}

export interface SessionPropertyFilter extends BasePropertyFilter {
    type: PropertyFilterType.Session
    operator: PropertyOperator
}

/** Sync with plugin-server/src/types.ts */
export interface CohortPropertyFilter extends BasePropertyFilter {
    type: PropertyFilterType.Cohort
    key: 'id'
    /**  @asType integer */
    value: number
    /** @default 'in' */
    operator: PropertyOperator
    cohort_name?: string
}

export interface GroupPropertyFilter extends BasePropertyFilter {
    type: PropertyFilterType.Group
    group_type_index?: integer | null
    operator: PropertyOperator
}

export type LogPropertyFilterType =
    | PropertyFilterType.Log
    | PropertyFilterType.LogAttribute
    | PropertyFilterType.LogResourceAttribute

export interface LogPropertyFilter extends BasePropertyFilter {
    type: LogPropertyFilterType
    operator: PropertyOperator
}

export interface FeaturePropertyFilter extends BasePropertyFilter {
    type: PropertyFilterType.Feature
    operator: PropertyOperator
}

export interface FlagPropertyFilter extends BasePropertyFilter {
    type: PropertyFilterType.Flag
    /** Only flag_evaluates_to operator is allowed for flag dependencies */
    operator: PropertyOperator.FlagEvaluatesTo
    /** The key should be the flag ID */
    key: string
    /** The value can be true, false, or a variant name */
    value: boolean | string
}

export interface HogQLPropertyFilter extends BasePropertyFilter {
    type: PropertyFilterType.HogQL
    key: string
}

export interface EmptyPropertyFilter {
    type?: PropertyFilterType.Empty
    value?: never
    operator?: never
    key?: never
}

export type AnyPropertyFilter =
    | EventPropertyFilter
    | PersonPropertyFilter
    | ElementPropertyFilter
    | EventMetadataPropertyFilter
    | SessionPropertyFilter
    | CohortPropertyFilter
    | RecordingPropertyFilter
    | LogEntryPropertyFilter
    | GroupPropertyFilter
    | FeaturePropertyFilter
    | FlagPropertyFilter
    | HogQLPropertyFilter
    | EmptyPropertyFilter
    | DataWarehousePropertyFilter
    | DataWarehousePersonPropertyFilter
    | ErrorTrackingIssueFilter
    | LogPropertyFilter
    | RevenueAnalyticsPropertyFilter

/** Any filter type supported by `property_to_expr(scope="person", ...)`. */
export type AnyPersonScopeFilter =
    | PersonPropertyFilter
    | CohortPropertyFilter
    | HogQLPropertyFilter
    | EmptyPropertyFilter

export type AnyGroupScopeFilter = GroupPropertyFilter | HogQLPropertyFilter

export type AnyFilterLike = AnyPropertyFilter | PropertyGroupFilter | PropertyGroupFilterValue

export type SessionRecordingId = SessionRecordingType['id']

export interface RRWebRecordingConsoleLogPayload {
    level: LogLevel
    payload: (string | null)[]
    trace: string[]
}

export interface RRWebRecordingNetworkPayload {
    [key: number]: any
}

export interface RecordingConsoleLogBase {
    parsedPayload: string
    hash?: string // md5() on parsedPayload. Used for deduping console logs.
    count?: number // Number of duplicate console logs
    previewContent?: ReactNode // Content to show in first line
    fullContent?: ReactNode // Full content to show when item is expanded
    traceContent?: ReactNode // Url content to show on right side
    rawString: string // Raw text used for fuzzy search
    level: LogLevel
}

export type RecordingConsoleLog = RecordingConsoleLogBase & RecordingTimeMixinType

export type RecordingConsoleLogV2 = {
    timestamp: number
    windowId: number | undefined
    windowNumber?: number | '?' | undefined
    level: LogLevel
    content: string
    // JS code associated with the log - implicitly the empty array when not provided
    lines?: string[]
    // stack trace associated with the log - implicitly the empty array when not provided
    trace?: string[]
    // number of times this log message was seen - implicitly 1 when not provided
    count?: number
}

export interface RecordingSegment {
    kind: 'window' | 'buffer' | 'gap'
    startTimestamp: number // Epoch time that the segment starts
    endTimestamp: number // Epoch time that the segment ends
    durationMs: number
    windowId?: number
    isActive: boolean
    isLoading?: boolean
}

export type EncodedRecordingSnapshot = {
    windowId: number
    data: eventWithTime[]
}

// we can duplicate the name SnapshotSourceType for the object and the type
// since one only exists to be used in the other
// this way if we want to reference one of the valid string values for SnapshotSourceType
// we have a strongly typed way to do it
export const SnapshotSourceType = {
    blob_v2: 'blob_v2',
    blob_v2_lts: 'blob_v2_lts',
    file: 'file',
} as const

export type SnapshotSourceType = (typeof SnapshotSourceType)[keyof typeof SnapshotSourceType]

export interface SessionRecordingSnapshotSource {
    source: SnapshotSourceType
    start_timestamp?: string
    end_timestamp?: string
    blob_key?: string
}

export type SessionRecordingSnapshotParams = (
    | {
          source: 'blob_v2_lts'
          blob_key?: string
      }
    | {
          source: 'blob_v2'
          start_blob_key?: string
          end_blob_key?: string
          blob_key?: string
      }
) & {
    decompress?: false
}

export interface SessionRecordingSnapshotSourceResponse {
    sources?: Pick<SessionRecordingSnapshotSource, 'source' | 'blob_key'>[]
    snapshots?: RecordingSnapshot[]
    // we process snapshots to make them rrweb vanilla playable
    // this flag lets us skip reprocessing a source
    // the processed source is implicitly processed
    processed?: boolean
    // we only want to load each source from the API once
    // this flag is set when the API has loaded the source
    sourceLoaded?: boolean
}

export interface SessionRecordingSnapshotResponse {
    sources?: SessionRecordingSnapshotSource[]
    snapshots?: EncodedRecordingSnapshot[]
}

export type RecordingSnapshot = eventWithTime & {
    windowId: number
}

export interface SessionPlayerSnapshotData {
    snapshots?: RecordingSnapshot[]
    sources?: SessionRecordingSnapshotSource[]
    blob_keys?: string[]
}

export interface SessionPlayerData {
    person: PersonType | null
    segments: RecordingSegment[]
    bufferedToTime: number | null
    snapshotsByWindowId: Record<number, eventWithTime[]>
    durationMs: number
    start: Dayjs | null
    end: Dayjs | null
    fullyLoaded: boolean
    sessionRecordingId: SessionRecordingId
    sessionRetentionPeriodDays: number | null
}

export enum SessionRecordingUsageType {
    VIEWED = 'viewed',
    ANALYZED = 'analyzed',
    LOADED = 'loaded',
}

export enum SessionRecordingSidebarTab {
    OVERVIEW = 'overview',
    SESSION_SUMMARY = 'ai-summary',
    INSPECTOR = 'inspector',
    NETWORK_WATERFALL = 'network-waterfall',
}

export enum SessionRecordingSidebarStacking {
    Vertical = 'vertical',
    Horizontal = 'horizontal',
}

export enum SessionPlayerState {
    READY = 'ready',
    BUFFER = 'buffer',
    PLAY = 'play',
    PAUSE = 'pause',
    SCRUB = 'scrub',
    SKIP = 'skip',
    SKIP_TO_MATCHING_EVENT = 'skip_to_matching_event',
    ERROR = 'error',
}

export type AutoplayDirection = 'newer' | 'older' | null

/** Sync with plugin-server/src/types.ts */
export type ActionStepProperties =
    | EventPropertyFilter
    | PersonPropertyFilter
    | ElementPropertyFilter
    | CohortPropertyFilter

export interface RecordingPropertyFilter extends BasePropertyFilter {
    type: PropertyFilterType.Recording
    key: DurationType | 'snapshot_source' | 'visited_page' | 'comment_text'
    operator: PropertyOperator
}

export interface RecordingDurationFilter extends RecordingPropertyFilter {
    key: DurationType
    value: number
}

export interface LogEntryPropertyFilter extends BasePropertyFilter {
    type: PropertyFilterType.LogEntry
    operator: PropertyOperator
}

export interface LogEntryPropertyFilter extends BasePropertyFilter {
    type: PropertyFilterType.LogEntry
    operator: PropertyOperator
}

export interface LogEntryLevelFilter extends LogEntryPropertyFilter {
    key: 'level'
    value: FilterableLogLevel[]
}
export interface LogEntryMessageFilter extends LogEntryPropertyFilter {
    key: 'message'
    value: string
}

export type DurationType = 'duration' | 'active_seconds' | 'inactive_seconds'
export type FilterableLogLevel = 'info' | 'warn' | 'error'

export interface LegacyRecordingFilters {
    date_from?: string | null
    date_to?: string | null
    events?: FilterType['events']
    actions?: FilterType['actions']
    properties?: AnyPropertyFilter[]
    session_recording_duration?: RecordingDurationFilter
    duration_type_filter?: DurationType
    console_search_query?: LogEntryMessageFilter['value']
    console_logs?: LogEntryLevelFilter['value']
    snapshot_source?: AnyPropertyFilter | null
    filter_test_accounts?: boolean
    operand?: FilterLogicalOperator
}

export interface RecordingUniversalFilters {
    date_from?: string | null
    date_to?: string | null
    duration: RecordingDurationFilter[]
    filter_test_accounts?: boolean
    filter_group: UniversalFiltersGroup
    order?: RecordingsQuery['order']
    order_direction?: RecordingsQuery['order_direction']
    limit?: RecordingsQuery['limit']
}

export interface UniversalFiltersGroup {
    type: FilterLogicalOperator
    values: UniversalFiltersGroupValue[]
}

export type UniversalFiltersGroupValue = UniversalFiltersGroup | UniversalFilterValue
export type UniversalFilterValue = AnyPropertyFilter | ActionFilter

export type ErrorCluster = {
    cluster: number
    sample: string
    occurrences: number
    session_ids: string[]
    sparkline: Record<string, number>
    unique_sessions: number
    viewed: number
}
export type ErrorClusterResponse = ErrorCluster[] | null

export type EntityType = 'actions' | 'events' | 'data_warehouse' | 'new_entity'

export interface Entity {
    id: string | number
    name: string
    custom_name?: string
    order: number
    type: EntityType
}

export enum EntityTypes {
    ACTIONS = 'actions',
    EVENTS = 'events',
    DATA_WAREHOUSE = 'data_warehouse',
}

export type EntityFilter = {
    type?: EntityType
    id: Entity['id'] | null
    name?: string | null
    custom_name?: string | null
    index?: number
    order?: number
    optionalInFunnel?: boolean
}

export interface ActionFilter extends EntityFilter {
    math?: string
    math_property?: string | null
    math_property_type?: TaxonomicFilterGroupType | null
    math_group_type_index?: integer | null
    math_hogql?: string | null
    properties?: AnyPropertyFilter[]
    type: EntityType
    days?: string[] // TODO: why was this added here?
}

export interface DataWarehouseFilter extends ActionFilter {
    id_field: string
    timestamp_field: string
    distinct_id_field: string
    table_name: string
}

export const isDataWarehouseFilter = (filter: EntityFilter): filter is DataWarehouseFilter =>
    filter.type === EntityTypes.DATA_WAREHOUSE

export interface FunnelExclusionLegacy extends Partial<EntityFilter> {
    funnel_from_step: number
    funnel_to_step: number
}

export type EntityFilterTypes = EntityFilter | ActionFilter | null

export interface PersonType {
    id?: string
    uuid?: string
    name?: string
    distinct_ids: string[]
    properties: Record<string, any>
    created_at?: string
    is_identified?: boolean
}

export interface PersonListParams {
    properties?: AnyPropertyFilter[]
    search?: string
    cohort?: number
    distinct_id?: string
    include_total?: boolean // PostHog 3000-only
    limit?: number
}

export type SearchableEntity =
    | 'action'
    | 'cohort'
    | 'insight'
    | 'dashboard'
    | 'event_definition'
    | 'experiment'
    | 'feature_flag'
    | 'notebook'
    | 'survey'

export type SearchListParams = { q: string; entities?: SearchableEntity[] }

export type SearchResultType = {
    result_id: string
    type: SearchableEntity
    rank: number | null
    extra_fields: Record<string, unknown>
}

export type SearchResponse = {
    results: SearchResultType[]
    counts: Record<SearchableEntity, number | null>
}

export type GroupListParams = { group_type_index: GroupTypeIndex; search: string; limit?: number }

export type CreateGroupParams = {
    group_type_index: GroupTypeIndex
    group_key: string
    group_properties?: Record<string, any>
}

export interface MatchedRecordingEvent {
    uuid: string
    timestamp: string
}

export interface MatchedRecording {
    session_id?: string
    events: MatchedRecordingEvent[]
}

export interface CommonActorType {
    id: string | number
    properties: Record<string, any>
    /** @format date-time */
    created_at: string
    matched_recordings: MatchedRecording[]
    value_at_data_point: number | null
}

export interface PersonActorType extends CommonActorType {
    type: 'person'
    id: string
    name?: string
    distinct_ids: string[]
    is_identified: boolean
}

export interface GroupActorType extends CommonActorType {
    type: 'group'
    /** Group key. */
    id: string
    group_key: string
    group_type_index: integer
}

export type ActorType = PersonActorType | GroupActorType

export interface CohortGroupType {
    id: string
    days?: string
    action_id?: number
    event_id?: string
    label?: string
    count?: number
    count_operator?: string
    properties?: AnyPropertyFilter[]
    matchType: MatchType
    name?: string
}

// Synced with `posthog/models/property.py`
export interface CohortCriteriaType {
    id: string // Criteria filter id
    key: string
    value: BehavioralFilterType
    type: BehavioralFilterKey
    operator?: PropertyOperator | null
    group_type_index?: integer | null
    event_type?: TaxonomicFilterGroupType | null
    operator_value?: PropertyFilterValue
    time_value?: number | string | null
    time_interval?: TimeUnitType | null
    explicit_datetime?: string | null
    total_periods?: number | null
    min_periods?: number | null
    seq_event_type?: TaxonomicFilterGroupType | null
    seq_event?: string | number | null
    seq_time_value?: number | string | null
    seq_time_interval?: TimeUnitType | null
    negation?: boolean
    value_property?: string | null // Transformed into 'value' for api calls
    event_filters?: AnyPropertyFilter[] | null
    sort_key?: string // Client-side only stable id for sorting.
}

export type EmptyCohortGroupType = Partial<CohortGroupType>

export type EmptyCohortCriteriaType = Partial<CohortCriteriaType>

export type AnyCohortGroupType = CohortGroupType | EmptyCohortGroupType

export type AnyCohortCriteriaType = CohortCriteriaType | EmptyCohortCriteriaType

export type MatchType = typeof ENTITY_MATCH_TYPE | typeof PROPERTY_MATCH_TYPE

export interface CohortType {
    count?: number
    description?: string
    created_by?: UserBasicType | null
    created_at?: string
    deleted?: boolean
    id: number | 'new'
    is_calculating?: boolean
    errors_calculating?: number
    last_calculation?: string
    last_error_message?: string | null
    is_static?: boolean
    name?: string
    csv?: File
    groups: CohortGroupType[] // To be deprecated once `filter` takes over
    filters: {
        properties: CohortCriteriaGroupFilter
    }
    experiment_set?: number[]
    _create_in_folder?: string | null
    _create_static_person_ids?: string[]
}

export interface InsightHistory {
    id: number
    filters: Record<string, any>
    name?: string
    createdAt: string
    saved: boolean
    type: InsightType
}

export interface SavedFunnel extends InsightHistory {
    created_by: string
}

export type BinCountValue = number | typeof BIN_COUNT_AUTO

// https://github.com/PostHog/posthog/blob/master/posthog/constants.py#L106
export enum StepOrderValue {
    STRICT = 'strict',
    UNORDERED = 'unordered',
    ORDERED = 'ordered',
}

export enum PersonsTabType {
    FEED = 'feed',
    EVENTS = 'events',
    EXCEPTIONS = 'exceptions',
    SURVEY_RESPONSES = 'surveyResponses',
    SESSION_RECORDINGS = 'sessionRecordings',
    PROPERTIES = 'properties',
    COHORTS = 'cohorts',
    RELATED = 'related',
    HISTORY = 'history',
    FEATURE_FLAGS = 'featureFlags',
}

export enum GroupsTabType {
    FEED = 'feed',
    NOTES = 'notes',
    OVERVIEW = 'overview',
}

export enum LayoutView {
    Card = 'card',
    List = 'list',
}

export interface EventsTableAction {
    name: string
    id: string
}

export interface EventsTableRowItem {
    event?: EventType
    date_break?: string
    new_events?: boolean
}

export interface EventType {
    // fields from the API
    id: string
    distinct_id: string
    properties: Record<string, any>
    event: string
    timestamp: string
    person?: Pick<PersonType, 'is_identified' | 'distinct_ids' | 'properties'>
    elements: ElementType[]
    elements_chain?: string | null
    uuid?: string
    person_id?: string
    person_mode?: string
}

export interface LiveEvent {
    uuid: string
    event: string
    properties: Record<string, any>
    timestamp: string
    team_id: number
    distinct_id: string
    created_at: string
}

export interface RecordingTimeMixinType {
    playerTime: number | null
}

export interface RecordingEventType
    extends Pick<EventType, 'id' | 'event' | 'properties' | 'timestamp' | 'elements'>,
        RecordingTimeMixinType {
    fullyLoaded: boolean
    // allowing for absent distinct id which events don't
    distinct_id?: EventType['distinct_id']
}

export interface SessionEventType extends Pick<EventType, 'id' | 'event' | 'properties' | 'timestamp'> {
    fullyLoaded: boolean
    distinct_id?: EventType['distinct_id']
}
export interface PlaylistCollectionCount {
    count: number
    watched_count: number
}

export interface PlaylistSavedFiltersCount {
    count: number
    watched_count: number
    has_more?: boolean
    increased?: boolean
    last_refreshed_at?: string
}

export interface PlaylistRecordingsCounts {
    saved_filters?: PlaylistSavedFiltersCount
    collection: PlaylistCollectionCount
}

export interface SessionRecordingPlaylistType {
    /** The primary key in the database, used as well in API endpoints */
    id: number
    short_id: string
    name: string
    derived_name?: string | null
    description?: string
    pinned?: boolean
    deleted: boolean
    created_at: string
    created_by: UserBasicType | null
    last_modified_at: string
    last_modified_by: UserBasicType | null
    filters?: LegacyRecordingFilters
    /**
     * the count of recordings matching filters, calculated periodically
     * and pinned recordings which is calculated in real-time
     * marked as has more if the filters count onoy matched one page and there are more available
     */
    recordings_counts?: PlaylistRecordingsCounts
    type: 'filters' | 'collection'
    /** Whether this playlist is a synthetic (virtual) playlist that's computed on-demand */
    is_synthetic?: boolean
    _create_in_folder?: string | null
}

export interface SavedSessionRecordingPlaylistsFilters {
    order: string
    search: string
    createdBy: number | 'All users'
    dateFrom: string | dayjs.Dayjs | undefined | null
    dateTo: string | dayjs.Dayjs | undefined | null
    page: number
    pinned: boolean
    type?: 'collection' | 'saved_filters'
    collectionType: 'custom' | 'synthetic' | 'new-urls' | null
}

export interface SavedSessionRecordingPlaylistsResult extends PaginatedResponse<SessionRecordingPlaylistType> {
    count: number
    /** not in the API response */
    filters?: SavedSessionRecordingPlaylistsFilters | null
}

export interface SessionRecordingSegmentType {
    start_time: string
    end_time: string
    window_id: string
    is_active: boolean
}

export interface SessionRecordingType {
    id: string
    /** Whether this recording has been viewed by you already. */
    viewed: boolean
    /** user ids of other users who have viewed this recording */
    viewers: string[]
    /** Length of recording in seconds. */
    recording_duration: number
    active_seconds?: number
    inactive_seconds?: number
    /** When the recording starts in ISO format. */
    start_time: string
    /** When the recording ends in ISO format. */
    end_time: string
    /** List of matching events. **/
    matching_events?: MatchedRecording[]
    distinct_id?: string
    email?: string
    person?: PersonType
    click_count?: number
    keypress_count?: number
    /** count of all mouse activity in the recording, not just clicks */
    mouse_activity_count?: number
    start_url?: string
    console_log_count?: number
    console_warn_count?: number
    console_error_count?: number
    summary?: string
    snapshot_source: 'web' | 'mobile' | 'unknown'
    /** whether we have received data for this recording in the last 5 minutes
     * (assumes the recording was loaded from ClickHouse)
     * **/
    ongoing?: boolean
    /**
     * calculated on the backend so that we can sort by it, definition may change over time
     */
    activity_score?: number
    /** retention period for this recording */
    retention_period_days?: number
    /** When the recording expires, in ISO format. */
    expiry_time?: string
    /** Number of whole days left until the recording expires. */
    recording_ttl?: number
}

export interface SessionRecordingUpdateType {
    viewed?: boolean
    analyzed?: boolean
    player_metadata?: Record<string, any> | null
    durations?: Record<string, any> | null
    $pathname: string
}

export interface SessionRecordingPropertiesType {
    id: string
    properties?: Record<string, any>
}

export interface PerformancePageView {
    session_id: string
    pageview_id: string
    timestamp: string
}
export interface RecentPerformancePageView extends PerformancePageView {
    page_url: string
    duration: number
}

// copied from rrweb/network@1
export type Body =
    | string
    | Document
    | Blob
    | ArrayBufferView
    | ArrayBuffer
    | FormData
    | URLSearchParams
    | ReadableStream<Uint8Array>
    | null

/**
 * This is our base type for tracking network requests.
 * It sticks relatively closely to the spec for the web
 * see https://developer.mozilla.org/en-US/docs/Web/API/Performance_API
 * we have renamed/added a few fields for the benefit of ClickHouse
 * but don't yet clash with the spec
 */
export interface PerformanceEvent {
    uuid: string
    timestamp: string | number
    distinct_id: string
    session_id: string
    window_id: string
    pageview_id: string
    current_url: string

    // BASE_EVENT_COLUMNS
    time_origin?: string
    entry_type?: string
    name?: string

    // RESOURCE_EVENT_COLUMNS
    start_time?: number
    duration?: number
    redirect_start?: number
    redirect_end?: number
    worker_start?: number
    fetch_start?: number
    domain_lookup_start?: number
    domain_lookup_end?: number
    connect_start?: number
    secure_connection_start?: number
    connect_end?: number
    request_start?: number
    response_start?: number
    response_end?: number
    decoded_body_size?: number
    encoded_body_size?: number

    initiator_type?:
        | 'navigation'
        | 'css'
        | 'script'
        | 'xmlhttprequest'
        | 'fetch'
        | 'beacon'
        | 'video'
        | 'audio'
        | 'track'
        | 'img'
        | 'image'
        | 'input'
        | 'a'
        | 'iframe'
        | 'frame'
        | 'link'
        | 'other'
    next_hop_protocol?: string
    render_blocking_status?: string
    response_status?: number
    // see https://developer.mozilla.org/en-US/docs/Web/API/PerformanceResourceTiming/transferSize
    // zero has meaning for this field so should not be used unless the transfer size was known to be zero
    transfer_size?: number

    // LARGEST_CONTENTFUL_PAINT_EVENT_COLUMNS
    largest_contentful_paint_element?: string
    largest_contentful_paint_render_time?: number
    largest_contentful_paint_load_time?: number
    largest_contentful_paint_size?: number
    largest_contentful_paint_id?: string
    largest_contentful_paint_url?: string

    // NAVIGATION_EVENT_COLUMNS
    dom_complete?: number
    dom_content_loaded_event?: number
    dom_interactive?: number
    load_event_end?: number
    load_event_start?: number
    redirect_count?: number
    navigation_type?: string
    unload_event_end?: number
    unload_event_start?: number

    // Performance summary fields calculated on frontend
    first_contentful_paint?: number // https://web.dev/fcp/
    time_to_interactive?: number // https://web.dev/tti/
    total_blocking_time?: number // https://web.dev/tbt/
    web_vitals?: Set<RecordingEventType>

    // request/response capture - merged in from rrweb/network@1 payloads
    request_headers?: Record<string, string>
    response_headers?: Record<string, string>
    request_body?: Body
    response_body?: Body
    method?: string
    // normally, can rely on performance event values like duration,
    // but they may be absent in which case the SDK may have sent start and end time
    end_time?: number

    //rrweb/network@1 - i.e. not in ClickHouse table
    is_initial?: boolean
    raw?: Record<string, any>

    //server timings - reported as separate events but added back in here on the front end
    server_timings?: PerformanceEvent[]
}

export type AssetType = 'CSS' | 'JS' | 'Fetch' | 'Image' | 'Link' | 'XHR' | 'HTML'

export interface CurrentBillCycleType {
    current_period_start: number
    current_period_end: number
}

export type BillingFeatureType = {
    key: AvailableFeatureUnion
    name: string
    description?: string | null
    category?: string | null
    docsUrl?: string | null
    limit?: number | null
    note?: string | null
    unit?: string | null
    images?: {
        light: string
        dark: string
    } | null
    icon_key?: string | null
    entitlement_only?: boolean
    is_plan_default?: boolean
    type?: 'primary' | 'secondary' | null
}

export interface BillingTierType {
    flat_amount_usd: string
    unit_amount_usd: string
    current_amount_usd: string | null
    current_usage: number
    projected_usage: number | null
    projected_amount_usd: string | null
    up_to: number | null
}

export interface BillingTrialType {
    length: number
}

export interface BillingProductV2Type {
    type: string
    usage_key: string | null
    name: string
    headline: string | null
    description: string
    price_description?: string | null
    icon_key?: string | null
    image_url?: string | null
    screenshot_url: string | null
    docs_url: string
    free_allocation?: number | null
    subscribed: boolean | null
    tiers?: BillingTierType[] | null
    tiered: boolean
    current_usage?: number
    projected_amount_usd?: string | null
    projected_amount_usd_with_limit?: string | null
    projected_usage?: number
    percentage_usage: number
    current_amount_usd_before_addons: string | null
    current_amount_usd: string | null
    usage_limit: number | null
    has_exceeded_limit: boolean
    unit: string | null
    unit_amount_usd: string | null
    plans: BillingPlanType[]
    contact_support: boolean | null
    inclusion_only: any
    features: BillingFeatureType[]
    addons: BillingProductV2AddonType[]
    // addons-only: if this addon is included with the base product and not subscribed individually. for backwards compatibility.
    included_with_main_product?: boolean
    trial?: BillingTrialType | null
    legacy_product?: boolean | null
}

export interface BillingProductV2AddonType {
    name: string
    description: string
    price_description: string | null
    image_url: string | null
    icon_key?: string
    docs_url: string | null
    type: string
    tiers: BillingTierType[] | null
    tiered: boolean
    subscribed: boolean
    // sometimes addons are included with the base product, but they aren't subscribed individually
    included_with_main_product?: boolean
    inclusion_only: boolean | null
    contact_support: boolean | null
    unit: string | null
    unit_amount_usd: string | null
    current_amount_usd: string | null
    current_usage: number
    projected_usage: number | null
    projected_amount_usd: string | null
    plans: BillingPlanType[]
    usage_key?: string
    free_allocation?: number | null
    percentage_usage?: number
    features: BillingFeatureType[]
    included_if?:
        | 'no_active_subscription'
        | 'has_subscription'
        | 'no_active_parent_subscription'
        | 'has_parent_subscription'
        | null
    usage_limit?: number | null
    trial?: BillingTrialType | null
    legacy_product?: boolean | null
}
export interface BillingType {
    customer_id: string
    has_active_subscription: boolean
    subscription_level: 'free' | 'paid' | 'custom'
    free_trial_until?: Dayjs
    stripe_portal_url?: string
    deactivated?: boolean
    current_total_amount_usd?: string
    current_total_amount_usd_after_discount?: string
    projected_total_amount_usd?: string
    projected_total_amount_usd_after_discount?: string
    projected_total_amount_usd_with_limit?: string
    projected_total_amount_usd_with_limit_after_discount?: string
    products: BillingProductV2Type[]

    custom_limits_usd?: {
        [key: string]: number | null
    }
    next_period_custom_limits_usd?: {
        [key: string]: number | null
    }
    billing_period?: {
        current_period_start: Dayjs
        current_period_end: Dayjs
        interval: 'month' | 'year'
    }
    license?: {
        plan: LicensePlan
    }
    available_plans?: BillingPlanType[]
    discount_percent?: number
    discount_amount_usd?: string
    amount_off_expires_at?: Dayjs
    trial?: {
        type: 'autosubscribe' | 'standard'
        status: 'active' | 'expired' | 'cancelled' | 'converted'
        target: 'paid' | 'teams' | 'enterprise'
        expires_at: string
    }
    billing_plan: BillingPlan | null
    startup_program_label?: StartupProgramLabel | null
    startup_program_label_previous?: StartupProgramLabel | null
    is_annual_plan_customer?: boolean | null
    account_owner?: {
        email?: string
        name?: string
    }
}

export interface ClaimedCouponInfo {
    code: string
    campaign_name: string
    campaign_slug: string | null
    claimed_at: string
    expires_at: string | null
    status: 'claimed' | 'expired'
}

export interface CouponsOverview {
    claimed_coupons: ClaimedCouponInfo[]
}

export interface BillingPeriod {
    start: Dayjs | null
    end: Dayjs | null
    interval: 'month' | 'year' | null
}

export interface BillingPlanType {
    free_allocation?: number | null
    features: BillingFeatureType[]
    name: string
    description: string
    is_free?: boolean
    plan_key?: string
    image_url: string | null
    docs_url: string | null
    note: string | null
    unit: string | null
    flat_rate: boolean
    product_key: `${ProductKey}`
    current_plan?: boolean | null
    tiers?: BillingTierType[] | null
    unit_amount_usd: string | null
    included_if?:
        | 'no_active_subscription'
        | 'has_subscription'
        | 'no_active_parent_subscription'
        | 'has_parent_subscription'
        | null
    initial_billing_limit?: number | null
    contact_support: boolean | null
}

export interface PlanInterface {
    key: string
    name: string
    custom_setup_billing_message: string
    image_url: string
    self_serve: boolean
    is_metered_billing: boolean
    event_allowance: number
    price_string: string
}

// Creating a nominal type: https://github.com/microsoft/TypeScript/issues/202#issuecomment-961853101
export type InsightShortId = string & { readonly '': unique symbol }

export enum InsightColor {
    White = 'white',
    Black = 'black',
    Blue = 'blue',
    Green = 'green',
    Purple = 'purple',
}

export interface Cacheable {
    last_refresh: string | null
    next_allowed_client_refresh?: string | null
    cache_target_age?: string | null
}

export interface TileLayout extends Omit<Layout, 'i'> {
    i?: string // we use `i` in the front end but not in the API
}

export interface Tileable {
    layouts?: Record<DashboardLayoutSize, TileLayout> | Record<string, never> // allow an empty object or one with DashboardLayoutSize keys
    color: InsightColor | null
}

export interface DashboardTile<T = InsightModel> extends Tileable {
    id: number
    insight?: T
    text?: TextModel
    deleted?: boolean
    is_cached?: boolean
    order?: number
    error?: {
        type: string
        message: string
    }
    filters_overrides?: TileFilters
}

export interface DashboardTileBasicType {
    id: number
    dashboard_id: number
    deleted?: boolean
}

export interface TextModel {
    body: string
    created_by?: UserBasicType
    last_modified_by?: UserBasicType
    last_modified_at: string
}

export interface InsightModel extends Cacheable, WithAccessControl {
    /** The unique key we use when communicating with the user, e.g. in URLs */
    short_id: InsightShortId
    /** The primary key in the database, used as well in API endpoints */
    id: number
    name: string
    derived_name?: string | null
    description?: string
    favorited?: boolean
    order: number | null
    result: any
    deleted: boolean
    saved: boolean
    created_at: string
    created_by: UserBasicType | null
    is_sample: boolean
    /** @deprecated Use `dashboard_tiles` instead */
    dashboards: number[] | null
    dashboard_tiles: DashboardTileBasicType[] | null
    updated_at: string
    tags?: string[]
    last_modified_at: string
    last_modified_by: UserBasicType | null
    last_viewed_at?: string | null
    timezone?: string | null
    /** Only used in the frontend to store the next breakdown url */
    next?: string
    /** Only used in the frontend to toggle showing Baseline in funnels or not */
    disable_baseline?: boolean
    filters: Partial<FilterType>
    alerts?: AlertType[]
    query?: Node | null
    query_status?: QueryStatus
    /** Only used when creating objects */
    _create_in_folder?: string | null
}

export interface QueryBasedInsightModel extends Omit<InsightModel, 'filters'> {
    query: Node | null
}

export interface EndpointVersion {
    id: string
    version: number
    query: HogQLQuery | InsightQueryNode
    created_at: string
    created_by: UserBasicType | null
    change_summary: string
}

export interface EndpointType extends WithAccessControl {
    id: string
    name: string
    description: string
    derived_from_insight?: string | null
    query: HogQLQuery | InsightQueryNode
    parameters: Record<string, any>
    is_active: boolean
    endpoint_path: string
    created_at: string
    updated_at: string
    created_by: UserBasicType | null
    cache_age_seconds: number
    is_materialized: boolean
    current_version: number
    versions_count: number
    /** Purely local value to determine whether the query endpoint should be highlighted, e.g. as a fresh duplicate. */
    _highlight?: boolean
    /** Last execution time from ClickHouse query_log table */
    last_executed_at?: string
    materialization?: EndpointMaterializationType
}

export interface EndpointMaterializationType {
    can_materialize: boolean
    reason?: string
    status?: string
    error?: string
    last_materialized_at?: string
    sync_frequency?: DataWarehouseSyncInterval
}

export interface DashboardBasicType extends WithAccessControl {
    id: number
    name: string
    description: string
    pinned: boolean
    created_at: string
    created_by: UserBasicType | null
    last_accessed_at: string | null
    last_viewed_at?: string | null
    is_shared: boolean
    deleted: boolean
    creation_mode: 'default' | 'template' | 'duplicate' | 'unlisted'
    tags?: string[]
    /** Purely local value to determine whether the dashboard should be highlighted, e.g. as a fresh duplicate. */
    _highlight?: boolean
    /**
     * The last time the dashboard was refreshed.
     * Used to block the dashboard refresh button.
     */
    last_refresh?: string | null
}

export interface DashboardTemplateListParams {
    scope?: DashboardTemplateScope
    // matches on template name, description, and tags
    search?: string
}

export type DashboardTemplateScope = 'team' | 'global' | 'feature_flag'

export interface DashboardType<T = InsightModel> extends DashboardBasicType {
    tiles: DashboardTile<T>[]
    filters: DashboardFilter
    variables?: Record<string, HogQLVariable>
    persisted_filters?: DashboardFilter | null
    persisted_variables?: Record<string, HogQLVariable> | null
    breakdown_colors?: BreakdownColorConfig[]
    data_color_theme_id?: number | null
}

export enum TemplateAvailabilityContext {
    GENERAL = 'general',
    ONBOARDING = 'onboarding',
}

export interface DashboardTemplateType<T = InsightModel> {
    id: string
    team_id?: number
    created_at?: string
    template_name: string
    dashboard_description?: string
    dashboard_filters?: DashboardFilter
    tiles: DashboardTile<T>[]
    variables?: DashboardTemplateVariableType[]
    tags?: string[]
    image_url?: string
    scope?: DashboardTemplateScope
    availability_contexts?: TemplateAvailabilityContext[]
}

export interface MonacoMarker {
    message: string
}

// makes the DashboardTemplateType properties optional and the tiles properties optional
export type DashboardTemplateEditorType = Partial<Omit<DashboardTemplateType, 'tiles'>> & {
    tiles: Partial<DashboardTile>[]
}

export interface DashboardTemplateVariableType {
    id: string
    name: string
    description: string
    type: 'event'
    default: TemplateVariableStep
    required: boolean
    touched?: boolean
    selector?: string
    href?: string
    url?: string
}

export type DashboardLayoutSize = 'sm' | 'xs'

export interface OrganizationInviteType {
    id: string
    target_email: string
    first_name: string
    level: OrganizationMembershipLevel
    is_expired: boolean
    emailing_attempt_made: boolean
    created_by: UserBasicType | null
    created_at: string
    updated_at: string
    message?: string
    private_project_access?: Array<{ id: number; level: AccessControlLevel.Member | AccessControlLevel.Admin }>
}

export enum PluginInstallationType {
    Local = 'local',
    Custom = 'custom',
    Repository = 'repository',
    Source = 'source',
    Inline = 'inline',
}

export interface PluginType {
    id: number
    plugin_type: PluginInstallationType
    name: string
    description?: string
    url?: string
    tag?: string
    icon?: string
    latest_tag?: string // apps management page: The latest git hash for the repo behind the url
    config_schema: Record<string, PluginConfigSchema> | PluginConfigSchema[]
    source?: string
    maintainer?: string
    is_global: boolean
    organization_id: string
    organization_name: string
    metrics?: Record<string, StoredMetricMathOperations>
    capabilities?: Record<'jobs' | 'methods' | 'scheduled_tasks', string[] | undefined>
    public_jobs?: Record<string, JobSpec>
    hog_function_migration_available?: boolean
}

export type AppType = PluginType

/** Config passed to app component and logic as props. Sent in Django's app context */
export interface FrontendAppConfig {
    pluginId: number
    pluginConfigId: number
    pluginType: PluginInstallationType | null
    name: string
    url: string
    config: Record<string, any>
}

/** Frontend app created after receiving a bundle via import('').getFrontendApp() */
export interface FrontendApp {
    id: number
    pluginId: number
    error?: any
    title?: string
    logic?: LogicWrapper
    component?: (props: FrontendAppConfig) => JSX.Element
    onInit?: (props: FrontendAppConfig) => void
}

export interface JobPayloadFieldOptions {
    type: 'string' | 'boolean' | 'json' | 'number' | 'date' | 'daterange'
    title?: string
    required?: boolean
    default?: any
    staff_only?: boolean
}

export interface JobSpec {
    payload?: Record<string, JobPayloadFieldOptions>
}

/** @deprecated in favor of PluginConfigTypeNew */
export interface PluginConfigType {
    id?: number
    plugin: number
    team_id: number
    enabled: boolean
    order: number

    config: Record<string, any>
    error?: PluginErrorType
    delivery_rate_24h?: number | null
    created_at?: string
}

/** @deprecated in favor of PluginConfigWithPluginInfoNew */
export interface PluginConfigWithPluginInfo extends PluginConfigType {
    id: number
    plugin_info: PluginType
}

// TODO: Rename to PluginConfigType once the legacy PluginConfigType are removed from the frontend
export interface PluginConfigTypeNew {
    id: number
    plugin: number
    team_id: number
    enabled: boolean
    order: number
    name: string
    description?: string
    updated_at: string
    delivery_rate_24h?: number | null
    config: Record<string, any>
}

// TODO: Rename to PluginConfigWithPluginInfo once the are removed from the frontend
export interface PluginConfigWithPluginInfoNew extends PluginConfigTypeNew {
    plugin_info: PluginType
}

export interface PluginErrorType {
    message: string
    time: string
    stack?: string
    name?: string
    event?: Record<string, any>
}

export type LogEntryLevel = 'DEBUG' | 'LOG' | 'INFO' | 'WARN' | 'WARNING' | 'ERROR'

// The general log entry format that eventually everything should match
export type LogEntry = {
    log_source_id: string
    instance_id: string
    timestamp: string
    level: LogEntryLevel
    message: string
}

export type LogEntryRequestParams = {
    limit?: number
    after?: string
    before?: string
    // Comma separated list of log levels
    level?: string
    search?: string
    instance_id?: string
}

export interface PluginLogEntry {
    id: string
    team_id: number
    plugin_id: number
    plugin_config_id: number
    timestamp: string
    source: string
    type: LogEntryLevel
    is_system: boolean
    message: string
    instance_id: string
}

export enum AnnotationScope {
    Insight = 'dashboard_item',
    Dashboard = 'dashboard',
    Project = 'project',
    Organization = 'organization',
}

export interface RawAnnotationType {
    id: number
    scope: AnnotationScope
    content: string | null
    date_marker: string | null
    created_by?: UserBasicType | null
    created_at: string
    updated_at: string
    dashboard_item?: number | null
    insight_short_id?: QueryBasedInsightModel['short_id'] | null
    insight_name?: QueryBasedInsightModel['name'] | null
    insight_derived_name?: QueryBasedInsightModel['derived_name'] | null
    dashboard_id?: DashboardBasicType['id'] | null
    dashboard_name?: DashboardBasicType['name'] | null
    deleted?: boolean
    creation_type?: 'USR' | 'GIT'
}

export interface AnnotationType extends Omit<RawAnnotationType, 'created_at' | 'date_marker'> {
    date_marker: dayjs.Dayjs | null
    created_at: dayjs.Dayjs
}

export interface DatedAnnotationType extends Omit<AnnotationType, 'date_marker'> {
    date_marker: dayjs.Dayjs
}

export enum ChartDisplayType {
    ActionsLineGraph = 'ActionsLineGraph',
    // TODO: remove this as ActionsBar was meant to be for unstacked bar charts
    // but with current logic for all insights with this setting saved in the query
    // we still show them stacked bars
    ActionsBar = 'ActionsBar',
    ActionsUnstackedBar = 'ActionsUnstackedBar',
    ActionsStackedBar = 'ActionsStackedBar',
    ActionsAreaGraph = 'ActionsAreaGraph',
    ActionsLineGraphCumulative = 'ActionsLineGraphCumulative',
    BoldNumber = 'BoldNumber',
    ActionsPie = 'ActionsPie',
    ActionsBarValue = 'ActionsBarValue',
    ActionsTable = 'ActionsTable',
    WorldMap = 'WorldMap',
    CalendarHeatmap = 'CalendarHeatmap',
}
export enum ChartDisplayCategory {
    TimeSeries = 'TimeSeries',
    CumulativeTimeSeries = 'CumulativeTimeSeries',
    TotalValue = 'TotalValue',
}

export type BreakdownType =
    | 'cohort'
    | 'person'
    | 'event'
    | 'event_metadata'
    | 'group'
    | 'session'
    | 'hogql'
    | 'data_warehouse'
    | 'data_warehouse_person_property'
    | 'revenue_analytics'
export type IntervalType = 'second' | 'minute' | 'hour' | 'day' | 'week' | 'month'
export type SimpleIntervalType = 'day' | 'month'
export type SmoothingType = number
export type InsightSceneSource = 'web-analytics' | 'llm-analytics'

export enum InsightType {
    TRENDS = 'TRENDS',
    STICKINESS = 'STICKINESS',
    LIFECYCLE = 'LIFECYCLE',
    FUNNELS = 'FUNNELS',
    RETENTION = 'RETENTION',
    PATHS = 'PATHS',
    JSON = 'JSON',
    SQL = 'SQL',
    HOG = 'HOG',
    WEB_ANALYTICS = 'WEB_ANALYTICS',
}

export enum PathType {
    PageView = '$pageview',
    Screen = '$screen',
    CustomEvent = 'custom_event',
    HogQL = 'hogql',
}

export enum FunnelPathType {
    before = 'funnel_path_before_step',
    between = 'funnel_path_between_steps',
    after = 'funnel_path_after_step',
}

export enum FunnelVizType {
    Steps = 'steps',
    TimeToConvert = 'time_to_convert',
    Trends = 'trends',
}

export type RetentionType =
    | typeof RETENTION_RECURRING
    | typeof RETENTION_FIRST_OCCURRENCE_MATCHING_FILTERS
    | typeof RETENTION_FIRST_EVER_OCCURRENCE

export enum RetentionPeriod {
    Hour = 'Hour',
    Day = 'Day',
    Week = 'Week',
    Month = 'Month',
}

export type SlowQueryPossibilities = 'all_events' | 'large_date_range' | 'first_time_for_user' | 'strict_funnel'

export type BreakdownKeyType = integer | string | number | (integer | string | number)[] | null

/**
 * Legacy breakdown.
 */
export interface Breakdown {
    property: string | number
    type: BreakdownType
    normalize_url?: boolean
    histogram_bin_count?: number
    group_type_index?: number
}

export interface FilterType {
    // used by all
    from_dashboard?: boolean | number
    insight?: InsightType
    filter_test_accounts?: boolean
    properties?: AnyPropertyFilter[] | PropertyGroupFilter
    sampling_factor?: number | null

    date_from?: string | null
    date_to?: string | null
    /**
     * Whether the `date_from` and `date_to` should be used verbatim. Disables rounding to the start and end of period.
     * Strings are cast to bools, e.g. "true" -> true.
     */
    explicit_date?: boolean | string | null

    events?: Record<string, any>[]
    actions?: Record<string, any>[]
    data_warehouse?: Record<string, any>[]
    new_entity?: Record<string, any>[]

    // persons modal
    entity_id?: string | number
    entity_type?: EntityType
    entity_math?: string

    // used by trends and stickiness
    interval?: IntervalType
    // TODO: extract into TrendsFunnelsCommonFilterType
    breakdown_type?: BreakdownType | null
    breakdown?: BreakdownKeyType
    breakdown_normalize_url?: boolean
    breakdowns?: Breakdown[]
    breakdown_group_type_index?: integer | null
    breakdown_hide_other_aggregation?: boolean | null
    breakdown_limit?: integer | null
    aggregation_group_type_index?: integer // Groups aggregation
}

export interface TemplateVariableStep {
    id?: string
    math?: BaseMathType
    name?: string | null
    order?: number
    type?: EntityTypes
    event?: string
    selector?: string | null
    href?: string | null
    url?: string | null
    properties?: Record<string, any>[]
    custom_name?: string
    custom_event?: boolean
}

export interface PropertiesTimelineFilterType {
    date_from?: string | null // DateMixin
    date_to?: string | null // DateMixin
    interval?: IntervalType // IntervalMixin
    properties?: AnyPropertyFilter[] | PropertyGroupFilter // PropertyMixin
    events?: Record<string, any>[] // EntitiesMixin
    actions?: Record<string, any>[] // EntitiesMixin
    aggregation_group_type_index?: number // GroupsAggregationMixin
    display?: ChartDisplayType // DisplayDerivedMixin
    breakdown_type?: BreakdownType | null
    breakdown?: BreakdownKeyType
}

export interface TrendsFilterType extends FilterType {
    // Specifies that we want to smooth the aggregation over the specified
    // number of intervals, e.g. for a day interval, we may want to smooth over
    // 7 days to remove weekly variation. Smoothing is performed as a moving average.
    smoothing_intervals?: number
    formula?: string
    compare_to?: string
    compare?: boolean
    /** @deprecated */
    shown_as?: ShownAsValue
    display?: ChartDisplayType
    breakdown_histogram_bin_count?: number // trends breakdown histogram bin count

    // frontend only
    show_alert_threshold_lines?: boolean // used to show/hide horizontal lines on insight representing alert thresholds set on the insight
    show_legend?: boolean // used to show/hide legend next to insights graph
    hidden_legend_keys?: Record<string, boolean | undefined> // used to toggle visibilities in table and legend
    aggregation_axis_format?: AggregationAxisFormat // a fixed format like duration that needs calculation
    aggregation_axis_prefix?: string // a prefix to add to the aggregation axis e.g. £
    aggregation_axis_postfix?: string // a postfix to add to the aggregation axis e.g. %
    decimal_places?: number
    min_decimal_places?: number
    show_values_on_series?: boolean
    show_labels_on_series?: boolean
    show_percent_stack_view?: boolean
    y_axis_scale_type?: 'log10' | 'linear'
    show_multiple_y_axes?: boolean
}

export interface StickinessFilterType extends FilterType {
    compare_to?: string
    compare?: boolean
    /** @deprecated */
    shown_as?: ShownAsValue
    display?: ChartDisplayType

    // frontend only
    show_legend?: boolean // used to show/hide legend next to insights graph
    hidden_legend_keys?: Record<string, boolean | undefined> // used to toggle visibilities in table and legend
    show_values_on_series?: boolean
    show_multiple_y_axes?: boolean

    // persons only
    stickiness_days?: number
}

export interface FunnelsFilterType extends FilterType {
    funnel_viz_type?: FunnelVizType // parameter sent to funnels API for time conversion code path
    funnel_from_step?: number // used in time to convert: initial step index to compute time to convert
    funnel_to_step?: number // used in time to convert: ending step index to compute time to convert
    breakdown_attribution_type?: BreakdownAttributionType // funnels breakdown attribution type
    breakdown_attribution_value?: number // funnels breakdown attribution specific step value
    bin_count?: BinCountValue // used in time to convert: number of bins to show in histogram
    funnel_window_interval_unit?: FunnelConversionWindowTimeUnit // minutes, days, weeks, etc. for conversion window
    funnel_window_interval?: number | undefined // length of conversion window
    funnel_order_type?: StepOrderValue
    exclusions?: FunnelExclusionLegacy[] // used in funnel exclusion filters
    funnel_aggregate_by_hogql?: string | null

    // frontend only
    layout?: FunnelLayout // used only for funnels
    funnel_step_reference?: FunnelStepReference // whether conversion shown in graph should be across all steps or just from the previous step
    hidden_legend_keys?: Record<string, boolean | undefined> // used to toggle visibilities in table and legend

    // persons only
    entrance_period_start?: string // this and drop_off is used for funnels time conversion date for the persons modal
    drop_off?: boolean
    funnel_step?: number
    funnel_step_breakdown?: string | number[] | number | null // used in steps breakdown: persons modal
    funnel_custom_steps?: number[] // used to provide custom steps for which to get people in a funnel - primarily for correlation use
    funnel_correlation_person_entity?: Record<string, any> // Funnel Correlation Persons Filter
    funnel_correlation_person_converted?: 'true' | 'false' // Funnel Correlation Persons Converted - success or failure counts
}
export interface PathsFilterType extends FilterType {
    path_type?: PathType
    paths_hogql_expression?: string
    include_event_types?: PathType[]
    start_point?: string
    end_point?: string
    path_groupings?: string[]
    funnel_paths?: FunnelPathType
    funnel_filter?: Record<string, any> // Funnel Filter used in Paths
    exclude_events?: string[] // Paths Exclusion type
    /** @asType integer */
    step_limit?: number // Paths Step Limit
    path_replacements?: boolean
    local_path_cleaning_filters?: PathCleaningFilter[] | null
    /** @asType integer */
    edge_limit?: number | undefined // Paths edge limit
    /** @asType integer */
    min_edge_weight?: number | undefined // Paths
    /** @asType integer */
    max_edge_weight?: number | undefined // Paths

    // persons only
    path_start_key?: string // Paths People Start Key
    path_end_key?: string // Paths People End Key
    path_dropoff_key?: string // Paths People Dropoff Key
}

export type RetentionEntityKind = NodeKind.ActionsNode | NodeKind.EventsNode

export interface RetentionEntity {
    id?: string | number // TODO: Fix weird typing issues
    kind?: RetentionEntityKind
    name?: string
    type?: EntityType
    /**  @asType integer */
    order?: number
    uuid?: string
    custom_name?: string
    /** filters on the event */
    properties?: AnyPropertyFilter[]
}

export enum RetentionDashboardDisplayType {
    TableOnly = 'table_only',
    GraphOnly = 'graph_only',
    All = 'all',
}

export interface RetentionFilterType extends FilterType {
    retention_type?: RetentionType
    /** Whether retention is with regard to initial cohort size, or that of the previous period. */
    retention_reference?: 'total' | 'previous'
    /**
     * @asType integer
     */
    total_intervals?: number
    returning_entity?: RetentionEntity
    target_entity?: RetentionEntity
    period?: RetentionPeriod
    cumulative?: boolean

    //frontend only
    show_mean?: boolean // deprecated
    mean_retention_calculation?: 'simple' | 'weighted' | typeof RETENTION_MEAN_NONE
}
export interface LifecycleFilterType extends FilterType {
    /** @deprecated */
    shown_as?: ShownAsValue

    // frontend only
    show_legend?: boolean
    show_values_on_series?: boolean
    toggledLifecycles?: LifecycleToggle[]
}

export type LifecycleToggle = 'new' | 'resurrecting' | 'returning' | 'dormant'
export type AnyFilterType =
    | TrendsFilterType
    | StickinessFilterType
    | FunnelsFilterType
    | PathsFilterType
    | RetentionFilterType
    | LifecycleFilterType
    | FilterType

export type AnyPartialFilterType =
    | Partial<TrendsFilterType>
    | Partial<StickinessFilterType>
    | Partial<FunnelsFilterType>
    | Partial<PathsFilterType>
    | Partial<RetentionFilterType>
    | Partial<LifecycleFilterType>
    | Partial<FilterType>

export interface EventsListQueryParams {
    event?: string
    properties?: AnyPropertyFilter[] | PropertyGroupFilter
    orderBy?: string[]
    action_id?: number
    after?: string
    before?: string
    limit?: number
    offset?: number
}

export interface RecordingEventsFilters {
    query: string
}

export interface RecordingConsoleLogsFilters {
    query: string
}

export enum RecordingWindowFilter {
    All = 'all',
}

export interface EditorFilterProps {
    insightProps: InsightLogicProps
}

export interface InsightEditorFilter {
    key: string
    label?: string | ((props: EditorFilterProps) => JSX.Element | null)
    tooltip?: JSX.Element
    showOptional?: boolean
    /** Editor filter component. Cannot be an anonymous function or the key would not work! */
    component?: (props: EditorFilterProps) => JSX.Element | null
}

export type InsightEditorFilterGroup = {
    title: string
    editorFilters: InsightEditorFilter[]
    defaultExpanded?: boolean
}

export interface SystemStatusSubrows {
    columns: string[]
    rows: string[][]
}

export interface SystemStatusRow {
    metric: string
    value: boolean | string | number | null
    key: string
    description?: string
    subrows?: SystemStatusSubrows
}

export interface SystemStatus {
    overview: SystemStatusRow[]
}

export type QuerySummary = { duration: string } & Record<string, string>

export interface SystemStatusQueriesResult {
    postgres_running: QuerySummary[]
    clickhouse_running?: QuerySummary[]
    clickhouse_slow_log?: QuerySummary[]
}

export interface SystemStatusAnalyzeResult {
    query: string
    timing: {
        query_id: string
        event_time: string
        query_duration_ms: number
        read_rows: number
        read_size: string
        result_rows: number
        result_size: string
        memory_usage: string
    }
    flamegraphs: Record<string, string>
}

export interface TrendAPIResponse<ResultType = TrendResult[]> {
    type: 'Trends'
    is_cached: boolean
    last_refresh: string | null
    result: ResultType
    timezone: string
    next: string | null
}

export interface TrendResult {
    action: ActionFilter
    actions?: ActionFilter[]
    count: number
    data: number[]
    days: string[]
    dates?: string[]
    label: string
    labels: string[]
    breakdown_value?: string | number | string[]
    aggregated_value: number
    status?: string
    compare_label?: CompareLabelType
    compare?: boolean
    persons_urls?: { url: string }[]
    persons?: Person
    filter?: TrendsFilterType
}

interface Person {
    url: string
    filter: Partial<FilterType>
}

export interface FunnelStep {
    // The type returned from the API.
    action_id: string
    average_conversion_time: number | null
    median_conversion_time: number | null
    count: number
    name: string
    custom_name?: string | null
    order: number
    people?: string[]
    type: EntityType
    labels?: string[]
    breakdown?: BreakdownKeyType
    breakdowns?: BreakdownKeyType[]
    breakdown_value?: BreakdownKeyType
    data?: number[]
    days?: string[]

    /** Url that you can GET to retrieve the people that converted in this step */
    converted_people_url: string

    /** Url that you can GET to retrieve the people that dropped in this step  */
    dropped_people_url: string | null
}

export interface FunnelsTimeConversionBins {
    bins: [number, number][]
    average_conversion_time: number | null
}

export type FunnelResultType = FunnelStep[] | FunnelStep[][] | FunnelsTimeConversionBins

export interface FunnelAPIResponse<ResultType = FunnelResultType> {
    is_cached: boolean
    last_refresh: string | null
    result: ResultType
    timezone: string
}

export interface FunnelStepWithNestedBreakdown extends FunnelStep {
    nested_breakdown?: FunnelStep[]
}

export interface FunnelTimeConversionMetrics {
    averageTime: number
    stepRate: number
    totalRate: number
}

export interface FunnelConversionWindow {
    funnelWindowIntervalUnit: FunnelConversionWindowTimeUnit
    funnelWindowInterval: number
}

// https://github.com/PostHog/posthog/blob/master/posthog/models/filters/mixins/funnel.py#L100
export enum FunnelConversionWindowTimeUnit {
    Second = 'second',
    Minute = 'minute',
    Hour = 'hour',
    Day = 'day',
    Week = 'week',
    Month = 'month',
}

export enum FunnelStepReference {
    total = 'total',
    previous = 'previous',
}

export interface FunnelStepWithConversionMetrics extends FunnelStep {
    droppedOffFromPrevious: number
    conversionRates: {
        fromPrevious: number
        total: number
        fromBasisStep: number // either fromPrevious or total, depending on FunnelStepReference
    }
    nested_breakdown?: Omit<FunnelStepWithConversionMetrics, 'nested_breakdown'>[]
    rowKey?: number | string
    significant?: {
        fromPrevious: boolean
        total: boolean
        fromBasisStep: boolean // either fromPrevious or total, depending on FunnelStepReference
    }
}

export interface FlattenedFunnelStepByBreakdown {
    rowKey: number | string
    isBaseline?: boolean
    breakdown?: BreakdownKeyType
    // :KLUDGE: Data transforms done in `getBreakdownStepValues`
    breakdown_value?: Array<string | number>
    breakdownIndex?: number
    conversionRates?: {
        total: number
    }
    steps?: FunnelStepWithConversionMetrics[]
    significant?: boolean
}

export interface FunnelCorrelation {
    event: Pick<EventType, 'elements' | 'event' | 'properties'>
    odds_ratio: number
    success_count: number
    success_people_url: string
    failure_count: number
    failure_people_url: string
    correlation_type: FunnelCorrelationType.Failure | FunnelCorrelationType.Success
    result_type:
        | FunnelCorrelationResultsType.Events
        | FunnelCorrelationResultsType.Properties
        | FunnelCorrelationResultsType.EventWithProperties
}

export enum FunnelCorrelationType {
    Success = 'success',
    Failure = 'failure',
}

export enum FunnelCorrelationResultsType {
    Events = 'events',
    Properties = 'properties',
    EventWithProperties = 'event_with_properties',
}

export enum BreakdownAttributionType {
    FirstTouch = 'first_touch',
    LastTouch = 'last_touch',
    AllSteps = 'all_events',
    Step = 'step',
}

export interface ChartParams {
    inCardView?: boolean
    inSharedMode?: boolean
    showPersonsModal?: boolean
    /** allows overriding by queries, e.g. setting empty state text*/
    context?: QueryContext<InsightVizNode>
}

export interface HistogramGraphDatum {
    id: number
    bin0: number
    bin1: number
    count: number
    label: string
}

// Shared between insightLogic, dashboardItemLogic, trendsLogic, funnelLogic, pathsLogic, retentionLogic
export interface InsightLogicProps<Q extends QuerySchema = QuerySchema> {
    /** currently persisted insight */
    dashboardItemId?: InsightShortId | 'new' | `new-${string}` | null
    /** id of the dashboard the insight is on (when the insight is being displayed on a dashboard) **/
    dashboardId?: DashboardType['id']
    /** cached insight */
    cachedInsight?: Partial<QueryBasedInsightModel> | null
    /** enable this to avoid API requests */
    doNotLoad?: boolean
    loadPriority?: number
    onData?: (data: Record<string, unknown> | null | undefined) => void
    /** query when used as ad-hoc insight */
    query?: Q
    setQuery?: (node: Q) => void

    /** Used to group DataNodes into a collection for group operations like refreshAll **/
    dataNodeCollectionId?: string

    /** Dashboard filters to override the ones in the query */
    filtersOverride?: DashboardFilter | null
    /** Dashboard variables to override the ones in the query */
    variablesOverride?: Record<string, HogQLVariable> | null
    /** Tile filters to override the ones in the query */
    tileFiltersOverride?: TileFilters | null
    /** The tab of the scene if the insight is a full scene insight */
    tabId?: string | null
}

export interface SetInsightOptions {
    /** this overrides the in-flight filters on the page, which may not equal the last returned API response */
    overrideQuery?: boolean
    /** calling with this updates the "last saved" filters */
    fromPersistentApi?: boolean
}

export enum SurveySchedule {
    Once = 'once',
    Recurring = 'recurring',
    Always = 'always',
}

export enum SurveyPartialResponses {
    Yes = 'true',
    No = 'false',
}

export interface SurveyEventsWithProperties {
    name: string
    propertyFilters?: {
        [propertyName: string]: {
            values: string[]
            operator: PropertyMatchType
        }
    }
}

export interface SurveyDisplayConditions {
    url?: string
    selector?: string
    seenSurveyWaitPeriodInDays?: number
    urlMatchType?: SurveyMatchType
    deviceTypes?: string[]
    deviceTypesMatchType?: SurveyMatchType
    linkedFlagVariant?: string
    actions: {
        values: {
            id: number
            name: string
        }[]
    } | null
    /** events that trigger surveys */
    events: {
        repeatedActivation?: boolean
        values: SurveyEventsWithProperties[]
    } | null
    /** events that cancel "pending" (time-delayed) surveys */
    cancelEvents?: {
        values: SurveyEventsWithProperties[]
    } | null
}

export enum SurveyEventName {
    SHOWN = 'survey shown',
    DISMISSED = 'survey dismissed',
    SENT = 'survey sent',
}

export enum SurveyEventProperties {
    SURVEY_ID = '$survey_id',
    SURVEY_RESPONSE = '$survey_response',
    SURVEY_ITERATION = '$survey_iteration',
    SURVEY_PARTIALLY_COMPLETED = '$survey_partially_completed',
    SURVEY_SUBMISSION_ID = '$survey_submission_id',
    SURVEY_COMPLETED = '$survey_completed',
}

export interface SurveyEventStats {
    total_count: number
    total_count_only_seen: number
    unique_persons: number
    unique_persons_only_seen: number
    first_seen: string | null
    last_seen: string | null
}

export interface SurveyRates {
    response_rate: number
    dismissal_rate: number
    unique_users_response_rate: number
    unique_users_dismissal_rate: number
}

export interface SurveyStats {
    [SurveyEventName.SHOWN]: SurveyEventStats
    [SurveyEventName.DISMISSED]: SurveyEventStats
    [SurveyEventName.SENT]: SurveyEventStats
}
export interface SurveyStatsResponse {
    stats: SurveyStats
    rates: SurveyRates
}

export interface ChoiceQuestionResponseData {
    label: string
    value: number
    isPredefined: boolean
    // For unique responses (value === 1), include person data for display
    distinctId?: string
    personProperties?: Record<string, any>
    timestamp?: string
}

export interface OpenQuestionResponseData {
    distinctId: string
    response: string
    personProperties?: Record<string, any>
    timestamp?: string
}

export interface ChoiceQuestionProcessedResponses {
    type: SurveyQuestionType.SingleChoice | SurveyQuestionType.Rating | SurveyQuestionType.MultipleChoice
    data: ChoiceQuestionResponseData[]
    totalResponses: number
}

export interface OpenQuestionProcessedResponses {
    type: SurveyQuestionType.Open
    data: OpenQuestionResponseData[]
    totalResponses: number
}

export type QuestionProcessedResponses = ChoiceQuestionProcessedResponses | OpenQuestionProcessedResponses

export interface ResponsesByQuestion {
    [questionId: string]: QuestionProcessedResponses
}

export interface ConsolidatedSurveyResults {
    responsesByQuestion: {
        [questionId: string]: QuestionProcessedResponses
    }
}

/**
 * Raw survey response data from the SQL query.
 * Each SurveyResponseRow represents one user's complete response to all questions.
 *
 * Structure:
 * - response[questionIndex] contains the answer to that specific question
 * - For rating/single choice/open questions: response[questionIndex] is a string
 * - For multiple choice questions: response[questionIndex] is a string[]
 * - The last elements may contain metadata like person properties and distinct_id
 *
 * Example:
 * [
 *   ["9", ["Customer case studies"], "Great product!", "user123"],
 *   ["7", ["Tutorials", "Other"], "Good but could improve", "user456"]
 * ]
 */
export type SurveyResponseRow = Array<null | string | string[]>
export type SurveyRawResults = SurveyResponseRow[]

// Product Tours
export interface ProductTourStep {
    id: string
    selector: string
    /** Rich text content in tiptap JSONContent format */
    content: Record<string, any> | null
    position?: 'top' | 'bottom' | 'left' | 'right'
}

/** Tracks a snapshot of steps at a point in time for funnel analysis */
export interface StepOrderVersion {
    id: string
    /** Full snapshot of steps as they existed when this version was created */
    steps: ProductTourStep[]
    /** When this version became active */
    created_at: string
}

export interface ProductTourContent {
    steps: ProductTourStep[]
    appearance?: Record<string, any>
    conditions?: {
        url?: string
        urlMatchType?: 'exact' | 'contains' | 'regex'
        selector?: string
    }
    /** History of step order changes for funnel analysis */
    step_order_history?: StepOrderVersion[]
}

export interface ProductTour {
    id: string
    name: string
    description: string
    internal_targeting_flag: FeatureFlagBasicType | null
    feature_flag_key: string | null
    targeting_flag_filters: FeatureFlagFilters | null
    content: ProductTourContent
    auto_launch: boolean
    start_date: string | null
    end_date: string | null
    created_at: string
    created_by: UserBasicType | null
    updated_at: string
    archived: boolean
}

export interface Survey extends WithAccessControl {
    /** UUID */
    id: string
    name: string
    type: SurveyType
    description: string
    schedule?: SurveySchedule | null
    linked_flag_id: number | null
    linked_flag: FeatureFlagBasicType | null
    targeting_flag: FeatureFlagBasicType | null
    targeting_flag_filters?: FeatureFlagFilters
    linked_insight_id?: number | null
    conditions: SurveyDisplayConditions | null
    appearance: SurveyAppearance | null
    questions: (BasicSurveyQuestion | LinkSurveyQuestion | RatingSurveyQuestion | MultipleSurveyQuestion)[]
    created_at: string
    created_by: UserBasicType | null
    start_date: string | null
    end_date: string | null
    archived: boolean
    remove_targeting_flag?: boolean
    responses_limit: number | null
    iteration_count?: number | null
    iteration_frequency_days?: number | null
    iteration_start_dates?: string[]
    current_iteration?: number | null
    current_iteration_start_date?: string
    response_sampling_start_date?: string | null
    response_sampling_interval_type?: string | null
    response_sampling_interval?: number | null
    response_sampling_limit?: number | null
    response_sampling_daily_limits?: string[] | null
    enable_partial_responses?: boolean | null
    _create_in_folder?: string | null
    headline_summary?: string | null
    headline_response_count?: number | null
}

export enum SurveyMatchType {
    Exact = PropertyOperator.Exact,
    IsNot = PropertyOperator.IsNot,
    Contains = PropertyOperator.IContains,
    NotIContains = PropertyOperator.NotIContains,
    Regex = PropertyOperator.Regex,
    NotRegex = PropertyOperator.NotRegex,
}

export enum SurveyType {
    Popover = 'popover',
    Widget = 'widget', // feedback button survey
    FullScreen = 'full_screen',
    API = 'api',
    ExternalSurvey = 'external_survey',
}

export enum SurveyPosition {
    TopLeft = 'top_left',
    TopCenter = 'top_center',
    TopRight = 'top_right',
    MiddleLeft = 'middle_left',
    MiddleCenter = 'middle_center',
    MiddleRight = 'middle_right',
    Left = 'left',
    Center = 'center',
    Right = 'right',
    NextToTrigger = 'next_to_trigger',
}

export enum SurveyTabPosition {
    Top = 'top',
    Left = 'left',
    Right = 'right',
    Bottom = 'bottom',
}

export enum SurveyWidgetType {
    Button = 'button',
    Tab = 'tab',
    Selector = 'selector',
}

export type SurveyQuestionDescriptionContentType = 'html' | 'text'

export interface SurveyAppearance {
    backgroundColor?: string
    submitButtonColor?: string
    // TODO: remove submitButtonText in favor of buttonText once it's more deprecated
    submitButtonText?: string
    submitButtonTextColor?: string
    ratingButtonColor?: string
    ratingButtonActiveColor?: string
    borderColor?: string
    placeholder?: string
    whiteLabel?: boolean
    displayThankYouMessage?: boolean
    thankYouMessageHeader?: string
    thankYouMessageDescription?: string
    thankYouMessageDescriptionContentType?: SurveyQuestionDescriptionContentType
    thankYouMessageCloseButtonText?: string
    autoDisappear?: boolean
    position?: SurveyPosition
    tabPosition?: SurveyTabPosition
    zIndex?: string
    shuffleQuestions?: boolean
    surveyPopupDelaySeconds?: number
    // widget only
    widgetType?: SurveyWidgetType
    widgetSelector?: string
    widgetLabel?: string
    widgetColor?: string
    fontFamily?: (typeof WEB_SAFE_FONTS)[number]['value']
    disabledButtonOpacity?: string
    maxWidth?: string
    textSubtleColor?: string
    inputBackground?: string
    inputTextColor?: string
    boxPadding?: string
    boxShadow?: string
    borderRadius?: string
}

export interface SurveyQuestionBase {
    question: string
    id?: string
    description?: string | null
    descriptionContentType?: SurveyQuestionDescriptionContentType
    optional?: boolean
    buttonText?: string
    branching?:
        | NextQuestionBranching
        | ConfirmationMessageBranching
        | ResponseBasedBranching
        | SpecificQuestionBranching
}

export interface BasicSurveyQuestion extends SurveyQuestionBase {
    type: SurveyQuestionType.Open
}

export interface LinkSurveyQuestion extends SurveyQuestionBase {
    type: SurveyQuestionType.Link
    link: string | null
}

export interface RatingSurveyQuestion extends SurveyQuestionBase {
    type: SurveyQuestionType.Rating
    display: 'number' | 'emoji'
    scale: SurveyRatingScaleValue
    lowerBoundLabel: string
    upperBoundLabel: string
    isNpsQuestion?: boolean
    skipSubmitButton?: boolean
    branching?:
        | NextQuestionBranching
        | ConfirmationMessageBranching
        | ResponseBasedBranching
        | SpecificQuestionBranching
}

export interface MultipleSurveyQuestion extends SurveyQuestionBase {
    type: SurveyQuestionType.SingleChoice | SurveyQuestionType.MultipleChoice
    choices: string[]
    shuffleOptions?: boolean
    hasOpenChoice?: boolean
    skipSubmitButton?: boolean
    branching?:
        | NextQuestionBranching
        | ConfirmationMessageBranching
        | ResponseBasedBranching
        | SpecificQuestionBranching
}

export type SurveyQuestion = BasicSurveyQuestion | LinkSurveyQuestion | RatingSurveyQuestion | MultipleSurveyQuestion

export enum SurveyQuestionType {
    Open = 'open',
    MultipleChoice = 'multiple_choice',
    SingleChoice = 'single_choice',
    Rating = 'rating',
    Link = 'link',
}

export enum SurveyQuestionBranchingType {
    NextQuestion = 'next_question',
    End = 'end',
    ResponseBased = 'response_based',
    SpecificQuestion = 'specific_question',
}

interface NextQuestionBranching {
    type: SurveyQuestionBranchingType.NextQuestion
}

interface ConfirmationMessageBranching {
    type: SurveyQuestionBranchingType.End
}

interface ResponseBasedBranching {
    type: SurveyQuestionBranchingType.ResponseBased
    responseValues: Record<string, any>
}

interface SpecificQuestionBranching {
    type: SurveyQuestionBranchingType.SpecificQuestion
    index: number
}

export interface FeatureFlagGroupType {
    properties?: AnyPropertyFilter[]
    rollout_percentage?: number | null
    variant?: string | null
    users_affected?: number
    sort_key?: string | null // Client-side only stable id for sorting.
    description?: string | null
}

export interface MultivariateFlagVariant {
    key: string
    name?: string | null
    rollout_percentage: number
}

export interface MultivariateFlagOptions {
    variants: MultivariateFlagVariant[]
}

export enum FeatureFlagEvaluationRuntime {
    SERVER = 'server',
    CLIENT = 'client',
    ALL = 'all',
}

export interface FeatureFlagFilters {
    groups: FeatureFlagGroupType[]
    multivariate?: MultivariateFlagOptions | null
    aggregation_group_type_index?: integer | null
    payloads?: Record<string, JsonType>
    super_groups?: FeatureFlagGroupType[]
}

export interface FeatureFlagBasicType {
    id: number
    team_id: TeamType['id']
    key: string
    /* The description field (the name is a misnomer because of its legacy). */
    name: string
    filters: FeatureFlagFilters
    deleted: boolean
    active: boolean
    ensure_experience_continuity: boolean | null
}

export interface FeatureFlagType extends Omit<FeatureFlagBasicType, 'id' | 'team_id'>, WithAccessControl {
    /** Null means that the flag has never been saved yet (it's new). */
    id: number | null
    created_by: UserBasicType | null
    created_at: string | null
    updated_at: string | null
    version: number | null
    last_modified_by: UserBasicType | null
    is_simple_flag: boolean
    rollout_percentage: number | null
    experiment_set: number[] | null
    features: EarlyAccessFeatureType[] | null
    surveys: Survey[] | null
    rollback_conditions: FeatureFlagRollbackConditions[]
    performed_rollback: boolean
    can_edit: boolean
    tags: string[]
    evaluation_tags: string[]
    usage_dashboard?: number
    analytics_dashboards?: number[] | null
    has_enriched_analytics?: boolean
    is_remote_configuration: boolean
    has_encrypted_payloads: boolean
    status: 'ACTIVE' | 'INACTIVE' | 'STALE' | 'DELETED' | 'UNKNOWN'
    _create_in_folder?: string | null
    evaluation_runtime: FeatureFlagEvaluationRuntime
    _should_create_usage_dashboard?: boolean
    last_called_at?: string | null
}

export interface OrganizationFeatureFlag {
    flag_id: number | null
    team_id: number | null
    created_by: UserBasicType | null
    created_at: string | null
    is_simple_flag: boolean
    rollout_percentage: number | null
    filters: FeatureFlagFilters
    active: boolean
}

export interface OrganizationFeatureFlagsCopyBody {
    feature_flag_key: FeatureFlagType['key']
    from_project: TeamType['id']
    target_project_ids: TeamType['id'][]
}

export type OrganizationFeatureFlags = {
    flag_id: FeatureFlagType['id']
    team_id: TeamType['id']
    active: FeatureFlagType['active']
}[]

export interface FeatureFlagRollbackConditions {
    threshold: number
    threshold_type: string
    threshold_metric?: FilterType
    operator?: string
}

export enum FeatureFlagStatus {
    ACTIVE = 'active',
    INACTIVE = 'inactive',
    STALE = 'stale',
    DELETED = 'deleted',
    UNKNOWN = 'unknown',
}

export interface FeatureFlagStatusResponse {
    status: FeatureFlagStatus
    reason: string
}

export interface CombinedFeatureFlagAndValueType {
    feature_flag: FeatureFlagType
    value: boolean | string
}

export interface Feature {
    id: number | null
    name: string
}

export enum EarlyAccessFeatureStage {
    Draft = 'draft',
    Concept = 'concept',
    Alpha = 'alpha',
    Beta = 'beta',
    GeneralAvailability = 'general-availability',
    Archived = 'archived',
}

export enum EarlyAccessFeatureTabs {
    OptedIn = 'opted-in',
    OptedOut = 'opted-out',
}

export interface EarlyAccessFeatureType {
    /** UUID */
    id: string
    feature_flag: FeatureFlagBasicType
    name: string
    description: string
    stage: EarlyAccessFeatureStage
    /** Documentation URL. Can be empty. */
    documentation_url: string
    /** Custom JSON payload for the early access feature */
    payload?: Record<string, any>
    created_at: string
    _create_in_folder?: string | null
}

export interface NewEarlyAccessFeatureType extends Omit<EarlyAccessFeatureType, 'id' | 'created_at' | 'feature_flag'> {
    feature_flag_id: number | undefined
}

export interface UserBlastRadiusType {
    users_affected: number
    total_users: number
}

export enum ScheduledChangeModels {
    FeatureFlag = 'FeatureFlag',
}

export enum ScheduledChangeOperationType {
    UpdateStatus = 'update_status',
    AddReleaseCondition = 'add_release_condition',
    UpdateVariants = 'update_variants',
}

export type ScheduledChangePayload =
    | { operation: ScheduledChangeOperationType.UpdateStatus; value: boolean }
    | { operation: ScheduledChangeOperationType.AddReleaseCondition; value: FeatureFlagFilters }
    | {
          operation: ScheduledChangeOperationType.UpdateVariants
          value: { variants: MultivariateFlagVariant[]; payloads?: Record<string, any> }
      }

export interface ScheduledChangeType {
    id: number
    team_id: number
    record_id: number | string
    model_name: ScheduledChangeModels
    payload: ScheduledChangePayload
    scheduled_at: string
    executed_at: string | null
    failure_reason: string | null
    created_at: string | null
    created_by: UserBasicType
}

export interface PrevalidatedInvite {
    id: string
    target_email: string
    first_name: string
    organization_name: string
}

interface InstancePreferencesInterface {
    /** Whether debug queries option should be shown on the command palette. */
    debug_queries: boolean
    /** Whether paid features showcasing / upsells are completely disabled throughout the app. */
    disable_paid_fs: boolean
}

export interface PreflightStatus {
    // Attributes that accept undefined values (i.e. `?`) are not received when unauthenticated
    django: boolean
    plugins: boolean
    redis: boolean
    db: boolean
    clickhouse: boolean
    kafka: boolean
    /** An initiated instance is one that already has any organization(s). */
    initiated: boolean
    /** Org creation is allowed on Cloud OR initiated self-hosted organizations with a license and MULTI_ORG_ENABLED. */
    can_create_org: boolean
    /** Whether this is PostHog Cloud. */
    cloud: boolean
    /** Whether this is a managed demo environment. */
    demo: boolean
    celery: boolean
    realm: Realm
    region: Region | null
    available_social_auth_providers: AuthBackends
    available_timezones?: Record<string, number>
    opt_out_capture?: boolean
    email_service_available: boolean
    slack_service: {
        available: boolean
        client_id?: string
    }
    data_warehouse_integrations: {
        hubspot: {
            client_id?: string
        }
        salesforce: {
            client_id?: string
        }
    }
    /** Whether PostHog is running in settings.DEBUG or settings.E2E_TESTING. */
    is_debug?: boolean
    /** Whether PostHog is running with settings.TEST. */
    is_test?: boolean
    licensed_users_available?: number | null
    openai_available?: boolean
    site_url?: string
    instance_preferences?: InstancePreferencesInterface
    buffer_conversion_seconds?: number
    object_storage: boolean
    public_egress_ip_addresses?: string[]
    dev_disable_navigation_hooks?: boolean
}

// TODO: Consolidate this and DashboardMode
export enum ItemMode {
    Edit = 'edit',
    View = 'view',
    Subscriptions = 'subscriptions',
    Sharing = 'sharing',
    Alerts = 'alerts',
}

export enum DashboardPlacement {
    Dashboard = 'dashboard', // When on the standard dashboard page
    CustomerAnalytics = 'customer-analytics', // When embedded on the customer analytics page
    ProjectHomepage = 'project-homepage', // When embedded on the project homepage
    FeatureFlag = 'feature-flag',
    Public = 'public', // When viewing the dashboard publicly
    Export = 'export', // When the dashboard is being exported (alike to being printed)
    Person = 'person', // When the dashboard is being viewed on a person page
    Group = 'group', // When the dashboard is being viewed on a group page
    Builtin = 'builtin', // Dashboard built into product UI with external controls provided by parent context
}

// Default mode is null
export enum DashboardMode {
    Edit = 'edit', // When the dashboard is being edited
    Fullscreen = 'fullscreen', // When the dashboard is on full screen (presentation) mode
    Sharing = 'sharing', // When the sharing configuration is opened
}

// Hotkeys for local (component) actions
export type HotKey =
    | 'a'
    | 'b'
    | 'c'
    | 'd'
    | 'e'
    | 'f'
    | 'h'
    | 'i'
    | 'j'
    | 'k'
    | 'l'
    | 'm'
    | 'n'
    | 'o'
    | 'p'
    | 'q'
    | 'r'
    | 's'
    | 't'
    | 'u'
    | 'v'
    | 'w'
    | 'x'
    | 'y'
    | 'z'
    | 'escape'
    | 'enter'
    | 'space'
    | 'tab'
    | 'arrowleft'
    | 'arrowright'
    | 'arrowdown'
    | 'arrowup'
    | 'forwardslash'

export type HotKeyOrModifier = HotKey | 'shift' | 'option' | 'command'

export interface EventDefinition {
    id: string
    name: string
    description?: string
    tags?: string[]
    owner?: UserBasicType | null
    created_at?: string
    last_seen_at?: string
    last_updated_at?: string // alias for last_seen_at to achieve event and action parity
    updated_at?: string
    updated_by?: UserBasicType | null
    verified?: boolean
    verified_at?: string
    verified_by?: string
    is_action?: boolean
    hidden?: boolean
    default_columns?: string[]
}

export interface EventDefinitionMetrics {
    query_usage_30_day: number
}

// TODO duplicated from plugin server. Follow-up to de-duplicate
export enum PropertyType {
    DateTime = 'DateTime',
    String = 'String',
    Numeric = 'Numeric',
    Boolean = 'Boolean',
    Duration = 'Duration',
    Selector = 'Selector',
    Cohort = 'Cohort',
    Assignee = 'Assignee',
    StringArray = 'StringArray',
    Flag = 'Flag',
}

export enum PropertyDefinitionType {
    Event = 'event',
    EventMetadata = 'event_metadata',
    RevenueAnalytics = 'revenue_analytics',
    Person = 'person',
    Group = 'group',
    Session = 'session',
    LogEntry = 'log_entry',
    Meta = 'meta',
    Resource = 'resource',
    Log = 'log',
    LogAttribute = 'log_attribute',
    LogResourceAttribute = 'log_resource_attribute',
    FlagValue = 'flag_value',
    WorkflowVariable = 'workflow_variable',
}

export interface PropertyDefinition {
    id: string
    name: string
    description?: string
    tags?: string[]
    updated_at?: string
    updated_by?: UserBasicType | null
    is_numerical?: boolean // Marked as optional to allow merge of EventDefinition & PropertyDefinition
    is_seen_on_filtered_events?: boolean // Indicates whether this property has been seen for a particular set of events (when `eventNames` query string is sent); calculated at query time, not stored in the db
    property_type?: PropertyType
    type?: PropertyDefinitionType
    created_at?: string // TODO: Implement
    last_seen_at?: string // TODO: Implement
    example?: string
    is_action?: boolean
    verified?: boolean
    verified_at?: string
    verified_by?: string
    hidden?: boolean
    virtual?: boolean
}

export enum PropertyDefinitionState {
    Pending = 'pending',
    Loading = 'loading',
    Missing = 'missing',
    Error = 'error',
}

export type PropertyDefinitionVerificationStatus = 'verified' | 'hidden' | 'visible'
export type Definition = EventDefinition | PropertyDefinition

export interface PersonProperty {
    id: number
    name: string
    count: number
}

export type GroupTypeIndex = 0 | 1 | 2 | 3 | 4

export interface GroupType {
    group_type: string
    group_type_index: GroupTypeIndex
    name_singular?: string | null
    name_plural?: string | null
    detail_dashboard?: number | null
    default_columns?: string[]
}

export type GroupTypeProperties = Record<number, Array<PersonProperty>>

export interface Group {
    created_at: string
    group_key: string
    group_type_index: GroupTypeIndex
    group_properties: Record<string, any>
    notebook: string | null
}

export interface UserInterviewType {
    id: string
    created_by: UserBasicType
    created_at: string
    transcript: string
    summary: string
    interviewee_emails: string[]
}

export enum ExperimentConclusion {
    Won = 'won',
    Lost = 'lost',
    Inconclusive = 'inconclusive',
    StoppedEarly = 'stopped_early',
    Invalid = 'invalid',
}

export interface ExperimentHoldoutType {
    id: number | null
    name: string
    description: string | null
    filters: FeatureFlagGroupType[]
    created_by: UserBasicType | null
    created_at: string | null
    updated_at: string | null
}

export enum ExperimentStatsMethod {
    Bayesian = 'bayesian',
    Frequentist = 'frequentist',
}

export interface Experiment {
    id: ExperimentIdType
    name: string
    type?: string
    description?: string
    feature_flag_key: string
    feature_flag?: FeatureFlagBasicType
    exposure_cohort?: number
    exposure_criteria?: ExperimentExposureCriteria
    filters: TrendsFilterType | FunnelsFilterType
    metrics: (ExperimentMetric | ExperimentTrendsQuery | ExperimentFunnelsQuery)[]
    metrics_secondary: (ExperimentMetric | ExperimentTrendsQuery | ExperimentFunnelsQuery)[]
    primary_metrics_ordered_uuids: string[] | null
    secondary_metrics_ordered_uuids: string[] | null
    saved_metrics_ids: { id: number; metadata: { type: 'primary' | 'secondary' } }[]
    saved_metrics: any[]
    parameters: {
        exposure_estimate_config?: {
            conversionRateInputType: ConversionRateInputType
            manualMetricType?: 'funnel' | 'mean_count' | 'mean_sum_or_avg'
            manualBaselineValue?: number
            manualExposureRate?: number
        } | null
        minimum_detectable_effect?: number
        recommended_running_time?: number
        recommended_sample_size?: number
        feature_flag_variants: MultivariateFlagVariant[]
        custom_exposure_filter?: FilterType
        aggregation_group_type_index?: integer
        variant_screenshot_media_ids?: Record<string, string[]>
    }
    start_date?: string | null
    end_date?: string | null
    archived?: boolean
    secondary_metrics: SecondaryExperimentMetric[]
    created_at: string | null
    created_by: UserBasicType | null
    updated_at: string | null
    holdout_id?: number | null
    holdout?: ExperimentHoldoutType
    stats_config?: {
        version?: number
        method?: ExperimentStatsMethod
        timeseries?: boolean
    }
    _create_in_folder?: string | null
    conclusion?: ExperimentConclusion | null
    conclusion_comment?: string | null
    user_access_level: AccessControlLevel
}

export interface ExperimentVelocityStats {
    launched_last_30d: number
    launched_previous_30d: number
    percent_change: number
    active_experiments: number
    completed_last_30d: number
}

export interface FunnelExperimentVariant {
    key: string
    success_count: number
    failure_count: number
}

export interface TrendExperimentVariant {
    key: string
    count: number
    exposure: number
    absolute_exposure: number
}

export interface SecondaryExperimentMetric {
    name: string
    filters: Partial<FilterType>
}

export interface SelectOption {
    value: string
    label?: string
}

export enum FilterLogicalOperator {
    And = 'AND',
    Or = 'OR',
}

export interface PropertyGroupFilter {
    type: FilterLogicalOperator
    values: PropertyGroupFilterValue[]
}

export interface PropertyGroupFilterValue {
    type: FilterLogicalOperator
    values: (AnyPropertyFilter | PropertyGroupFilterValue)[]
}

export interface CohortCriteriaGroupFilter {
    id?: string
    type: FilterLogicalOperator
    values: AnyCohortCriteriaType[] | CohortCriteriaGroupFilter[]
    sort_key?: string // Client-side only stable id for sorting.
}

export interface SelectOptionWithChildren extends SelectOption {
    children: React.ReactChildren
    ['data-attr']: string
    key: string
}

export interface CoreFilterDefinition {
    label: string
    description?: string | ReactNode
    examples?: (string | number | boolean)[]
    /** System properties are hidden in properties table by default. */
    system?: boolean
    type?: PropertyType
    /** Virtual properties are not "sent as", because they are calculated from other properties or SQL expressions **/
    virtual?: boolean
    /** whether this is a property PostHog adds to aid with debugging */
    used_for_debug?: boolean
}

export interface TileParams {
    title: string
    targetPath: string
    openInNewTab?: boolean
    hoverText?: string
    icon: JSX.Element
    class?: string
}

export interface TiledIconModuleProps {
    tiles: TileParams[]
    header?: string
    subHeader?: string
    analyticsModuleKey?: string
}

export type EventOrPropType = EventDefinition & PropertyDefinition

export interface AppContext {
    current_user: UserType | null
    current_project: ProjectType | null
    current_team: TeamType | TeamPublicType | null
    preflight: PreflightStatus
    default_event_name: string
    persisted_feature_flags?: string[]
    anonymous: boolean
    frontend_apps?: Record<number, FrontendAppConfig>
    effective_resource_access_control: Record<AccessControlResourceType, AccessControlLevel>
    resource_access_control: Record<AccessControlResourceType, AccessControlLevel>
    custom_products: UserProductListItem[]
    commit_sha?: string
    /** Whether the user was autoswitched to the current item's team. */
    switched_team: TeamType['id'] | null
    /** Support flow aid: a staff-only list of users who may be impersonated to access this resource. */
    suggested_users_with_access?: UserBasicType[]
    livestream_host?: string
}

export type StoredMetricMathOperations = 'max' | 'min' | 'sum'

export interface PathEdgeParameters {
    edgeLimit?: number | undefined
    minEdgeWeight?: number | undefined
    maxEdgeWeight?: number | undefined
}

export enum SignificanceCode {
    Significant = 'significant',
    NotEnoughExposure = 'not_enough_exposure',
    LowWinProbability = 'low_win_probability',
    HighLoss = 'high_loss',
    HighPValue = 'high_p_value',
}

export enum HelpType {
    Slack = 'slack',
    GitHub = 'github',
    Email = 'email',
    Docs = 'docs',
    Updates = 'updates',
    SupportForm = 'support_form',
}

export interface DateMappingOption {
    key: string
    inactive?: boolean // Options removed due to low usage (see relevant PR); will not show up for new insights but will be kept for existing
    values: string[]
    getFormattedDate?: (date: dayjs.Dayjs, format?: string) => string
    defaultInterval?: IntervalType
}

interface BreadcrumbBase {
    /** E.g. scene, tab, or scene with item ID. Particularly important for `onRename`. */
    key: string | number | [scene: Scene | string, key: string | number]
    /** Whether to show a custom popover */
    popover?: Pick<PopoverProps, 'overlay' | 'matchWidth'>
    /** Whether to show a custom popover for the project */
    isPopoverProject?: boolean
    iconType?: FileSystemIconType | 'blank' | 'loading'
}
export interface LinkBreadcrumb extends BreadcrumbBase {
    /** Name to display. */
    name: string | JSX.Element | null | undefined
    symbol?: never
    /** Path to link to. */
    path?: string
    /** Extra tag shown next to name. */
    tag?: string | null
    onRename?: never
}
export interface RenamableBreadcrumb extends BreadcrumbBase {
    /** Name to display. */
    name: string | JSX.Element | null | undefined
    symbol?: never
    path?: never
    /** When this is set, an "Edit" button shows up next to the title */
    onRename?: (newName: string) => Promise<void>
    /** When this is true, the name is always in edit mode, and `onRename` runs on every input change. */
    forceEditMode?: boolean
}
export interface SymbolBreadcrumb extends BreadcrumbBase {
    name?: never
    /** Symbol, e.g. a lettermark or a profile picture. */
    symbol: React.ReactElement
    path?: never
}

export interface FileSystemDeletionSummary {
    type: string
    ref: string | null
    mode: 'soft' | 'hard'
    undo: string
    path: string
    can_undo: boolean
}

export interface FileSystemDeleteResponse {
    deleted: FileSystemDeletionSummary[]
}
export interface ProjectTreeBreadcrumb extends BreadcrumbBase {
    /** Last part of path */
    name: string
    /** Rest of the path. */
    path?: string
    type: string
    ref?: string
    symbol?: never
    onRename?: never
}
export type Breadcrumb = LinkBreadcrumb | RenamableBreadcrumb | SymbolBreadcrumb | ProjectTreeBreadcrumb

export enum GraphType {
    Bar = 'bar',
    HorizontalBar = 'horizontalBar',
    Line = 'line',
    Histogram = 'histogram',
    Pie = 'doughnut',
}

export type GraphDataset = ChartDataset<ChartType> &
    Partial<
        Pick<
            TrendResult,
            | 'count'
            | 'label'
            | 'days'
            | 'labels'
            | 'data'
            | 'compare'
            | 'compare_label'
            | 'status'
            | 'action'
            | 'actions'
            | 'breakdown_value'
            | 'persons_urls'
            | 'persons'
            | 'filter'
        >
    > & {
        /** Used in filtering out visibility of datasets. Set internally by chart.js */
        id: number
        /** Toggled on to draw incompleteness lines in LineGraph.tsx */
        dotted?: boolean
        /** Array of breakdown values used only in ActionsHorizontalBar/ActionsPie.tsx data */
        breakdownValues?: (string | number | string[] | undefined)[]
        /** Array of breakdown labels used only in ActionsHorizontalBar/ActionsPie.tsx data */
        breakdownLabels?: (string | number | undefined)[]
        /** Array of compare labels used only in ActionsHorizontalBar/ActionsPie.tsx data */
        compareLabels?: (CompareLabelType | undefined | null)[]
        /** Array of persons used only in (ActionsHorizontalBar|ActionsPie).tsx */
        personsValues?: (Person | undefined | null)[]
        index?: number
        /** Value (count) for specific data point; only valid in the context of an xy intercept */
        pointValue?: number
        /** Value (count) for specific data point; only valid in the context of an xy intercept */
        personUrl?: string
        /** Action/event filter defition */
        action?: ActionFilter | null
        yAxisID?: string
        /** Total number of respondents for survey questions (for per-respondent percentage calculation) */
        totalResponses?: number
    }

export type GraphPoint = InteractionItem & { dataset: GraphDataset }

interface PointsPayload {
    pointsIntersectingLine: GraphPoint[]
    pointsIntersectingClick: GraphPoint[]
    clickedPointNotLine: boolean
    referencePoint: GraphPoint
}

export interface GraphPointPayload {
    points: PointsPayload
    index: number
    value?: number
    /** Contains the dataset for all the points in the same x-axis point; allows switching between matching points in the x-axis */
    crossDataset?: GraphDataset[]
    /** ID for the currently selected series */
    seriesId?: number
}

export enum CompareLabelType {
    Current = 'current',
    Previous = 'previous',
}

export interface InstanceSetting {
    key: string
    value: boolean | string | number | null
    value_type: 'bool' | 'str' | 'int'
    description?: string
    editable: boolean
    is_secret: boolean
}

export enum FunnelMathType {
    AnyMatch = 'total',
    FirstTimeForUser = 'first_time_for_user',
    FirstTimeForUserWithFilters = 'first_time_for_user_with_filters',
}

export enum BaseMathType {
    TotalCount = 'total',
    UniqueUsers = 'dau',
    WeeklyActiveUsers = 'weekly_active',
    MonthlyActiveUsers = 'monthly_active',
    UniqueSessions = 'unique_session',
    FirstTimeForUser = 'first_time_for_user',
    FirstMatchingEventForUser = 'first_matching_event_for_user',
}

export enum CalendarHeatmapMathType {
    TotalCount = 'total',
    UniqueUsers = 'dau',
}

export enum PropertyMathType {
    Average = 'avg',
    Sum = 'sum',
    Minimum = 'min',
    Maximum = 'max',
    Median = 'median',
    P75 = 'p75',
    P90 = 'p90',
    P95 = 'p95',
    P99 = 'p99',
}

export enum CountPerActorMathType {
    Average = 'avg_count_per_actor',
    Minimum = 'min_count_per_actor',
    Maximum = 'max_count_per_actor',
    Median = 'median_count_per_actor',
    P75 = 'p75_count_per_actor',
    P90 = 'p90_count_per_actor',
    P95 = 'p95_count_per_actor',
    P99 = 'p99_count_per_actor',
}

export enum HogQLMathType {
    HogQL = 'hogql',
}
export enum GroupMathType {
    UniqueGroup = 'unique_group',
}

export enum ExperimentMetricMathType {
    TotalCount = 'total',
    Sum = 'sum',
    UniqueSessions = 'unique_session',
    Min = 'min',
    Max = 'max',
    Avg = 'avg',
    UniqueUsers = 'dau',
    UniqueGroup = 'unique_group',
    HogQL = 'hogql',
}

export enum ExperimentMetricGoal {
    Increase = 'increase',
    Decrease = 'decrease',
}

export enum ActorGroupType {
    Person = 'person',
    GroupPrefix = 'group',
}

export enum BehavioralEventType {
    PerformEvent = 'performed_event',
    PerformMultipleEvents = 'performed_event_multiple',
    PerformSequenceEvents = 'performed_event_sequence',
    NotPerformedEvent = 'not_performed_event',
    NotPerformSequenceEvents = 'not_performed_event_sequence',
    HaveProperty = 'have_property',
    NotHaveProperty = 'not_have_property',
}

export enum BehavioralCohortType {
    InCohort = 'in_cohort',
    NotInCohort = 'not_in_cohort',
}

export enum BehavioralLifecycleType {
    PerformEventFirstTime = 'performed_event_first_time',
    PerformEventRegularly = 'performed_event_regularly',
    StopPerformEvent = 'stopped_performing_event',
    StartPerformEventAgain = 'restarted_performing_event',
}

export enum TimeUnitType {
    Day = 'day',
    Week = 'week',
    Month = 'month',
    Year = 'year',
}

export enum DateOperatorType {
    BeforeTheLast = 'before_the_last',
    Between = 'between',
    NotBetween = 'not_between',
    OnTheDate = 'on_the_date',
    NotOnTheDate = 'not_on_the_date',
    Since = 'since',
    Before = 'before',
    IsSet = 'is_set',
    IsNotSet = 'is_not_set',
}

export enum SingleFieldDateType {
    IsDateExact = 'is_date_exact',
    IsDateBefore = 'is_date_before',
    IsDateAfter = 'is_date_after',
}

export enum ValueOptionType {
    MostRecent = 'most_recent',
    Previous = 'previous',
    OnDate = 'on_date',
}

export type WeekdayType = 'monday' | 'tuesday' | 'wednesday' | 'thursday' | 'friday' | 'saturday' | 'sunday'

export interface SubscriptionType {
    id: number
    insight?: number
    dashboard?: number
    target_type: string
    target_value: string
    frequency: 'daily' | 'weekly' | 'monthly' | 'yearly'
    interval: number
    byweekday: WeekdayType[] | null
    bysetpos: number | null
    start_date: string
    until_date?: string
    title: string
    summary: string
    created_by?: UserBasicType | null
    created_at: string
    updated_at: string
    deleted?: boolean
}

export type SmallTimeUnit = 'hours' | 'minutes' | 'seconds'

export type Duration = {
    timeValue: number
    unit: SmallTimeUnit
}

export enum EventDefinitionType {
    Event = 'event',
    EventInternal = 'event_internal',
    EventCustom = 'event_custom',
    EventPostHog = 'event_posthog',
}

export const INTEGRATION_KINDS = [
    'slack',
    'salesforce',
    'hubspot',
    'google-pubsub',
    'google-cloud-storage',
    'google-ads',
    'google-sheets',
    'linkedin-ads',
    'snapchat',
    'intercom',
    'email',
    'twilio',
    'linear',
    'github',
    'gitlab',
    'meta-ads',
    'clickup',
    'reddit-ads',
    'databricks',
    'tiktok-ads',
    'bing-ads',
] as const

export type IntegrationKind = (typeof INTEGRATION_KINDS)[number]

export interface IntegrationType {
    id: number
    kind: IntegrationKind
    display_name: string
    icon_url: string
    config: any
    created_by?: UserBasicType | null
    created_at: string
    errors?: string
}

export interface EmailIntegrationDomainGroupedType {
    domain: string
    integrations: IntegrationType[]
}

export interface SlackChannelType {
    id: string
    name: string
    is_private: boolean
    is_ext_shared: boolean
    is_member: boolean
    is_private_without_access?: boolean
}

export interface TwilioPhoneNumberType {
    sid: string
    phone_number: string
    friendly_name: string
}
export interface LinearTeamType {
    id: string
    name: string
}

export interface SharePasswordType {
    id: string
    created_at: string
    note: string
    created_by_email: string
    is_active: boolean
    password?: string
}

export interface SharingConfigurationType {
    enabled: boolean
    access_token: string
    created_at: string
    password_required: boolean
    settings?: SharingConfigurationSettings
    share_passwords?: SharePasswordType[]
}

export enum ExporterFormat {
    PNG = 'image/png',
    CSV = 'text/csv',
    PDF = 'application/pdf',
    JSON = 'application/json',
    XLSX = 'application/vnd.openxmlformats-officedocument.spreadsheetml.sheet',
    WEBM = 'video/webm',
    MP4 = 'video/mp4',
    GIF = 'image/gif',
}

/** Exporting directly from the browser to a file */
export type LocalExportContext = {
    localData: string
    filename: string
    mediaType?: ExporterFormat
}

export type OnlineExportContext = {
    method?: string
    path: string
    query?: any
    body?: any
    filename?: string
}

export type QueryExportContext = {
    source: Record<string, any>
    filename?: string
}

export interface ReplayExportContext {
    session_recording_id: string
    timestamp?: number
    css_selector?: string
    width?: number
    height?: number
    filename?: string
    duration?: number
    mode?: SessionRecordingPlayerMode
}

export interface HeatmapExportContext {
    heatmap_url: string
    heatmap_data_url?: string
    heatmap_type?: HeatmapType
    filename?: string
    heatmap_filters?: HeatmapFilters
    heatmap_color_palette?: string | null
    heatmap_fixed_position_mode?: HeatmapFixedPositionMode
    common_filters?: CommonFilters
}

export type ExportContext =
    | OnlineExportContext
    | LocalExportContext
    | QueryExportContext
    | ReplayExportContext
    | HeatmapExportContext

export interface ExportedAssetType {
    id: number
    export_format: ExporterFormat
    dashboard?: number
    insight?: number
    export_context?: ExportContext
    has_content: boolean
    filename: string
    created_at: string
    expires_after?: string
    exception?: string
}

export enum FeatureFlagReleaseType {
    ReleaseToggle = 'Release toggle',
    Variants = 'Multiple variants',
}

export interface MediaUploadResponse {
    id: string
    image_location: string
    name: string
}

export enum RolloutConditionType {
    Insight = 'insight',
    Sentry = 'sentry',
}

export enum Resource {
    FEATURE_FLAGS = 'feature flags',
}

export interface RoleType {
    id: string
    name: string
    members: RoleMemberType[]
    created_at: string
    created_by: UserBasicType | null
}

export interface RoleMemberType {
    id: string
    user: UserBaseType
    role_id: string
    joined_at: string
    updated_at: string
    user_uuid: string
}

export type APIScopeObject =
    | 'action'
    | 'access_control'
    | 'activity_log'
    | 'alert'
    | 'annotation'
    | 'batch_export'
    | 'cohort'
    | 'dashboard'
    | 'dashboard_template'
    | 'dataset'
    | 'desktop_recording'
    | 'early_access_feature'
    | 'endpoint'
    | 'error_tracking'
    | 'evaluation'
    | 'event_definition'
    | 'experiment'
    | 'export'
    | 'feature_flag'
    | 'group'
    | 'hog_function'
    | 'insight'
    | 'integration'
    | 'live_debugger'
<<<<<<< HEAD
    | 'llm_prompt'
=======
    | 'llm_provider_key'
>>>>>>> 3a4006a8
    | 'logs'
    | 'notebook'
    | 'organization'
    | 'organization_member'
    | 'person'
    | 'plugin'
    | 'product_tour'
    | 'project'
    | 'property_definition'
    | 'query'
    | 'revenue_analytics'
    | 'session_recording'
    | 'session_recording_playlist'
    | 'sharing_configuration'
    | 'subscription'
    | 'survey'
    | 'task'
    | 'user'
    | 'warehouse_table'
    | 'warehouse_view'
    | 'web_analytics'
    | 'webhook'

export type APIScopeAction = 'read' | 'write'

export type APIScope = {
    key: APIScopeObject
    objectPlural: string
    info?: string | JSX.Element
    disabledActions?: APIScopeAction[]
    disabledWhenProjectScoped?: boolean
    description?: string
    warnings?: Partial<Record<APIScopeAction, string | JSX.Element>>
}

export type APIScopePreset = { value: string; label: string; scopes: string[]; isCloudOnly?: boolean }

export enum AccessControlLevel {
    None = 'none',
    Member = 'member',
    Admin = 'admin',
    Viewer = 'viewer',
    Editor = 'editor',
    Manager = 'manager',
}

export interface AccessControlTypeBase {
    created_by: UserBasicType | null
    created_at: string
    updated_at: string
    resource: APIScopeObject
    access_level: AccessControlLevel | null
    organization_member?: OrganizationMemberType['id'] | null
    role?: RoleType['id'] | null
}

export interface AccessControlTypeProject extends AccessControlTypeBase {}

export interface AccessControlTypeMember extends AccessControlTypeBase {
    organization_member: OrganizationMemberType['id']
}

export interface AccessControlTypeOrganizationAdmins extends AccessControlTypeBase {
    organization_admin_members: OrganizationMemberType['id'][]
}

export interface AccessControlTypeRole extends AccessControlTypeBase {
    role: RoleType['id']
}

export type AccessControlType = AccessControlTypeProject | AccessControlTypeMember | AccessControlTypeRole

export type AccessControlUpdateType = Pick<AccessControlType, 'access_level' | 'organization_member' | 'role'> & {
    resource?: AccessControlType['resource']
}

export type AccessControlResponseType = {
    access_controls: AccessControlType[]
    available_access_levels: AccessControlLevel[]
    user_access_level: AccessControlLevel
    default_access_level: AccessControlLevel
    minimum_access_level?: AccessControlLevel
    user_can_edit_access_levels: boolean
}

export type JsonType = string | number | boolean | null | { [key: string]: JsonType } | Array<JsonType>

export type PromptButtonType = 'primary' | 'secondary'
export type PromptType = 'modal' | 'popup'

export type PromptPayload = {
    title: string
    body: string
    type: PromptType
    image?: string
    url_match?: string
    primaryButtonText?: string
    secondaryButtonText?: string
    primaryButtonURL?: string
}

export type PromptFlag = {
    flag: string
    payload: PromptPayload
    showingPrompt: boolean
    locationCSS?: Partial<CSSStyleDeclaration>
    tooltipCSS?: Partial<CSSStyleDeclaration>
}

// Should be kept in sync with "posthog/models/activity_logging/activity_log.py"
export enum ActivityScope {
    ACTION = 'Action',
    ALERT_CONFIGURATION = 'AlertConfiguration',
    ANNOTATION = 'Annotation',
    BATCH_EXPORT = 'BatchExport',
    BATCH_IMPORT = 'BatchImport',
    FEATURE_FLAG = 'FeatureFlag',
    PERSON = 'Person',
    PERSONAL_API_KEY = 'PersonalAPIKey',
    GROUP = 'Group',
    INSIGHT = 'Insight',
    PLUGIN = 'Plugin',
    PLUGIN_CONFIG = 'PluginConfig',
    HOG_FUNCTION = 'HogFunction',
    HOG_FLOW = 'HogFlow',
    DATA_MANAGEMENT = 'DataManagement',
    EVENT_DEFINITION = 'EventDefinition',
    PROPERTY_DEFINITION = 'PropertyDefinition',
    NOTEBOOK = 'Notebook',
    DASHBOARD = 'Dashboard',
    REPLAY = 'Replay',
    // TODO: doh! we don't need replay and recording
    RECORDING = 'recording',
    EXPERIMENT = 'Experiment',
    SURVEY = 'Survey',
    EARLY_ACCESS_FEATURE = 'EarlyAccessFeature',
    COMMENT = 'Comment',
    COHORT = 'Cohort',
    TEAM = 'Team',
    ORGANIZATION = 'Organization',
    ORGANIZATION_MEMBERSHIP = 'OrganizationMembership',
    ORGANIZATION_INVITE = 'OrganizationInvite',
    ERROR_TRACKING_ISSUE = 'ErrorTrackingIssue',
    DATA_WAREHOUSE_SAVED_QUERY = 'DataWarehouseSavedQuery',
    USER_INTERVIEW = 'UserInterview',
    TAG = 'Tag',
    TAGGED_ITEM = 'TaggedItem',
    EXTERNAL_DATA_SOURCE = 'ExternalDataSource',
    EXTERNAL_DATA_SCHEMA = 'ExternalDataSchema',
    ENDPOINT = 'Endpoint',
    HEATMAP = 'Heatmap',
    USER = 'User',
    LLM_TRACE = 'LLMTrace',
}

export type CommentType = {
    id: string
    content: string | null
    rich_content: JSONContent | null
    version: number
    created_at: string
    created_by: UserBasicType | null
    source_comment?: string | null
    scope: ActivityScope | string
    item_id?: string
    item_context: Record<string, any> | null
    /** only on the type to support patching for soft delete */
    deleted?: boolean
}

export type CommentCreationParams = { mentions?: number[]; slug?: string }

export interface DataWarehouseCredential {
    access_key: string
    access_secret: string
}
export interface DataWarehouseTable {
    /** UUID */
    id: string
    name: string
    format: DataWarehouseTableTypes
    url_pattern: string
    credential: DataWarehouseCredential
    external_data_source?: ExternalDataSource
    external_schema?: SimpleExternalDataSourceSchema
}

export type DataWarehouseTableTypes = 'CSV' | 'Parquet' | 'JSON' | 'CSVWithNames'

export type DataModelingJobStatus = 'Running' | 'Completed' | 'Failed' | 'Cancelled'

export interface DataWarehouseSavedQueryRunHistory {
    status: DataModelingJobStatus
    timestamp?: string
}

export interface DataWarehouseSavedQueryDependencies {
    upstream_count: number
    downstream_count: number
}

export interface DataWarehouseSavedQuery {
    /** UUID */
    id: string
    name: string
    query: HogQLQuery
    columns: DatabaseSchemaField[]
    last_run_at?: string
    sync_frequency?: string
    status?: string
    managed_viewset_kind: DataWarehouseManagedViewsetKind | null
    latest_error: string | null
    latest_history_id?: string
    is_materialized?: boolean
    upstream_dependency_count?: number
    downstream_dependency_count?: number
    created_at?: string
    run_history?: DataWarehouseSavedQueryRunHistory[]
    origin?: DataWarehouseSavedQueryOrigin
}

export interface DataWarehouseSavedQueryDraft {
    id: string
    query: HogQLQuery
    saved_query_id?: string
    created_at: string
    updated_at: string
    name: string
    edited_history_id?: string
}

export interface DataWarehouseViewLinkConfiguration {
    experiments_optimized?: boolean
    experiments_timestamp_key?: string | null
}

export interface DataWarehouseViewLink {
    id: string
    source_table_name?: string
    source_table_key?: string
    joining_table_name?: string
    joining_table_key?: string
    field_name?: string
    created_by?: UserBasicType | null
    created_at?: string | null
    configuration?: DataWarehouseViewLinkConfiguration
}

export interface DataWarehouseViewLinkValidation {
    is_valid: boolean
    msg: string | null
    hogql: string | null
    results: any[]
}

export interface QueryTabState {
    id: string
    state: Record<string, any>
}

export enum DataWarehouseSettingsTab {
    Managed = 'managed',
    SelfManaged = 'self-managed',
}

export const manualLinkSources = ['aws', 'google-cloud', 'cloudflare-r2', 'azure'] as const

export type ManualLinkSourceType = (typeof manualLinkSources)[number]

export interface ExternalDataSourceRevenueAnalyticsConfig {
    enabled: boolean
    include_invoiceless_charges: boolean
}

export interface ExternalDataSourceCreatePayload {
    source_type: ExternalDataSourceType
    prefix: string
    payload: Record<string, any>
}
export interface ExternalDataSource {
    id: string
    source_id: string
    connection_id: string
    status: string
    source_type: ExternalDataSourceType
    prefix: string
    latest_error: string | null
    last_run_at?: Dayjs
    schemas: ExternalDataSourceSchema[]
    sync_frequency: DataWarehouseSyncInterval
    job_inputs: Record<string, any>
    revenue_analytics_config: ExternalDataSourceRevenueAnalyticsConfig
}

export interface DataModelingJob {
    id: string
    saved_query_id: string
    status: 'Running' | 'Completed' | 'Failed' | 'Cancelled'
    rows_materialized: number
    rows_expected: number | null
    error: string | null
    created_at: string
    last_run_at: string
    workflow_id: string
    workflow_run_id: string
}

export interface SimpleExternalDataSourceSchema {
    id: string
    name: string
    should_sync: boolean
    last_synced_at?: Dayjs
}

export type SchemaIncrementalFieldsResponse = {
    incremental_fields: IncrementalField[]
    incremental_available: boolean
    append_available: boolean
    full_refresh_available: boolean
}

// numeric is snowflake specific and objectid is mongodb specific
export type IncrementalFieldType = 'integer' | 'numeric' | 'datetime' | 'date' | 'timestamp' | 'objectid'

export interface IncrementalField {
    label: string // the field name shown in the UI
    type: IncrementalFieldType // the field type shown in the UI
    field: string // the actual database field name
    field_type: IncrementalFieldType // the actual database field type
}

export interface ExternalDataSourceSyncSchema {
    table: string
    rows?: number | null
    should_sync: boolean
    sync_time_of_day: string | null
    incremental_field: string | null
    incremental_field_type: string | null
    sync_type: 'full_refresh' | 'incremental' | 'append' | null
    incremental_fields: IncrementalField[]
    incremental_available: boolean
    append_available: boolean
}

export interface ExternalDataSourceSchema extends SimpleExternalDataSourceSchema {
    table?: SimpleDataWarehouseTable
    incremental: boolean
    sync_type: 'incremental' | 'full_refresh' | 'append' | null
    sync_time_of_day: string | null
    status?: ExternalDataSchemaStatus
    latest_error: string | null
    incremental_field: string | null
    incremental_field_type: string | null
    sync_frequency: DataWarehouseSyncInterval
}

export enum ExternalDataSchemaStatus {
    Running = 'Running',
    Completed = 'Completed',
    Failed = 'Failed',
    Paused = 'Paused',
    Cancelled = 'Cancelled',
}

export enum ExternalDataJobStatus {
    Running = 'Running',
    Completed = 'Completed',
    Failed = 'Failed',
    BillingLimits = 'Billing limits',
    BillingLimitTooLow = 'Billing limit too low',
}

export interface ExternalDataJob {
    id: string
    created_at: string
    finished_at: string
    status: ExternalDataJobStatus
    schema: SimpleExternalDataSourceSchema
    rows_synced: number
    latest_error: string
    workflow_run_id?: string
}

export interface SimpleDataWarehouseTable {
    id: string
    name: string
    columns: DatabaseSchemaField[]
    row_count: number
}

export type BatchExportServiceS3 = {
    type: 'S3'
    config: {
        bucket_name: string
        region: string
        prefix: string
        aws_access_key_id: string
        aws_secret_access_key: string
        exclude_events: string[]
        include_events: string[]
        compression: string | null
        encryption: string | null
        kms_key_id: string | null
        endpoint_url: string | null
        file_format: string
        max_file_size_mb: number | null
        use_virtual_style_addressing: boolean
    }
}

export type BatchExportServicePostgres = {
    type: 'Postgres'
    config: {
        user: string
        password: string
        host: string
        port: number
        database: string
        schema: string
        table_name: string
        has_self_signed_cert: boolean
        exclude_events: string[]
        include_events: string[]
    }
}

export type BatchExportServiceSnowflake = {
    type: 'Snowflake'
    config: {
        account: string
        database: string
        warehouse: string
        user: string
        authentication_type: 'password' | 'keypair'
        password: string | null
        private_key: string | null
        private_key_passphrase: string | null
        schema: string
        table_name: string
        role: string | null
        exclude_events: string[]
        include_events: string[]
    }
}

export type BatchExportServiceBigQuery = {
    type: 'BigQuery'
    config: {
        project_id: string
        private_key: string
        private_key_id: string
        client_email: string
        token_uri: string
        dataset_id: string
        table_id: string
        exclude_events: string[]
        include_events: string[]
        use_json_type: boolean
    }
}

export type BatchExportServiceHTTP = {
    type: 'HTTP'
    config: {
        url: string
        token: string
        exclude_events: string[]
        include_events: string[]
    }
}

export type BatchExportServiceRedshift = {
    type: 'Redshift'
    config: {
        user: string
        password: string
        host: string
        port: number
        database: string
        schema: string
        table_name: string
        properties_data_type: boolean
        mode: 'COPY' | 'INSERT'
        authorization_mode: 'IAMRole' | 'Credentials'
        copy_inputs: BatchExportServiceRedshiftCopyInputs | null
        exclude_events: string[]
        include_events: string[]
    }
}

export type BatchExportServiceRedshiftCopyInputs = {
    s3_bucket: string
    s3_key_prefix: string
    region_name: string
    bucket_credentials: AWSCredentials
    authorization: string | AWSCredentials
}

export type AWSCredentials = {
    aws_access_key_id: string
    aws_secret_access_key: string
}

export type BatchExportServiceDatabricks = {
    type: 'Databricks'
    integration: number
    config: {
        http_path: string
        catalog: string
        schema: string
        table_name: string
        use_variant_type: boolean
        exclude_events: string[]
        include_events: string[]
    }
}

// When adding a new option here also add a icon for it to
// frontend/public/services/
// and update RenderBatchExportIcon
export const BATCH_EXPORT_SERVICE_NAMES: BatchExportService['type'][] = [
    'S3',
    'Snowflake',
    'Postgres',
    'BigQuery',
    'Redshift',
    'HTTP',
    'Databricks',
]
export type BatchExportService =
    | BatchExportServiceS3
    | BatchExportServiceSnowflake
    | BatchExportServicePostgres
    | BatchExportServiceBigQuery
    | BatchExportServiceRedshift
    | BatchExportServiceHTTP
    | BatchExportServiceDatabricks

export type PipelineInterval = 'hour' | 'day' | 'every 5 minutes'

export type DataWarehouseSyncInterval = '5min' | '30min' | '1hour' | '6hour' | '12hour' | '24hour' | '7day' | '30day'
export type OrNever = 'never'

export type BatchExportConfiguration = {
    // User provided data for the export. This is the data that the user
    // provides when creating the export.
    id: string
    team_id: number
    name: string
    destination: BatchExportService
    interval: PipelineInterval
    created_at: string
    start_at: string | null
    end_at: string | null
    paused: boolean
    model: string
    filters: AnyPropertyFilter[]
    latest_runs?: BatchExportRun[]
}

export type BatchExportConfigurationTestStepStatus = 'Passed' | 'Failed'

export type BatchExportConfigurationTestStepResult = {
    status: BatchExportConfigurationTestStepStatus
    message: string
}

export type BatchExportConfigurationTestStep = {
    name: string
    description: string
    result: BatchExportConfigurationTestStepResult | null
}

export type BatchExportConfigurationTest = {
    steps: BatchExportConfigurationTestStep[]
}

export type RawBatchExportRun = {
    id: string
    status:
        | 'Cancelled'
        | 'Completed'
        | 'ContinuedAsNew'
        | 'Failed'
        | 'FailedRetryable'
        | 'Terminated'
        | 'TimedOut'
        | 'Running'
        | 'Starting'
    created_at: string
    data_interval_start?: string
    data_interval_end: string
    last_updated_at?: string
}

export type BatchExportRun = {
    id: string
    status:
        | 'Cancelled'
        | 'Completed'
        | 'ContinuedAsNew'
        | 'Failed'
        | 'FailedRetryable'
        | 'Terminated'
        | 'TimedOut'
        | 'Running'
        | 'Starting'
    created_at: Dayjs
    data_interval_start?: Dayjs
    data_interval_end: Dayjs
    last_updated_at?: Dayjs
}

export type GroupedBatchExportRuns = {
    last_run_at: Dayjs
    data_interval_start: Dayjs
    data_interval_end: Dayjs
    runs: BatchExportRun[]
}

export type BatchExportBackfillProgress = {
    total_runs?: number
    finished_runs?: number
    progress?: number
}

export type RawBatchExportBackfill = {
    id: string
    status:
        | 'Cancelled'
        | 'Completed'
        | 'ContinuedAsNew'
        | 'Failed'
        | 'FailedRetryable'
        | 'Terminated'
        | 'TimedOut'
        | 'Running'
        | 'Starting'
    created_at: string
    finished_at?: string
    start_at?: string
    end_at?: string
    last_updated_at?: string
    progress?: BatchExportBackfillProgress
}

export type BatchExportBackfill = {
    id: string
    status:
        | 'Cancelled'
        | 'Completed'
        | 'ContinuedAsNew'
        | 'Failed'
        | 'FailedRetryable'
        | 'Terminated'
        | 'TimedOut'
        | 'Running'
        | 'Starting'
    created_at?: Dayjs
    finished_at?: Dayjs
    start_at?: Dayjs
    end_at?: Dayjs
    last_updated_at?: Dayjs
    progress?: BatchExportBackfillProgress
}

export type SDK = {
    name: string
    key: string
    recommended?: boolean
    tags: SDKTag[]
    image:
        | string
        | JSX.Element
        // storybook handles require() differently, so we need to support both
        | {
              default: string
          }
    docsLink: string
}

export enum SDKKey {
    ANDROID = 'android',
    ANGULAR = 'angular',
    ANTHROPIC = 'anthropic',
    ASTRO = 'astro',
    API = 'api',
    BUBBLE = 'bubble',
    DJANGO = 'django',
    DOCUSAURUS = 'docusaurus',
    DOTNET = 'dotnet',
    ELIXIR = 'elixir',
    FRAMER = 'framer',
    FLUTTER = 'flutter',
    GATSBY = 'gatsby',
    GO = 'go',
    GOOGLE_GEMINI = 'google_gemini',
    GOOGLE_TAG_MANAGER = 'google_tag_manager',
    HELICONE = 'helicone',
    HTML_SNIPPET = 'html',
    IOS = 'ios',
    JAVA = 'java',
    JS_WEB = 'javascript_web',
    LARAVEL = 'laravel',
    LANGCHAIN = 'langchain',
    LANGFUSE = 'langfuse',
    LITELLM = 'litellm',
    MANUAL_CAPTURE = 'manual_capture',
    NEXT_JS = 'nextjs',
    NODE_JS = 'nodejs',
    NUXT_JS = 'nuxtjs',
    OPENAI = 'openai',
    OPENROUTER = 'openrouter',
    PHP = 'php',
    PYTHON = 'python',
    REACT = 'react',
    REACT_NATIVE = 'react_native',
    REMIX = 'remix',
    RETOOL = 'retool',
    RUBY = 'ruby',
    RUDDERSTACK = 'rudderstack',
    RUST = 'rust',
    SEGMENT = 'segment',
    SENTRY = 'sentry',
    SHOPIFY = 'shopify',
    SVELTE = 'svelte',
    TRACELOOP = 'traceloop',
    VERCEL_AI = 'vercel_ai',
    VUE_JS = 'vuejs',
    WEBFLOW = 'webflow',
    WORDPRESS = 'wordpress',
}

export enum SDKTag {
    POPULAR = 'Most popular',
    WEB = 'Web',
    MOBILE = 'Mobile',
    SERVER = 'Server',
    LLM = 'LLM',
    INTEGRATION = 'Integration',
    OTHER = 'Other',
}

export type SDKInstructionsMap = Partial<Record<SDKKey, ReactNode>>

export interface AppMetricsUrlParams {
    tab?: AppMetricsTab
    from?: string
    error?: [string, string]
}

export enum AppMetricsTab {
    Logs = 'logs',
    ProcessEvent = 'processEvent',
    OnEvent = 'onEvent',
    ComposeWebhook = 'composeWebhook',
    ExportEvents = 'exportEvents',
    ScheduledTask = 'scheduledTask',
    HistoricalExports = 'historical_exports',
    History = 'history',
}

export enum SidePanelTab {
    Max = 'max',
    Notebooks = 'notebook',
    Support = 'support',
    Docs = 'docs',
    Activation = 'activation',
    Settings = 'settings',
    Activity = 'activity',
    Discussion = 'discussion',
    Status = 'status',
    Exports = 'exports',
    AccessControl = 'access-control',
    SdkDoctor = 'sdk-doctor',
}

export interface ProductPricingTierSubrows {
    columns: LemonTableColumns<BillingTableTierAddonRow>
    rows: BillingTableTierAddonRow[]
}

export type BillingTableTierAddonRow = {
    productName: string
    price: string
    usage: string
    total: string
    projectedTotal: string
    icon?: string
}

export type BillingTableTierRow = {
    volume: string
    basePrice: string
    usage: string
    total: string
    projectedTotal: string | ReactNode
    subrows: ProductPricingTierSubrows
}

export type BillingInvoiceItemRow = {
    description: string
    dateRange?: string
    amount: string
    isBold?: boolean
}

export type AvailableOnboardingProducts = Record<
    | ProductKey.PRODUCT_ANALYTICS
    | ProductKey.SESSION_REPLAY
    | ProductKey.FEATURE_FLAGS
    | ProductKey.EXPERIMENTS
    | ProductKey.SURVEYS
    | ProductKey.DATA_WAREHOUSE
    | ProductKey.WEB_ANALYTICS
    | ProductKey.ERROR_TRACKING
    | ProductKey.LLM_ANALYTICS,
    OnboardingProduct
>

export type OnboardingProduct = {
    name: string
    breadcrumbsName?: string
    description: string
    icon: string
    iconColor: string
    url: string
    scene: Scene
}

export type CyclotronJobInputSchemaType = {
    type:
        | 'string'
        | 'number'
        | 'boolean'
        | 'dictionary'
        | 'choice'
        | 'json'
        | 'integration'
        | 'integration_field'
        | 'email'
        | 'native_email'
    key: string
    label: string
    choices?: { value: string; label: string }[]
    required?: boolean
    default?: any
    secret?: boolean
    hidden?: boolean
    templating?: boolean
    description?: string
    integration?: string
    integration_key?: string
    integration_field?: string
    requires_field?: string
    requiredScopes?: string
}

export type CyclotronJobMasking = {
    ttl: number | null
    threshold?: number | null
    hash: string
    bytecode?: any
}

// subset of EntityFilter
export interface CyclotronJobFilterBase {
    id: string
    name?: string | null
    order?: number
    properties?: (EventPropertyFilter | PersonPropertyFilter | ElementPropertyFilter)[]
}

export interface CyclotronJobFilterEvents extends CyclotronJobFilterBase {
    type: 'events'
}

export interface CyclotronJobFilterDataWarehouse extends CyclotronJobFilterBase {
    type: 'data_warehouse'
    uuid: string
    table_name: string
    id_field: string
    timestamp_field: string
    distinct_id_field: string
}

export interface CyclotronJobFilterActions extends CyclotronJobFilterBase {
    type: 'actions'
}

export type CyclotronJobFilterPropertyFilter =
    | EventPropertyFilter
    | PersonPropertyFilter
    | ElementPropertyFilter
    | GroupPropertyFilter
    | FeaturePropertyFilter
    | HogQLPropertyFilter
    | FlagPropertyFilter

export interface CyclotronJobFiltersType {
    source?: 'events' | 'person-updates' | 'data-warehouse-table'
    events?: CyclotronJobFilterEvents[]
    data_warehouse?: CyclotronJobFilterDataWarehouse[]
    actions?: CyclotronJobFilterActions[]
    properties?: CyclotronJobFilterPropertyFilter[]
    filter_test_accounts?: boolean
    bytecode?: any[]
    bytecode_error?: string
}

export type CyclotronJobInputType = CyclotronInputType

export interface HogFunctionMappingType {
    name: string
    disabled?: boolean
    inputs_schema?: CyclotronJobInputSchemaType[]
    inputs?: Record<string, CyclotronInputType> | null
    filters?: CyclotronJobFiltersType | null
}
export interface HogFunctionMappingTemplateType extends HogFunctionMappingType {
    name: string
    include_by_default?: boolean
}

export type HogFunctionTypeType =
    | 'destination'
    | 'internal_destination'
    | 'source'
    | 'source_webhook'
    | 'site_destination'
    | 'site_app'
    | 'transformation'

export type HogFunctionType = {
    id: string
    type: HogFunctionTypeType
    icon_url?: string
    icon_class_name?: string // allow for overriding css styling on the icon case by case
    name: string
    description: string
    created_by: UserBasicType | null
    created_at: string
    updated_at: string
    enabled: boolean
    hog: string
    execution_order?: number
    inputs_schema?: CyclotronJobInputSchemaType[]
    inputs?: Record<string, CyclotronInputType> | null
    mappings?: HogFunctionMappingType[] | null
    masking?: CyclotronJobMasking | null
    filters?: CyclotronJobFiltersType | null
    template?: HogFunctionTemplateType
    status?: HogFunctionStatus
}

export type HogFunctionTemplateStatus = 'stable' | 'alpha' | 'beta' | 'deprecated' | 'coming_soon' | 'hidden'

// Contexts change the way the UI is rendered allowing different teams to customize the UI for their use case
export type HogFunctionConfigurationContextId = 'standard' | 'error-tracking' | 'activity-log' | 'insight-alerts'

export type HogFunctionSubTemplateIdType =
    | 'early-access-feature-enrollment'
    | 'survey-response'
    | 'activity-log'
    | 'error-tracking-issue-created'
    | 'error-tracking-issue-reopened'
    | 'insight-alert-firing'

export type HogFunctionConfigurationType = Omit<
    HogFunctionType,
    'id' | 'created_at' | 'created_by' | 'updated_at' | 'status' | 'hog'
> & {
    hog?: HogFunctionType['hog'] // In the config it can be empty if using a template
    _create_in_folder?: string | null
}
export type HogFlowConfigurationType = Omit<HogFlow, 'id' | 'created_at' | 'created_by' | 'updated_at' | 'status'>
export type CyclotronJobConfigurationType = HogFunctionConfigurationType | HogFlowConfigurationType

export type HogFunctionSubTemplateType = Pick<
    HogFunctionType,
    'filters' | 'inputs' | 'masking' | 'mappings' | 'type'
> & {
    template_id: HogFunctionTemplateType['id']
    context_id: HogFunctionConfigurationContextId
    sub_template_id: HogFunctionSubTemplateIdType
    name?: string
    description?: string
}

export type HogFunctionTemplateType = Pick<
    HogFunctionType,
    'id' | 'type' | 'name' | 'inputs_schema' | 'filters' | 'icon_url' | 'icon_class_name' | 'masking' | 'mappings'
> & {
    status: HogFunctionTemplateStatus
    free: boolean
    mapping_templates?: HogFunctionMappingTemplateType[]
    description?: string | JSX.Element
    code: string
    code_language: 'javascript' | 'hog'
    /** Whether the template should be conditionally rendered based on a feature flag */
    flag?: string
    /** Whether this is a featured/recommended source */
    featured?: boolean
}

export type HogFunctionTemplateWithSubTemplateType = HogFunctionTemplateType & {
    sub_template_id?: HogFunctionSubTemplateIdType
}

export type HogFunctionIconResponse = {
    id: string
    name: string
    url: string
}

export enum HogWatcherState {
    healthy = 1,
    overflowed = 2,
    disabled = 3,
    forcefully_degraded = 11,
    forcefully_disabled = 12,
}

export type HogFunctionStatus = {
    state: HogWatcherState
    tokens: number
}

export type CyclotronJobInvocationGlobals = {
    project: {
        id: number
        name: string
        url: string
    }
    source?: {
        name: string
        url: string
    }
    event: {
        uuid: string
        event: string
        elements_chain: string
        distinct_id: string
        properties: Record<string, any>
        timestamp: string
        url: string
    }
    person?: {
        id: string
        properties: Record<string, any>
        name: string
        url: string
    }
    groups?: Record<
        string,
        {
            id: string // the "key" of the group
            type: string
            index: number
            url: string
            properties: Record<string, any>
        }
    >
    // Only applies to sources
    request?: {
        body: Record<string, any>
        headers: Record<string, string>
        ip?: string
    }
    // For HogFlows, workflow-level variables
    variables?: Record<string, any>
}

export type CyclotronJobInvocationGlobalsWithInputs = Partial<CyclotronJobInvocationGlobals> & {
    inputs?: Record<string, any>
}

export type CyclotronJobTestInvocationResult = {
    status: 'success' | 'error' | 'skipped'
    logs: LogEntry[]
    result: any
    errors?: string[]
}

export type AppMetricsV2Response = {
    labels: string[]
    series: {
        name: string
        values: number[]
    }[]
}

export type AppMetricsTotalsV2Response = {
    totals: Record<string, number>
}

export type AppMetricsV2RequestParams = {
    after?: string
    before?: string
    // Comma separated list of log levels
    name?: string
    kind?: string
    interval?: 'hour' | 'day' | 'week'
    breakdown_by?: 'name' | 'kind'
}

export type SessionReplayUrlTriggerConfig = {
    url: string
    matching: 'regex'
}

export type ReplayTemplateType = {
    key: string
    name: string
    description: string
    variables?: ReplayTemplateVariableType[]
    categories: ReplayTemplateCategory[]
    icon?: ReactNode
    order?: RecordingOrder
}
export type ReplayTemplateCategory = 'B2B' | 'B2C' | 'More'

export type ReplayTemplateVariableType = {
    type: 'event' | 'flag' | 'pageview' | 'person-property' | 'snapshot_source'
    name: string
    key: string
    touched?: boolean
    value?: string
    description?: string
    filterGroup?: UniversalFiltersGroupValue
    noTouch?: boolean
}

export type GoogleAdsConversionActionType = {
    id: string
    name: string
    resourceName: string
}

export type LinkedInAdsConversionRuleType = {
    id: number
    name: string
}

export type LinkedInAdsAccountType = {
    id: number
    name: string
    campaigns: string
}

export type DataColorThemeModel = {
    id: number
    name: string
    colors: string[]
    is_global: boolean
}

export type DataColorThemeModelPayload = Omit<DataColorThemeModel, 'id' | 'is_global'> & {
    id?: number
    is_global?: boolean
}

export enum CookielessServerHashMode {
    Disabled = 0,
    Stateless = 1,
    Stateful = 2,
}

/**
 * Assistant Conversation
 */
export enum ConversationStatus {
    Idle = 'idle',
    InProgress = 'in_progress',
    Canceling = 'canceling',
}

export enum ConversationType {
    Assistant = 'assistant',
    ToolCall = 'tool_call',
    DeepResearch = 'deep_research',
}

export enum Category {
    DEEP_RESEARCH = 'deep_research',
}

export enum DeepResearchType {
    PLANNING = 'planning',
    REPORT = 'report',
}

interface _NotebookBase {
    notebook_id: string
    title: string
}

export interface DeepResearchNotebook extends _NotebookBase {
    category: Category.DEEP_RESEARCH
    notebook_type?: DeepResearchType
}

export type NotebookInfo = DeepResearchNotebook

export interface Conversation {
    id: string
    user: UserBasicType
    status: ConversationStatus
    title: string | null
    created_at: string | null
    updated_at: string | null
    type: ConversationType
    has_unsupported_content?: boolean
    agent_mode?: string | null
    slack_thread_key?: string | null
    slack_workspace_domain?: string | null
    is_internal?: boolean
}

export interface ConversationDetail extends Conversation {
    messages: RootAssistantMessage[]
}

export enum UserRole {
    Engineering = 'engineering',
    Data = 'data',
    Product = 'product',
    Founder = 'founder',
    Leadership = 'leadership',
    Marketing = 'marketing',
    Sales = 'sales',
    Other = 'other',
}

export interface CoreMemory {
    id: string
    text: string
}

export type FileSystemIconColor = [string] | [string, string]

export interface FileSystemType {
    href?: (ref: string) => string
    // Visual name of the product
    name: string
    // Flag to determine if the product is enabled
    flag?: string
    // Used to filter the tree items by product
    filterKey?: string
    // Icon type of the icon
    iconType?: FileSystemIconType
    // Color of the icon
    iconColor?: FileSystemIconColor
}

export interface ProductManifest {
    name: string
    scenes?: Record<string, SceneConfig>
    routes?: Record<string, [string /** Scene */, string /** Scene Key (unique for layout tabs) */]>
    redirects?: Record<string, string | ((params: Params, searchParams: Params, hashParams: Params) => string)>
    urls?: Record<string, string | ((...args: any[]) => string)>
    fileSystemTypes?: Record<string, FileSystemType>
    treeItemsNew?: FileSystemImport[]
    treeItemsProducts?: FileSystemImport[]
    treeItemsGames?: FileSystemImport[]
    treeItemsMetadata?: FileSystemImport[]
}

export interface ProjectTreeRef {
    /**
     * Type of file system object.
     * Use "/" as a separator to add an internal type, e.g. "hog/site_destination".
     * Search with "hog/" to match all internal types.
     */
    type: string
    /**
     * The ref of the file system object.
     * Usually the "id" or "short_id" of the database object.
     * "null" opens the "new" page
     */
    ref: string | null
}

export type OAuthApplicationPublicMetadata = {
    name: string
    client_id: string
}
export interface EmailSenderDomainStatus {
    status: 'pending' | 'success'
    dnsRecords: (
        | {
              type: 'dkim'
              recordType: 'TXT'
              recordHostname: string
              recordValue: string
              status: 'pending' | 'success'
          }
        | {
              type: 'spf'
              recordType: 'TXT'
              recordHostname: '@'
              recordValue: string
              status: 'pending' | 'success'
          }
    )[]
}

// Representation of a `Link` model in our backend
export type LinkType = {
    id: string
    redirect_url: string
    short_link_domain: string
    short_code: string
    description?: string
    created_by: UserBasicType
    created_at: string
    updated_at: string
    _create_in_folder?: string | null
}

export interface LineageNode {
    id: string
    name: string
    type: 'view' | 'table'
    sync_frequency?: DataWarehouseSyncInterval
    last_run_at?: string
    status?: string
}

export interface LineageEdge {
    source: string
    target: string
}

export interface LineageGraph {
    nodes: LineageNode[]
    edges: LineageEdge[]
}

export interface DataWarehouseSourceRowCount {
    breakdown_of_rows_by_source: Record<string, number>
    billing_available: boolean
    billing_interval: string
    billing_period_end: string
    billing_period_start: string
    materialized_rows_in_billing_period: number
    total_rows: number
    tracked_billing_rows: number
    pending_billing_rows: number
}

export interface DataWarehouseActivityRecord {
    id: string
    type: string
    name: string | null
    status: ExternalDataJobStatus
    rows: number
    created_at: string
    finished_at: string | null
    latest_error: string | null
    workflow_run_id?: string
    origin?: DataWarehouseSavedQueryOrigin | null
}

export type HeatmapType = 'screenshot' | 'iframe' | 'recording'
export type HeatmapStatus = 'processing' | 'completed' | 'failed'

export interface HeatmapScreenshotType {
    id: number
    name: string
    short_id: string
    url: string
    data_url: string | null
    type: HeatmapType
    width: number
    status: HeatmapStatus
    has_content: boolean
    created_at: string
    updated_at: string
    exception?: string
    error?: string // Added for error responses from content endpoint
    created_by?: UserBasicType | null
}

export type HeatmapScreenshotContentResponse =
    | { success: true; data: Response } // 200: PNG image data
    | { success: false; data: HeatmapScreenshotType } // 202/404/501: JSON with screenshot metadata

export interface HeatmapSavedFilters {
    order: string
    search: string
    createdBy: number | 'All users'
    page: number
    limit: number
    offset: number
}

export interface DataWarehouseDashboardDataSource {
    id: string
    name: string
    status: string | null
    lastSync: string | null
    rowCount: number | null
    url: string
}

export interface DataWarehouseJobStatsRequestPayload {
    days: 1 | 7 | 30
}

export interface DataWarehouseJobStats {
    days: number
    cutoff_time: string
    total_jobs: number
    successful_jobs: number
    failed_jobs: number
    external_data_jobs: {
        total: number
        running: number
        successful: number
        failed: number
    }
    modeling_jobs: {
        total: number
        running: number
        successful: number
        failed: number
    }
    breakdown: Record<
        string,
        {
            successful: number
            failed: number
        }
    >
}

export enum OnboardingStepKey {
    INSTALL = 'install',
    LINK_DATA = 'link_data',
    PLANS = 'plans',
    VERIFY = 'verify',
    PRODUCT_CONFIGURATION = 'configure',
    REVERSE_PROXY = 'proxy',
    INVITE_TEAMMATES = 'invite_teammates',
    SESSION_REPLAY = 'session_replay',
    AUTHORIZED_DOMAINS = 'authorized_domains',
    SOURCE_MAPS = 'source_maps',
    ALERTS = 'alerts',
    AI_CONSENT = 'ai_consent',
    TELL_US_MORE = 'tell_us_more',
}

export interface Dataset {
    id: string
    name: string
    description: string | null
    metadata: Record<string, any> | null
    team: number
    created_at: string
    updated_at: string
    created_by: UserBasicType
    deleted: boolean
}

export interface DatasetItem {
    id: string
    dataset: string
    team: number
    input: Record<string, any> | null
    output: Record<string, any> | null
    metadata: Record<string, any> | null
    ref_trace_id: string | null
    ref_timestamp: string | null
    ref_source_id: string | null
    created_by: UserBasicType
    updated_at: string
    created_at: string
    deleted: boolean
}

export interface LLMPrompt {
    id: string
    name: string
    prompt: string
    version: number
    created_by: UserBasicType
    created_at: string
    updated_at: string
    deleted: boolean
}

// Managed viewset
export interface DataWarehouseManagedViewsetSavedQuery {
    id: string
    created_at: string
    created_by_id: string | null
    name: string
}

// Session Summaries
export interface SessionSummaryResponse {
    patterns: EnrichedSessionGroupSummaryPattern[]
}

export interface EnrichedSessionGroupSummaryPattern {
    pattern_id: number
    pattern_name: string
    pattern_description: string
    severity: 'low' | 'medium' | 'high' | 'critical'
    indicators: string[]
    events: PatternAssignedEventSegmentContext[]
    stats: EnrichedSessionGroupSummaryPatternStats
}

export interface EnrichedSessionGroupSummaryPatternStats {
    occurences: number
    sessions_affected: number
    sessions_affected_ratio: number
    segments_success_ratio: number
}

export interface PatternAssignedEventSegmentContext {
    segment_name: string
    segment_outcome: string
    segment_success: boolean
    segment_index: number
    previous_events_in_segment: EnrichedPatternAssignedEvent[]
    target_event: EnrichedPatternAssignedEvent
    next_events_in_segment: EnrichedPatternAssignedEvent[]
}

export interface EnrichedPatternAssignedEvent {
    event_id: string
    event_uuid: string
    session_id: string
    description: string
    abandonment: boolean
    confusion: boolean
    exception: string | null
    timestamp: string
    milliseconds_since_start: number
    window_id: string | null
    current_url: string | null
    event: string
    event_type: string | null
    event_index: number
}

export interface QuickFilterOption {
    id: string
    value: string | string[] | null
    label: string
    operator: PropertyOperator
}

export interface QuickFilter {
    id: string
    name: string
    property_name: string
    type: QuickFilterType
    options: QuickFilterOption[]
    contexts: QuickFilterContext[]
    created_at: string
    updated_at: string
}<|MERGE_RESOLUTION|>--- conflicted
+++ resolved
@@ -4673,11 +4673,8 @@
     | 'insight'
     | 'integration'
     | 'live_debugger'
-<<<<<<< HEAD
     | 'llm_prompt'
-=======
     | 'llm_provider_key'
->>>>>>> 3a4006a8
     | 'logs'
     | 'notebook'
     | 'organization'
