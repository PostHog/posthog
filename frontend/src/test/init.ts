import { BuiltLogic, Logic, LogicWrapper } from 'kea'
import { initKea } from '~/initKea'
import { testUtilsPlugin, expectLogic } from 'kea-test-utils'
import { createMemoryHistory } from 'history'
import posthog from 'posthog-js'
import { AppContext } from '../types'
import { MOCK_TEAM_ID } from '../lib/api.mock'

export function initKeaTestLogic<L extends Logic = Logic>({
    logic,
    props,
    onLogic,
}: {
    logic?: LogicWrapper<L>
    props?: LogicWrapper<L>['props']
    onLogic?: (l: BuiltLogic<L>) => any
} = {}): void {
    let builtLogic: BuiltLogic<L>
    let unmount: () => void

    beforeEach(async () => {
        window.POSTHOG_APP_CONTEXT = { current_team: { id: MOCK_TEAM_ID } } as unknown as AppContext
        posthog.init('no token', {
            api_host: 'borked',
            test: true,
            autocapture: false,
            disable_session_recording: true,
            advanced_disable_decide: true,
            opt_out_capturing_by_default: true,
            loaded: (p) => {
                p.opt_out_capturing()
            },
        })

        const history = createMemoryHistory()
        ;(history as any).pushState = history.push
        ;(history as any).replaceState = history.replace
        initKea({ beforePlugins: [testUtilsPlugin], routerLocation: history.location, routerHistory: history })
        if (logic) {
            builtLogic = logic.build({ ...props })
            await onLogic?.(builtLogic)
            unmount = builtLogic.mount()
        }
    })

    afterEach(async () => {
<<<<<<< HEAD
        unmount()
        await expectLogic(logic).toFinishAllListeners()
        delete window.POSTHOG_APP_CONTEXT
=======
        if (logic) {
            unmount()
            await expectLogic(logic).toFinishAllListeners()
        }
>>>>>>> 141bdf67
    })
}<|MERGE_RESOLUTION|>--- conflicted
+++ resolved
@@ -44,15 +44,10 @@
     })
 
     afterEach(async () => {
-<<<<<<< HEAD
-        unmount()
-        await expectLogic(logic).toFinishAllListeners()
-        delete window.POSTHOG_APP_CONTEXT
-=======
         if (logic) {
             unmount()
             await expectLogic(logic).toFinishAllListeners()
         }
->>>>>>> 141bdf67
+        delete window.POSTHOG_APP_CONTEXT
     })
 }