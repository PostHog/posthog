--- conflicted
+++ resolved
@@ -336,8 +336,6 @@
         rect,
         area: rect.width * rect.height,
     }
-<<<<<<< HEAD
-=======
 }
 
 export function getHeatMapHue(count: number, maxCount: number): number {
@@ -345,5 +343,4 @@
         return 60
     }
     return 60 - (count / maxCount) * 40
->>>>>>> b151d48b
 }