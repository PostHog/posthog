--- conflicted
+++ resolved
@@ -6,12 +6,7 @@
 const apiKey = runningOnPosthog ? window.JS_POSTHOG_API_KEY : DEFAULT_API_KEY
 const apiHost = runningOnPosthog ? window.JS_POSTHOG_HOST : 'https://app.posthog.com'
 
-<<<<<<< HEAD
-// eslint-disable-next-line @typescript-eslint/no-non-null-assertion
-export const posthog = new PostHog(apiKey!, {
-=======
 export const posthog = new PostHog(apiKey || DEFAULT_API_KEY, {
->>>>>>> ad1303a0
     host: apiHost,
     enable: false, // must call .optIn() before any events are sent
     persistence: 'memory', // We don't want to persist anything, all events are in-memory
