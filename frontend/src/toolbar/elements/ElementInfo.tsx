import { useActions, useValues } from 'kea'

import { IconCalendar, IconPlus } from '@posthog/icons'
import { LemonButton } from '@posthog/lemon-ui'

import { ActionStep } from '~/toolbar/actions/ActionStep'
import { ActionsListView } from '~/toolbar/actions/ActionsListView'
import { elementsLogic } from '~/toolbar/elements/elementsLogic'
import { heatmapToolbarMenuLogic } from '~/toolbar/elements/heatmapToolbarMenuLogic'

import { actionsTabLogic } from '../actions/actionsTabLogic'
import { ElementStatistic } from './ElementStatistic'
import { SelectorQualityWarning } from './SelectorQualityWarning'

export function ElementInfo(): JSX.Element | null {
    const { clickCount: totalClickCount, dateRange } = useValues(heatmapToolbarMenuLogic)

    const { activeMeta } = useValues(elementsLogic)
    const { createAction } = useActions(elementsLogic)
    const { automaticActionCreationEnabled } = useValues(actionsTabLogic)

    if (!activeMeta) {
        return null
    }

    const { element, position, count, clickCount, rageclickCount, deadclickCount, actionStep, actions } = activeMeta

    return (
        <>
            <div className="p-3 border-l-[5px] border-l-warning bg-card">
                <h1 className="section-title">Selected Element</h1>
                {actionStep && <ActionStep actionStep={actionStep} />}

                <SelectorQualityWarning selector={actionStep?.selector} compact />
            </div>

            {position ? (
                <div className="p-3 border-l-[5px] border-l-danger bg-card text-foreground">
                    <h1 className="section-title">Stats</h1>
                    <p className="">
                        <IconCalendar /> <u>{dateRange}</u>
                    </p>
                    <div className="grid grid-cols-[auto_1fr] gap-4">
                        <ElementStatistic
                            title="Clicks"
                            value={count || 0}
                            suffix={`/${totalClickCount} (${
                                totalClickCount === 0 ? '?' : Math.round(((count || 0) / totalClickCount) * 10000) / 100
                            }%)`}
                        />
                        <ElementStatistic title="Ranking" prefix="#" value={position || 0} />
                        <ElementStatistic title="Autocapture clicks" value={clickCount || 0} />
                        <ElementStatistic title="Rageclicks" value={rageclickCount || 0} />
                        <ElementStatistic title="Deadclicks" value={deadclickCount || 0} />
                    </div>
                </div>
            ) : null}

            <div className="p-3 border-l-[5px] border-l-success bg-muted">
                {!automaticActionCreationEnabled && (
                    <>
                        <h1 className="section-title">Actions ({actions?.length ?? 0})</h1>

<<<<<<< HEAD
                        {activeMeta.actions.length === 0 ? (
                            <p className="text-foreground">No actions include this element</p>
=======
                        {!actions || actions.length === 0 ? (
                            <p className="text-primary">No actions include this element</p>
>>>>>>> 3adb5fca
                        ) : (
                            <ActionsListView actions={actions.map((a) => a.action)} />
                        )}
                    </>
                )}
                {automaticActionCreationEnabled ? (
                    <LemonButton
                        size="small"
                        type="primary"
                        status="alt"
                        onClick={() => createAction(element)}
                        icon={<IconPlus />}
                    >
                        Select element
                    </LemonButton>
                ) : (
                    <LemonButton
                        size="small"
                        type="secondary"
                        onClick={() => createAction(element)}
                        icon={<IconPlus />}
                    >
                        Create a new action
                    </LemonButton>
                )}
            </div>
        </>
    )
}<|MERGE_RESOLUTION|>--- conflicted
+++ resolved
@@ -61,13 +61,8 @@
                     <>
                         <h1 className="section-title">Actions ({actions?.length ?? 0})</h1>
 
-<<<<<<< HEAD
-                        {activeMeta.actions.length === 0 ? (
+                        {!actions || actions.length === 0 ? (
                             <p className="text-foreground">No actions include this element</p>
-=======
-                        {!actions || actions.length === 0 ? (
-                            <p className="text-primary">No actions include this element</p>
->>>>>>> 3adb5fca
                         ) : (
                             <ActionsListView actions={actions.map((a) => a.action)} />
                         )}
