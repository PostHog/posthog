import { actions, afterMount, beforeUnmount, connect, kea, listeners, path, reducers, selectors } from 'kea'
import { loaders } from 'kea-loaders'
import { encodeParams } from 'kea-router'
import { subscriptions } from 'kea-subscriptions'
import { windowValues } from 'kea-window-values'
import { PostHog } from 'posthog-js'
import { collectAllElementsDeep, querySelectorAllDeep } from 'query-selector-shadow-dom'

import { elementToSelector } from 'lib/actionUtils'
import { PaginatedResponse } from 'lib/api'
import { heatmapDataLogic } from 'lib/components/heatmaps/heatmapDataLogic'
import { createVersionChecker } from 'lib/utils/semver'

import { currentPageLogic } from '~/toolbar/stats/currentPageLogic'
import { toolbarConfigLogic, toolbarFetch } from '~/toolbar/toolbarConfigLogic'
import { toolbarPosthogJS } from '~/toolbar/toolbarPosthogJS'
import { CountedHTMLElement, ElementsEventType } from '~/toolbar/types'
import { elementToActionStep, trimElement } from '~/toolbar/utils'
import { FilterType, PropertyFilterType, PropertyOperator } from '~/types'

import { disposables } from '../../kea-disposables'
import type { heatmapToolbarMenuLogicType } from './heatmapToolbarMenuLogicType'

export const doesVersionSupportScrollDepth = createVersionChecker('1.99')

const emptyElementsStatsPages: PaginatedResponse<ElementsEventType> = {
    next: undefined,
    previous: undefined,
    results: [],
}

export const heatmapToolbarMenuLogic = kea<heatmapToolbarMenuLogicType>([
    disposables(),
    path(['toolbar', 'elements', 'heatmapToolbarMenuLogic']),
    connect(() => ({
        values: [
            currentPageLogic,
            ['href', 'wildcardHref'],
            toolbarConfigLogic,
            ['posthog'],
            heatmapDataLogic,
            [
                'commonFilters',
                'heatmapColorPalette',
                'heatmapFixedPositionMode',
                'rawHeatmapLoading',
                'viewportRange',
                'heatmapFilters',
                'heatmapElements',
                'heatmapTooltipLabel',
                'heatmapScrollY',
                'dateRange',
            ],
        ],
        actions: [
            currentPageLogic,
            ['setHref', 'setWildcardHref'],
            heatmapDataLogic,
            [
                'setHeatmapColorPalette',
                'setCommonFilters',
                'setHeatmapFixedPositionMode',
                'setHref as setDataHref',
                'setHrefMatchType',
                'resetHeatmapData',
                'patchHeatmapFilters',
                'loadHeatmap',
                'loadHeatmapSuccess',
                'loadHeatmapFailure',
                'setHeatmapScrollY',
            ],
        ],
    })),
    actions({
        getElementStats: (url?: string | null) => ({
            url,
        }),
        enableHeatmap: true,
        disableHeatmap: true,
        toggleClickmapsEnabled: (enabled: boolean) => ({ enabled }),
        setSamplingFactor: (samplingFactor: number) => ({ samplingFactor }),
        loadMoreElementStats: true,
        setMatchLinksByHref: (matchLinksByHref: boolean) => ({ matchLinksByHref }),
        loadAllEnabled: true,
        maybeLoadClickmap: true,
        maybeLoadHeatmap: true,
        updateElementMetrics: (observedElements: [HTMLElement, boolean][]) => ({ observedElements }),
    }),
    windowValues(() => ({
        windowWidth: (window: Window) => window.innerWidth,
        windowHeight: (window: Window) => window.innerHeight,
    })),
    reducers({
        matchLinksByHref: [false, { setMatchLinksByHref: (_, { matchLinksByHref }) => matchLinksByHref }],
        canLoadMoreElementStats: [
            true,
            {
                getElementStatsSuccess: (_, { elementStats }) => elementStats.next !== null,
                getElementStatsFailure: () => true, // so at least someone can recover from transient errors
            },
        ],
        heatmapEnabled: [
            false,
            {
                enableHeatmap: () => true,
                disableHeatmap: () => false,
                getElementStatsFailure: () => false,
            },
        ],
        clickmapsEnabled: [
            false,
            {
                toggleClickmapsEnabled: (_, { enabled }) => enabled,
            },
        ],
        samplingFactor: [
            1,
            { persist: true },
            {
                setSamplingFactor: (_, { samplingFactor }) => samplingFactor,
            },
        ],
        elementMetrics: [
            new Map<HTMLElement, { visible: boolean }>(),
            {
                updateElementMetrics: (state, { observedElements }) => {
                    if (observedElements.length === 0) {
                        return state
                    }

                    const onUpdate = new Map(Array.from(state.entries()))
                    for (const [element, visible] of observedElements) {
                        onUpdate.set(element, { visible })
                    }

                    return onUpdate
                },
            },
        ],
    }),
    loaders(({ values }) => ({
        elementStats: [
            null as PaginatedResponse<ElementsEventType> | null,
            {
                resetElementStats: () => emptyElementsStatsPages,
                getElementStats: async ({ url }, breakpoint) => {
                    await breakpoint(150)

                    const { href, wildcardHref } = values
                    let defaultUrl: string = ''
                    if (!url) {
                        const params: Partial<FilterType> = {
                            properties: [
                                wildcardHref === href
                                    ? {
                                          key: '$current_url',
                                          value: href,
                                          operator: PropertyOperator.Exact,
                                          type: PropertyFilterType.Event,
                                      }
                                    : {
                                          key: '$current_url',
                                          value: `^${wildcardHref.split('*').map(escapeUnescapedRegex).join('.*')}$`,
                                          operator: PropertyOperator.Regex,
                                          type: PropertyFilterType.Event,
                                      },
                            ],
                            date_from: values.commonFilters.date_from,
                            date_to: values.commonFilters.date_to,
                        }

                        defaultUrl = `/api/element/stats/${encodeParams(
                            { ...params, paginate_response: true, sampling_factor: values.samplingFactor },
                            '?'
                        )}`
                    }

                    // toolbar fetch collapses queryparams but this URL has multiple with the same name
                    const response = await toolbarFetch(
                        url || defaultUrl,
                        'GET',
                        undefined,
                        url ? 'use-as-provided' : 'full'
                    )
                    breakpoint()

                    if (response.status === 403) {
                        toolbarConfigLogic.actions.authenticate()
                        return emptyElementsStatsPages
                    }

                    const paginatedResults = await response.json()

                    if (!Array.isArray(paginatedResults.results)) {
                        throw new Error('Error loading HeatMap data!')
                    }

                    return {
                        results: [
                            // if url is present we are paginating and merge results, otherwise we only use the new results
                            ...(url ? values.elementStats?.results || [] : []),
                            ...(paginatedResults.results || []),
                        ],
                        next: paginatedResults.next,
                        previous: paginatedResults.previous,
                    } as PaginatedResponse<ElementsEventType>
                },
            },
        ],
    })),
    selectors(({ cache }) => ({
        elements: [
            (s) => [s.elementStats, toolbarConfigLogic.selectors.dataAttributes, s.href, s.matchLinksByHref],
            (elementStats, dataAttributes, href, matchLinksByHref) => {
                cache.pageElements = cache.lastHref == href ? cache.pageElements : collectAllElementsDeep('*', document)
                cache.selectorToElements = cache.lastHref == href ? cache.selectorToElements : {}

                cache.lastHref = href

                const elements: CountedHTMLElement[] = []
                elementStats?.results.forEach((event) => {
                    let combinedSelector: string
                    let lastSelector: string | undefined
                    for (let i = 0; i < event.elements.length; i++) {
                        const element = event.elements[i]
                        const selector =
                            elementToSelector(
                                matchLinksByHref ? element : { ...element, href: undefined },
                                dataAttributes
                            ) || '*'
                        combinedSelector = lastSelector ? `${selector} > ${lastSelector}` : selector

                        try {
                            let domElements: HTMLElement[] | undefined = cache.selectorToElements?.[combinedSelector]
                            if (domElements === undefined) {
                                domElements = Array.from(
                                    querySelectorAllDeep(combinedSelector, document, cache.pageElements)
                                )
                                cache.selectorToElements[combinedSelector] = domElements
                            }

                            if (domElements.length === 1) {
                                const e = event.elements[i]

                                // element like "svg" (only tag, no class/id/etc.) as the first one
                                if (
                                    i === 0 &&
                                    e.tag_name &&
                                    !e.attr_class &&
                                    !e.attr_id &&
                                    !e.href &&
                                    !e.text &&
                                    e.nth_child === 1 &&
                                    e.nth_of_type === 1 &&
                                    !e.attributes['attr__data-attr']
                                ) {
                                    // too simple selector, bail
                                } else {
                                    elements.push({
                                        element: domElements[0],
                                        count: event.count,
                                        selector: selector,
                                        hash: event.hash,
                                        type: event.type,
                                    } as CountedHTMLElement)
                                    return null
                                }
                            }

                            if (domElements.length === 0) {
                                if (i === event.elements.length - 1) {
                                    return null
                                } else if (i > 0 && lastSelector) {
                                    // We already have something, but found nothing when adding the next selector.
                                    // Skip it and try with the next one...
                                    lastSelector = lastSelector ? `* > ${lastSelector}` : '*'
                                    continue
                                }
                            }
                        } catch {
                            break
                        }

                        lastSelector = combinedSelector

                        // TODO: what if multiple elements will continue to match until the end?
                    }
                })

                return elements
            },
        ],
        countedElements: [
            (s) => [s.elements, toolbarConfigLogic.selectors.dataAttributes, s.clickmapsEnabled, s.elementMetrics],
            (elements, dataAttributes, clickmapsEnabled, elementMetrics) => {
                if (!clickmapsEnabled) {
                    return []
                }

                cache.intersectionObserver.disconnect()
                cache.intersectionObserver.observe(document.body)

                const normalisedElements = new Map<HTMLElement, CountedHTMLElement>()

                for (const countedElement of elements || []) {
                    const trimmedElement = trimElement(countedElement.element)
                    if (!trimmedElement) {
                        continue
                    }

                    const metrics = elementMetrics.get(trimmedElement) || {
                        visible: isElementVisible(trimmedElement),
                        rect: trimmedElement.getBoundingClientRect(),
                    }

                    if (normalisedElements.has(trimmedElement)) {
                        const existing = normalisedElements.get(trimmedElement)
                        if (existing) {
                            existing.count += countedElement.count
                            existing.clickCount += countedElement.type === '$autocapture' ? countedElement.count : 0
                            existing.rageclickCount += countedElement.type === '$rageclick' ? countedElement.count : 0
                            existing.deadclickCount += countedElement.type === '$dead_click' ? countedElement.count : 0
                            existing.visible = metrics.visible
                        }
                    } else {
                        normalisedElements.set(trimmedElement, {
                            ...countedElement,
                            clickCount: countedElement.type === '$autocapture' ? countedElement.count : 0,
                            rageclickCount: countedElement.type === '$rageclick' ? countedElement.count : 0,
                            deadclickCount: countedElement.type === '$dead_click' ? countedElement.count : 0,
                            element: trimmedElement,
                            actionStep: elementToActionStep(trimmedElement, dataAttributes),
                            visible: metrics.visible,
                        })
                    }

                    cache.intersectionObserver.observe(trimmedElement)
                }

                const countedElements = Array.from(normalisedElements.values())
                countedElements.sort((a, b) => b.count - a.count)

                return countedElements.map((e, i) => ({ ...e, position: i + 1 }))
            },
        ],
        elementCount: [(s) => [s.countedElements], (countedElements) => countedElements.length],
        clickCount: [
            (s) => [s.countedElements],
            (countedElements) => (countedElements ? countedElements.map((e) => e.count).reduce((a, b) => a + b, 0) : 0),
        ],
        highestClickCount: [
            (s) => [s.countedElements],
            (countedElements) =>
                countedElements ? countedElements.map((e) => e.count).reduce((a, b) => (b > a ? b : a), 0) : 0,
        ],

        scrollDepthPosthogJsError: [
            (s) => [s.posthog],
            (posthog: PostHog | null): 'version' | 'disabled' | null => {
                if (!posthog) {
                    return null
                }

                const posthogVersion =
                    posthog?.version ??
                    posthog?._calculate_event_properties('test', {}, new Date())?.['$lib_version'] ??
                    '0.0.0'

                if (!(posthog as any)?.scrollManager?.scrollY) {
                    return 'version'
                }

                const isSupported = doesVersionSupportScrollDepth(posthogVersion)
                const isDisabled = posthog?.config.disable_scroll_properties

                return !isSupported ? 'version' : isDisabled ? 'disabled' : null
            },
        ],
    })),
    subscriptions(({ actions }) => ({
        viewportRange: () => {
            actions.maybeLoadHeatmap()
        },
    })),
    listeners(({ actions, values }) => ({
        enableHeatmap: () => {
            // need to set the href at least once to get the heatmap to load
            actions.setDataHref(values.href)
            actions.loadAllEnabled()
            toolbarPosthogJS.capture('toolbar mode triggered', { mode: 'heatmap', enabled: true })
        },

        disableHeatmap: () => {
            actions.resetElementStats()
            actions.resetHeatmapData()
            toolbarPosthogJS.capture('toolbar mode triggered', { mode: 'heatmap', enabled: false })
        },

        loadAllEnabled: async () => {
            actions.maybeLoadHeatmap()
            actions.maybeLoadClickmap()
        },

        maybeLoadClickmap: async () => {
            if (values.clickmapsEnabled) {
                actions.getElementStats()
            }
        },

        maybeLoadHeatmap: async () => {
            if (values.heatmapEnabled && values.heatmapFilters.enabled && values.heatmapFilters.type) {
                actions.loadHeatmap()
            }
        },

        setHref: ({ href }) => {
            if (values.heatmapEnabled) {
                actions.setHrefMatchType(href === window.location.href ? 'exact' : 'pattern')
                actions.setDataHref(href)
            }
            actions.maybeLoadClickmap()
        },
        setWildcardHref: ({ href }) => {
            if (values.heatmapEnabled) {
                actions.setHrefMatchType(href === window.location.href ? 'exact' : 'pattern')
                actions.setDataHref(href)
            }
            actions.maybeLoadClickmap()
        },
        setCommonFilters: () => {
            actions.loadAllEnabled()
        },
        setSamplingFactor: () => {
            actions.maybeLoadClickmap()
        },

        // Only trigger element stats loading if clickmaps are enabled
        toggleClickmapsEnabled: () => {
            if (values.clickmapsEnabled) {
                actions.getElementStats()
            }
        },

        loadMoreElementStats: () => {
            if (values.elementStats?.next) {
                actions.getElementStats(values.elementStats.next)
            }
        },

        patchHeatmapFilters: ({ filters }) => {
            if (filters.type) {
                // Clear the heatmap if the type changes
                actions.resetHeatmapData()
            }
            actions.maybeLoadHeatmap()
        },
    })),
<<<<<<< HEAD
    afterMount(({ actions, values, cache, disposables }) => {
        disposables.add(() => {
            const timerId = setInterval(() => {
                const scrollY = values.posthog?.scrollManager?.scrollY() ?? 0
                if (values.heatmapScrollY !== scrollY) {
                    actions.setHeatmapScrollY(scrollY)
                }
            }, 100)
            return () => clearInterval(timerId)
        }, 'scrollCheckTimer')
=======
    afterMount(({ actions, values, cache }) => {
        cache.scrollCheckTimer = setInterval(() => {
            const scrollY = values.posthog?.scrollManager?.scrollY() ?? 0
            if (values.heatmapScrollY !== scrollY) {
                actions.setHeatmapScrollY(scrollY)
            }
        }, 50)
>>>>>>> 8872b163

        // we bundle the whole app with the toolbar, which means we don't need ES5 support
        // so we can use IntersectionObserver
        // oxlint-disable-next-line compat/compat
        disposables.add(() => {
            const intersectionObserver = new IntersectionObserver((entries) => {
                const observedElements: [HTMLElement, boolean][] = []
                entries.forEach((entry) => {
                    const element = entry.target as HTMLElement
                    observedElements.push([element, entry.isIntersecting])
                })
                actions.updateElementMetrics(observedElements)
            })

            // Store for cleanup and expose via cache for use in selectors
            cache.intersectionObserver = intersectionObserver

            return () => intersectionObserver.disconnect()
        }, 'intersectionObserver')
    }),
    beforeUnmount(() => {
        // Disposables plugin handles cleanup automatically
    }),
])

function isElementVisible(element: HTMLElement): boolean {
    const style = window.getComputedStyle(element)
    return style.display !== 'none' && style.visibility !== 'hidden' && style.opacity !== '0'
}

export const escapeUnescapedRegex = (str: string): string =>
    str.replace(/\\.|([.*+?^=!:${}()|[\]/\\])/g, (match, group1) => (group1 ? `\\${group1}` : match))<|MERGE_RESOLUTION|>--- conflicted
+++ resolved
@@ -455,7 +455,6 @@
             actions.maybeLoadHeatmap()
         },
     })),
-<<<<<<< HEAD
     afterMount(({ actions, values, cache, disposables }) => {
         disposables.add(() => {
             const timerId = setInterval(() => {
@@ -463,18 +462,9 @@
                 if (values.heatmapScrollY !== scrollY) {
                     actions.setHeatmapScrollY(scrollY)
                 }
-            }, 100)
+            }, 50)
             return () => clearInterval(timerId)
         }, 'scrollCheckTimer')
-=======
-    afterMount(({ actions, values, cache }) => {
-        cache.scrollCheckTimer = setInterval(() => {
-            const scrollY = values.posthog?.scrollManager?.scrollY() ?? 0
-            if (values.heatmapScrollY !== scrollY) {
-                actions.setHeatmapScrollY(scrollY)
-            }
-        }, 50)
->>>>>>> 8872b163
 
         // we bundle the whole app with the toolbar, which means we don't need ES5 support
         // so we can use IntersectionObserver
