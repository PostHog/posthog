--- conflicted
+++ resolved
@@ -33,15 +33,10 @@
         setShiftPressed: (shiftPressed: boolean) => ({ shiftPressed }),
         setHeatmapFilter: (filter: Partial<FilterType>) => ({ filter }),
         loadMoreElementStats: true,
-<<<<<<< HEAD
-    }),
-    reducers({
-=======
         setMatchLinksByHref: (matchLinksByHref: boolean) => ({ matchLinksByHref }),
     }),
     reducers({
         matchLinksByHref: [false, { setMatchLinksByHref: (_, { matchLinksByHref }) => matchLinksByHref }],
->>>>>>> 25164f49
         canLoadMoreElementStats: [
             true,
             {
@@ -144,14 +139,6 @@
         ],
     })),
 
-<<<<<<< HEAD
-    selectors({
-        elements: [
-            (selectors) => [selectors.elementStats, toolbarLogic.selectors.dataAttributes],
-            (elementStats, dataAttributes) => {
-                // cache all elements in shadow roots
-                const allElements = collectAllElementsDeep('*', document)
-=======
     selectors(({ cache }) => ({
         elements: [
             (selectors) => [
@@ -166,7 +153,6 @@
 
                 cache.lastHref = href
 
->>>>>>> 25164f49
                 const elements: CountedHTMLElement[] = []
                 elementStats?.results.forEach((event) => {
                     let combinedSelector: string
@@ -293,11 +279,7 @@
             (countedElements) =>
                 countedElements ? countedElements.map((e) => e.count).reduce((a, b) => (b > a ? b : a), 0) : 0,
         ],
-<<<<<<< HEAD
-    }),
-=======
     })),
->>>>>>> 25164f49
 
     afterMount(({ actions, values, cache }) => {
         if (values.heatmapEnabled) {
