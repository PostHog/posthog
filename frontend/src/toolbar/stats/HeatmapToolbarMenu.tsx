import { IconInfo, IconMagicWand } from '@posthog/icons'
import { LemonLabel, LemonSegmentedButton, LemonSelect, LemonTag } from '@posthog/lemon-ui'
import { useActions, useValues } from 'kea'
import { CUSTOM_OPTION_KEY } from 'lib/components/DateFilter/types'
import { IconSync } from 'lib/lemon-ui/icons'
import { LemonButton } from 'lib/lemon-ui/LemonButton'
import { LemonInput } from 'lib/lemon-ui/LemonInput'
import { LemonMenu } from 'lib/lemon-ui/LemonMenu'
import { LemonSlider } from 'lib/lemon-ui/LemonSlider'
import { LemonSwitch } from 'lib/lemon-ui/LemonSwitch'
import { Spinner } from 'lib/lemon-ui/Spinner'
import { Tooltip } from 'lib/lemon-ui/Tooltip'
import { dateFilterToText, dateMapping } from 'lib/utils'
import React, { useState } from 'react'

import { ToolbarMenu } from '~/toolbar/bar/ToolbarMenu'
import { elementsLogic } from '~/toolbar/elements/elementsLogic'
import { HEATMAP_COLOR_PALETTE_OPTIONS, heatmapLogic } from '~/toolbar/elements/heatmapLogic'
import { currentPageLogic } from '~/toolbar/stats/currentPageLogic'

import { toolbarConfigLogic } from '../toolbarConfigLogic'

const ScrollDepthJSWarning = (): JSX.Element | null => {
    const { scrollDepthPosthogJsError } = useValues(heatmapLogic)

    if (!scrollDepthPosthogJsError) {
        return null
    }

    return (
        <p className="my-2 bg-danger-highlight border border-danger rounded p-2">
            {scrollDepthPosthogJsError === 'version' ? (
                <>This feature requires a newer version of posthog-js</>
            ) : scrollDepthPosthogJsError === 'disabled' ? (
                <>
                    Your posthog-js config has <i>disable_scroll_properties</i> set - these properties are required for
                    scroll depth calculations to work.
                </>
            ) : null}
        </p>
    )
}

const HeatmapsJSWarning = (): JSX.Element | null => {
    const { posthog } = useValues(toolbarConfigLogic)

    if (!posthog || posthog?.heatmaps?.isEnabled) {
        return null
    }

    return (
        <p className="my-2 bg-danger-highlight border border-danger rounded p-2">
            {!posthog.heatmaps ? (
                <>The version of posthog-js you are using does not support collecting heatmap data.</>
            ) : !posthog.heatmaps.isEnabled ? (
                <>
                    Heatmap collection is disabled in your posthog-js configuration. If you do not see heatmap data then
                    this is likely why.
                </>
            ) : null}
        </p>
    )
}

const SectionButton = ({
    children,
    checked,
    onChange,
    loading,
}: {
    children: React.ReactNode
    checked: boolean
    onChange: (checked: boolean) => void
    loading?: boolean
}): JSX.Element => {
    return (
        <div className="flex items-center">
            <LemonButton
                className="flex-1 -mx-2 p-2"
                noPadding
                onClick={() => onChange(!checked)}
                sideIcon={<LemonSwitch checked={checked} />}
            >
                <span className="flex items-center gap-2">
                    {children}

                    {loading ? <Spinner /> : null}
                </span>
            </LemonButton>
        </div>
    )
}

const SectionSetting = ({
    children,
    title,
    info,
}: {
    children: React.ReactNode
    title: React.ReactNode
    info?: React.ReactNode
}): JSX.Element => {
    const [showInfo, setShowInfo] = useState(false)
    return (
        <div className="space-y-2 mb-2">
            <div className="flex items-center gap-2">
                <LemonLabel className="flex-1">
                    {title}

                    {info && (
                        <LemonButton
                            icon={<IconInfo />}
                            size="xsmall"
                            active={showInfo}
                            onClick={() => setShowInfo(!showInfo)}
                            noPadding
                        />
                    )}
                </LemonLabel>
            </div>

            {showInfo ? <div className="text-sm">{info}</div> : null}

            {children}
        </div>
    )
}

export const HeatmapToolbarMenu = (): JSX.Element => {
    const { wildcardHref } = useValues(currentPageLogic)
    const { setWildcardHref, autoWildcardHref } = useActions(currentPageLogic)

    const {
        matchLinksByHref,
        countedElements,
        clickCount,
        commonFilters,
        heatmapFilters,
        canLoadMoreElementStats,
        viewportRange,
        rawHeatmapLoading,
        elementStatsLoading,
        clickmapsEnabled,
        heatmapFixedPositionMode,
        heatmapColorPalette,
    } = useValues(heatmapLogic)
    const {
        setCommonFilters,
        patchHeatmapFilters,
        loadMoreElementStats,
        setMatchLinksByHref,
        toggleClickmapsEnabled,
        setHeatmapFixedPositionMode,
        setHeatmapColorPalette,
    } = useActions(heatmapLogic)
    const { setHighlightElement, setSelectedElement } = useActions(elementsLogic)

    const dateItems = dateMapping
        .filter((dm) => dm.key !== CUSTOM_OPTION_KEY)
        .map((dateOption) => ({
            label: dateOption.key,
            onClick: () => setCommonFilters({ date_from: dateOption.values[0], date_to: dateOption.values[1] }),
        }))

    return (
        <ToolbarMenu>
            <ToolbarMenu.Header>
                <div className="flex gap-1">
                    <LemonInput className="flex-1" value={wildcardHref} onChange={setWildcardHref} />
                    <LemonButton
                        type="secondary"
                        icon={<IconMagicWand />}
                        size="small"
                        onClick={() => autoWildcardHref()}
                        tooltip={
                            <>
                                You can use the wildcard character <code>*</code> to match any character in the URL. For
                                example, <code>https://example.com/*</code> will match{' '}
                                <code>https://example.com/page</code> and <code>https://example.com/page/1</code>.
                                <br />
                                Click this button to automatically wildcards where we believe it would make sense
                            </>
                        }
                    />
                </div>

                <div className="flex flex-row items-center gap-2 py-2 border-b">
                    <LemonMenu items={dateItems}>
                        <LemonButton size="small" type="secondary">
                            {dateFilterToText(commonFilters.date_from, commonFilters.date_to, 'Last 7 days')}
                        </LemonButton>
                    </LemonMenu>
                </div>
            </ToolbarMenu.Header>
            <ToolbarMenu.Body>
                <div className="border-b p-2">
                    <SectionButton
                        onChange={(e) =>
                            patchHeatmapFilters({
                                enabled: e,
                            })
                        }
                        loading={rawHeatmapLoading}
                        checked={!!heatmapFilters.enabled}
                    >
                        Heatmaps <LemonTag type="highlight">NEW</LemonTag>{' '}
                    </SectionButton>

                    {heatmapFilters.enabled && (
                        <>
                            <HeatmapsJSWarning />
                            <p>
                                Heatmaps are calculated using additional data sent along with standard events. They are
                                based off of general pointer interactions and might not be 100% accurate to the page you
                                are viewing.
                            </p>

                            <SectionSetting
                                title="Heatmap type"
                                info={
                                    <>
                                        Select the kind of heatmap you want to view. Clicks, rageclicks, and mouse moves
                                        options will show different "heat" based on the number of interactions at that
                                        area of the page. Scroll depth will show how far down the page users have
                                        reached.
                                        <br />
                                        Scroll depth uses additional information from Pageview and Pageleave events to
                                        indicate how far down the page users have scrolled.
                                    </>
                                }
                            >
                                <div className="flex gap-2 justify-between items-center">
                                    <LemonSegmentedButton
                                        onChange={(e) => patchHeatmapFilters({ type: e })}
                                        value={heatmapFilters.type ?? undefined}
                                        options={[
                                            {
                                                value: 'click',
                                                label: 'Clicks',
                                            },
                                            {
                                                value: 'rageclick',
                                                label: 'Rageclicks',
                                            },
                                            {
                                                value: 'mousemove',
                                                label: 'Mouse moves',
                                            },
                                            {
                                                value: 'scrolldepth',
                                                label: 'Scroll depth',
                                            },
                                        ]}
                                        size="small"
                                    />

                                    {heatmapFilters.type === 'scrolldepth' && <ScrollDepthJSWarning />}
                                </div>
                            </SectionSetting>

                            <SectionSetting
                                title="Aggregation"
                                info={
                                    <>
                                        Heatmaps can be aggregated by total count or unique visitors. Total count will
                                        show the total number of interactions on the page, while unique visitors will
                                        only count each visitor once.
                                    </>
                                }
                            >
                                <div className="flex gap-2 justify-between items-center">
                                    <LemonSegmentedButton
                                        onChange={setHeatmapFixedPositionMode}
                                        value={heatmapFixedPositionMode}
                                        options={[
                                            {
                                                value: 'fixed',
                                                label: 'Show fixed',
                                            },
                                            {
                                                value: 'relative',
                                                label: 'Show scrolled',
                                            },
                                            {
                                                value: 'hidden',
                                                label: 'Hide',
                                            },
                                        ]}
                                        size="small"
                                    />
                                </div>
                            </SectionSetting>

                            <SectionSetting
                                title="Viewport accuracy"
                                info={
                                    <>
                                        The viewport accuracy setting will determine how closely the loaded data will be
                                        to your current viewport.
                                        <br />
                                        For example if you set this to 100%, only visitors whose viewport width is
                                        identical to yours will be included in the heatmap.
                                        <br />
                                        At 90% you will see data from viewports that are 10% smaller or larger than
                                        yours.
                                    </>
                                }
                            >
                                <div className="flex gap-2 justify-between items-center">
                                    <LemonSlider
                                        className="flex-1"
                                        min={0}
                                        max={1}
                                        step={0.01}
                                        value={heatmapFilters.viewportAccuracy ?? 0}
                                        onChange={(value) => patchHeatmapFilters({ viewportAccuracy: value })}
                                    />
                                    <code className="w-[12rem] text-right text-xs whitsepace-nowrap">
                                        {`${Math.round((heatmapFilters.viewportAccuracy ?? 1) * 100)}% (${
                                            viewportRange.min
                                        }px - ${viewportRange.max}px)`}
                                    </code>
                                </div>
                            </SectionSetting>

                            {heatmapFilters.type !== 'scrolldepth' && (
                                <SectionSetting
                                    title="Fixed positioning calculation"
                                    info={
                                        <>
                                            PostHog JS will attempt to detect fixed elements such as headers or modals
                                            and will therefore show those heatmap areas, ignoring the scroll value.
                                            <br />
                                            You can choose to show these areas as fixed, include them with scrolled data
                                            or hide them altogether.
                                        </>
                                    }
                                >
                                    <LemonSegmentedButton
                                        onChange={setHeatmapFixedPositionMode}
                                        value={heatmapFixedPositionMode}
                                        options={[
                                            {
                                                value: 'fixed',
                                                label: 'Show fixed',
                                            },
                                            {
                                                value: 'relative',
                                                label: 'Show scrolled',
                                            },
                                            {
                                                value: 'hidden',
                                                label: 'Hide',
                                            },
                                        ]}
                                        size="small"
                                    />
                                </SectionSetting>
<<<<<<< HEAD
                            )}
                        </>
                    )}
                </div>
=======

                                <SectionSetting title="Color palette">
                                    <LemonSelect
                                        size="small"
                                        options={HEATMAP_COLOR_PALETTE_OPTIONS}
                                        value={heatmapColorPalette}
                                        onChange={setHeatmapColorPalette}
                                    />
                                </SectionSetting>

                                {heatmapFilters.type !== 'scrolldepth' && (
                                    <SectionSetting
                                        title="Fixed positioning calculation"
                                        info={
                                            <>
                                                PostHog JS will attempt to detect fixed elements such as headers or
                                                modals and will therefore show those heatmap areas, ignoring the scroll
                                                value.
                                                <br />
                                                You can choose to show these areas as fixed, include them with scrolled
                                                data or hide them altogether.
                                            </>
                                        }
                                    >
                                        <LemonSegmentedButton
                                            onChange={setHeatmapFixedPositionMode}
                                            value={heatmapFixedPositionMode}
                                            options={[
                                                {
                                                    value: 'fixed',
                                                    label: 'Show fixed',
                                                },
                                                {
                                                    value: 'relative',
                                                    label: 'Show scrolled',
                                                },
                                                {
                                                    value: 'hidden',
                                                    label: 'Hide',
                                                },
                                            ]}
                                            size="small"
                                        />
                                    </SectionSetting>
                                )}
                            </>
                        )}
                    </div>
                ) : null}
>>>>>>> 20bc766c

                <div className="p-2">
                    <SectionButton
                        onChange={(e) => toggleClickmapsEnabled(e)}
                        loading={elementStatsLoading}
                        checked={!!clickmapsEnabled}
                    >
                        Clickmaps (autocapture)
                    </SectionButton>

                    {clickmapsEnabled && (
                        <>
                            <p>
                                Clickmaps are built using Autocapture events. They are more accurate than heatmaps if
                                the event can be mapped to a specific element found on the page you are viewing but less
                                data is usually captured.
                            </p>
                            <div className="flex items-center gap-2">
                                <LemonButton
                                    icon={<IconSync />}
                                    type="secondary"
                                    size="small"
                                    onClick={loadMoreElementStats}
                                    disabledReason={
                                        canLoadMoreElementStats ? undefined : 'Loaded all elements in this data range.'
                                    }
                                >
                                    Load more
                                </LemonButton>
                                <Tooltip
                                    title={
                                        <span>
                                            Matching links by their target URL can exclude clicks from the heatmap if
                                            the URL is too unique.
                                        </span>
                                    }
                                >
                                    <LemonSwitch
                                        className="flex-1"
                                        checked={matchLinksByHref}
                                        label="Match links by their target URL"
                                        onChange={(checked) => setMatchLinksByHref(checked)}
                                        fullWidth={true}
                                        bordered={true}
                                    />
                                </Tooltip>
                            </div>

                            <div className="my-2">
                                Found: {countedElements.length} elements / {clickCount} clicks!
                            </div>
                            <div className="flex flex-col w-full h-full">
                                {countedElements.length ? (
                                    countedElements.map(({ element, count, actionStep }, index) => {
                                        return (
                                            <LemonButton
                                                key={index}
                                                size="small"
                                                fullWidth
                                                onClick={() => setSelectedElement(element)}
                                            >
                                                <div
                                                    className="flex flex-1 justify-between"
                                                    key={index}
                                                    onMouseEnter={() => setHighlightElement(element)}
                                                    onMouseLeave={() => setHighlightElement(null)}
                                                >
                                                    <div>
                                                        {index + 1}.&nbsp;
                                                        {actionStep?.text ||
                                                            (actionStep?.tag_name ? (
                                                                <code>&lt;{actionStep.tag_name}&gt;</code>
                                                            ) : (
                                                                <em>Element</em>
                                                            ))}
                                                    </div>
                                                    <div>{count} clicks</div>
                                                </div>
                                            </LemonButton>
                                        )
                                    })
                                ) : (
                                    <div className="p-2">No elements found.</div>
                                )}
                            </div>
                        </>
                    )}
                </div>
            </ToolbarMenu.Body>
        </ToolbarMenu>
    )
}<|MERGE_RESOLUTION|>--- conflicted
+++ resolved
@@ -323,6 +323,15 @@
                                 </div>
                             </SectionSetting>
 
+                            <SectionSetting title="Color palette">
+                                <LemonSelect
+                                    size="small"
+                                    options={HEATMAP_COLOR_PALETTE_OPTIONS}
+                                    value={heatmapColorPalette}
+                                    onChange={setHeatmapColorPalette}
+                                />
+                            </SectionSetting>
+
                             {heatmapFilters.type !== 'scrolldepth' && (
                                 <SectionSetting
                                     title="Fixed positioning calculation"
@@ -356,62 +365,10 @@
                                         size="small"
                                     />
                                 </SectionSetting>
-<<<<<<< HEAD
                             )}
                         </>
                     )}
                 </div>
-=======
-
-                                <SectionSetting title="Color palette">
-                                    <LemonSelect
-                                        size="small"
-                                        options={HEATMAP_COLOR_PALETTE_OPTIONS}
-                                        value={heatmapColorPalette}
-                                        onChange={setHeatmapColorPalette}
-                                    />
-                                </SectionSetting>
-
-                                {heatmapFilters.type !== 'scrolldepth' && (
-                                    <SectionSetting
-                                        title="Fixed positioning calculation"
-                                        info={
-                                            <>
-                                                PostHog JS will attempt to detect fixed elements such as headers or
-                                                modals and will therefore show those heatmap areas, ignoring the scroll
-                                                value.
-                                                <br />
-                                                You can choose to show these areas as fixed, include them with scrolled
-                                                data or hide them altogether.
-                                            </>
-                                        }
-                                    >
-                                        <LemonSegmentedButton
-                                            onChange={setHeatmapFixedPositionMode}
-                                            value={heatmapFixedPositionMode}
-                                            options={[
-                                                {
-                                                    value: 'fixed',
-                                                    label: 'Show fixed',
-                                                },
-                                                {
-                                                    value: 'relative',
-                                                    label: 'Show scrolled',
-                                                },
-                                                {
-                                                    value: 'hidden',
-                                                    label: 'Hide',
-                                                },
-                                            ]}
-                                            size="small"
-                                        />
-                                    </SectionSetting>
-                                )}
-                            </>
-                        )}
-                    </div>
-                ) : null}
->>>>>>> 20bc766c
 
                 <div className="p-2">
                     <SectionButton
