import './Toolbar.scss'

import clsx from 'clsx'
import { useActions, useValues } from 'kea'
import { PostHog } from 'posthog-js'
import { useEffect, useRef, useState } from 'react'

import {
    IconBolt,
    IconCheck,
    IconCursorClick,
    IconDay,
    IconEye,
    IconHide,
    IconLive,
    IconNight,
    IconPieChart,
    IconQuestion,
    IconSearch,
    IconSpotlight,
    IconStethoscope,
    IconTestTube,
    IconToggle,
    IconWarning,
    IconX,
} from '@posthog/icons'
import { LemonBadge, Spinner } from '@posthog/lemon-ui'

import { AnimatedLogomark } from 'lib/brand/AnimatedLogomark'
import { useKeyboardHotkeys } from 'lib/hooks/useKeyboardHotkeys'
import { LemonMenu, LemonMenuItem, LemonMenuItems } from 'lib/lemon-ui/LemonMenu'
import { Link } from 'lib/lemon-ui/Link'
import { IconFlare, IconMenu } from 'lib/lemon-ui/icons'
import { inStorybook, inStorybookTestRunner } from 'lib/utils'

import { ActionsToolbarMenu } from '~/toolbar/actions/ActionsToolbarMenu'
import { PII_MASKING_PRESET_COLORS } from '~/toolbar/bar/piiMaskingStyles'
import { toolbarLogic } from '~/toolbar/bar/toolbarLogic'
import { EventDebugMenu } from '~/toolbar/debug/EventDebugMenu'
import { ExperimentsToolbarMenu } from '~/toolbar/experiments/ExperimentsToolbarMenu'
import { FlagsToolbarMenu } from '~/toolbar/flags/FlagsToolbarMenu'
import { ProductToursEditingBar } from '~/toolbar/product-tours/ProductToursEditingBar'
import { ProductToursToolbarMenu } from '~/toolbar/product-tours/ProductToursToolbarMenu'
import { TourGoalModal } from '~/toolbar/product-tours/TourGoalModal'
import { productToursLogic } from '~/toolbar/product-tours/productToursLogic'
import { HeatmapToolbarMenu } from '~/toolbar/stats/HeatmapToolbarMenu'
import { toolbarConfigLogic } from '~/toolbar/toolbarConfigLogic'
import { useToolbarFeatureFlag } from '~/toolbar/toolbarPosthogJS'
import { WebVitalsToolbarMenu } from '~/toolbar/web-vitals/WebVitalsToolbarMenu'

import { ToolbarButton } from './ToolbarButton'

const HELP_URL = 'https://posthog.com/docs/user-guides/toolbar?utm_medium=in-product&utm_campaign=toolbar-help-button'

function EnabledStatusItem({ label, value }: { label: string; value: boolean }): JSX.Element {
    return (
        <div className="flex justify-between items-center w-full">
            <div>{label}: </div>
            <div>{value ? <IconCheck /> : <IconX />}</div>
        </div>
    )
}

function postHogDebugInfoMenuItem(
    posthog: PostHog | null,
    loadingSurveys: boolean,
    surveysCount: number
): LemonMenuItem {
    const isAutocaptureEnabled = posthog?.autocapture?.isEnabled

    return {
        icon: <IconStethoscope />,
        label: 'Debug info',
        items: [
            {
                label: (
                    <div className="flex justify-between items-center w-full">
                        <div>version: </div>
                        <div>{posthog?.version || 'posthog not available'}</div>
                    </div>
                ),
            },
            {
                label: (
                    <div className="flex justify-between items-center w-full">
                        <div>api host: </div>
                        <div>{posthog?.config.api_host}</div>
                    </div>
                ),
            },
            {
                label: (
                    <div className="flex justify-between items-center w-full">
                        <div>ui host: </div>
                        <div>{posthog?.config.ui_host || 'not set'}</div>
                    </div>
                ),
            },
            { label: <EnabledStatusItem label="autocapture" value={!!isAutocaptureEnabled} /> },
            {
                label: (
                    <EnabledStatusItem
                        label="rageclicks"
                        value={!!(isAutocaptureEnabled && posthog?.config.rageclick)}
                    />
                ),
            },
            {
                label: (
                    <EnabledStatusItem
                        label="dead clicks"
                        value={!!posthog?.deadClicksAutocapture?.lazyLoadedDeadClicksAutocapture}
                    />
                ),
            },
            { label: <EnabledStatusItem label="heatmaps" value={!!posthog?.heatmaps?.isEnabled} /> },
            {
                label: (
                    <div className="flex justify-between items-center w-full">
                        <div>surveys: </div>
                        <div>
                            {loadingSurveys ? <Spinner /> : <LemonBadge.Number showZero={true} count={surveysCount} />}
                        </div>
                    </div>
                ),
            },
            { label: <EnabledStatusItem label="session recording" value={!!posthog?.sessionRecording?.started} /> },
            {
                label: (
                    <div className="flex justify-between items-center w-full">
                        <div>session recording status: </div>
                        <div>{posthog?.sessionRecording?.status || 'unknown'}</div>
                    </div>
                ),
            },
            {
                label: (
                    <div className="flex items-center w-full">
                        <Link to={posthog?.get_session_replay_url()} target="_blank">
                            View current session recording
                        </Link>
                    </div>
                ),
            },
        ],
    }
}

function piiMaskingMenuItem(
    piiMaskingEnabled: boolean,
    piiMaskingColor: string,
    togglePiiMasking: () => void,
    setPiiMaskingColor: (color: string) => void,
    piiWarning: string[] | null
): LemonMenuItem[] {
    return [
        {
            icon: piiMaskingEnabled ? <IconEye /> : <IconHide />,
            label: piiMaskingEnabled ? 'Show PII' : 'Hide PII',
            sideIcon: piiWarning && piiWarning.length > 0 ? <IconWarning className="text-warning" /> : undefined,
            tooltip: piiWarning && piiWarning.length > 0 ? piiWarning.join('\n') : undefined,
            onClick: (e: React.MouseEvent) => {
                e.preventDefault()
                e.stopPropagation()
                togglePiiMasking()
            },
            custom: true,
        },
        piiMaskingEnabled
            ? {
                  icon: (
                      <div
                          className="w-4 h-4 rounded border"
                          // eslint-disable-next-line react/forbid-dom-props
                          style={{ backgroundColor: piiMaskingColor }}
                      />
                  ),
                  label: 'PII masking color',
                  placement: 'right',
                  disabled: !piiMaskingEnabled,
                  items: PII_MASKING_PRESET_COLORS.map((preset) => ({
                      icon: (
                          <div
                              className="w-4 h-4 rounded border"
                              // eslint-disable-next-line react/forbid-dom-props
                              style={{ backgroundColor: preset.value }}
                          />
                      ),
                      label: preset.label,
                      onClick: () => {
                          setPiiMaskingColor(preset.value)
                      },
                      active: piiMaskingColor === preset.value,
                      custom: true,
                  })),
              }
            : undefined,
    ].filter(Boolean) as LemonMenuItem[]
}

function MoreMenu(): JSX.Element {
<<<<<<< HEAD
    const { hedgehogModeEnabled, theme, posthog } = useValues(toolbarLogic)
    const { setHedgehogModeEnabled, toggleTheme, openHedgehogOptions } = useActions(toolbarLogic)
=======
    const { hedgehogMode, theme, posthog, piiMaskingEnabled, piiMaskingColor, piiWarning } = useValues(toolbarLogic)
    const { setHedgehogMode, toggleTheme, setVisibleMenu, togglePiiMasking, setPiiMaskingColor, startGracefulExit } =
        useActions(toolbarLogic)
>>>>>>> fe165f87

    const [loadingSurveys, setLoadingSurveys] = useState(true)
    const [surveysCount, setSurveysCount] = useState(0)

    useEffect(() => {
        posthog?.surveys?.getSurveys((surveys: any[]) => {
            setSurveysCount(surveys.length)
            setLoadingSurveys(false)
        }, false)
    }, [posthog])

    // KLUDGE: if there is no theme, assume light mode, which shouldn't be, but seems to be, necessary
    const currentlyLightMode = !theme || theme === 'light'

    return (
        <LemonMenu
            placement="top-end"
            fallbackPlacements={['bottom-end']}
            items={
                [
                    {
                        icon: <>🦔</>,
                        label: hedgehogModeEnabled ? 'Disable hedgehog mode' : 'Hedgehog mode',
                        onClick: () => {
                            setHedgehogModeEnabled(!hedgehogModeEnabled)
                        },
                    },
                    hedgehogModeEnabled
                        ? {
                              icon: <IconFlare />,
                              label: 'Hedgehog options',
                              onClick: () => openHedgehogOptions(),
                          }
                        : undefined,
                    {
                        icon: currentlyLightMode ? <IconNight /> : <IconDay />,
                        label: `Switch to ${currentlyLightMode ? 'dark' : 'light'} mode`,
                        onClick: () => toggleTheme(),
                    },
                    ...piiMaskingMenuItem(
                        piiMaskingEnabled,
                        piiMaskingColor,
                        togglePiiMasking,
                        setPiiMaskingColor,
                        piiWarning
                    ),
                    postHogDebugInfoMenuItem(posthog, loadingSurveys, surveysCount),
                    {
                        icon: <IconQuestion />,
                        label: 'Help',
                        onClick: () => {
                            window.open(HELP_URL, '_blank')?.focus()
                        },
                    },
                    { icon: <IconX />, label: 'Close toolbar', onClick: startGracefulExit },
                ].filter(Boolean) as LemonMenuItems
            }
            maxContentWidth={true}
        >
            <ToolbarButton>
                <IconMenu />
            </ToolbarButton>
        </LemonMenu>
    )
}

export function ToolbarInfoMenu(): JSX.Element | null {
    const ref = useRef<HTMLDivElement | null>(null)
    const { visibleMenu, isDragging, menuProperties, minimized, isBlurred } = useValues(toolbarLogic)
    const { setMenu } = useActions(toolbarLogic)

    const { isAuthenticated } = useValues(toolbarConfigLogic)

    const showExperimentsFlag = useToolbarFeatureFlag('web-experiments')
    const showExperiments = inStorybook() || inStorybookTestRunner() || showExperimentsFlag

    const productToursFlag = useToolbarFeatureFlag('product-tours-2025')
    const showProductTours = inStorybook() || inStorybookTestRunner() || productToursFlag

    const content = minimized ? null : visibleMenu === 'flags' ? (
        <FlagsToolbarMenu />
    ) : visibleMenu === 'heatmap' ? (
        <HeatmapToolbarMenu />
    ) : visibleMenu === 'actions' ? (
        <ActionsToolbarMenu />
    ) : visibleMenu === 'debugger' ? (
        <EventDebugMenu />
    ) : visibleMenu === 'web-vitals' ? (
        <WebVitalsToolbarMenu />
    ) : visibleMenu === 'experiments' && showExperiments ? (
        <ExperimentsToolbarMenu />
    ) : visibleMenu === 'product-tours' && showProductTours ? (
        <ProductToursToolbarMenu />
    ) : null

    useEffect(() => {
        setMenu(ref.current)
        return () => setMenu(null)
    }, [ref.current]) // oxlint-disable-line react-hooks/exhaustive-deps

    if (!isAuthenticated) {
        return null
    }

    return (
        <div
            className={clsx(
                'ToolbarMenu',
                !!content && 'ToolbarMenu--visible',
                isDragging && 'ToolbarMenu--dragging',
                isBlurred && 'ToolbarMenu--blurred',
                menuProperties.isBelow && 'ToolbarMenu--below'
            )}
            // eslint-disable-next-line react/forbid-dom-props
            style={{
                transform: menuProperties.transform,
            }}
        >
            <div
                ref={ref}
                className="ToolbarMenu__content"
                // eslint-disable-next-line react/forbid-dom-props
                style={{
                    maxHeight: menuProperties.maxHeight,
                }}
            >
                {content}
            </div>
        </div>
    )
}

export function Toolbar(): JSX.Element | null {
    const ref = useRef<HTMLDivElement | null>(null)
    const { minimized, position, isDragging, hedgehogMode, isEmbeddedInApp, isLoading, isExiting } =
        useValues(toolbarLogic)
    const { setVisibleMenu, toggleMinimized, onMouseOrTouchDown, setElement, setIsBlurred, completeGracefulExit } =
        useActions(toolbarLogic)
    const { isAuthenticated, userIntent } = useValues(toolbarConfigLogic)
    const { authenticate } = useActions(toolbarConfigLogic)
    const { selectedTourId } = useValues(productToursLogic)

    const showExperimentsFlag = useToolbarFeatureFlag('web-experiments')
    const showExperiments = inStorybook() || inStorybookTestRunner() || showExperimentsFlag

    const productToursFlag = useToolbarFeatureFlag('product-tours-2025')
    const showProductTours = inStorybook() || inStorybookTestRunner() || productToursFlag

    useEffect(() => {
        setElement(ref.current)
        return () => setElement(null)
    }, [ref.current]) // oxlint-disable-line react-hooks/exhaustive-deps

    useKeyboardHotkeys(
        {
            escape: { action: () => setVisibleMenu('none'), willHandleEvent: true },
        },
        []
    )

    useEffect(() => {
        if (userIntent === 'add-action' || userIntent === 'edit-action') {
            setVisibleMenu('actions')
        }

        if (userIntent === 'add-experiment' || userIntent === 'edit-experiment') {
            setVisibleMenu('experiments')
        }

        if (userIntent === 'heatmaps') {
            setVisibleMenu('heatmap')
        }
    }, [userIntent]) // oxlint-disable-line react-hooks/exhaustive-deps

    if (isEmbeddedInApp) {
        return null
    }

    const showEditingBar = selectedTourId !== null

    return (
        <>
            <TourGoalModal />
            {showEditingBar && <ProductToursEditingBar />}
            <ToolbarInfoMenu />
            <div
                ref={ref}
                className={clsx('Toolbar', {
                    'Toolbar--minimized': minimized,
                    'Toolbar--hedgehog-mode': hedgehogMode,
                    'Toolbar--dragging': isDragging,
                    'Toolbar--extra-buttons-1': (showExperiments ? 1 : 0) + (showProductTours ? 1 : 0) === 1,
                    'Toolbar--extra-buttons-2': (showExperiments ? 1 : 0) + (showProductTours ? 1 : 0) === 2,
                })}
                onMouseDown={(e) => onMouseOrTouchDown(e.nativeEvent)}
                onTouchStart={(e) => onMouseOrTouchDown(e.nativeEvent)}
                onMouseOver={() => setIsBlurred(false)}
                // eslint-disable-next-line react/forbid-dom-props
                style={
                    {
                        '--toolbar-button-x': `${position.x}px`,
                        '--toolbar-button-y': `${position.y}px`,
                    } as any
                }
            >
                <ToolbarButton
                    onClick={isAuthenticated ? toggleMinimized : authenticate}
                    title={isAuthenticated ? 'Minimize' : 'Authenticate the PostHog Toolbar'}
                    titleMinimized={isAuthenticated ? 'Expand the toolbar' : 'Authenticate the PostHog Toolbar'}
                >
                    <AnimatedLogomark
                        animate={isLoading}
                        animateOnce={isExiting ? completeGracefulExit : undefined}
                        className="Toolbar__logomark"
                    />
                </ToolbarButton>
                {isAuthenticated ? (
                    <>
                        <ToolbarButton menuId="inspect">
                            <IconSearch />
                        </ToolbarButton>
                        <ToolbarButton menuId="heatmap">
                            <IconCursorClick />
                        </ToolbarButton>
                        <ToolbarButton menuId="actions">
                            <IconBolt />
                        </ToolbarButton>
                        <ToolbarButton menuId="flags" title="Feature flags">
                            <IconToggle />
                        </ToolbarButton>
                        <ToolbarButton menuId="debugger" title="Event debugger">
                            <IconLive />
                        </ToolbarButton>
                        <ToolbarButton menuId="web-vitals" title="Web vitals">
                            <IconPieChart />
                        </ToolbarButton>
                        {showExperiments && (
                            <ToolbarButton menuId="experiments" title="Experiments">
                                <IconTestTube />
                            </ToolbarButton>
                        )}
                        {showProductTours && (
                            <ToolbarButton menuId="product-tours" title="Product tours">
                                <IconSpotlight />
                            </ToolbarButton>
                        )}
                    </>
                ) : (
                    <ToolbarButton flex onClick={authenticate}>
                        Authenticate
                    </ToolbarButton>
                )}

                <MoreMenu />
            </div>
        </>
    )
}<|MERGE_RESOLUTION|>--- conflicted
+++ resolved
@@ -199,14 +199,16 @@
 }
 
 function MoreMenu(): JSX.Element {
-<<<<<<< HEAD
-    const { hedgehogModeEnabled, theme, posthog } = useValues(toolbarLogic)
-    const { setHedgehogModeEnabled, toggleTheme, openHedgehogOptions } = useActions(toolbarLogic)
-=======
-    const { hedgehogMode, theme, posthog, piiMaskingEnabled, piiMaskingColor, piiWarning } = useValues(toolbarLogic)
-    const { setHedgehogMode, toggleTheme, setVisibleMenu, togglePiiMasking, setPiiMaskingColor, startGracefulExit } =
-        useActions(toolbarLogic)
->>>>>>> fe165f87
+    const { hedgehogModeEnabled, theme, posthog, piiMaskingEnabled, piiMaskingColor, piiWarning } =
+        useValues(toolbarLogic)
+    const {
+        setHedgehogModeEnabled,
+        toggleTheme,
+        togglePiiMasking,
+        setPiiMaskingColor,
+        startGracefulExit,
+        openHedgehogOptions,
+    } = useActions(toolbarLogic)
 
     const [loadingSurveys, setLoadingSurveys] = useState(true)
     const [surveysCount, setSurveysCount] = useState(0)
