import { actions, afterMount, beforeUnmount, connect, kea, listeners, path, reducers, selectors } from 'kea'
import { windowValues } from 'kea-window-values'
import { PostHogAppToolbarEvent } from 'lib/components/heatmaps/utils'
import { HedgehogActor } from 'lib/components/HedgehogBuddy/HedgehogBuddy'
import { SPRITE_SIZE } from 'lib/components/HedgehogBuddy/sprites/sprites'

import { actionsTabLogic } from '~/toolbar/actions/actionsTabLogic'
import { elementsLogic } from '~/toolbar/elements/elementsLogic'
import { heatmapLogic } from '~/toolbar/elements/heatmapLogic'
import { experimentsTabLogic } from '~/toolbar/experiments/experimentsTabLogic'
import { toolbarConfigLogic } from '~/toolbar/toolbarConfigLogic'
import { inBounds, TOOLBAR_ID } from '~/toolbar/utils'

import type { toolbarLogicType } from './toolbarLogicType'

const MARGIN = 2

export type MenuState = 'none' | 'heatmap' | 'actions' | 'flags' | 'inspect' | 'hedgehog' | 'debugger' | 'experiments'
export type ToolbarPositionType =
    | 'top-left'
    | 'top-center'
    | 'top-right'
    | 'bottom-left'
    | 'bottom-center'
    | 'bottom-right'
    | 'left-center'
    | 'right-center'

export const TOOLBAR_FIXED_POSITION_HITBOX = 100

export const toolbarLogic = kea<toolbarLogicType>([
    path(['toolbar', 'bar', 'toolbarLogic']),
    connect(() => ({
        values: [toolbarConfigLogic, ['posthog']],
        actions: [
            actionsTabLogic,
<<<<<<< HEAD
            ['showButtonActions', 'hideButtonActions', 'selectAction'],
            experimentsTabLogic,
            ['showButtonExperiments'],
=======
            [
                'showButtonActions',
                'hideButtonActions',
                'selectAction',
                'setAutomaticActionCreationEnabled',
                'actionCreatedSuccess',
            ],
>>>>>>> 038e10c0
            elementsLogic,
            ['enableInspect', 'disableInspect', 'createAction'],
            heatmapLogic,
            [
                'enableHeatmap',
                'disableHeatmap',
                'patchHeatmapFilters',
                'setHeatmapFixedPositionMode',
                'setHeatmapColorPalette',
                'setCommonFilters',
                'toggleClickmapsEnabled',
                'loadHeatmap',
                'loadHeatmapSuccess',
                'loadHeatmapFailure',
            ],
        ],
    })),
    actions(() => ({
        toggleTheme: (theme?: 'light' | 'dark') => ({ theme }),
        toggleMinimized: (minimized?: boolean) => ({ minimized }),
        setHedgehogMode: (hedgehogMode: boolean) => ({ hedgehogMode }),
        setDragPosition: (x: number, y: number) => ({ x, y }),
        setHedgehogActor: (actor: HedgehogActor | null) => ({ actor }),
        syncWithHedgehog: true,
        setVisibleMenu: (visibleMenu: MenuState) => ({
            visibleMenu,
        }),
        onMouseOrTouchDown: (event: MouseEvent | TouchEvent) => ({ event }),
        setDragging: (dragging = true) => ({ dragging }),
        setElement: (element: HTMLElement | null) => ({ element }),
        setMenu: (element: HTMLElement | null) => ({ element }),
        setIsBlurred: (isBlurred: boolean) => ({ isBlurred }),
        setIsEmbeddedInApp: (isEmbedded: boolean) => ({ isEmbedded }),
        setFixedPosition: (position: ToolbarPositionType) => ({ position }),
        setCurrentPathname: (pathname: string) => ({ pathname }),
        maybeSendNavigationMessage: true,
    })),
    windowValues(() => ({
        windowHeight: (window: Window) => window.innerHeight,
        windowWidth: (window: Window) => Math.min(window.innerWidth, window.document.body.clientWidth),
    })),
    reducers(() => ({
        element: [
            null as HTMLElement | null,
            {
                setElement: (_, { element }) => element,
            },
        ],
        menu: [
            null as HTMLElement | null,
            {
                setMenu: (_, { element }) => element,
            },
        ],

        visibleMenu: [
            'none' as MenuState,
            {
                setVisibleMenu: (_, { visibleMenu }) => visibleMenu,
                setHedgehogMode: (state, { hedgehogMode }) =>
                    hedgehogMode ? 'hedgehog' : state === 'hedgehog' ? 'none' : state,
            },
        ],
        minimized: [
            false,
            { persist: true },
            {
                toggleMinimized: (state, { minimized }) => minimized ?? !state,
            },
        ],
        // Whether the toolbar is not in focus anymore (typically due to clicking elsewhere)
        isBlurred: [
            false,
            {
                setIsBlurred: (_, { isBlurred }) => isBlurred,
                setVisibleMenu: () => false,
            },
        ],
        theme: [
            'dark' as 'light' | 'dark',
            { persist: true },
            {
                toggleTheme: (state, { theme }) => theme ?? (state === 'light' ? 'dark' : 'light'),
            },
        ],
        isDragging: [
            false,
            {
                setDragging: (_, { dragging }) => dragging,
            },
        ],
        lastDragPosition: [
            null as null | {
                x: number
                y: number
            },
            { persist: true },
            {
                setDragPosition: (_, { x, y }) => ({ x, y }),
                setFixedPosition: () => null,
            },
        ],
        fixedPosition: [
            'bottom-center' as ToolbarPositionType,
            { persist: true },
            {
                setFixedPosition: (_, { position }) => position,
            },
        ],
        hedgehogMode: [
            false,
            { persist: true },
            {
                setHedgehogMode: (_, { hedgehogMode }) => hedgehogMode,
            },
        ],
        hedgehogActor: [
            null as HedgehogActor | null,
            {
                setHedgehogActor: (_, { actor }) => actor,
            },
        ],
        isEmbeddedInApp: [
            false,
            {
                setIsEmbeddedInApp: (_, { isEmbedded }) => isEmbedded,
            },
        ],
        currentPathname: [
            '',
            {
                setCurrentPathname: (_, { pathname }) => pathname,
            },
        ],
    })),
    selectors({
        position: [
            (s) => [
                s.element,
                s.lastDragPosition,
                s.windowWidth,
                s.windowHeight,
                s.fixedPosition,
                s.fixedPositions,
                s.minimized,
            ],
            (element, lastDragPosition, windowWidth, windowHeight, fixedPosition, fixedPositions, minimized) => {
                const position = lastDragPosition ?? fixedPositions[fixedPosition]

                const width = element
                    ? parseInt(
                          getComputedStyle(element)
                              .getPropertyValue(minimized ? '--toolbar-width-minimized' : '--toolbar-width-expanded')
                              .replace('px', '')
                      )
                    : 40

                const height = element?.offsetHeight ?? 40

                const xPadding = width * 0.5 + 10
                const yPadding = height * 0.5 + 10

                return {
                    x: inBounds(xPadding, position.x, windowWidth - xPadding),
                    y: inBounds(yPadding, position.y, windowHeight - yPadding),
                }
            },
        ],

        fixedPositions: [
            (s) => [s.windowWidth, s.windowHeight],
            (windowWidth, windowHeight): Record<ToolbarPositionType, { x: number; y: number }> => {
                return {
                    'top-left': {
                        x: 0,
                        y: 0,
                    },
                    'top-center': {
                        x: windowWidth / 2,
                        y: 0,
                    },
                    'top-right': {
                        x: windowWidth,
                        y: 0,
                    },
                    'bottom-left': {
                        x: 0,
                        y: windowHeight,
                    },
                    'bottom-center': {
                        x: windowWidth / 2,
                        y: windowHeight,
                    },
                    'bottom-right': {
                        x: windowWidth,
                        y: windowHeight,
                    },
                    'left-center': {
                        x: 0,
                        y: windowHeight / 2,
                    },
                    'right-center': {
                        x: windowWidth,
                        y: windowHeight / 2,
                    },
                }
            },
        ],
        menuProperties: [
            (s) => [s.element, s.menu, s.position, s.windowWidth, s.windowHeight, s.isBlurred],
            (element, menu, position, windowWidth, windowHeight, isBlurred) => {
                if (!element || !menu) {
                    return {}
                }

                const margin = 10
                const marginFromPosition = element.offsetHeight * 0.5 + margin

                const isBelow = position.y < windowHeight * 0.5

                // Max space we could fill
                const spaceAboveOrBelow = isBelow ? windowHeight - position.y : position.y
                // Then we remove some margins and half the height of the element
                const maxDesiredHeight = spaceAboveOrBelow - margin - marginFromPosition
                // Finally we don't want it to end up too big
                const finalHeight = isBlurred ? 0 : inBounds(0, maxDesiredHeight, windowHeight * 0.6)

                const desiredY = isBelow ? position.y + marginFromPosition : position.y - marginFromPosition
                const desiredX = position.x

                const top = inBounds(MARGIN, desiredY, windowHeight)
                const left = inBounds(
                    MARGIN + menu.clientWidth * 0.5,
                    desiredX,
                    windowWidth - menu.clientWidth * 0.5 - MARGIN
                )

                return {
                    transform: `translate(${left}px, ${top}px)`,
                    maxHeight: finalHeight,
                    isBelow,
                }
            },
        ],
    }),
    listeners(({ actions, values }) => ({
        setVisibleMenu: ({ visibleMenu }) => {
            if (visibleMenu === 'heatmap') {
                actions.enableHeatmap()
                values.hedgehogActor?.setAnimation('heatmaps')
            } else if (visibleMenu === 'actions') {
                actions.showButtonActions()
                values.hedgehogActor?.setAnimation('action')
            } else if (visibleMenu === 'experiments') {
                actions.showButtonExperiments()
                values.hedgehogActor?.setAnimation('action')
            } else if (visibleMenu === 'flags') {
                values.hedgehogActor?.setAnimation('flag')
            } else if (visibleMenu === 'inspect') {
                actions.enableInspect()
                values.hedgehogActor?.setAnimation('inspect')
            } else {
                actions.disableInspect()
                actions.disableHeatmap()
                actions.hideButtonActions()
                actions.selectAction(null)
            }
        },

        onMouseOrTouchDown: ({ event }) => {
            const isTouchEvent = 'touches' in event

            if (!values.element || (!isTouchEvent && event.button !== 0)) {
                return
            }

            const touchX = isTouchEvent ? event.touches[0].pageX : event.pageX
            const touchY = isTouchEvent ? event.touches[0].pageY : event.pageY

            const offsetX = touchX - values.position.x
            const offsetY = touchY - values.position.y
            let movedCount = 0
            const moveThreshold = 5

            const onMove = (moveEvent: MouseEvent | TouchEvent): void => {
                movedCount += 1
                const isMoveTouchEvent = 'touches' in moveEvent

                const moveTouchX = isMoveTouchEvent ? moveEvent.touches[0].pageX : moveEvent.pageX
                const moveTouchY = isMoveTouchEvent ? moveEvent.touches[0].pageY : moveEvent.pageY

                if (movedCount > moveThreshold) {
                    actions.setDragging(true)
                    // Set drag position offset by where we clicked and where the element is

                    // Check if near any of the fixed positions and set to them if so, otherwise set to mouse position

                    const fixedPositions = values.fixedPositions

                    let closestPosition: ToolbarPositionType | null = null

                    for (const [position, { x, y }] of Object.entries(fixedPositions)) {
                        const distance = Math.sqrt((moveTouchX - x) ** 2 + (moveTouchY - y) ** 2)

                        if (distance < TOOLBAR_FIXED_POSITION_HITBOX) {
                            closestPosition = position as ToolbarPositionType
                            break
                        }
                    }

                    if (closestPosition) {
                        actions.setFixedPosition(closestPosition)
                    } else {
                        actions.setDragPosition(moveTouchX - offsetX, moveTouchY - offsetY)
                    }
                }
            }

            if (isTouchEvent) {
                const onTouchEnd = (): void => {
                    actions.setDragging(false)
                    values.element?.removeEventListener('touchmove', onMove)
                    values.element?.removeEventListener('touchend', onTouchEnd)
                }
                values.element.addEventListener('touchmove', onMove)
                values.element.addEventListener('touchend', onTouchEnd)
            } else {
                const onMouseUp = (e: MouseEvent): void => {
                    if (e.button === 0) {
                        actions.setDragging(false)
                        document.removeEventListener('mousemove', onMove)
                        document.removeEventListener('mouseup', onMouseUp)
                    }
                }
                document.addEventListener('mousemove', onMove)
                document.addEventListener('mouseup', onMouseUp)
            }
        },

        setDragging: ({ dragging }) => {
            if (values.hedgehogActor) {
                values.hedgehogActor.isDragging = dragging
                values.hedgehogActor.update()
            }
        },

        syncWithHedgehog: () => {
            const actor = values.hedgehogActor
            if (!values.hedgehogMode || !actor) {
                return
            }

            const newX = actor.x + SPRITE_SIZE * 0.5
            const newY = values.windowHeight - actor.y - SPRITE_SIZE - 20
            actions.setDragPosition(newX, newY)
        },

        createAction: () => {
            actions.setVisibleMenu('actions')
        },
        loadHeatmap: () => {
            window.parent.postMessage({ type: PostHogAppToolbarEvent.PH_TOOLBAR_HEATMAP_LOADING }, '*')
        },
        loadHeatmapSuccess: () => {
            // if embedded we need to signal start and finish of heatmap loading to the parent
            window.parent.postMessage({ type: PostHogAppToolbarEvent.PH_TOOLBAR_HEATMAP_LOADED }, '*')
        },
        loadHeatmapFailure: () => {
            // if embedded we need to signal start and finish of heatmap loading to the parent
            window.parent.postMessage({ type: PostHogAppToolbarEvent.PH_TOOLBAR_HEATMAP_FAILED }, '*')
        },
        actionCreatedSuccess: (action) => {
            // if embedded, we need to tell the parent window that a new action was created
            window.parent.postMessage({ type: PostHogAppToolbarEvent.PH_NEW_ACTION_CREATED, payload: action }, '*')
        },
        maybeSendNavigationMessage: () => {
            const currentPath = window.location.pathname
            if (currentPath !== values.currentPathname) {
                actions.setCurrentPathname(currentPath)
                window.parent.postMessage(
                    { type: PostHogAppToolbarEvent.PH_TOOLBAR_NAVIGATED, payload: { path: currentPath } },
                    '*'
                )
            }
        },
    })),
    afterMount(({ actions, values, cache }) => {
        cache.clickListener = (e: MouseEvent): void => {
            const shouldBeBlurred = (e.target as HTMLElement)?.id !== TOOLBAR_ID
            if (shouldBeBlurred && !values.isBlurred) {
                actions.setIsBlurred(true)
            }
        }
        window.addEventListener('mousedown', cache.clickListener)
        window.addEventListener('popstate', () => {
            actions.maybeSendNavigationMessage()
        })

        // Use a setInterval to periodically check for URL changes
        // We do this because we don't want to write over the history.pushState function in case other scripts rely on it
        // And mutation observers don't seem to work :shrug:
        setInterval(() => {
            actions.maybeSendNavigationMessage()
        }, 500)

        // the toolbar can be run within the posthog parent app
        // if it is then it listens to parent messages
        const isInIframe = window !== window.parent

        cache.iframeEventListener = (e: MessageEvent): void => {
            // TODO: Probably need to have strict checks here
            const type: PostHogAppToolbarEvent = e?.data?.type

            if (!type || !type.startsWith('ph-')) {
                return
            }

            switch (type) {
                case PostHogAppToolbarEvent.PH_APP_INIT:
                    actions.setIsEmbeddedInApp(true)
                    actions.patchHeatmapFilters(e.data.payload.filters)
                    actions.setHeatmapColorPalette(e.data.payload.colorPalette)
                    actions.setHeatmapFixedPositionMode(e.data.payload.fixedPositionMode)
                    actions.setCommonFilters(e.data.payload.commonFilters)
                    actions.toggleClickmapsEnabled(false)
                    window.parent.postMessage({ type: PostHogAppToolbarEvent.PH_TOOLBAR_READY }, '*')
                    return
                case PostHogAppToolbarEvent.PH_HEATMAPS_CONFIG:
                    actions.enableHeatmap()
                    return
                case PostHogAppToolbarEvent.PH_PATCH_HEATMAP_FILTERS:
                    actions.patchHeatmapFilters(e.data.payload.filters)
                    return
                case PostHogAppToolbarEvent.PH_HEATMAPS_FIXED_POSITION_MODE:
                    actions.setHeatmapFixedPositionMode(e.data.payload.fixedPositionMode)
                    return
                case PostHogAppToolbarEvent.PH_HEATMAPS_COLOR_PALETTE:
                    actions.setHeatmapColorPalette(e.data.payload.colorPalette)
                    return
                case PostHogAppToolbarEvent.PH_HEATMAPS_COMMON_FILTERS:
                    actions.setCommonFilters(e.data.payload.commonFilters)
                    return
                case PostHogAppToolbarEvent.PH_ELEMENT_SELECTOR:
                    if (e.data.payload.enabled) {
                        actions.enableInspect()
                    } else {
                        actions.disableInspect()
                        actions.hideButtonActions()
                    }
                    return
                case PostHogAppToolbarEvent.PH_NEW_ACTION_NAME:
                    actions.setAutomaticActionCreationEnabled(true, e.data.payload.name)
                    return
                default:
                    console.warn(`[PostHog Toolbar] Received unknown parent window message: ${type}`)
            }
        }

        if (isInIframe) {
            window.addEventListener('message', cache.iframeEventListener, false)
            // Post message up to parent in case we are embedded in an app
            // Tell the parent window that we are ready
            // we check if we're in an iframe before this setup to avoid logging warnings to the console
            window.parent.postMessage({ type: PostHogAppToolbarEvent.PH_TOOLBAR_INIT }, '*')
        }
    }),
    beforeUnmount(({ cache }) => {
        window.removeEventListener('mousedown', cache.clickListener)
        window.removeEventListener('message', cache.iframeEventListener, false)
    }),
])<|MERGE_RESOLUTION|>--- conflicted
+++ resolved
@@ -34,11 +34,6 @@
         values: [toolbarConfigLogic, ['posthog']],
         actions: [
             actionsTabLogic,
-<<<<<<< HEAD
-            ['showButtonActions', 'hideButtonActions', 'selectAction'],
-            experimentsTabLogic,
-            ['showButtonExperiments'],
-=======
             [
                 'showButtonActions',
                 'hideButtonActions',
@@ -46,7 +41,8 @@
                 'setAutomaticActionCreationEnabled',
                 'actionCreatedSuccess',
             ],
->>>>>>> 038e10c0
+            experimentsTabLogic,
+            ['showButtonExperiments'],
             elementsLogic,
             ['enableInspect', 'disableInspect', 'createAction'],
             heatmapLogic,
