--- conflicted
+++ resolved
@@ -103,9 +103,6 @@
                             <SearchHighlightMultiple string={item.name} substring={searchTerm} className="text-xs" />
                         ) : (
                             <div className="flex flex-row gap-1 justify-between">
-<<<<<<< HEAD
-                                <span className="font-mono text-xs truncate">{item.name}</span>
-=======
                                 <span
                                     className={cn(
                                         ['managed-views', 'views', 'sources', 'drafts', 'unsaved-folder'].includes(
@@ -117,7 +114,6 @@
                                 >
                                     {item.name}
                                 </span>
->>>>>>> 3ffda4b4
                                 {renderTableCount(item.record?.row_count)}
                             </div>
                         )}
