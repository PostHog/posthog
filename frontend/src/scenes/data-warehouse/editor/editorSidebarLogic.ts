import Fuse from 'fuse.js'
import { connect, kea, path, selectors } from 'kea'
import { router } from 'kea-router'
import { subscriptions } from 'kea-subscriptions'
import { FEATURE_FLAGS } from 'lib/constants'
import { featureFlagLogic } from 'lib/logic/featureFlagLogic'
import { databaseTableListLogic } from 'scenes/data-management/database/databaseTableListLogic'
import { sceneLogic } from 'scenes/sceneLogic'
import { Scene } from 'scenes/sceneTypes'
import { urls } from 'scenes/urls'

import { navigation3000Logic } from '~/layout/navigation-3000/navigationLogic'
import { FuseSearchMatch } from '~/layout/navigation-3000/sidebars/utils'
import { SidebarCategory } from '~/layout/navigation-3000/types'
import { DatabaseSchemaDataWarehouseTable, DatabaseSchemaTable } from '~/queries/schema'
import { DataWarehouseSavedQuery, PipelineTab } from '~/types'

import { dataWarehouseViewsLogic } from '../saved_queries/dataWarehouseViewsLogic'
import { viewLinkLogic } from '../viewLinkLogic'
import { editorSceneLogic } from './editorSceneLogic'
import type { editorSidebarLogicType } from './editorSidebarLogicType'
import { multitabEditorLogic } from './multitabEditorLogic'

const dataWarehouseTablesfuse = new Fuse<DatabaseSchemaDataWarehouseTable>([], {
    keys: [{ name: 'name', weight: 2 }],
    threshold: 0.3,
    ignoreLocation: true,
    includeMatches: true,
})

const posthogTablesfuse = new Fuse<DatabaseSchemaTable>([], {
    keys: [{ name: 'name', weight: 2 }],
    threshold: 0.3,
    ignoreLocation: true,
    includeMatches: true,
})

const savedQueriesfuse = new Fuse<DataWarehouseSavedQuery>([], {
    keys: [{ name: 'name', weight: 2 }],
    threshold: 0.3,
    ignoreLocation: true,
    includeMatches: true,
})

const nonMaterializedViewsfuse = new Fuse<DataWarehouseSavedQuery>([], {
    keys: [{ name: 'name', weight: 2 }],
    threshold: 0.3,
    ignoreLocation: true,
    includeMatches: true,
})

const materializedViewsfuse = new Fuse<DataWarehouseSavedQuery>([], {
    keys: [{ name: 'name', weight: 2 }],
    threshold: 0.3,
    ignoreLocation: true,
    includeMatches: true,
})

export const editorSidebarLogic = kea<editorSidebarLogicType>([
    path(['data-warehouse', 'editor', 'editorSidebarLogic']),
    connect({
        values: [
            sceneLogic,
            ['activeScene', 'sceneParams'],
            dataWarehouseViewsLogic,
            ['dataWarehouseSavedQueries', 'dataWarehouseSavedQueryMapById', 'dataWarehouseSavedQueriesLoading'],
            databaseTableListLogic,
            ['posthogTables', 'dataWarehouseTables', 'databaseLoading', 'views', 'viewsMapById'],
            featureFlagLogic,
            ['featureFlags'],
        ],
        actions: [
            editorSceneLogic,
            ['selectSchema'],
            dataWarehouseViewsLogic,
            ['deleteDataWarehouseSavedQuery', 'runDataWarehouseSavedQuery'],
            viewLinkLogic,
            ['selectSourceTable', 'toggleJoinTableModal'],
        ],
<<<<<<< HEAD
        actions: [
            editorSceneLogic,
            ['selectSchema'],
            dataWarehouseViewsLogic,
            ['deleteDataWarehouseSavedQuery'],
            viewLinkLogic,
            ['selectSourceTable', 'toggleJoinTableModal'],
        ],
=======
>>>>>>> f2a09b98
    }),
    selectors(({ actions }) => ({
        contents: [
            (s) => [
                s.relevantSavedQueries,
                s.dataWarehouseSavedQueriesLoading,
                s.relevantPosthogTables,
                s.relevantDataWarehouseTables,
                s.databaseLoading,
                s.relevantNonMaterializedViews,
                s.relevantMaterializedViews,
                s.featureFlags,
            ],
            (
                relevantSavedQueries,
                dataWarehouseSavedQueriesLoading,
                relevantPosthogTables,
                relevantDataWarehouseTables,
                databaseLoading,
                relevantNonMaterializedViews,
                relevantMaterializedViews,
                featureFlags
            ) => [
                {
                    key: 'data-warehouse-sources',
                    noun: ['source', 'external source'],
                    loading: databaseLoading,
                    items: relevantDataWarehouseTables.map(([table, matches]) => ({
                        key: table.id,
                        name: table.name,
                        url: '',
                        searchMatch: matches
                            ? {
                                  matchingFields: matches.map((match) => match.key),
                                  nameHighlightRanges: matches.find((match) => match.key === 'name')?.indices,
                              }
                            : null,
                        onClick: () => {
                            actions.selectSchema(table)
                        },
                        menuItems: [
                            {
                                label: 'Add join',
                                onClick: () => {
                                    actions.selectSourceTable(table.name)
                                    actions.toggleJoinTableModal()
                                },
                            },
                        ],
                    })),
                    onAdd: () => {
                        router.actions.push(urls.pipeline(PipelineTab.Sources))
                    },
                } as SidebarCategory,
                {
                    key: 'data-warehouse-tables',
                    noun: ['table', 'tables'],
                    loading: databaseLoading,
                    items: relevantPosthogTables.map(([table, matches]) => ({
                        key: table.id,
                        name: table.name,
                        url: '',
                        searchMatch: matches
                            ? {
                                  matchingFields: matches.map((match) => match.key),
                                  nameHighlightRanges: matches.find((match) => match.key === 'name')?.indices,
                              }
                            : null,
                        onClick: () => {
                            actions.selectSchema(table)
                        },
                        menuItems: [
                            {
                                label: 'Add join',
                                onClick: () => {
                                    actions.selectSourceTable(table.name)
                                    actions.toggleJoinTableModal()
                                },
                            },
                        ],
                    })),
                } as SidebarCategory,
                {
                    key: 'data-warehouse-views',
                    noun: ['view', 'views'],
                    loading: dataWarehouseSavedQueriesLoading,
                    items: (featureFlags[FEATURE_FLAGS.DATA_MODELING]
                        ? relevantNonMaterializedViews
                        : relevantSavedQueries
                    ).map(([savedQuery, matches]) => ({
                        key: savedQuery.id,
                        name: savedQuery.name,
                        url: '',
                        searchMatch: matches
                            ? {
                                  matchingFields: matches.map((match) => match.key),
                                  nameHighlightRanges: matches.find((match) => match.key === 'name')?.indices,
                              }
                            : null,
                        onClick: () => {
                            actions.selectSchema(savedQuery)
                        },
                        menuItems: [
                            {
                                label: 'Edit view definition',
                                onClick: () => {
                                    multitabEditorLogic({
                                        key: `hogQLQueryEditor/${router.values.location.pathname}`,
                                    }).actions.createTab(savedQuery.query.query, savedQuery)
                                },
                            },
                            {
                                label: 'Add join',
                                onClick: () => {
                                    actions.selectSourceTable(savedQuery.name)
                                    actions.toggleJoinTableModal()
                                },
                            },
<<<<<<< HEAD
=======
                            ...(featureFlags[FEATURE_FLAGS.DATA_MODELING] && !savedQuery.status
                                ? [
                                      {
                                          label: 'Materialize',
                                          onClick: () => {
                                              actions.runDataWarehouseSavedQuery(savedQuery.id)
                                          },
                                      },
                                  ]
                                : []),
>>>>>>> f2a09b98
                            {
                                label: 'Delete',
                                status: 'danger',
                                onClick: () => {
                                    actions.deleteDataWarehouseSavedQuery(savedQuery.id)
                                },
                            },
                        ],
                    })),
                } as SidebarCategory,
                ...(featureFlags[FEATURE_FLAGS.DATA_MODELING]
                    ? [
                          {
                              key: 'data-warehouse-materialized-views',
                              noun: ['materialized view', 'materialized views'],
                              loading: dataWarehouseSavedQueriesLoading,
                              items: relevantMaterializedViews.map(([materializedView, matches]) => ({
                                  key: materializedView.id,
                                  name: materializedView.name,
                                  url: '',
                                  searchMatch: matches
                                      ? {
                                            matchingFields: matches.map((match) => match.key),
                                            nameHighlightRanges: matches.find((match) => match.key === 'name')?.indices,
                                        }
                                      : null,
                                  onClick: () => {
                                      actions.selectSchema(materializedView)
                                  },
                                  menuItems: [
                                      {
                                          label: 'Edit view definition',
                                          onClick: () => {
                                              multitabEditorLogic({
                                                  key: `hogQLQueryEditor/${router.values.location.pathname}`,
                                              }).actions.createTab(materializedView.query.query, materializedView)
                                          },
                                      },
                                      {
                                          label: 'Add join',
                                          onClick: () => {
                                              actions.selectSourceTable(materializedView.name)
                                              actions.toggleJoinTableModal()
                                          },
                                      },
                                      ...(featureFlags[FEATURE_FLAGS.DATA_MODELING] && materializedView.status
                                          ? [
                                                {
                                                    label: 'Run',
                                                    onClick: () => {
                                                        actions.runDataWarehouseSavedQuery(materializedView.id)
                                                    },
                                                },
                                            ]
                                          : []),
                                      {
                                          label: 'Delete',
                                          status: 'danger',
                                          onClick: () => {
                                              actions.deleteDataWarehouseSavedQuery(materializedView.id)
                                          },
                                      },
                                  ],
                              })),
                          },
                      ]
                    : []),
            ],
        ],
        nonMaterializedViews: [
            (s) => [s.dataWarehouseSavedQueries],
            (views): DataWarehouseSavedQuery[] => {
                return views.filter((view) => !view.status && !view.last_run_at)
            },
        ],
        materializedViews: [
            (s) => [s.dataWarehouseSavedQueries],
            (views): DataWarehouseSavedQuery[] => {
                return views.filter((view) => view.status || view.last_run_at)
            },
        ],
        activeListItemKey: [
            (s) => [s.activeScene, s.sceneParams],
            (activeScene, sceneParams): [string, number] | null => {
                return activeScene === Scene.DataWarehouse && sceneParams.params.id
                    ? ['saved-queries', parseInt(sceneParams.params.id)]
                    : null
            },
        ],
        relevantDataWarehouseTables: [
            (s) => [s.dataWarehouseTables, navigation3000Logic.selectors.searchTerm],
            (dataWarehouseTables, searchTerm): [DatabaseSchemaDataWarehouseTable, FuseSearchMatch[] | null][] => {
                if (searchTerm) {
                    return dataWarehouseTablesfuse
                        .search(searchTerm)
                        .map((result) => [result.item, result.matches as FuseSearchMatch[]])
                }
                return dataWarehouseTables.map((table) => [table, null])
            },
        ],
        relevantPosthogTables: [
            (s) => [s.posthogTables, navigation3000Logic.selectors.searchTerm],
            (posthogTables, searchTerm): [DatabaseSchemaTable, FuseSearchMatch[] | null][] => {
                if (searchTerm) {
                    return posthogTablesfuse
                        .search(searchTerm)
                        .map((result) => [result.item, result.matches as FuseSearchMatch[]])
                }
                return posthogTables.map((table) => [table, null])
            },
        ],
        relevantSavedQueries: [
            (s) => [s.dataWarehouseSavedQueries, navigation3000Logic.selectors.searchTerm],
            (dataWarehouseSavedQueries, searchTerm): [DataWarehouseSavedQuery, FuseSearchMatch[] | null][] => {
                if (searchTerm) {
                    return savedQueriesfuse
                        .search(searchTerm)
                        .map((result) => [result.item, result.matches as FuseSearchMatch[]])
                }
                return dataWarehouseSavedQueries.map((savedQuery) => [savedQuery, null])
            },
        ],
        relevantNonMaterializedViews: [
            (s) => [s.nonMaterializedViews, navigation3000Logic.selectors.searchTerm],
            (nonMaterializedViews, searchTerm): [DataWarehouseSavedQuery, FuseSearchMatch[] | null][] => {
                if (searchTerm) {
                    return nonMaterializedViewsfuse
                        .search(searchTerm)
                        .map((result) => [result.item, result.matches as FuseSearchMatch[]])
                }
                return nonMaterializedViews.map((view) => [view, null])
            },
        ],
        relevantMaterializedViews: [
            (s) => [s.materializedViews, navigation3000Logic.selectors.searchTerm],
            (materializedViews, searchTerm): [DataWarehouseSavedQuery, FuseSearchMatch[] | null][] => {
                if (searchTerm) {
                    return materializedViewsfuse
                        .search(searchTerm)
                        .map((result) => [result.item, result.matches as FuseSearchMatch[]])
                }
                return materializedViews.map((view) => [view, null])
            },
        ],
    })),
    subscriptions({
        dataWarehouseTables: (dataWarehouseTables) => {
            dataWarehouseTablesfuse.setCollection(dataWarehouseTables)
        },
        posthogTables: (posthogTables) => {
            posthogTablesfuse.setCollection(posthogTables)
        },
        dataWarehouseSavedQueries: (dataWarehouseSavedQueries) => {
            savedQueriesfuse.setCollection(dataWarehouseSavedQueries)
        },
    }),
])<|MERGE_RESOLUTION|>--- conflicted
+++ resolved
@@ -77,17 +77,6 @@
             viewLinkLogic,
             ['selectSourceTable', 'toggleJoinTableModal'],
         ],
-<<<<<<< HEAD
-        actions: [
-            editorSceneLogic,
-            ['selectSchema'],
-            dataWarehouseViewsLogic,
-            ['deleteDataWarehouseSavedQuery'],
-            viewLinkLogic,
-            ['selectSourceTable', 'toggleJoinTableModal'],
-        ],
-=======
->>>>>>> f2a09b98
     }),
     selectors(({ actions }) => ({
         contents: [
@@ -206,8 +195,6 @@
                                     actions.toggleJoinTableModal()
                                 },
                             },
-<<<<<<< HEAD
-=======
                             ...(featureFlags[FEATURE_FLAGS.DATA_MODELING] && !savedQuery.status
                                 ? [
                                       {
@@ -218,7 +205,6 @@
                                       },
                                   ]
                                 : []),
->>>>>>> f2a09b98
                             {
                                 label: 'Delete',
                                 status: 'danger',
