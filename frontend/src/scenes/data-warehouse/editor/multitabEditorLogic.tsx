import { Monaco } from '@monaco-editor/react'
import { actions, beforeUnmount, connect, kea, listeners, path, props, propsChanged, reducers, selectors } from 'kea'
import { loaders } from 'kea-loaders'
import { router } from 'kea-router'
import { subscriptions } from 'kea-subscriptions'
import isEqual from 'lodash.isequal'
import { Uri, editor } from 'monaco-editor'
import posthog from 'posthog-js'

import { LemonDialog, LemonInput, lemonToast } from '@posthog/lemon-ui'

import api from 'lib/api'
import { LemonField } from 'lib/lemon-ui/LemonField'
import { tabAwareActionToUrl } from 'lib/logic/scenes/tabAwareActionToUrl'
import { tabAwareScene } from 'lib/logic/scenes/tabAwareScene'
import { tabAwareUrlToAction } from 'lib/logic/scenes/tabAwareUrlToAction'
import { initModel } from 'lib/monaco/CodeEditor'
import { codeEditorLogic } from 'lib/monaco/codeEditorLogic'
import { removeUndefinedAndNull } from 'lib/utils'
import { copyToClipboard } from 'lib/utils/copyToClipboard'
import { insightsApi } from 'scenes/insights/utils/api'
import { Scene } from 'scenes/sceneTypes'
import { urls } from 'scenes/urls'
import { userLogic } from 'scenes/userLogic'

import { dataNodeLogic } from '~/queries/nodes/DataNode/dataNodeLogic'
import { queryExportContext } from '~/queries/query'
import {
    DataVisualizationNode,
    DatabaseSchemaViewTable,
    HogQLMetadataResponse,
    HogQLQuery,
    NodeKind,
} from '~/queries/schema/schema-general'
import {
    Breadcrumb,
    ChartDisplayType,
    DataWarehouseSavedQuery,
    DataWarehouseSavedQueryDraft,
    ExportContext,
    LineageGraph,
    QueryBasedInsightModel,
} from '~/types'

import { dataWarehouseViewsLogic } from '../saved_queries/dataWarehouseViewsLogic'
import { ViewEmptyState } from './ViewLoadingState'
import { draftsLogic } from './draftsLogic'
import { editorSceneLogic } from './editorSceneLogic'
import { fixSQLErrorsLogic } from './fixSQLErrorsLogic'
import type { multitabEditorLogicType } from './multitabEditorLogicType'
import { OutputTab, outputPaneLogic } from './outputPaneLogic'
import {
    aiSuggestionOnAccept,
    aiSuggestionOnAcceptText,
    aiSuggestionOnReject,
    aiSuggestionOnRejectText,
} from './suggestions/aiSuggestion'

export interface MultitabEditorLogicProps {
    tabId: string
    monaco?: Monaco | null
    editor?: editor.IStandaloneCodeEditor | null
}

export const NEW_QUERY = 'Untitled'

export interface QueryTab {
    uri: Uri
    view?: DataWarehouseSavedQuery
    name: string
    sourceQuery?: DataVisualizationNode
    insight?: QueryBasedInsightModel
    response?: Record<string, any>
    draft?: DataWarehouseSavedQueryDraft
}

export interface SuggestionPayload {
    suggestedValue?: string
    originalValue?: string
    acceptText?: string
    rejectText?: string
    diffShowRunButton?: boolean
    source?: 'max_ai' | 'hogql_fixer'
    onAccept: (
        shouldRunQuery: boolean,
        actions: multitabEditorLogicType['actions'],
        values: multitabEditorLogicType['values'],
        props: multitabEditorLogicType['props']
    ) => void
    onReject: (
        actions: multitabEditorLogicType['actions'],
        values: multitabEditorLogicType['values'],
        props: multitabEditorLogicType['props']
    ) => void
}

export type UpdateViewPayload = Partial<DatabaseSchemaViewTable> & {
    edited_history_id?: string
    id: string
    lifecycle?: string
    shouldRematerialize?: boolean
    sync_frequency?: string
    types: string[][]
}

function getTabHash(values: multitabEditorLogicType['values']): Record<string, any> {
    const hash: Record<string, any> = {
        q: values.queryInput ?? '',
    }
    if (values.activeTab?.view) {
        hash['view'] = values.activeTab.view.id
    }
    if (values.activeTab?.insight) {
        hash['insight'] = values.activeTab.insight.short_id
    }
    if (values.activeTab?.draft) {
        hash['draft'] = values.activeTab.draft.id
    }

    return hash
}

export const multitabEditorLogic = kea<multitabEditorLogicType>([
    path(['data-warehouse', 'editor', 'multitabEditorLogic']),
    props({} as MultitabEditorLogicProps),
    tabAwareScene(),
    connect(() => ({
        values: [
            dataWarehouseViewsLogic,
            ['dataWarehouseSavedQueries', 'dataWarehouseSavedQueryMapById'],
            userLogic,
            ['user'],
            draftsLogic,
            ['drafts'],
        ],
        actions: [
            dataWarehouseViewsLogic,
            [
                'loadDataWarehouseSavedQueriesSuccess',
                'deleteDataWarehouseSavedQuerySuccess',
                'createDataWarehouseSavedQuerySuccess',
                'runDataWarehouseSavedQuery',
                'resetDataModelingJobs',
                'loadDataModelingJobs',
                'updateDataWarehouseSavedQuerySuccess',
                'updateDataWarehouseSavedQueryFailure',
                'updateDataWarehouseSavedQuery',
            ],
            outputPaneLogic,
            ['setActiveTab'],
            editorSceneLogic,
            ['reportAIQueryPrompted', 'reportAIQueryAccepted', 'reportAIQueryRejected', 'reportAIQueryPromptOpen'],
            fixSQLErrorsLogic,
            ['fixErrors', 'fixErrorsSuccess', 'fixErrorsFailure'],
            draftsLogic,
            ['saveAsDraft', 'deleteDraft', 'saveAsDraftSuccess', 'deleteDraftSuccess'],
        ],
    })),
    actions(() => ({
        setQueryInput: (queryInput: string | null) => ({ queryInput }),
        runQuery: (queryOverride?: string, switchTab?: boolean) => ({
            queryOverride,
            switchTab,
        }),
        setActiveQuery: (query: string) => ({ query }),

        setTabs: (tabs: QueryTab[]) => ({ tabs }),
        createTab: (
            query?: string,
            view?: DataWarehouseSavedQuery,
            insight?: QueryBasedInsightModel,
            draft?: DataWarehouseSavedQueryDraft
        ) => ({
            query,
            view,
            insight,
            draft,
        }),
        updateTab: (tab: QueryTab) => ({ tab }),

        initialize: true,
        loadUpstream: (modelId: string) => ({ modelId }),
        saveAsView: (materializeAfterSave = false, fromDraft?: string) => ({ fromDraft, materializeAfterSave }),
        saveAsViewSubmit: (name: string, materializeAfterSave = false, fromDraft?: string) => ({
            fromDraft,
            name,
            materializeAfterSave,
        }),
        saveAsInsight: true,
        saveAsInsightSubmit: (name: string) => ({ name }),
        updateInsight: true,
        setFinishedLoading: (loading: boolean) => ({ loading }),
        setError: (error: string | null) => ({ error }),
        setDataError: (error: string | null) => ({ error }),
        setSourceQuery: (sourceQuery: DataVisualizationNode) => ({ sourceQuery }),
        setMetadata: (metadata: HogQLMetadataResponse | null) => ({ metadata }),
        setMetadataLoading: (loading: boolean) => ({ loading }),
        editView: (query: string, view: DataWarehouseSavedQuery) => ({ query, view }),
        editInsight: (query: string, insight: QueryBasedInsightModel) => ({ query, insight }),
        setLastRunQuery: (lastRunQuery: DataVisualizationNode | null) => ({ lastRunQuery }),
        _setSuggestionPayload: (payload: SuggestionPayload | null) => ({ payload }),
        setSuggestedQueryInput: (suggestedQueryInput: string, source?: SuggestionPayload['source']) => ({
            suggestedQueryInput,
            source,
        }),
        onAcceptSuggestedQueryInput: (shouldRunQuery?: boolean) => ({ shouldRunQuery }),
        onRejectSuggestedQueryInput: true,
        shareTab: true,
        openHistoryModal: true,
        closeHistoryModal: true,
        setInProgressViewEdit: (viewId: string, historyId: string) => ({ viewId, historyId }),
        setInProgressViewEdits: (inProgressViewEdits: Record<DataWarehouseSavedQuery['id'], string>) => ({
            inProgressViewEdits,
        }),
        deleteInProgressViewEdit: (viewId: string) => ({ viewId }),
        setInProgressDraftEdit: (draftId: string, historyId: string) => ({ draftId, historyId }),
        setInProgressDraftEdits: (inProgressDraftEdits: Record<DataWarehouseSavedQueryDraft['id'], string>) => ({
            inProgressDraftEdits,
        }),
        deleteInProgressDraftEdit: (draftId: string) => ({ draftId }),
        updateView: (view: UpdateViewPayload, draftId?: string) => ({ view, draftId }),
        updateViewSuccess: (view: UpdateViewPayload, draftId?: string) => ({ view, draftId }),
        setUpstreamViewMode: (mode: 'graph' | 'table') => ({ mode }),
        setHoveredNode: (nodeId: string | null) => ({ nodeId }),
        setTabDraftId: (tabUri: string, draftId: string) => ({ tabUri, draftId }),
        saveDraft: (activeTab: QueryTab, queryInput: string, viewId: string) => ({
            activeTab,
            queryInput,
            viewId,
        }),
    })),
    propsChanged(({ actions, props }, oldProps) => {
        if (!oldProps.monaco && !oldProps.editor && props.monaco && props.editor) {
            actions.initialize()
        }
    }),
    loaders(() => ({
        upstream: [
            null as LineageGraph | null,
            {
                loadUpstream: async (payload: { modelId: string }) => {
                    return await api.upstream.get(payload.modelId)
                },
            },
        ],
    })),
    reducers(({ props }) => ({
        finishedLoading: [
            true,
            {
                setFinishedLoading: (_, { loading }) => loading,
            },
        ],
        sourceQuery: [
            {
                kind: NodeKind.DataVisualizationNode,
                source: {
                    kind: NodeKind.HogQLQuery,
                    query: '',
                },
                display: ChartDisplayType.ActionsLineGraph,
            } as DataVisualizationNode,
            {
                setSourceQuery: (_, { sourceQuery }) => sourceQuery,
            },
        ],
        lastRunQuery: [
            null as DataVisualizationNode | null,
            {
                setLastRunQuery: (_, { lastRunQuery }) => lastRunQuery,
            },
        ],
        queryInput: [
            null as string | null,
            {
                setQueryInput: (_, { queryInput }) => queryInput,
            },
        ],
        activeQuery: [
            null as string | null,
            {
                setActiveQuery: (_, { query }) => query,
            },
        ],
        editingInsight: [
            null as QueryBasedInsightModel | null,
            {
                updateTab: (_, { tab }) => tab.insight ?? null,
            },
        ],
        allTabs: [
            [] as QueryTab[],
            {
                updateTab: (_, { tab }) => [tab],
                setTabs: (_, { tabs }) => tabs,
            },
        ],
        error: [
            null as string | null,
            {
                setError: (_, { error }) => error,
            },
        ],
        metadataLoading: [
            true,
            {
                setMetadataLoading: (_, { loading }) => loading,
            },
        ],
        metadata: [
            null as HogQLMetadataResponse | null,
            {
                setMetadata: (_, { metadata }) => metadata,
            },
        ],
        editorKey: [`hogql-editor-${props.tabId}`, {}],
        suggestionPayload: [
            null as SuggestionPayload | null,
            {
                _setSuggestionPayload: (_, { payload }) => payload,
            },
        ],
        isHistoryModalOpen: [
            false as boolean,
            {
                openHistoryModal: () => true,
                closeHistoryModal: () => false,
            },
        ],
        // if a view edit starts, store the historyId in the state
        inProgressViewEdits: [
            {} as Record<DataWarehouseSavedQuery['id'], string>,
            {
                setInProgressViewEdit: (state, { viewId, historyId }) => ({
                    ...state,
                    [viewId]: historyId,
                }),
                deleteInProgressViewEdit: (state, { viewId }) => {
                    const newInProgressViewEdits = { ...state }
                    delete newInProgressViewEdits[viewId]
                    return newInProgressViewEdits
                },
                setInProgressViewEdits: (_, { inProgressViewEdits }) => inProgressViewEdits,
            },
        ],
        inProgressDraftEdits: [
            {} as Record<DataWarehouseSavedQueryDraft['id'], string>,
            {
                setInProgressDraftEdit: (state, { draftId, historyId }) => ({
                    ...state,
                    [draftId]: historyId,
                }),
                deleteInProgressDraftEdit: (state, { draftId }) => {
                    const newInProgressDraftEdits = { ...state }
                    delete newInProgressDraftEdits[draftId]
                    return newInProgressDraftEdits
                },
                setInProgressDraftEdits: (_, { inProgressDraftEdits }) => inProgressDraftEdits,
            },
        ],
        fixErrorsError: [
            null as string | null,
            {
                setQueryInput: () => null,
                fixErrorsFailure: (_, { error }) => error,
            },
        ],
        upstreamViewMode: [
            'graph' as 'graph' | 'table',
            {
                setUpstreamViewMode: (_: 'graph' | 'table', { mode }: { mode: 'graph' | 'table' }) => mode,
            },
        ],
        hoveredNode: [
            null as string | null,
            {
                setHoveredNode: (_, { nodeId }) => nodeId,
            },
        ],
    })),
    listeners(({ values, props, actions, asyncActions, cache }) => ({
        fixErrorsSuccess: ({ response }) => {
            actions.setSuggestedQueryInput(response.query, 'hogql_fixer')

            posthog.capture('ai-error-fixer-success', { trace_id: response.trace_id })
        },
        fixErrorsFailure: () => {
            posthog.capture('ai-error-fixer-failure')
        },
        shareTab: () => {
            const currentTab = values.activeTab
            if (!currentTab) {
                return
            }

            if (currentTab.insight) {
                const currentUrl = new URL(window.location.href)
                const shareUrl = new URL(currentUrl.origin + currentUrl.pathname)
                shareUrl.searchParams.set('open_insight', currentTab.insight.short_id)

                if (currentTab.insight.query?.kind === NodeKind.DataVisualizationNode) {
                    const query = (currentTab.insight.query as DataVisualizationNode).source.query
                    if (values.queryInput !== query) {
                        shareUrl.searchParams.set('open_query', values.queryInput ?? '')
                    }
                }

                void copyToClipboard(shareUrl.toString(), 'share link')
            } else if (currentTab.view) {
                const currentUrl = new URL(window.location.href)
                const shareUrl = new URL(currentUrl.origin + currentUrl.pathname)
                shareUrl.searchParams.set('open_view', currentTab.view.id)

                if (values.queryInput != currentTab.view.query.query) {
                    shareUrl.searchParams.set('open_query', values.queryInput ?? '')
                }

                void copyToClipboard(shareUrl.toString(), 'share link')
            } else {
                const currentUrl = new URL(window.location.href)
                const shareUrl = new URL(currentUrl.origin + currentUrl.pathname)
                shareUrl.searchParams.set('open_query', values.queryInput ?? '')

                void copyToClipboard(shareUrl.toString(), 'share link')
            }
        },
        setSuggestedQueryInput: ({ suggestedQueryInput, source }) => {
            // If there's no active tab, create one first to ensure Monaco Editor is available
            if (!values.activeTab) {
                actions.createTab(suggestedQueryInput)
                return
            }

            if (values.queryInput) {
                actions._setSuggestionPayload({
                    suggestedValue: suggestedQueryInput,
                    acceptText: aiSuggestionOnAcceptText,
                    rejectText: aiSuggestionOnRejectText,
                    onAccept: aiSuggestionOnAccept,
                    onReject: aiSuggestionOnReject,
                    source,
                    diffShowRunButton: true,
                })
            } else {
                actions.setQueryInput(suggestedQueryInput)
            }
        },
        onAcceptSuggestedQueryInput: ({ shouldRunQuery }) => {
            values.suggestionPayload?.onAccept(!!shouldRunQuery, actions, values, props)

            // Re-create the model to prevent it from being purged
            if (props.monaco && values.activeTab) {
                const existingModel = props.monaco.editor.getModel(values.activeTab.uri)
                if (!existingModel) {
                    const newModel = props.monaco.editor.createModel(
                        values.suggestedQueryInput,
                        'hogQL',
                        values.activeTab.uri
                    )

                    initModel(
                        newModel,
                        codeEditorLogic({
                            key: `hogql-editor-${props.tabId}`,
                            query: values.suggestedQueryInput,
                            language: 'hogQL',
                        })
                    )
                    props.editor?.setModel(newModel)
                } else {
                    props.editor?.setModel(existingModel)
                }
            }
            posthog.capture('sql-editor-accepted-suggestion', { source: values.suggestedSource })
            actions._setSuggestionPayload(null)
        },
        onRejectSuggestedQueryInput: () => {
            values.suggestionPayload?.onReject(actions, values, props)

            // Re-create the model to prevent it from being purged
            if (props.monaco && values.activeTab) {
                const existingModel = props.monaco.editor.getModel(values.activeTab.uri)
                if (!existingModel) {
                    const newModel = props.monaco.editor.createModel(
                        values.queryInput ?? '',
                        'hogQL',
                        values.activeTab.uri
                    )
                    initModel(
                        newModel,
                        codeEditorLogic({
                            key: `hogql-editor-${props.tabId}`,
                            query: values.queryInput ?? '',
                            language: 'hogQL',
                        })
                    )
                    props.editor?.setModel(newModel)
                } else {
                    props.editor?.setModel(existingModel)
                }
            }
            posthog.capture('sql-editor-rejected-suggestion', { source: values.suggestedSource })
            actions._setSuggestionPayload(null)
        },
        editView: ({ query, view }) => {
            actions.createTab(query, view)
        },
        editInsight: ({ query, insight }) => {
            actions.createTab(query, undefined, insight)
        },
        createTab: async ({ query = '', view, insight, draft }) => {
            const currentModelCount = 1
            const tabName = draft?.name || view?.name || insight?.name || NEW_QUERY

            if (props.monaco) {
                const uri = props.monaco.Uri.parse(currentModelCount.toString())
                let model = props.monaco.editor.getModel(uri)
                if (!model) {
                    model = props.monaco.editor.createModel(query, 'hogQL', uri)
                    props.editor?.setModel(model)
                    initModel(
                        model,
                        codeEditorLogic({
                            key: `hogql-editor-${props.tabId}`,
                            query: values.sourceQuery?.source.query ?? '',
                            language: 'hogQL',
                        })
                    )
                }

                actions.updateTab({
                    uri,
                    view,
                    insight,
                    name: tabName,
                    sourceQuery: insight?.query as DataVisualizationNode | undefined,
                    draft: draft,
                })
            }
            if (query) {
                actions.setQueryInput(query)
            } else if (draft) {
                actions.setQueryInput(draft.query.query)
            } else if (view) {
                actions.setQueryInput(view.query.query)
            } else if (insight) {
                const queryObject = (insight.query as DataVisualizationNode | null)?.source || insight.query
                if (queryObject && 'query' in queryObject) {
                    actions.setQueryInput(queryObject.query || '')
                }
            }
        },
        setSourceQuery: ({ sourceQuery }) => {
            if (!values.activeTab) {
                return
            }

            const currentTab = values.activeTab
            if (currentTab) {
                actions.updateTab({
                    ...currentTab,
                    sourceQuery,
                })
            }
        },
        initialize: async () => {
            actions.setFinishedLoading(false)
        },
        setQueryInput: ({ queryInput }) => {
            // if editing a view, track latest history id changes are based on
            if (values.activeTab?.view && values.activeTab?.view.query?.query) {
                if (queryInput === values.activeTab.view?.query.query) {
                    actions.deleteInProgressViewEdit(values.activeTab.view.id)
                } else if (
                    !values.inProgressViewEdits[values.activeTab.view.id] &&
                    values.activeTab.view.latest_history_id
                ) {
                    actions.setInProgressViewEdit(values.activeTab.view.id, values.activeTab.view.latest_history_id)
                }
            }
        },
        saveDraft: async ({ activeTab, queryInput, viewId }) => {
            const latestActiveTab = values.allTabs.find((tab) => tab.uri.toString() === activeTab.uri.toString())

            if (latestActiveTab) {
                actions.saveAsDraft(
                    {
                        kind: NodeKind.HogQLQuery,
                        query: queryInput,
                    },
                    viewId,
                    latestActiveTab
                )
            }
        },
        saveAsDraftSuccess: ({ draft, tab: tabToUpdate }) => {
            actions.updateTab({ ...tabToUpdate, name: draft.name, draft: draft })
        },
        runQuery: ({ queryOverride, switchTab }) => {
            const query = (queryOverride || values.queryInput) ?? ''

            const newSource = {
                ...values.sourceQuery.source,
                query,
            }

            actions.setSourceQuery({
                ...values.sourceQuery,
                source: newSource,
            })
            actions.setLastRunQuery({
                ...values.sourceQuery,
                source: newSource,
            })
            if (!cache.umountDataNode) {
                cache.umountDataNode = dataNodeLogic({
                    key: values.dataLogicKey,
                    query: newSource,
                }).mount()
            }
            dataNodeLogic({
                key: values.dataLogicKey,
                query: newSource,
            }).actions.loadData(!switchTab ? 'force_async' : 'async')
        },
        saveAsView: async ({ fromDraft, materializeAfterSave = false }) => {
            LemonDialog.openForm({
                title: 'Save as view',
                initialValues: { viewName: values.activeTab?.name || '' },
                description: `View names can only contain letters, numbers, '_', or '$'. Spaces are not allowed.`,
                content: (isLoading) =>
                    isLoading ? (
                        <div className="h-[37px] flex items-center">
                            <ViewEmptyState />
                        </div>
                    ) : (
                        <LemonField name="viewName">
                            <LemonInput
                                data-attr="sql-editor-input-save-view-name"
                                disabled={isLoading}
                                placeholder="Please enter the name of the view"
                                autoFocus
                            />
                        </LemonField>
                    ),
                errors: {
                    viewName: (name) =>
                        !name
                            ? 'You must enter a name'
                            : !/^[A-Za-z_$][A-Za-z0-9_$]*$/.test(name)
                              ? 'Name must be valid'
                              : undefined,
                },
                onSubmit: async ({ viewName }) => {
                    await asyncActions.saveAsViewSubmit(viewName, materializeAfterSave, fromDraft)
                },
                shouldAwaitSubmit: true,
            })
        },
        saveAsViewSubmit: async ({ name, materializeAfterSave = false, fromDraft }) => {
            const query: HogQLQuery = values.sourceQuery.source

            const queryToSave = {
                ...query,
                query: values.queryInput ?? '',
            }

            const logic = dataNodeLogic({
                key: values.dataLogicKey,
                query: queryToSave,
            })

            const response = logic.values.response
            const types = response && 'types' in response ? (response.types ?? []) : []
            try {
                await dataWarehouseViewsLogic.asyncActions.createDataWarehouseSavedQuery({
                    name,
                    query: queryToSave,
                    types,
                })

                // Saved queries are unique by team,name
                const savedQuery = dataWarehouseViewsLogic.values.dataWarehouseSavedQueries.find((q) => q.name === name)

                if (materializeAfterSave && savedQuery) {
                    await dataWarehouseViewsLogic.asyncActions.updateDataWarehouseSavedQuery({
                        id: savedQuery.id,
                        sync_frequency: '24hour',
                        types: [[]],
                        lifecycle: 'create',
                    })
                }

                if (fromDraft) {
                    actions.deleteDraft(fromDraft, savedQuery?.name)
                }
            } catch {
                lemonToast.error('Failed to save view')
            }
        },
        saveAsInsight: async () => {
            LemonDialog.openForm({
                title: 'Save as new insight',
                initialValues: {
                    name: '',
                },
                content: (
                    <LemonField name="name">
                        <LemonInput data-attr="insight-name" placeholder="Please enter the new name" autoFocus />
                    </LemonField>
                ),
                errors: {
                    name: (name) => (!name ? 'You must enter a name' : undefined),
                },
                onSubmit: async ({ name }) => actions.saveAsInsightSubmit(name),
            })
        },
        saveAsInsightSubmit: async ({ name }) => {
            const insight = await insightsApi.create({
                name,
                query: values.sourceQuery,
                saved: true,
            })

            lemonToast.info(`You're now viewing ${insight.name || insight.derived_name || name}`)

            router.actions.push(urls.insightView(insight.short_id))
        },
        updateInsight: async () => {
            if (!values.editingInsight) {
                return
            }

            const insightName = values.activeTab?.name

            const insightRequest: Partial<QueryBasedInsightModel> = {
                name: insightName ?? values.editingInsight.name,
                query: values.sourceQuery,
            }

            const savedInsight = await insightsApi.update(values.editingInsight.id, insightRequest)

            if (values.activeTab) {
                actions.updateTab({
                    ...values.activeTab,
                    insight: savedInsight,
                })
            }

            lemonToast.info(`You're now viewing ${savedInsight.name || savedInsight.derived_name || name}`)

            router.actions.push(urls.insightView(savedInsight.short_id))
        },
        loadDataWarehouseSavedQueriesSuccess: ({ dataWarehouseSavedQueries }) => {
            // keep tab views up to date
            const tab = values.activeTab
            const view = dataWarehouseSavedQueries.find((v) => v.id === tab.view?.id)
            if (tab && view) {
                actions.setTabs([{ ...tab, view }])
                actions.setQueryInput(view.query.query || '')
            }
        },
        deleteDataWarehouseSavedQuerySuccess: ({ payload: viewId }) => {
            const mustRemoveTab = values.allTabs.find((tab) => tab.view?.id === viewId && !tab.draft)
            if (mustRemoveTab) {
                actions.setTabs([])
                actions.createTab()
            }
            lemonToast.success('View deleted')
        },
        createDataWarehouseSavedQuerySuccess: ({ dataWarehouseSavedQueries, payload: view }) => {
            const newView = view && dataWarehouseSavedQueries.find((v) => v.name === view.name)
            if (newView) {
                const oldTab = values.activeTab
                if (oldTab) {
                    actions.updateTab({ ...oldTab, view: newView })
                }
            }
        },
        updateDataWarehouseSavedQuerySuccess: () => {
            lemonToast.success('View updated')
        },
        updateView: async ({ view, draftId }) => {
            const latestView = await api.dataWarehouseSavedQueries.get(view.id)
            if (
                view.edited_history_id !== latestView?.latest_history_id &&
                view.query?.query !== latestView?.query.query
            ) {
                actions._setSuggestionPayload({
                    originalValue: latestView?.query.query,
                    acceptText: 'Confirm changes',
                    rejectText: 'Cancel',
                    diffShowRunButton: false,
                    onAccept: async () => {
                        actions.setQueryInput(view.query?.query ?? '')
                        await dataWarehouseViewsLogic.asyncActions.updateDataWarehouseSavedQuery({
                            ...view,
                            edited_history_id: latestView?.latest_history_id,
                        })
                        actions.updateViewSuccess(view, draftId)
                    },
                    onReject: () => {},
                })
                lemonToast.error('View has been edited by another user. Review changes to update.')
            } else {
                await dataWarehouseViewsLogic.asyncActions.updateDataWarehouseSavedQuery(view)
                actions.updateViewSuccess(view, draftId)
            }
        },
        updateViewSuccess: ({ view, draftId }) => {
            if (draftId) {
                actions.deleteDraft(draftId, view?.name)
            }
        },
        deleteDraftSuccess: ({ draftId, viewName }) => {
            // remove draft from all tabs
            const newTabs = values.allTabs.map((tab) => ({
                ...tab,
                draft: tab.draft?.id === draftId ? undefined : tab.draft,
                name: tab.draft?.id === draftId && viewName ? viewName : tab.name,
            }))
            actions.setTabs(newTabs)
        },
    })),
    subscriptions(({ actions, values }) => ({
        showLegacyFilters: (showLegacyFilters: boolean) => {
            if (showLegacyFilters) {
                if (typeof values.sourceQuery.source.filters !== 'object') {
                    actions.setSourceQuery({
                        ...values.sourceQuery,
                        source: {
                            ...values.sourceQuery.source,
                            filters: {},
                        },
                    })
                }
            } else {
                if (values.sourceQuery.source.filters !== undefined) {
                    actions.setSourceQuery({
                        ...values.sourceQuery,
                        source: {
                            ...values.sourceQuery.source,
                            filters: undefined,
                        },
                    })
                }
            }
        },
        editingView: (editingView) => {
            if (editingView) {
                actions.resetDataModelingJobs()
                actions.loadDataModelingJobs(editingView.id)
                actions.loadUpstream(editingView.id)
            }
        },
        drafts: (drafts) => {
            // update all drafts in all tabs
            const newTabs = values.allTabs.map((tab) => ({
                ...tab,
                draft: drafts.find((d: DataWarehouseSavedQueryDraft) => d.id === tab.draft?.id),
                name:
                    drafts.find((d: DataWarehouseSavedQueryDraft) => d.id === tab.draft?.id)?.name ??
                    tab.view?.name ??
                    tab.name,
            }))
            actions.setTabs(newTabs)
        },
    })),
    selectors({
        activeTab: [(s) => [s.allTabs], (allTabs: QueryTab[]) => allTabs?.[0] ?? null],
        suggestedSource: [
            (s) => [s.suggestionPayload],
            (suggestionPayload) => {
                return suggestionPayload?.source ?? null
            },
        ],
        diffShowRunButton: [
            (s) => [s.suggestionPayload],
            (suggestionPayload) => {
                return suggestionPayload?.diffShowRunButton
            },
        ],
        acceptText: [
            (s) => [s.suggestionPayload],
            (suggestionPayload) => {
                return suggestionPayload?.acceptText ?? 'Accept'
            },
        ],
        rejectText: [
            (s) => [s.suggestionPayload],
            (suggestionPayload) => {
                return suggestionPayload?.rejectText ?? 'Reject'
            },
        ],

        suggestedQueryInput: [
            (s) => [s.suggestionPayload, s.queryInput],
            (suggestionPayload, queryInput) => {
                if (suggestionPayload?.suggestedValue && suggestionPayload?.suggestedValue !== queryInput) {
                    return suggestionPayload?.suggestedValue ?? ''
                }

                return queryInput ?? ''
            },
        ],
        originalQueryInput: [
            (s) => [s.suggestionPayload, s.queryInput],
            (suggestionPayload, queryInput) => {
                if (suggestionPayload?.suggestedValue && suggestionPayload?.suggestedValue !== queryInput) {
                    return queryInput
                }

                if (suggestionPayload?.originalValue && suggestionPayload?.originalValue !== queryInput) {
                    return suggestionPayload?.originalValue
                }

                return undefined
            },
        ],
        editingView: [
            (s) => [s.activeTab],
            (activeTab) => {
                return activeTab?.view
            },
        ],
        changesToSave: [
            (s) => [s.editingView, s.queryInput],
            (editingView, queryInput) => {
                return editingView?.query?.query !== queryInput
            },
        ],
        exportContext: [
            (s) => [s.sourceQuery],
            (sourceQuery) => {
                // TODO: use active tab at some point
                const filename = 'export'

                return {
                    ...queryExportContext(sourceQuery.source, undefined, undefined),
                    filename,
                } as ExportContext
            },
        ],
        isEditingMaterializedView: [
            (s) => [s.editingView],
            (editingView) => {
                return !!editingView?.is_materialized
            },
        ],
        isSourceQueryLastRun: [
            (s) => [s.queryInput, s.lastRunQuery],
            (queryInput, lastRunQuery) => {
                return queryInput === lastRunQuery?.source.query
            },
        ],
        updateInsightButtonEnabled: [
            (s) => [s.sourceQuery, s.activeTab],
            (sourceQuery, activeTab) => {
                if (!activeTab?.insight?.query || !activeTab.sourceQuery) {
                    return false
                }

                const updatedName = activeTab.name !== activeTab.insight.name

                const sourceQueryWithoutUndefinedAndNullKeys = removeUndefinedAndNull(sourceQuery)

                return (
                    updatedName ||
                    !isEqual(sourceQueryWithoutUndefinedAndNullKeys, removeUndefinedAndNull(activeTab.insight.query))
                )
            },
        ],
        showLegacyFilters: [
            (s) => [s.queryInput],
            (queryInput) => {
                return queryInput && (queryInput.indexOf('{filters}') !== -1 || queryInput.indexOf('{filters.') !== -1)
            },
        ],
        dataLogicKey: [(_, p) => [p.tabId], (tabId) => `data-warehouse-editor-data-node-${tabId}`],
        isDraft: [(s) => [s.activeTab], (activeTab) => (activeTab ? !!activeTab.draft?.id : false)],
        currentDraft: [(s) => [s.activeTab], (activeTab) => (activeTab ? activeTab.draft : null)],
        breadcrumbs: [
            (s) => [s.activeTab],
            (activeTab): Breadcrumb[] => {
                const { draft, insight, view } = activeTab || {}
                const first = {
                    key: Scene.SQLEditor,
                    name: 'SQL query',
                    to: urls.sqlEditor(),
                }
                if (view) {
                    return [
                        first,
                        {
                            key: view.id,
                            name: view.name,
                            path: urls.sqlEditor(undefined, view.id),
                        },
                    ]
                } else if (insight) {
                    return [
                        first,
                        {
                            key: insight.id,
                            name: insight.name || insight.derived_name || 'Untitled',
                            path: urls.sqlEditor(undefined, undefined, insight.short_id),
                        },
                    ]
                } else if (draft) {
                    return [
                        first,
                        {
                            key: draft.id,
                            name: draft.name || 'Untitled',
                            path: urls.sqlEditor(undefined, undefined, undefined, draft.id),
                        },
                    ]
                }
                return [first]
            },
        ],
    }),
    tabAwareActionToUrl(({ values }) => ({
        setQueryInput: () => {
            return [urls.sqlEditor(), undefined, getTabHash(values), { replace: true }]
        },
        createTab: () => {
            return [urls.sqlEditor(), undefined, getTabHash(values), { replace: true }]
        },
    })),
    tabAwareUrlToAction(({ actions, values, props }) => ({
        [urls.sqlEditor()]: async (_, searchParams, hashParams) => {
            if (
                !searchParams.open_query &&
                !searchParams.open_view &&
                !searchParams.open_insight &&
                !searchParams.open_draft &&
                !searchParams.output_tab &&
                !hashParams.q &&
                !hashParams.view &&
                !hashParams.insight
            ) {
                return
            }

            let tabAdded = false

            const createQueryTab = async (): Promise<void> => {
<<<<<<< HEAD
                if (searchParams.output_tab) {
                    actions.setActiveTab(searchParams.output_tab as OutputTab)
                }
                if (searchParams.open_draft || (hashParams.draft && !values.queryInput)) {
=======
                if (searchParams.open_draft || (hashParams.draft && values.queryInput === null)) {
>>>>>>> 573bccf1
                    const draftId = searchParams.open_draft || hashParams.draft
                    const draft = values.drafts.find((draft) => {
                        return draft.id === draftId
                    })

                    if (!draft) {
                        lemonToast.error('Draft not found')
                        return
                    }

                    const existingTab = values.allTabs.find((tab) => {
                        return tab.draft?.id === draft.id
                    })

                    if (!existingTab) {
                        const associatedView = draft.saved_query_id
                            ? values.dataWarehouseSavedQueryMapById[draft.saved_query_id]
                            : undefined

                        actions.createTab(draft.query.query, associatedView, undefined, draft)

                        const newTab = values.allTabs[values.allTabs.length - 1]
                        if (newTab) {
                            actions.setTabDraftId(newTab.uri.toString(), draft.id)
                        }
                    }
                    return
                } else if (searchParams.open_view || (hashParams.view && values.queryInput === null)) {
                    // Open view
                    const viewId = searchParams.open_view || hashParams.view

                    if (values.dataWarehouseSavedQueries.length === 0) {
                        await dataWarehouseViewsLogic.asyncActions.loadDataWarehouseSavedQueries()
                    }

                    const view = values.dataWarehouseSavedQueries.find((n) => n.id === viewId)
                    if (!view) {
                        lemonToast.error('View not found')
                        return
                    }

                    const queryToOpen = searchParams.open_query ? searchParams.open_query : view.query.query

                    actions.editView(queryToOpen, view)
                    tabAdded = true
                    router.actions.replace(urls.sqlEditor(), undefined, getTabHash(values))
                } else if (searchParams.open_insight || (hashParams.insight && values.queryInput === null)) {
                    const shortId = searchParams.open_insight || hashParams.insight
                    if (shortId === 'new') {
                        // Add new blank tab
                        actions.createTab()
                        tabAdded = true
                        router.actions.replace(urls.sqlEditor(), undefined, getTabHash(values))
                        return
                    }

                    // Open Insight
                    const insight = await insightsApi.getByShortId(shortId, undefined, 'async')
                    if (!insight) {
                        lemonToast.error('Insight not found')
                        return
                    }

                    let query = ''
                    if (insight.query?.kind === NodeKind.DataVisualizationNode) {
                        query = (insight.query as DataVisualizationNode).source.query
                    }

                    const queryToOpen = searchParams.open_query ? searchParams.open_query : query

                    actions.editInsight(queryToOpen, insight)
                    if (insight.query) {
                        actions.setSourceQuery(insight.query as DataVisualizationNode)
                    }

                    // Only run the query if the results aren't already cached locally and we're not using the open_query search param
                    if (
                        insight.query?.kind === NodeKind.DataVisualizationNode &&
                        insight.query &&
                        !searchParams.open_query
                    ) {
                        dataNodeLogic({
                            key: values.dataLogicKey,
                            query: (insight.query as DataVisualizationNode).source,
                        }).mount()

                        const response = dataNodeLogic({
                            key: values.dataLogicKey,
                            query: (insight.query as DataVisualizationNode).source,
                        }).values.response

                        if (!response) {
                            actions.runQuery()
                        }
                    } else {
                        actions.runQuery()
                    }

                    tabAdded = true
                    router.actions.replace(urls.sqlEditor(), undefined, getTabHash(values))
                } else if (searchParams.open_query) {
                    // Open query string
                    actions.createTab(searchParams.open_query)
                    tabAdded = true
                } else if (hashParams.q && values.queryInput === null) {
                    // only when opening the tab
                    actions.createTab(hashParams.q)
                    tabAdded = true
                }
            }

            if (props.monaco) {
                await createQueryTab()
            } else {
                const waitUntilMonaco = async (): Promise<void> => {
                    return await new Promise((resolve, reject) => {
                        let intervalCount = 0
                        const interval = setInterval(() => {
                            intervalCount++

                            if (props.monaco && !tabAdded) {
                                clearInterval(interval)
                                resolve()
                            } else if (intervalCount >= 10_000 / 300) {
                                clearInterval(interval)
                                reject()
                            }
                        }, 300)
                    })
                }

                await waitUntilMonaco().then(async () => {
                    await createQueryTab()
                })
            }
        },
    })),
    beforeUnmount(({ cache }) => {
        cache.umountDataNode?.()
    }),
])<|MERGE_RESOLUTION|>--- conflicted
+++ resolved
@@ -1046,14 +1046,10 @@
             let tabAdded = false
 
             const createQueryTab = async (): Promise<void> => {
-<<<<<<< HEAD
                 if (searchParams.output_tab) {
                     actions.setActiveTab(searchParams.output_tab as OutputTab)
                 }
-                if (searchParams.open_draft || (hashParams.draft && !values.queryInput)) {
-=======
                 if (searchParams.open_draft || (hashParams.draft && values.queryInput === null)) {
->>>>>>> 573bccf1
                     const draftId = searchParams.open_draft || hashParams.draft
                     const draft = values.drafts.find((draft) => {
                         return draft.id === draftId
