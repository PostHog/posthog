import { Monaco } from '@monaco-editor/react'
import { IconDownload, IconPlayFilled } from '@posthog/icons'
import { LemonDivider } from '@posthog/lemon-ui'
import { BindLogic, useActions, useValues } from 'kea'
import { router } from 'kea-router'
import { FEATURE_FLAGS } from 'lib/constants'
import { IconCancel } from 'lib/lemon-ui/icons'
import { LemonButton } from 'lib/lemon-ui/LemonButton'
import { featureFlagLogic } from 'lib/logic/featureFlagLogic'
import type { editor as importedEditor } from 'monaco-editor'
import { useState } from 'react'

import { dataNodeLogic, DataNodeLogicProps } from '~/queries/nodes/DataNode/dataNodeLogic'
import { AddVariableButton } from '~/queries/nodes/DataVisualization/Components/Variables/AddVariableButton'
import { variableModalLogic } from '~/queries/nodes/DataVisualization/Components/Variables/variableModalLogic'
import { VariablesForInsight } from '~/queries/nodes/DataVisualization/Components/Variables/Variables'
import {
    variablesLogic,
    VariablesLogicProps,
} from '~/queries/nodes/DataVisualization/Components/Variables/variablesLogic'
import {
    dataVisualizationLogic,
    DataVisualizationLogicProps,
} from '~/queries/nodes/DataVisualization/dataVisualizationLogic'
import { displayLogic } from '~/queries/nodes/DataVisualization/displayLogic'
import { ItemMode } from '~/types'

import { dataWarehouseViewsLogic } from '../saved_queries/dataWarehouseViewsLogic'
import { dataNodeKey, multitabEditorLogic } from './multitabEditorLogic'
import { OutputPane } from './OutputPane'
import { QueryPane } from './QueryPane'
import { QueryTabs } from './QueryTabs'

export function QueryWindow(): JSX.Element {
    const [monacoAndEditor, setMonacoAndEditor] = useState(
        null as [Monaco, importedEditor.IStandaloneCodeEditor] | null
    )
    const [monaco, editor] = monacoAndEditor ?? []
    const codeEditorKey = `hogQLQueryEditor/${router.values.location.pathname}`

    const { featureFlags } = useValues(featureFlagLogic)

    const logic = multitabEditorLogic({
        key: codeEditorKey,
        monaco,
        editor,
    })

    const { allTabs, activeModelUri, queryInput, editingView, sourceQuery, isValidView } = useValues(logic)
    const {
        renameTab,
        selectTab,
        deleteTab,
        createTab,
        setQueryInput,
        runQuery,
        setError,
        setIsValidView,
        setMetadata,
        setMetadataLoading,
        saveAsView,
        setSourceQuery,
    } = useActions(logic)

    const logicKey = activeModelUri?.uri.path ?? dataNodeKey

    const { response } = useValues(
        dataNodeLogic({
            key: logicKey,
            query: sourceQuery.source,
            autoLoad: false,
        })
    )
    const { updatingDataWarehouseSavedQuery } = useValues(dataWarehouseViewsLogic)
    const { updateDataWarehouseSavedQuery } = useActions(dataWarehouseViewsLogic)

    const dataVisualizationLogicProps: DataVisualizationLogicProps = {
        key: logicKey,
        query: sourceQuery,
        dashboardId: undefined,
        dataNodeCollectionId: logicKey,
        insightMode: ItemMode.Edit,
        loadPriority: undefined,
        cachedResults: undefined,
        variablesOverride: undefined,
        setQuery: setSourceQuery,
        localCache: true,
    }

    const dataNodeLogicProps: DataNodeLogicProps = {
        query: sourceQuery.source,
        key: logicKey,
        cachedResults: undefined,
        loadPriority: undefined,
        dataNodeCollectionId: logicKey,
        variablesOverride: undefined,
        autoLoad: false,
        localCache: true,
    }

    const { loadData } = useActions(dataNodeLogic(dataNodeLogicProps))

    const variablesLogicProps: VariablesLogicProps = {
        key: dataVisualizationLogicProps.key,
        readOnly: false,
        queryInput,
        sourceQuery,
        setQuery: setSourceQuery,
        onUpdate: (query) => {
            loadData(true, undefined, query.source)
        },
    }

    return (
        <BindLogic logic={dataNodeLogic} props={dataNodeLogicProps}>
            <BindLogic logic={dataVisualizationLogic} props={dataVisualizationLogicProps}>
                <BindLogic logic={displayLogic} props={{ key: dataVisualizationLogicProps.key }}>
                    <BindLogic logic={variablesLogic} props={variablesLogicProps}>
                        <BindLogic logic={variableModalLogic} props={{ key: dataVisualizationLogicProps.key }}>
                            <BindLogic logic={multitabEditorLogic} props={{ key: codeEditorKey, monaco, editor }}>
                                <div className="flex flex-1 flex-col h-full overflow-hidden">
                                    <div className="overflow-x-auto px-1">
                                        <QueryTabs
                                            models={allTabs}
                                            onClick={selectTab}
                                            onClear={deleteTab}
                                            onAdd={createTab}
                                            onRename={renameTab}
                                            activeModelUri={activeModelUri}
                                        />
                                    </div>
                                    {editingView && (
                                        <div className="h-5 bg-warning-highlight">
                                            <span className="text-xs">
                                                Editing {editingView.last_run_at ? 'materialized view' : 'view'} "
                                                {editingView.name}"
                                            </span>
                                        </div>
                                    )}
                                    <div className="flex flex-row justify-start align-center w-full ml-2 mr-2">
                                        <RunButton />
                                        <LemonDivider vertical />
                                        {editingView ? (
                                            <LemonButton
                                                onClick={() =>
                                                    updateDataWarehouseSavedQuery({
                                                        id: editingView.id,
                                                        query: sourceQuery.source,
                                                        types: response?.types ?? [],
                                                    })
                                                }
                                                disabledReason={updatingDataWarehouseSavedQuery ? 'Saving...' : ''}
                                                icon={<IconDownload />}
                                                type="tertiary"
                                                size="xsmall"
                                            >
                                                Update view
                                            </LemonButton>
                                        ) : (
                                            <LemonButton
                                                onClick={() => saveAsView()}
                                                disabledReason={isValidView ? '' : 'Some fields may need an alias'}
                                                icon={<IconDownload />}
                                                type="tertiary"
                                                size="xsmall"
                                            >
                                                Save as view
                                            </LemonButton>
                                        )}
                                        {featureFlags[FEATURE_FLAGS.INSIGHT_VARIABLES] && <LemonDivider vertical />}
                                        <AddVariableButton buttonProps={{ type: 'tertiary', size: 'xsmall' }} />
                                    </div>
                                    <QueryVariables />
                                    <QueryPane
                                        queryInput={queryInput}
                                        sourceQuery={sourceQuery.source}
                                        promptError={null}
                                        codeEditorProps={{
                                            queryKey: codeEditorKey,
                                            onChange: (v) => {
                                                setQueryInput(v ?? '')
                                            },
                                            onMount: (editor, monaco) => {
                                                setMonacoAndEditor([monaco, editor])
                                            },
                                            onPressCmdEnter: (value, selectionType) => {
                                                if (value && selectionType === 'selection') {
                                                    runQuery(value)
                                                } else {
                                                    runQuery()
                                                }
                                            },
                                            onError: (error, isValidView) => {
                                                setError(error)
                                                setIsValidView(isValidView)
                                            },
                                            onMetadata: (metadata) => {
                                                setMetadata(metadata)
                                            },
                                            onMetadataLoading: (loading) => {
                                                setMetadataLoading(loading)
                                            },
                                        }}
                                    />
                                    <InternalQueryWindow />
                                </div>
                            </BindLogic>
                        </BindLogic>
                    </BindLogic>
                </BindLogic>
            </BindLogic>
        </BindLogic>
    )
}

function RunButton(): JSX.Element {
    const { runQuery } = useActions(multitabEditorLogic)
    const { cancelQuery } = useActions(dataNodeLogic)
    const { responseLoading } = useValues(dataNodeLogic)
<<<<<<< HEAD
=======
    const { metadata, queryInput } = useValues(multitabEditorLogic)

    const isUsingIndices = metadata?.isUsingIndices === 'yes'
    const tooltipContent = !isUsingIndices
        ? 'This query is not using indices optimally, which may result in slower performance.'
        : undefined
>>>>>>> f759f8a0

    return (
        <LemonButton
            onClick={() => {
                if (responseLoading) {
                    cancelQuery()
                } else {
                    runQuery()
                }
            }}
<<<<<<< HEAD
            icon={responseLoading ? <IconCancel /> : <IconPlayFilled color="var(--success)" />}
            type="tertiary"
            size="xsmall"
=======
            icon={
                responseLoading ? (
                    <IconCancel />
                ) : (
                    <IconPlayFilled
                        color={
                            !metadata || isUsingIndices || queryInput.length === 0 ? 'var(--success)' : 'var(--warning)'
                        }
                    />
                )
            }
            type="tertiary"
            size="xsmall"
            tooltip={tooltipContent}
>>>>>>> f759f8a0
        >
            {responseLoading ? 'Cancel' : 'Run'}
        </LemonButton>
    )
}

function QueryVariables(): JSX.Element {
    const { variablesForInsight } = useValues(variablesLogic)

    if (!variablesForInsight.length) {
        return <></>
    }

    return (
        <div className="py-2 px-4">
            <VariablesForInsight />
        </div>
    )
}

function InternalQueryWindow(): JSX.Element | null {
    const { cacheLoading } = useValues(multitabEditorLogic)

    // NOTE: hacky way to avoid flicker loading
    if (cacheLoading) {
        return null
    }

    return <OutputPane />
}<|MERGE_RESOLUTION|>--- conflicted
+++ resolved
@@ -217,15 +217,12 @@
     const { runQuery } = useActions(multitabEditorLogic)
     const { cancelQuery } = useActions(dataNodeLogic)
     const { responseLoading } = useValues(dataNodeLogic)
-<<<<<<< HEAD
-=======
     const { metadata, queryInput } = useValues(multitabEditorLogic)
 
     const isUsingIndices = metadata?.isUsingIndices === 'yes'
     const tooltipContent = !isUsingIndices
         ? 'This query is not using indices optimally, which may result in slower performance.'
         : undefined
->>>>>>> f759f8a0
 
     return (
         <LemonButton
@@ -236,11 +233,6 @@
                     runQuery()
                 }
             }}
-<<<<<<< HEAD
-            icon={responseLoading ? <IconCancel /> : <IconPlayFilled color="var(--success)" />}
-            type="tertiary"
-            size="xsmall"
-=======
             icon={
                 responseLoading ? (
                     <IconCancel />
@@ -255,7 +247,6 @@
             type="tertiary"
             size="xsmall"
             tooltip={tooltipContent}
->>>>>>> f759f8a0
         >
             {responseLoading ? 'Cancel' : 'Run'}
         </LemonButton>
