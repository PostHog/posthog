import './EditorScene.scss'

import { Monaco } from '@monaco-editor/react'
import { BindLogic, useActions, useValues } from 'kea'
import type { editor as importedEditor } from 'monaco-editor'
import { useMemo, useRef, useState } from 'react'

import { SceneExport } from 'scenes/sceneTypes'

import { DatabaseTree } from '~/layout/panel-layout/DatabaseTree/DatabaseTree'
<<<<<<< HEAD
import { SceneProvider } from '~/layout/scenes/SceneProvider'
import { DataNodeLogicProps } from '~/queries/nodes/DataNode/dataNodeLogic'
import { dataNodeLogic } from '~/queries/nodes/DataNode/dataNodeLogic'
=======
import { DataNodeLogicProps, dataNodeLogic } from '~/queries/nodes/DataNode/dataNodeLogic'
>>>>>>> dc868f5c
import { variableModalLogic } from '~/queries/nodes/DataVisualization/Components/Variables/variableModalLogic'
import {
    VariablesLogicProps,
    variablesLogic,
} from '~/queries/nodes/DataVisualization/Components/Variables/variablesLogic'
import {
    DataVisualizationLogicProps,
    dataVisualizationLogic,
} from '~/queries/nodes/DataVisualization/dataVisualizationLogic'
import { displayLogic } from '~/queries/nodes/DataVisualization/displayLogic'

import { ViewLinkModal } from '../ViewLinkModal'
import { QueryWindow } from './QueryWindow'
import { editorSizingLogic } from './editorSizingLogic'
import { multitabEditorLogic } from './multitabEditorLogic'
import { outputPaneLogic } from './outputPaneLogic'

export const scene: SceneExport = {
    logic: multitabEditorLogic,
    component: EditorScene,
}

export function EditorScene({ tabId }: { tabId?: string }): JSX.Element {
    const ref = useRef(null)
    const navigatorRef = useRef(null)
    const queryPaneRef = useRef(null)
    const sidebarRef = useRef(null)
    const databaseTreeRef = useRef(null)

    const editorSizingLogicProps = useMemo(
        () => ({
            editorSceneRef: ref,
            navigatorRef,
            sidebarRef,
            databaseTreeRef,
            sourceNavigatorResizerProps: {
                containerRef: navigatorRef,
                logicKey: 'source-navigator',
                placement: 'right' as const,
            },
            sidebarResizerProps: {
                containerRef: sidebarRef,
                logicKey: 'sidebar-resizer',
                placement: 'right' as const,
            },
            queryPaneResizerProps: {
                containerRef: queryPaneRef,
                logicKey: 'query-pane',
                placement: 'bottom' as const,
            },
            databaseTreeResizerProps: {
                containerRef: databaseTreeRef,
                logicKey: 'database-tree',
                placement: 'right' as const,
                persistent: true,
            },
        }),
        []
    )

    const [monacoAndEditor, setMonacoAndEditor] = useState(
        null as [Monaco, importedEditor.IStandaloneCodeEditor] | null
    )
    const [monaco, editor] = monacoAndEditor ?? []

    const logic = multitabEditorLogic({
        tabId: tabId || '',
        monaco,
        editor,
    })

    const { queryInput, sourceQuery, dataLogicKey } = useValues(logic)
    const { setSourceQuery } = useActions(logic)

    const dataVisualizationLogicProps: DataVisualizationLogicProps = {
        key: dataLogicKey,
        query: sourceQuery,
        dashboardId: undefined,
        dataNodeCollectionId: dataLogicKey,
        editMode: true,
        loadPriority: undefined,
        cachedResults: undefined,
        variablesOverride: undefined,
        setQuery: (setter) => setSourceQuery(setter(sourceQuery)),
    }

    const dataNodeLogicProps: DataNodeLogicProps = {
        query: sourceQuery.source,
        key: dataLogicKey,
        cachedResults: undefined,
        loadPriority: undefined,
        dataNodeCollectionId: dataLogicKey,
        variablesOverride: undefined,
        autoLoad: false,
        onError: (error) => {
            const mountedLogic = multitabEditorLogic.findMounted({
                tabId: tabId || '',
                monaco,
                editor,
            })

            if (mountedLogic) {
                mountedLogic.actions.setDataError(error)
            }
        },
    }

    const { loadData } = useActions(dataNodeLogic(dataNodeLogicProps))

    const variablesLogicProps: VariablesLogicProps = {
        key: dataVisualizationLogicProps.key,
        readOnly: false,
        queryInput: queryInput ?? '',
        sourceQuery,
        setQuery: setSourceQuery,
        onUpdate: (query) => {
            loadData('force_async', undefined, query.source)
        },
    }

    return (
        <BindLogic logic={editorSizingLogic} props={editorSizingLogicProps}>
            <BindLogic logic={dataNodeLogic} props={dataNodeLogicProps}>
                <BindLogic logic={dataVisualizationLogic} props={dataVisualizationLogicProps}>
                    <BindLogic logic={displayLogic} props={{ key: dataVisualizationLogicProps.key }}>
                        <BindLogic logic={variablesLogic} props={variablesLogicProps}>
                            <BindLogic logic={variableModalLogic} props={{ key: dataVisualizationLogicProps.key }}>
                                <BindLogic logic={outputPaneLogic} props={{ tabId }}>
                                    <BindLogic logic={multitabEditorLogic} props={{ tabId, monaco, editor }}>
<<<<<<< HEAD
                                        <SceneProvider className="grow text-[red]">
                                            <div className="grow grid grid-cols-[var(--project-panel-width)_1fr] gap-0 min-h-0 h-full">
                                                <DatabaseTree />
                                                <div
                                                    data-attr="editor-scene"
                                                    className="EditorScene w-full flex flex-row overflow-hidden grow"
                                                    ref={ref}
                                                >
                                                    <QueryWindow
                                                        tabId={tabId || ''}
                                                        onSetMonacoAndEditor={(monaco, editor) =>
                                                            setMonacoAndEditor([monaco, editor])
                                                        }
                                                    />
                                                </div>
=======
                                        <div className="flex h-[calc(100vh-var(--scene-layout-header-height))]">
                                            <DatabaseTree databaseTreeRef={databaseTreeRef} />
                                            <div
                                                data-attr="editor-scene"
                                                className="EditorScene flex-1 flex flex-row overflow-hidden"
                                                ref={ref}
                                            >
                                                <QueryWindow
                                                    tabId={tabId || ''}
                                                    onSetMonacoAndEditor={(monaco, editor) =>
                                                        setMonacoAndEditor([monaco, editor])
                                                    }
                                                />
>>>>>>> dc868f5c
                                            </div>
                                            <ViewLinkModal />
                                        </SceneProvider>
                                    </BindLogic>
                                </BindLogic>
                            </BindLogic>
                        </BindLogic>
                    </BindLogic>
                </BindLogic>
            </BindLogic>
        </BindLogic>
    )
}<|MERGE_RESOLUTION|>--- conflicted
+++ resolved
@@ -8,13 +8,8 @@
 import { SceneExport } from 'scenes/sceneTypes'
 
 import { DatabaseTree } from '~/layout/panel-layout/DatabaseTree/DatabaseTree'
-<<<<<<< HEAD
 import { SceneProvider } from '~/layout/scenes/SceneProvider'
-import { DataNodeLogicProps } from '~/queries/nodes/DataNode/dataNodeLogic'
-import { dataNodeLogic } from '~/queries/nodes/DataNode/dataNodeLogic'
-=======
 import { DataNodeLogicProps, dataNodeLogic } from '~/queries/nodes/DataNode/dataNodeLogic'
->>>>>>> dc868f5c
 import { variableModalLogic } from '~/queries/nodes/DataVisualization/Components/Variables/variableModalLogic'
 import {
     VariablesLogicProps,
@@ -144,24 +139,7 @@
                             <BindLogic logic={variableModalLogic} props={{ key: dataVisualizationLogicProps.key }}>
                                 <BindLogic logic={outputPaneLogic} props={{ tabId }}>
                                     <BindLogic logic={multitabEditorLogic} props={{ tabId, monaco, editor }}>
-<<<<<<< HEAD
-                                        <SceneProvider className="grow text-[red]">
-                                            <div className="grow grid grid-cols-[var(--project-panel-width)_1fr] gap-0 min-h-0 h-full">
-                                                <DatabaseTree />
-                                                <div
-                                                    data-attr="editor-scene"
-                                                    className="EditorScene w-full flex flex-row overflow-hidden grow"
-                                                    ref={ref}
-                                                >
-                                                    <QueryWindow
-                                                        tabId={tabId || ''}
-                                                        onSetMonacoAndEditor={(monaco, editor) =>
-                                                            setMonacoAndEditor([monaco, editor])
-                                                        }
-                                                    />
-                                                </div>
-=======
-                                        <div className="flex h-[calc(100vh-var(--scene-layout-header-height))]">
+                                        <SceneProvider className="flex flex-row grow">
                                             <DatabaseTree databaseTreeRef={databaseTreeRef} />
                                             <div
                                                 data-attr="editor-scene"
@@ -174,7 +152,6 @@
                                                         setMonacoAndEditor([monaco, editor])
                                                     }
                                                 />
->>>>>>> dc868f5c
                                             </div>
                                             <ViewLinkModal />
                                         </SceneProvider>
