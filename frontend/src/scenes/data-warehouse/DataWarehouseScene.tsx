--- conflicted
+++ resolved
@@ -14,10 +14,6 @@
 import { SceneContent } from '~/layout/scenes/components/SceneContent'
 import { SceneDivider } from '~/layout/scenes/components/SceneDivider'
 import { SceneTitleSection } from '~/layout/scenes/components/SceneTitleSection'
-<<<<<<< HEAD
-=======
-import { DataWarehouseActivityRecord, DataWarehouseDashboardDataSource } from '~/types'
->>>>>>> a5b93d77
 
 import { DataWarehouseTab, dataWarehouseSceneLogic } from './dataWarehouseSceneLogic'
 import { OverviewTab } from './scene/OverviewTab'
@@ -37,57 +33,25 @@
     return (
         <SceneContent>
             <SceneTitleSection
-<<<<<<< HEAD
-                name="Data Warehouse"
-                description="Manage your data warehouse sources and queries"
+                name={sceneConfigurations[Scene.DataWarehouse].name}
+                description={sceneConfigurations[Scene.DataWarehouse].description}
                 resourceType={{
-                    type: 'data_warehouse',
+                    type: sceneConfigurations[Scene.DataWarehouse].iconType || 'default_icon_type',
                 }}
                 actions={
                     <div className="flex gap-2">
                         <LemonButton type="secondary" to={urls.sqlEditor()} size="small">
                             Create view
                         </LemonButton>
-=======
-                name={sceneConfigurations[Scene.DataWarehouse].name}
-                description={sceneConfigurations[Scene.DataWarehouse].description}
-                resourceType={{
-                    type: sceneConfigurations[Scene.DataWarehouse].iconType || 'default_icon_type',
-                }}
-                actions={
-                    <>
->>>>>>> a5b93d77
                         <LemonButton
                             type="primary"
                             to={urls.dataWarehouseSourceNew()}
                             icon={<IconPlusSmall />}
                             size="small"
-<<<<<<< HEAD
-=======
-                        >
-                            New source
-                        </LemonButton>
-                        <LemonButton type="secondary" to={urls.sqlEditor()} size="small">
-                            Create view
-                        </LemonButton>
-                    </>
-                }
-            />
-            <SceneDivider />
-
-            <div className="grid grid-cols-1 sm:grid-cols-2 gap-4">
-                <LemonCard className="p-4 hover:transform-none">
-                    <div className="flex items-start gap-1">
-                        <div className="text-sm text-muted">Rows Processed (in current billing period)</div>
-                        <Tooltip
-                            title="Total rows processed this month by all data sources and materialized views"
-                            placement="bottom"
->>>>>>> a5b93d77
                         >
                             New source
                         </LemonButton>
                     </div>
-<<<<<<< HEAD
                 }
             />
             <SceneDivider />
@@ -108,77 +72,6 @@
                     },
                 ]}
             />
-=======
-                </LemonCard>
-                <LemonCard className="p-4 hover:transform-none">
-                    <div className="text-sm text-muted">Materialized Views</div>
-                    <div className="text-2xl font-semibold mt-1">{materializedCount}</div>
-                    {runningCount > 0 && <div className="text-xs text-muted">{runningCount} running</div>}
-                </LemonCard>
-            </div>
-
-            <div className="grid grid-cols-1 lg:grid-cols-3 gap-3">
-                <div className="lg:col-span-2 space-y-2">
-                    <LemonCard className="hover:transform-none">
-                        <div className="flex items-center justify-between mb-2">
-                            <div className="flex items-center gap-2">
-                                <h3 className="font-semibold text-xl">Data Sources</h3>
-                                <LemonTag size="medium" type="muted" className="mb-2 p-1 px-2 rounded-xl">
-                                    {computedAllSources.length} connected
-                                </LemonTag>
-                            </div>
-                            <LemonButton
-                                to={urls.dataPipelines('sources')}
-                                size="small"
-                                type="secondary"
-                                className="mb-3"
-                            >
-                                View All
-                            </LemonButton>
-                        </div>
-                        <LemonTable
-                            dataSource={sourcesPagination.dataSourcePage as DataWarehouseDashboardDataSource[]}
-                            columns={sourceColumns}
-                            rowKey="id"
-                            loading={tablesLoading}
-                            loadingSkeletonRows={3}
-                        />
-                        <PaginationControl {...sourcesPagination} nouns={['source', 'sources']} />
-                    </LemonCard>
-
-                    <LemonCard className="hover:transform-none">
-                        <div className="flex items-center gap-2">
-                            <h3 className="font-semibold text-xl">Views</h3>
-                            <LemonTag size="medium" type="muted" className="mb-2 p-1 px-2 rounded-xl">
-                                {materializedViews?.length || 0} views
-                            </LemonTag>
-                        </div>
-                        <LemonTable
-                            dataSource={viewsPagination.dataSourcePage as any[]}
-                            columns={viewColumns}
-                            rowKey="id"
-                            loading={tablesLoading}
-                            loadingSkeletonRows={3}
-                        />
-                        <PaginationControl {...viewsPagination} nouns={['view', 'views']} />
-                    </LemonCard>
-
-                    <LemonCard className="hover:transform-none">
-                        <div className="flex items-center justify-between">
-                            <h3 className="font-semibold text-xl">Recent Activity</h3>
-                        </div>
-                        <LemonTable
-                            dataSource={activityPagination.dataSourcePage as DataWarehouseActivityRecord[]}
-                            columns={activityColumns}
-                            rowKey={(r) => `${r.type}-${r.name}-${r.created_at}`}
-                            loading={tablesLoading}
-                            loadingSkeletonRows={3}
-                        />
-                        <PaginationControl {...activityPagination} nouns={['activity', 'activities']} />
-                    </LemonCard>
-                </div>
-            </div>
->>>>>>> a5b93d77
         </SceneContent>
     )
 }