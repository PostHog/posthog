--- conflicted
+++ resolved
@@ -246,23 +246,11 @@
         }
     }
 
-<<<<<<< HEAD
-    return (
-        <ModalPage page={2}>
-            {selectedConnector ? (
-                <SourceForm
-                    sourceConfig={selectedConnector}
-                    showPrefix={showPrefix}
-                    showSourceFields={showSourceFields}
-                />
-            ) : (
-                <DatawarehouseTableForm />
-            )}
-        </ModalPage>
-    )
-=======
-    return selectedConnector ? <SourceForm sourceConfig={selectedConnector} /> : <DatawarehouseTableForm />
->>>>>>> 9f20b2aa
+    return selectedConnector ? (
+        <SourceForm sourceConfig={selectedConnector} showPrefix={showPrefix} showSourceFields={showSourceFields} />
+    ) : (
+        <DatawarehouseTableForm />
+    )
 }
 
 function ThirdStep(): JSX.Element {
