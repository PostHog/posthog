--- conflicted
+++ resolved
@@ -160,20 +160,14 @@
                         title: 'Name',
                         key: 'name',
                         render: (_, sourceConfig) => (
-<<<<<<< HEAD
-                            <span className="gap-1 text-sm font-semibold">
-                                {sourceConfig.label ?? sourceConfig.name}
-                            </span>
-=======
                             <div className="flex flex-col">
-                                <span className="font-semibold text-sm gap-1">
+                                <span className="gap-1 text-sm font-semibold">
                                     {sourceConfig.label ?? sourceConfig.name}
                                 </span>
                                 {sourceConfig.unreleasedSource && (
                                     <span>Get notified when {sourceConfig.label} is available to connect</span>
                                 )}
                             </div>
->>>>>>> b7dded16
                         ),
                     },
                     {
