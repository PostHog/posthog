--- conflicted
+++ resolved
@@ -9,12 +9,7 @@
 import { StatusTagSetting } from 'scenes/data-warehouse/utils'
 import { urls } from 'scenes/urls'
 
-<<<<<<< HEAD
-import { ExternalDataJobStatus } from '~/types'
-
 import FireSaleBanner from '../FireSaleBanner'
-=======
->>>>>>> 46429e4d
 import { availableSourcesDataLogic } from '../new/availableSourcesDataLogic'
 import { dataWarehouseSettingsLogic } from './dataWarehouseSettingsLogic'
 
