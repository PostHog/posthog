--- conflicted
+++ resolved
@@ -6,11 +6,7 @@
 import { DataWarehouseSourceIcon } from 'scenes/data-warehouse/settings/DataWarehouseSourceIcon'
 import { urls } from 'scenes/urls'
 
-<<<<<<< HEAD
-import { ExternalDataJobStatus, manualLinkSources } from '~/types'
-=======
-import { ExternalDataJobStatus, PipelineNodeTab, PipelineStage } from '~/types'
->>>>>>> 4e798596
+import { ExternalDataJobStatus } from '~/types'
 
 import { SOURCE_DETAILS } from '../new/sourceWizardLogic'
 import { dataWarehouseSettingsLogic } from './dataWarehouseSettingsLogic'
