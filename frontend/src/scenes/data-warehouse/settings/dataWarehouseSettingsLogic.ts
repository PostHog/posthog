--- conflicted
+++ resolved
@@ -132,7 +132,6 @@
                 return selfManagedTables.filter((table) => table.name.toLowerCase().includes(normalizedSearch))
             },
         ],
-<<<<<<< HEAD
         filteredManagedSources: [
             (s) => [s.dataWarehouseSources, s.managedSearchTerm],
             (dataWarehouseSources, managedSearchTerm): ExternalDataSource[] => {
@@ -146,7 +145,8 @@
                         source.source_type.toLowerCase().includes(normalizedSearch) ||
                         source.prefix?.toLowerCase().includes(normalizedSearch)
                 )
-=======
+            },
+        ],
         hasZendeskSource: [
             (s) => [s.dataWarehouseSources],
             (dataWarehouseSources): boolean => {
@@ -156,7 +156,6 @@
                 }
 
                 return !!sources.some((source) => source?.source_type === 'Zendesk')
->>>>>>> d6990b5f
             },
         ],
     }),
