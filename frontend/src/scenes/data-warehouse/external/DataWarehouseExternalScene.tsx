--- conflicted
+++ resolved
@@ -36,100 +36,16 @@
     const { featureFlags } = useValues(featureFlagLogic)
     const { toggleNewJoinModal } = useActions(viewLinkLogic)
 
-<<<<<<< HEAD
     const joinsEnabled = !!featureFlags[FEATURE_FLAGS.DATA_WAREHOUSE_JOINS]
-=======
-    const deleteButton = (selectedRow: DataWarehouseTableType | null): JSX.Element => {
-        if (!selectedRow) {
-            return <></>
-        }
-
-        if (selectedRow.type === DataWarehouseRowType.View) {
-            return (
-                <LemonButton
-                    type="secondary"
-                    onClick={() => {
-                        deleteDataWarehouseSavedQuery(selectedRow.payload)
-                    }}
-                >
-                    Delete
-                </LemonButton>
-            )
-        }
-
-        if (selectedRow.type === DataWarehouseRowType.ExternalTable) {
-            return (
-                <LemonButton
-                    type="secondary"
-                    onClick={() => {
-                        deleteDataWarehouseTable(selectedRow.payload)
-                    }}
-                >
-                    Delete
-                </LemonButton>
-            )
-        }
-
-        if (selectedRow.type === DataWarehouseRowType.PostHogTable) {
-            return <></>
-        }
-
-        return <></>
-    }
-
-    const treeItems = (): TreeItem[] => {
-        const items = [
-            {
-                name: 'External',
-                items: externalTables.map((table) => ({
-                    table: table,
-                    icon: <IconDatabase />,
-                })),
-                emptyLabel: (
-                    <span className="text-muted">
-                        No tables found.{' '}
-                        <Link
-                            onClick={() => {
-                                toggleSourceModal()
-                            }}
-                        >
-                            Link source
-                        </Link>
-                    </span>
-                ),
-            },
-            {
-                name: 'PostHog',
-                items: posthogTables.map((table) => ({
-                    table: table,
-                    icon: <IconDatabase />,
-                })),
-            },
-        ]
-
-        if (featureFlags[FEATURE_FLAGS.DATA_WAREHOUSE]) {
-            items.push({
-                name: 'Views',
-                items: savedQueriesFormatted.map((table) => ({
-                    table: table,
-                    icon: <IconDataObject />,
-                })),
-            })
-        }
-
-        return items
-    }
->>>>>>> 7acb5cf5
 
     return (
         <div>
             <PageHeader
                 buttons={
                     <>
-<<<<<<< HEAD
                         {(activeSceneTab === DataWarehouseSceneTab.Tables || !joinsEnabled) && (
                             <>
-                                {featureFlags[FEATURE_FLAGS.DATA_WAREHOUSE_VIEWS] && (
+                                {featureFlags[FEATURE_FLAGS.DATA_WAREHOUSE] && (
                                     <LemonButton
                                         type="primary"
                                         data-attr="new-data-warehouse-view"
@@ -151,9 +67,6 @@
                         )}
 
                         {joinsEnabled && activeSceneTab === DataWarehouseSceneTab.Joins && (
-=======
-                        {featureFlags[FEATURE_FLAGS.DATA_WAREHOUSE] && (
->>>>>>> 7acb5cf5
                             <LemonButton
                                 type="primary"
                                 key="new-data-warehouse-join"
