--- conflicted
+++ resolved
@@ -8,11 +8,7 @@
 import { urls } from 'scenes/urls'
 
 import { examples } from '~/queries/examples'
-<<<<<<< HEAD
-import { NodeKind } from '~/queries/schema'
-=======
 import { DataVisualizationNode, NodeKind } from '~/queries/schema'
->>>>>>> 381d4b82
 import { Breadcrumb, InsightShortId, ItemMode } from '~/types'
 
 import type { dataWarehouseExternalSceneLogicType } from './dataWarehouseExternalSceneLogicType'
@@ -77,11 +73,7 @@
                     ?.actions.setQuery({
                         kind: NodeKind.DataVisualizationNode,
                         source: values.viewsMapById[id].query,
-<<<<<<< HEAD
-                    })
-=======
                     } as DataVisualizationNode)
->>>>>>> 381d4b82
             } else {
                 await databaseTableListLogic.asyncActions.loadDatabase()
 
@@ -94,11 +86,7 @@
                         ?.actions.setQuery({
                             kind: NodeKind.DataVisualizationNode,
                             source: values.viewsMapById[id].query,
-<<<<<<< HEAD
-                        })
-=======
                         } as DataVisualizationNode)
->>>>>>> 381d4b82
                 } else {
                     lemonToast.error('Error retrieving view')
                     router.actions.push(urls.dataWarehouse())
