--- conflicted
+++ resolved
@@ -100,11 +100,7 @@
 
     useEffect(() => {
         smartConfigureTables(databaseSchema)
-<<<<<<< HEAD
-    }, [databaseSchema, smartConfigureTables])
-=======
     }, [smartConfigureTables, databaseSchema])
->>>>>>> f373bcc5
 
     // scroll to top of container
     useEffect(() => {
