--- conflicted
+++ resolved
@@ -4,12 +4,6 @@
 } from 'lib/components/CyclotronJob/integrations/IntegrationChoice'
 import { urls } from 'scenes/urls'
 import { SourceConfig } from '~/queries/schema/schema-general'
-
-<<<<<<< HEAD
-import { SourceConfig } from '~/types'
-=======
-import { PipelineStage } from '~/types'
->>>>>>> c050b842
 
 export type DataWarehouseIntegrationChoice = IntegrationConfigureProps & {
     sourceConfig: SourceConfig
@@ -23,13 +17,8 @@
     return (
         <IntegrationChoice
             {...props}
-<<<<<<< HEAD
-            integration={sourceConfig.name.toLowerCase()}
+            integration={integration ?? sourceConfig.name.toLowerCase()}
             redirectUrl={urls.dataWarehouseSourceNew(sourceConfig.name.toLowerCase())}
-=======
-            integration={integration ?? sourceConfig.name.toLowerCase()}
-            redirectUrl={urls.pipelineNodeNew(PipelineStage.Source, { source: sourceConfig.name })}
->>>>>>> c050b842
         />
     )
 }