import { actions, afterMount, connect, kea, key, listeners, path, props, reducers, selectors } from 'kea'

import type { pluginSourceLogicType } from './pluginSourceLogicType'
import { forms } from 'kea-forms'
import api from 'lib/api'
import { loaders } from 'kea-loaders'
import { lemonToast } from 'lib/components/lemonToast'
import { validateJson } from 'lib/utils'
import { FormErrors } from 'lib/forms/Errors'
import { pluginsLogic } from 'scenes/plugins/pluginsLogic'
import { featureFlagLogic } from 'lib/logic/featureFlagLogic'
import { frontendAppsLogic } from 'scenes/apps/frontendAppsLogic'
import { formatSource } from 'scenes/plugins/source/formatSource'
<<<<<<< HEAD
import { beforeUnload } from 'kea-router'
=======
import { FEATURE_FLAGS } from 'lib/constants'
>>>>>>> 20bc4cab

export interface PluginSourceProps {
    pluginId: number
    pluginConfigId?: number
    onClose?: () => void
}

const LEAVE_WARNING = 'You have unsaved changes in your plugin. Are you sure you want to exit?'

export const pluginSourceLogic = kea<pluginSourceLogicType>([
    path(['scenes', 'plugins', 'edit', 'pluginSourceLogic']),
    props({} as PluginSourceProps),
    key((props) => props.pluginConfigId ?? `plugin-${props.pluginId}`),

    connect({ values: [featureFlagLogic, ['featureFlags']], logic: [pluginsLogic] }),

    actions({
        setCurrentFile: (currentFile: string) => ({ currentFile }),
        closePluginSource: true,
        resetAndClose: true,
    }),

    reducers({
        currentFile: [
            'plugin.json',
            {
                setCurrentFile: (_, { currentFile }) => currentFile,
            },
        ],
    }),

    forms(({ actions, props, values }) => ({
        pluginSource: {
            defaults: {} as Record<string, string>,
            errors: (values) => ({
                'plugin.json': !validateJson(values['plugin.json']) ? 'Not valid JSON' : '',
            }),
            preSubmit: () => {
                const changes = {}
                const errors = {}
                for (const [file, source] of Object.entries(values.pluginSource)) {
                    if (source && file.match(/\.(ts|tsx|js|jsx|json)$/)) {
                        try {
                            const prettySource = formatSource(file, source)
                            if (prettySource !== source) {
                                changes[file] = prettySource
                            }
                        } catch (e: any) {
                            errors[file] = e.message
                        }
                    }
                }
                if (Object.keys(changes).length > 0) {
                    actions.setPluginSourceValues(changes)
                }
                actions.setPluginSourceManualErrors(errors)
            },
            submit: async () => {
                const response = await api.update(
                    `api/organizations/@current/plugins/${props.pluginId}/update_source`,
                    values.pluginSource
                )
                actions.resetPluginSource(response)
                pluginsLogic.findMounted()?.actions.loadPlugins()

                const appsLogic = frontendAppsLogic.findMounted()
                if (appsLogic && props.pluginConfigId) {
                    const appConfig = appsLogic.values.appConfigs[props.pluginConfigId]
                    if (appConfig) {
                        appsLogic.actions.unloadFrontendApp(appConfig.pluginConfigId)
                        if (
                            !pluginsLogic.findMounted() ||
                            pluginsLogic.values.getPluginConfig(props.pluginConfigId)?.enabled
                        ) {
                            appsLogic.actions.loadFrontendApp(appConfig.pluginConfigId, appConfig.pluginId, true)
                        }
                    }
                }
            },
        },
    })),

    loaders(({ props }) => ({
        pluginSource: {
            fetchPluginSource: async () => {
                const response = await api.get(`api/organizations/@current/plugins/${props.pluginId}/source`)
                return response ?? {}
            },
        },
    })),

    selectors({
        name: [
            (s) => [s.pluginSource],
            (pluginSource) => {
                try {
                    return JSON.parse(pluginSource['plugin.json']).name
                } catch (e) {
                    return undefined
                }
            },
        ],
        fileNames: [
            (s) => [s.featureFlags],
            (featureFlags): string[] => {
                return Array.from(
                    new Set([
                        'plugin.json',
                        'index.ts',
                        'site.ts',
                        ...(featureFlags[FEATURE_FLAGS.FRONTEND_APPS] ? ['frontend.tsx'] : []),
                    ])
                )
            },
        ],
    }),
    beforeUnload(({ actions, values }) => ({
        enabled: () => values.pluginSourceChanged,
        message: LEAVE_WARNING,
        onConfirm: () => actions.resetAndClose(),
    })),
    listeners(({ actions, props, values }) => ({
        resetAndClose: () => {
            actions.resetPluginSource()
            props.onClose?.()
        },
        closePluginSource: () => {
            if (values.pluginSourceChanged) {
                if (confirm(LEAVE_WARNING)) {
                    actions.resetAndClose()
                }
            } else {
                actions.resetAndClose()
            }
        },
        submitPluginSourceSuccess: () => {
            lemonToast.success('App saved!', {
                button: {
                    label: 'Close drawer',
                    action: actions.closePluginSource,
                },
                position: 'top-right',
                toastId: `submit-plugin-${props.pluginConfigId}`,
            })
        },
        submitPluginSourceFailure: ({ error }) => {
            lemonToast.error(
                <>
                    <div>Please fix the following errors:</div>
                    <pre>{String(error?.message || error)}</pre>
                    <FormErrors errors={values.pluginSourceErrors} />
                </>,
                { position: 'top-right' }
            )
        },
        [pluginsLogic.actionTypes.setEditingSource]: () => {
            // reset if re-opening drawer and pluginSourceLogic remained mounted
            if (pluginsLogic.values.editingPluginId === props.pluginId) {
                actions.resetPluginSource()
                actions.fetchPluginSource()
            }
        },
    })),
    afterMount(({ actions }) => {
        actions.resetPluginSource()
        actions.fetchPluginSource()
    }),
])<|MERGE_RESOLUTION|>--- conflicted
+++ resolved
@@ -11,11 +11,8 @@
 import { featureFlagLogic } from 'lib/logic/featureFlagLogic'
 import { frontendAppsLogic } from 'scenes/apps/frontendAppsLogic'
 import { formatSource } from 'scenes/plugins/source/formatSource'
-<<<<<<< HEAD
 import { beforeUnload } from 'kea-router'
-=======
 import { FEATURE_FLAGS } from 'lib/constants'
->>>>>>> 20bc4cab
 
 export interface PluginSourceProps {
     pluginId: number
