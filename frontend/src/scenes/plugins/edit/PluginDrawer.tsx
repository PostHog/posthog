import React, { useEffect } from 'react'
import { useActions, useValues } from 'kea'
import { pluginsLogic } from 'scenes/plugins/pluginsLogic'
<<<<<<< HEAD
import { Button, Checkbox, Form, Input, Popconfirm, Select, Switch, Tooltip } from 'antd'
import { DeleteOutlined, CodeOutlined } from '@ant-design/icons'
import { red } from '@ant-design/colors'
=======
import { Button, Form, Popconfirm, Switch, Tooltip } from 'antd'
import { DeleteOutlined, CodeOutlined, LockFilled } from '@ant-design/icons'
>>>>>>> a8c2bd0c
import { userLogic } from 'scenes/userLogic'
import { PluginImage } from 'scenes/plugins/plugin/PluginImage'
import { Link } from 'lib/components/Link'
import { Drawer } from 'lib/components/Drawer'
import { LocalPluginTag } from 'scenes/plugins/plugin/LocalPluginTag'
import { defaultConfigForPlugin, getConfigSchemaArray } from 'scenes/plugins/utils'
import Markdown from 'react-markdown'
import { SourcePluginTag } from 'scenes/plugins/plugin/SourcePluginTag'
import { PluginSource } from './PluginSource'
import { PluginConfigChoice, PluginConfigSchema } from '@posthog/plugin-scaffold'
<<<<<<< HEAD
import { PluginsAccessLevel } from '../../../lib/constants'
=======
import { PluginField } from 'scenes/plugins/edit/PluginField'
>>>>>>> a8c2bd0c

function EnabledDisabledSwitch({
    value,
    onChange,
}: {
    value?: boolean
    onChange?: (value: boolean) => void
}): JSX.Element {
    return (
        <>
            <Switch checked={value} onChange={onChange} />
            <strong style={{ paddingLeft: 10 }}>{value ? 'Enabled' : 'Disabled'}</strong>
        </>
    )
}

const SecretFieldIcon = (): JSX.Element => (
    <>
        <Tooltip
            placement="topLeft"
            title="This is a secret write-only field. Its value is not available after saving."
        >
            <LockFilled style={{ marginRight: 5 }} />
        </Tooltip>
    </>
)

export function PluginDrawer(): JSX.Element {
    const { user } = useValues(userLogic)
    const { editingPlugin, loading, editingSource, editingPluginInitialChanges } = useValues(pluginsLogic)
    const {
        editPlugin,
        savePluginConfig,
        uninstallPlugin,
        setEditingSource,
        generateApiKeysIfNeeded,
        updatePlugin,
    } = useActions(pluginsLogic)
    const [form] = Form.useForm()

    const canDelete = (user?.organization?.plugins_access_level ?? 0) >= PluginsAccessLevel.Install

    useEffect(() => {
        if (editingPlugin) {
            form.setFieldsValue({
                ...(editingPlugin.pluginConfig.config || defaultConfigForPlugin(editingPlugin)),
                __enabled: editingPlugin.pluginConfig.enabled,
                ...editingPluginInitialChanges,
            })
            generateApiKeysIfNeeded(form)
        } else {
            form.resetFields()
        }
    }, [editingPlugin?.id])

    const isValidChoiceConfig = (fieldConfig: PluginConfigChoice): boolean => {
        return (
            Array.isArray(fieldConfig.choices) &&
            !!fieldConfig.choices.length &&
            !fieldConfig.choices.find((c) => typeof c !== 'string') &&
            !fieldConfig.secret
        )
    }

    const isValidField = (fieldConfig: PluginConfigSchema): boolean =>
        fieldConfig.type !== 'choice' || isValidChoiceConfig(fieldConfig)

    return (
        <>
            <Drawer
                forceRender={true}
                visible={!!editingPlugin}
                onClose={() => editPlugin(null)}
                width="min(90vw, 420px)"
                title={editingPlugin?.name}
                footer={
                    <>
                        <div style={{ display: 'flex' }}>
                            <div style={{ flexGrow: 1 }}>
                                {canDelete && (
                                    <Popconfirm
                                        placement="topLeft"
                                        title="Are you sure you wish to uninstall this plugin?"
                                        onConfirm={editingPlugin ? () => uninstallPlugin(editingPlugin.name) : () => {}}
                                        okText="Uninstall"
                                        cancelText="Cancel"
                                    >
                                        <Button style={{ color: 'var(--red)', float: 'left' }} type="link">
                                            <DeleteOutlined /> Uninstall
                                        </Button>
                                    </Popconfirm>
                                )}
                            </div>
                            <div>
                                <Button onClick={() => editPlugin(null)} style={{ marginRight: 16 }}>
                                    Cancel
                                </Button>
                                <Button type="primary" loading={loading} onClick={form.submit}>
                                    Save
                                </Button>
                            </div>
                        </div>
                    </>
                }
            >
                <Form form={form} layout="vertical" name="basic" onFinish={savePluginConfig}>
                    {editingPlugin ? (
                        <div>
                            <div style={{ display: 'flex', marginBottom: 16 }}>
                                <div>
                                    <PluginImage pluginType={editingPlugin.plugin_type} url={editingPlugin.url} />
                                </div>
                                <div style={{ flexGrow: 1, paddingLeft: 16 }}>
                                    {editingPlugin.description}
                                    {(editingPlugin.description?.length || 0) > 0 &&
                                    editingPlugin.description?.substr(-1) !== '.'
                                        ? '.'
                                        : ''}
                                    {editingPlugin.url ? (
                                        <span>
                                            {editingPlugin.description ? ' ' : ''}
                                            <Link
                                                to={editingPlugin.url}
                                                target="_blank"
                                                rel="noopener noreferrer"
                                                style={{ whiteSpace: 'nowrap' }}
                                            >
                                                Learn more.
                                            </Link>
                                        </span>
                                    ) : null}
                                    <div style={{ marginTop: 5 }}>
                                        {editingPlugin?.plugin_type === 'local' && editingPlugin.url ? (
                                            <LocalPluginTag url={editingPlugin.url} title="Installed Locally" />
                                        ) : editingPlugin.plugin_type === 'source' ? (
                                            <SourcePluginTag />
                                        ) : null}
                                    </div>
                                    <div style={{ display: 'flex', alignItems: 'center', marginTop: 5 }}>
                                        <Form.Item
                                            fieldKey="__enabled"
                                            name="__enabled"
                                            style={{ display: 'inline-block', marginBottom: 0 }}
                                        >
                                            <EnabledDisabledSwitch />
                                        </Form.Item>
                                    </div>
                                    {user?.organization?.plugins_access_level === PluginsAccessLevel.Root && (
                                        <div style={{ display: 'flex', alignItems: 'center' }}>
                                            <Form.Item
                                                fieldKey="__enabled"
                                                name="__enabled"
                                                style={{ display: 'inline-block', marginBottom: 0, color: red.primary }}
                                            >
                                                <Tooltip
                                                    title={
                                                        <>
                                                            Enabling this will mark this plugin as installed for{' '}
                                                            <b>all organizations</b> in this instance of PostHog.
                                                        </>
                                                    }
                                                    placement="bottom"
                                                >
                                                    <Checkbox
                                                        checked={editingPlugin.is_global}
                                                        onChange={(e) =>
                                                            updatePlugin(editingPlugin.id, {
                                                                is_global: e.target.checked,
                                                            })
                                                        }
                                                    />
                                                    <strong style={{ paddingLeft: 10 }}>Manage globally</strong>
                                                </Tooltip>
                                            </Form.Item>
                                        </div>
                                    )}
                                </div>
                            </div>

                            {editingPlugin.plugin_type === 'source' ? (
                                <div>
                                    <Button
                                        type={editingSource ? 'default' : 'primary'}
                                        icon={<CodeOutlined />}
                                        onClick={() => setEditingSource(!editingSource)}
                                    >
                                        Edit Source
                                    </Button>
                                </div>
                            ) : null}

                            <h3 className="l3" style={{ marginTop: 32 }}>
                                Configuration
                            </h3>
                            {getConfigSchemaArray(editingPlugin.config_schema).length === 0 ? (
                                <div>This plugin is not configurable.</div>
                            ) : null}
                            {getConfigSchemaArray(editingPlugin.config_schema).map((fieldConfig, index) => (
                                <React.Fragment key={fieldConfig.key || `__key__${index}`}>
                                    {fieldConfig.markdown && (
                                        <Markdown source={fieldConfig.markdown} linkTarget="_blank" />
                                    )}
                                    {fieldConfig.type && isValidField(fieldConfig) ? (
                                        <Form.Item
                                            label={
                                                <>
                                                    {fieldConfig.secret && <SecretFieldIcon />}
                                                    {fieldConfig.name || fieldConfig.key}
                                                </>
                                            }
                                            extra={
                                                fieldConfig.hint && (
                                                    <Markdown source={fieldConfig.hint} linkTarget="_blank" />
                                                )
                                            }
                                            name={fieldConfig.key}
                                            required={fieldConfig.required}
                                            rules={[
                                                {
                                                    required: fieldConfig.required,
                                                    message: 'Please enter a value!',
                                                },
                                            ]}
                                        >
                                            <PluginField fieldConfig={fieldConfig} />
                                        </Form.Item>
                                    ) : (
                                        <>
                                            {fieldConfig.type ? (
                                                <p style={{ color: 'var(--danger)' }}>
                                                    Invalid config field <i>{fieldConfig.name || fieldConfig.key}</i>.
                                                </p>
                                            ) : null}
                                        </>
                                    )}
                                </React.Fragment>
                            ))}
                        </div>
                    ) : null}
                </Form>
            </Drawer>
            {editingPlugin?.plugin_type === 'source' ? <PluginSource /> : null}
        </>
    )
}<|MERGE_RESOLUTION|>--- conflicted
+++ resolved
@@ -1,14 +1,9 @@
 import React, { useEffect } from 'react'
 import { useActions, useValues } from 'kea'
 import { pluginsLogic } from 'scenes/plugins/pluginsLogic'
-<<<<<<< HEAD
-import { Button, Checkbox, Form, Input, Popconfirm, Select, Switch, Tooltip } from 'antd'
-import { DeleteOutlined, CodeOutlined } from '@ant-design/icons'
+import { Button, Checkbox, Form, Popconfirm, Switch, Tooltip } from 'antd'
 import { red } from '@ant-design/colors'
-=======
-import { Button, Form, Popconfirm, Switch, Tooltip } from 'antd'
 import { DeleteOutlined, CodeOutlined, LockFilled } from '@ant-design/icons'
->>>>>>> a8c2bd0c
 import { userLogic } from 'scenes/userLogic'
 import { PluginImage } from 'scenes/plugins/plugin/PluginImage'
 import { Link } from 'lib/components/Link'
@@ -19,11 +14,8 @@
 import { SourcePluginTag } from 'scenes/plugins/plugin/SourcePluginTag'
 import { PluginSource } from './PluginSource'
 import { PluginConfigChoice, PluginConfigSchema } from '@posthog/plugin-scaffold'
-<<<<<<< HEAD
-import { PluginsAccessLevel } from '../../../lib/constants'
-=======
+import { PluginsAccessLevel } from 'lib/constants'
 import { PluginField } from 'scenes/plugins/edit/PluginField'
->>>>>>> a8c2bd0c
 
 function EnabledDisabledSwitch({
     value,
