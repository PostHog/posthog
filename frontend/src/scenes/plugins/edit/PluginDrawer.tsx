import { IconCode, IconLock } from '@posthog/icons'
import { LemonButton, LemonSwitch, LemonTag, Link } from '@posthog/lemon-ui'
import { Form } from 'antd'
import { useActions, useValues } from 'kea'
import { Drawer } from 'lib/components/Drawer'
import { MOCK_NODE_PROCESS } from 'lib/constants'
import { LemonMarkdown } from 'lib/lemon-ui/LemonMarkdown'
import { Tooltip } from 'lib/lemon-ui/Tooltip'
import { endWithPunctation } from 'lib/utils'
import React, { useEffect, useState } from 'react'
import {
    defaultConfigForPlugin,
    determineInvisibleFields,
    determineRequiredFields,
    getConfigSchemaArray,
    isValidField,
} from 'scenes/pipeline/configUtils'
import { PluginField } from 'scenes/plugins/edit/PluginField'
import { PluginImage } from 'scenes/plugins/plugin/PluginImage'
import { pluginsLogic } from 'scenes/plugins/pluginsLogic'
import { userLogic } from 'scenes/userLogic'

import { canGloballyManagePlugins } from '../access'
import { PluginSource } from '../source/PluginSource'
import { PluginTags } from '../tabs/apps/components'
import { capabilitiesInfo } from './CapabilitiesInfo'
import { PluginJobOptions } from './interface-jobs/PluginJobOptions'

window.process = MOCK_NODE_PROCESS

const PLUGIN_URL_LEGACY_ACTION_WEBHOOK = 'https://github.com/PostHog/legacy-action-webhook'

function EnabledDisabledSwitch({
    value,
    onChange,
}: {
    value?: boolean
    onChange?: (value: boolean) => void
}): JSX.Element {
    return (
        <div className="flex items-center gap-2">
            <LemonSwitch checked={value || false} onChange={onChange} />
            <strong>{value ? 'Enabled' : 'Disabled'}</strong>
        </div>
    )
}

const SecretFieldIcon = (): JSX.Element => (
    <>
        <Tooltip
            placement="top-start"
            title="This is a secret write-only field. Its value is not available after saving."
        >
            <IconLock style={{ marginRight: 5 }} />
        </Tooltip>
    </>
)

export function PluginDrawer(): JSX.Element {
    const { user } = useValues(userLogic)
    const { editingPlugin, loading, editingSource, editingPluginInitialChanges } = useValues(pluginsLogic)
    const { editPlugin, savePluginConfig, setEditingSource, generateApiKeysIfNeeded, showPluginLogs } =
        useActions(pluginsLogic)

    const [form] = Form.useForm()

    const [invisibleFields, setInvisibleFields] = useState<string[]>([])
    const [requiredFields, setRequiredFields] = useState<string[]>([])

    const updateInvisibleAndRequiredFields = (): void => {
        setInvisibleFields(editingPlugin ? determineInvisibleFields(form.getFieldValue, editingPlugin) : [])
        setRequiredFields(editingPlugin ? determineRequiredFields(form.getFieldValue, editingPlugin) : [])
    }

    useEffect(() => {
        if (editingPlugin) {
            form.setFieldsValue({
                ...(editingPlugin.pluginConfig.config || defaultConfigForPlugin(editingPlugin)),
                __enabled: editingPlugin.pluginConfig.enabled,
                ...editingPluginInitialChanges,
            })
            generateApiKeysIfNeeded(form)
        } else {
            form.resetFields()
        }
        updateInvisibleAndRequiredFields()
    }, [editingPlugin?.id, editingPlugin?.config_schema, editingPlugin?.pluginConfig?.match_action])

<<<<<<< HEAD
    const actionMatchingFlag = !!useFeatureFlag('PLUGINS_ACTION_MATCHING')
    const actionMatchingEnabled =
        (actionMatchingFlag || editingPlugin?.pluginConfig.match_action) &&
        (editingPlugin?.capabilities?.methods?.includes('composeWebhook') ||
            editingPlugin?.url === PLUGIN_URL_LEGACY_ACTION_WEBHOOK)

=======
>>>>>>> 5b92a3fa
    return (
        <>
            <Drawer
                forceRender={true}
                visible={!!editingPlugin}
                onClose={() => editPlugin(null)}
                width="min(90vw, 500px)"
                title={editingPlugin?.name}
                data-attr="plugin-drawer"
                footer={
                    <div className="flex space-x-2">
                        <LemonButton size="small" onClick={() => editPlugin(null)} data-attr="plugin-drawer-cancel">
                            Cancel
                        </LemonButton>
                        <LemonButton
                            size="small"
                            type="primary"
                            loading={loading}
                            onClick={form.submit}
                            data-attr="plugin-drawer-save"
                        >
                            Save
                        </LemonButton>
                    </div>
                }
            >
                <Form form={form} layout="vertical" name="basic" onFinish={savePluginConfig}>
                    {/* TODO: Rework as Kea form with Lemon UI components */}
                    {editingPlugin ? (
                        <div>
                            <div className="flex gap-4">
                                <PluginImage plugin={editingPlugin} size="large" />
                                <div className="flex flex-col grow gap-2">
                                    <span>{endWithPunctation(editingPlugin.description)}</span>
                                    <div className="flex items-center gap-2">
                                        <PluginTags plugin={editingPlugin} />
                                        {editingPlugin.url && (
                                            <Link to={editingPlugin.url}>
                                                <i>⤷ Learn more</i>
                                            </Link>
                                        )}
                                    </div>
                                    <div className="flex items-center">
                                        <Form.Item
                                            fieldKey="__enabled"
                                            name="__enabled"
                                            style={{ display: 'inline-block', marginBottom: 0 }}
                                            data-attr="plugin-enabled-switch"
                                        >
                                            <EnabledDisabledSwitch />
                                        </Form.Item>
                                    </div>
                                </div>
                            </div>

                            {editingPlugin.plugin_type === 'source' && canGloballyManagePlugins(user?.organization) ? (
                                <div>
                                    <LemonButton
                                        icon={<IconCode />}
                                        onClick={() => setEditingSource(!editingSource)}
                                        data-attr="plugin-edit-source"
                                    >
                                        Edit source
                                    </LemonButton>
                                </div>
                            ) : null}

                            {editingPlugin.capabilities && Object.keys(editingPlugin.capabilities).length > 0 ? (
                                <>
                                    <h3 className="l3 mt-8">Capabilities</h3>

                                    <div className="mt-1.5">
                                        {[
                                            ...(editingPlugin.capabilities.methods || []),
                                            ...(editingPlugin.capabilities.scheduled_tasks || []),
                                        ]
                                            .filter(
                                                (capability) => !['setupPlugin', 'teardownPlugin'].includes(capability)
                                            )
                                            .map((capability) => (
                                                <Tooltip title={capabilitiesInfo[capability] || ''} key={capability}>
                                                    <LemonTag className="cursor-default">{capability}</LemonTag>
                                                </Tooltip>
                                            ))}
                                        {(editingPlugin.capabilities?.jobs || []).map((jobName) => (
                                            <Tooltip title="Custom job" key={jobName}>
                                                <LemonTag className="cursor-default">{jobName}</LemonTag>
                                            </Tooltip>
                                        ))}
                                    </div>
                                </>
                            ) : null}

                            {!!(
                                editingPlugin.pluginConfig.id &&
                                editingPlugin.capabilities?.jobs?.length &&
                                editingPlugin.public_jobs &&
                                Object.keys(editingPlugin.public_jobs).length
                            ) && (
                                <PluginJobOptions
                                    pluginId={editingPlugin.id}
                                    pluginConfigId={editingPlugin.pluginConfig.id}
                                    capabilities={editingPlugin.capabilities}
                                    publicJobs={editingPlugin.public_jobs}
                                    onSubmit={() => showPluginLogs(editingPlugin.id)}
                                />
                            )}

                            <h3 className="l3 mt-8">Configuration</h3>
                            {getConfigSchemaArray(editingPlugin.config_schema).length === 0 ? (
                                <div>This app is not configurable.</div>
                            ) : null}
                            {getConfigSchemaArray(editingPlugin.config_schema).map((fieldConfig, index) => (
                                <React.Fragment key={fieldConfig.key || `__key__${index}`}>
                                    {fieldConfig.markdown && <LemonMarkdown>{fieldConfig.markdown}</LemonMarkdown>}
                                    {fieldConfig.type && isValidField(fieldConfig) ? (
                                        <Form.Item
                                            hidden={!!fieldConfig.key && invisibleFields.includes(fieldConfig.key)}
                                            label={
                                                <>
                                                    {fieldConfig.secret && <SecretFieldIcon />}
                                                    {fieldConfig.name || fieldConfig.key}
                                                </>
                                            }
                                            extra={
                                                fieldConfig.hint && (
                                                    <small>
                                                        <LemonMarkdown className="mt-0.5">
                                                            {fieldConfig.hint}
                                                        </LemonMarkdown>
                                                    </small>
                                                )
                                            }
                                            name={fieldConfig.key}
                                            required={
                                                fieldConfig.required ||
                                                (!!fieldConfig.key && requiredFields.includes(fieldConfig.key))
                                            }
                                            rules={[
                                                {
                                                    required:
                                                        fieldConfig.required ||
                                                        (!!fieldConfig.key && requiredFields.includes(fieldConfig.key)),
                                                    message: 'Please enter a value!',
                                                },
                                            ]}
                                        >
                                            <PluginField
                                                fieldConfig={fieldConfig}
                                                onChange={updateInvisibleAndRequiredFields}
                                            />
                                        </Form.Item>
                                    ) : (
                                        <>
                                            {fieldConfig.type ? (
                                                <p className="text-danger">
                                                    Invalid config field <i>{fieldConfig.name || fieldConfig.key}</i>.
                                                </p>
                                            ) : null}
                                        </>
                                    )}
                                </React.Fragment>
                            ))}
                        </div>
                    ) : null}
                </Form>
            </Drawer>
            {editingPlugin?.plugin_type === 'source' && editingPlugin.id ? (
                <PluginSource
                    visible={editingSource}
                    close={() => setEditingSource(false)}
                    pluginId={editingPlugin.id}
                    pluginConfigId={editingPlugin.pluginConfig?.id}
                />
            ) : null}
        </>
    )
}<|MERGE_RESOLUTION|>--- conflicted
+++ resolved
@@ -28,8 +28,6 @@
 
 window.process = MOCK_NODE_PROCESS
 
-const PLUGIN_URL_LEGACY_ACTION_WEBHOOK = 'https://github.com/PostHog/legacy-action-webhook'
-
 function EnabledDisabledSwitch({
     value,
     onChange,
@@ -86,15 +84,6 @@
         updateInvisibleAndRequiredFields()
     }, [editingPlugin?.id, editingPlugin?.config_schema, editingPlugin?.pluginConfig?.match_action])
 
-<<<<<<< HEAD
-    const actionMatchingFlag = !!useFeatureFlag('PLUGINS_ACTION_MATCHING')
-    const actionMatchingEnabled =
-        (actionMatchingFlag || editingPlugin?.pluginConfig.match_action) &&
-        (editingPlugin?.capabilities?.methods?.includes('composeWebhook') ||
-            editingPlugin?.url === PLUGIN_URL_LEGACY_ACTION_WEBHOOK)
-
-=======
->>>>>>> 5b92a3fa
     return (
         <>
             <Drawer
