--- conflicted
+++ resolved
@@ -10,32 +10,18 @@
 import { PluginTab } from 'scenes/plugins/types'
 import { AdvancedTab } from 'scenes/plugins/tabs/advanced/AdvancedTab'
 import { canGloballyManagePlugins, canInstallPlugins, canViewPlugins } from './access'
-<<<<<<< HEAD
-import { teamLogic } from 'scenes/teamLogic'
-
-export function Plugins(): JSX.Element | null {
-    const { user } = useValues(userLogic)
-    const { currentTeam } = useValues(teamLogic)
-=======
 import { UserType } from '../../types'
 
 export function Plugins({ user }: { user: UserType }): JSX.Element | null {
->>>>>>> d955b744
     const { pluginTab } = useValues(pluginsLogic)
     const { setPluginTab } = useActions(pluginsLogic)
     const { TabPane } = Tabs
 
-<<<<<<< HEAD
-    if (!user || !currentTeam) {
-        return <Spin />
-    }
-=======
     useEffect(() => {
         if (!canViewPlugins(user.organization)) {
             window.location.href = '/'
         }
     }, [user])
->>>>>>> d955b744
 
     if (!canViewPlugins(user.organization)) {
         return null
@@ -54,36 +40,11 @@
                         </sup>
                     </>
                 }
-<<<<<<< HEAD
-                caption={
-                    currentTeam?.plugins_opt_in ? "Plugins enable you to extend PostHog's core functionality." : ''
-                }
-            />
-
-            {currentTeam?.plugins_opt_in ? (
-                <>
-                    {canInstallPlugins(user.organization) ? (
-                        <Tabs activeKey={pluginTab} onChange={(activeKey) => setPluginTab(activeKey as PluginTab)}>
-                            <TabPane tab="Installed" key={PluginTab.Installed}>
-                                <InstalledTab />
-                            </TabPane>
-                            {canGloballyManagePlugins(user.organization) && (
-                                <TabPane tab="Repository" key={PluginTab.Repository}>
-                                    <RepositoryTab />
-                                </TabPane>
-                            )}
-                            <TabPane tab="Advanced" key={PluginTab.Advanced}>
-                                <AdvancedTab />
-                            </TabPane>
-                        </Tabs>
-                    ) : (
-=======
                 caption="Plugins enable you to extend PostHog's core data processing functionality."
             />
             {canInstallPlugins(user.organization) ? (
                 <Tabs activeKey={pluginTab} onChange={(activeKey) => setPluginTab(activeKey as PluginTab)}>
                     <TabPane tab="Installed" key={PluginTab.Installed}>
->>>>>>> d955b744
                         <InstalledTab />
                     </TabPane>
                     {canGloballyManagePlugins(user.organization) && (
@@ -92,7 +53,7 @@
                         </TabPane>
                     )}
                     <TabPane tab="Advanced" key={PluginTab.Advanced}>
-                        <AdvancedTab user={user} />
+                        <AdvancedTab />
                     </TabPane>
                 </Tabs>
             ) : (
