import { LemonButton, LemonInput } from '@posthog/lemon-ui'
import { useValues } from 'kea'
import { Form } from 'kea-forms'
import PasswordStrength from 'lib/components/PasswordStrength'
import { SocialLoginButtons } from 'lib/components/SocialLoginButton/SocialLoginButton'
import { Field } from 'lib/forms/Field'
import { Link } from 'lib/lemon-ui/Link'
import { useEffect, useRef } from 'react'
import { preflightLogic } from 'scenes/PreflightCheck/preflightLogic'

import { signupLogic } from '../signupLogic'
<<<<<<< HEAD
=======
import { Link } from 'lib/lemon-ui/Link'
import { useButtonStyle } from 'scenes/authentication/useButtonStyles'
>>>>>>> 217b3658

export function SignupPanel1(): JSX.Element | null {
    const { preflight } = useValues(preflightLogic)
    const { isSignupPanel1Submitting, signupPanel1 } = useValues(signupLogic)
    const emailInputRef = useRef<HTMLInputElement | null>(null)
    const buttonStyles = useButtonStyle()

    useEffect(() => {
        // There's no password in the demo environment
        emailInputRef?.current?.focus()
    }, [preflight?.demo])

    return (
        <div className="space-y-4 Signup__panel__1">
            {!preflight?.demo && (
                <>
                    <div className="mt-6">
                        <SocialLoginButtons caption="Sign up with" bottomDivider />
                    </div>
                    <p className="text-muted text-center mb-0">Or use email & password</p>
                </>
            )}
            <Form logic={signupLogic} formKey={'signupPanel1'} className="space-y-4" enableFormOnSubmit>
                <Field name="email" label="Email">
                    <LemonInput
                        className="ph-ignore-input"
                        autoFocus
                        data-attr="signup-email"
                        placeholder="email@yourcompany.com"
                        type="email"
                        ref={emailInputRef}
                        disabled={isSignupPanel1Submitting}
                    />
                </Field>
                {!preflight?.demo && (
                    <Field
                        name="password"
                        label={
                            <div className="flex flex-1 items-center justify-between">
                                <span>Password</span>
                                <span className="w-20">
                                    <PasswordStrength password={signupPanel1.password} />
                                </span>
                            </div>
                        }
                    >
                        <LemonInput
                            type="password"
                            autoComplete="new-password"
                            className="ph-ignore-input"
                            data-attr="password"
                            placeholder="••••••••••"
                            disabled={isSignupPanel1Submitting}
                        />
                    </Field>
                )}
                <LemonButton
                    fullWidth
                    type="primary"
                    center
                    htmlType="submit"
                    data-attr="signup-start"
                    loading={isSignupPanel1Submitting}
                    disabled={isSignupPanel1Submitting}
                    {...buttonStyles}
                >
                    Continue
                </LemonButton>
            </Form>
            {!preflight?.demo && (preflight?.cloud || preflight?.initiated) && (
                // If we're in the demo environment, login is unified with signup and it's passwordless
                // For now, if you're not on Cloud, you wouldn't see this page,
                // but future-proofing this (with `preflight.initiated`) in case this changes
                <div className="text-center mt-4">
                    Already have an account?{' '}
                    <Link to="/login" data-attr="signup-login-link" className="font-bold">
                        Log in
                    </Link>
                </div>
            )}
        </div>
    )
}<|MERGE_RESOLUTION|>--- conflicted
+++ resolved
@@ -6,14 +6,10 @@
 import { Field } from 'lib/forms/Field'
 import { Link } from 'lib/lemon-ui/Link'
 import { useEffect, useRef } from 'react'
+import { useButtonStyle } from 'scenes/authentication/useButtonStyles'
 import { preflightLogic } from 'scenes/PreflightCheck/preflightLogic'
 
 import { signupLogic } from '../signupLogic'
-<<<<<<< HEAD
-=======
-import { Link } from 'lib/lemon-ui/Link'
-import { useButtonStyle } from 'scenes/authentication/useButtonStyles'
->>>>>>> 217b3658
 
 export function SignupPanel1(): JSX.Element | null {
     const { preflight } = useValues(preflightLogic)
