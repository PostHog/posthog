import { kea, path } from 'kea'
import { urlToAction } from 'kea-router'
import { forms } from 'kea-forms'
import api from 'lib/api'
import { preflightLogic } from 'scenes/PreflightCheck/preflightLogic'
import type { signupLogicType } from './signupLogicType'

export interface AccountResponse {
    success: boolean
    redirect_url?: string
    errorCode?: string
    errorDetail?: string
    errorAttribute?: string
}

<<<<<<< HEAD
export interface SignupForm {
    email: string
    password: string
    first_name: string
    organization_name: string
}

export const signupLogic = kea<signupLogicType>([
    path(['scenes', 'authentication', 'signupLogic']),
    forms(({ actions }) => ({
        signup: {
            defaults: {} as unknown as SignupForm,
            errors: ({ email, password, first_name, organization_name }) => ({
                email: !email ? 'Please enter your email to continue' : undefined,
                password: !password
                    ? 'Please enter your password to continue'
                    : password.length < 8
                    ? 'Password must be at least 8 characters'
                    : undefined,
                first_name: !first_name ? 'Please enter your name' : undefined,
                organization_name: !organization_name ? 'Please enter your organization name' : undefined,
            }),
            submit: async (payload, breakpoint) => {
                await breakpoint()
                try {
                    const res = await api.create('api/signup/', payload)
                    location.href = res.redirect_url || '/'
                } catch (e) {
                    console.log(e)
                    actions.setSignupManualErrors({
                        generic: {
                            code: (e as Record<string, any>).code,
                            detail: (e as Record<string, any>).detail,
                        },
                    })
                    throw e
                }
=======
export const signupLogic = kea<signupLogicType>({
    connect: {
        values: [preflightLogic, ['preflight']],
    },
    path: ['scenes', 'authentication', 'signupLogic'],
    actions: {
        setInitialEmail: (email: string) => ({ email }),
        setFormSubmitted: (submitted: boolean) => ({ submitted }),
    },
    reducers: {
        initialEmail: [
            '',
            {
                setInitialEmail: (_, { email }) => email,
            },
        ],
        // Whether the user has attempted to submit the form; used to trigger validation only after initial submission
        formSubmitted: [
            false,
            {
                setFormSubmitted: (_, { submitted }) => submitted,
            },
        ],
    },
    loaders: () => ({
        signupResponse: [
            null as AccountResponse | null,
            {
                signup: async (payload) => {
                    try {
                        const response = await api.create('api/signup/', payload)
                        return { success: true, ...response }
                    } catch (e: any) {
                        return { success: false, errorCode: e.code, errorDetail: e.detail, errorAttribute: e.attr }
                    }
                },
>>>>>>> 3a339190
            },
        },
<<<<<<< HEAD
    })),
    urlToAction(({ actions }) => ({
        '/signup': ({}, { email }) => {
            if (email) {
                actions.setSignupValue('email', email)
=======
    }),
    urlToAction: ({ actions, values }) => ({
        '/signup': ({}, { email }) => {
            if (email) {
                if (values.preflight?.demo) {
                    // In demo mode no password is needed, so we can log in right away
                    // This allows us to give a quick login link in the `generate_demo_data` command
                    // X and Y are placeholders, irrelevant because the account should already exists
                    actions.signup({ email, first_name: 'X', organization_name: 'Y' })
                } else {
                    actions.setInitialEmail(email)
                }
>>>>>>> 3a339190
            }
        },
    })),
])<|MERGE_RESOLUTION|>--- conflicted
+++ resolved
@@ -1,4 +1,4 @@
-import { kea, path } from 'kea'
+import { kea, path, connect } from 'kea'
 import { urlToAction } from 'kea-router'
 import { forms } from 'kea-forms'
 import api from 'lib/api'
@@ -13,7 +13,6 @@
     errorAttribute?: string
 }
 
-<<<<<<< HEAD
 export interface SignupForm {
     email: string
     password: string
@@ -23,6 +22,9 @@
 
 export const signupLogic = kea<signupLogicType>([
     path(['scenes', 'authentication', 'signupLogic']),
+    connect({
+        values: [preflightLogic, ['preflight']],
+    }),
     forms(({ actions }) => ({
         signup: {
             defaults: {} as unknown as SignupForm,
@@ -51,66 +53,24 @@
                     })
                     throw e
                 }
-=======
-export const signupLogic = kea<signupLogicType>({
-    connect: {
-        values: [preflightLogic, ['preflight']],
-    },
-    path: ['scenes', 'authentication', 'signupLogic'],
-    actions: {
-        setInitialEmail: (email: string) => ({ email }),
-        setFormSubmitted: (submitted: boolean) => ({ submitted }),
-    },
-    reducers: {
-        initialEmail: [
-            '',
-            {
-                setInitialEmail: (_, { email }) => email,
-            },
-        ],
-        // Whether the user has attempted to submit the form; used to trigger validation only after initial submission
-        formSubmitted: [
-            false,
-            {
-                setFormSubmitted: (_, { submitted }) => submitted,
-            },
-        ],
-    },
-    loaders: () => ({
-        signupResponse: [
-            null as AccountResponse | null,
-            {
-                signup: async (payload) => {
-                    try {
-                        const response = await api.create('api/signup/', payload)
-                        return { success: true, ...response }
-                    } catch (e: any) {
-                        return { success: false, errorCode: e.code, errorDetail: e.detail, errorAttribute: e.attr }
-                    }
-                },
->>>>>>> 3a339190
             },
         },
-<<<<<<< HEAD
     })),
     urlToAction(({ actions }) => ({
-        '/signup': ({}, { email }) => {
-            if (email) {
-                actions.setSignupValue('email', email)
-=======
-    }),
-    urlToAction: ({ actions, values }) => ({
-        '/signup': ({}, { email }) => {
+        '/signup': ({}, { email, values }) => {
             if (email) {
                 if (values.preflight?.demo) {
                     // In demo mode no password is needed, so we can log in right away
                     // This allows us to give a quick login link in the `generate_demo_data` command
                     // X and Y are placeholders, irrelevant because the account should already exists
-                    actions.signup({ email, first_name: 'X', organization_name: 'Y' })
+                    actions.setSignupValues({
+                        email,
+                        first_name: 'X',
+                        organization_name: 'Y',
+                    })
                 } else {
-                    actions.setInitialEmail(email)
+                    actions.setSignupValue('email', email)
                 }
->>>>>>> 3a339190
             }
         },
     })),
