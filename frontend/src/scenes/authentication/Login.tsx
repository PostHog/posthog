import './Login.scss'

import clsx from 'clsx'
import { useActions, useValues } from 'kea'
import { Form } from 'kea-forms'
import { useEffect, useRef } from 'react'

import { LemonButton, LemonInput } from '@posthog/lemon-ui'

import { BridgePage } from 'lib/components/BridgePage/BridgePage'
import { SSOEnforcedLoginButton, SocialLoginButtons } from 'lib/components/SocialLoginButton/SocialLoginButton'
import { supportLogic } from 'lib/components/Support/supportLogic'
import { LemonBanner } from 'lib/lemon-ui/LemonBanner'
import { LemonField } from 'lib/lemon-ui/LemonField'
import { Link } from 'lib/lemon-ui/Link'
import { preflightLogic } from 'scenes/PreflightCheck/preflightLogic'
import { SceneExport } from 'scenes/sceneTypes'
import { urls } from 'scenes/urls'

import { RedirectIfLoggedInOtherInstance } from './RedirectToLoggedInInstance'
import RegionSelect from './RegionSelect'
import { SupportModalButton } from './SupportModalButton'
import { loginLogic } from './loginLogic'

export const ERROR_MESSAGES: Record<string, string | JSX.Element> = {
    no_new_organizations:
        'Your email address is not associated with an account. Please ask your administrator for an invite.',
    invalid_sso_provider: (
        <>
            The SSO provider you specified is invalid. Visit{' '}
            <Link to="https://posthog.com/sso" target="_blank">
                https://posthog.com/sso
            </Link>{' '}
            for details.
        </>
    ),
    improperly_configured_sso: (
        <>
            Cannot login with SSO provider because the provider is not configured, or your instance does not have the
            required license. Please visit{' '}
            <Link to="https://posthog.com/sso" target="_blank">
                https://posthog.com/sso
            </Link>{' '}
            for details.
        </>
    ),
    jit_not_enabled:
        'We could not find an account with your email address and your organization does not support automatic enrollment. Please contact your administrator for an invite.',
    saml_sso_enforced:
        'Your organization requires SAML SSO authentication. Please enter your email address to access your account.',
    google_sso_enforced: 'Your organization does not allow this authentication method. Please log in with Google.',
    github_sso_enforced: 'Your organization does not allow this authentication method. Please log in with GitHub.',
    gitlab_sso_enforced: 'Your organization does not allow this authentication method. Please log in with GitLab.',
    // our catch-all case, so the message is generic
    sso_enforced: "Please log in with your organization's required SSO method.",
}

export const scene: SceneExport = {
    component: Login,
    logic: loginLogic,
}

export function Login(): JSX.Element {
<<<<<<< HEAD
    const { precheck } = useActions(loginLogic)
    const { openSupportForm } = useActions(supportLogic)
    const { precheckResponse, precheckResponseLoading, login, isLoginSubmitting, generalError, signupUrl } =
        useValues(loginLogic)
=======
    const { precheck, resendEmailMFA, clearGeneralError } = useActions(loginLogic)
    const {
        precheckResponse,
        precheckResponseLoading,
        login,
        isLoginSubmitting,
        generalError,
        signupUrl,
        resendResponseLoading,
    } = useValues(loginLogic)
>>>>>>> 8b4cf4f2
    const { preflight } = useValues(preflightLogic)

    const passwordInputRef = useRef<HTMLInputElement>(null)
    const isPasswordHidden = precheckResponse.status === 'pending' || precheckResponse.sso_enforcement
    const isEmailVerificationSent = generalError?.code === 'email_verification_sent'

    useEffect(() => {
        if (!isPasswordHidden) {
            passwordInputRef.current?.focus()
        }
    }, [isPasswordHidden])

    return (
        <BridgePage
            view="login"
            hedgehog
            message={
                <>
                    Welcome to
                    <br /> PostHog{preflight?.cloud ? ' Cloud' : ''}!
                </>
            }
            footer={<SupportModalButton />}
        >
            {preflight?.cloud && <RedirectIfLoggedInOtherInstance />}
            <div className="deprecated-space-y-4">
                <h2>{isEmailVerificationSent ? 'Check your email' : 'Log in'}</h2>
                {generalError && (
<<<<<<< HEAD
                    <LemonBanner type="error">
                        <>
                            {generalError.detail || ERROR_MESSAGES[generalError.code] || (
                                <>
                                    Could not complete your login.
                                    <br />
                                    Please try again.
                                </>
                            )}
                            {preflight?.cloud && (
                                <>
                                    {' '}
                                    <Link
                                        data-attr="login-error-contact-support"
                                        onClick={(e) => {
                                            e.preventDefault()
                                            openSupportForm({
                                                kind: 'support',
                                                target_area: 'login',
                                                email: login.email,
                                            })
                                        }}
                                    >
                                        Need help?
                                    </Link>
                                </>
                            )}
                        </>
=======
                    <LemonBanner type={generalError.code === 'email_verification_sent' ? 'warning' : 'error'}>
                        {generalError.detail || ERROR_MESSAGES[generalError.code] || (
                            <>
                                Could not complete your login.
                                <br />
                                Please try again.
                            </>
                        )}
>>>>>>> 8b4cf4f2
                    </LemonBanner>
                )}
                {isEmailVerificationSent ? (
                    <div className="deprecated-space-y-4">
                        <div className="flex justify-center">
                            <LemonButton
                                type="tertiary"
                                size="small"
                                loading={resendResponseLoading}
                                onClick={() => resendEmailMFA(null)}
                            >
                                Resend verification email
                            </LemonButton>
                        </div>
                        <div className="text-center">
                            <Link onClick={() => clearGeneralError()} className="text-muted">
                                Back to login
                            </Link>
                        </div>
                    </div>
                ) : (
                    <Form logic={loginLogic} formKey="login" enableFormOnSubmit className="deprecated-space-y-4">
                        <RegionSelect />
                        <LemonField name="email" label="Email">
                            <LemonInput
                                className="ph-ignore-input"
                                autoFocus
                                data-attr="login-email"
                                placeholder="email@yourcompany.com"
                                type="email"
                                onBlur={() => precheck({ email: login.email })}
                                onPressEnter={(e) => {
                                    precheck({ email: login.email })
                                    if (isPasswordHidden) {
                                        e.preventDefault() // Don't trigger submission if password field is still hidden
                                        passwordInputRef.current?.focus()
                                    }
                                }}
                            />
                        </LemonField>
                        <div className={clsx('PasswordWrapper', isPasswordHidden && 'zero-height')}>
                            <LemonField
                                name="password"
                                label={
                                    <div className="flex flex-1 items-center justify-between gap-2">
                                        <span>Password</span>
                                        <Link
                                            to={[urls.passwordReset(), { email: login.email }]}
                                            data-attr="forgot-password"
                                        >
                                            Forgot your password?
                                        </Link>
                                    </div>
                                }
                            >
                                <LemonInput
                                    type="password"
                                    inputRef={passwordInputRef}
                                    className="ph-ignore-input"
                                    data-attr="password"
                                    placeholder="••••••••••"
                                    autoComplete="current-password"
                                />
                            </LemonField>
                        </div>

                        {/* Show regular login button if SSO is not enforced */}
                        {!precheckResponse.sso_enforcement && (
                            <LemonButton
                                type="primary"
                                status="alt"
                                htmlType="submit"
                                data-attr="password-login"
                                fullWidth
                                center
                                loading={isLoginSubmitting || precheckResponseLoading}
                                size="large"
                            >
                                Log in
                            </LemonButton>
                        )}

                        {/* Show enforced SSO button if required */}
                        {precheckResponse.sso_enforcement && (
                            <SSOEnforcedLoginButton provider={precheckResponse.sso_enforcement} email={login.email} />
                        )}

                        {/* Show optional SAML SSO button if available */}
                        {precheckResponse.saml_available && !precheckResponse.sso_enforcement && (
                            <SSOEnforcedLoginButton provider="saml" email={login.email} />
                        )}
                    </Form>
                )}
                {!isEmailVerificationSent && preflight?.cloud && (
                    <div className="text-center mt-4">
                        Don't have an account?{' '}
                        <Link to={signupUrl} data-attr="signup" className="font-bold">
                            Create an account
                        </Link>
                    </div>
                )}
                {!isEmailVerificationSent && !precheckResponse.saml_available && !precheckResponse.sso_enforcement && (
                    <SocialLoginButtons caption="Or log in with" topDivider />
                )}
            </div>
        </BridgePage>
    )
}<|MERGE_RESOLUTION|>--- conflicted
+++ resolved
@@ -61,13 +61,8 @@
 }
 
 export function Login(): JSX.Element {
-<<<<<<< HEAD
-    const { precheck } = useActions(loginLogic)
+    const { precheck, resendEmailMFA, clearGeneralError } = useActions(loginLogic)
     const { openSupportForm } = useActions(supportLogic)
-    const { precheckResponse, precheckResponseLoading, login, isLoginSubmitting, generalError, signupUrl } =
-        useValues(loginLogic)
-=======
-    const { precheck, resendEmailMFA, clearGeneralError } = useActions(loginLogic)
     const {
         precheckResponse,
         precheckResponseLoading,
@@ -77,7 +72,6 @@
         signupUrl,
         resendResponseLoading,
     } = useValues(loginLogic)
->>>>>>> 8b4cf4f2
     const { preflight } = useValues(preflightLogic)
 
     const passwordInputRef = useRef<HTMLInputElement>(null)
@@ -106,8 +100,7 @@
             <div className="deprecated-space-y-4">
                 <h2>{isEmailVerificationSent ? 'Check your email' : 'Log in'}</h2>
                 {generalError && (
-<<<<<<< HEAD
-                    <LemonBanner type="error">
+                    <LemonBanner type={generalError.code === 'email_verification_sent' ? 'warning' : 'error'}>
                         <>
                             {generalError.detail || ERROR_MESSAGES[generalError.code] || (
                                 <>
@@ -135,16 +128,6 @@
                                 </>
                             )}
                         </>
-=======
-                    <LemonBanner type={generalError.code === 'email_verification_sent' ? 'warning' : 'error'}>
-                        {generalError.detail || ERROR_MESSAGES[generalError.code] || (
-                            <>
-                                Could not complete your login.
-                                <br />
-                                Please try again.
-                            </>
-                        )}
->>>>>>> 8b4cf4f2
                     </LemonBanner>
                 )}
                 {isEmailVerificationSent ? (
