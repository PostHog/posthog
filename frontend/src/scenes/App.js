--- conflicted
+++ resolved
@@ -97,15 +97,8 @@
                 <div className="content py-3 layout-top-content">
                     <TopContent user={user} />
                 </div>
-<<<<<<< HEAD
-                <Layout.Content className="pl-5 pr-5 pb-5 pt-3" data-attr="layout-content">
-                    {user.billing?.should_setup_billing && (
-                        <BillingToolbar billingUrl={user.billing.subscription_url} />
-                    )}
-=======
                 <Layout.Content className="pl-5 pr-5 pt-3" data-attr="layout-content">
                     <BillingToolbar />
->>>>>>> f117b66e
                     {!user.has_events && image ? (
                         <SendEventsOverlay image={image} user={user} />
                     ) : (
