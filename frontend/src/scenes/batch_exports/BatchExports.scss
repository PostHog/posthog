--- conflicted
+++ resolved
@@ -6,13 +6,8 @@
 
 @keyframes BatchExportRunIcon__pulse {
     0% {
-<<<<<<< HEAD
-        outline-color: var(--primary-light);
+        outline-color: var(--primary-3000-hover);
         outline-offset: 0;
-=======
-        outline-offset: 0;
-        outline-color: var(--primary-3000-hover);
->>>>>>> 266c3ff5
     }
 
     80% {
