--- conflicted
+++ resolved
@@ -7,11 +7,8 @@
 import { PageHeader } from 'lib/components/PageHeader'
 import { TZLabel } from 'lib/components/TZLabel'
 import { LemonProgress } from 'lib/lemon-ui/LemonProgress'
-<<<<<<< HEAD
+import { IconCancel, IconRefresh } from 'lib/lemon-ui/icons'
 import { userLogic } from 'scenes/userLogic'
-=======
-import { IconCancel, IconRefresh } from 'lib/lemon-ui/icons'
->>>>>>> 84b9766a
 
 import { AvailableFeature, BatchExportBackfill } from '~/types'
 
