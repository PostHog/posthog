--- conflicted
+++ resolved
@@ -1,23 +1,15 @@
 import { actions, kea, key, path, props, reducers, selectors, useActions, useValues } from 'kea'
 import { actionToUrl, router, urlToAction } from 'kea-router'
 
-import { FlaggedFeature } from 'lib/components/FlaggedFeature'
 import { LemonTab, LemonTabs } from 'lib/lemon-ui/LemonTabs'
 import { BatchExportBackfills } from 'scenes/data-pipelines/batch-exports/BatchExportBackfills'
 import { BatchExportRuns } from 'scenes/data-pipelines/batch-exports/BatchExportRuns'
-<<<<<<< HEAD
-=======
 import { LogsViewer } from 'scenes/hog-functions/logs/LogsViewer'
-import { PipelineNodeLogs } from 'scenes/pipeline/PipelineNodeLogs'
-import { PipelineNodeMetrics } from 'scenes/pipeline/PipelineNodeMetrics'
->>>>>>> 7e61c944
 import { Scene, SceneExport } from 'scenes/sceneTypes'
 import { urls } from 'scenes/urls'
 
 import { BatchExportService, Breadcrumb } from '~/types'
 
-import { PipelineNodeLogs } from '../legacy-plugins/PipelineNodeLogs'
-import { PipelineNodeMetrics } from '../legacy-plugins/PipelineNodeMetrics'
 import { BatchExportConfiguration } from './BatchExportConfiguration'
 import type { batchExportSceneLogicType } from './BatchExportSceneType'
 import { BatchExportsMetrics } from './BatchExportsMetrics'
@@ -120,29 +112,14 @@
             ? {
                   label: 'Metrics',
                   key: 'metrics',
-                  content: (
-                      <FlaggedFeature flag="batch-export-new-metrics" fallback={<PipelineNodeMetrics id={id} />}>
-                          <BatchExportsMetrics id={id} />
-                      </FlaggedFeature>
-                  ),
+                  content: <BatchExportsMetrics id={id} />,
               }
             : null,
         id
             ? {
                   label: 'Logs',
                   key: 'logs',
-<<<<<<< HEAD
-                  content: <PipelineNodeLogs id={id} />,
-=======
-                  content: (
-                      <FlaggedFeature
-                          flag="batch-export-new-logs"
-                          fallback={<PipelineNodeLogs id={id} stage={PipelineStage.Destination} />}
-                      >
-                          <LogsViewer sourceType="batch_export" sourceId={id} instanceLabel="run" />
-                      </FlaggedFeature>
-                  ),
->>>>>>> 7e61c944
+                  content: <LogsViewer sourceType="batch_export" sourceId={id} instanceLabel="run" />,
               }
             : null,
         id
