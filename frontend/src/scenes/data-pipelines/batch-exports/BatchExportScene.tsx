--- conflicted
+++ resolved
@@ -225,11 +225,7 @@
     ]
 
     return (
-<<<<<<< HEAD
-        <SceneContent forceNewSpacing>
-=======
         <SceneContent>
->>>>>>> 3ffda4b4
             <BatchExportSceneHeader />
             <SceneDivider />
             <LemonTabs activeKey={currentTab} tabs={tabs} onChange={setCurrentTab} sceneInset />
