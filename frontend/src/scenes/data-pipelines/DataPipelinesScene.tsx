import { actions, kea, listeners, path, props, reducers, selectors, useActions, useValues } from 'kea'
import { router, urlToAction } from 'kea-router'

import { ActivityLog } from 'lib/components/ActivityLog/ActivityLog'
import { useFeatureFlag } from 'lib/hooks/useFeatureFlag'
import { LemonTab, LemonTabs } from 'lib/lemon-ui/LemonTabs'
import { capitalizeFirstLetter } from 'lib/utils'
import { Scene, SceneExport } from 'scenes/sceneTypes'
import { urls } from 'scenes/urls'

import { SceneContent } from '~/layout/scenes/components/SceneContent'
import { SceneDivider } from '~/layout/scenes/components/SceneDivider'
import { SceneTitleSection } from '~/layout/scenes/components/SceneTitleSection'
import { ActivityScope, Breadcrumb } from '~/types'

import { DataPipelinesHogFunctions } from './DataPipelinesHogFunctions'
import { DataPipelinesOverview } from './DataPipelinesOverview'
import type { dataPipelinesSceneLogicType } from './DataPipelinesSceneType'
import { DataPipelinesSources } from './DataPipelinesSources'

const DATA_PIPELINES_SCENE_TABS = [
    'overview',
    'sources',
    'transformations',
    'destinations',
    'site_apps',
    'history',
] as const
export type DataPipelinesSceneTab = (typeof DATA_PIPELINES_SCENE_TABS)[number]

export type DataPipelinesSceneProps = {
    kind: DataPipelinesSceneTab
}

export const dataPipelinesSceneLogic = kea<dataPipelinesSceneLogicType>([
    props({} as DataPipelinesSceneProps),
    path(() => ['scenes', 'data-pipelines', 'dataPipelinesSceneLogic']),
    actions({
        setCurrentTab: (tab: DataPipelinesSceneTab) => ({ tab }),
    }),
    reducers(() => ({
        currentTab: [
            'overview' as DataPipelinesSceneTab,
            {
                setCurrentTab: (_, { tab }) => tab,
            },
        ],
    })),
    selectors({
        logicProps: [() => [(_, props) => props], (props) => props],
        breadcrumbs: [
            () => [(_, props) => props],
            ({ kind }): Breadcrumb[] => {
                return [
                    {
                        key: Scene.DataPipelines,
                        name: 'Data pipelines',
                        path: urls.dataPipelines(),
                    },
                    {
                        key: [Scene.DataPipelines, kind],
                        name: capitalizeFirstLetter(kind.replaceAll('_', ' ')),
                    },
                ]
            },
        ],
    }),
    listeners({
        setCurrentTab: ({ tab }) => {
            router.actions.push(urls.dataPipelines(tab))
        },
    }),
    urlToAction(({ actions, values }) => {
        return {
            // All possible routes for this scene need to be listed here
            [urls.dataPipelines(':kind' as any)]: ({ kind }) => {
                const possibleTab: DataPipelinesSceneTab = (kind as DataPipelinesSceneTab) ?? 'overview'

                const tab = DATA_PIPELINES_SCENE_TABS.includes(possibleTab) ? possibleTab : 'overview'
                if (tab !== values.currentTab) {
                    actions.setCurrentTab(tab)
                }
            },
        }
    }),
])

export const scene: SceneExport = {
    component: DataPipelinesScene,
    logic: dataPipelinesSceneLogic,
    paramsToProps: ({ params: { kind } }): (typeof dataPipelinesSceneLogic)['props'] => ({
        kind,
    }),
}

export function DataPipelinesScene(): JSX.Element {
    const { currentTab } = useValues(dataPipelinesSceneLogic)
    const { setCurrentTab } = useActions(dataPipelinesSceneLogic)
    const newSceneLayout = useFeatureFlag('NEW_SCENE_LAYOUT')

    const tabs: LemonTab<DataPipelinesSceneTab>[] = [
        {
            label: 'Overview',
            key: 'overview',
            content: <DataPipelinesOverview />,
        },
        {
            label: 'Sources',
            key: 'sources',
            content: <DataPipelinesSources />,
        },
        {
            label: 'Transformations',
            key: 'transformations',
            content: <DataPipelinesHogFunctions kind="transformation" />,
        },
        {
            label: 'Destinations',
            key: 'destinations',
            content: <DataPipelinesHogFunctions kind="destination" additionalKinds={['site_destination']} />,
        },
        {
            label: 'Apps',
            key: 'site_apps',
            content: <DataPipelinesHogFunctions kind="site_app" />,
        },
        {
            label: 'History',
            key: 'history',
            content: <ActivityLog scope={[ActivityScope.HOG_FUNCTION]} />,
        },
    ]

    return (
<<<<<<< HEAD
        <SceneContent forceNewSpacing>
=======
        <SceneContent>
>>>>>>> 3ffda4b4
            <SceneTitleSection
                name="Data pipelines"
                description="Ingest, transform, and send data between hundreds of tools."
                resourceType={{
                    type: 'data_pipeline',
                }}
            />
            <SceneDivider />
<<<<<<< HEAD
            <LemonTabs activeKey={currentTab} tabs={tabs} onChange={setCurrentTab} sceneInset={newSceneLayout} />
=======
            <LemonTabs activeKey={currentTab} tabs={tabs} onChange={setCurrentTab} sceneInset />
>>>>>>> 3ffda4b4
        </SceneContent>
    )
}<|MERGE_RESOLUTION|>--- conflicted
+++ resolved
@@ -2,7 +2,6 @@
 import { router, urlToAction } from 'kea-router'
 
 import { ActivityLog } from 'lib/components/ActivityLog/ActivityLog'
-import { useFeatureFlag } from 'lib/hooks/useFeatureFlag'
 import { LemonTab, LemonTabs } from 'lib/lemon-ui/LemonTabs'
 import { capitalizeFirstLetter } from 'lib/utils'
 import { Scene, SceneExport } from 'scenes/sceneTypes'
@@ -96,7 +95,6 @@
 export function DataPipelinesScene(): JSX.Element {
     const { currentTab } = useValues(dataPipelinesSceneLogic)
     const { setCurrentTab } = useActions(dataPipelinesSceneLogic)
-    const newSceneLayout = useFeatureFlag('NEW_SCENE_LAYOUT')
 
     const tabs: LemonTab<DataPipelinesSceneTab>[] = [
         {
@@ -132,11 +130,7 @@
     ]
 
     return (
-<<<<<<< HEAD
-        <SceneContent forceNewSpacing>
-=======
         <SceneContent>
->>>>>>> 3ffda4b4
             <SceneTitleSection
                 name="Data pipelines"
                 description="Ingest, transform, and send data between hundreds of tools."
@@ -145,11 +139,7 @@
                 }}
             />
             <SceneDivider />
-<<<<<<< HEAD
-            <LemonTabs activeKey={currentTab} tabs={tabs} onChange={setCurrentTab} sceneInset={newSceneLayout} />
-=======
             <LemonTabs activeKey={currentTab} tabs={tabs} onChange={setCurrentTab} sceneInset />
->>>>>>> 3ffda4b4
         </SceneContent>
     )
 }