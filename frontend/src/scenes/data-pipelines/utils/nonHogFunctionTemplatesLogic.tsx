import { connect, kea, path, props, selectors } from 'kea'

import { Link } from '@posthog/lemon-ui'

import { FEATURE_FLAGS } from 'lib/constants'
import { featureFlagLogic } from 'lib/logic/featureFlagLogic'
import { humanizeBatchExportName } from 'scenes/data-pipelines/batch-exports/utils'
import { sourceWizardLogic } from 'scenes/data-warehouse/new/sourceWizardLogic'
import { DATA_WAREHOUSE_SOURCE_ICON_MAP } from 'scenes/data-warehouse/settings/DataWarehouseSourceIcon'
import { userLogic } from 'scenes/userLogic'

import { SourceConfig } from '~/queries/schema/schema-general'
import { BATCH_EXPORT_SERVICE_NAMES, HogFunctionTemplateType } from '~/types'

import { BATCH_EXPORT_ICON_MAP } from '../batch-exports/BatchExportIcon'
import type { nonHogFunctionTemplatesLogicType } from './nonHogFunctionTemplatesLogicType'

export interface NonHogFunctionTemplatesLogicProps {
    availableSources: Record<string, SourceConfig>
}

export const nonHogFunctionTemplatesLogic = kea<nonHogFunctionTemplatesLogicType>([
    props({} as NonHogFunctionTemplatesLogicProps),
    path((key) => ['scenes', 'data-pipelines', 'utils', 'nonHogFunctionTemplatesLogic', key]),

    connect(({ availableSources }: NonHogFunctionTemplatesLogicProps) => ({
        values: [
            sourceWizardLogic({ availableSources }),
            ['connectors', 'manualConnectors'],
            featureFlagLogic,
            ['featureFlags'],
            userLogic,
            ['user'],
        ],
    })),

    selectors({
        hogFunctionTemplatesDataWarehouseSources: [
            (s) => [s.connectors, s.manualConnectors],
            (connectors, manualConnectors): HogFunctionTemplateType[] => {
                const managed = connectors.map(
                    (connector: SourceConfig): HogFunctionTemplateType => ({
                        id: `managed-${connector.name}`,
                        type: 'source',
<<<<<<< HEAD
                        name: connector.name,
                        icon_url: DATA_WAREHOUSE_SOURCE_ICON_MAP[connector.name],
                        status: connector.unreleasedSource ? 'coming_soon' : connector.betaSource ? 'beta' : 'stable',
                        description: (
=======
                        name: connector.label ?? connector.name,
                        icon_url: connector.iconPath,
                        status: connector.unreleasedSource ? 'coming_soon' : connector.betaSource ? 'beta' : 'stable',
                        description: connector.unreleasedSource ? (
                            'Get notified when this source is available to connect'
                        ) : (
>>>>>>> 3ffda4b4
                            <>
                                Data will be synced to PostHog and regularly refreshed.{' '}
                                <Link to="https://posthog.com/docs/cdp/sources">Learn more</Link>
                            </>
                        ),
                        code: '',
                        code_language: 'hog',
                        inputs_schema: [],
                        filters: null,
                        masking: null,
                        free: true,
                        flag: connector.featureFlag,
                    })
                )

                const selfManaged = manualConnectors.map(
                    (source): HogFunctionTemplateType => ({
                        id: `self-managed-${source.type}`,
                        type: 'source',
                        name: source.name,
                        icon_url: DATA_WAREHOUSE_SOURCE_ICON_MAP[source.type],
                        status: 'stable',
                        description: (
                            <>
                                Data will be queried directly from your data source that you manage.{' '}
                                <Link to="https://posthog.com/docs/cdp/sources">Learn more</Link>
                            </>
                        ),
                        code: '',
                        code_language: 'hog',
                        inputs_schema: [],
                        filters: null,
                        masking: null,
                        free: true,
                    })
                )

                return [...managed, ...selfManaged]
            },
        ],

        hogFunctionTemplatesBatchExports: [
            (s) => [s.featureFlags, s.user],
            (featureFlags, user): HogFunctionTemplateType[] => {
                const httpEnabled =
                    featureFlags[FEATURE_FLAGS.BATCH_EXPORTS_POSTHOG_HTTP] || user?.is_impersonated || user?.is_staff
                // HTTP is currently only used for Cloud to Cloud migrations and shouldn't be accessible to users
                const services = BATCH_EXPORT_SERVICE_NAMES.filter((service) =>
                    httpEnabled ? true : service !== ('HTTP' as const)
                )

                return services.map(
                    (service): HogFunctionTemplateType => ({
                        id: `batch-export-${service}`,
                        type: 'destination',
                        name: humanizeBatchExportName(service),
                        icon_url: BATCH_EXPORT_ICON_MAP[service],
                        status: 'stable',
                        code: '',
                        code_language: 'hog',
                        inputs_schema: [],
                        filters: null,
                        masking: null,
                        free: false,
                        description: `${service} batch export`,
                    })
                )
            },
        ],
    }),
])<|MERGE_RESOLUTION|>--- conflicted
+++ resolved
@@ -42,19 +42,12 @@
                     (connector: SourceConfig): HogFunctionTemplateType => ({
                         id: `managed-${connector.name}`,
                         type: 'source',
-<<<<<<< HEAD
-                        name: connector.name,
-                        icon_url: DATA_WAREHOUSE_SOURCE_ICON_MAP[connector.name],
-                        status: connector.unreleasedSource ? 'coming_soon' : connector.betaSource ? 'beta' : 'stable',
-                        description: (
-=======
                         name: connector.label ?? connector.name,
                         icon_url: connector.iconPath,
                         status: connector.unreleasedSource ? 'coming_soon' : connector.betaSource ? 'beta' : 'stable',
                         description: connector.unreleasedSource ? (
                             'Get notified when this source is available to connect'
                         ) : (
->>>>>>> 3ffda4b4
                             <>
                                 Data will be synced to PostHog and regularly refreshed.{' '}
                                 <Link to="https://posthog.com/docs/cdp/sources">Learn more</Link>
