--- conflicted
+++ resolved
@@ -12,10 +12,7 @@
 import { hogFunctionsListLogic } from 'scenes/hog-functions/list/hogFunctionsListLogic'
 import { urls } from 'scenes/urls'
 
-<<<<<<< HEAD
-=======
 import { SceneContent } from '~/layout/scenes/components/SceneContent'
->>>>>>> 3ffda4b4
 import { SceneDivider } from '~/layout/scenes/components/SceneDivider'
 import { SceneSection } from '~/layout/scenes/components/SceneSection'
 import { HogFunctionTypeType, ProductKey } from '~/types'
@@ -82,11 +79,7 @@
     const productInfoMapping = MAPPING[kind]
 
     return (
-<<<<<<< HEAD
-        <div className="flex flex-col gap-4">
-=======
         <SceneContent>
->>>>>>> 3ffda4b4
             <PageHeader buttons={newButton} />
             {productInfoMapping ? (
                 <ProductIntroduction
@@ -117,10 +110,6 @@
             <SceneSection title={`Create a new ${humanizedKind}`}>
                 <HogFunctionTemplateList type={kind} additionalTypes={additionalKinds} hideComingSoonByDefault />
             </SceneSection>
-<<<<<<< HEAD
-        </div>
-=======
         </SceneContent>
->>>>>>> 3ffda4b4
     )
 }