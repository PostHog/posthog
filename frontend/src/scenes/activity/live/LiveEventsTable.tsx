--- conflicted
+++ resolved
@@ -83,11 +83,7 @@
 
     return (
         <SceneContent data-attr="manage-events-table">
-<<<<<<< HEAD
-            <LemonTabs activeKey={ActivityTab.LiveEvents} tabs={tabs} sceneInset />
-=======
             <LemonTabs activeKey={ActivityTab.LiveEvents} tabs={tabs} sceneInset className="mb-3" />
->>>>>>> 2775ec38
             <SceneTitleSection
                 name={sceneConfigurations[Scene.Activity].name}
                 description={sceneConfigurations[Scene.Activity].description}
