import { useActions, useValues } from 'kea'

import { LemonTabs } from 'lib/lemon-ui/LemonTabs'
import { Scene, SceneExport } from 'scenes/sceneTypes'
import { sceneConfigurations } from 'scenes/scenes'

import { SceneContent } from '~/layout/scenes/components/SceneContent'
import { SceneTitleSection } from '~/layout/scenes/components/SceneTitleSection'
import { Query } from '~/queries/Query/Query'
import { QueryFeature } from '~/queries/nodes/DataTable/queryFeatures'
import { ActivityTab } from '~/types'

import { eventsSceneLogic } from './eventsSceneLogic'
import { useActivityTabs } from './utils'

export function EventsScene({ tabId }: { tabId?: string } = {}): JSX.Element {
    const { query } = useValues(eventsSceneLogic)
    const { setQuery } = useActions(eventsSceneLogic)
    const tabs = useActivityTabs()

    return (
        <SceneContent>
<<<<<<< HEAD
            <LemonTabs activeKey={ActivityTab.ExploreEvents} tabs={tabs} sceneInset />
=======
            <LemonTabs activeKey={ActivityTab.ExploreEvents} tabs={tabs} sceneInset className="mb-3" />
>>>>>>> 2775ec38
            <SceneTitleSection
                name={sceneConfigurations[Scene.Activity].name}
                description={sceneConfigurations[Scene.Activity].description}
                resourceType={{
                    type: sceneConfigurations[Scene.Activity].iconType || 'default_icon_type',
                }}
            />
            <Query
                attachTo={eventsSceneLogic({ tabId })}
                uniqueKey={`events-scene-${tabId}`}
                query={query}
                setQuery={setQuery}
                context={{
                    showOpenEditorButton: true,
                    extraDataTableQueryFeatures: [QueryFeature.highlightExceptionEventRows],
                    dataTableMaxPaginationLimit: 200,
                }}
            />
        </SceneContent>
    )
}

export const scene: SceneExport = {
    component: EventsScene,
    logic: eventsSceneLogic,
    settingSectionId: 'environment-autocapture',
}<|MERGE_RESOLUTION|>--- conflicted
+++ resolved
@@ -20,11 +20,7 @@
 
     return (
         <SceneContent>
-<<<<<<< HEAD
-            <LemonTabs activeKey={ActivityTab.ExploreEvents} tabs={tabs} sceneInset />
-=======
             <LemonTabs activeKey={ActivityTab.ExploreEvents} tabs={tabs} sceneInset className="mb-3" />
->>>>>>> 2775ec38
             <SceneTitleSection
                 name={sceneConfigurations[Scene.Activity].name}
                 description={sceneConfigurations[Scene.Activity].description}
