import React from 'react'
import { Table, Tag, Card } from 'antd'
import { systemStatusLogic } from './systemStatusLogic'
import { useValues } from 'kea'
import { SystemStatusSubrows } from '~/types'
import { preflightLogic } from 'scenes/PreflightCheck/logic'
<<<<<<< HEAD
import { IconExternalLink } from 'lib/components/icons'
import { Link } from 'lib/components/Link'

interface MetricRow {
    metric: string
    key: string
    value: any
}

const METRIC_KEY_TO_INTERNAL_LINK = {
    special_migrations_ok: '/instance/special_migrations',
}
=======
import { IconOpenInNew } from 'lib/components/icons'
>>>>>>> a62dbe56

function RenderValue(value: any): JSX.Element | string {
    if (typeof value === 'boolean') {
        return <Tag color={value ? 'success' : 'error'}>{value ? 'Yes' : 'No'}</Tag>
    }
    if (value === null || value === undefined || value === '') {
        return <Tag>Unknown</Tag>
    }
    return value.toString()
}

function RenderMetric(metricRow: MetricRow): JSX.Element {
    return (
        <span>
            {metricRow.metric}{' '}
            {METRIC_KEY_TO_INTERNAL_LINK[metricRow.key] ? (
                <Link to={METRIC_KEY_TO_INTERNAL_LINK[metricRow.key]}>
                    <IconExternalLink style={{ verticalAlign: 'middle' }} />
                </Link>
            ) : null}
        </span>
    )
}

export function OverviewTab(): JSX.Element {
    const { overview, systemStatusLoading } = useValues(systemStatusLogic)
    const { configOptions, preflightLoading } = useValues(preflightLogic)

    const columns = [
        {
            title: 'Metric',
            className: 'metric-column',
            render: RenderMetric,
        },
        {
            title: 'Value',
            dataIndex: 'value',
            render: RenderValue,
        },
    ]

    return (
        <>
            <Card>
                <h3 className="l3">Key metrics</h3>
                <Table
                    className="system-status-table"
                    size="small"
                    rowKey="metric"
                    pagination={{ pageSize: 99999, hideOnSinglePage: true }}
                    dataSource={overview}
                    columns={columns}
                    loading={systemStatusLoading}
                    expandable={{
                        expandedRowRender: function renderExpand(row) {
                            return row.subrows ? <Subrows {...row.subrows} /> : null
                        },
                        rowExpandable: (row) => !!row.subrows && row.subrows.rows.length > 0,
                        expandRowByClick: true,
                    }}
                />

                <h3 className="l3" style={{ marginTop: 32 }}>
                    Configuration options
                </h3>
                <p>
                    <a
                        href="https://posthog.com/docs/self-host#Configure?utm_medium=in-product"
                        rel="noopener"
                        target="_blank"
                    >
                        Learn more <IconOpenInNew style={{ verticalAlign: 'middle' }} />
                    </a>
                </p>
                <Table
                    className="system-config-table"
                    size="small"
                    rowKey="metric"
                    pagination={{ pageSize: 99999, hideOnSinglePage: true }}
                    dataSource={configOptions}
                    columns={columns}
                    loading={preflightLoading}
                />
            </Card>
        </>
    )
}

function Subrows(props: SystemStatusSubrows): JSX.Element {
    return (
        <Table
            rowKey="metric"
            pagination={{ pageSize: 99999, hideOnSinglePage: true }}
            dataSource={props.rows}
            columns={props.columns.map((title, dataIndex) => ({ title, dataIndex }))}
        />
    )
}<|MERGE_RESOLUTION|>--- conflicted
+++ resolved
@@ -4,8 +4,7 @@
 import { useValues } from 'kea'
 import { SystemStatusSubrows } from '~/types'
 import { preflightLogic } from 'scenes/PreflightCheck/logic'
-<<<<<<< HEAD
-import { IconExternalLink } from 'lib/components/icons'
+import { IconOpenInNew } from 'lib/components/icons'
 import { Link } from 'lib/components/Link'
 
 interface MetricRow {
@@ -17,9 +16,6 @@
 const METRIC_KEY_TO_INTERNAL_LINK = {
     special_migrations_ok: '/instance/special_migrations',
 }
-=======
-import { IconOpenInNew } from 'lib/components/icons'
->>>>>>> a62dbe56
 
 function RenderValue(value: any): JSX.Element | string {
     if (typeof value === 'boolean') {
@@ -37,7 +33,7 @@
             {metricRow.metric}{' '}
             {METRIC_KEY_TO_INTERNAL_LINK[metricRow.key] ? (
                 <Link to={METRIC_KEY_TO_INTERNAL_LINK[metricRow.key]}>
-                    <IconExternalLink style={{ verticalAlign: 'middle' }} />
+                    <IconOpenInNew style={{ verticalAlign: 'middle' }} />
                 </Link>
             ) : null}
         </span>
