import './SurveyAppearance.scss'
import { LemonCheckbox, LemonInput } from '@posthog/lemon-ui'
import {
    SurveyAppearance as SurveyAppearanceType,
    SurveyQuestion,
    RatingSurveyQuestion,
    SurveyQuestionType,
    MultipleSurveyQuestion,
} from '~/types'
import { defaultSurveyAppearance } from './surveyLogic'
import {
    dissatisfiedEmoji,
    neutralEmoji,
    posthogLogoSVG,
    satisfiedEmoji,
    veryDissatisfiedEmoji,
    verySatisfiedEmoji,
} from './SurveyAppearanceUtils'
<<<<<<< HEAD
import { surveysLogic } from './surveysLogic'
import { useValues } from 'kea'
=======
import { IconClose } from 'lib/lemon-ui/icons'
>>>>>>> ebcd86f3

interface SurveyAppearanceProps {
    type: SurveyQuestionType
    question: string
    appearance: SurveyAppearanceType
    surveyQuestionItem: RatingSurveyQuestion | SurveyQuestion | MultipleSurveyQuestion
    description?: string | null
    link?: string | null
    readOnly?: boolean
    onAppearanceChange: (appearance: SurveyAppearanceType) => void
}
export function SurveyAppearance({
    type,
    question,
    appearance,
    surveyQuestionItem,
    description,
    link,
    readOnly,
    onAppearanceChange,
}: SurveyAppearanceProps): JSX.Element {
    const { whitelabelAvailable } = useValues(surveysLogic)

    return (
        <>
            <h3 className="mb-4 text-center">Preview</h3>
            {type === SurveyQuestionType.Rating && (
                <SurveyRatingAppearance
                    ratingSurveyQuestion={surveyQuestionItem as RatingSurveyQuestion}
                    appearance={appearance}
                    question={question}
                    description={description}
                />
            )}
            {(surveyQuestionItem.type === SurveyQuestionType.SingleChoice ||
                surveyQuestionItem.type === SurveyQuestionType.MultipleChoice) && (
                <SurveyMultipleChoiceAppearance
                    multipleChoiceQuestion={surveyQuestionItem as MultipleSurveyQuestion}
                    appearance={appearance}
                    question={question}
                    description={description}
                />
            )}
            {(surveyQuestionItem.type === SurveyQuestionType.Open ||
                surveyQuestionItem.type === SurveyQuestionType.Link) && (
                <BaseAppearance
                    type={type}
                    question={question}
                    description={description}
                    appearance={appearance}
                    link={link}
                />
            )}
            {!readOnly && (
                <div className="flex flex-col">
                    <div className="mt-2">Background color</div>
                    <LemonInput
                        value={appearance?.backgroundColor}
                        onChange={(backgroundColor) => onAppearanceChange({ ...appearance, backgroundColor })}
                    />
                    <div className="mt-2">Question text color</div>
                    <LemonInput
                        value={appearance?.textColor}
                        onChange={(textColor) => onAppearanceChange({ ...appearance, textColor })}
                    />
                    <div className="mt-2">Description text color</div>
                    <LemonInput
                        value={appearance?.descriptionTextColor || defaultSurveyAppearance.descriptionTextColor}
                        onChange={(descriptionTextColor) => onAppearanceChange({ ...appearance, descriptionTextColor })}
                    />
                    {surveyQuestionItem.type === SurveyQuestionType.Rating && (
                        <>
                            <div className="mt-2">Rating button color</div>
                            <LemonInput
                                value={appearance?.ratingButtonColor}
                                onChange={(ratingButtonColor) =>
                                    onAppearanceChange({ ...appearance, ratingButtonColor })
                                }
                            />
                            {surveyQuestionItem.display === 'emoji' && (
                                <>
                                    <div className="mt-2">Rating button hover color</div>
                                    <LemonInput
                                        value={appearance?.ratingButtonHoverColor}
                                        onChange={(ratingButtonHoverColor) =>
                                            onAppearanceChange({ ...appearance, ratingButtonHoverColor })
                                        }
                                    />
                                </>
                            )}
                        </>
                    )}
                    {(type === SurveyQuestionType.Open || type === SurveyQuestionType.Link) && (
                        <>
                            <div className="mt-2">Button color</div>
                            <LemonInput
                                value={appearance?.submitButtonColor}
                                onChange={(submitButtonColor) =>
                                    onAppearanceChange({ ...appearance, submitButtonColor })
                                }
                            />
                            <div className="mt-2">Button text</div>
                            <LemonInput
                                value={appearance?.submitButtonText || defaultSurveyAppearance.submitButtonText}
                                onChange={(submitButtonText) => onAppearanceChange({ ...appearance, submitButtonText })}
                            />
                        </>
                    )}
                    <div className="mt-2">
                        <LemonCheckbox
                            label={
                                <div className="flex items-center">
                                    <span>Hide PostHog branding</span>
                                </div>
                            }
                            onChange={(checked) => onAppearanceChange({ ...appearance, whiteLabel: checked })}
                            disabledReason={
                                !whitelabelAvailable ? 'Upgrade to any paid plan to hide PostHog branding' : null
                            }
                        />
                    </div>
                </div>
            )}
        </>
    )
}

// This should be synced to the UI of the surveys app plugin
function BaseAppearance({
    type,
    question,
    appearance,
    description,
    link,
}: {
    type: SurveyQuestionType
    question: string
    appearance: SurveyAppearanceType
    description?: string | null
    link?: string | null
}): JSX.Element {
    return (
        <form className="survey-form" style={{ backgroundColor: appearance.backgroundColor }}>
            <div className="survey-box">
                <div className="cancel-btn-wrapper">
                    <button
                        className="form-cancel"
                        type="button"
                        style={{ backgroundColor: appearance.backgroundColor }}
                    >
                        <IconClose />
                    </button>
                </div>
                <div className="question-textarea-wrapper">
                    <div className="survey-question" style={{ color: appearance.textColor }}>
                        {question}
                    </div>
                    {description && (
                        <div className="description" style={{ color: appearance.descriptionTextColor }}>
                            {description}
                        </div>
                    )}
                    {type === SurveyQuestionType.Open && (
                        <textarea className="survey-textarea" name="survey" rows={4} />
                    )}
                </div>
                <div className="bottom-section">
                    <div className="buttons">
                        <button
                            className="form-submit"
                            type="button"
                            onClick={() => {
                                link && type === SurveyQuestionType.Link ? window.open(link) : null
                            }}
                            style={{ backgroundColor: appearance.submitButtonColor }}
                        >
                            {appearance.submitButtonText || 'Submit'}
                        </button>
                    </div>
                    <div className="footer-branding" style={{ display: appearance.whiteLabel ? 'none' : '' }}>
                        powered by {posthogLogoSVG} PostHog
                    </div>
                </div>
            </div>
        </form>
    )
}

function SurveyRatingAppearance({
    ratingSurveyQuestion,
    appearance,
    question,
    description,
}: {
    ratingSurveyQuestion: RatingSurveyQuestion
    appearance: SurveyAppearanceType
    question: string
    description?: string | null
}): JSX.Element {
    const threeEmojis = [dissatisfiedEmoji, neutralEmoji, satisfiedEmoji]
    const fiveEmojis = [veryDissatisfiedEmoji, dissatisfiedEmoji, neutralEmoji, satisfiedEmoji, verySatisfiedEmoji]

    return (
        <form className="survey-form" style={{ backgroundColor: appearance.backgroundColor }}>
            <div className="survey-box">
                <div className="cancel-btn-wrapper">
                    <button
                        className="form-cancel"
                        type="button"
                        style={{ backgroundColor: appearance.backgroundColor }}
                    >
                        X
                    </button>
                </div>
                <div className="survey-question" style={{ color: appearance.textColor }}>
                    {question}
                </div>
                {description && (
                    <div className="description" style={{ color: appearance.descriptionTextColor }}>
                        {description}
                    </div>
                )}
                <div className="rating-section">
                    <div className="rating-options">
                        {ratingSurveyQuestion.display === 'emoji' && (
                            <div className="rating-options-emoji">
                                {(ratingSurveyQuestion.scale === 3 ? threeEmojis : fiveEmojis).map((emoji, idx) => (
                                    <button
                                        className="ratings-emoji"
                                        type="button"
                                        key={idx}
                                        style={{ fill: appearance.ratingButtonColor }}
                                        onMouseEnter={(val) => {
                                            val.currentTarget.style.fill = appearance.ratingButtonHoverColor || 'coral'
                                        }}
                                        onMouseLeave={(val) => {
                                            val.currentTarget.style.fill = appearance.ratingButtonColor || 'black'
                                        }}
                                    >
                                        {emoji}
                                    </button>
                                ))}
                            </div>
                        )}{' '}
                        {ratingSurveyQuestion.display === 'number' && (
                            <div>
                                {
                                    <div
                                        className={`rating-options-buttons ${
                                            ratingSurveyQuestion.scale === 5 ? '' : 'max-numbers'
                                        }`}
                                    >
                                        {(ratingSurveyQuestion.scale === 5
                                            ? [1, 2, 3, 4, 5]
                                            : [1, 2, 3, 4, 5, 6, 7, 8, 9, 10]
                                        ).map((num, idx) => {
                                            return (
                                                <button
                                                    className="ratings-number"
                                                    type="button"
                                                    key={idx}
                                                    style={{ backgroundColor: appearance.ratingButtonColor }}
                                                >
                                                    {num}
                                                </button>
                                            )
                                        })}
                                    </div>
                                }
                            </div>
                        )}
                    </div>
                    <div className="rating-text">
                        <div>{ratingSurveyQuestion.lowerBoundLabel}</div>
                        <div>{ratingSurveyQuestion.upperBoundLabel}</div>
                    </div>
                    <div className="footer-branding" style={{ display: appearance.whiteLabel ? 'none' : '' }}>
                        powered by {posthogLogoSVG} PostHog
                    </div>
                </div>
            </div>
        </form>
    )
}

function SurveyMultipleChoiceAppearance({
    multipleChoiceQuestion,
    appearance,
    question,
    description,
}: {
    multipleChoiceQuestion: MultipleSurveyQuestion
    appearance: SurveyAppearanceType
    question: string
    description?: string | null
}): JSX.Element {
    const inputType = multipleChoiceQuestion.type === SurveyQuestionType.SingleChoice ? 'radio' : 'checkbox'
    return (
        <form className="survey-form" style={{ backgroundColor: appearance.backgroundColor }}>
            <div className="survey-box">
                <div className="cancel-btn-wrapper">
                    <button
                        className="form-cancel"
                        type="button"
                        style={{ backgroundColor: appearance.backgroundColor }}
                    >
                        X
                    </button>
                </div>
                <div className="survey-question" style={{ color: appearance.textColor }}>
                    {question}
                </div>
                {description && (
                    <div className="description" style={{ color: appearance.descriptionTextColor }}>
                        {description}
                    </div>
                )}
                <div className="multiple-choice-options">
                    {(multipleChoiceQuestion.choices || []).map((choice, idx) => (
                        <div className="choice-option" key={idx}>
                            <input type={inputType} name="choice" value={choice} />
                            <label>{choice}</label>
                        </div>
                    ))}
                </div>
                <div className="bottom-section">
                    <div className="buttons">
                        <button
                            className="form-submit"
                            type="button"
                            onClick={() => {}}
                            style={{ backgroundColor: appearance.submitButtonColor }}
                        >
                            {appearance.submitButtonText || 'Submit'}
                        </button>
                    </div>
                    <div className="footer-branding" style={{ display: appearance.whiteLabel ? 'none' : '' }}>
                        powered by {posthogLogoSVG} PostHog
                    </div>
                </div>
            </div>
        </form>
    )
}<|MERGE_RESOLUTION|>--- conflicted
+++ resolved
@@ -16,12 +16,9 @@
     veryDissatisfiedEmoji,
     verySatisfiedEmoji,
 } from './SurveyAppearanceUtils'
-<<<<<<< HEAD
 import { surveysLogic } from './surveysLogic'
 import { useValues } from 'kea'
-=======
 import { IconClose } from 'lib/lemon-ui/icons'
->>>>>>> ebcd86f3
 
 interface SurveyAppearanceProps {
     type: SurveyQuestionType
