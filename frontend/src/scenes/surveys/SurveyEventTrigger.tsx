--- conflicted
+++ resolved
@@ -144,15 +144,8 @@
             <>
                 {events.length === 0 ? (
                     <LemonCard className="border-dashed" hoverEffect={false}>
-<<<<<<< HEAD
-                        <div className="text-muted-foreground-foreground text-sm mb-1">No events selected</div>
-                        <div className="text-xs text-muted-foreground">
-                            Add events to trigger this survey when those events are captured in the current user session
-                        </div>
-=======
-                        <div className="text-muted-alt text-sm mb-1">{emptyTitle}</div>
-                        <div className="text-xs text-muted">{emptyDescription}</div>
->>>>>>> 983b3d78
+                        <div className="text-muted-foreground text-sm mb-1">{emptyTitle}</div>
+                        <div className="text-xs text-muted-foreground">{emptyDescription}</div>
                     </LemonCard>
                 ) : (
                     <div className="space-y-2">
@@ -172,7 +165,7 @@
                                                         <div className="flex items-center gap-2">
                                                             <span className="font-semibold text-sm">{event.name}</span>
                                                             {hasPropertyFilters && (
-                                                                <span className="text-xs text-muted-foreground-foreground bg-border px-1.5 py-0.5 rounded">
+                                                                <span className="text-xs text-muted-foreground bg-border px-1.5 py-0.5 rounded">
                                                                     {Object.keys(event.propertyFilters!).length} filter
                                                                     {Object.keys(event.propertyFilters!).length !== 1
                                                                         ? 's'
@@ -195,7 +188,7 @@
                                             },
                                             content: (
                                                 <div>
-                                                    <div className="text-xs font-medium text-muted-foreground-foreground mb-2 uppercase tracking-wide">
+                                                    <div className="text-xs font-medium text-muted-foreground mb-2 uppercase tracking-wide">
                                                         Property Filters
                                                     </div>
                                                     <PropertyFilters
