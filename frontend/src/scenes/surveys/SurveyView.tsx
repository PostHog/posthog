import './SurveyView.scss'

import { useActions, useValues } from 'kea'
import { useEffect, useState } from 'react'

import { IconGraph, IconTrash } from '@posthog/icons'
import { LemonButton, LemonDialog, LemonDivider } from '@posthog/lemon-ui'

import { AccessControlAction, userHasAccess } from 'lib/components/AccessControlAction'
import { ActivityLog } from 'lib/components/ActivityLog/ActivityLog'
import { SceneDuplicate } from 'lib/components/Scenes/SceneDuplicate'
import { SceneFile } from 'lib/components/Scenes/SceneFile'
import { LemonSkeleton } from 'lib/lemon-ui/LemonSkeleton'
import { LemonTabs } from 'lib/lemon-ui/LemonTabs'
import { ButtonPrimitive } from 'lib/ui/Button/ButtonPrimitives'
import { LinkedHogFunctions } from 'scenes/hog-functions/list/LinkedHogFunctions'
import { organizationLogic } from 'scenes/organizationLogic'
import { DuplicateToProjectModal } from 'scenes/surveys/DuplicateToProjectModal'
import { SurveyNoResponsesBanner } from 'scenes/surveys/SurveyNoResponsesBanner'
import { SurveyOverview } from 'scenes/surveys/SurveyOverview'
import { SurveyResponseFilters } from 'scenes/surveys/SurveyResponseFilters'
import { SurveyResultDemo } from 'scenes/surveys/SurveyResultDemo'
import { SurveyStatsSummary } from 'scenes/surveys/SurveyStatsSummary'
import { LaunchSurveyButton } from 'scenes/surveys/components/LaunchSurveyButton'
import { SurveyFeedbackButton } from 'scenes/surveys/components/SurveyFeedbackButton'
import { SurveyQuestionVisualization } from 'scenes/surveys/components/question-visualizations/SurveyQuestionVisualization'
import { surveyLogic } from 'scenes/surveys/surveyLogic'
import { surveysLogic } from 'scenes/surveys/surveysLogic'

import {
    ScenePanel,
    ScenePanelActionsSection,
    ScenePanelDivider,
    ScenePanelInfoSection,
} from '~/layout/scenes/SceneLayout'
import { SceneContent } from '~/layout/scenes/components/SceneContent'
import { SceneDivider } from '~/layout/scenes/components/SceneDivider'
import { SceneTitleSection } from '~/layout/scenes/components/SceneTitleSection'
import { Query } from '~/queries/Query/Query'
import {
    AccessControlLevel,
    AccessControlResourceType,
    ActivityScope,
    PropertyFilterType,
    PropertyOperator,
    SurveyEventName,
    SurveyEventProperties,
    SurveyQuestionType,
} from '~/types'

import { SurveysDisabledBanner } from './SurveySettings'

const RESOURCE_TYPE = 'survey'

export function SurveyView({ id }: { id: string }): JSX.Element {
    const { survey, surveyLoading } = useValues(surveyLogic)
    const { editingSurvey, updateSurvey, stopSurvey, resumeSurvey, duplicateSurvey, setIsDuplicateToProjectModalOpen } =
        useActions(surveyLogic)
    const { deleteSurvey } = useActions(surveysLogic)
    const { isOnNewEmptyStateExperiment } = useValues(surveysLogic)
    const { currentOrganization } = useValues(organizationLogic)

    const hasMultipleProjects = currentOrganization?.teams && currentOrganization.teams.length > 1

    const [tabKey, setTabKey] = useState(survey.start_date ? 'results' : 'overview')

    useEffect(() => {
        if (survey.start_date) {
            setTabKey('results')
        } else {
            setTabKey('overview')
        }
    }, [survey.start_date])

    return (
        <div>
            {surveyLoading ? (
                <LemonSkeleton />
            ) : (
                <SceneContent>
                    <ScenePanel>
<<<<<<< HEAD
                        <ScenePanelCommonActions>
                            {surveyLoading ? (
                                <WrappingLoadingSkeleton>
                                    <ButtonPrimitive aria-hidden>X</ButtonPrimitive>
                                </WrappingLoadingSkeleton>
                            ) : (
                                <SceneCommonButtons
                                    dataAttrKey={RESOURCE_TYPE}
                                    duplicate={
                                        userHasAccess(
                                            AccessControlResourceType.Survey,
                                            AccessControlLevel.Editor,
                                            survey.user_access_level
                                        )
                                            ? {
                                                  onClick: () => {
                                                      if (hasMultipleProjects) {
                                                          setIsDuplicateToProjectModalOpen(true)
                                                      } else {
                                                          duplicateSurvey()
                                                      }
                                                  },
                                              }
                                            : undefined
                                    }
                                />
                            )}
                        </ScenePanelCommonActions>
=======
>>>>>>> ac547248
                        <ScenePanelInfoSection>
                            <SceneFile dataAttrKey={RESOURCE_TYPE} />
                        </ScenePanelInfoSection>
                        <ScenePanelDivider />
                        <ScenePanelActionsSection>
<<<<<<< HEAD
                            <AccessControlAction
                                resourceType={AccessControlResourceType.Survey}
                                minAccessLevel={AccessControlLevel.Editor}
                                userAccessLevel={survey.user_access_level}
=======
                            <SceneDuplicate
                                dataAttrKey={RESOURCE_TYPE}
                                onClick={() => {
                                    if (hasMultipleProjects) {
                                        setIsDuplicateToProjectModalOpen(true)
                                    } else {
                                        duplicateSurvey()
                                    }
                                }}
                            />
                        </ScenePanelActionsSection>
                        <ScenePanelDivider />
                        <ScenePanelActionsSection>
                            <ButtonPrimitive
                                menuItem
                                variant="danger"
                                data-attr={`${RESOURCE_TYPE}-delete`}
                                onClick={() => {
                                    LemonDialog.open({
                                        title: 'Delete this survey?',
                                        content: (
                                            <div className="text-sm text-secondary">
                                                This action cannot be undone. All survey data will be permanently
                                                removed.
                                            </div>
                                        ),
                                        primaryButton: {
                                            children: 'Delete',
                                            type: 'primary',
                                            onClick: () => deleteSurvey(id),
                                            size: 'small',
                                        },
                                        secondaryButton: {
                                            children: 'Cancel',
                                            type: 'tertiary',
                                            size: 'small',
                                        },
                                    })
                                }}
>>>>>>> ac547248
                            >
                                <ButtonPrimitive
                                    menuItem
                                    variant="danger"
                                    data-attr={`${RESOURCE_TYPE}-delete`}
                                    onClick={() => {
                                        LemonDialog.open({
                                            title: 'Delete this survey?',
                                            content: (
                                                <div className="text-sm text-secondary">
                                                    This action cannot be undone. All survey data will be permanently
                                                    removed.
                                                </div>
                                            ),
                                            primaryButton: {
                                                children: 'Delete',
                                                type: 'primary',
                                                onClick: () => deleteSurvey(id),
                                                size: 'small',
                                            },
                                            secondaryButton: {
                                                children: 'Cancel',
                                                type: 'tertiary',
                                                size: 'small',
                                            },
                                        })
                                    }}
                                >
                                    <IconTrash />
                                    Delete survey
                                </ButtonPrimitive>
                            </AccessControlAction>
                        </ScenePanelActionsSection>
                    </ScenePanel>

                    <SurveysDisabledBanner />
                    <SceneTitleSection
                        name={survey.name}
                        description={survey.description}
                        resourceType={{
                            type: 'survey',
                        }}
                        canEdit={userHasAccess(
                            AccessControlResourceType.Survey,
                            AccessControlLevel.Editor,
                            survey.user_access_level
                        )}
                        onNameChange={(name) => updateSurvey({ id, name })}
                        onDescriptionChange={(description) => updateSurvey({ id, description })}
                        renameDebounceMs={1000}
                        isLoading={surveyLoading}
                        actions={
                            <>
                                <SurveyFeedbackButton />
                                <AccessControlAction
                                    resourceType={AccessControlResourceType.Survey}
                                    minAccessLevel={AccessControlLevel.Editor}
                                    userAccessLevel={survey.user_access_level}
                                >
                                    <LemonButton
                                        data-attr="edit-survey"
                                        onClick={() => editingSurvey(true)}
                                        type="secondary"
                                        size="small"
                                    >
                                        Edit
                                    </LemonButton>
                                </AccessControlAction>
                                {!survey.start_date ? (
                                    <LaunchSurveyButton />
                                ) : survey.end_date && !survey.archived ? (
                                    <AccessControlAction
                                        resourceType={AccessControlResourceType.Survey}
                                        minAccessLevel={AccessControlLevel.Editor}
                                        userAccessLevel={survey.user_access_level}
                                    >
                                        <LemonButton
                                            type="secondary"
                                            size="small"
                                            onClick={() => {
                                                LemonDialog.open({
                                                    title: 'Resume this survey?',
                                                    content: (
                                                        <div className="text-sm text-secondary">
                                                            Once resumed, the survey will be visible to your users
                                                            again.
                                                        </div>
                                                    ),
                                                    primaryButton: {
                                                        children: 'Resume',
                                                        type: 'primary',
                                                        onClick: () => resumeSurvey(),
                                                        size: 'small',
                                                    },
                                                    secondaryButton: {
                                                        children: 'Cancel',
                                                        type: 'tertiary',
                                                        size: 'small',
                                                    },
                                                })
                                            }}
                                        >
                                            Resume
                                        </LemonButton>
                                    </AccessControlAction>
                                ) : (
                                    !survey.archived && (
                                        <AccessControlAction
                                            resourceType={AccessControlResourceType.Survey}
                                            minAccessLevel={AccessControlLevel.Editor}
                                            userAccessLevel={survey.user_access_level}
                                        >
                                            <LemonButton
                                                data-attr="stop-survey"
                                                type="secondary"
                                                status="danger"
                                                size="small"
                                                onClick={() => {
                                                    LemonDialog.open({
                                                        title: 'Stop this survey?',
                                                        content: (
                                                            <div className="text-sm text-secondary">
                                                                The survey will no longer be displayed to users.
                                                            </div>
                                                        ),
                                                        primaryButton: {
                                                            children: 'Stop',
                                                            type: 'primary',
                                                            onClick: () => stopSurvey(),
                                                            size: 'small',
                                                        },
                                                        secondaryButton: {
                                                            children: 'Cancel',
                                                            type: 'tertiary',
                                                            size: 'small',
                                                        },
                                                    })
                                                }}
                                            >
                                                Stop
                                            </LemonButton>
                                        </AccessControlAction>
                                    )
                                )}
                            </>
                        }
                    />
                    <SceneDivider />
                    <LemonTabs
                        activeKey={tabKey}
                        onChange={(key) => setTabKey(key)}
                        sceneInset
                        tabs={[
                            survey.start_date
                                ? {
                                      content: (
                                          <div>
                                              <SurveyResult />
                                          </div>
                                      ),
                                      key: 'results',
                                      label: 'Results',
                                  }
                                : isOnNewEmptyStateExperiment
                                  ? {
                                        content: <SurveyResultDemo />,
                                        key: 'results',
                                        label: 'Results (Demo)',
                                    }
                                  : null,
                            {
                                content: <SurveyOverview onTabChange={setTabKey} />,
                                key: 'overview',
                                label: 'Overview',
                            },
                            {
                                key: 'notifications',
                                label: 'Notifications',
                                content: (
                                    <div>
                                        <p>Get notified whenever a survey result is submitted</p>
                                        <LinkedHogFunctions
                                            type="destination"
                                            subTemplateIds={['survey-response']}
                                            forceFilterGroups={[
                                                {
                                                    events: [
                                                        {
                                                            id: SurveyEventName.SENT,
                                                            type: 'events',
                                                            properties: [
                                                                {
                                                                    key: SurveyEventProperties.SURVEY_ID,
                                                                    type: PropertyFilterType.Event,
                                                                    value: id,
                                                                    operator: PropertyOperator.Exact,
                                                                },
                                                            ],
                                                        },
                                                    ],
                                                },
                                            ]}
                                        />
                                    </div>
                                ),
                            },
                            {
                                label: 'History',
                                key: 'History',
                                content: <ActivityLog scope={ActivityScope.SURVEY} id={survey.id} />,
                            },
                        ]}
                    />
                    {hasMultipleProjects && <DuplicateToProjectModal />}
                </SceneContent>
            )}
        </div>
    )
}

function SurveyResponsesByQuestionV2(): JSX.Element {
    const { survey } = useValues(surveyLogic)

    return (
        <div className="flex flex-col gap-2">
            {survey.questions.map((question, i) => {
                if (!question.id || question.type === SurveyQuestionType.Link) {
                    return null
                }
                return (
                    <div key={question.id} className="flex flex-col gap-2">
                        <SurveyQuestionVisualization question={question} questionIndex={i} />
                        <LemonDivider />
                    </div>
                )
            })}
        </div>
    )
}

export function SurveyResult({ disableEventsTable }: { disableEventsTable?: boolean }): JSX.Element {
    const { dataTableQuery, surveyLoading, surveyAsInsightURL, isAnyResultsLoading, processedSurveyStats } =
        useValues(surveyLogic)

    const atLeastOneResponse = !!processedSurveyStats?.[SurveyEventName.SENT].total_count
    return (
        <div className="deprecated-space-y-4">
            <SurveyResponseFilters />
            <SurveyStatsSummary />
            {isAnyResultsLoading || atLeastOneResponse ? (
                <>
                    <SurveyResponsesByQuestionV2 />
                    <LemonButton
                        type="primary"
                        data-attr="survey-results-explore"
                        icon={<IconGraph />}
                        to={surveyAsInsightURL}
                        className="max-w-40"
                    >
                        Explore results
                    </LemonButton>
                    {!disableEventsTable &&
                        (surveyLoading ? (
                            <LemonSkeleton />
                        ) : (
                            <div className="survey-table-results">
                                <Query query={dataTableQuery} />
                            </div>
                        ))}
                </>
            ) : (
                <SurveyNoResponsesBanner type="survey" />
            )}
        </div>
    )
}<|MERGE_RESOLUTION|>--- conflicted
+++ resolved
@@ -79,48 +79,11 @@
             ) : (
                 <SceneContent>
                     <ScenePanel>
-<<<<<<< HEAD
-                        <ScenePanelCommonActions>
-                            {surveyLoading ? (
-                                <WrappingLoadingSkeleton>
-                                    <ButtonPrimitive aria-hidden>X</ButtonPrimitive>
-                                </WrappingLoadingSkeleton>
-                            ) : (
-                                <SceneCommonButtons
-                                    dataAttrKey={RESOURCE_TYPE}
-                                    duplicate={
-                                        userHasAccess(
-                                            AccessControlResourceType.Survey,
-                                            AccessControlLevel.Editor,
-                                            survey.user_access_level
-                                        )
-                                            ? {
-                                                  onClick: () => {
-                                                      if (hasMultipleProjects) {
-                                                          setIsDuplicateToProjectModalOpen(true)
-                                                      } else {
-                                                          duplicateSurvey()
-                                                      }
-                                                  },
-                                              }
-                                            : undefined
-                                    }
-                                />
-                            )}
-                        </ScenePanelCommonActions>
-=======
->>>>>>> ac547248
                         <ScenePanelInfoSection>
                             <SceneFile dataAttrKey={RESOURCE_TYPE} />
                         </ScenePanelInfoSection>
                         <ScenePanelDivider />
                         <ScenePanelActionsSection>
-<<<<<<< HEAD
-                            <AccessControlAction
-                                resourceType={AccessControlResourceType.Survey}
-                                minAccessLevel={AccessControlLevel.Editor}
-                                userAccessLevel={survey.user_access_level}
-=======
                             <SceneDuplicate
                                 dataAttrKey={RESOURCE_TYPE}
                                 onClick={() => {
@@ -134,33 +97,10 @@
                         </ScenePanelActionsSection>
                         <ScenePanelDivider />
                         <ScenePanelActionsSection>
-                            <ButtonPrimitive
-                                menuItem
-                                variant="danger"
-                                data-attr={`${RESOURCE_TYPE}-delete`}
-                                onClick={() => {
-                                    LemonDialog.open({
-                                        title: 'Delete this survey?',
-                                        content: (
-                                            <div className="text-sm text-secondary">
-                                                This action cannot be undone. All survey data will be permanently
-                                                removed.
-                                            </div>
-                                        ),
-                                        primaryButton: {
-                                            children: 'Delete',
-                                            type: 'primary',
-                                            onClick: () => deleteSurvey(id),
-                                            size: 'small',
-                                        },
-                                        secondaryButton: {
-                                            children: 'Cancel',
-                                            type: 'tertiary',
-                                            size: 'small',
-                                        },
-                                    })
-                                }}
->>>>>>> ac547248
+                            <AccessControlAction
+                                resourceType={AccessControlResourceType.Survey}
+                                minAccessLevel={AccessControlLevel.Editor}
+                                userAccessLevel={survey.user_access_level}
                             >
                                 <ButtonPrimitive
                                     menuItem
