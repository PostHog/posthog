import { lemonToast } from '@posthog/lemon-ui'
import { kea, path, props, key, listeners, afterMount, reducers, actions, selectors, connect } from 'kea'
import { forms } from 'kea-forms'
import { loaders } from 'kea-loaders'
import { router, urlToAction } from 'kea-router'
import api from 'lib/api'
import { urls } from 'scenes/urls'
import {
    Breadcrumb,
    ChartDisplayType,
    PluginType,
    PropertyFilterType,
    PropertyOperator,
    Survey,
    SurveyQuestionBase,
    SurveyQuestionType,
    SurveyType,
    SurveyUrlMatchType,
    RatingSurveyQuestion,
} from '~/types'
import type { surveyLogicType } from './surveyLogicType'
import { DataTableNode, InsightVizNode, HogQLQuery, NodeKind } from '~/queries/schema'
import { hogql } from '~/queries/utils'
import { surveysLogic } from './surveysLogic'
import { dayjs } from 'lib/dayjs'
import { pluginsLogic } from 'scenes/plugins/pluginsLogic'
import { eventUsageLogic } from 'lib/utils/eventUsageLogic'
import { featureFlagLogic } from 'scenes/feature-flags/featureFlagLogic'
import { featureFlagLogic as enabledFlagLogic } from 'lib/logic/featureFlagLogic'
import { FEATURE_FLAGS } from 'lib/constants'
import {
    defaultSurveyFieldValues,
    SURVEY_EVENT_NAME,
    SURVEY_RESPONSE_PROPERTY,
    NEW_SURVEY,
    NewSurvey,
} from './constants'
import { sanitize } from 'dompurify'

export interface SurveyLogicProps {
    id: string | 'new'
}

export interface SurveyMetricsQueries {
    surveysShown: DataTableNode
    surveysDismissed: DataTableNode
}

export interface SurveyUserStats {
    seen: number
    dismissed: number
    sent: number
}

export const surveyLogic = kea<surveyLogicType>([
    props({} as SurveyLogicProps),
    key(({ id }) => id),
    path((key) => ['scenes', 'surveys', 'surveyLogic', key]),
    connect(() => ({
        actions: [
            surveysLogic,
            ['loadSurveys'],
            eventUsageLogic,
            [
                'reportSurveyCreated',
                'reportSurveyLaunched',
                'reportSurveyEdited',
                'reportSurveyArchived',
                'reportSurveyStopped',
                'reportSurveyResumed',
                'reportSurveyViewed',
            ],
        ],
        values: [
            pluginsLogic,
            ['installedPlugins', 'loading as pluginsLoading', 'enabledPlugins'],
            enabledFlagLogic,
            ['featureFlags as enabledFlags'],
        ],
    })),
    actions({
        setSurveyMissing: true,
        editingSurvey: (editing: boolean) => ({ editing }),
        setDefaultForQuestionType: (
            idx: number,
            type: SurveyQuestionType,
            isEditingQuestion: boolean,
            isEditingDescription: boolean,
            isEditingThankYouMessage: boolean
        ) => ({
            idx,
            type,
            isEditingQuestion,
            isEditingDescription,
            isEditingThankYouMessage,
        }),
        archiveSurvey: true,
        setCurrentQuestionIndexAndType: (idx: number, type: SurveyQuestionType) => ({ idx, type }),
        setWritingHTMLDescription: (writingHTML: boolean) => ({ writingHTML }),
    }),
    loaders(({ props, actions, values }) => ({
        survey: {
            loadSurvey: async () => {
                if (props.id && props.id !== 'new') {
                    try {
                        const survey = await api.surveys.get(props.id)
                        actions.reportSurveyViewed(survey)
                        return survey
                    } catch (error: any) {
                        actions.setSurveyMissing()
                        throw error
                    }
                }
                return { ...NEW_SURVEY }
            },
            createSurvey: async (surveyPayload: Partial<Survey>) => {
                return await api.surveys.create(sanitizeQuestions(surveyPayload))
            },
            updateSurvey: async (surveyPayload: Partial<Survey>) => {
                return await api.surveys.update(props.id, sanitizeQuestions(surveyPayload))
            },
            launchSurvey: async () => {
                const startDate = dayjs()
                return await api.surveys.update(props.id, { start_date: startDate.toISOString() })
            },
            stopSurvey: async () => {
                return await api.surveys.update(props.id, { end_date: dayjs().toISOString() })
            },
            resumeSurvey: async () => {
                return await api.surveys.update(props.id, { end_date: null })
            },
        },
        surveyUserStats: {
            loadSurveyUserStats: async (): Promise<SurveyUserStats> => {
                const { survey } = values
                const startDate = dayjs((survey as Survey).created_at).format('YYYY-MM-DD')
                const endDate = survey.end_date
                    ? dayjs(survey.end_date).add(1, 'day').format('YYYY-MM-DD')
                    : dayjs().add(1, 'day').format('YYYY-MM-DD')

                const query: HogQLQuery = {
                    kind: NodeKind.HogQLQuery,
                    query: hogql`
                        SELECT
                            (SELECT COUNT(DISTINCT person_id)
                                FROM events
                                WHERE event = 'survey shown'
                                    AND properties.$survey_id = ${props.id}
                                    AND timestamp >= ${startDate}
                                    AND timestamp <= ${endDate}),
                            (SELECT COUNT(DISTINCT person_id)
                                FROM events
                                WHERE event = 'survey dismissed'
                                    AND properties.$survey_id = ${props.id}
                                    AND timestamp >= ${startDate}
                                    AND timestamp <= ${endDate}),
                            (SELECT COUNT(DISTINCT person_id)
                                FROM events
                                WHERE event = 'survey sent'
                                    AND properties.$survey_id = ${props.id}
                                    AND timestamp >= ${startDate}
                                    AND timestamp <= ${endDate})
                    `,
                }
                const responseJSON = await api.query(query)
                const { results } = responseJSON
                if (results && results[0]) {
                    const [totalSeen, dismissed, sent] = results[0]
                    const onlySeen = totalSeen - dismissed - sent
                    return { seen: onlySeen < 0 ? 0 : onlySeen, dismissed, sent }
                } else {
                    return { seen: 0, dismissed: 0, sent: 0 }
                }
            },
        },
        surveyRatingResults: {
            loadSurveyRatingResults: async ({
                questionIndex,
                question,
            }: {
                questionIndex: number
                question: RatingSurveyQuestion
            }): Promise<{ [key: string]: number[] }> => {
                const { survey } = values
                const startDate = dayjs((survey as Survey).created_at).format('YYYY-MM-DD')
                const endDate = survey.end_date
                    ? dayjs(survey.end_date).add(1, 'day').format('YYYY-MM-DD')
                    : dayjs().add(1, 'day').format('YYYY-MM-DD')

                const surveyResponseField =
                    questionIndex === 0 ? '$survey_response' : `$survey_response_${questionIndex}`

                const query: HogQLQuery = {
                    kind: NodeKind.HogQLQuery,
                    query: `
                        SELECT properties.${surveyResponseField} AS survey_response, COUNT(survey_response)
                        FROM events
                        WHERE event = 'survey sent' 
                            AND properties.$survey_id = '${props.id}'
                            AND timestamp >= '${startDate}'
                            AND timestamp <= '${endDate}'
                        GROUP BY survey_response
                    `,
                }
                const responseJSON = await api.query(query)
                const { results } = responseJSON

                const resultArr = new Array(question.scale).fill(0)
                results?.forEach(([value, count]) => {
                    resultArr[value - 1] = count
                })

                return { ...values.surveyRatingResults, [`question_${questionIndex}`]: resultArr }
            },
        },
    })),
    listeners(({ actions }) => ({
        createSurveySuccess: ({ survey }) => {
            lemonToast.success(<>Survey {survey.name} created</>)
            actions.loadSurveys()
            router.actions.replace(urls.survey(survey.id))
            actions.reportSurveyCreated(survey)
        },
        updateSurveySuccess: ({ survey }) => {
            lemonToast.success(<>Survey {survey.name} updated</>)
            actions.editingSurvey(false)
            actions.reportSurveyEdited(survey)
            actions.loadSurveys()
        },
        launchSurveySuccess: ({ survey }) => {
            lemonToast.success(<>Survey {survey.name} launched</>)
            actions.loadSurveys()
            actions.reportSurveyLaunched(survey)
        },
        stopSurveySuccess: ({ survey }) => {
            actions.loadSurveys()
            actions.reportSurveyStopped(survey)
        },
        resumeSurveySuccess: ({ survey }) => {
            actions.loadSurveys()
            actions.reportSurveyResumed(survey)
        },
        archiveSurvey: async () => {
            actions.updateSurvey({ archived: true })
        },
        loadSurveySuccess: ({ survey }) => {
            actions.setCurrentQuestionIndexAndType(0, survey.questions[0].type)
            actions.loadSurveyUserStats()
        },
    })),
    reducers({
        isEditingSurvey: [
            false,
            {
                editingSurvey: (_, { editing }) => editing,
            },
        ],
        surveyMissing: [
            false,
            {
                setSurveyMissing: () => true,
            },
        ],
        survey: [
            { ...NEW_SURVEY } as NewSurvey | Survey,
            {
                setDefaultForQuestionType: (
                    state,
                    { idx, type, isEditingQuestion, isEditingDescription, isEditingThankYouMessage }
                ) => {
                    const question = isEditingQuestion
                        ? state.questions[idx].question
                        : defaultSurveyFieldValues[type].questions[0].question
                    const description = isEditingDescription
                        ? state.questions[idx].description
                        : defaultSurveyFieldValues[type].questions[0].description
                    const thankYouMessageHeader = isEditingThankYouMessage
                        ? state.appearance.thankYouMessageHeader
                        : defaultSurveyFieldValues[type].appearance.thankYouMessageHeader
                    const newQuestions = [...state.questions]
                    newQuestions[idx] = {
                        ...state.questions[idx],
                        ...(defaultSurveyFieldValues[type].questions[0] as SurveyQuestionBase),
                        question,
                        description,
                    }
                    return {
                        ...state,
                        questions: newQuestions,
                        appearance: {
                            ...state.appearance,
                            ...defaultSurveyFieldValues[type].appearance,
                            thankYouMessageHeader,
                        },
                    }
                },
            },
        ],
        currentQuestionIndexAndType: [
            { idx: 0, type: SurveyQuestionType.Open } as { idx: number; type: SurveyQuestionType },
            {
                setCurrentQuestionIndexAndType: (_, { idx, type }) => ({ idx, type }),
            },
        ],
<<<<<<< HEAD
        surveyRatingResultsReady: [
            {},
            {
                loadSurveyRatingResultsSuccess: (state, { payload }) => {
                    return { ...state, [`question_${payload?.questionIndex}`]: true }
                },
=======
        writingHTMLDescription: [
            false,
            {
                setWritingHTMLDescription: (_, { writingHTML }) => writingHTML,
>>>>>>> 03093a8a
            },
        ],
    }),
    selectors({
        isSurveyRunning: [
            (s) => [s.survey],
            (survey: Survey): boolean => {
                return !!(survey.start_date && !survey.end_date)
            },
        ],
        breadcrumbs: [
            (s) => [s.survey],
            (survey: Survey): Breadcrumb[] => [
                {
                    name: 'Surveys',
                    path: urls.surveys(),
                },
                ...(survey?.name ? [{ name: survey.name }] : []),
            ],
        ],
        surveyPlugin: [
            (s) => [s.installedPlugins],
            (installedPlugins: PluginType[]): PluginType | undefined => {
                // TODO: add more sturdy check for the survey plugin
                return installedPlugins.find((plugin) => plugin.name === 'Surveys app')
            },
        ],
        showSurveyAppWarning: [
            (s) => [s.survey, s.enabledPlugins, s.pluginsLoading, s.enabledFlags],
            (survey: Survey, enabledPlugins: PluginType[], pluginsLoading: boolean, enabledFlags): boolean => {
                return (
                    !enabledFlags[FEATURE_FLAGS.SURVEYS_SITE_APP_DEPRECATION] &&
                    !!(
                        survey.type !== SurveyType.API &&
                        !pluginsLoading &&
                        !enabledPlugins.find((plugin) => plugin.name === 'Surveys app')
                    )
                )
            },
        ],
        surveyResponseProperty: [
            (s) => [s.currentQuestionIndexAndType],
            (currentQuestionIndexAndType): string => {
                return currentQuestionIndexAndType.idx === 0
                    ? SURVEY_RESPONSE_PROPERTY
                    : `${SURVEY_RESPONSE_PROPERTY}_${currentQuestionIndexAndType.idx}`
            },
        ],
        dataTableQuery: [
            (s) => [s.survey, s.surveyResponseProperty],
            (survey, surveyResponseProperty): DataTableNode | null => {
                if (survey.id === 'new') {
                    return null
                }
                const createdAt = (survey as Survey).created_at
                return {
                    kind: NodeKind.DataTableNode,
                    source: {
                        kind: NodeKind.EventsQuery,
                        select: ['*', `properties.${surveyResponseProperty}`, 'timestamp', 'person'],
                        orderBy: ['timestamp DESC'],
                        where: [`event == 'survey sent'`],
                        after: createdAt,
                        properties: [
                            {
                                type: PropertyFilterType.Event,
                                key: '$survey_id',
                                operator: PropertyOperator.Exact,
                                value: survey.id,
                            },
                        ],
                    },
                    propertiesViaUrl: true,
                    showExport: true,
                    showReload: true,
                    showEventFilter: true,
                    showPropertyFilter: true,
                    showTimings: false,
                }
            },
        ],
        surveyMetricsQueries: [
            (s) => [s.survey],
            (survey): SurveyMetricsQueries | null => {
                const surveyId = survey.id
                if (surveyId === 'new') {
                    return null
                }
                const startDate = dayjs((survey as Survey).created_at).format('YYYY-MM-DD')
                const endDate = survey.end_date
                    ? dayjs(survey.end_date).add(1, 'day').format('YYYY-MM-DD')
                    : dayjs().add(1, 'day').format('YYYY-MM-DD')

                const surveysShownHogqlQuery = `select count(distinct person.id) as 'survey shown' from events where event == 'survey shown' and properties.$survey_id == '${surveyId}' and timestamp >= '${startDate}' and timestamp <= '${endDate}' `
                const surveysDismissedHogqlQuery = `select count(distinct person.id) as 'survey dismissed' from events where event == 'survey dismissed' and properties.$survey_id == '${surveyId}' and timestamp >= '${startDate}' and timestamp <= '${endDate}'`
                return {
                    surveysShown: {
                        kind: NodeKind.DataTableNode,
                        source: {
                            kind: NodeKind.HogQLQuery,
                            query: surveysShownHogqlQuery,
                        },
                        showTimings: false,
                    },
                    surveysDismissed: {
                        kind: NodeKind.DataTableNode,
                        source: {
                            kind: NodeKind.HogQLQuery,
                            query: surveysDismissedHogqlQuery,
                        },
                        showTimings: false,
                    },
                }
            },
        ],
        surveyRatingQuery: [
            (s) => [s.survey, s.surveyResponseProperty],
            (survey, surveyResponseProperty): InsightVizNode | null => {
                if (survey.id === 'new') {
                    return null
                }
                const startDate = dayjs((survey as Survey).created_at).format('YYYY-MM-DD')
                const endDate = survey.end_date
                    ? dayjs(survey.end_date).add(1, 'day').format('YYYY-MM-DD')
                    : dayjs().add(1, 'day').format('YYYY-MM-DD')

                return {
                    kind: NodeKind.InsightVizNode,
                    source: {
                        kind: NodeKind.TrendsQuery,
                        dateRange: {
                            date_from: startDate,
                            date_to: endDate,
                        },
                        properties: [
                            {
                                type: PropertyFilterType.Event,
                                key: '$survey_id',
                                operator: PropertyOperator.Exact,
                                value: survey.id,
                            },
                        ],
                        series: [{ event: SURVEY_EVENT_NAME, kind: NodeKind.EventsNode }],
                        trendsFilter: { display: ChartDisplayType.ActionsBarValue },
                        breakdown: { breakdown: surveyResponseProperty, breakdown_type: 'event' },
                    },
                    showTable: true,
                }
            },
        ],
        surveyMultipleChoiceQuery: [
            (s) => [s.survey, s.surveyResponseProperty, s.currentQuestionIndexAndType],
            (survey, surveyResponseProperty, currentQuestionIndexAndType): DataTableNode | null => {
                if (survey.id === 'new') {
                    return null
                }

                const startDate = dayjs((survey as Survey).created_at).format('YYYY-MM-DD')
                const endDate = survey.end_date
                    ? dayjs(survey.end_date).add(1, 'day').format('YYYY-MM-DD')
                    : dayjs().add(1, 'day').format('YYYY-MM-DD')

                const singleChoiceQuery = `select count(), properties.${surveyResponseProperty} as choice from events where event == 'survey sent' and properties.$survey_id == '${survey.id}' and timestamp >= '${startDate}' and timestamp <= '${endDate}' group by choice order by count() desc`
                const multipleChoiceQuery = `select count(), arrayJoin(JSONExtractArrayRaw(properties, '${surveyResponseProperty}')) as choice from events where event == 'survey sent' and properties.$survey_id == '${survey.id}' and timestamp >= '${startDate}' and timestamp <= '${endDate}'  group by choice order by count() desc`
                return {
                    kind: NodeKind.DataTableNode,
                    source: {
                        kind: NodeKind.HogQLQuery,
                        query:
                            currentQuestionIndexAndType.type === SurveyQuestionType.SingleChoice
                                ? singleChoiceQuery
                                : multipleChoiceQuery,
                    },
                    showTimings: false,
                }
            },
        ],
        hasTargetingFlag: [
            (s) => [s.survey],
            (survey): boolean => {
                return !!survey.targeting_flag || !!survey.targeting_flag_filters
            },
        ],
        urlMatchTypeValidationError: [
            (s) => [s.survey],
            (survey): string | null => {
                if (survey.conditions?.urlMatchType === SurveyUrlMatchType.Regex && survey.conditions.url) {
                    try {
                        new RegExp(survey.conditions.url)
                    } catch (e: any) {
                        return e.message
                    }
                }
                return null
            },
        ],
    }),
    forms(({ actions, props, values }) => ({
        survey: {
            defaults: { ...NEW_SURVEY } as NewSurvey | Survey,
            errors: ({ name, questions }) => ({
                name: !name && 'Please enter a name.',
                questions: questions.map((question) => ({
                    question: !question.question && 'Please enter a question.',
                    ...(question.type === SurveyQuestionType.Link
                        ? { link: !question.link && 'Please enter a url for the link.' }
                        : {}),
                    ...(question.type === SurveyQuestionType.Rating
                        ? {
                              display: !question.display && 'Please choose a display type.',
                              scale: !question.scale && 'Please choose a scale.',
                          }
                        : {}),
                })),
                // controlled using a PureField in the form
                urlMatchType: values.urlMatchTypeValidationError,
            }),
            submit: async (surveyPayload) => {
                let surveyPayloadWithTargetingFlagFilters = surveyPayload
                const flagLogic = featureFlagLogic({ id: values.survey.targeting_flag?.id || 'new' })
                if (values.hasTargetingFlag) {
                    const targetingFlag = flagLogic.values.featureFlag
                    surveyPayloadWithTargetingFlagFilters = {
                        ...surveyPayload,
                        ...{ targeting_flag_filters: targetingFlag.filters },
                    }
                }
                if (props.id && props.id !== 'new') {
                    actions.updateSurvey(surveyPayloadWithTargetingFlagFilters)
                } else {
                    actions.createSurvey(surveyPayloadWithTargetingFlagFilters)
                }
            },
        },
    })),
    urlToAction(({ actions, props }) => ({
        [urls.survey(props.id ?? 'new')]: (_, __, ___, { method }) => {
            // If the URL was pushed (user clicked on a link), reset the scene's data.
            // This avoids resetting form fields if you click back/forward.
            if (method === 'PUSH') {
                if (props.id) {
                    actions.loadSurvey()
                } else {
                    actions.resetSurvey()
                }
            }
        },
    })),
    afterMount(async ({ props, actions }) => {
        if (props.id !== 'new') {
            await actions.loadSurvey()
        }
        if (props.id === 'new') {
            await actions.resetSurvey()
        }
    }),
])

function sanitizeQuestions(surveyPayload: Partial<Survey>): Partial<Survey> {
    if (!surveyPayload.questions) {
        return surveyPayload
    }
    return {
        ...surveyPayload,
        questions: surveyPayload.questions?.map((rawQuestion) => {
            return {
                ...rawQuestion,
                description: sanitize(rawQuestion.description || ''),
                question: sanitize(rawQuestion.question || ''),
            }
        }),
    }
}<|MERGE_RESOLUTION|>--- conflicted
+++ resolved
@@ -302,19 +302,18 @@
                 setCurrentQuestionIndexAndType: (_, { idx, type }) => ({ idx, type }),
             },
         ],
-<<<<<<< HEAD
         surveyRatingResultsReady: [
             {},
             {
                 loadSurveyRatingResultsSuccess: (state, { payload }) => {
                     return { ...state, [`question_${payload?.questionIndex}`]: true }
                 },
-=======
+            },
+        ],
         writingHTMLDescription: [
             false,
             {
                 setWritingHTMLDescription: (_, { writingHTML }) => writingHTML,
->>>>>>> 03093a8a
             },
         ],
     }),
