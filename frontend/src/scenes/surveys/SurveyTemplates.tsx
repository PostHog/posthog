import { useActions, useValues } from 'kea'
import { useState } from 'react'

import { LemonTag, Link } from '@posthog/lemon-ui'

import { eventUsageLogic } from 'lib/utils/eventUsageLogic'
import { Scene, SceneExport } from 'scenes/sceneTypes'
import { teamLogic } from 'scenes/teamLogic'
import { urls } from 'scenes/urls'

import { SceneBreadcrumbBackButton } from '~/layout/scenes/components/SceneBreadcrumbs'
import { Survey, SurveyAppearance } from '~/types'

import { QuickSurveyModal } from './QuickSurveyModal'
import { SurveyAppearancePreview } from './SurveyAppearancePreview'
import { AbsoluteCornerBadge } from './components/AbsoluteCornerBadge'
import {
    NewSurvey,
    QuickSurveyFromTemplate,
    SurveyTemplate,
    SurveyTemplateType,
    defaultSurveyAppearance,
    defaultSurveyTemplates as templates,
} from './constants'
import { surveyLogic } from './surveyLogic'

export const scene: SceneExport = {
    component: SurveyTemplates,
    settingSectionId: 'environment-surveys',
}

interface TemplateCardProps {
    template: SurveyTemplate
    idx: number
    setSurveyTemplateValues: (values: Partial<NewSurvey>) => void
    reportSurveyTemplateClicked: (templateType: SurveyTemplateType) => void
    surveyAppearance: SurveyAppearance
    handleTemplateClick: (template: SurveyTemplate) => void
}

export function FeaturedTemplateCard({
    template,
    idx,
    handleTemplateClick,
    surveyAppearance,
}: TemplateCardProps): JSX.Element {
    return (
        <button
<<<<<<< HEAD
            className="relative flex flex-col bg-card border border-border rounded-lg hover:border-border-3000-hover focus:border-border-3000-hover focus:outline-none transition-colors text-left h-full group p-4 cursor-pointer overflow-hidden"
=======
            className="relative flex w-full items-center justify-center gap-4 bg-bg-light border border-border rounded-lg hover:border-primary-3000-hover focus:border-primary-3000-hover focus:outline-none transition-colors h-full group p-4 cursor-pointer overflow-hidden"
>>>>>>> 983b3d78
            data-attr="survey-template"
            onClick={() => handleTemplateClick(template)}
        >
            <AbsoluteCornerBadge text="New template!" position="tl" />

            <div className="flex flex-col items-end">
                <h3 className="text-sm font-semibold text-default line-clamp-2 flex-1 mb-0">{template.templateType}</h3>
                <p className="text-sm text-secondary leading-relaxed line-clamp-3">{template.description}</p>
            </div>
            <div>
                <div className="transform scale-75 pointer-events-none">
                    <SurveyAppearancePreview
                        survey={
                            {
                                id: `templateMock-${idx}`,
                                questions: template.questions,
                                appearance: {
                                    ...defaultSurveyAppearance,
                                    whiteLabel: true,
                                    ...template.appearance,
                                    ...surveyAppearance,
                                    disabledButtonOpacity: '1',
                                    maxWidth: '320px',
                                },
                            } as Survey
                        }
                        previewPageIndex={0}
                    />
                </div>
            </div>
        </button>
    )
}

export function TemplateCard({ template, idx, handleTemplateClick, surveyAppearance }: TemplateCardProps): JSX.Element {
    return (
        <button
            className="relative flex flex-col bg-bg-light border border-border rounded-lg hover:border-primary-3000-hover focus:border-primary-3000-hover focus:outline-none transition-colors text-left h-full group p-4 cursor-pointer overflow-hidden"
            data-attr="survey-template"
            onClick={() => handleTemplateClick(template)}
        >
            {template.badge && <AbsoluteCornerBadge text={template.badge} position="br" />}

            <div>
                <div className="flex items-center justify-between">
                    <h3 className="text-sm font-semibold text-default line-clamp-2 flex-1 mb-0">
                        {template.templateType}
                    </h3>
                    <LemonTag type={template.tagType || 'default'} size="small" className="ml-2 flex-shrink-0">
                        {template.category || 'General'}
                    </LemonTag>
                </div>
                <p className="text-sm text-secondary leading-relaxed line-clamp-3">{template.description}</p>
            </div>

            <div className="flex-1 flex items-center justify-center">
                <div className="transform scale-75 pointer-events-none">
                    <SurveyAppearancePreview
                        key={idx}
                        survey={
                            {
                                id: `templateMock-${idx}`,
                                questions: template.questions,
                                appearance: {
                                    ...defaultSurveyAppearance,
                                    whiteLabel: true,
                                    ...template.appearance,
                                    ...surveyAppearance,
                                    disabledButtonOpacity: '1',
                                    maxWidth: '320px',
                                },
                            } as Survey
                        }
                        previewPageIndex={0}
                    />
                </div>
            </div>
        </button>
    )
}

export function SurveyTemplates(): JSX.Element {
    const { setSurveyTemplateValues } = useActions(surveyLogic({ id: 'new' }))
    const { reportSurveyTemplateClicked } = useActions(eventUsageLogic)
    const { currentTeam } = useValues(teamLogic)
    const surveyAppearance = {
        ...currentTeam?.survey_config?.appearance,
    }

    const [quickModalOpen, setQuickModalOpen] = useState<boolean>(false)
    const [quickSurveyContext, setQuickSurveyContext] = useState<QuickSurveyFromTemplate | undefined>(undefined)

    return (
        <>
            <div className="mb-2 -ml-[var(--button-padding-x-lg)]">
                <SceneBreadcrumbBackButton
                    forceBackTo={{
                        key: Scene.Surveys,
                        name: 'Surveys',
                        path: urls.surveys(),
                    }}
                />
            </div>
            <div className="space-y-4">
                <p className="text-center text-base">
                    Choose a template based on your goal, or{' '}
                    <Link to={urls.survey('new')} className="text-foreground-3000" data-attr="new-blank-survey">
                        start from scratch with a blank survey
                    </Link>
                    .
                </p>

                <div className="grid grid-cols-1 md:grid-cols-2 lg:grid-cols-3 xl:grid-cols-4 2xl:grid-cols-5 gap-4">
                    {templates.map((template, idx) => (
                        <TemplateCard
                            key={idx}
                            template={template}
                            idx={idx}
                            setSurveyTemplateValues={setSurveyTemplateValues}
                            reportSurveyTemplateClicked={reportSurveyTemplateClicked}
                            surveyAppearance={surveyAppearance}
                            handleTemplateClick={(template) => {
                                if (template.quickSurvey) {
                                    setQuickSurveyContext(template.quickSurvey)
                                    setQuickModalOpen(true)
                                } else {
                                    setSurveyTemplateValues({
                                        name: template.templateType,
                                        questions: template.questions ?? [],
                                        appearance: {
                                            ...defaultSurveyAppearance,
                                            ...template.appearance,
                                            ...surveyAppearance,
                                        },
                                        conditions: template.conditions ?? null,
                                    })
                                }
                                reportSurveyTemplateClicked(template.templateType)
                            }}
                        />
                    ))}
                </div>
            </div>
            <QuickSurveyModal
                context={quickSurveyContext?.context}
                isOpen={!!quickModalOpen}
                onCancel={() => setQuickModalOpen(false)}
                modalTitle={quickSurveyContext?.modalTitle}
                info={quickSurveyContext?.info}
            />
        </>
    )
}<|MERGE_RESOLUTION|>--- conflicted
+++ resolved
@@ -46,11 +46,7 @@
 }: TemplateCardProps): JSX.Element {
     return (
         <button
-<<<<<<< HEAD
-            className="relative flex flex-col bg-card border border-border rounded-lg hover:border-border-3000-hover focus:border-border-3000-hover focus:outline-none transition-colors text-left h-full group p-4 cursor-pointer overflow-hidden"
-=======
-            className="relative flex w-full items-center justify-center gap-4 bg-bg-light border border-border rounded-lg hover:border-primary-3000-hover focus:border-primary-3000-hover focus:outline-none transition-colors h-full group p-4 cursor-pointer overflow-hidden"
->>>>>>> 983b3d78
+            className="relative flex w-full items-center justify-center gap-4 bg-card border border-border rounded-lg hover:border-primary focus:border-primary focus:outline-none transition-colors h-full group p-4 cursor-pointer overflow-hidden"
             data-attr="survey-template"
             onClick={() => handleTemplateClick(template)}
         >
