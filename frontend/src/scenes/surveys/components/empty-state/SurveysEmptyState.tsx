--- conflicted
+++ resolved
@@ -88,29 +88,14 @@
     }
 
     return (
-<<<<<<< HEAD
-        <div className="border-2 border-dashed border-border w-full p-4 rounded">
-            <div className="flex items-center justify-center">
-                <div className="space-y-6">
-                    <div>
-                        <h2 className="mb-0">
-                            {surveysCount > 0 ? 'Create your next survey' : 'Create your first survey'}
-                        </h2>
-                        <p className="mb-0">
-                            Choose from our most popular templates to get started quickly, or create your own from
-                            scratch.
-                        </p>
-                        {numOfSurveys > 0 && (
-=======
         <>
-            <div className="border-2 border-dashed border-primary w-full p-4 rounded">
+            <div className="border-2 border-dashed border-border w-full p-4 rounded">
                 <div className="flex items-center justify-center">
                     <div className="space-y-6">
                         <div>
                             <h2 className="mb-0">
                                 {surveysCount > 0 ? 'Create your next survey' : 'Create your first survey'}
                             </h2>
->>>>>>> 983b3d78
                             <p className="mb-0">
                                 Choose from our most popular templates to get started quickly, or create your own from
                                 scratch.
