--- conflicted
+++ resolved
@@ -1076,11 +1076,7 @@
                 />
             </div>
             <LemonDivider vertical />
-<<<<<<< HEAD
-            <div className="flex flex-col items-center h-full sticky top-0 pt-16 min-w-xs gap-2">
-=======
             <div className="flex flex-col items-center h-full sticky top-0 pt-16 min-w-xs">
->>>>>>> 2b60b8fe
                 <SurveyFormAppearance
                     previewPageIndex={selectedPageIndex || 0}
                     survey={survey}
