import './EditSurvey.scss'
import { SurveyEditSection, surveyLogic } from './surveyLogic'
import { BindLogic, useActions, useValues } from 'kea'
import { Group } from 'kea-forms'
import {
    LemonBanner,
    LemonButton,
    LemonCheckbox,
    LemonCollapse,
    LemonDivider,
    LemonInput,
    LemonSelect,
    LemonTabs,
    LemonTextArea,
    Link,
} from '@posthog/lemon-ui'
import { Field, PureField } from 'lib/forms/Field'
import {
    SurveyQuestion,
    SurveyQuestionType,
    SurveyType,
    LinkSurveyQuestion,
    RatingSurveyQuestion,
    SurveyUrlMatchType,
    AvailableFeature,
} from '~/types'
import { IconCancel, IconDelete, IconLock, IconPlus, IconPlusMini } from 'lib/lemon-ui/icons'
import {
    BaseAppearance,
    Customization,
    SurveyAppearance,
    SurveyMultipleChoiceAppearance,
    SurveyRatingAppearance,
} from './SurveyAppearance'
import { SurveyAPIEditor } from './SurveyAPIEditor'
import { featureFlagLogic } from 'scenes/feature-flags/featureFlagLogic'
import {
    defaultSurveyFieldValues,
    defaultSurveyAppearance,
    SurveyQuestionLabel,
    SurveyUrlMatchTypeLabels,
} from './constants'
import { FeatureFlagReleaseConditions } from 'scenes/feature-flags/FeatureFlagReleaseConditions'
import React from 'react'
import { CodeEditor } from 'lib/components/CodeEditors'
import { FEATURE_FLAGS } from 'lib/constants'
import { featureFlagLogic as enabledFeaturesLogic } from 'lib/logic/featureFlagLogic'
import { SurveyFormAppearance } from './SurveyFormAppearance'
import { PayGateMini } from 'lib/components/PayGateMini/PayGateMini'
import { surveysLogic } from './surveysLogic'
import { FlagSelector } from 'lib/components/FlagSelector'
import clsx from 'clsx'
import { SortableContext, verticalListSortingStrategy } from '@dnd-kit/sortable'
import { DndContext } from '@dnd-kit/core'
import { SurveyEditQuestionHeader } from './SurveyEditQuestionRow'

function PresentationTypeCard({
    title,
    description,
    children,
    onClick,
    value,
    active,
}: {
    title: string
    description?: string
    children: React.ReactNode
    onClick: () => void
    value: any
    active: boolean
}): JSX.Element {
    return (
        <div
            // eslint-disable-next-line react/forbid-dom-props
            style={{ height: 230, width: 260 }}
            className={clsx(
                'border rounded-md relative px-4 py-2 overflow-hidden',
                active ? 'border-primary' : 'border-border'
            )}
        >
            <p className="font-semibold m-0">{title}</p>
            {description && <p className="m-0 text-xs">{description}</p>}
            <div className="relative mt-2 presentation-preview">{children}</div>
            <input
                onClick={onClick}
                className="opacity-0 absolute inset-0 h-full w-full cursor-pointer"
                name="type"
                value={value}
                type="radio"
            />
        </div>
    )
}

export default function SurveyEdit(): JSX.Element {
    const {
        survey,
        hasTargetingFlag,
        urlMatchTypeValidationError,
        writingHTMLDescription,
        hasTargetingSet,
        selectedQuestion,
        selectedSection,
    } = useValues(surveyLogic)
    const {
        setSurveyValue,
        setDefaultForQuestionType,
        setWritingHTMLDescription,
        resetTargeting,
        setSelectedQuestion,
        setSelectedSection,
    } = useActions(surveyLogic)
    const { surveysMultipleQuestionsAvailable } = useValues(surveysLogic)
    const { featureFlags } = useValues(enabledFeaturesLogic)
    const sortedItemIds = survey.questions.map((_, idx) => idx.toString())

    function onSortEnd({ oldIndex, newIndex }: { oldIndex: number; newIndex: number }): void {
        function move(arr: SurveyQuestion[], from: number, to: number): SurveyQuestion[] {
            const clone = [...arr]
            Array.prototype.splice.call(clone, to, 0, Array.prototype.splice.call(clone, from, 1)[0])
            return clone.map((child, order) => ({ ...child, order }))
        }
        setSurveyValue('questions', move(survey.questions, oldIndex, newIndex))
    }

    return (
        <div className="flex flex-row gap-4">
            <div className="flex flex-col gap-2 flex-1 SurveyForm">
                <Field name="name" label="Name">
                    <LemonInput data-attr="survey-name" />
                </Field>
                <Field name="description" label="Description (optional)">
                    <LemonTextArea data-attr="survey-description" minRows={2} />
                </Field>
                <LemonCollapse
                    activeKey={selectedSection || undefined}
                    onChange={(section) => {
                        setSelectedSection(section)
                    }}
                    panels={[
                        {
                            key: SurveyEditSection.Steps,
                            header: 'Steps',
                            content: (
                                <>
                                    <DndContext
                                        onDragEnd={({ active, over }) => {
                                            if (over && active.id !== over.id) {
                                                onSortEnd({
                                                    oldIndex: sortedItemIds.indexOf(active.id.toString()),
                                                    newIndex: sortedItemIds.indexOf(over.id.toString()),
                                                })
                                            }
                                        }}
                                    >
                                        <SortableContext
                                            disabled={survey.questions.length <= 1}
                                            items={sortedItemIds}
                                            strategy={verticalListSortingStrategy}
                                        >
                                            <LemonCollapse
                                                activeKey={selectedQuestion === null ? undefined : selectedQuestion}
                                                onChange={(index) => {
                                                    setSelectedQuestion(index)
                                                }}
                                                panels={[
                                                    ...survey.questions.map(
                                                        (
                                                            question:
                                                                | LinkSurveyQuestion
                                                                | SurveyQuestion
                                                                | RatingSurveyQuestion,
                                                            index: number
                                                        ) => ({
                                                            key: index,
                                                            header: (
                                                                <SurveyEditQuestionHeader
                                                                    index={index}
                                                                    survey={survey}
                                                                    setSelectedQuestion={setSelectedQuestion}
                                                                    setSurveyValue={setSurveyValue}
                                                                />
                                                            ),
                                                            content: (
                                                                <Group name={`questions.${index}`} key={index}>
                                                                    <div className="flex flex-col gap-2">
                                                                        <Field
                                                                            name="type"
                                                                            label="Question type"
                                                                            className="max-w-60"
                                                                        >
                                                                            <LemonSelect
                                                                                data-attr={`survey-question-type-${index}`}
                                                                                onSelect={(newType) => {
                                                                                    const isEditingQuestion =
                                                                                        defaultSurveyFieldValues[
                                                                                            question.type
                                                                                        ].questions[0].question !==
                                                                                        question.question
                                                                                    const isEditingDescription =
                                                                                        defaultSurveyFieldValues[
                                                                                            question.type
                                                                                        ].questions[0].description !==
                                                                                        question.description
                                                                                    const isEditingThankYouMessage =
                                                                                        defaultSurveyFieldValues[
                                                                                            question.type
                                                                                        ].appearance
                                                                                            .thankYouMessageHeader !==
                                                                                        survey.appearance
                                                                                            .thankYouMessageHeader
                                                                                    setDefaultForQuestionType(
                                                                                        index,
                                                                                        newType,
                                                                                        isEditingQuestion,
                                                                                        isEditingDescription,
                                                                                        isEditingThankYouMessage
                                                                                    )
                                                                                }}
                                                                                options={[
                                                                                    {
                                                                                        label: SurveyQuestionLabel[
                                                                                            SurveyQuestionType.Open
                                                                                        ],
                                                                                        value: SurveyQuestionType.Open,
                                                                                        tooltip: () => (
                                                                                            <BaseAppearance
                                                                                                preview
                                                                                                onSubmit={() =>
                                                                                                    undefined
                                                                                                }
                                                                                                appearance={{
                                                                                                    ...survey.appearance,
                                                                                                    whiteLabel: true,
                                                                                                }}
                                                                                                question={{
                                                                                                    type: SurveyQuestionType.Open,
                                                                                                    question:
                                                                                                        'Share your thoughts',
                                                                                                    description:
                                                                                                        'Optional form description',
                                                                                                }}
                                                                                            />
                                                                                        ),
                                                                                    },
                                                                                    {
                                                                                        label: 'Link',
                                                                                        value: SurveyQuestionType.Link,
                                                                                        tooltip: () => (
                                                                                            <BaseAppearance
                                                                                                preview
                                                                                                onSubmit={() =>
                                                                                                    undefined
                                                                                                }
                                                                                                appearance={{
                                                                                                    ...survey.appearance,
                                                                                                    whiteLabel: true,
                                                                                                }}
                                                                                                question={{
                                                                                                    type: SurveyQuestionType.Link,
                                                                                                    question:
                                                                                                        'Do you want to join our upcoming webinar?',
                                                                                                    buttonText:
                                                                                                        'Register',
                                                                                                    link: '',
                                                                                                }}
                                                                                            />
                                                                                        ),
                                                                                    },
                                                                                    {
                                                                                        label: 'Rating',
                                                                                        value: SurveyQuestionType.Rating,
                                                                                        tooltip: () => (
                                                                                            <SurveyRatingAppearance
                                                                                                preview
                                                                                                onSubmit={() =>
                                                                                                    undefined
                                                                                                }
                                                                                                appearance={{
                                                                                                    ...survey.appearance,
                                                                                                    whiteLabel: true,
                                                                                                }}
                                                                                                ratingSurveyQuestion={{
                                                                                                    question:
                                                                                                        'How satisfied are you with our product?',
                                                                                                    description:
                                                                                                        'Optional form description.',
                                                                                                    display: 'number',
                                                                                                    lowerBoundLabel:
                                                                                                        'Not great',
                                                                                                    upperBoundLabel:
                                                                                                        'Fantastic',
                                                                                                    scale: 5,
                                                                                                    type: SurveyQuestionType.Rating,
                                                                                                }}
                                                                                            />
                                                                                        ),
                                                                                    },
                                                                                    ...[
                                                                                        {
                                                                                            label: 'Single choice select',
                                                                                            value: SurveyQuestionType.SingleChoice,
                                                                                            tooltip: () => (
                                                                                                <SurveyMultipleChoiceAppearance
                                                                                                    initialChecked={[0]}
                                                                                                    preview
                                                                                                    onSubmit={() =>
                                                                                                        undefined
                                                                                                    }
                                                                                                    appearance={{
                                                                                                        ...survey.appearance,
                                                                                                        whiteLabel:
                                                                                                            true,
                                                                                                    }}
                                                                                                    multipleChoiceQuestion={{
                                                                                                        type: SurveyQuestionType.SingleChoice,
                                                                                                        choices: [
                                                                                                            'Yes',
                                                                                                            'No',
                                                                                                        ],
                                                                                                        question:
                                                                                                            'Have you found this tutorial useful?',
                                                                                                    }}
                                                                                                />
                                                                                            ),
                                                                                        },
                                                                                        {
                                                                                            label: 'Multiple choice select',
                                                                                            value: SurveyQuestionType.MultipleChoice,
                                                                                            tooltip: () => (
                                                                                                <SurveyMultipleChoiceAppearance
                                                                                                    initialChecked={[
                                                                                                        0, 1,
                                                                                                    ]}
                                                                                                    preview
                                                                                                    onSubmit={() =>
                                                                                                        undefined
                                                                                                    }
                                                                                                    appearance={{
                                                                                                        ...survey.appearance,
                                                                                                        whiteLabel:
                                                                                                            true,
                                                                                                    }}
                                                                                                    multipleChoiceQuestion={{
                                                                                                        type: SurveyQuestionType.MultipleChoice,
                                                                                                        choices: [
                                                                                                            'Tutorials',
                                                                                                            'Customer case studies',
                                                                                                            'Product announcements',
                                                                                                        ],
                                                                                                        question:
                                                                                                            'Which types of content would you like to see more of?',
                                                                                                    }}
                                                                                                />
                                                                                            ),
                                                                                        },
                                                                                    ],
                                                                                ]}
                                                                            />
                                                                        </Field>
                                                                        <Field name="question" label="Label">
                                                                            <LemonInput value={question.question} />
                                                                        </Field>

                                                                        <Field
                                                                            name="description"
                                                                            label="Description (optional)"
                                                                        >
                                                                            {({ value, onChange }) => (
                                                                                <HTMLEditor
                                                                                    value={value}
                                                                                    onChange={onChange}
                                                                                    writingHTMLDescription={
                                                                                        writingHTMLDescription
                                                                                    }
                                                                                    setWritingHTMLDescription={
                                                                                        setWritingHTMLDescription
                                                                                    }
                                                                                />
                                                                            )}
                                                                        </Field>
                                                                        {survey.questions.length > 1 && (
                                                                            <Field name="optional" className="my-2">
                                                                                <LemonCheckbox
                                                                                    label="Optional"
                                                                                    checked={!!question.optional}
                                                                                />
                                                                            </Field>
                                                                        )}
                                                                        {question.type === SurveyQuestionType.Link && (
                                                                            <Field
                                                                                name="link"
                                                                                label="Link"
                                                                                info="Make sure to include https:// in the url."
                                                                            >
                                                                                <LemonInput
                                                                                    value={question.link || ''}
                                                                                    placeholder="https://posthog.com"
                                                                                />
                                                                            </Field>
<<<<<<< HEAD
                                                                        )}
                                                                        {question.type ===
                                                                            SurveyQuestionType.Rating && (
                                                                            <div className="flex flex-col gap-2">
                                                                                <div className="flex flex-row gap-4">
                                                                                    <Field
                                                                                        name="display"
                                                                                        label="Display type"
                                                                                        className="w-1/2"
                                                                                    >
                                                                                        <LemonSelect
                                                                                            options={[
                                                                                                {
                                                                                                    label: 'Number',
                                                                                                    value: 'number',
                                                                                                },
                                                                                                {
                                                                                                    label: 'Emoji',
                                                                                                    value: 'emoji',
                                                                                                },
                                                                                            ]}
                                                                                        />
                                                                                    </Field>
                                                                                    <Field
                                                                                        name="scale"
                                                                                        label="Scale"
                                                                                        className="w-1/2"
                                                                                    >
                                                                                        <LemonSelect
                                                                                            options={[
                                                                                                ...(question.display ===
                                                                                                'emoji'
                                                                                                    ? [
                                                                                                          {
                                                                                                              label: '1 - 3',
                                                                                                              value: 3,
                                                                                                          },
                                                                                                      ]
                                                                                                    : []),
                                                                                                {
                                                                                                    label: '1 - 5',
                                                                                                    value: 5,
                                                                                                },
                                                                                                ...(question.display ===
                                                                                                'number'
                                                                                                    ? [
                                                                                                          {
                                                                                                              label: '0 - 10',
                                                                                                              value: 10,
                                                                                                          },
                                                                                                      ]
                                                                                                    : []),
                                                                                            ]}
                                                                                        />
                                                                                    </Field>
                                                                                </div>
                                                                                <div className="flex flex-row gap-4">
                                                                                    <Field
                                                                                        name="lowerBoundLabel"
                                                                                        label="Lower bound label"
                                                                                        className="w-1/2"
                                                                                    >
                                                                                        <LemonInput
                                                                                            value={
                                                                                                question.lowerBoundLabel ||
                                                                                                ''
                                                                                            }
                                                                                        />
                                                                                    </Field>
                                                                                    <Field
                                                                                        name="upperBoundLabel"
                                                                                        label="Upper bound label"
                                                                                        className="w-1/2"
                                                                                    >
                                                                                        <LemonInput
                                                                                            value={
                                                                                                question.upperBoundLabel ||
                                                                                                ''
                                                                                            }
                                                                                        />
                                                                                    </Field>
                                                                                </div>
                                                                            </div>
                                                                        )}
                                                                        {(question.type ===
                                                                            SurveyQuestionType.SingleChoice ||
                                                                            question.type ===
                                                                                SurveyQuestionType.MultipleChoice) && (
                                                                            <div className="flex flex-col gap-2">
                                                                                <Field name="choices" label="Choices">
                                                                                    {({ value, onChange }) => (
                                                                                        <div className="flex flex-col gap-2">
                                                                                            {(value || []).map(
                                                                                                (
                                                                                                    choice: string,
                                                                                                    index: number
                                                                                                ) => (
                                                                                                    <div
                                                                                                        className="flex flex-row gap-2"
                                                                                                        key={index}
                                                                                                    >
                                                                                                        <LemonInput
                                                                                                            value={
                                                                                                                choice
                                                                                                            }
                                                                                                            fullWidth
                                                                                                            onChange={(
                                                                                                                val
                                                                                                            ) => {
                                                                                                                const newChoices =
                                                                                                                    [
                                                                                                                        ...value,
                                                                                                                    ]
                                                                                                                newChoices[
                                                                                                                    index
                                                                                                                ] = val
                                                                                                                onChange(
                                                                                                                    newChoices
                                                                                                                )
                                                                                                            }}
                                                                                                        />
                                                                                                        <LemonButton
                                                                                                            icon={
                                                                                                                <IconDelete />
                                                                                                            }
                                                                                                            size="small"
                                                                                                            status="muted"
                                                                                                            noPadding
                                                                                                            onClick={() => {
                                                                                                                const newChoices =
                                                                                                                    [
                                                                                                                        ...value,
                                                                                                                    ]
                                                                                                                newChoices.splice(
                                                                                                                    index,
                                                                                                                    1
                                                                                                                )
                                                                                                                onChange(
                                                                                                                    newChoices
                                                                                                                )
                                                                                                            }}
                                                                                                        />
                                                                                                    </div>
                                                                                                )
                                                                                            )}
                                                                                            <div className="w-fit">
                                                                                                {(value || []).length <
                                                                                                    6 && (
                                                                                                    <LemonButton
                                                                                                        icon={
                                                                                                            <IconPlusMini />
                                                                                                        }
                                                                                                        type="secondary"
                                                                                                        fullWidth={
                                                                                                            false
                                                                                                        }
                                                                                                        onClick={() => {
                                                                                                            if (
                                                                                                                !value
                                                                                                            ) {
                                                                                                                onChange(
                                                                                                                    ['']
                                                                                                                )
                                                                                                            } else {
                                                                                                                onChange(
                                                                                                                    [
                                                                                                                        ...value,
                                                                                                                        '',
                                                                                                                    ]
                                                                                                                )
                                                                                                            }
                                                                                                        }}
                                                                                                    >
                                                                                                        Add choice
                                                                                                    </LemonButton>
                                                                                                )}
=======
                                                                        </div>
                                                                    </div>
                                                                )}
                                                                {(question.type === SurveyQuestionType.SingleChoice ||
                                                                    question.type ===
                                                                        SurveyQuestionType.MultipleChoice) && (
                                                                    <div className="flex flex-col gap-2">
                                                                        <Field name="choices" label="Choices">
                                                                            {({
                                                                                value,
                                                                                onChange,
                                                                            }: {
                                                                                value: string[]
                                                                                onChange: (newValue: string[]) => void
                                                                            }) => (
                                                                                <div className="flex flex-col gap-2">
                                                                                    {(value || []).map(
                                                                                        (
                                                                                            choice: string,
                                                                                            index: number
                                                                                        ) => (
                                                                                            <div
                                                                                                className="flex flex-row gap-2"
                                                                                                key={index}
                                                                                            >
                                                                                                <LemonInput
                                                                                                    value={choice}
                                                                                                    fullWidth
                                                                                                    onChange={(val) => {
                                                                                                        const newChoices =
                                                                                                            [...value]
                                                                                                        newChoices[
                                                                                                            index
                                                                                                        ] = val
                                                                                                        onChange(
                                                                                                            newChoices
                                                                                                        )
                                                                                                    }}
                                                                                                />
                                                                                                <LemonButton
                                                                                                    icon={
                                                                                                        <IconDelete />
                                                                                                    }
                                                                                                    size="small"
                                                                                                    status="muted"
                                                                                                    noPadding
                                                                                                    onClick={() => {
                                                                                                        const newChoices =
                                                                                                            [...value]
                                                                                                        newChoices.splice(
                                                                                                            index,
                                                                                                            1
                                                                                                        )
                                                                                                        onChange(
                                                                                                            newChoices
                                                                                                        )
                                                                                                    }}
                                                                                                />
>>>>>>> 0cafec3e
                                                                                            </div>
                                                                                        </div>
                                                                                    )}
                                                                                </Field>
                                                                            </div>
                                                                        )}
                                                                        <Field name="buttonText" label="Button text">
                                                                            <LemonInput
                                                                                value={
                                                                                    question.buttonText === undefined
                                                                                        ? survey.appearance
                                                                                              .submitButtonText
                                                                                        : question.buttonText
                                                                                }
                                                                            />
                                                                        </Field>
                                                                    </div>
<<<<<<< HEAD
                                                                </Group>
                                                            ),
                                                        })
                                                    ),
                                                    ...(survey.appearance.displayThankYouMessage
                                                        ? [
                                                              {
                                                                  key: survey.questions.length,
                                                                  header: (
                                                                      <div className="flex flex-row w-full items-center justify-between">
                                                                          <b>Confirmation message</b>
                                                                          <LemonButton
                                                                              icon={<IconDelete />}
                                                                              status="primary-alt"
                                                                              data-attr={`delete-survey-confirmation`}
                                                                              onClick={(e) => {
                                                                                  e.stopPropagation()
                                                                                  setSelectedQuestion(
                                                                                      survey.questions.length - 1
                                                                                  )
                                                                                  setSurveyValue('appearance', {
                                                                                      ...survey.appearance,
                                                                                      displayThankYouMessage: false,
                                                                                  })
                                                                              }}
                                                                              tooltipPlacement="topRight"
                                                                          />
                                                                      </div>
                                                                  ),
                                                                  content: (
                                                                      <>
                                                                          <PureField label="Thank you header">
                                                                              <LemonInput
                                                                                  value={
                                                                                      survey.appearance
                                                                                          .thankYouMessageHeader
                                                                                  }
                                                                                  onChange={(val) =>
                                                                                      setSurveyValue('appearance', {
                                                                                          ...survey.appearance,
                                                                                          thankYouMessageHeader: val,
                                                                                      })
                                                                                  }
                                                                                  placeholder="ex: Thank you for your feedback!"
                                                                              />
                                                                          </PureField>
                                                                          <PureField
                                                                              label="Thank you description"
                                                                              className="mt-1"
                                                                          >
                                                                              <HTMLEditor
                                                                                  value={
                                                                                      survey.appearance
                                                                                          .thankYouMessageDescription
                                                                                  }
                                                                                  onChange={(val) =>
                                                                                      setSurveyValue('appearance', {
                                                                                          ...survey.appearance,
                                                                                          thankYouMessageDescription:
                                                                                              val,
                                                                                      })
                                                                                  }
                                                                                  writingHTMLDescription={
                                                                                      writingHTMLDescription
                                                                                  }
                                                                                  setWritingHTMLDescription={
                                                                                      setWritingHTMLDescription
                                                                                  }
                                                                                  textPlaceholder="ex: We really appreciate it."
                                                                              />
                                                                          </PureField>
                                                                      </>
                                                                  ),
                                                              },
                                                          ]
                                                        : []),
                                                ]}
                                            />
                                        </SortableContext>
                                    </DndContext>
=======
                                                                )}
                                                                <Field name="buttonText" label="Button text">
                                                                    <LemonInput
                                                                        value={
                                                                            question.buttonText === undefined
                                                                                ? survey.questions.length > 1 &&
                                                                                  index !== survey.questions.length - 1
                                                                                    ? 'Next'
                                                                                    : survey.appearance.submitButtonText
                                                                                : question.buttonText
                                                                        }
                                                                    />
                                                                </Field>
                                                            </div>
                                                        </Group>
                                                    ),
                                                })
                                            ),
                                            ...(survey.appearance.displayThankYouMessage
                                                ? [
                                                      {
                                                          key: survey.questions.length,
                                                          header: (
                                                              <div className="flex flex-row w-full items-center justify-between">
                                                                  <b>Confirmation message</b>
                                                                  <LemonButton
                                                                      icon={<IconDelete />}
                                                                      status="primary-alt"
                                                                      data-attr={`delete-survey-confirmation`}
                                                                      onClick={(e) => {
                                                                          e.stopPropagation()
                                                                          setSelectedQuestion(
                                                                              survey.questions.length - 1
                                                                          )
                                                                          setSurveyValue('appearance', {
                                                                              ...survey.appearance,
                                                                              displayThankYouMessage: false,
                                                                          })
                                                                      }}
                                                                      tooltipPlacement="topRight"
                                                                  />
                                                              </div>
                                                          ),
                                                          content: (
                                                              <>
                                                                  <PureField label="Thank you header">
                                                                      <LemonInput
                                                                          value={
                                                                              survey.appearance.thankYouMessageHeader
                                                                          }
                                                                          onChange={(val) =>
                                                                              setSurveyValue('appearance', {
                                                                                  ...survey.appearance,
                                                                                  thankYouMessageHeader: val,
                                                                              })
                                                                          }
                                                                          placeholder="ex: Thank you for your feedback!"
                                                                      />
                                                                  </PureField>
                                                                  <PureField
                                                                      label="Thank you description"
                                                                      className="mt-1"
                                                                  >
                                                                      <HTMLEditor
                                                                          value={
                                                                              survey.appearance
                                                                                  .thankYouMessageDescription
                                                                          }
                                                                          onChange={(val) =>
                                                                              setSurveyValue('appearance', {
                                                                                  ...survey.appearance,
                                                                                  thankYouMessageDescription: val,
                                                                              })
                                                                          }
                                                                          writingHTMLDescription={
                                                                              writingHTMLDescription
                                                                          }
                                                                          setWritingHTMLDescription={
                                                                              setWritingHTMLDescription
                                                                          }
                                                                          textPlaceholder="ex: We really appreciate it."
                                                                      />
                                                                  </PureField>
                                                                  <PureField label="Auto disappear">
                                                                      <LemonCheckbox
                                                                          checked={!!survey.appearance.autoDisappear}
                                                                          onChange={(checked) =>
                                                                              setSurveyValue('appearance', {
                                                                                  ...survey.appearance,
                                                                                  autoDisappear: checked,
                                                                              })
                                                                          }
                                                                      />
                                                                  </PureField>
                                                              </>
                                                          ),
                                                      },
                                                  ]
                                                : []),
                                        ]}
                                    />
>>>>>>> 0cafec3e
                                    <div className="flex gap-2">
                                        {featureFlags[FEATURE_FLAGS.SURVEYS_MULTIPLE_QUESTIONS] && (
                                            <div className="flex items-center gap-2 mt-2">
                                                <LemonButton
                                                    type="secondary"
                                                    className="w-max"
                                                    icon={<IconPlus />}
                                                    sideIcon={
                                                        surveysMultipleQuestionsAvailable ? null : (
                                                            <IconLock className="ml-1 text-base text-muted" />
                                                        )
                                                    }
                                                    disabledReason={
                                                        surveysMultipleQuestionsAvailable
                                                            ? null
                                                            : 'Subscribe to surveys for multiple questions'
                                                    }
                                                    onClick={() => {
                                                        setSurveyValue('questions', [
                                                            ...survey.questions,
                                                            { ...defaultSurveyFieldValues.open.questions[0] },
                                                        ])
                                                        setSelectedQuestion(survey.questions.length)
                                                    }}
                                                >
                                                    Add question
                                                </LemonButton>
                                                {!surveysMultipleQuestionsAvailable && (
                                                    <Link to={'/organization/billing'} target="_blank" targetBlankIcon>
                                                        Subscribe
                                                    </Link>
                                                )}
                                            </div>
                                        )}
                                        {!survey.appearance.displayThankYouMessage && (
                                            <LemonButton
                                                type="secondary"
                                                className="w-max mt-2"
                                                icon={<IconPlus />}
                                                onClick={() => {
                                                    setSurveyValue('appearance', {
                                                        ...survey.appearance,
                                                        displayThankYouMessage: true,
                                                    })
                                                    setSelectedQuestion(survey.questions.length)
                                                }}
                                            >
                                                Add confirmation message
                                            </LemonButton>
                                        )}
                                    </div>
                                </>
                            ),
                        },
                        {
                            key: SurveyEditSection.Presentation,
                            header: 'Presentation',
                            content: (
                                <Field name="type">
                                    {({ onChange, value }) => {
                                        return (
                                            <div className="flex gap-4">
                                                <PresentationTypeCard
                                                    active={value === SurveyType.Popover}
                                                    onClick={() => onChange(SurveyType.Popover)}
                                                    title="Popover"
                                                    description="Automatically appears when PostHog JS is installed"
                                                    value={SurveyType.Popover}
                                                >
                                                    <div
                                                        style={{
                                                            transform: 'scale(.8)',
                                                            position: 'absolute',
                                                            top: '-1rem',
                                                            left: '-1rem',
                                                        }}
                                                    >
                                                        <SurveyAppearance
                                                            preview
                                                            type={survey.questions[0].type}
                                                            surveyQuestionItem={survey.questions[0]}
                                                            appearance={{
                                                                ...(survey.appearance || defaultSurveyAppearance),
                                                                ...(survey.questions.length > 1
                                                                    ? { submitButtonText: 'Next' }
                                                                    : null),
                                                            }}
                                                        />
                                                    </div>
                                                </PresentationTypeCard>
                                                <PresentationTypeCard
                                                    active={value === SurveyType.API}
                                                    onClick={() => onChange(SurveyType.API)}
                                                    title="API"
                                                    description="Use the PostHog API to show/hide your survey programmatically"
                                                    value={SurveyType.API}
                                                >
                                                    <div className="absolute left-4" style={{ width: 350 }}>
                                                        <SurveyAPIEditor survey={survey} />
                                                    </div>
                                                </PresentationTypeCard>
                                            </div>
                                        )
                                    }}
                                </Field>
                            ),
                        },
                        ...(survey.type !== SurveyType.API
                            ? [
                                  {
                                      key: SurveyEditSection.Customization,
                                      header: 'Customization',
                                      content: (
                                          <Field name="appearance" label="">
                                              {({ value, onChange }) => (
                                                  <Customization
                                                      appearance={value || defaultSurveyAppearance}
                                                      surveyQuestionItem={survey.questions[0]}
                                                      onAppearanceChange={(appearance) => {
                                                          onChange(appearance)
                                                      }}
                                                  />
                                              )}
                                          </Field>
                                      ),
                                  },
                              ]
                            : []),
                        {
                            key: SurveyEditSection.Targeting,
                            header: 'Targeting',
                            content: (
                                <PureField>
                                    <LemonSelect
                                        onChange={(value) => {
                                            if (value) {
                                                resetTargeting()
                                            } else {
                                                // TRICKY: When attempting to set user match conditions
                                                // we want a proxy value to be set so that the user
                                                // can then edit these, or decide to go back to all user targeting
                                                setSurveyValue('conditions', { url: '' })
                                            }
                                        }}
                                        value={!hasTargetingSet}
                                        options={[
                                            { label: 'All users', value: true },
                                            { label: 'Users who match...', value: false },
                                        ]}
                                    />
                                    {!hasTargetingSet ? (
                                        <span className="text-muted">
                                            Survey <b>will be released to everyone</b>
                                        </span>
                                    ) : (
                                        <>
                                            <Field
                                                name="linked_flag_id"
                                                label="Link feature flag (optional)"
                                                info={
                                                    <>
                                                        Connecting to a feature flag will automatically enable this
                                                        survey for everyone in the feature flag.
                                                    </>
                                                }
                                            >
                                                {({ value, onChange }) => (
                                                    <div className="flex">
                                                        <FlagSelector value={value} onChange={onChange} />
                                                        {value && (
                                                            <LemonButton
                                                                className="ml-2"
                                                                icon={<IconCancel />}
                                                                size="small"
                                                                status="stealth"
                                                                onClick={() => onChange(null)}
                                                                aria-label="close"
                                                            />
                                                        )}
                                                    </div>
                                                )}
                                            </Field>
                                            <Field name="conditions">
                                                {({ value, onChange }) => (
                                                    <>
                                                        <PureField
                                                            label="URL targeting"
                                                            error={urlMatchTypeValidationError}
                                                            info="Targeting by regex or exact match requires at least version 1.82 of posthog-js"
                                                        >
                                                            <div className="flex flex-row gap-2 items-center">
                                                                URL
                                                                <LemonSelect
                                                                    value={
                                                                        value?.urlMatchType ||
                                                                        SurveyUrlMatchType.Contains
                                                                    }
                                                                    onChange={(matchTypeVal) => {
                                                                        onChange({
                                                                            ...value,
                                                                            urlMatchType: matchTypeVal,
                                                                        })
                                                                    }}
                                                                    data-attr="survey-url-matching-type"
                                                                    options={Object.keys(SurveyUrlMatchTypeLabels).map(
                                                                        (key) => ({
                                                                            label: SurveyUrlMatchTypeLabels[key],
                                                                            value: key,
                                                                        })
                                                                    )}
                                                                />
                                                                <LemonInput
                                                                    value={value?.url}
                                                                    onChange={(urlVal) =>
                                                                        onChange({ ...value, url: urlVal })
                                                                    }
                                                                    placeholder="ex: https://app.posthog.com"
                                                                    fullWidth
                                                                />
                                                            </div>
                                                        </PureField>
                                                        <PureField label="CSS selector matches:">
                                                            <LemonInput
                                                                value={value?.selector}
                                                                onChange={(selectorVal) =>
                                                                    onChange({ ...value, selector: selectorVal })
                                                                }
                                                                placeholder="ex: .className or #id"
                                                            />
                                                        </PureField>
                                                        <PureField label="Survey wait period">
                                                            <div className="flex flex-row gap-2 items-center">
                                                                <LemonCheckbox
                                                                    checked={!!value?.seenSurveyWaitPeriodInDays}
                                                                    onChange={(checked) => {
                                                                        if (checked) {
                                                                            onChange({
                                                                                ...value,
                                                                                seenSurveyWaitPeriodInDays:
                                                                                    value?.seenSurveyWaitPeriodInDays ||
                                                                                    30,
                                                                            })
                                                                        } else {
                                                                            const {
                                                                                seenSurveyWaitPeriodInDays,
                                                                                ...rest
                                                                            } = value || {}
                                                                            onChange(rest)
                                                                        }
                                                                    }}
                                                                />
                                                                Do not display this survey to users who have already
                                                                seen a survey in the last
                                                                <LemonInput
                                                                    type="number"
                                                                    size="small"
                                                                    min={0}
                                                                    value={value?.seenSurveyWaitPeriodInDays}
                                                                    onChange={(val) => {
                                                                        if (val !== undefined && val > 0) {
                                                                            onChange({
                                                                                ...value,
                                                                                seenSurveyWaitPeriodInDays: val,
                                                                            })
                                                                        }
                                                                    }}
                                                                    className="w-16"
                                                                />{' '}
                                                                days.
                                                            </div>
                                                        </PureField>
                                                    </>
                                                )}
                                            </Field>
                                            <PureField label="User properties">
                                                <BindLogic
                                                    logic={featureFlagLogic}
                                                    props={{ id: survey.targeting_flag?.id || 'new' }}
                                                >
                                                    {!hasTargetingFlag && (
                                                        <LemonButton
                                                            type="secondary"
                                                            className="w-max"
                                                            onClick={() => {
                                                                setSurveyValue('targeting_flag_filters', { groups: [] })
                                                                setSurveyValue('remove_targeting_flag', false)
                                                            }}
                                                        >
                                                            Add user targeting
                                                        </LemonButton>
                                                    )}
                                                    {hasTargetingFlag && (
                                                        <>
                                                            <div className="mt-2">
                                                                <FeatureFlagReleaseConditions excludeTitle={true} />
                                                            </div>
                                                            <LemonButton
                                                                type="secondary"
                                                                status="danger"
                                                                className="w-max"
                                                                onClick={() => {
                                                                    setSurveyValue('targeting_flag_filters', null)
                                                                    setSurveyValue('targeting_flag', null)
                                                                    setSurveyValue('remove_targeting_flag', true)
                                                                }}
                                                            >
                                                                Remove all user properties
                                                            </LemonButton>
                                                        </>
                                                    )}
                                                </BindLogic>
                                            </PureField>
                                        </>
                                    )}
                                </PureField>
                            ),
                        },
                    ]}
                />
            </div>
            <LemonDivider vertical />
            <div className="max-w-80 mx-4 flex flex-col items-center h-full w-full sticky top-0 pt-8">
                <SurveyFormAppearance
                    activePreview={selectedQuestion || 0}
                    survey={survey}
                    setActivePreview={(preview) => setSelectedQuestion(preview)}
                />
            </div>
        </div>
    )
}

export function HTMLEditor({
    value,
    onChange,
    writingHTMLDescription,
    setWritingHTMLDescription,
    textPlaceholder,
}: {
    value?: string
    onChange: (value: any) => void
    writingHTMLDescription: boolean
    setWritingHTMLDescription: (writingHTML: boolean) => void
    textPlaceholder?: string
}): JSX.Element {
    const { surveysHTMLAvailable } = useValues(surveysLogic)
    return (
        <>
            <LemonTabs
                activeKey={writingHTMLDescription ? 'html' : 'text'}
                onChange={(key) => setWritingHTMLDescription(key === 'html')}
                tabs={[
                    {
                        key: 'text',
                        label: <span className="text-sm">Text</span>,
                        content: (
                            <LemonTextArea
                                minRows={2}
                                value={value}
                                onChange={(v) => onChange(v)}
                                placeholder={textPlaceholder}
                            />
                        ),
                    },
                    {
                        key: 'html',
                        label: (
                            <div>
                                <span className="text-sm">HTML</span>
                                {!surveysHTMLAvailable && <IconLock className="ml-2" />}
                            </div>
                        ),
                        content: (
                            <div>
                                {surveysHTMLAvailable ? (
                                    <CodeEditor
                                        className="border"
                                        language="html"
                                        value={value}
                                        onChange={(v) => onChange(v ?? '')}
                                        height={150}
                                        options={{
                                            minimap: {
                                                enabled: false,
                                            },
                                            scrollbar: {
                                                alwaysConsumeMouseWheel: false,
                                            },
                                            wordWrap: 'on',
                                            scrollBeyondLastLine: false,
                                            automaticLayout: true,
                                            fixedOverflowWidgets: true,
                                            lineNumbers: 'off',
                                            glyphMargin: false,
                                            folding: false,
                                        }}
                                    />
                                ) : (
                                    <PayGateMini feature={AvailableFeature.SURVEYS_TEXT_HTML}>
                                        <CodeEditor
                                            className="border"
                                            language="html"
                                            value={value}
                                            onChange={(v) => onChange(v ?? '')}
                                            height={150}
                                            options={{
                                                minimap: {
                                                    enabled: false,
                                                },
                                                scrollbar: {
                                                    alwaysConsumeMouseWheel: false,
                                                },
                                                wordWrap: 'on',
                                                scrollBeyondLastLine: false,
                                                automaticLayout: true,
                                                fixedOverflowWidgets: true,
                                                lineNumbers: 'off',
                                                glyphMargin: false,
                                                folding: false,
                                            }}
                                        />
                                    </PayGateMini>
                                )}
                            </div>
                        ),
                    },
                ]}
            />
            {value && value?.toLowerCase().includes('<script') && (
                <LemonBanner type="warning">
                    Scripts won't run in the survey popover and we'll remove these on save. Use the API question mode to
                    run your own scripts in surveys.
                </LemonBanner>
            )}
        </>
    )
}<|MERGE_RESOLUTION|>--- conflicted
+++ resolved
@@ -398,7 +398,6 @@
                                                                                     placeholder="https://posthog.com"
                                                                                 />
                                                                             </Field>
-<<<<<<< HEAD
                                                                         )}
                                                                         {question.type ===
                                                                             SurveyQuestionType.Rating && (
@@ -489,7 +488,15 @@
                                                                                 SurveyQuestionType.MultipleChoice) && (
                                                                             <div className="flex flex-col gap-2">
                                                                                 <Field name="choices" label="Choices">
-                                                                                    {({ value, onChange }) => (
+                                                                                    {({
+                                                                                        value,
+                                                                                        onChange,
+                                                                                    }: {
+                                                                                        value: string[]
+                                                                                        onChange: (
+                                                                                            newValue: string[]
+                                                                                        ) => void
+                                                                                    }) => (
                                                                                         <div className="flex flex-col gap-2">
                                                                                             {(value || []).map(
                                                                                                 (
@@ -575,66 +582,6 @@
                                                                                                         Add choice
                                                                                                     </LemonButton>
                                                                                                 )}
-=======
-                                                                        </div>
-                                                                    </div>
-                                                                )}
-                                                                {(question.type === SurveyQuestionType.SingleChoice ||
-                                                                    question.type ===
-                                                                        SurveyQuestionType.MultipleChoice) && (
-                                                                    <div className="flex flex-col gap-2">
-                                                                        <Field name="choices" label="Choices">
-                                                                            {({
-                                                                                value,
-                                                                                onChange,
-                                                                            }: {
-                                                                                value: string[]
-                                                                                onChange: (newValue: string[]) => void
-                                                                            }) => (
-                                                                                <div className="flex flex-col gap-2">
-                                                                                    {(value || []).map(
-                                                                                        (
-                                                                                            choice: string,
-                                                                                            index: number
-                                                                                        ) => (
-                                                                                            <div
-                                                                                                className="flex flex-row gap-2"
-                                                                                                key={index}
-                                                                                            >
-                                                                                                <LemonInput
-                                                                                                    value={choice}
-                                                                                                    fullWidth
-                                                                                                    onChange={(val) => {
-                                                                                                        const newChoices =
-                                                                                                            [...value]
-                                                                                                        newChoices[
-                                                                                                            index
-                                                                                                        ] = val
-                                                                                                        onChange(
-                                                                                                            newChoices
-                                                                                                        )
-                                                                                                    }}
-                                                                                                />
-                                                                                                <LemonButton
-                                                                                                    icon={
-                                                                                                        <IconDelete />
-                                                                                                    }
-                                                                                                    size="small"
-                                                                                                    status="muted"
-                                                                                                    noPadding
-                                                                                                    onClick={() => {
-                                                                                                        const newChoices =
-                                                                                                            [...value]
-                                                                                                        newChoices.splice(
-                                                                                                            index,
-                                                                                                            1
-                                                                                                        )
-                                                                                                        onChange(
-                                                                                                            newChoices
-                                                                                                        )
-                                                                                                    }}
-                                                                                                />
->>>>>>> 0cafec3e
                                                                                             </div>
                                                                                         </div>
                                                                                     )}
@@ -652,7 +599,6 @@
                                                                             />
                                                                         </Field>
                                                                     </div>
-<<<<<<< HEAD
                                                                 </Group>
                                                             ),
                                                         })
@@ -733,109 +679,6 @@
                                             />
                                         </SortableContext>
                                     </DndContext>
-=======
-                                                                )}
-                                                                <Field name="buttonText" label="Button text">
-                                                                    <LemonInput
-                                                                        value={
-                                                                            question.buttonText === undefined
-                                                                                ? survey.questions.length > 1 &&
-                                                                                  index !== survey.questions.length - 1
-                                                                                    ? 'Next'
-                                                                                    : survey.appearance.submitButtonText
-                                                                                : question.buttonText
-                                                                        }
-                                                                    />
-                                                                </Field>
-                                                            </div>
-                                                        </Group>
-                                                    ),
-                                                })
-                                            ),
-                                            ...(survey.appearance.displayThankYouMessage
-                                                ? [
-                                                      {
-                                                          key: survey.questions.length,
-                                                          header: (
-                                                              <div className="flex flex-row w-full items-center justify-between">
-                                                                  <b>Confirmation message</b>
-                                                                  <LemonButton
-                                                                      icon={<IconDelete />}
-                                                                      status="primary-alt"
-                                                                      data-attr={`delete-survey-confirmation`}
-                                                                      onClick={(e) => {
-                                                                          e.stopPropagation()
-                                                                          setSelectedQuestion(
-                                                                              survey.questions.length - 1
-                                                                          )
-                                                                          setSurveyValue('appearance', {
-                                                                              ...survey.appearance,
-                                                                              displayThankYouMessage: false,
-                                                                          })
-                                                                      }}
-                                                                      tooltipPlacement="topRight"
-                                                                  />
-                                                              </div>
-                                                          ),
-                                                          content: (
-                                                              <>
-                                                                  <PureField label="Thank you header">
-                                                                      <LemonInput
-                                                                          value={
-                                                                              survey.appearance.thankYouMessageHeader
-                                                                          }
-                                                                          onChange={(val) =>
-                                                                              setSurveyValue('appearance', {
-                                                                                  ...survey.appearance,
-                                                                                  thankYouMessageHeader: val,
-                                                                              })
-                                                                          }
-                                                                          placeholder="ex: Thank you for your feedback!"
-                                                                      />
-                                                                  </PureField>
-                                                                  <PureField
-                                                                      label="Thank you description"
-                                                                      className="mt-1"
-                                                                  >
-                                                                      <HTMLEditor
-                                                                          value={
-                                                                              survey.appearance
-                                                                                  .thankYouMessageDescription
-                                                                          }
-                                                                          onChange={(val) =>
-                                                                              setSurveyValue('appearance', {
-                                                                                  ...survey.appearance,
-                                                                                  thankYouMessageDescription: val,
-                                                                              })
-                                                                          }
-                                                                          writingHTMLDescription={
-                                                                              writingHTMLDescription
-                                                                          }
-                                                                          setWritingHTMLDescription={
-                                                                              setWritingHTMLDescription
-                                                                          }
-                                                                          textPlaceholder="ex: We really appreciate it."
-                                                                      />
-                                                                  </PureField>
-                                                                  <PureField label="Auto disappear">
-                                                                      <LemonCheckbox
-                                                                          checked={!!survey.appearance.autoDisappear}
-                                                                          onChange={(checked) =>
-                                                                              setSurveyValue('appearance', {
-                                                                                  ...survey.appearance,
-                                                                                  autoDisappear: checked,
-                                                                              })
-                                                                          }
-                                                                      />
-                                                                  </PureField>
-                                                              </>
-                                                          ),
-                                                      },
-                                                  ]
-                                                : []),
-                                        ]}
-                                    />
->>>>>>> 0cafec3e
                                     <div className="flex gap-2">
                                         {featureFlags[FEATURE_FLAGS.SURVEYS_MULTIPLE_QUESTIONS] && (
                                             <div className="flex items-center gap-2 mt-2">
