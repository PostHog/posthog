import { SurveyRatingResults } from 'scenes/surveys/surveyLogic'

import { SurveyAppearance } from '~/types'

import {
    calculateNpsBreakdown,
    calculateNpsScore,
    sanitizeColor,
    sanitizeSurveyAppearance,
    validateColor,
} from './utils'

describe('survey utils', () => {
    beforeAll(() => {
        // Mock CSS.supports
        global.CSS = {
            supports: (property: string, value: string): boolean => {
                // Basic color validation - this is a simplified version
                if (property === 'color') {
                    // Helper to validate RGB/HSL number ranges
                    const isValidRGBNumber = (n: string): boolean => {
                        const num = parseInt(n)
                        return !isNaN(num) && num >= 0 && num <= 255
                    }

                    const isValidAlpha = (n: string): boolean => {
                        const num = parseFloat(n)
                        return !isNaN(num) && num >= 0 && num <= 1
                    }

                    // Hex colors (3, 4, 6 or 8 digits)
                    if (value.match(/^#([0-9A-Fa-f]{3}){1,2}$/) || value.match(/^#([0-9A-Fa-f]{4}){1,2}$/)) {
                        return true
                    }

                    // RGB colors
                    const rgbMatch = value.match(/^rgb\(\s*(\d+)\s*,\s*(\d+)\s*,\s*(\d+)\s*\)$/)
                    if (rgbMatch) {
                        return (
                            isValidRGBNumber(rgbMatch[1]) &&
                            isValidRGBNumber(rgbMatch[2]) &&
                            isValidRGBNumber(rgbMatch[3])
                        )
                    }

                    // RGBA colors
                    const rgbaMatch = value.match(/^rgba\(\s*(\d+)\s*,\s*(\d+)\s*,\s*(\d+)\s*,\s*([\d.]+)\s*\)$/)
                    if (rgbaMatch) {
                        return (
                            isValidRGBNumber(rgbaMatch[1]) &&
                            isValidRGBNumber(rgbaMatch[2]) &&
                            isValidRGBNumber(rgbaMatch[3]) &&
                            isValidAlpha(rgbaMatch[4])
                        )
                    }

                    // HSL colors
                    if (value.match(/^hsl\(\s*\d+\s*,\s*\d+%\s*,\s*\d+%\s*\)$/)) {
                        return true
                    }

                    // HSLA colors
                    if (value.match(/^hsla\(\s*\d+\s*,\s*\d+%\s*,\s*\d+%\s*,\s*[\d.]+\s*\)$/)) {
                        return true
                    }

                    // Named colors - extend the list with more common colors
                    return ['red', 'blue', 'green', 'transparent', 'black', 'white'].includes(value)
                }
                return false
            },
        } as unknown as typeof CSS
    })

    describe('validateColor', () => {
        it('returns undefined for valid colors in different formats', () => {
            // Hex colors
            expect(validateColor('#ff0000', 'test')).toBeUndefined()
            expect(validateColor('#f00', 'test')).toBeUndefined()
            expect(validateColor('#ff000080', 'test')).toBeUndefined() // With alpha

            // RGB/RGBA colors
            expect(validateColor('rgb(255, 0, 0)', 'test')).toBeUndefined()
            expect(validateColor('rgba(255, 0, 0, 0.5)', 'test')).toBeUndefined()

            // HSL/HSLA colors
            expect(validateColor('hsl(0, 100%, 50%)', 'test')).toBeUndefined()
            expect(validateColor('hsla(0, 100%, 50%, 0.5)', 'test')).toBeUndefined()

            // Named colors
            expect(validateColor('red', 'test')).toBeUndefined()
            expect(validateColor('transparent', 'test')).toBeUndefined()
        })

        it('returns error message for invalid colors', () => {
            expect(validateColor('not-a-color', 'test')).toBe(
                'Invalid color value for test. Please use a valid CSS color.'
            )
        })

        it('returns undefined for undefined input', () => {
            expect(validateColor(undefined, 'test')).toBeUndefined()
        })
    })

    describe('sanitizeColor', () => {
        it('returns undefined for falsy values', () => {
            expect(sanitizeColor(undefined)).toBeUndefined()
            expect(sanitizeColor('')).toBeUndefined()
        })

        it('adds # prefix to valid hex colors without it', () => {
            expect(sanitizeColor('ff0000')).toBe('#ff0000')
            expect(sanitizeColor('123456')).toBe('#123456')
        })

        it('returns original value for already valid colors', () => {
            expect(sanitizeColor('#ff0000')).toBe('#ff0000')
            expect(sanitizeColor('rgb(255, 0, 0)')).toBe('rgb(255, 0, 0)')
            expect(sanitizeColor('red')).toBe('red')
        })
    })

    describe('sanitizeSurveyAppearance', () => {
        it('returns null for null input', () => {
            expect(sanitizeSurveyAppearance(null)).toBeNull()
        })

        it('sanitizes all color fields in the appearance object', () => {
            const input: SurveyAppearance = {
                backgroundColor: 'ff0000',
                borderColor: '00ff00',
                ratingButtonActiveColor: '0000ff',
                ratingButtonColor: 'ffffff',
                submitButtonColor: '000000',
                submitButtonTextColor: 'cccccc',
                // Add other required fields from SurveyAppearance type as needed
            }

            const result = sanitizeSurveyAppearance(input)

            expect(result?.backgroundColor).toBe('#ff0000')
            expect(result?.borderColor).toBe('#00ff00')
            expect(result?.ratingButtonActiveColor).toBe('#0000ff')
            expect(result?.ratingButtonColor).toBe('#ffffff')
            expect(result?.submitButtonColor).toBe('#000000')
            expect(result?.submitButtonTextColor).toBe('#cccccc')
        })
    })

    describe('calculateNpsBreakdown', () => {
        it('returns all zeros when surveyRatingResults is empty', () => {
<<<<<<< HEAD
            const surveyResults: any = []

            const result = calculateNpsBreakdown(surveyResults)

            expect(result).toEqual({
                detractors: 0,
                passives: 0,
                promoters: 0,
                total: 0,
            })
        })

        it('returns all zeros when data array is missing', () => {
            const surveyResults: any = [{}]

            const result = calculateNpsBreakdown(surveyResults)

            expect(result).toEqual({
                detractors: 0,
                passives: 0,
                promoters: 0,
                total: 0,
            })
        })

        it('returns all zeros when data array has incorrect length', () => {
            const surveyResults = {
=======
            const surveyResults: SurveyRatingResults[number] = {
                data: [],
                total: 0,
            }

            const result = calculateNpsBreakdown(surveyResults)

            expect(result).toBeNull()
        })

        it('returns all zeros when data array is missing', () => {
            const surveyResults: SurveyRatingResults[number] = {
                data: [],
                total: 0,
            }

            const result = calculateNpsBreakdown(surveyResults)

            expect(result).toBeNull()
        })

        it('returns all zeros when data array has incorrect length', () => {
            const surveyResults: SurveyRatingResults[number] = {
>>>>>>> 75274e54
                data: [1, 2, 3], // Less than 11 elements
                total: 6,
            }

            const result = calculateNpsBreakdown(surveyResults)

<<<<<<< HEAD
            expect(result).toEqual({
                detractors: 0,
                passives: 0,
                promoters: 0,
                total: 0,
            })
        })

        it('returns early with all zeros when total is 0', () => {
            const surveyResults = {
=======
            expect(result).toBeNull()
        })

        it('returns early with all zeros when total is 0', () => {
            const surveyResults: SurveyRatingResults[number] = {
>>>>>>> 75274e54
                data: [1, 1, 1, 0, 0, 0, 0, 0, 0, 0, 0], // despite having some counts in data
                total: 0, // total is explicitly 0
            }

            const result = calculateNpsBreakdown(surveyResults)

            expect(result).toEqual({
                detractors: 0,
                passives: 0,
                promoters: 0,
                total: 0,
            })
        })

        it('correctly calculates NPS breakdown with all categories present', () => {
<<<<<<< HEAD
            const surveyResults = {
=======
            const surveyResults: SurveyRatingResults[number] = {
>>>>>>> 75274e54
                data: [
                    1,
                    1,
                    1,
                    1,
                    1,
                    1,
                    1, // 7 detractors (0-6)
                    2,
                    2, // 4 passives (7-8)
                    3,
                    3,
                ], // 6 promoters (9-10)
                total: 17,
            }

            const result = calculateNpsBreakdown(surveyResults)

            expect(result).toEqual({
                detractors: 7,
                passives: 4,
                promoters: 6,
                total: 17,
            })
        })

        it('handles all zeros', () => {
<<<<<<< HEAD
            const surveyResults = {
=======
            const surveyResults: SurveyRatingResults[number] = {
>>>>>>> 75274e54
                data: [0, 0, 0, 0, 0, 0, 0, 0, 0, 0, 0],
                total: 0,
            }

            const result = calculateNpsBreakdown(surveyResults)

            expect(result).toEqual({
                detractors: 0,
                passives: 0,
                promoters: 0,
                total: 0,
            })
        })

        it('handles only promoters', () => {
<<<<<<< HEAD
            const surveyResults = {
=======
            const surveyResults: SurveyRatingResults[number] = {
>>>>>>> 75274e54
                data: [0, 0, 0, 0, 0, 0, 0, 0, 0, 5, 5], // only 9s and 10s
                total: 10,
            }

            const result = calculateNpsBreakdown(surveyResults)

            expect(result).toEqual({
                detractors: 0,
                passives: 0,
                promoters: 10,
                total: 10,
            })
        })

        it('handles only passives', () => {
<<<<<<< HEAD
            const surveyResults = {
=======
            const surveyResults: SurveyRatingResults[number] = {
>>>>>>> 75274e54
                data: [0, 0, 0, 0, 0, 0, 0, 5, 5, 0, 0], // only 7s and 8s
                total: 10,
            }

            const result = calculateNpsBreakdown(surveyResults)

            expect(result).toEqual({
                detractors: 0,
                passives: 10,
                promoters: 0,
                total: 10,
            })
        })

        it('handles only detractors', () => {
<<<<<<< HEAD
            const surveyResults = {
=======
            const surveyResults: SurveyRatingResults[number] = {
>>>>>>> 75274e54
                data: [2, 2, 2, 2, 2, 2, 2, 0, 0, 0, 0], // only 0-6
                total: 14,
            }

            const result = calculateNpsBreakdown(surveyResults)

            expect(result).toEqual({
                detractors: 14,
                passives: 0,
                promoters: 0,
                total: 14,
            })
        })
    })

    describe('calculateNps', () => {
        it('calculates NPS score correctly with mixed responses', () => {
            const breakdown = {
                total: 100,
                promoters: 50, // 50%
                passives: 30, // 30%
                detractors: 20, // 20%
            }

            const result = calculateNpsScore(breakdown)

            // NPS = % promoters - % detractors
            // NPS = 50% - 20% = 30
            expect(result).toBe(30)
        })

        it('returns -100 when all respondents are detractors', () => {
            const breakdown = {
                total: 50,
                promoters: 0,
                passives: 0,
                detractors: 50,
            }

            const result = calculateNpsScore(breakdown)

            // NPS = 0% - 100% = -100
            expect(result).toBe(-100)
        })

        it('returns 100 when all respondents are promoters', () => {
            const breakdown = {
                total: 75,
                promoters: 75,
                passives: 0,
                detractors: 0,
            }

            const result = calculateNpsScore(breakdown)

            // NPS = 100% - 0% = 100
            expect(result).toBe(100)
        })

        it('returns 0 when promoters and detractors are equal', () => {
            const breakdown = {
                total: 100,
                promoters: 40,
                passives: 20,
                detractors: 40,
            }

            const result = calculateNpsScore(breakdown)

            // NPS = 40% - 40% = 0
            expect(result).toBe(0)
        })

        it('returns 0 when there are only passives', () => {
            const breakdown = {
                total: 30,
                promoters: 0,
                passives: 30,
                detractors: 0,
            }

            const result = calculateNpsScore(breakdown)

            // NPS = 0% - 0% = 0
            expect(result).toBe(0)
        })

        it('handles zero total responses', () => {
            const breakdown = {
                total: 0,
                promoters: 0,
                passives: 0,
                detractors: 0,
            }

            const result = calculateNpsScore(breakdown)

            // When no responses, return 0 instead of NaN
            expect(result).toBe(0)
        })
    })
})<|MERGE_RESOLUTION|>--- conflicted
+++ resolved
@@ -150,83 +150,40 @@
 
     describe('calculateNpsBreakdown', () => {
         it('returns all zeros when surveyRatingResults is empty', () => {
-<<<<<<< HEAD
-            const surveyResults: any = []
-
-            const result = calculateNpsBreakdown(surveyResults)
-
-            expect(result).toEqual({
-                detractors: 0,
-                passives: 0,
-                promoters: 0,
-                total: 0,
-            })
+            const surveyResults: SurveyRatingResults[number] = {
+                data: [],
+                total: 0,
+            }
+
+            const result = calculateNpsBreakdown(surveyResults)
+
+            expect(result).toBeNull()
         })
 
         it('returns all zeros when data array is missing', () => {
-            const surveyResults: any = [{}]
-
-            const result = calculateNpsBreakdown(surveyResults)
-
-            expect(result).toEqual({
-                detractors: 0,
-                passives: 0,
-                promoters: 0,
-                total: 0,
-            })
+            const surveyResults: SurveyRatingResults[number] = {
+                data: [],
+                total: 0,
+            }
+
+            const result = calculateNpsBreakdown(surveyResults)
+
+            expect(result).toBeNull()
         })
 
         it('returns all zeros when data array has incorrect length', () => {
-            const surveyResults = {
-=======
-            const surveyResults: SurveyRatingResults[number] = {
-                data: [],
-                total: 0,
-            }
-
-            const result = calculateNpsBreakdown(surveyResults)
-
-            expect(result).toBeNull()
-        })
-
-        it('returns all zeros when data array is missing', () => {
-            const surveyResults: SurveyRatingResults[number] = {
-                data: [],
-                total: 0,
-            }
-
-            const result = calculateNpsBreakdown(surveyResults)
-
-            expect(result).toBeNull()
-        })
-
-        it('returns all zeros when data array has incorrect length', () => {
-            const surveyResults: SurveyRatingResults[number] = {
->>>>>>> 75274e54
+            const surveyResults: SurveyRatingResults[number] = {
                 data: [1, 2, 3], // Less than 11 elements
                 total: 6,
             }
 
             const result = calculateNpsBreakdown(surveyResults)
 
-<<<<<<< HEAD
-            expect(result).toEqual({
-                detractors: 0,
-                passives: 0,
-                promoters: 0,
-                total: 0,
-            })
+            expect(result).toBeNull()
         })
 
         it('returns early with all zeros when total is 0', () => {
-            const surveyResults = {
-=======
-            expect(result).toBeNull()
-        })
-
-        it('returns early with all zeros when total is 0', () => {
-            const surveyResults: SurveyRatingResults[number] = {
->>>>>>> 75274e54
+            const surveyResults: SurveyRatingResults[number] = {
                 data: [1, 1, 1, 0, 0, 0, 0, 0, 0, 0, 0], // despite having some counts in data
                 total: 0, // total is explicitly 0
             }
@@ -242,11 +199,7 @@
         })
 
         it('correctly calculates NPS breakdown with all categories present', () => {
-<<<<<<< HEAD
-            const surveyResults = {
-=======
-            const surveyResults: SurveyRatingResults[number] = {
->>>>>>> 75274e54
+            const surveyResults: SurveyRatingResults[number] = {
                 data: [
                     1,
                     1,
@@ -274,11 +227,7 @@
         })
 
         it('handles all zeros', () => {
-<<<<<<< HEAD
-            const surveyResults = {
-=======
-            const surveyResults: SurveyRatingResults[number] = {
->>>>>>> 75274e54
+            const surveyResults: SurveyRatingResults[number] = {
                 data: [0, 0, 0, 0, 0, 0, 0, 0, 0, 0, 0],
                 total: 0,
             }
@@ -294,11 +243,7 @@
         })
 
         it('handles only promoters', () => {
-<<<<<<< HEAD
-            const surveyResults = {
-=======
-            const surveyResults: SurveyRatingResults[number] = {
->>>>>>> 75274e54
+            const surveyResults: SurveyRatingResults[number] = {
                 data: [0, 0, 0, 0, 0, 0, 0, 0, 0, 5, 5], // only 9s and 10s
                 total: 10,
             }
@@ -314,11 +259,7 @@
         })
 
         it('handles only passives', () => {
-<<<<<<< HEAD
-            const surveyResults = {
-=======
-            const surveyResults: SurveyRatingResults[number] = {
->>>>>>> 75274e54
+            const surveyResults: SurveyRatingResults[number] = {
                 data: [0, 0, 0, 0, 0, 0, 0, 5, 5, 0, 0], // only 7s and 8s
                 total: 10,
             }
@@ -334,11 +275,7 @@
         })
 
         it('handles only detractors', () => {
-<<<<<<< HEAD
-            const surveyResults = {
-=======
-            const surveyResults: SurveyRatingResults[number] = {
->>>>>>> 75274e54
+            const surveyResults: SurveyRatingResults[number] = {
                 data: [2, 2, 2, 2, 2, 2, 2, 0, 0, 0, 0], // only 0-6
                 total: 14,
             }
