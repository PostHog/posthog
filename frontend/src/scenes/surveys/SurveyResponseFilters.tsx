import { useActions, useValues } from 'kea'
import React, { useState } from 'react'

import { IconCode, IconCopy, IconFilter, IconRefresh, IconX } from '@posthog/icons'
import { LemonButton, LemonSelect, LemonSelectOptions, LemonSwitch } from '@posthog/lemon-ui'

import { DateFilter } from 'lib/components/DateFilter/DateFilter'
import { PropertyFilters } from 'lib/components/PropertyFilters/PropertyFilters'
import { PropertyValue } from 'lib/components/PropertyFilters/components/PropertyValue'
import { TaxonomicFilterGroupType } from 'lib/components/TaxonomicFilter/types'
import { LemonDivider } from 'lib/lemon-ui/LemonDivider'
import { allOperatorsMapping } from 'lib/utils'
import { copyToClipboard } from 'lib/utils/copyToClipboard'
import { QUESTION_TYPE_ICON_MAP, SurveyQuestionLabel } from 'scenes/surveys/constants'
import { getSurveyEndDateForQuery, getSurveyIdBasedResponseKey, getSurveyStartDateForQuery } from 'scenes/surveys/utils'

import { groupsModel } from '~/models/groupsModel'
import {
    AnyPropertyFilter,
    EventPropertyFilter,
    FilterLogicalOperator,
    PropertyFilterType,
    PropertyOperator,
    Survey,
    SurveyEventName,
    SurveyEventProperties,
    SurveyQuestionType,
} from '~/types'

import { SurveySQLHelper } from './SurveySQLHelper'
import { surveyLogic } from './surveyLogic'

type OperatorOption = { label: string; value: PropertyOperator }

const OPERATOR_OPTIONS: Record<SurveyQuestionType, OperatorOption[]> = {
    [SurveyQuestionType.Open]: [
        { label: allOperatorsMapping[PropertyOperator.IContains], value: PropertyOperator.IContains },
        { label: allOperatorsMapping[PropertyOperator.NotIContains], value: PropertyOperator.NotIContains },
        { label: allOperatorsMapping[PropertyOperator.Regex], value: PropertyOperator.Regex },
        { label: allOperatorsMapping[PropertyOperator.NotRegex], value: PropertyOperator.NotRegex },
        { label: allOperatorsMapping[PropertyOperator.Exact], value: PropertyOperator.Exact },
        { label: allOperatorsMapping[PropertyOperator.IsNot], value: PropertyOperator.IsNot },
    ],
    [SurveyQuestionType.Rating]: [
        { label: allOperatorsMapping[PropertyOperator.Exact], value: PropertyOperator.Exact },
        { label: allOperatorsMapping[PropertyOperator.IsNot], value: PropertyOperator.IsNot },
        { label: allOperatorsMapping[PropertyOperator.Regex], value: PropertyOperator.Regex },
        { label: allOperatorsMapping[PropertyOperator.NotRegex], value: PropertyOperator.NotRegex },
    ],
    [SurveyQuestionType.SingleChoice]: [
        { label: allOperatorsMapping[PropertyOperator.IContains], value: PropertyOperator.IContains },
        { label: allOperatorsMapping[PropertyOperator.NotIContains], value: PropertyOperator.NotIContains },
        { label: allOperatorsMapping[PropertyOperator.Regex], value: PropertyOperator.Regex },
        { label: allOperatorsMapping[PropertyOperator.NotRegex], value: PropertyOperator.NotRegex },
        { label: allOperatorsMapping[PropertyOperator.Exact], value: PropertyOperator.Exact },
        { label: allOperatorsMapping[PropertyOperator.IsNot], value: PropertyOperator.IsNot },
    ],
    [SurveyQuestionType.MultipleChoice]: [
        { label: allOperatorsMapping[PropertyOperator.IContains], value: PropertyOperator.IContains },
        { label: allOperatorsMapping[PropertyOperator.NotIContains], value: PropertyOperator.NotIContains },
        { label: allOperatorsMapping[PropertyOperator.Regex], value: PropertyOperator.Regex },
        { label: allOperatorsMapping[PropertyOperator.NotRegex], value: PropertyOperator.NotRegex },
    ],
    [SurveyQuestionType.Link]: [],
}

function CopyResponseKeyButton({ questionId }: { questionId: string }): JSX.Element {
    return (
        <button
            onClick={() =>
                void copyToClipboard(`${SurveyEventProperties.SURVEY_RESPONSE}_${questionId}`, 'survey response key')
            }
            className="flex items-center cursor-pointer gap-1"
        >
            <IconCopy />
            Copy survey response key
        </button>
    )
}

export const SurveyResponseFilters = React.memo(function SurveyResponseFilters(): JSX.Element {
    const { survey, answerFilters, propertyFilters, defaultAnswerFilters, dateRange, showArchivedResponses } =
        useValues(surveyLogic)
    const { setAnswerFilters, setPropertyFilters, setDateRange, setShowArchivedResponses } = useActions(surveyLogic)
    const { groupsTaxonomicTypes } = useValues(groupsModel)
    const [sqlHelperOpen, setSqlHelperOpen] = useState(false)
    const [questionFiltersExpanded, setQuestionFiltersExpanded] = useState(false)

    const handleResetFilters = (): void => {
        setAnswerFilters(defaultAnswerFilters)
        setPropertyFilters([])
        setDateRange({
            date_from: getSurveyStartDateForQuery(survey as Survey),
            date_to: getSurveyEndDateForQuery(survey as Survey),
        })
    }

    const handleUpdateFilter = (questionId: string, field: 'operator' | 'value', value: any): void => {
        const newFilters = [...answerFilters]
        const filterIndex = newFilters.findIndex((f) => f.key === getSurveyIdBasedResponseKey(questionId))

        if (filterIndex >= 0) {
            // Ensure we're working with an EventPropertyFilter
            const existingFilter = newFilters[filterIndex]
            newFilters[filterIndex] = {
                ...existingFilter,
                [field]: value,
                type: PropertyFilterType.Event, // Ensure type is always set
            }
        } else {
            // Create new filter if one doesn't exist
            newFilters.push({
                key: getSurveyIdBasedResponseKey(questionId),
                type: PropertyFilterType.Event,
                operator: PropertyOperator.Exact,
                [field]: value,
            })
        }
        setAnswerFilters(newFilters)
    }

    const getFilterForQuestion = (questionId: string): EventPropertyFilter | undefined => {
        const filter = answerFilters.find((f: AnyPropertyFilter) => f.key === getSurveyIdBasedResponseKey(questionId))
        return filter
    }

    // Get the list of questions that have filters available
    const questionWithFiltersAvailable = (survey as Survey).questions.filter((question) => {
        const operators = OPERATOR_OPTIONS[question.type] || []
        return operators.length > 0
    })

    // Count how many questions have active filters
    const activeAnswerFiltersCount = questionWithFiltersAvailable.filter((question) => {
        if (!question.id) {
            return false
        }
        const filter = getFilterForQuestion(question.id)
        if (!filter?.value) {
            return false
        }
        return Array.isArray(filter.value) ? filter.value.length > 0 : filter.value !== ''
    }).length

    return (
        <div className="deprecated-space-y-2">
            <div className="flex justify-between items-center">
                <h3 className="m-0">Filter survey results</h3>
                <LemonButton size="small" type="secondary" icon={<IconCode />} onClick={() => setSqlHelperOpen(true)}>
                    Get SQL Query
                </LemonButton>
            </div>
<<<<<<< HEAD
            {questionWithFiltersAvailable.length > 0 && (
                <div className="border rounded overflow-hidden">
                    <div className="grid grid-cols-6 gap-2 px-2 py-2 border-b bg-card">
                        <div className="col-span-3 font-semibold">Question</div>
                        <div className="font-semibold">Filter type</div>
                        <div className="col-span-2 font-semibold">Value</div>
                    </div>
                    <div>
                        {questionWithFiltersAvailable.map((question, index) => {
                            if (!question.id) {
                                return null
                            }

                            const currentFilter = getFilterForQuestion(question.id)
                            const operators = OPERATOR_OPTIONS[question.type] || []

                            return (
                                <React.Fragment key={question.id}>
                                    {index > 0 && <LemonDivider className="my-0" label={FilterLogicalOperator.And} />}
                                    <div className="grid grid-cols-6 gap-2 p-2 items-center hover:bg-card transition-all">
                                        <div className="col-span-3">
                                            <span className="font-medium">{question.question}</span>
                                            <div className="text-muted-foreground text-xs flex gap-4">
                                                <span className="flex items-center gap-1">
                                                    {QUESTION_TYPE_ICON_MAP[question.type]}
                                                    {SurveyQuestionLabel[question.type]}
                                                </span>
                                                {question.id && <CopyResponseKeyButton questionId={question.id} />}
                                            </div>
                                        </div>
                                        <div>
                                            <LemonSelect
                                                value={currentFilter?.operator}
                                                onChange={(val) =>
                                                    handleUpdateFilter(question.id ?? '', 'operator', val)
                                                }
                                                options={operators as LemonSelectOptions<PropertyOperator>}
                                                className="w-full"
                                            />
                                        </div>
                                        <div className="col-span-2">
                                            {currentFilter?.operator &&
                                                ![PropertyOperator.IsSet, PropertyOperator.IsNotSet].includes(
                                                    currentFilter.operator
                                                ) && (
                                                    <PropertyValue
                                                        propertyKey={`${SurveyEventProperties.SURVEY_RESPONSE}_${question.id}`}
                                                        type={PropertyFilterType.Event}
                                                        operator={currentFilter.operator}
                                                        value={currentFilter.value || []}
                                                        onSet={(value: any) =>
                                                            handleUpdateFilter(question.id ?? '', 'value', value)
                                                        }
                                                        placeholder={
                                                            question.type === SurveyQuestionType.Rating
                                                                ? 'Enter a number'
                                                                : 'Enter text to match'
                                                        }
                                                        eventNames={[SurveyEventName.SENT]}
                                                    />
                                                )}
                                        </div>
                                    </div>
                                </React.Fragment>
                            )
                        })}
                    </div>
                </div>
            )}
=======
>>>>>>> 4434dcf4
            <div className="flex gap-2 justify-between">
                <div className="flex gap-2 flex-wrap">
                    <DateFilter
                        dateFrom={dateRange?.date_from}
                        dateTo={dateRange?.date_to}
                        onChange={(dateFrom, dateTo) => setDateRange({ date_from: dateFrom, date_to: dateTo })}
                    />
                    {questionWithFiltersAvailable.length > 0 && (
                        <LemonButton
                            type="secondary"
                            size="small"
                            icon={<IconFilter />}
                            sideIcon={questionFiltersExpanded ? <IconX /> : null}
                            onClick={() => setQuestionFiltersExpanded(!questionFiltersExpanded)}
                            active={questionFiltersExpanded || activeAnswerFiltersCount > 0}
                        >
                            Filter by response
                            {activeAnswerFiltersCount > 0 && ` (${activeAnswerFiltersCount})`}
                        </LemonButton>
                    )}
                    <PropertyFilters
                        propertyFilters={propertyFilters}
                        onChange={setPropertyFilters}
                        pageKey="survey-results"
                        buttonText="Add filter"
                        taxonomicGroupTypes={[
                            TaxonomicFilterGroupType.EventProperties,
                            TaxonomicFilterGroupType.PersonProperties,
                            TaxonomicFilterGroupType.EventFeatureFlags,
                            TaxonomicFilterGroupType.Cohorts,
                            TaxonomicFilterGroupType.HogQLExpression,
                            ...groupsTaxonomicTypes,
                        ]}
                    />
                </div>
                <div className="flex gap-2 items-center">
                    <LemonSwitch
                        checked={showArchivedResponses}
                        onChange={setShowArchivedResponses}
                        label="Show archived"
                    />
                    <LemonButton
                        size="small"
                        type="secondary"
                        icon={<IconRefresh />}
                        onClick={handleResetFilters}
                        className="self-start"
                    >
                        Reset all filters
                    </LemonButton>
                </div>
            </div>

            {questionFiltersExpanded && questionWithFiltersAvailable.length > 0 && (
                <div className="border rounded bg-bg-light overflow-hidden">
                    {questionWithFiltersAvailable.map((question, index) => {
                        if (!question.id) {
                            return null
                        }

                        const currentFilter = getFilterForQuestion(question.id)
                        const operators = OPERATOR_OPTIONS[question.type] || []

                        return (
                            <React.Fragment key={question.id}>
                                {index > 0 && <LemonDivider className="my-0" label={FilterLogicalOperator.And} />}
                                <div className="grid grid-cols-6 gap-2 p-2 items-center">
                                    <div className="col-span-3">
                                        <span className="font-medium">{question.question}</span>
                                        <div className="text-muted text-xs flex gap-4">
                                            <span className="flex items-center gap-1">
                                                {QUESTION_TYPE_ICON_MAP[question.type]}
                                                {SurveyQuestionLabel[question.type]}
                                            </span>
                                            {question.id && <CopyResponseKeyButton questionId={question.id} />}
                                        </div>
                                    </div>
                                    <div>
                                        <LemonSelect
                                            value={currentFilter?.operator}
                                            onChange={(val) => handleUpdateFilter(question.id ?? '', 'operator', val)}
                                            options={operators as LemonSelectOptions<PropertyOperator>}
                                            className="w-full"
                                        />
                                    </div>
                                    <div className="col-span-2">
                                        {currentFilter?.operator &&
                                            ![PropertyOperator.IsSet, PropertyOperator.IsNotSet].includes(
                                                currentFilter.operator
                                            ) && (
                                                <PropertyValue
                                                    propertyKey={`${SurveyEventProperties.SURVEY_RESPONSE}_${question.id}`}
                                                    type={PropertyFilterType.Event}
                                                    operator={currentFilter.operator}
                                                    value={currentFilter.value || []}
                                                    onSet={(value: any) =>
                                                        handleUpdateFilter(question.id ?? '', 'value', value)
                                                    }
                                                    placeholder={
                                                        question.type === SurveyQuestionType.Rating
                                                            ? 'Enter a number'
                                                            : 'Enter text to match'
                                                    }
                                                    eventNames={[SurveyEventName.SENT]}
                                                />
                                            )}
                                    </div>
                                </div>
                            </React.Fragment>
                        )
                    })}
                </div>
            )}

            <SurveySQLHelper isOpen={sqlHelperOpen} onClose={() => setSqlHelperOpen(false)} />
        </div>
    )
})<|MERGE_RESOLUTION|>--- conflicted
+++ resolved
@@ -150,78 +150,6 @@
                     Get SQL Query
                 </LemonButton>
             </div>
-<<<<<<< HEAD
-            {questionWithFiltersAvailable.length > 0 && (
-                <div className="border rounded overflow-hidden">
-                    <div className="grid grid-cols-6 gap-2 px-2 py-2 border-b bg-card">
-                        <div className="col-span-3 font-semibold">Question</div>
-                        <div className="font-semibold">Filter type</div>
-                        <div className="col-span-2 font-semibold">Value</div>
-                    </div>
-                    <div>
-                        {questionWithFiltersAvailable.map((question, index) => {
-                            if (!question.id) {
-                                return null
-                            }
-
-                            const currentFilter = getFilterForQuestion(question.id)
-                            const operators = OPERATOR_OPTIONS[question.type] || []
-
-                            return (
-                                <React.Fragment key={question.id}>
-                                    {index > 0 && <LemonDivider className="my-0" label={FilterLogicalOperator.And} />}
-                                    <div className="grid grid-cols-6 gap-2 p-2 items-center hover:bg-card transition-all">
-                                        <div className="col-span-3">
-                                            <span className="font-medium">{question.question}</span>
-                                            <div className="text-muted-foreground text-xs flex gap-4">
-                                                <span className="flex items-center gap-1">
-                                                    {QUESTION_TYPE_ICON_MAP[question.type]}
-                                                    {SurveyQuestionLabel[question.type]}
-                                                </span>
-                                                {question.id && <CopyResponseKeyButton questionId={question.id} />}
-                                            </div>
-                                        </div>
-                                        <div>
-                                            <LemonSelect
-                                                value={currentFilter?.operator}
-                                                onChange={(val) =>
-                                                    handleUpdateFilter(question.id ?? '', 'operator', val)
-                                                }
-                                                options={operators as LemonSelectOptions<PropertyOperator>}
-                                                className="w-full"
-                                            />
-                                        </div>
-                                        <div className="col-span-2">
-                                            {currentFilter?.operator &&
-                                                ![PropertyOperator.IsSet, PropertyOperator.IsNotSet].includes(
-                                                    currentFilter.operator
-                                                ) && (
-                                                    <PropertyValue
-                                                        propertyKey={`${SurveyEventProperties.SURVEY_RESPONSE}_${question.id}`}
-                                                        type={PropertyFilterType.Event}
-                                                        operator={currentFilter.operator}
-                                                        value={currentFilter.value || []}
-                                                        onSet={(value: any) =>
-                                                            handleUpdateFilter(question.id ?? '', 'value', value)
-                                                        }
-                                                        placeholder={
-                                                            question.type === SurveyQuestionType.Rating
-                                                                ? 'Enter a number'
-                                                                : 'Enter text to match'
-                                                        }
-                                                        eventNames={[SurveyEventName.SENT]}
-                                                    />
-                                                )}
-                                        </div>
-                                    </div>
-                                </React.Fragment>
-                            )
-                        })}
-                    </div>
-                </div>
-            )}
-=======
->>>>>>> 4434dcf4
             <div className="flex gap-2 justify-between">
                 <div className="flex gap-2 flex-wrap">
                     <DateFilter
