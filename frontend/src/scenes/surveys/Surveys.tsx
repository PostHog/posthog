import { useActions, useValues } from 'kea'
import { router } from 'kea-router'
import posthog from 'posthog-js'

import {
    LemonButton,
    LemonDialog,
    LemonDivider,
    LemonInput,
    LemonSelect,
    LemonTable,
    LemonTag,
    LemonTagType,
    Link,
    Spinner,
} from '@posthog/lemon-ui'

import { ActivityLog } from 'lib/components/ActivityLog/ActivityLog'
import { MemberSelect } from 'lib/components/MemberSelect'
import { PageHeader } from 'lib/components/PageHeader'
import { VersionCheckerBanner } from 'lib/components/VersionChecker/VersionCheckerBanner'
import { dayjs } from 'lib/dayjs'
import { More } from 'lib/lemon-ui/LemonButton/More'
import { LemonTableColumn } from 'lib/lemon-ui/LemonTable'
import { LemonTableLink } from 'lib/lemon-ui/LemonTable/LemonTableLink'
import { createdAtColumn } from 'lib/lemon-ui/LemonTable/columnUtils'
import { LemonTabs } from 'lib/lemon-ui/LemonTabs'
import { ProductIntentContext } from 'lib/utils/product-intents'
import stringWithWBR from 'lib/utils/stringWithWBR'
import { LinkedHogFunctions } from 'scenes/hog-functions/list/LinkedHogFunctions'
import MaxTool from 'scenes/max/MaxTool'
import { SceneExport } from 'scenes/sceneTypes'
import { SurveyFeedbackButton } from 'scenes/surveys/components/SurveyFeedbackButton'
import { SurveysEmptyState } from 'scenes/surveys/components/empty-state/SurveysEmptyState'
import { isSurveyRunning } from 'scenes/surveys/utils'
import { urls } from 'scenes/urls'
import { userLogic } from 'scenes/userLogic'

import { ActivityScope, ProductKey, ProgressStatus, Survey } from '~/types'

<<<<<<< HEAD
import { ProductIntentContext } from 'lib/utils/product-intents'
import { SURVEY_TYPE_LABEL_MAP, SurveyQuestionLabel } from './constants'
import { SurveysDisabledBanner, SurveySettings } from './SurveySettings'
import { getSurveyStatus, surveysLogic, SurveysTabs } from './surveysLogic'
=======
import { SurveySettings, SurveysDisabledBanner } from './SurveySettings'
import { SURVEY_CREATED_SOURCE, SURVEY_TYPE_LABEL_MAP, SurveyQuestionLabel } from './constants'
import { SurveysTabs, getSurveyStatus, surveysLogic } from './surveysLogic'
>>>>>>> 6a283583

export const scene: SceneExport = {
    component: Surveys,
    logic: surveysLogic,
    settingSectionId: 'environment-surveys',
}

function NewSurveyButton(): JSX.Element {
    const { loadSurveys, addProductIntent } = useActions(surveysLogic)
    const { user } = useValues(userLogic)

    const button = (
        <LemonButton to={urls.surveyTemplates()} type="primary" data-attr="new-survey">
            <span className="pr-3">New survey</span>
        </LemonButton>
    )

    // If the user is not loaded, just show the button without Max tool
    if (!user?.uuid) {
        return button
    }

    return (
        <MaxTool
            identifier="create_survey"
            initialMaxPrompt="Create a survey to collect "
            suggestions={[
                'Create an NPS survey for customers who completed checkout',
                'Create a feedback survey asking about our new dashboard',
                'Create a product-market fit survey for trial users',
                'Create a quick satisfaction survey for support interactions',
            ]}
            context={{
                user_id: user.uuid,
            }}
            callback={(toolOutput: { survey_id?: string; survey_name?: string; error?: string }) => {
                addProductIntent({
                    product_type: ProductKey.SURVEYS,
                    intent_context: ProductIntentContext.SURVEY_CREATED,
                    metadata: {
                        survey_id: toolOutput.survey_id,
                        source: SURVEY_CREATED_SOURCE.MAX_AI,
                        created_successfully: !toolOutput?.error,
                    },
                })

                if (toolOutput?.error || !toolOutput?.survey_id) {
                    posthog.captureException('survey-creation-failed', {
                        error: toolOutput.error,
                    })
                    return
                }

                // Refresh surveys list to show new survey, then redirect to it
                loadSurveys()
                router.actions.push(urls.survey(toolOutput.survey_id))
            }}
            position="bottom-right"
        >
            {button}
        </MaxTool>
    )
}

function Surveys(): JSX.Element {
    const {
        data: { surveys },
        searchedSurveys,
        dataLoading,
        surveysResponsesCount,
        surveysResponsesCountLoading,
        searchTerm,
        filters,
        tab,
        hasNextPage,
        hasNextSearchPage,
    } = useValues(surveysLogic)

    const { deleteSurvey, updateSurvey, setSearchTerm, setSurveysFilters, setTab, loadNextPage, loadNextSearchPage } =
        useActions(surveysLogic)

    const { user } = useValues(userLogic)
    const shouldShowEmptyState = !dataLoading && surveys.length === 0

    return (
        <div>
            <PageHeader
                buttons={
                    <>
                        <SurveyFeedbackButton />
                        <NewSurveyButton />
                    </>
                }
                className="flex gap-2 justify-between items-center min-w-full"
                caption={
                    <>
                        <div>
                            Check out our
                            <Link
                                data-attr="survey-help"
                                to="https://posthog.com/docs/surveys?utm_medium=in-product&utm_campaign=new-survey"
                                target="_blank"
                            >
                                {' '}
                                surveys docs
                            </Link>{' '}
                            to learn more.
                        </div>
                    </>
                }
                tabbedPage
            />
            <SurveysDisabledBanner />
            <LemonTabs
                activeKey={tab}
                onChange={(newTab) => setTab(newTab as SurveysTabs)}
                tabs={[
                    { key: SurveysTabs.Active, label: 'Active' },
                    { key: SurveysTabs.Archived, label: 'Archived' },
                    { key: SurveysTabs.Notifications, label: 'Notifications' },
                    { key: SurveysTabs.History, label: 'History' },
                    { key: SurveysTabs.Settings, label: 'Settings' },
                ]}
            />
            {tab === SurveysTabs.Settings && <SurveySettings />}
            {tab === SurveysTabs.Notifications && (
                <>
                    <p>Get notified whenever a survey result is submitted</p>
                    <LinkedHogFunctions type="destination" subTemplateIds={['survey-response']} />
                </>
            )}

            {tab === SurveysTabs.History && <ActivityLog scope={ActivityScope.SURVEY} />}

            {(tab === SurveysTabs.Active || tab === SurveysTabs.Archived) && (
                <>
                    <SurveyResponseLimitWidget />
                    <div className="deprecated-space-y-2">
                        <VersionCheckerBanner />
                    </div>

                    {(shouldShowEmptyState || !user?.has_seen_product_intro_for?.[ProductKey.SURVEYS]) && (
                        <SurveysEmptyState numOfSurveys={surveys.length} />
                    )}
                    {!shouldShowEmptyState && (
                        <>
                            <div>
                                <div className="flex flex-wrap gap-2 justify-between mb-4">
                                    <LemonInput
                                        type="search"
                                        placeholder="Search for surveys"
                                        onChange={setSearchTerm}
                                        value={searchTerm || ''}
                                    />
                                    <div className="flex gap-2 items-center">
                                        {tab === SurveysTabs.Active && (
                                            <>
                                                <span>
                                                    <b>Status</b>
                                                </span>
                                                <LemonSelect
                                                    dropdownMatchSelectWidth={false}
                                                    onChange={(status) => {
                                                        setSurveysFilters({ status })
                                                    }}
                                                    size="small"
                                                    options={[
                                                        { label: 'Any', value: 'any' },
                                                        { label: 'Draft', value: 'draft' },
                                                        { label: 'Running', value: 'running' },
                                                        { label: 'Complete', value: 'complete' },
                                                    ]}
                                                    value={filters.status}
                                                />
                                            </>
                                        )}
                                        <span className="ml-1">
                                            <b>Created by</b>
                                        </span>
                                        <MemberSelect
                                            defaultLabel="Any user"
                                            value={filters.created_by ?? null}
                                            onChange={(user) => setSurveysFilters({ created_by: user?.id })}
                                        />
                                    </div>
                                </div>
                            </div>
                            <LemonTable
                                dataSource={searchedSurveys}
                                defaultSorting={{
                                    columnKey: 'created_at',
                                    order: -1,
                                }}
                                rowKey="name"
                                nouns={['survey', 'surveys']}
                                data-attr="surveys-table"
                                emptyState={
                                    tab === SurveysTabs.Active ? 'No surveys. Create a new survey?' : 'No surveys found'
                                }
                                loading={dataLoading}
                                footer={
                                    (searchTerm ? hasNextSearchPage : hasNextPage) && (
                                        <div className="flex justify-center p-1">
                                            <LemonButton
                                                onClick={searchTerm ? loadNextSearchPage : loadNextPage}
                                                className="min-w-full text-center"
                                                disabledReason={dataLoading ? 'Loading surveys' : ''}
                                            >
                                                <span className="flex-1 text-center">
                                                    {dataLoading ? 'Loading...' : 'Load more'}
                                                </span>
                                            </LemonButton>
                                        </div>
                                    )
                                }
                                columns={[
                                    {
                                        dataIndex: 'name',
                                        title: 'Name',
                                        render: function RenderName(_, survey) {
                                            return (
                                                <LemonTableLink
                                                    to={urls.survey(survey.id)}
                                                    title={stringWithWBR(survey.name, 17)}
                                                />
                                            )
                                        },
                                    },
                                    {
                                        title: 'Responses',
                                        dataIndex: 'id',
                                        render: function RenderResponses(_, survey) {
                                            return (
                                                <>
                                                    {surveysResponsesCountLoading ? (
                                                        <Spinner />
                                                    ) : (
                                                        <div>{surveysResponsesCount[survey.id] ?? 0}</div>
                                                    )}
                                                </>
                                            )
                                        },
                                        sorter: (surveyA, surveyB) => {
                                            const countA = surveysResponsesCount[surveyA.id] ?? 0
                                            const countB = surveysResponsesCount[surveyB.id] ?? 0
                                            return countA - countB
                                        },
                                    },
                                    {
                                        dataIndex: 'type',
                                        title: 'Mode',
                                        render: function RenderType(_, survey) {
                                            return SURVEY_TYPE_LABEL_MAP[survey.type]
                                        },
                                    },
                                    {
                                        title: 'Question type',
                                        render: function RenderResponses(_, survey) {
                                            return survey.questions?.length === 1
                                                ? SurveyQuestionLabel[survey.questions[0].type]
                                                : 'Multiple'
                                        },
                                    },
                                    ...(tab === SurveysTabs.Active
                                        ? [
                                              createdAtColumn<Survey>() as LemonTableColumn<
                                                  Survey,
                                                  keyof Survey | undefined
                                              >,
                                              {
                                                  title: 'Status',
                                                  width: 100,
                                                  render: function Render(_: any, survey: Survey) {
                                                      return <StatusTag survey={survey} />
                                                  },
                                              },
                                          ]
                                        : []),
                                    {
                                        width: 0,
                                        render: function Render(_, survey: Survey) {
                                            return (
                                                <More
                                                    overlay={
                                                        <>
                                                            <LemonButton
                                                                fullWidth
                                                                onClick={() =>
                                                                    router.actions.push(urls.survey(survey.id))
                                                                }
                                                            >
                                                                View
                                                            </LemonButton>
                                                            {!survey.start_date && (
                                                                <LemonButton
                                                                    fullWidth
                                                                    onClick={() =>
                                                                        LemonDialog.open({
                                                                            title: 'Launch this survey?',
                                                                            content: (
                                                                                <div className="text-sm text-secondary">
                                                                                    The survey will immediately start
                                                                                    displaying to users matching the
                                                                                    display conditions.
                                                                                </div>
                                                                            ),
                                                                            primaryButton: {
                                                                                children: 'Launch',
                                                                                type: 'primary',
                                                                                onClick: () => {
                                                                                    updateSurvey({
                                                                                        id: survey.id,
                                                                                        updatePayload: {
                                                                                            start_date:
                                                                                                dayjs().toISOString(),
                                                                                        },
                                                                                        intentContext:
                                                                                            ProductIntentContext.SURVEY_LAUNCHED,
                                                                                    })
                                                                                },
                                                                                size: 'small',
                                                                            },
                                                                            secondaryButton: {
                                                                                children: 'Cancel',
                                                                                type: 'tertiary',
                                                                                size: 'small',
                                                                            },
                                                                        })
                                                                    }
                                                                >
                                                                    Launch survey
                                                                </LemonButton>
                                                            )}
                                                            {isSurveyRunning(survey) && (
                                                                <LemonButton
                                                                    fullWidth
                                                                    onClick={() => {
                                                                        LemonDialog.open({
                                                                            title: 'Stop this survey?',
                                                                            content: (
                                                                                <div className="text-sm text-secondary">
                                                                                    The survey will no longer be visible
                                                                                    to your users.
                                                                                </div>
                                                                            ),
                                                                            primaryButton: {
                                                                                children: 'Stop',
                                                                                type: 'primary',
                                                                                onClick: () => {
                                                                                    updateSurvey({
                                                                                        id: survey.id,
                                                                                        updatePayload: {
                                                                                            end_date:
                                                                                                dayjs().toISOString(),
                                                                                        },
                                                                                        intentContext:
                                                                                            ProductIntentContext.SURVEY_COMPLETED,
                                                                                    })
                                                                                },
                                                                                size: 'small',
                                                                            },
                                                                            secondaryButton: {
                                                                                children: 'Cancel',
                                                                                type: 'tertiary',
                                                                                size: 'small',
                                                                            },
                                                                        })
                                                                    }}
                                                                >
                                                                    Stop survey
                                                                </LemonButton>
                                                            )}
                                                            {survey.end_date && !survey.archived && (
                                                                <LemonButton
                                                                    fullWidth
                                                                    onClick={() => {
                                                                        LemonDialog.open({
                                                                            title: 'Resume this survey?',
                                                                            content: (
                                                                                <div className="text-sm text-secondary">
                                                                                    Once resumed, the survey will be
                                                                                    visible to your users again.
                                                                                </div>
                                                                            ),
                                                                            primaryButton: {
                                                                                children: 'Resume',
                                                                                type: 'primary',
                                                                                onClick: () => {
                                                                                    updateSurvey({
                                                                                        id: survey.id,
                                                                                        updatePayload: {
                                                                                            end_date: null,
                                                                                        },
                                                                                        intentContext:
                                                                                            ProductIntentContext.SURVEY_RESUMED,
                                                                                    })
                                                                                },
                                                                                size: 'small',
                                                                            },
                                                                            secondaryButton: {
                                                                                children: 'Cancel',
                                                                                type: 'tertiary',
                                                                                size: 'small',
                                                                            },
                                                                        })
                                                                    }}
                                                                >
                                                                    Resume survey
                                                                </LemonButton>
                                                            )}
                                                            <LemonDivider />
                                                            {survey.end_date && survey.archived && (
                                                                <LemonButton
                                                                    fullWidth
                                                                    onClick={() => {
                                                                        updateSurvey({
                                                                            id: survey.id,
                                                                            updatePayload: { archived: false },
                                                                            intentContext:
                                                                                ProductIntentContext.SURVEY_UNARCHIVED,
                                                                        })
                                                                    }}
                                                                >
                                                                    Unarchive
                                                                </LemonButton>
                                                            )}
                                                            {survey.end_date && !survey.archived && (
                                                                <LemonButton
                                                                    fullWidth
                                                                    onClick={() => {
                                                                        LemonDialog.open({
                                                                            title: 'Archive this survey?',
                                                                            content: (
                                                                                <div className="text-sm text-secondary">
                                                                                    This action will remove the survey
                                                                                    from your active surveys list. It
                                                                                    can be restored at any time.
                                                                                </div>
                                                                            ),
                                                                            primaryButton: {
                                                                                children: 'Archive',
                                                                                type: 'primary',
                                                                                onClick: () => {
                                                                                    updateSurvey({
                                                                                        id: survey.id,
                                                                                        updatePayload: {
                                                                                            archived: true,
                                                                                        },
                                                                                        intentContext:
                                                                                            ProductIntentContext.SURVEY_ARCHIVED,
                                                                                    })
                                                                                },
                                                                                size: 'small',
                                                                            },
                                                                            secondaryButton: {
                                                                                children: 'Cancel',
                                                                                type: 'tertiary',
                                                                                size: 'small',
                                                                            },
                                                                        })
                                                                    }}
                                                                >
                                                                    Archive
                                                                </LemonButton>
                                                            )}
                                                            <LemonButton
                                                                status="danger"
                                                                onClick={() => {
                                                                    LemonDialog.open({
                                                                        title: 'Delete this survey?',
                                                                        content: (
                                                                            <div className="text-sm text-secondary">
                                                                                This action cannot be undone. All survey
                                                                                data will be permanently removed.
                                                                            </div>
                                                                        ),
                                                                        primaryButton: {
                                                                            children: 'Delete',
                                                                            type: 'primary',
                                                                            onClick: () => deleteSurvey(survey.id),
                                                                            size: 'small',
                                                                        },
                                                                        secondaryButton: {
                                                                            children: 'Cancel',
                                                                            type: 'tertiary',
                                                                            size: 'small',
                                                                        },
                                                                    })
                                                                }}
                                                                fullWidth
                                                            >
                                                                Delete
                                                            </LemonButton>
                                                        </>
                                                    }
                                                />
                                            )
                                        },
                                    },
                                ]}
                            />
                        </>
                    )}
                </>
            )}
        </div>
    )
}

export function StatusTag({ survey }: { survey: Survey }): JSX.Element {
    const statusColors = {
        running: 'success',
        draft: 'default',
        complete: 'completion',
    } as Record<ProgressStatus, LemonTagType>
    const status = getSurveyStatus(survey)
    return (
        <LemonTag type={statusColors[status]} className="font-semibold" data-attr="status">
            {status.toUpperCase()}
        </LemonTag>
    )
}<|MERGE_RESOLUTION|>--- conflicted
+++ resolved
@@ -38,16 +38,7 @@
 
 import { ActivityScope, ProductKey, ProgressStatus, Survey } from '~/types'
 
-<<<<<<< HEAD
-import { ProductIntentContext } from 'lib/utils/product-intents'
-import { SURVEY_TYPE_LABEL_MAP, SurveyQuestionLabel } from './constants'
-import { SurveysDisabledBanner, SurveySettings } from './SurveySettings'
-import { getSurveyStatus, surveysLogic, SurveysTabs } from './surveysLogic'
-=======
-import { SurveySettings, SurveysDisabledBanner } from './SurveySettings'
-import { SURVEY_CREATED_SOURCE, SURVEY_TYPE_LABEL_MAP, SurveyQuestionLabel } from './constants'
-import { SurveysTabs, getSurveyStatus, surveysLogic } from './surveysLogic'
->>>>>>> 6a283583
+
 
 export const scene: SceneExport = {
     component: Surveys,
