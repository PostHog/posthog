--- conflicted
+++ resolved
@@ -14,11 +14,7 @@
     { label: 'Data Pipelines (deprecated)', value: 'data_pipelines' },
     { label: 'Destinations Trigger Events', value: 'cdp_billable_invocations_in_period' },
     { label: 'Rows Exported', value: 'rows_exported_in_period' },
-<<<<<<< HEAD
-    { label: 'PostHog AI Credits', value: 'ai_credits_used_in_period' },
-=======
     { label: 'PostHog AI', value: 'ai_credits_used_in_period' },
->>>>>>> df304db0
 ] as const
 
 export type UsageTypeOption = (typeof USAGE_TYPES)[number]
