--- conflicted
+++ resolved
@@ -4,15 +4,7 @@
 import { useActions, useValues } from 'kea'
 import { SceneExport } from 'scenes/sceneTypes'
 import { SpinnerOverlay } from 'lib/lemon-ui/Spinner/Spinner'
-<<<<<<< HEAD
-import { Form } from 'kea-forms'
-import { Field } from 'lib/forms/Field'
-import { LemonBanner } from 'lib/lemon-ui/LemonBanner'
-import { LemonDialog } from 'lib/lemon-ui/LemonDialog'
-import { BillingProductV2Type } from '~/types'
-=======
 import { AlertMessage } from 'lib/lemon-ui/AlertMessage'
->>>>>>> d03fa0a9
 import { LemonLabel } from 'lib/lemon-ui/LemonLabel/LemonLabel'
 import { dayjs } from 'lib/dayjs'
 import clsx from 'clsx'
@@ -83,18 +75,18 @@
         return (
             <div className="space-y-4">
                 <BillingPageHeader />
-                <LemonBanner type="error">
+                <AlertMessage type="error">
                     There was an issue retrieving your current billing information. If this message persists please
                     {supportLink}.
-                </LemonBanner>
+                </AlertMessage>
 
                 {!cloudOrDev ? (
-                    <LemonBanner type="info">
+                    <AlertMessage type="info">
                         Please ensure your instance is able to reach <b>https://billing.posthog.com</b>
                         <br />
                         If this is not possible, please {supportLink} about licensing options for "air-gapped"
                         instances.
-                    </LemonBanner>
+                    </AlertMessage>
                 ) : null}
             </div>
         )
@@ -106,9 +98,9 @@
         <div ref={ref}>
             <BillingPageHeader />
             {billing?.free_trial_until ? (
-                <LemonBanner type="success" className="mb-2">
+                <AlertMessage type="success" className="mb-2">
                     You are currently on a free trial until <b>{billing.free_trial_until.format('LL')}</b>
-                </LemonBanner>
+                </AlertMessage>
             ) : null}
             {!billing?.has_active_subscription && cloudOrDev && (
                 <>
@@ -254,376 +246,4 @@
                 ))}
         </div>
     )
-<<<<<<< HEAD
-}
-
-const BillingProduct = ({ product }: { product: BillingProductV2Type }): JSX.Element | null => {
-    const { billing, billingLoading } = useValues(billingLogic)
-    const { updateBillingLimits } = useActions(billingLogic)
-    const [tierAmountType, setTierAmountType] = useState<'individual' | 'total'>('individual')
-
-    // The actual stored billing limit
-    const customLimitUsd = billing?.custom_limits_usd?.[product.type]
-    const [isEditingBillingLimit, setIsEditingBillingLimit] = useState(false)
-    const [billingLimitInput, setBillingLimitInput] = useState<number | undefined>(DEFAULT_BILLING_LIMIT)
-
-    const billingLimitAsUsage = product.tiers
-        ? isEditingBillingLimit
-            ? convertAmountToUsage(`${billingLimitInput}`, product.tiers)
-            : convertAmountToUsage(customLimitUsd || '', product.tiers)
-        : 0
-
-    const usageKey = product.usage_key ?? product.type ?? ''
-    const productType = { plural: usageKey, singular: usageKey.slice(0, -1) }
-
-    useEffect(() => {
-        if (!billingLoading) {
-            setIsEditingBillingLimit(false)
-        }
-    }, [billingLoading])
-
-    useEffect(() => {
-        setBillingLimitInput(
-            parseInt(customLimitUsd || '0') ||
-                (product.tiers
-                    ? parseInt(convertUsageToAmount((product.projected_usage || 0) * 1.5, product.tiers))
-                    : 0) ||
-                DEFAULT_BILLING_LIMIT
-        )
-    }, [customLimitUsd])
-
-    const { ref, size } = useResizeBreakpoints({
-        0: 'small',
-        700: 'medium',
-    })
-
-    const updateBillingLimit = (value: number | undefined): any => {
-        const actuallyUpdateLimit = (): void => {
-            updateBillingLimits({
-                [product.type]: typeof value === 'number' ? `${value}` : null,
-            })
-        }
-        if (value === undefined) {
-            return actuallyUpdateLimit()
-        }
-
-        const newAmountAsUsage = product.tiers ? convertAmountToUsage(`${value}`, product.tiers) : 0
-
-        if (product.current_usage && newAmountAsUsage < product.current_usage) {
-            LemonDialog.open({
-                title: 'Billing limit warning',
-                description:
-                    'Your new billing limit will be below your current usage. Your bill will not increase for this period but parts of the product will stop working and data may be lost.',
-                primaryButton: {
-                    status: 'danger',
-                    children: 'I understand',
-                    onClick: () => actuallyUpdateLimit(),
-                },
-                secondaryButton: {
-                    children: 'I changed my mind',
-                },
-            })
-            return
-        }
-
-        if (product.projected_usage && newAmountAsUsage < product.projected_usage) {
-            LemonDialog.open({
-                title: 'Billing limit warning',
-                description:
-                    'Your predicted usage is above your billing limit which is likely to result in usage being throttled.',
-                primaryButton: {
-                    children: 'I understand',
-                    onClick: () => actuallyUpdateLimit(),
-                },
-                secondaryButton: {
-                    children: 'I changed my mind',
-                },
-            })
-            return
-        }
-
-        return actuallyUpdateLimit()
-    }
-
-    const freeTier =
-        (billing?.has_active_subscription
-            ? product.tiers?.[0]?.unit_amount_usd === '0'
-                ? product.tiers?.[0]?.up_to
-                : 0
-            : product.free_allocation) || 0
-
-    const billingGaugeItems: BillingGaugeProps['items'] = useMemo(() => {
-        return [
-            freeTier
-                ? {
-                      tooltip: (
-                          <>
-                              <b>Free tier limit</b>
-                          </>
-                      ),
-                      color: 'success-light',
-                      value: freeTier,
-                      top: true,
-                  }
-                : undefined,
-            {
-                tooltip: (
-                    <>
-                        <b>Current</b>
-                    </>
-                ),
-                color: product.percentage_usage <= 1 ? 'success' : 'danger',
-                value: product.current_usage || 0,
-                top: false,
-            },
-            product.projected_usage && product.projected_usage > (product.current_usage || 0)
-                ? {
-                      tooltip: (
-                          <>
-                              <b>Projected</b>
-                          </>
-                      ),
-                      color: 'border',
-                      value: product.projected_usage || 0,
-                      top: false,
-                  }
-                : undefined,
-            billingLimitAsUsage
-                ? {
-                      tooltip: (
-                          <>
-                              <b>Billing limit</b>
-                          </>
-                      ),
-                      color: 'primary-alt-light',
-                      top: true,
-                      value: billingLimitAsUsage || 0,
-                  }
-                : (undefined as any),
-        ].filter(Boolean)
-    }, [product, billingLimitAsUsage, customLimitUsd])
-
-    const tierDisplayOptions: LemonSelectOptions<string> = [
-        { label: `Per ${productType.singular}`, value: 'individual' },
-    ]
-
-    if (billing?.has_active_subscription) {
-        tierDisplayOptions.push({ label: `Current bill`, value: 'total' })
-    }
-
-    return (
-        <div
-            className={clsx('flex flex-wrap', {
-                'flex-col pb-4': size === 'small',
-            })}
-            ref={ref}
-        >
-            <div className="flex-1 py-4 pr-2 ">
-                <div className="flex gap-4 items-center pb-4">
-                    {product.image_url ? (
-                        <img className="w-10 h-10" alt="Logo for product" src={product.image_url} />
-                    ) : null}
-                    <div>
-                        <h3 className="font-bold mb-0">{product.name}</h3>
-                        <div>{product.description}</div>
-                    </div>
-                </div>
-
-                {product.current_amount_usd ? (
-                    <div className="flex justify-between gap-8 flex-wrap">
-                        <div className="space-y-2">
-                            <LemonLabel
-                                info={`This is the current amount you have been billed for this ${billing?.billing_period?.interval} so far.`}
-                            >
-                                Current bill
-                            </LemonLabel>
-                            <div className="font-bold text-4xl">${product.current_amount_usd}</div>
-                        </div>
-                        {product.tiered && product.tiers && (
-                            <>
-                                <div className="space-y-2">
-                                    <LemonLabel
-                                        info={
-                                            'This is roughly calculated based on your current bill and the remaining time left in this billing period.'
-                                        }
-                                    >
-                                        Predicted bill
-                                    </LemonLabel>
-                                    <div className="font-bold text-muted text-2xl">
-                                        ${product.projected_amount_usd || '0.00'}
-                                    </div>
-                                </div>
-                                {billing?.billing_period?.interval == 'month' && (
-                                    <div className="space-y-2">
-                                        <LemonLabel
-                                            info={
-                                                <>
-                                                    Set a billing limit to control your recurring costs.{' '}
-                                                    <b>Data will be dropped after exceeding this limit</b>.
-                                                </>
-                                            }
-                                        >
-                                            Billing limit
-                                        </LemonLabel>
-                                        <div className="flex items-center gap-1">
-                                            {!isEditingBillingLimit ? (
-                                                <>
-                                                    <div
-                                                        className={clsx(
-                                                            'text-muted font-semibold mr-2',
-                                                            customLimitUsd && 'text-2xl'
-                                                        )}
-                                                    >
-                                                        {customLimitUsd ? `$${customLimitUsd}` : 'No limit'}
-                                                    </div>
-                                                    <LemonButton
-                                                        icon={<IconEdit />}
-                                                        status="primary-alt"
-                                                        size="small"
-                                                        tooltip="Edit billing limit"
-                                                        onClick={() => setIsEditingBillingLimit(true)}
-                                                    />
-                                                    {customLimitUsd ? (
-                                                        <LemonButton
-                                                            icon={<IconDelete />}
-                                                            status="primary-alt"
-                                                            size="small"
-                                                            tooltip="Remove billing limit"
-                                                            onClick={() => updateBillingLimit(undefined)}
-                                                        />
-                                                    ) : null}
-                                                </>
-                                            ) : (
-                                                <>
-                                                    <div style={{ maxWidth: 180 }}>
-                                                        <LemonInput
-                                                            type="number"
-                                                            fullWidth={false}
-                                                            value={billingLimitInput}
-                                                            onChange={setBillingLimitInput}
-                                                            prefix={<b>$</b>}
-                                                            disabled={billingLoading}
-                                                            min={0}
-                                                            step={10}
-                                                            suffix={<>/month</>}
-                                                        />
-                                                    </div>
-
-                                                    <LemonButton
-                                                        onClick={() => setIsEditingBillingLimit(false)}
-                                                        disabled={billingLoading}
-                                                        type="secondary"
-                                                    >
-                                                        Cancel
-                                                    </LemonButton>
-                                                    <LemonButton
-                                                        onClick={() => updateBillingLimit(billingLimitInput)}
-                                                        loading={billingLoading}
-                                                        type="primary"
-                                                    >
-                                                        Save
-                                                    </LemonButton>
-                                                </>
-                                            )}
-                                        </div>
-                                    </div>
-                                )}
-                                <div className="flex-1" />
-                            </>
-                        )}
-                    </div>
-                ) : null}
-
-                {product.tiered && <BillingGauge items={billingGaugeItems} />}
-
-                {product.percentage_usage > 1 ? (
-                    <LemonBanner type={'error'}>
-                        You have exceeded the {customLimitUsd ? 'billing limit' : 'free tier limit'} for this product.
-                    </LemonBanner>
-                ) : null}
-            </div>
-
-            {size == 'medium' && <LemonDivider vertical dashed />}
-
-            {billing?.has_active_subscription && (
-                <div
-                    className={clsx('space-y-2 text-xs', {
-                        'p-4': size === 'medium',
-                    })}
-                    // eslint-disable-next-line react/forbid-dom-props
-                    style={{ width: size === 'medium' ? '20rem' : undefined }}
-                >
-                    {product.price_description ? (
-                        <LemonBanner type="info">
-                            <span dangerouslySetInnerHTML={{ __html: product.price_description }} />
-                        </LemonBanner>
-                    ) : null}
-
-                    {product.tiered ? (
-                        <>
-                            <div className="flex justify-between items-center">
-                                <b>Pricing breakdown</b>
-
-                                {billing?.has_active_subscription ? (
-                                    <LemonSelect
-                                        size="small"
-                                        value={tierAmountType}
-                                        options={tierDisplayOptions}
-                                        dropdownMatchSelectWidth={false}
-                                        onChange={(val: any) => setTierAmountType(val)}
-                                    />
-                                ) : (
-                                    <span className="font-semibold">Per {productType.singular}</span>
-                                )}
-                            </div>
-
-                            <ul>
-                                {product.tiers?.map((tier, i) => (
-                                    <li
-                                        key={i}
-                                        className={clsx('flex justify-between py-2', {
-                                            'border-t border-dashed': i > 0,
-                                            'font-bold': tier.current_amount_usd !== null,
-                                        })}
-                                    >
-                                        <span>
-                                            {i === 0
-                                                ? `First ${summarizeUsage(tier.up_to)} ${productType.plural} / ${
-                                                      billing?.billing_period?.interval
-                                                  }`
-                                                : tier.up_to
-                                                ? `${summarizeUsage(
-                                                      product.tiers?.[i - 1].up_to || null
-                                                  )} - ${summarizeUsage(tier.up_to)}`
-                                                : `> ${summarizeUsage(product.tiers?.[i - 1].up_to || null)}`}
-                                        </span>
-                                        <b>
-                                            {tierAmountType === 'individual' ? (
-                                                <>
-                                                    {tier.unit_amount_usd !== '0' ? `$${tier.unit_amount_usd}` : 'Free'}
-                                                </>
-                                            ) : (
-                                                <>${tier.current_amount_usd || '0.00'}</>
-                                            )}
-                                        </b>
-                                    </li>
-                                ))}
-                            </ul>
-                        </>
-                    ) : (
-                        <div className="space-y-2">
-                            <div className="font-bold">Pricing breakdown</div>
-
-                            <div className="flex justify-between py-2">
-                                <span>Per {billing.billing_period?.interval}</span>
-                                <span className="font-bold">${product.unit_amount_usd}</span>
-                            </div>
-                        </div>
-                    )}
-                </div>
-            )}
-        </div>
-    )
-=======
->>>>>>> d03fa0a9
 }