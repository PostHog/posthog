import { LemonSelectOptions, LemonButton, LemonTable, LemonTag, Link } from '@posthog/lemon-ui'
import clsx from 'clsx'
import { useActions, useValues } from 'kea'
import { useResizeBreakpoints } from 'lib/hooks/useResizeObserver'
import { LemonBanner } from 'lib/lemon-ui/LemonBanner'
import {
    IconChevronRight,
    IconCheckmark,
    IconExpandMore,
    IconPlus,
    IconArticle,
    IconCheckCircleOutline,
    IconInfo,
} from 'lib/lemon-ui/icons'
import { More } from 'lib/lemon-ui/LemonButton/More'
import { Tooltip } from 'lib/lemon-ui/Tooltip'
import { BillingProductV2AddonType, BillingProductV2Type, BillingV2TierType } from '~/types'
import { convertLargeNumberToWords, getUpgradeProductLink, summarizeUsage } from './billing-utils'
import { BillingGauge } from './BillingGauge'
import { billingLogic } from './billingLogic'
import { BillingLimitInput } from './BillingLimitInput'
import { billingProductLogic } from './billingProductLogic'
import { capitalizeFirstLetter, compactNumber } from 'lib/utils'
import { eventUsageLogic } from 'lib/utils/eventUsageLogic'
import { ProductPricingModal } from './ProductPricingModal'
import { PlanComparisonModal } from './PlanComparison'
<<<<<<< HEAD
import { getProductIcon } from 'scenes/products/Products'
=======
import { UnsubscribeSurveyModal } from './UnsubscribeSurveyModal'

const UNSUBSCRIBE_SURVEY_ID = '018b6e13-590c-0000-decb-c727a2b3f462'
>>>>>>> cd54a6a3

export const getTierDescription = (
    tiers: BillingV2TierType[],
    i: number,
    product: BillingProductV2Type | BillingProductV2AddonType,
    interval: string
): string => {
    return i === 0
        ? `First ${summarizeUsage(tiers[i].up_to)} ${product.unit}s / ${interval}`
        : tiers[i].up_to
        ? `${summarizeUsage(tiers?.[i - 1].up_to || null)} - ${summarizeUsage(tiers[i].up_to)}`
        : `> ${summarizeUsage(tiers?.[i - 1].up_to || null)}`
}

export const BillingProductAddon = ({ addon }: { addon: BillingProductV2AddonType }): JSX.Element => {
    const { billing, redirectPath } = useValues(billingLogic)
    const { deactivateProduct } = useActions(billingLogic)
    const { isPricingModalOpen, currentAndUpgradePlans } = useValues(billingProductLogic({ product: addon }))
    const { toggleIsPricingModalOpen } = useActions(billingProductLogic({ product: addon }))

    const productType = { plural: `${addon.unit}s`, singular: addon.unit }
    const tierDisplayOptions: LemonSelectOptions<string> = [
        { label: `Per ${productType.singular}`, value: 'individual' },
    ]

    if (billing?.has_active_subscription) {
        tierDisplayOptions.push({ label: `Current bill`, value: 'total' })
    }

    return (
        <div className="bg-side rounded p-6 flex flex-col">
            <div className="flex justify-between gap-x-4">
                <div className="flex gap-x-4">
                    {addon.image_url ? getProductIcon(addon.icon_key, 'w-8 h-8') : null}
                    <div>
                        <div className="flex gap-x-2 items-center mt-0 mb-2 ">
                            <h4 className="leading-5 mb-1 font-bold">{addon.name}</h4>
                            {addon.subscribed && (
                                <div>
                                    <LemonTag type="completion" icon={<IconCheckmark />}>
                                        Subscribed
                                    </LemonTag>
                                </div>
                            )}
                        </div>
                        <p className="ml-0 mb-0">{addon.description}</p>
                    </div>
                </div>
                <div className="ml-4 mr-4 mt-2 self-center flex gap-x-2 whitespace-nowrap">
                    {addon.docs_url && (
                        <Tooltip title="Read the docs">
                            <LemonButton icon={<IconArticle />} status="stealth" size="small" to={addon.docs_url} />
                        </Tooltip>
                    )}
                    {addon.subscribed ? (
                        <>
                            <More
                                overlay={
                                    <>
                                        <LemonButton
                                            status="stealth"
                                            fullWidth
                                            onClick={() => deactivateProduct(addon.type)}
                                        >
                                            Remove addon
                                        </LemonButton>
                                    </>
                                }
                            />
                        </>
                    ) : addon.included_with_main_product ? (
                        <LemonTag type="completion" icon={<IconCheckmark />}>
                            Included with plan
                        </LemonTag>
                    ) : (
                        <>
                            <LemonButton
                                type="secondary"
                                disableClientSideRouting
                                onClick={() => {
                                    toggleIsPricingModalOpen()
                                }}
                            >
                                View pricing
                            </LemonButton>
                            <LemonButton
                                type="primary"
                                icon={<IconPlus />}
                                size="small"
                                to={`/api/billing-v2/activation?products=${addon.type}:${
                                    currentAndUpgradePlans?.upgradePlan?.plan_key
                                }${redirectPath && `&redirect_path=${redirectPath}`}`}
                                disableClientSideRouting
                            >
                                Add
                            </LemonButton>
                        </>
                    )}
                </div>
            </div>
            <ProductPricingModal
                modalOpen={isPricingModalOpen}
                onClose={toggleIsPricingModalOpen}
                product={addon}
                planKey={
                    addon.subscribed
                        ? currentAndUpgradePlans?.currentPlan?.plan_key
                        : currentAndUpgradePlans?.upgradePlan?.plan_key
                }
            />
        </div>
    )
}

export const BillingProduct = ({ product }: { product: BillingProductV2Type }): JSX.Element => {
    const { billing, redirectPath, isOnboarding, isUnlicensedDebug } = useValues(billingLogic)
    const {
        customLimitUsd,
        showTierBreakdown,
        billingGaugeItems,
        isPricingModalOpen,
        isPlanComparisonModalOpen,
        currentAndUpgradePlans,
        surveyID,
    } = useValues(billingProductLogic({ product }))
    const {
        setIsEditingBillingLimit,
        setShowTierBreakdown,
        toggleIsPricingModalOpen,
        toggleIsPlanComparisonModalOpen,
        reportSurveyShown,
        setSurveyResponse,
    } = useActions(billingProductLogic({ product }))
    const { reportBillingUpgradeClicked } = useActions(eventUsageLogic)

    const showUpgradeCTA = !product.subscribed && !product.contact_support && product.plans?.length
    const upgradePlan = currentAndUpgradePlans?.upgradePlan
    const currentPlan = currentAndUpgradePlans?.currentPlan
    const downgradePlan = currentAndUpgradePlans?.downgradePlan
    const additionalFeaturesOnUpgradedPlan = upgradePlan
        ? upgradePlan?.features?.filter(
              (feature) =>
                  !currentPlan?.features?.some((currentPlanFeature) => currentPlanFeature.name === feature.name)
          )
        : currentPlan?.features?.filter(
              (feature) =>
                  !downgradePlan?.features?.some((downgradePlanFeature) => downgradePlanFeature.name === feature.name)
          )

    const upgradeToPlanKey = upgradePlan?.plan_key
    const currentPlanKey = currentPlan?.plan_key

    const { ref, size } = useResizeBreakpoints({
        0: 'small',
        700: 'medium',
    })

    const addonPriceColumns = product.addons
        // only get addons that are subscribed or were subscribed and have a projected amount
        ?.filter((addon) => addon.subscribed || parseFloat(addon.projected_amount_usd || ''))
        .map((addon) => ({
            title: `${addon.name} price`,
            dataIndex: `${addon.type}-price`,
        }))

    const tableColumns = [
        { title: `Priced per ${product.unit}`, dataIndex: 'volume' },
        { title: addonPriceColumns?.length > 0 ? 'Base price' : 'Price', dataIndex: 'basePrice' },
        ...(addonPriceColumns || []),
        { title: 'Current Usage', dataIndex: 'usage' },
        { title: 'Total', dataIndex: 'total' },
        { title: 'Projected Total', dataIndex: 'projectedTotal' },
    ]

    type TableTierDatum = {
        volume: string
        basePrice: string
        [addonPrice: string]: string
        usage: string
        total: string
        projectedTotal: string
    }

    // TODO: SUPPORT NON-TIERED PRODUCT TYPES
    // still use the table, but the data will be different
    const tableTierData: TableTierDatum[] | undefined =
        product.tiers && product.tiers.length > 0
            ? product.tiers
                  ?.map((tier, i) => {
                      const addonPricesForTier = product.addons?.map((addon) => ({
                          [`${addon.type}-price`]: `${
                              addon.tiers?.[i]?.unit_amount_usd !== '0'
                                  ? '$' + addon.tiers?.[i]?.unit_amount_usd
                                  : 'Free'
                          }`,
                      }))
                      // take the tier.current_amount_usd and add it to the same tier level for all the addons
                      const totalForTier =
                          parseFloat(tier.current_amount_usd || '') +
                          (product.addons?.reduce(
                              (acc, addon) => acc + parseFloat(addon.tiers?.[i]?.current_amount_usd || ''),
                              0
                              // if there aren't any addons we get NaN from the above, so we need to default to 0
                          ) || 0)
                      const projectedTotalForTier =
                          (parseFloat(tier.projected_amount_usd || '') || 0) +
                          product.addons?.reduce(
                              (acc, addon) => acc + (parseFloat(addon.tiers?.[i]?.projected_amount_usd || '') || 0),
                              0
                          )

                      const tierData = {
                          volume: product.tiers // this is silly because we know there are tiers since we check above, but typescript doesn't
                              ? getTierDescription(product.tiers, i, product, billing?.billing_period?.interval || '')
                              : '',
                          basePrice: tier.unit_amount_usd !== '0' ? `$${tier.unit_amount_usd}` : 'Free',
                          usage: compactNumber(tier.current_usage),
                          total: `$${totalForTier.toFixed(2) || '0.00'}`,
                          projectedTotal: `$${projectedTotalForTier.toFixed(2) || '0.00'}`,
                      }
                      // if there are any addon prices we need to include, put them in the table
                      addonPricesForTier?.map((addonPrice) => {
                          Object.assign(tierData, addonPrice)
                      })
                      return tierData
                  })
                  // Add a row at the end for the total
                  .concat({
                      volume: 'Total',
                      basePrice: '',
                      usage: '',
                      total: `$${product.current_amount_usd || '0.00'}`,
                      projectedTotal: `$${product.projected_amount_usd || '0.00'}`,
                  })
            : undefined

    if (billing?.discount_percent && parseFloat(product.projected_amount_usd || '')) {
        // If there is a discount, add a row for the total after discount if there is also a projected amount
        tableTierData?.push({
            volume: 'Total after discount',
            basePrice: '',
            usage: '',
            total: `$${
                (parseInt(product.current_amount_usd || '0') * (1 - billing?.discount_percent / 100)).toFixed(2) ||
                '0.00'
            }`,
            projectedTotal: `$${
                (
                    parseInt(product.projected_amount_usd || '0') -
                    parseInt(product.projected_amount_usd || '0') * (billing?.discount_percent / 100)
                ).toFixed(2) || '0.00'
            }`,
        })
    }

    return (
        <div
            className={clsx('flex flex-wrap max-w-xl pb-12', {
                'flex-col pb-4': size === 'small',
            })}
            ref={ref}
        >
            <div className="border border-border rounded w-full bg-bg-light">
                <div className="border-b border-border bg-mid p-4">
                    <div className="flex gap-4 items-center justify-between">
                        {product.image_url ? getProductIcon(product.icon_key, 'w-8 h-8') : null}
                        <div>
                            <h3 className="font-bold mb-0">{product.name}</h3>
                            <div>{product.description}</div>
                        </div>
                        <div className="flex grow justify-end gap-x-2 items-center">
                            {product.docs_url && (
                                <Tooltip title="Read the docs">
                                    <LemonButton
                                        icon={<IconArticle />}
                                        status="stealth"
                                        size="small"
                                        to={product.docs_url}
                                        className="justify-end"
                                    />
                                </Tooltip>
                            )}
                            {product.contact_support ? (
                                <>
                                    {product.subscribed && <p className="m-0">Need to manage your plan?</p>}
                                    <LemonButton
                                        type="primary"
                                        to="mailto:sales@posthog.com?subject=Enterprise%20plan%20request"
                                    >
                                        Get in touch
                                    </LemonButton>
                                </>
                            ) : (
                                product.subscribed && (
                                    <More
                                        overlay={
                                            <>
                                                {product.plans?.length > 0 ? (
                                                    <LemonButton
                                                        status="stealth"
                                                        fullWidth
                                                        onClick={() => {
                                                            setSurveyResponse(product.type, '$survey_response_1')
                                                            reportSurveyShown(UNSUBSCRIBE_SURVEY_ID, product.type)
                                                        }}
                                                    >
                                                        Unsubscribe
                                                    </LemonButton>
                                                ) : (
                                                    <LemonButton
                                                        status="stealth"
                                                        fullWidth
                                                        to="mailto:sales@posthog.com?subject=Custom%20plan%20unsubscribe%20request"
                                                    >
                                                        Contact support to unsubscribe
                                                    </LemonButton>
                                                )}

                                                <LemonButton
                                                    fullWidth
                                                    status="stealth"
                                                    to="https://posthog.com/docs/billing/estimating-usage-costs#how-to-reduce-your-posthog-costs"
                                                >
                                                    Learn how to reduce your bill
                                                </LemonButton>
                                                {billing?.billing_period?.interval == 'month' && (
                                                    <LemonButton
                                                        fullWidth
                                                        status="stealth"
                                                        disabledReason={
                                                            billing?.discount_percent === 100
                                                                ? "You can't set a billing limit with a 100% discount"
                                                                : null
                                                        }
                                                        tooltipPlacement="bottom"
                                                        onClick={() => setIsEditingBillingLimit(true)}
                                                    >
                                                        Set billing limit
                                                    </LemonButton>
                                                )}
                                            </>
                                        }
                                    />
                                )
                            )}
                            {surveyID && <UnsubscribeSurveyModal product={product} />}
                        </div>
                    </div>
                </div>
                <div className="px-8">
                    {product.percentage_usage > 1 ? (
                        <LemonBanner type={'error'}>
                            You have exceeded the {customLimitUsd ? 'billing limit' : 'free tier limit'} for this
                            product.
                        </LemonBanner>
                    ) : null}
                    <div className="flex w-full items-center gap-x-8">
                        {product.contact_support && (!product.subscribed || isUnlicensedDebug) ? (
                            <div className="py-8">
                                {!billing?.has_active_subscription && (
                                    <p className="ml-0">
                                        Every product subsciption comes with free platform features such as{' '}
                                        <b>Multiple projects, Integrations, Apps, and more</b>. Subscribe to one of the
                                        products above to get instant access.
                                    </p>
                                )}
                                <p className="m-0">
                                    Need additional platform and support (aka enterprise) features like <b>SAML SSO</b>,{' '}
                                    <b>advanced permissioning</b>, and more?{' '}
                                    <Link to="mailto:sales@posthog.com?subject=Enterprise%20plan%20request">
                                        Get in touch
                                    </Link>{' '}
                                    for a quick chat.
                                </p>
                            </div>
                        ) : (
                            !isOnboarding &&
                            !isUnlicensedDebug && (
                                <>
                                    {product.tiered ? (
                                        <>
                                            {product.subscribed && (
                                                <LemonButton
                                                    icon={showTierBreakdown ? <IconExpandMore /> : <IconChevronRight />}
                                                    status="stealth"
                                                    onClick={() => setShowTierBreakdown(!showTierBreakdown)}
                                                />
                                            )}
                                            <div className="grow">
                                                <BillingGauge items={billingGaugeItems} />
                                            </div>
                                            {product.current_amount_usd ? (
                                                <div className="flex justify-end gap-8 flex-wrap items-end">
                                                    <Tooltip
                                                        title={`The current ${
                                                            billing?.discount_percent ? 'discounted ' : ''
                                                        }amount you have been billed for this ${
                                                            billing?.billing_period?.interval
                                                        } so far.`}
                                                        className="flex flex-col items-center"
                                                    >
                                                        <div className="font-bold text-3xl leading-7">
                                                            $
                                                            {(
                                                                parseFloat(product.current_amount_usd || '') *
                                                                (1 -
                                                                    (billing?.discount_percent
                                                                        ? billing.discount_percent / 100
                                                                        : 0))
                                                            ).toFixed(2) || '0.00'}
                                                        </div>
                                                        <span className="text-xs text-muted">
                                                            {capitalizeFirstLetter(
                                                                billing?.billing_period?.interval || ''
                                                            )}
                                                            -to-date
                                                        </span>
                                                    </Tooltip>
                                                    {product.tiers && (
                                                        <Tooltip
                                                            title={`This is roughly calculated based on your current bill${
                                                                billing?.discount_percent
                                                                    ? ', discounts on your account,'
                                                                    : ''
                                                            } and the remaining time left in this billing period.`}
                                                            className="flex flex-col items-center justify-end"
                                                        >
                                                            <div className="font-bold text-muted text-lg leading-5">
                                                                $
                                                                {(
                                                                    parseFloat(product.projected_amount_usd || '') *
                                                                    (1 -
                                                                        (billing?.discount_percent
                                                                            ? billing.discount_percent / 100
                                                                            : 0))
                                                                ).toFixed(2) || '0.00'}
                                                            </div>
                                                            <span className="text-xs text-muted">Projected</span>
                                                        </Tooltip>
                                                    )}
                                                </div>
                                            ) : null}
                                        </>
                                    ) : (
                                        <div className="my-8">
                                            <Tooltip
                                                title={`The current amount you will be billed for this ${billing?.billing_period?.interval}.`}
                                                className="flex flex-col items-center"
                                            >
                                                <div className="font-bold text-3xl leading-7">
                                                    ${product.current_amount_usd}
                                                </div>
                                                <span className="text-xs text-muted">
                                                    per {billing?.billing_period?.interval || 'period'}
                                                </span>
                                            </Tooltip>
                                        </div>
                                    )}
                                </>
                            )
                        )}
                    </div>
                    {product.price_description ? (
                        <LemonBanner type="info">
                            <span dangerouslySetInnerHTML={{ __html: product.price_description }} />
                        </LemonBanner>
                    ) : null}
                    {/* Table with tiers */}
                    {showTierBreakdown && (
                        <div className="pl-16 pb-8">
                            {product.tiered && tableTierData ? (
                                <>
                                    <LemonTable
                                        borderedRows={false}
                                        size="xs"
                                        uppercaseHeader={false}
                                        display="stealth"
                                        columns={tableColumns}
                                        dataSource={tableTierData}
                                    />
                                    {product.type === 'feature_flags' && (
                                        <p className="mt-4 ml-0 text-sm text-muted italic">
                                            <IconInfo className="mr-1" />
                                            Using local evaluation? Here's{' '}
                                            <Link
                                                to="https://posthog.com/docs/feature-flags/bootstrapping-and-local-evaluation#server-side-local-evaluation"
                                                className="italic"
                                            >
                                                how we calculate usage
                                            </Link>
                                            .
                                        </p>
                                    )}
                                </>
                            ) : (
                                <LemonTable
                                    borderedRows={false}
                                    size="xs"
                                    display="stealth"
                                    uppercaseHeader={false}
                                    columns={[
                                        { title: '', dataIndex: 'name' },
                                        { title: 'Total', dataIndex: 'total' },
                                    ]}
                                    dataSource={[
                                        {
                                            name: product.name,
                                            total: product.unit_amount_usd,
                                        },
                                    ]}
                                />
                            )}
                        </div>
                    )}
                    {!isOnboarding && product.addons?.length > 0 && (
                        <div className="pb-8">
                            <h4 className="my-4">Addons</h4>
                            <div className="gap-y-4 flex flex-col">
                                {product.addons.map((addon, i) => {
                                    return <BillingProductAddon key={i} addon={addon} />
                                })}
                            </div>
                        </div>
                    )}
                </div>
                {(showUpgradeCTA || (isOnboarding && !product.contact_support)) && (
                    <div
                        data-attr={`upgrade-card-${product.type}`}
                        className={`border-t border-border p-8 flex justify-between ${
                            product.subscribed ? 'bg-success-highlight' : 'bg-warning-highlight'
                        }`}
                    >
                        <div>
                            <h4 className={`${product.subscribed ? 'text-success-dark' : 'text-warning-dark'}`}>
                                You're on the {product.subscribed ? 'paid' : 'free'} plan for {product.name}.
                            </h4>
                            {additionalFeaturesOnUpgradedPlan?.length > 0 ? (
                                <>
                                    <p className="ml-0 max-w-200">
                                        {product.subscribed ? 'You now' : 'Upgrade to'} get sweet features such as:
                                    </p>
                                    <div>
                                        {additionalFeaturesOnUpgradedPlan?.map((feature, i) => {
                                            return (
                                                i < 3 && (
                                                    <div
                                                        className="flex gap-x-2 items-center mb-2"
                                                        key={'additional-features-' + product.type + i}
                                                    >
                                                        <IconCheckCircleOutline className="text-success" />
                                                        <Tooltip key={feature.key} title={feature.description}>
                                                            <b>{feature.name} </b>
                                                        </Tooltip>
                                                    </div>
                                                )
                                            )
                                        })}
                                        {!billing?.has_active_subscription && (
                                            <div className="flex gap-x-2 items-center mb-2">
                                                <IconCheckCircleOutline className="text-success" />
                                                <Tooltip
                                                    title={
                                                        'Multiple projects, Feature flags, Experiments, Integrations, Apps, and more'
                                                    }
                                                >
                                                    <b>Upgraded platform features</b>
                                                </Tooltip>
                                            </div>
                                        )}
                                        <div className="flex gap-x-2 items-center mb-2">
                                            <IconCheckCircleOutline className="text-success" />
                                            {product.subscribed ? (
                                                <b>And more</b>
                                            ) : (
                                                <Link onClick={toggleIsPlanComparisonModalOpen}>
                                                    <b>And more...</b>
                                                </Link>
                                            )}
                                        </div>
                                    </div>
                                </>
                            ) : (
                                <p className="ml-0 max-w-200">
                                    You've got access to all the features we offer for {product.name}.
                                </p>
                            )}
                            {upgradePlan?.tiers?.[0].unit_amount_usd &&
                                parseInt(upgradePlan?.tiers?.[0].unit_amount_usd) === 0 && (
                                    <p className="ml-0 mb-0 mt-4">
                                        <b>
                                            First {convertLargeNumberToWords(upgradePlan?.tiers?.[0].up_to, null)}{' '}
                                            {product.unit}s free
                                        </b>
                                        , then ${upgradePlan?.tiers?.[1]?.unit_amount_usd}/{product.unit} with volume
                                        discounts.
                                    </p>
                                )}
                        </div>
                        {!product.subscribed && (
                            <div className="ml-4">
                                <div className="flex flex-wrap gap-x-2 gap-y-2">
                                    <LemonButton
                                        type="secondary"
                                        onClick={toggleIsPlanComparisonModalOpen}
                                        className="grow"
                                        center
                                    >
                                        Compare plans
                                    </LemonButton>
                                    <LemonButton
                                        to={getUpgradeProductLink(
                                            product,
                                            upgradeToPlanKey || '',
                                            redirectPath,
                                            isOnboarding // if in onboarding, we want to include addons, otherwise don't
                                        )}
                                        type="primary"
                                        icon={<IconPlus />}
                                        disableClientSideRouting
                                        onClick={() => {
                                            reportBillingUpgradeClicked(product.type)
                                        }}
                                        className="grow"
                                        center
                                    >
                                        Upgrade
                                    </LemonButton>
                                </div>
                            </div>
                        )}
                        <PlanComparisonModal
                            product={product}
                            includeAddons={isOnboarding}
                            modalOpen={isPlanComparisonModalOpen}
                            onClose={toggleIsPlanComparisonModalOpen}
                        />
                    </div>
                )}
                <BillingLimitInput product={product} />
            </div>
            <ProductPricingModal
                modalOpen={isPricingModalOpen}
                onClose={toggleIsPricingModalOpen}
                product={product}
                planKey={product.subscribed ? currentPlanKey : upgradeToPlanKey}
            />
        </div>
    )
}<|MERGE_RESOLUTION|>--- conflicted
+++ resolved
@@ -24,13 +24,10 @@
 import { eventUsageLogic } from 'lib/utils/eventUsageLogic'
 import { ProductPricingModal } from './ProductPricingModal'
 import { PlanComparisonModal } from './PlanComparison'
-<<<<<<< HEAD
 import { getProductIcon } from 'scenes/products/Products'
-=======
 import { UnsubscribeSurveyModal } from './UnsubscribeSurveyModal'
 
 const UNSUBSCRIBE_SURVEY_ID = '018b6e13-590c-0000-decb-c727a2b3f462'
->>>>>>> cd54a6a3
 
 export const getTierDescription = (
     tiers: BillingV2TierType[],
