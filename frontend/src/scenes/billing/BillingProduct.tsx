--- conflicted
+++ resolved
@@ -603,17 +603,11 @@
                         }`}
                     >
                         <div>
-<<<<<<< HEAD
-                            <h4 className={`${!upgradePlan ? 'text-success-dark' : 'text-warning-dark'}`}>
-                                You're on the {currentPlan?.name} plan for {product.name}.
-                            </h4>
-=======
                             {currentPlan && (
                                 <h4 className={`${!upgradePlan ? 'text-success-dark' : 'text-warning-dark'}`}>
                                     You're on the {currentPlan.name} plan for {product.name}.
                                 </h4>
                             )}
->>>>>>> 2401f85a
                             {additionalFeaturesOnUpgradedPlan?.length > 0 ? (
                                 <>
                                     <p className="ml-0 max-w-200">
