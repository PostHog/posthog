import './BillingGauge.scss'

import clsx from 'clsx'
import { Tooltip } from 'lib/lemon-ui/Tooltip'
import { compactNumber } from 'lib/utils'
import { useMemo } from 'react'

import { BillingProductV2Type } from '~/types'

import { BillingGaugeItemKind, BillingGaugeItemType } from './types'

/*
 * Billing Gauge Item: Individual bars on the billing gauge.
 */
type BillingGaugeItemProps = {
    item: BillingGaugeItemType
    maxValue: number
    isWithinUsageLimit: boolean
}

const getBgColorClassForItem = (item: BillingGaugeItemType, isWithinUsageLimit: boolean): string => {
    if (item.type === BillingGaugeItemKind.FreeTier) {
        return 'bg-success-light'
    } else if (item.type === BillingGaugeItemKind.CurrentUsage) {
        return isWithinUsageLimit ? 'bg-success' : 'bg-danger'
    } else if (item.type === BillingGaugeItemKind.ProjectedUsage) {
        return 'bg-border'
    } else if (item.type === BillingGaugeItemKind.BillingLimit) {
        return 'bg-primary-alt-light'
    } else {
        throw new Error(`Unknown type: ${item.type}`)
    }
}

const BillingGaugeItem = ({ item, maxValue, isWithinUsageLimit }: BillingGaugeItemProps): JSX.Element => {
    const width = `${(item.value / maxValue) * 100}%`
    const bgColorClass = getBgColorClassForItem(item, isWithinUsageLimit)

    return (
        <div
            className={`BillingGaugeItem absolute top-0 left-0 bottom-0 h-2 ${bgColorClass}`}
            // eslint-disable-next-line react/forbid-dom-props
            style={{ '--billing-gauge-item-width': width } as React.CSSProperties}
        >
            <div className="absolute right-0 w-px h-full bg-bg-light" />
            <Tooltip title={item.value.toLocaleString()} placement={'right'}>
                <div
                    className={clsx('BillingGaugeItem__info', {
                        'BillingGaugeItem__info--bottom': !item.top,
                    })}
                >
                    <b>{item.text}</b>
                    <div>{compactNumber(item.value)}</div>
                </div>
            </Tooltip>
        </div>
    )
}

const BillingGaugeItem3000 = ({ item, maxValue, isWithinUsageLimit }: BillingGaugeItemProps): JSX.Element => {
    const width = `${(item.value / maxValue) * 100}%`

    return (
        <div
<<<<<<< HEAD
            className={`BillingGaugeItem absolute top-0 left-0 bottom-0 h-2 ${className}`}
=======
            className={clsx(
                `BillingGaugeItem BillingGaugeItem--${item.type}`,
                { 'BillingGaugeItem--within-usage-limit': isWithinUsageLimit },
                'absolute top-0 left-0 bottom-0 h-2'
            )}
>>>>>>> 8e8a6dce
            // eslint-disable-next-line react/forbid-dom-props
            style={{ '--billing-gauge-item-width': width } as React.CSSProperties}
        >
            <div className="absolute right-0 w-px h-full bg-bg-light" />
            <Tooltip title={item.value.toLocaleString()} placement={'right'}>
                <div
                    className={clsx('BillingGaugeItem__info', {
                        'BillingGaugeItem__info--bottom': !item.top,
                    })}
                >
                    <b>{item.text}</b>
                    <div>{compactNumber(item.value)}</div>
                </div>
            </Tooltip>
        </div>
    )
}

/*
 * Billing Gauge.
 */
export type BillingGaugeProps = {
    items: BillingGaugeItemType[]
    product: BillingProductV2Type
}

export function BillingGauge({ items, product }: BillingGaugeProps): JSX.Element {
    const maxValue = useMemo(() => {
        return Math.max(100, ...items.map((item) => item.value)) * 1.3
    }, [items])
    const isWithinUsageLimit = product.percentage_usage <= 1

    return (
        <div className="relative h-2 bg-border-light my-16">
            {items.map((item, i) => (
                <BillingGaugeItem key={i} item={item} maxValue={maxValue} isWithinUsageLimit={isWithinUsageLimit} />
            ))}
        </div>
    )
}

export function BillingGauge3000({ items, product }: BillingGaugeProps): JSX.Element {
    const maxValue = useMemo(() => {
        return Math.max(100, ...items.map((item) => item.value)) * 1.3
    }, [items])
    const isWithinUsageLimit = product.percentage_usage <= 1

    return (
        <div className="relative h-2 bg-border-light my-16">
            {items.map((item, i) => (
                <BillingGaugeItem3000 key={i} item={item} maxValue={maxValue} isWithinUsageLimit={isWithinUsageLimit} />
            ))}
        </div>
    )
}<|MERGE_RESOLUTION|>--- conflicted
+++ resolved
@@ -62,15 +62,11 @@
 
     return (
         <div
-<<<<<<< HEAD
-            className={`BillingGaugeItem absolute top-0 left-0 bottom-0 h-2 ${className}`}
-=======
             className={clsx(
                 `BillingGaugeItem BillingGaugeItem--${item.type}`,
                 { 'BillingGaugeItem--within-usage-limit': isWithinUsageLimit },
                 'absolute top-0 left-0 bottom-0 h-2'
             )}
->>>>>>> 8e8a6dce
             // eslint-disable-next-line react/forbid-dom-props
             style={{ '--billing-gauge-item-width': width } as React.CSSProperties}
         >
