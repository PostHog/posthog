--- conflicted
+++ resolved
@@ -74,42 +74,7 @@
             </p>
             <LemonButton className="cta-button" type="primary" size="large" center={true} onClick={() => push('/')}>
                 Finish
-<<<<<<< HEAD
-            </Button>
-        </>
-    )
-}
-
-function SubscriptionFailure(): JSX.Element {
-    const { sessionId } = useValues(billingSubscribedLogic)
-    return (
-        <>
-            <CloseCircleOutlined style={{ color: 'var(--danger)' }} className="title-icon" />
-            <h2 className="subtitle">Something went wrong</h2>
-            <p>
-                We couldn't start your subscription. Please try again with a{' '}
-                <b>different payment method or contact us</b> if the problem persists.
-            </p>
-            {sessionId && (
-                /* Note we include PostHog Cloud specifically (app.posthog.com) in case a self-hosted user 
-                ended up here for some reason. Should not happen as these should be processed by license.posthog.com */
-                <Button
-                    className="btn-bridge"
-                    block
-                    href={`https://app.posthog.com/billing/setup?session_id=${sessionId}`}
-                >
-                    Try again
-                </Button>
-            )}
-            <div className="mt-4 text-center">
-                <Link to="/">
-                    Go to PostHog <ArrowRightOutlined />
-                </Link>
-            </div>
-        </>
-=======
             </LemonButton>
         </BillingSubscribedTheme>
->>>>>>> 108210e0
     )
 }