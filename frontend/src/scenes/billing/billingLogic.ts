--- conflicted
+++ resolved
@@ -2,14 +2,10 @@
 import { actions, afterMount, connect, kea, listeners, path, reducers, selectors } from 'kea'
 import { forms } from 'kea-forms'
 import { loaders } from 'kea-loaders'
-<<<<<<< HEAD
-=======
-import api from 'lib/api'
-import { BillingProductV2Type, BillingV2Type, ProductKey } from '~/types'
->>>>>>> f1427f55
 import { router, urlToAction } from 'kea-router'
 import api from 'lib/api'
 import { dayjs } from 'lib/dayjs'
+import { LemonBannerAction } from 'lib/lemon-ui/LemonBanner/LemonBanner'
 import { featureFlagLogic } from 'lib/logic/featureFlagLogic'
 import { pluralize } from 'lib/utils'
 import { eventUsageLogic } from 'lib/utils/eventUsageLogic'
@@ -17,15 +13,9 @@
 import { preflightLogic } from 'scenes/PreflightCheck/preflightLogic'
 import { userLogic } from 'scenes/userLogic'
 
-import { BillingProductV2Type, BillingV2Type } from '~/types'
+import { BillingProductV2Type, BillingV2Type, ProductKey } from '~/types'
 
 import type { billingLogicType } from './billingLogicType'
-<<<<<<< HEAD
-=======
-import { forms } from 'kea-forms'
-import { eventUsageLogic } from 'lib/utils/eventUsageLogic'
-import { LemonBannerAction } from 'lib/lemon-ui/LemonBanner/LemonBanner'
->>>>>>> f1427f55
 
 export const ALLOCATION_THRESHOLD_ALERT = 0.85 // Threshold to show warning of event usage near limit
 export const ALLOCATION_THRESHOLD_BLOCK = 1.2 // Threshold to block usage
