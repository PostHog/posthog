--- conflicted
+++ resolved
@@ -1,21 +1,12 @@
-<<<<<<< HEAD
-import { actions, connect, kea, key, listeners, path, props, reducers, selectors } from 'kea'
+import { actions, connect, events, kea, key, listeners, path, props, reducers, selectors } from 'kea'
 import posthog from 'posthog-js'
-
-=======
-import { actions, connect, events, kea, key, listeners, path, props, reducers, selectors } from 'kea'
->>>>>>> f1427f55
+import React from 'react'
+
 import { BillingProductV2AddonType, BillingProductV2Type, BillingV2PlanType, BillingV2TierType } from '~/types'
 
 import { convertAmountToUsage } from './billing-utils'
 import { billingLogic } from './billingLogic'
 import type { billingProductLogicType } from './billingProductLogicType'
-<<<<<<< HEAD
-=======
-import { convertAmountToUsage } from './billing-utils'
-import posthog from 'posthog-js'
-import React from 'react'
->>>>>>> f1427f55
 
 const DEFAULT_BILLING_LIMIT = 500
 
