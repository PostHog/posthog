--- conflicted
+++ resolved
@@ -1,11 +1,6 @@
 .BillingHero {
-<<<<<<< HEAD
-    background-color: var(--mark-color);
+    background-color: var(--mark);
     border-radius: var(--radius);
-=======
-    background-color: var(--mark);
-    border-radius: 0.5rem;
->>>>>>> 74e42b28
     position: relative;
     display: flex;
     flex-direction: row;
