--- conflicted
+++ resolved
@@ -160,114 +160,7 @@
                             {
                                 width: 0,
                                 render: function Render(_, pluginConfig) {
-<<<<<<< HEAD
                                     return <More overlay={<TransformationsMoreOverlay pluginConfig={pluginConfig} />} />
-=======
-                                    return (
-                                        <More
-                                            overlay={
-                                                <>
-                                                    <LemonButton
-                                                        onClick={() => {
-                                                            toggleEnabled({
-                                                                enabled: !pluginConfig.enabled,
-                                                                id: pluginConfig.id,
-                                                            })
-                                                        }}
-                                                        id={`app-${pluginConfig.id}-enable-switch`}
-                                                        disabledReason={
-                                                            canConfigurePlugins
-                                                                ? undefined
-                                                                : 'You do not have permission to enable/disable apps.'
-                                                        }
-                                                        fullWidth
-                                                    >
-                                                        {pluginConfig.enabled ? 'Disable' : 'Enable'} app
-                                                    </LemonButton>
-                                                    {pluginConfig.enabled && (
-                                                        <LemonButton
-                                                            onClick={openReorderModal}
-                                                            id="app-reorder"
-                                                            disabledReason={
-                                                                canConfigurePlugins
-                                                                    ? undefined
-                                                                    : 'You do not have permission to reorder apps.'
-                                                            }
-                                                            fullWidth
-                                                        >
-                                                            Reorder apps
-                                                        </LemonButton>
-                                                    )}
-                                                    <LemonButton
-                                                        to={urls.pipelineApp(
-                                                            PipelineAppKind.Transformation,
-                                                            pluginConfig.id,
-                                                            PipelineAppTab.Configuration
-                                                        )}
-                                                        id={`app-${pluginConfig.id}-configuration`}
-                                                        fullWidth
-                                                    >
-                                                        {canConfigurePlugins ? 'Edit' : 'View'} app configuration
-                                                    </LemonButton>
-                                                    <LemonButton
-                                                        to={urls.pipelineApp(
-                                                            PipelineAppKind.Transformation,
-                                                            pluginConfig.id,
-                                                            PipelineAppTab.Metrics
-                                                        )}
-                                                        id={`app-${pluginConfig.id}-metrics`}
-                                                        fullWidth
-                                                    >
-                                                        View app metrics
-                                                    </LemonButton>
-                                                    <LemonButton
-                                                        to={urls.pipelineApp(
-                                                            PipelineAppKind.Transformation,
-                                                            pluginConfig.id,
-                                                            PipelineAppTab.Logs
-                                                        )}
-                                                        id={`app-${pluginConfig.id}-logs`}
-                                                        fullWidth
-                                                    >
-                                                        View app logs
-                                                    </LemonButton>
-                                                    <LemonButton
-                                                        to={pluginConfig.plugin_info?.url}
-                                                        targetBlank={true}
-                                                        loading={!pluginConfig.plugin_info?.url}
-                                                        id={`app-${pluginConfig.id}-source-code`}
-                                                        fullWidth
-                                                    >
-                                                        View app source code
-                                                    </LemonButton>
-                                                    <LemonDivider />
-                                                    <LemonButton
-                                                        status="danger"
-                                                        onClick={() => {
-                                                            void deleteWithUndo({
-                                                                endpoint: `plugin_config`,
-                                                                object: {
-                                                                    id: pluginConfig.id,
-                                                                    name: pluginConfig.name,
-                                                                },
-                                                                callback: loadPluginConfigs,
-                                                            })
-                                                        }}
-                                                        id="app-delete"
-                                                        disabledReason={
-                                                            canConfigurePlugins
-                                                                ? undefined
-                                                                : 'You do not have permission to delete apps.'
-                                                        }
-                                                        fullWidth
-                                                    >
-                                                        Delete app
-                                                    </LemonButton>
-                                                </>
-                                            }
-                                        />
-                                    )
->>>>>>> afffba17
                                 },
                             },
                         ]}
@@ -304,7 +197,7 @@
             {pluginConfig.enabled && (
                 <LemonButton
                     onClick={openReorderModal}
-                    id={`app-reorder`}
+                    id="app-reorder"
                     disabledReason={canConfigurePlugins ? undefined : 'You do not have permission to reorder apps.'}
                     fullWidth
                 >
@@ -312,21 +205,21 @@
                 </LemonButton>
             )}
             <LemonButton
-                to={urls.pipelineApp(PipelineTabs.Transformations, pluginConfig.id, PipelineAppTabs.Configuration)}
+                to={urls.pipelineApp(PipelineAppKind.Transformation, pluginConfig.id, PipelineAppTab.Configuration)}
                 id={`app-${pluginConfig.id}-configuration`}
                 fullWidth
             >
                 {canConfigurePlugins ? 'Edit' : 'View'} app configuration
             </LemonButton>
             <LemonButton
-                to={urls.pipelineApp(PipelineTabs.Transformations, pluginConfig.id, PipelineAppTabs.Metrics)}
+                to={urls.pipelineApp(PipelineAppKind.Transformation, pluginConfig.id, PipelineAppTab.Metrics)}
                 id={`app-${pluginConfig.id}-metrics`}
                 fullWidth
             >
                 View app metrics
             </LemonButton>
             <LemonButton
-                to={urls.pipelineApp(PipelineTabs.Transformations, pluginConfig.id, PipelineAppTabs.Logs)}
+                to={urls.pipelineApp(PipelineAppKind.Transformation, pluginConfig.id, PipelineAppTab.Logs)}
                 id={`app-${pluginConfig.id}-logs`}
                 fullWidth
             >
@@ -354,7 +247,7 @@
                         callback: loadPluginConfigs,
                     })
                 }}
-                id={`app-delete`}
+                id="app-delete"
                 disabledReason={canConfigurePlugins ? undefined : 'You do not have permission to delete apps.'}
                 fullWidth
             >
