import { LemonTable, LemonTableColumn, LemonTag, Link, Tooltip } from '@posthog/lemon-ui'
import { useActions, useValues } from 'kea'
import { PageHeader } from 'lib/components/PageHeader'
import { PayGateMini } from 'lib/components/PayGateMini/PayGateMini'
import { ProductIntroduction } from 'lib/components/ProductIntroduction/ProductIntroduction'
import { More } from 'lib/lemon-ui/LemonButton/More'
import { LemonMenuOverlay } from 'lib/lemon-ui/LemonMenu/LemonMenu'
import { updatedAtColumn } from 'lib/lemon-ui/LemonTable/columnUtils'
import { LemonTableLink } from 'lib/lemon-ui/LemonTable/LemonTableLink'
import { urls } from 'scenes/urls'

import { AvailableFeature, PipelineNodeTab, PipelineStage, ProductKey } from '~/types'

import { AppMetricSparkLine } from '../AppMetricSparkLine'
import { HogFunctionIcon } from '../hogfunctions/HogFunctionIcon'
import { HogFunctionStatusIndicator } from '../hogfunctions/HogFunctionStatusIndicator'
import { AppMetricSparkLineV2 } from '../metrics/AppMetricsV2Sparkline'
import { NewButton } from '../NewButton'
import { pipelineAccessLogic } from '../pipelineAccessLogic'
import { Destination, PipelineBackend } from '../types'
import { pipelineNodeMenuCommonItems, RenderApp, RenderBatchExportIcon } from '../utils'
import { DestinationsFilters } from './DestinationsFilters'
import { destinationsFiltersLogic } from './destinationsFiltersLogic'
import { pipelineDestinationsLogic } from './destinationsLogic'
import { DestinationOptionsTable } from './NewDestinations'

export function Destinations(): JSX.Element {
    const { destinations, loading } = useValues(pipelineDestinationsLogic({ syncFiltersWithUrl: true }))

    return (
        <>
            <PageHeader
                caption="Send your data in real time or in batches to destinations outside of PostHog."
                buttons={<NewButton stage={PipelineStage.Destination} />}
            />
            <PayGateMini feature={AvailableFeature.DATA_PIPELINES} className="mb-2">
                <ProductIntroduction
                    productName="Pipeline destinations"
                    thingName="destination"
                    productKey={ProductKey.PIPELINE_DESTINATIONS}
                    description="Pipeline destinations allow you to export data outside of PostHog, such as webhooks to Slack."
                    docsURL="https://posthog.com/docs/cdp"
                    actionElementOverride={<NewButton stage={PipelineStage.Destination} />}
                    isEmpty={destinations.length === 0 && !loading}
                />
            </PayGateMini>
            <DestinationsTable />
            <div className="mt-4" />
            <h2>New destinations</h2>
            <DestinationOptionsTable />
        </>
    )
}

export function DestinationsTable(): JSX.Element {
    const { canConfigurePlugins, canEnableDestination } = useValues(pipelineAccessLogic)
    const { loading, filteredDestinations, destinations, hiddenDestinations } = useValues(pipelineDestinationsLogic)
    const { toggleNode, deleteNode } = useActions(pipelineDestinationsLogic)
    const { resetFilters } = useActions(destinationsFiltersLogic)

    return (
        <div className="space-y-2">
            <DestinationsFilters />

            <LemonTable
                dataSource={filteredDestinations}
                size="small"
                loading={loading}
                columns={[
                    {
                        title: 'App',
                        width: 0,
                        render: function RenderAppInfo(_, destination) {
                            switch (destination.backend) {
                                case 'plugin':
                                    return <RenderApp plugin={destination.plugin} />
                                case 'hog_function':
                                    return <HogFunctionIcon src={destination.hog_function.icon_url} size="small" />
                                case 'batch_export':
                                    return <RenderBatchExportIcon type={destination.service.type} />
                                default:
                                    return null
                            }
                        },
                    },
                    {
                        title: 'Name',
                        sticky: true,
                        sorter: true,
                        key: 'name',
                        dataIndex: 'name',
                        render: function RenderPluginName(_, destination) {
                            return (
                                <LemonTableLink
                                    to={urls.pipelineNode(
                                        PipelineStage.Destination,
                                        destination.id,
                                        PipelineNodeTab.Configuration
                                    )}
                                    title={
                                        <>
                                            <Tooltip title="Click to update configuration, view metrics, and more">
                                                <span>{destination.name}</span>
                                            </Tooltip>
                                        </>
                                    }
                                    description={destination.description}
                                />
                            )
                        },
                    },
                    {
                        title: 'Frequency',
                        key: 'interval',
                        render: function RenderFrequency(_, destination) {
                            return destination.interval
                        },
                    },
                    {
                        title: 'Weekly volume',
                        render: function RenderSuccessRate(_, destination) {
                            return (
                                <Link
                                    to={urls.pipelineNode(
                                        PipelineStage.Destination,
                                        destination.id,
                                        PipelineNodeTab.Metrics
                                    )}
                                >
                                    {destination.backend === PipelineBackend.HogFunction ? (
                                        <AppMetricSparkLineV2 id={destination.hog_function.id} />
                                    ) : (
                                        <AppMetricSparkLine pipelineNode={destination} />
                                    )}
                                </Link>
                            )
                        },
<<<<<<< HEAD
                    },
                    updatedAtColumn() as LemonTableColumn<Destination, any>,
                    {
                        title: 'Status',
                        key: 'enabled',
                        sorter: (a) => (a.enabled ? 1 : -1),
                        width: 0,
                        render: function RenderStatus(_, destination) {
                            return (
                                <>
                                    {destination.enabled ? (
                                        <LemonTag type="success" className="uppercase">
                                            Active
                                        </LemonTag>
                                    ) : (
                                        <LemonTag type="default" className="uppercase">
                                            Paused
                                        </LemonTag>
                                    )}
                                </>
                            )
=======
                        updatedAtColumn() as LemonTableColumn<Destination, any>,
                        {
                            title: 'Status',
                            key: 'enabled',
                            sorter: (a) => (a.enabled ? 1 : -1),
                            width: 0,
                            render: function RenderStatus(_, destination) {
                                if (destination.backend === PipelineBackend.HogFunction) {
                                    return <HogFunctionStatusIndicator hogFunction={destination.hog_function} />
                                }
                                return (
                                    <>
                                        {destination.enabled ? (
                                            <LemonTag type="success">Active</LemonTag>
                                        ) : (
                                            <LemonTag type="default">Disabled</LemonTag>
                                        )}
                                    </>
                                )
                            },
>>>>>>> dde8ce4c
                        },
                    },
                    {
                        width: 0,
                        render: function Render(_, destination) {
                            return (
                                <More
                                    overlay={
                                        <LemonMenuOverlay
                                            items={[
                                                {
                                                    label: destination.enabled
                                                        ? 'Pause destination'
                                                        : 'Unpause destination',
                                                    onClick: () => toggleNode(destination, !destination.enabled),
                                                    disabledReason: !canConfigurePlugins
                                                        ? 'You do not have permission to toggle destinations.'
                                                        : !canEnableDestination(destination) && !destination.enabled
                                                        ? 'Data pipelines add-on is required for enabling new destinations'
                                                        : undefined,
                                                },
                                                ...pipelineNodeMenuCommonItems(destination),
                                                {
                                                    label: 'Delete destination',
                                                    status: 'danger' as const, // for typechecker happiness
                                                    onClick: () => deleteNode(destination),
                                                    disabledReason: canConfigurePlugins
                                                        ? undefined
                                                        : 'You do not have permission to delete destinations.',
                                                },
                                            ]}
                                        />
                                    }
                                />
                            )
                        },
                    },
                ]}
                emptyState={
                    destinations.length === 0 && !loading ? (
                        'No destinations found'
                    ) : (
                        <>
                            No destinations matching filters. <Link onClick={() => resetFilters()}>Clear filters</Link>{' '}
                        </>
                    )
                }
            />

            {hiddenDestinations.length > 0 && (
                <div className="text-muted-alt">
                    {hiddenDestinations.length} hidden. <Link onClick={() => resetFilters()}>Show all</Link>
                </div>
            )}
        </div>
    )
}<|MERGE_RESOLUTION|>--- conflicted
+++ resolved
@@ -135,7 +135,6 @@
                                 </Link>
                             )
                         },
-<<<<<<< HEAD
                     },
                     updatedAtColumn() as LemonTableColumn<Destination, any>,
                     {
@@ -144,41 +143,18 @@
                         sorter: (a) => (a.enabled ? 1 : -1),
                         width: 0,
                         render: function RenderStatus(_, destination) {
+                            if (destination.backend === PipelineBackend.HogFunction) {
+                                return <HogFunctionStatusIndicator hogFunction={destination.hog_function} />
+                            }
                             return (
                                 <>
                                     {destination.enabled ? (
-                                        <LemonTag type="success" className="uppercase">
-                                            Active
-                                        </LemonTag>
+                                        <LemonTag type="success">Active</LemonTag>
                                     ) : (
-                                        <LemonTag type="default" className="uppercase">
-                                            Paused
-                                        </LemonTag>
+                                        <LemonTag type="default">Disabled</LemonTag>
                                     )}
                                 </>
                             )
-=======
-                        updatedAtColumn() as LemonTableColumn<Destination, any>,
-                        {
-                            title: 'Status',
-                            key: 'enabled',
-                            sorter: (a) => (a.enabled ? 1 : -1),
-                            width: 0,
-                            render: function RenderStatus(_, destination) {
-                                if (destination.backend === PipelineBackend.HogFunction) {
-                                    return <HogFunctionStatusIndicator hogFunction={destination.hog_function} />
-                                }
-                                return (
-                                    <>
-                                        {destination.enabled ? (
-                                            <LemonTag type="success">Active</LemonTag>
-                                        ) : (
-                                            <LemonTag type="default">Disabled</LemonTag>
-                                        )}
-                                    </>
-                                )
-                            },
->>>>>>> dde8ce4c
                         },
                     },
                     {
