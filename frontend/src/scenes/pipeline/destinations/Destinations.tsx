--- conflicted
+++ resolved
@@ -20,6 +20,7 @@
 import { AppMetricsSparkline } from 'lib/components/AppMetrics/AppMetricsSparkline'
 import { PageHeader } from 'lib/components/PageHeader'
 import { ProductIntroduction } from 'lib/components/ProductIntroduction/ProductIntroduction'
+import { useFeatureFlag } from 'lib/hooks/useFeatureFlag'
 import { More } from 'lib/lemon-ui/LemonButton/More'
 import { LemonMenuOverlay } from 'lib/lemon-ui/LemonMenu/LemonMenu'
 import { LemonTableLink } from 'lib/lemon-ui/LemonTable/LemonTableLink'
@@ -27,14 +28,10 @@
 import { RenderBatchExportIcon } from 'scenes/data-pipelines/batch-exports/BatchExportIcon'
 import { urls } from 'scenes/urls'
 
-<<<<<<< HEAD
-import { HogFunctionTypeType, PipelineNodeTab, PipelineStage, ProductKey } from '~/types'
-=======
 import { SceneContent } from '~/layout/scenes/components/SceneContent'
 import { SceneDivider } from '~/layout/scenes/components/SceneDivider'
 import { SceneSection } from '~/layout/scenes/components/SceneSection'
-import { AvailableFeature, HogFunctionTypeType, PipelineNodeTab, PipelineStage, ProductKey } from '~/types'
->>>>>>> 6c61fe0a
+import { HogFunctionTypeType, PipelineNodeTab, PipelineStage, ProductKey } from '~/types'
 
 import { HogFunctionIcon } from '../../hog-functions/configuration/HogFunctionIcon'
 import { HogFunctionStatusIndicator } from '../../hog-functions/misc/HogFunctionStatusIndicator'
@@ -56,23 +53,7 @@
 
 export function Destinations({ types }: DestinationsProps): JSX.Element {
     const { destinations, loading } = useValues(pipelineDestinationsLogic({ types }))
-<<<<<<< HEAD
-=======
     const newSceneLayout = useFeatureFlag('NEW_SCENE_LAYOUT')
-    const hasNewPricing = !!useFeatureFlag('CDP_NEW_PRICING')
-
-    const productIntro = (
-        <ProductIntroduction
-            productName="Pipeline destinations"
-            thingName="destination"
-            productKey={ProductKey.PIPELINE_DESTINATIONS}
-            description="Pipeline destinations allow you to export data outside of PostHog, such as webhooks to Slack."
-            docsURL="https://posthog.com/docs/cdp"
-            actionElementOverride={<NewButton stage={PipelineStage.Destination} />}
-            isEmpty={destinations.length === 0 && !loading}
-        />
-    )
->>>>>>> 6c61fe0a
 
     return (
         <SceneContent forceNewSpacing>
