import { LemonBanner, LemonLabel, LemonSelect, LemonSwitch } from '@posthog/lemon-ui'
import { id } from 'chartjs-plugin-trendline'
import { useValues } from 'kea'
import { PropertyFilters } from 'lib/components/PropertyFilters/PropertyFilters'
import { TaxonomicFilterGroupType } from 'lib/components/TaxonomicFilter/types'
import { TestAccountFilterSwitch } from 'lib/components/TestAccountFiltersSwitch'
import { LemonField } from 'lib/lemon-ui/LemonField'
import { ActionFilter } from 'scenes/insights/filters/ActionFilter/ActionFilter'
import { MathAvailability } from 'scenes/insights/filters/ActionFilter/ActionFilterRow/ActionFilterRow'

import { groupsModel } from '~/models/groupsModel'
import { NodeKind } from '~/queries/schema'
import { AnyPropertyFilter, EntityTypes, FilterType, HogFunctionFiltersType } from '~/types'

import { hogFunctionConfigurationLogic } from '../hogFunctionConfigurationLogic'

function sanitizeActionFilters(filters?: FilterType): Partial<HogFunctionFiltersType> {
    if (!filters) {
        return {}
    }
    const sanitized: HogFunctionFiltersType = {}

    if (filters.events) {
        sanitized.events = filters.events.map((f) => ({
            id: f.id,
            type: 'events',
            name: f.name,
            order: f.order,
            properties: f.properties,
        }))
    }

    if (filters.actions) {
        sanitized.actions = filters.actions.map((f) => ({
            id: f.id,
            type: 'actions',
            name: f.name,
            order: f.order,
            properties: f.properties,
        }))
    }

    return sanitized
}

export function HogFunctionFilters(): JSX.Element {
    const { groupsTaxonomicTypes } = useValues(groupsModel)
    const { configuration, type, useMapping } = useValues(hogFunctionConfigurationLogic)

    if (type === 'broadcast') {
        return (
            <div className="p-3 space-y-2 border rounded bg-bg-light">
                <LemonField name="filters" label="Filters">
                    {({ value, onChange }) => (
                        <PropertyFilters
                            propertyFilters={value?.properties ?? []}
                            taxonomicGroupTypes={[
                                TaxonomicFilterGroupType.PersonProperties,
                                TaxonomicFilterGroupType.Cohorts,
                                TaxonomicFilterGroupType.HogQLExpression,
                            ]}
                            onChange={(properties: AnyPropertyFilter[]) => {
                                onChange({
                                    ...value,
                                    properties,
                                })
                            }}
                            pageKey={`HogFunctionPropertyFilters.${id}`}
                            metadataSource={{ kind: NodeKind.ActorsQuery }}
                        />
                    )}
                </LemonField>
            </div>
        )
    }

    const showMasking = type === 'destination'

    return (
<<<<<<< HEAD
        <div className="p-3 space-y-2 border rounded bg-bg-light">
            <LemonField name="filters" label="Filters">
                {({ value, onChange }) => (
                    <>
                        <TestAccountFilterSwitch
                            checked={value?.filter_test_accounts ?? false}
                            onChange={(filter_test_accounts) => onChange({ ...value, filter_test_accounts })}
                            fullWidth
                        />
                        <PropertyFilters
                            propertyFilters={value?.properties ?? []}
                            taxonomicGroupTypes={[
                                TaxonomicFilterGroupType.EventProperties,
                                TaxonomicFilterGroupType.PersonProperties,
                                TaxonomicFilterGroupType.EventFeatureFlags,
                                TaxonomicFilterGroupType.Elements,
                                TaxonomicFilterGroupType.HogQLExpression,
                            ]}
                            onChange={(properties: AnyPropertyFilter[]) => {
                                onChange({
                                    ...value,
                                    properties,
                                })
                            }}
                            pageKey={`HogFunctionPropertyFilters.${id}`}
                        />

                        <LemonLabel>Match event and actions</LemonLabel>
                        <p className="mb-0 text-xs text-muted-alt">
                            If set, this will only run if the <b>event matches any</b> of the below.
                        </p>
                        <ActionFilter
                            bordered
                            filters={value ?? {}}
                            setFilters={(payload) => {
                                onChange({
                                    ...value,
                                    ...sanitizeActionFilters(payload),
                                })
                            }}
                            typeKey="plugin-filters"
                            mathAvailability={MathAvailability.None}
                            hideRename
                            hideDuplicate
                            showNestedArrow={false}
                            actionsTaxonomicGroupTypes={[
                                TaxonomicFilterGroupType.Events,
                                TaxonomicFilterGroupType.Actions,
                            ]}
                            propertiesTaxonomicGroupTypes={[
                                TaxonomicFilterGroupType.EventProperties,
                                TaxonomicFilterGroupType.EventFeatureFlags,
                                TaxonomicFilterGroupType.Elements,
                                TaxonomicFilterGroupType.PersonProperties,
                                TaxonomicFilterGroupType.HogQLExpression,
                                ...groupsTaxonomicTypes,
                            ]}
                            propertyFiltersPopover
                            addFilterDefaultOptions={{
                                id: '$pageview',
                                name: '$pageview',
                                type: EntityTypes.EVENTS,
                            }}
                            buttonCopy="Add event matcher"
                        />

                        <LemonLabel>
                            <span className="flex items-center justify-between flex-1 gap-2">
                                Drop events that don't match
                                <LemonSwitch
                                    checked={value?.drop_events ?? false}
                                    onChange={(drop_events) => onChange({ ...value, drop_events })}
                                />
                            </span>
                        </LemonLabel>

                        {!value?.drop_events ? (
                            <p>
                                Currently, this will run for all events that match the above conditions. Any that do not
                                match will be unmodified and ingested as they are.
                            </p>
                        ) : (
                            <LemonBanner type="error">
                                This will drop all events that don't match the above conditions. Please ensure this is
                                definitely intended.
                            </LemonBanner>
                        )}
                    </>
                )}
=======
        <div className="border bg-bg-light rounded p-3 space-y-2">
            <LemonField
                name="filters"
                label={useMapping ? 'Global filters' : 'Filters'}
                info={useMapping ? 'Filters applied to all events before they reach a mapping' : null}
            >
                {({ value, onChange }) => {
                    const filters = (value ?? {}) as HogFunctionFiltersType
                    return (
                        <>
                            <TestAccountFilterSwitch
                                checked={filters?.filter_test_accounts ?? false}
                                onChange={(filter_test_accounts) => onChange({ ...filters, filter_test_accounts })}
                                fullWidth
                            />
                            <PropertyFilters
                                propertyFilters={(filters?.properties ?? []) as AnyPropertyFilter[]}
                                taxonomicGroupTypes={[
                                    TaxonomicFilterGroupType.EventProperties,
                                    TaxonomicFilterGroupType.PersonProperties,
                                    TaxonomicFilterGroupType.EventFeatureFlags,
                                    TaxonomicFilterGroupType.Elements,
                                    TaxonomicFilterGroupType.HogQLExpression,
                                ]}
                                onChange={(properties: AnyPropertyFilter[]) => {
                                    onChange({
                                        ...filters,
                                        properties,
                                    })
                                }}
                                pageKey={`HogFunctionPropertyFilters.${id}`}
                            />

                            {!useMapping ? (
                                <>
                                    <div className="flex w-full gap-2 justify-between">
                                        <LemonLabel>Match events and actions</LemonLabel>
                                    </div>
                                    <p className="mb-0 text-muted-alt text-xs">
                                        If set, the destination will only run if the <b>event matches any</b> of the
                                        below.
                                    </p>
                                    <ActionFilter
                                        bordered
                                        filters={value ?? {} /* TODO: this is any */}
                                        setFilters={(payload) => {
                                            onChange({
                                                ...value,
                                                ...sanitizeActionFilters(payload),
                                            })
                                        }}
                                        typeKey="plugin-filters"
                                        mathAvailability={MathAvailability.None}
                                        hideRename
                                        hideDuplicate
                                        showNestedArrow={false}
                                        actionsTaxonomicGroupTypes={[
                                            TaxonomicFilterGroupType.Events,
                                            TaxonomicFilterGroupType.Actions,
                                        ]}
                                        propertiesTaxonomicGroupTypes={[
                                            TaxonomicFilterGroupType.EventProperties,
                                            TaxonomicFilterGroupType.EventFeatureFlags,
                                            TaxonomicFilterGroupType.Elements,
                                            TaxonomicFilterGroupType.PersonProperties,
                                            TaxonomicFilterGroupType.HogQLExpression,
                                            ...groupsTaxonomicTypes,
                                        ]}
                                        propertyFiltersPopover
                                        addFilterDefaultOptions={{
                                            id: '$pageview',
                                            name: '$pageview',
                                            type: EntityTypes.EVENTS,
                                        }}
                                        buttonCopy="Add event matcher"
                                    />
                                </>
                            ) : null}
                        </>
                    )
                }}
>>>>>>> aa2a026c
            </LemonField>
            {showMasking ? (
                <LemonField name="masking" label="Trigger options">
                    {({ value, onChange }) => (
                        <div className="flex flex-wrap items-center gap-1">
                            <LemonSelect
                                options={[
                                    {
                                        value: null,
                                        label: 'Run every time',
                                    },
                                    {
                                        value: 'all',
                                        label: 'Run once per interval',
                                    },
                                    {
                                        value: '{person.id}',
                                        label: 'Run once per person per interval',
                                    },
                                    {
                                        value: '{concat(person.id, event.event)}',
                                        label: 'Run once per person per event name per interval',
                                    },
                                ]}
                                value={value?.hash ?? null}
                                onChange={(val) =>
                                    onChange({
                                        hash: val,
                                        ttl: value?.ttl ?? 60 * 30,
                                    })
                                }
                            />
                            {configuration.masking?.hash ? (
                                <>
                                    <div className="flex flex-wrap items-center gap-1">
                                        <span>of</span>
                                        <LemonSelect
                                            value={value?.ttl}
                                            onChange={(val) => onChange({ ...value, ttl: val })}
                                            options={[
                                                {
                                                    value: 5 * 60,
                                                    label: '5 minutes',
                                                },
                                                {
                                                    value: 15 * 60,
                                                    label: '15 minutes',
                                                },
                                                {
                                                    value: 30 * 60,
                                                    label: '30 minutes',
                                                },
                                                {
                                                    value: 60 * 60,
                                                    label: '1 hour',
                                                },
                                                {
                                                    value: 2 * 60 * 60,
                                                    label: '2 hours',
                                                },
                                                {
                                                    value: 4 * 60 * 60,
                                                    label: '4 hours',
                                                },
                                                {
                                                    value: 8 * 60 * 60,
                                                    label: '8 hours',
                                                },
                                                {
                                                    value: 12 * 60 * 60,
                                                    label: '12 hours',
                                                },
                                                {
                                                    value: 24 * 60 * 60,
                                                    label: '24 hours',
                                                },
                                            ]}
                                        />
                                    </div>
                                    <div className="flex flex-wrap items-center gap-1">
                                        <span>or until</span>
                                        <LemonSelect
                                            value={value?.threshold}
                                            onChange={(val) => onChange({ ...value, threshold: val })}
                                            options={[
                                                {
                                                    value: null,
                                                    label: 'Not set',
                                                },
                                                {
                                                    value: 1000,
                                                    label: '1000 events',
                                                },
                                                {
                                                    value: 10000,
                                                    label: '10,000 events',
                                                },
                                                {
                                                    value: 100000,
                                                    label: '100,000 events',
                                                },
                                                {
                                                    value: 1000000,
                                                    label: '1,000,000 events',
                                                },
                                            ]}
                                        />
                                    </div>
                                </>
                            ) : null}
                        </div>
                    )}
                </LemonField>
            ) : null}
        </div>
    )
}<|MERGE_RESOLUTION|>--- conflicted
+++ resolved
@@ -77,98 +77,7 @@
     const showMasking = type === 'destination'
 
     return (
-<<<<<<< HEAD
         <div className="p-3 space-y-2 border rounded bg-bg-light">
-            <LemonField name="filters" label="Filters">
-                {({ value, onChange }) => (
-                    <>
-                        <TestAccountFilterSwitch
-                            checked={value?.filter_test_accounts ?? false}
-                            onChange={(filter_test_accounts) => onChange({ ...value, filter_test_accounts })}
-                            fullWidth
-                        />
-                        <PropertyFilters
-                            propertyFilters={value?.properties ?? []}
-                            taxonomicGroupTypes={[
-                                TaxonomicFilterGroupType.EventProperties,
-                                TaxonomicFilterGroupType.PersonProperties,
-                                TaxonomicFilterGroupType.EventFeatureFlags,
-                                TaxonomicFilterGroupType.Elements,
-                                TaxonomicFilterGroupType.HogQLExpression,
-                            ]}
-                            onChange={(properties: AnyPropertyFilter[]) => {
-                                onChange({
-                                    ...value,
-                                    properties,
-                                })
-                            }}
-                            pageKey={`HogFunctionPropertyFilters.${id}`}
-                        />
-
-                        <LemonLabel>Match event and actions</LemonLabel>
-                        <p className="mb-0 text-xs text-muted-alt">
-                            If set, this will only run if the <b>event matches any</b> of the below.
-                        </p>
-                        <ActionFilter
-                            bordered
-                            filters={value ?? {}}
-                            setFilters={(payload) => {
-                                onChange({
-                                    ...value,
-                                    ...sanitizeActionFilters(payload),
-                                })
-                            }}
-                            typeKey="plugin-filters"
-                            mathAvailability={MathAvailability.None}
-                            hideRename
-                            hideDuplicate
-                            showNestedArrow={false}
-                            actionsTaxonomicGroupTypes={[
-                                TaxonomicFilterGroupType.Events,
-                                TaxonomicFilterGroupType.Actions,
-                            ]}
-                            propertiesTaxonomicGroupTypes={[
-                                TaxonomicFilterGroupType.EventProperties,
-                                TaxonomicFilterGroupType.EventFeatureFlags,
-                                TaxonomicFilterGroupType.Elements,
-                                TaxonomicFilterGroupType.PersonProperties,
-                                TaxonomicFilterGroupType.HogQLExpression,
-                                ...groupsTaxonomicTypes,
-                            ]}
-                            propertyFiltersPopover
-                            addFilterDefaultOptions={{
-                                id: '$pageview',
-                                name: '$pageview',
-                                type: EntityTypes.EVENTS,
-                            }}
-                            buttonCopy="Add event matcher"
-                        />
-
-                        <LemonLabel>
-                            <span className="flex items-center justify-between flex-1 gap-2">
-                                Drop events that don't match
-                                <LemonSwitch
-                                    checked={value?.drop_events ?? false}
-                                    onChange={(drop_events) => onChange({ ...value, drop_events })}
-                                />
-                            </span>
-                        </LemonLabel>
-
-                        {!value?.drop_events ? (
-                            <p>
-                                Currently, this will run for all events that match the above conditions. Any that do not
-                                match will be unmodified and ingested as they are.
-                            </p>
-                        ) : (
-                            <LemonBanner type="error">
-                                This will drop all events that don't match the above conditions. Please ensure this is
-                                definitely intended.
-                            </LemonBanner>
-                        )}
-                    </>
-                )}
-=======
-        <div className="border bg-bg-light rounded p-3 space-y-2">
             <LemonField
                 name="filters"
                 label={useMapping ? 'Global filters' : 'Filters'}
@@ -203,10 +112,10 @@
 
                             {!useMapping ? (
                                 <>
-                                    <div className="flex w-full gap-2 justify-between">
+                                    <div className="flex justify-between w-full gap-2">
                                         <LemonLabel>Match events and actions</LemonLabel>
                                     </div>
-                                    <p className="mb-0 text-muted-alt text-xs">
+                                    <p className="mb-0 text-xs text-muted-alt">
                                         If set, the destination will only run if the <b>event matches any</b> of the
                                         below.
                                     </p>
@@ -244,12 +153,33 @@
                                         }}
                                         buttonCopy="Add event matcher"
                                     />
+
+                                    <LemonLabel>
+                                        <span className="flex items-center justify-between flex-1 gap-2">
+                                            Drop events that don't match
+                                            <LemonSwitch
+                                                checked={value?.drop_events ?? false}
+                                                onChange={(drop_events) => onChange({ ...value, drop_events })}
+                                            />
+                                        </span>
+                                    </LemonLabel>
+
+                                    {!value?.drop_events ? (
+                                        <p>
+                                            Currently, this will run for all events that match the above conditions. Any
+                                            that do not match will be unmodified and ingested as they are.
+                                        </p>
+                                    ) : (
+                                        <LemonBanner type="error">
+                                            This will drop all events that don't match the above conditions. Please
+                                            ensure this is definitely intended.
+                                        </LemonBanner>
+                                    )}
                                 </>
                             ) : null}
                         </>
                     )
                 }}
->>>>>>> aa2a026c
             </LemonField>
             {showMasking ? (
                 <LemonField name="masking" label="Trigger options">
