import { lemonToast } from '@posthog/lemon-ui'
import equal from 'fast-deep-equal'
import { actions, afterMount, connect, isBreakpoint, kea, key, listeners, path, props, reducers, selectors } from 'kea'
import { forms } from 'kea-forms'
import { loaders } from 'kea-loaders'
import { beforeUnload, router } from 'kea-router'
import { subscriptions } from 'kea-subscriptions'
import api from 'lib/api'
import { dayjs } from 'lib/dayjs'
import { uuid } from 'lib/utils'
import { deleteWithUndo } from 'lib/utils/deleteWithUndo'
import posthog from 'posthog-js'
import { asDisplay } from 'scenes/persons/person-utils'
import { hogFunctionNewUrl, hogFunctionUrl } from 'scenes/pipeline/hogfunctions/urls'
import { pipelineNodeLogic } from 'scenes/pipeline/pipelineNodeLogic'
import { projectLogic } from 'scenes/projectLogic'
import { teamLogic } from 'scenes/teamLogic'
import { userLogic } from 'scenes/userLogic'

import { activationLogic, ActivationTask } from '~/layout/navigation-3000/sidepanel/panels/activation/activationLogic'
import { groupsModel } from '~/models/groupsModel'
import { defaultDataTableColumns } from '~/queries/nodes/DataTable/utils'
import { performQuery } from '~/queries/query'
import {
    ActorsQuery,
    DataTableNode,
    EventsNode,
    EventsQuery,
    NodeKind,
    TrendsQuery,
} from '~/queries/schema/schema-general'
import { escapePropertyAsHogQlIdentifier, hogql } from '~/queries/utils'
import {
    AnyPersonScopeFilter,
    AnyPropertyFilter,
    AvailableFeature,
    BaseMathType,
    ChartDisplayType,
    EventType,
    FilterLogicalOperator,
    HogFunctionConfigurationType,
    HogFunctionInputSchemaType,
    HogFunctionInputType,
    HogFunctionInvocationGlobals,
    HogFunctionMappingType,
    HogFunctionTemplateType,
    HogFunctionType,
    HogFunctionTypeType,
    PersonType,
    PipelineStage,
    PropertyFilterType,
    PropertyGroupFilter,
    PropertyGroupFilterValue,
} from '~/types'

import { EmailTemplate } from './email-templater/emailTemplaterLogic'
import type { hogFunctionConfigurationLogicType } from './hogFunctionConfigurationLogicType'

export interface HogFunctionConfigurationLogicProps {
    templateId?: string | null
    id?: string | null
}

export const EVENT_VOLUME_DAILY_WARNING_THRESHOLD = 1000
const UNSAVED_CONFIGURATION_TTL = 1000 * 60 * 5

const NEW_FUNCTION_TEMPLATE: HogFunctionTemplateType = {
    id: 'new',
    free: false,
    type: 'destination',
    name: '',
    description: '',
    inputs_schema: [],
    hog: "print('Hello, world!');",
    status: 'stable',
}

export const TYPES_WITH_GLOBALS: HogFunctionTypeType[] = ['transformation', 'destination']

export function sanitizeConfiguration(data: HogFunctionConfigurationType): HogFunctionConfigurationType {
    function sanitizeInputs(
        data: HogFunctionConfigurationType | HogFunctionMappingType
    ): Record<string, HogFunctionInputType> {
        const sanitizedInputs: Record<string, HogFunctionInputType> = {}
        data.inputs_schema?.forEach((input) => {
            const secret = data.inputs?.[input.key]?.secret
            let value = data.inputs?.[input.key]?.value

            if (secret) {
                // If set this means we haven't changed the value
                sanitizedInputs[input.key] = {
                    value: '********', // Don't send the actual value
                    secret: true,
                }
                return
            }

            if (input.type === 'json' && typeof value === 'string') {
                try {
                    value = JSON.parse(value)
                } catch (e) {
                    // Ignore
                }
            }

            sanitizedInputs[input.key] = {
                value: value,
            }
        })
        return sanitizedInputs
    }

    const payload: HogFunctionConfigurationType = {
        ...data,
        filters: data.filters,
        mappings: data.mappings?.map((mapping) => ({
            ...mapping,
            inputs: sanitizeInputs(mapping),
        })),
        inputs: sanitizeInputs(data),
        masking: data.masking?.hash ? data.masking : null,
        icon_url: data.icon_url,
    }

    return payload
}

const templateToConfiguration = (template: HogFunctionTemplateType): HogFunctionConfigurationType => {
    function getInputs(inputs_schema?: HogFunctionInputSchemaType[] | null): Record<string, HogFunctionInputType> {
        const inputs: Record<string, HogFunctionInputType> = {}
        inputs_schema?.forEach((schema) => {
            if (schema.default !== undefined) {
                inputs[schema.key] = { value: schema.default }
            }
        })
        return inputs
    }

    function getMappingInputs(
        inputs_schema?: HogFunctionInputSchemaType[] | null
    ): Record<string, HogFunctionInputType> {
        const inputs: Record<string, HogFunctionInputType> = {}
        inputs_schema?.forEach((schema) => {
            if (schema.default !== undefined) {
                inputs[schema.key] = { value: schema.default }
            }
        })
        return inputs
    }

    return {
        type: template.type ?? 'destination',
        name: template.name,
        description: template.description,
        inputs_schema: template.inputs_schema,
        filters: template.filters,
        mappings: template.mappings?.map(
            (mapping): HogFunctionMappingType => ({
                ...mapping,
                inputs: getMappingInputs(mapping.inputs_schema),
            })
        ),
        hog: template.hog,
        icon_url: template.icon_url,
        inputs: getInputs(template.inputs_schema),
        enabled: template.type !== 'broadcast',
    }
}

export function convertToHogFunctionInvocationGlobals(
    event: EventType,
    person: PersonType
): HogFunctionInvocationGlobals {
    const team = teamLogic.findMounted()?.values?.currentTeam
    const projectUrl = `${window.location.origin}/project/${team?.id}`
    return {
        project: {
            id: team?.id ?? 0,
            name: team?.name ?? 'Default project',
            url: projectUrl,
        },
        event: {
            uuid: event.uuid ?? '',
            event: event.event,
            distinct_id: event.distinct_id,
            elements_chain: event.elements_chain ?? '',
            properties: event.properties,
            timestamp: event.timestamp,

            url: `${projectUrl}/events/${encodeURIComponent(event.uuid ?? '')}/${encodeURIComponent(event.timestamp)}`,
        },
        person: {
            id: person.id ?? '',
            properties: person.properties,

            name: asDisplay(person),
            url: `${projectUrl}/person/${encodeURIComponent(event.distinct_id)}`,
        },
        groups: {},
    }
}

export const hogFunctionConfigurationLogic = kea<hogFunctionConfigurationLogicType>([
    path((id) => ['scenes', 'pipeline', 'hogFunctionConfigurationLogic', id]),
    props({} as HogFunctionConfigurationLogicProps),
    key(({ id, templateId }: HogFunctionConfigurationLogicProps) => {
        return id ?? templateId ?? 'new'
    }),
    connect(({ id }: HogFunctionConfigurationLogicProps) => ({
        values: [
            projectLogic,
            ['currentProjectId', 'currentProject'],
            groupsModel,
            ['groupTypes'],
            userLogic,
            ['hasAvailableFeature'],
        ],
        actions: [pipelineNodeLogic({ id: `hog-${id}`, stage: PipelineStage.Destination }), ['setBreadcrumbTitle']],
    })),
    actions({
        setShowSource: (showSource: boolean) => ({ showSource }),
        resetForm: true,
        upsertHogFunction: (configuration: HogFunctionConfigurationType) => ({ configuration }),
        duplicate: true,
        duplicateFromTemplate: true,
        resetToTemplate: true,
        deleteHogFunction: true,
        sparklineQueryChanged: (sparklineQuery: TrendsQuery) => ({ sparklineQuery } as { sparklineQuery: TrendsQuery }),
        personsCountQueryChanged: (personsCountQuery: ActorsQuery) =>
            ({ personsCountQuery } as { personsCountQuery: ActorsQuery }),
        loadSampleGlobals: true,
        setUnsavedConfiguration: (configuration: HogFunctionConfigurationType | null) => ({ configuration }),
        persistForUnload: true,
        setSampleGlobalsError: (error) => ({ error }),
        setSampleGlobals: (sampleGlobals: HogFunctionInvocationGlobals | null) => ({ sampleGlobals }),
        setShowEventsList: (showEventsList: boolean) => ({ showEventsList }),
    }),
    reducers(({ props }) => ({
        sampleGlobals: [
            null as HogFunctionInvocationGlobals | null,
            {
                setSampleGlobals: (_, { sampleGlobals }) => sampleGlobals,
            },
        ],
        showSource: [
            // Show source by default for blank templates when creating a new function
            !!(!props.id && props.templateId?.startsWith('template-blank-')),
            {
                setShowSource: (_, { showSource }) => showSource,
            },
        ],

        hasHadSubmissionErrors: [
            false,
            {
                upsertHogFunctionFailure: () => true,
            },
        ],

        unsavedConfiguration: [
            null as { timestamp: number; configuration: HogFunctionConfigurationType } | null,
            { persist: true },
            {
                setUnsavedConfiguration: (_, { configuration }) =>
                    configuration ? { timestamp: Date.now(), configuration } : null,
            },
        ],

        sampleGlobalsError: [
            null as null | string,
            {
                loadSampleGlobals: () => null,
                setSampleGlobalsError: (_, { error }) => error,
            },
        ],
        showEventsList: [
            false,
            {
                setShowEventsList: (_, { showEventsList }) => showEventsList,
            },
        ],
    })),
    loaders(({ actions, props, values }) => ({
        template: [
            null as HogFunctionTemplateType | null,
            {
                loadTemplate: async () => {
                    if (!props.templateId) {
                        return null
                    }

                    if (props.templateId === 'new') {
                        return {
                            ...NEW_FUNCTION_TEMPLATE,
                        }
                    }

                    const res = await api.hogFunctions.getTemplate(props.templateId)

                    if (!res) {
                        throw new Error('Template not found')
                    }
                    return res
                },
            },
        ],

        hogFunction: [
            null as HogFunctionType | null,
            {
                loadHogFunction: async () => {
                    if (!props.id || props.id === 'new') {
                        return null
                    }

                    return await api.hogFunctions.get(props.id)
                },

                upsertHogFunction: async ({ configuration }) => {
                    const res =
                        props.id && props.id !== 'new'
                            ? await api.hogFunctions.update(props.id, configuration)
                            : await api.hogFunctions.create(configuration)

                    posthog.capture('hog function saved', {
                        id: res.id,
                        template_id: res.template?.id,
                        template_name: res.template?.name,
                    })

                    lemonToast.success('Configuration saved')

                    return res
                },
            },
        ],

        sparkline: [
            null as null | {
                data: { name: string; values: number[]; color: string }[]
                count: number
                labels: string[]
            },
            {
                sparklineQueryChanged: async ({ sparklineQuery }, breakpoint) => {
                    if (values.type !== 'destination' && values.type !== 'site_destination') {
                        return null
                    }
                    if (values.sparkline === null) {
                        await breakpoint(100)
                    } else {
                        await breakpoint(1000)
                    }
                    const result = await performQuery(sparklineQuery)
                    breakpoint()

                    const dataValues: number[] = result?.results?.[0]?.data ?? []
                    const [underThreshold, overThreshold] = dataValues.reduce(
                        (acc, val: number) => {
                            acc[0].push(Math.min(val, EVENT_VOLUME_DAILY_WARNING_THRESHOLD))
                            acc[1].push(Math.max(0, val - EVENT_VOLUME_DAILY_WARNING_THRESHOLD))

                            return acc
                        },
                        [[], []] as [number[], number[]]
                    )

                    const data = [
                        {
                            name: 'Low volume',
                            values: underThreshold,
                            color: 'success',
                        },
                        {
                            name: 'High volume',
                            values: overThreshold,
                            color: 'warning',
                        },
                    ]
                    const count = result?.results?.[0]?.count
                    const labels = result?.results?.[0]?.labels
                    return { data, count, labels }
                },
            },
        ],

        personsCount: [
            null as number | null,
            {
                personsCountQueryChanged: async ({ personsCountQuery }, breakpoint) => {
                    if (values.type !== 'broadcast') {
                        return null
                    }
                    if (values.personsCount === null) {
                        await breakpoint(100)
                    } else {
                        await breakpoint(1000)
                    }
                    const result = await performQuery(personsCountQuery)
                    breakpoint()
                    return result?.results?.[0]?.[0] ?? null
                },
            },
        ],

        sampleGlobals: [
            null as HogFunctionInvocationGlobals | null,
            {
                loadSampleGlobals: async (_, breakpoint) => {
                    if (!values.lastEventQuery) {
                        return values.sampleGlobals
                    }
                    const errorMessage =
                        'No events match these filters in the last 30 days. Showing an example $pageview event instead.'
                    try {
                        await breakpoint(values.sampleGlobals === null ? 10 : 1000)
                        let response = await performQuery(values.lastEventQuery)
                        if (!response?.results?.[0] && values.lastEventSecondQuery) {
                            response = await performQuery(values.lastEventSecondQuery)
                        }
                        if (!response?.results?.[0]) {
                            throw new Error(errorMessage)
                        }
                        const event: EventType = response?.results?.[0]?.[0]
                        const person: PersonType = response?.results?.[0]?.[1]
                        const globals = convertToHogFunctionInvocationGlobals(event, person)
                        globals.groups = {}
                        values.groupTypes.forEach((groupType, index) => {
                            const tuple = response?.results?.[0]?.[2 + index]
                            if (tuple && Array.isArray(tuple) && tuple[2]) {
                                let properties = {}
                                try {
                                    properties = JSON.parse(tuple[3])
                                } catch (e) {
                                    // Ignore
                                }
                                globals.groups![groupType.group_type] = {
                                    type: groupType.group_type,
                                    index: tuple[1],
                                    id: tuple[2], // TODO: rename to "key"?
                                    url: `${window.location.origin}/groups/${tuple[1]}/${encodeURIComponent(tuple[2])}`,
                                    properties,
                                }
                            }
                        })
                        globals.source = {
                            name: values.configuration?.name ?? 'Unnamed',
                            url: window.location.href.split('#')[0],
                        }
                        return globals
                    } catch (e: any) {
                        if (!isBreakpoint(e)) {
                            actions.setSampleGlobalsError(e.message ?? errorMessage)
                        }
                        return values.exampleInvocationGlobals
                    }
                },
            },
        ],
    })),
    forms(({ values, props, asyncActions }) => ({
        configuration: {
            defaults: {} as HogFunctionConfigurationType,
            alwaysShowErrors: true,
            errors: (data) => {
                return {
                    name: !data.name ? 'Name is required' : undefined,
                    mappings:
                        data.type === 'site_destination' && (!data.mappings || data.mappings.length === 0)
                            ? 'You must add at least one mapping'
                            : undefined,
                    filters:
                        data.type === 'internal_destination' && data.filters?.events?.length === 0
                            ? 'You must choose a filter'
                            : undefined,
                    ...(values.inputFormErrors as any),
                }
            },
            submit: async (data) => {
                const payload: Record<string, any> = sanitizeConfiguration(data)
                // Only sent on create
                payload.template_id = props.templateId || values.hogFunction?.template?.id

                if (!values.hasAddon) {
                    // Remove the source field if the user doesn't have the addon
                    delete payload.hog
                    delete payload.inputs_schema
                }

                await asyncActions.upsertHogFunction(payload as HogFunctionConfigurationType)
            },
        },
    })),
    selectors(() => ({
        logicProps: [() => [(_, props) => props], (props): HogFunctionConfigurationLogicProps => props],
        type: [
            (s) => [s.configuration, s.hogFunction],
            (configuration, hogFunction) => configuration?.type ?? hogFunction?.type ?? 'loading',
        ],
        hasAddon: [
            (s) => [s.hasAvailableFeature],
            (hasAvailableFeature) => {
                return hasAvailableFeature(AvailableFeature.DATA_PIPELINES)
            },
        ],
        hasGroupsAddon: [
            (s) => [s.hasAvailableFeature],
            (hasAvailableFeature) => {
                return hasAvailableFeature(AvailableFeature.GROUP_ANALYTICS)
            },
        ],
        showPaygate: [
            (s) => [s.template, s.hasAddon],
            (template, hasAddon) => {
                return template && !template.free && !hasAddon
            },
        ],
        useMapping: [
            (s) => [s.hogFunction, s.template],
            // If the function has mappings, or the template has mapping templates, we use mappings
            (hogFunction, template) => Array.isArray(hogFunction?.mappings) || template?.mapping_templates?.length,
        ],
        defaultFormState: [
            (s) => [s.template, s.hogFunction],
            (template, hogFunction): HogFunctionConfigurationType | null => {
                if (template) {
                    return templateToConfiguration(template)
                }
                return hogFunction ?? null
            },
        ],

        templateId: [
            (s) => [s.template, s.hogFunction],
            (template, hogFunction) => template?.id || hogFunction?.template?.id,
        ],

        loading: [
            (s) => [s.hogFunctionLoading, s.templateLoading],
            (hogFunctionLoading, templateLoading) => hogFunctionLoading || templateLoading,
        ],
        loaded: [(s) => [s.hogFunction, s.template], (hogFunction, template) => !!hogFunction || !!template],
        inputFormErrors: [
            (s) => [s.configuration],
            (configuration) => {
                const inputs = configuration.inputs ?? {}
                const inputErrors: Record<string, string> = {}

                configuration.inputs_schema?.forEach((input) => {
                    const key = input.key
                    const value = inputs[key]?.value
                    if (inputs[key]?.secret) {
                        // We leave unmodified secret values alone
                        return
                    }

                    const missing = value === undefined || value === null || value === ''
                    if (input.required && missing) {
                        inputErrors[key] = 'This field is required'
                    }

                    if (input.type === 'json' && typeof value === 'string') {
                        try {
                            JSON.parse(value)
                        } catch (e) {
                            inputErrors[key] = 'Invalid JSON'
                        }
                    }

                    if (input.type === 'email' && value) {
                        const emailTemplateErrors: Partial<EmailTemplate> = {
                            html: !value.html ? 'HTML is required' : undefined,
                            subject: !value.subject ? 'Subject is required' : undefined,
                            // text: !value.text ? 'Text is required' : undefined,
                            from: !value.from ? 'From is required' : undefined,
                            to: !value.to ? 'To is required' : undefined,
                        }

                        if (Object.values(emailTemplateErrors).some((v) => !!v)) {
                            inputErrors[key] = { value: emailTemplateErrors } as any
                        }
                    }
                })

                return Object.keys(inputErrors).length > 0
                    ? {
                          inputs: inputErrors,
                      }
                    : null
            },
        ],
        willReEnableOnSave: [
            (s) => [s.configuration, s.hogFunction],
            (configuration, hogFunction) => {
                return configuration?.enabled && (hogFunction?.status?.state ?? 0) >= 3
            },
        ],

        willChangeEnabledOnSave: [
            (s) => [s.configuration, s.hogFunction],
            (configuration, hogFunction) => {
                return configuration?.enabled !== (hogFunction?.enabled ?? false)
            },
        ],
        exampleInvocationGlobals: [
            (s) => [s.configuration, s.currentProject, s.groupTypes],
            (configuration, currentProject, groupTypes): HogFunctionInvocationGlobals => {
                const currentUrl = window.location.href.split('#')[0]
                const eventId = uuid()
                const personId = uuid()
                const globals: HogFunctionInvocationGlobals = {
                    event: {
                        uuid: eventId,
                        distinct_id: uuid(),
                        event: '$pageview',
                        timestamp: dayjs().toISOString(),
                        elements_chain: '',
                        properties: {
                            $current_url: currentUrl,
                            $browser: 'Chrome',
                        },
                        url: `${window.location.origin}/project/${currentProject?.id}/events/`,
                    },
                    person: {
                        id: personId,
                        properties: {
                            email: 'example@posthog.com',
                        },
                        name: 'Example person',
                        url: `${window.location.origin}/person/${personId}`,
                    },
                    groups: {},
                    project: {
                        id: currentProject?.id || 0,
                        name: currentProject?.name || '',
                        url: `${window.location.origin}/project/${currentProject?.id}`,
                    },
                    source: {
                        name: configuration?.name ?? 'Unnamed',
                        url: currentUrl,
                    },
                }
                groupTypes.forEach((groupType) => {
                    const id = uuid()
                    globals.groups![groupType.group_type] = {
                        id: id,
                        type: groupType.group_type,
                        index: groupType.group_type_index,
                        url: `${window.location.origin}/groups/${groupType.group_type_index}/${encodeURIComponent(id)}`,
                        properties: {},
                    }
                })

                return globals
            },
        ],
        globalsWithInputs: [
            (s) => [s.sampleGlobals, s.exampleInvocationGlobals, s.configuration],
            (
                sampleGlobals,
                exampleInvocationGlobals,
                configuration
            ): HogFunctionInvocationGlobals & { inputs?: Record<string, any> } => {
                const inputs: Record<string, any> = {}
                for (const input of configuration?.inputs_schema || []) {
                    inputs[input.key] = input.type
                }

                return {
                    ...(sampleGlobals ?? exampleInvocationGlobals),
                    inputs,
                }
            },
        ],
        matchingFilters: [
            (s) => [s.configuration, s.useMapping],
            (configuration, useMapping): PropertyGroupFilter => {
                // We're using mappings, but none are provided, so match zero events.
                if (useMapping && !configuration.mappings?.length) {
                    return {
                        type: FilterLogicalOperator.And,
                        values: [
                            {
                                type: FilterLogicalOperator.And,
                                values: [
                                    {
                                        type: PropertyFilterType.HogQL,
                                        key: 'false',
                                    },
                                ],
                            },
                        ],
                    }
                }

                const seriesProperties: PropertyGroupFilterValue = {
                    type: FilterLogicalOperator.Or,
                    values: [],
                }
                const properties: PropertyGroupFilter = {
                    type: FilterLogicalOperator.And,
                    values: [seriesProperties],
                }
                const allPossibleEventFilters = configuration.filters?.events ?? []
                const allPossibleActionFilters = configuration.filters?.actions ?? []

                if (Array.isArray(configuration.mappings)) {
                    for (const mapping of configuration.mappings) {
                        if (mapping.filters?.events) {
                            allPossibleEventFilters.push(...mapping.filters.events)
                        }
                        if (mapping.filters?.actions) {
                            allPossibleActionFilters.push(...mapping.filters.actions)
                        }
                    }
                }

                for (const event of allPossibleEventFilters) {
                    const eventProperties: AnyPropertyFilter[] = [...(event.properties ?? [])]
                    if (event.id) {
                        eventProperties.push({
                            type: PropertyFilterType.HogQL,
                            key: hogql`event = ${event.id}`,
                        })
                    }
                    if (eventProperties.length === 0) {
                        eventProperties.push({
                            type: PropertyFilterType.HogQL,
                            key: 'true',
                        })
                    }
                    seriesProperties.values.push({
                        type: FilterLogicalOperator.And,
                        values: eventProperties,
                    })
                }
                for (const action of allPossibleActionFilters) {
                    const actionProperties: AnyPropertyFilter[] = [...(action.properties ?? [])]
                    if (action.id) {
                        actionProperties.push({
                            type: PropertyFilterType.HogQL,
                            key: hogql`matchesAction(${parseInt(action.id)})`,
                        })
                    }
                    seriesProperties.values.push({
                        type: FilterLogicalOperator.And,
                        values: actionProperties,
                    })
                }
                if ((configuration.filters?.properties?.length ?? 0) > 0) {
                    const globalProperties: PropertyGroupFilterValue = {
                        type: FilterLogicalOperator.And,
                        values: [],
                    }
                    for (const property of configuration.filters?.properties ?? []) {
                        globalProperties.values.push(property as AnyPropertyFilter)
                    }
                    properties.values.push(globalProperties)
                }
                return properties
            },
            { resultEqualityCheck: equal },
        ],

        sparklineQuery: [
            (s) => [s.configuration, s.matchingFilters, s.type],
            (configuration, matchingFilters, type): TrendsQuery | null => {
                if (type !== 'destination' && type !== 'site_destination') {
                    return null
                }
                return {
                    kind: NodeKind.TrendsQuery,
                    filterTestAccounts: configuration.filters?.filter_test_accounts,
                    series: [
                        {
                            kind: NodeKind.EventsNode,
                            event: null,
                            name: 'All Events',
                            math: BaseMathType.TotalCount,
                        } satisfies EventsNode,
                    ],
                    properties: matchingFilters,
                    interval: 'day',
                    dateRange: {
                        date_from: '-7d',
                    },
                    trendsFilter: {
                        display: ChartDisplayType.ActionsBar,
                    },
                }
            },
            { resultEqualityCheck: equal },
        ],

        personsCountQuery: [
            (s) => [s.configuration, s.type],
            (configuration, type): ActorsQuery | null => {
                if (type !== 'broadcast') {
                    return null
                }
                return {
                    kind: NodeKind.ActorsQuery,
                    properties: configuration.filters?.properties as AnyPersonScopeFilter[] | undefined,
                    select: ['count()'],
                }
            },
            { resultEqualityCheck: equal },
        ],

        personsListQuery: [
            (s) => [s.configuration, s.type],
            (configuration, type): DataTableNode | null => {
                if (type !== 'broadcast') {
                    return null
                }
                return {
                    kind: NodeKind.DataTableNode,
                    source: {
                        kind: NodeKind.ActorsQuery,
                        properties: configuration.filters?.properties as AnyPersonScopeFilter[] | undefined,
                        select: ['person', 'properties.email', 'created_at'],
                    },
                    full: true,
                }
            },
            { resultEqualityCheck: equal },
        ],

        baseEventsQuery: [
            (s) => [s.configuration, s.matchingFilters, s.groupTypes, s.type],
            (configuration, matchingFilters, groupTypes, type): EventsQuery | null => {
                if (!TYPES_WITH_GLOBALS.includes(type)) {
                    return null
                }
                const query: EventsQuery = {
                    kind: NodeKind.EventsQuery,
                    filterTestAccounts: configuration.filters?.filter_test_accounts,
                    fixedProperties: [matchingFilters],
                    select: ['*', 'person'],
                    after: '-7d',
                    orderBy: ['timestamp DESC'],
                }
                groupTypes.forEach((groupType) => {
                    const name = escapePropertyAsHogQlIdentifier(groupType.group_type)
                    query.select.push(
                        `tuple(${name}.created_at, ${name}.index, ${name}.key, ${name}.properties, ${name}.updated_at)`
                    )
                })
                return query
            },
            { resultEqualityCheck: equal },
        ],

        eventsDataTableNode: [
            (s) => [s.baseEventsQuery],
            (baseEventsQuery): DataTableNode | null => {
                return baseEventsQuery
                    ? {
                          kind: NodeKind.DataTableNode,
                          source: {
                              ...baseEventsQuery,
                              select: defaultDataTableColumns(NodeKind.EventsQuery),
                          },
                      }
                    : null
            },
        ],

        lastEventQuery: [
            (s) => [s.baseEventsQuery],
            (baseEventsQuery): EventsQuery | null => {
                return baseEventsQuery ? { ...baseEventsQuery, limit: 1 } : null
            },
            { resultEqualityCheck: equal },
        ],
        lastEventSecondQuery: [
            (s) => [s.lastEventQuery],
            (lastEventQuery): EventsQuery | null => (lastEventQuery ? { ...lastEventQuery, after: '-30d' } : null),
        ],
        templateHasChanged: [
            (s) => [s.hogFunction, s.configuration],
            (hogFunction, configuration) => {
                return hogFunction?.template?.hog && hogFunction.template.hog !== configuration.hog
            },
        ],
        mappingTemplates: [
            (s) => [s.hogFunction, s.template],
            (hogFunction, template) => template?.mapping_templates ?? hogFunction?.template?.mapping_templates ?? [],
        ],

        usesGroups: [
            (s) => [s.configuration],
            (configuration) => {
                // NOTE: Bit hacky but works good enough...
                const configStr = JSON.stringify(configuration)
                return configStr.includes('groups.') || configStr.includes('{groups}')
            },
        ],
    })),

    listeners(({ actions, values, cache }) => ({
        loadTemplateSuccess: () => actions.resetForm(),
<<<<<<< HEAD
        loadHogFunctionSuccess: () => actions.resetForm(),
        upsertHogFunctionSuccess: () => {
            actions.resetForm()
            activationLogic.findMounted()?.actions.markTaskAsCompleted(ActivationTask.ConnectDestination)
=======
        loadHogFunctionSuccess: () => {
            actions.resetForm()
            actions.setBreadcrumbTitle(values.hogFunction?.name ?? 'Unnamed')
        },
        upsertHogFunctionSuccess: () => {
            actions.resetForm()
            actions.setBreadcrumbTitle(values.hogFunction?.name ?? 'Unnamed')
>>>>>>> 7f298328
        },

        upsertHogFunctionFailure: ({ errorObject }) => {
            const maybeValidationError = errorObject.data

            if (maybeValidationError?.type === 'validation_error') {
                setTimeout(() => {
                    // TRICKY: We want to run on the next tick otherwise the errors don't show (possibly because of the async wait in the submit)
                    if (maybeValidationError.attr.includes('inputs__')) {
                        actions.setConfigurationManualErrors({
                            inputs: {
                                [maybeValidationError.attr.split('__')[1]]: maybeValidationError.detail,
                            },
                        })
                    } else {
                        actions.setConfigurationManualErrors({
                            [maybeValidationError.attr]: maybeValidationError.detail,
                        })
                    }
                }, 1)
            } else {
                console.error(errorObject)
                lemonToast.error('Error submitting configuration')
            }
        },

        resetForm: () => {
            const baseConfig = values.defaultFormState
            if (!baseConfig) {
                return
            }

            const config: HogFunctionConfigurationType = {
                ...baseConfig,
                ...(cache.configFromUrl ?? {}),
            }

            if (values.template?.mapping_templates) {
                config.mappings = [
                    ...(config.mappings ?? []),
                    ...values.template.mapping_templates
                        .filter((t) => t.include_by_default)
                        .map((template) => ({
                            ...template,
                            inputs: template.inputs_schema?.reduce((acc, input) => {
                                acc[input.key] = { value: input.default }
                                return acc
                            }, {} as Record<string, HogFunctionInputType>),
                        })),
                ]
            }
            const paramsFromUrl = cache.paramsFromUrl ?? {}
            const unsavedConfigurationToApply =
                (values.unsavedConfiguration?.timestamp ?? 0) > Date.now() - UNSAVED_CONFIGURATION_TTL
                    ? values.unsavedConfiguration?.configuration
                    : null

            actions.resetConfiguration(config)

            if (unsavedConfigurationToApply) {
                actions.setConfigurationValues(unsavedConfigurationToApply)
            }

            actions.setUnsavedConfiguration(null)

            if (paramsFromUrl.integration_target && paramsFromUrl.integration_id) {
                const inputs = values.configuration?.inputs ?? {}
                inputs[paramsFromUrl.integration_target] = {
                    value: paramsFromUrl.integration_id,
                }

                actions.setConfigurationValues({
                    inputs,
                })
            }
        },

        duplicate: async () => {
            if (values.hogFunction) {
                const newConfig = {
                    ...values.configuration,
                    name: `${values.configuration.name} (copy)`,
                }
                const originalTemplate = values.hogFunction.template?.id ?? 'new'
                router.actions.push(hogFunctionNewUrl(newConfig.type, originalTemplate), undefined, {
                    configuration: newConfig,
                })
            }
        },
        duplicateFromTemplate: async () => {
            if (values.hogFunction?.template) {
                const newConfig = {
                    ...values.hogFunction.template,
                }
                router.actions.push(hogFunctionNewUrl(newConfig.type, newConfig.id), undefined, {
                    configuration: newConfig,
                })
            }
        },
        resetToTemplate: async () => {
            const template = values.hogFunction?.template ?? values.template
            if (template) {
                const config = templateToConfiguration(template)

                const inputs = config.inputs ?? {}

                // Keep any non-default values
                Object.entries(values.configuration.inputs ?? {}).forEach(([key, value]) => {
                    inputs[key] = inputs[key] ?? value
                })

                actions.setConfigurationValues({
                    ...config,
                    filters: config.filters ?? values.configuration.filters,
                    // Keep some existing things when manually resetting the template
                    name: values.configuration.name,
                    description: values.configuration.description,
                })

                lemonToast.success('Template updates applied but not saved.')
            }
        },
        setConfigurationValue: () => {
            if (values.hasHadSubmissionErrors) {
                // Clear the manually set errors otherwise the submission won't work
                actions.setConfigurationManualErrors({})
            }
        },

        deleteHogFunction: async () => {
            if (!values.hogFunction) {
                return
            }
            const { id, name, type } = values.hogFunction
            await deleteWithUndo({
                endpoint: `projects/${values.currentProjectId}/hog_functions`,
                object: {
                    id,
                    name,
                },
                callback(undo) {
                    if (undo) {
                        router.actions.replace(hogFunctionUrl(type, id))
                    }
                },
            })

            router.actions.replace(hogFunctionUrl(type))
        },

        persistForUnload: () => {
            actions.setUnsavedConfiguration(values.configuration)
        },
    })),
    afterMount(({ props, actions, cache }) => {
        cache.paramsFromUrl = {
            integration_id: router.values.searchParams.integration_id,
            integration_target: router.values.searchParams.integration_target,
        }

        if (props.templateId) {
            cache.configFromUrl = router.values.hashParams.configuration
            actions.loadTemplate() // comes with plugin info
        } else if (props.id && props.id !== 'new') {
            actions.loadHogFunction()
        }

        if (router.values.searchParams.integration_target) {
            const searchParams = router.values.searchParams
            delete searchParams.integration_id
            delete searchParams.integration_target
            // Clear query params so we don't keep trying to set the integration
            router.actions.replace(router.values.location.pathname, searchParams, router.values.hashParams)
        }
    }),

    subscriptions(({ props, actions, cache }) => ({
        hogFunction: (hogFunction) => {
            if (hogFunction && props.templateId) {
                // Catch all for any scenario where we need to redirect away from the template to the actual hog function

                cache.disabledBeforeUnload = true
                router.actions.replace(hogFunctionUrl(hogFunction.type, hogFunction.id))
            }
        },
        sparklineQuery: async (sparklineQuery) => {
            if (sparklineQuery) {
                actions.sparklineQueryChanged(sparklineQuery)
            }
        },
        personsCountQuery: async (personsCountQuery) => {
            if (personsCountQuery) {
                actions.personsCountQueryChanged(personsCountQuery)
            }
        },
        lastEventQuery: (lastEventQuery) => {
            if (lastEventQuery) {
                actions.loadSampleGlobals()
            }
        },
    })),

    beforeUnload(({ values, cache }) => ({
        enabled: () => !cache.disabledBeforeUnload && !values.unsavedConfiguration && values.configurationChanged,
        message: 'Changes you made will be discarded.',
        onConfirm: () => {
            cache.disabledBeforeUnload = true
        },
    })),
])<|MERGE_RESOLUTION|>--- conflicted
+++ resolved
@@ -900,12 +900,6 @@
 
     listeners(({ actions, values, cache }) => ({
         loadTemplateSuccess: () => actions.resetForm(),
-<<<<<<< HEAD
-        loadHogFunctionSuccess: () => actions.resetForm(),
-        upsertHogFunctionSuccess: () => {
-            actions.resetForm()
-            activationLogic.findMounted()?.actions.markTaskAsCompleted(ActivationTask.ConnectDestination)
-=======
         loadHogFunctionSuccess: () => {
             actions.resetForm()
             actions.setBreadcrumbTitle(values.hogFunction?.name ?? 'Unnamed')
@@ -913,7 +907,7 @@
         upsertHogFunctionSuccess: () => {
             actions.resetForm()
             actions.setBreadcrumbTitle(values.hogFunction?.name ?? 'Unnamed')
->>>>>>> 7f298328
+            activationLogic.findMounted()?.actions.markTaskAsCompleted(ActivationTask.ConnectDestination)
         },
 
         upsertHogFunctionFailure: ({ errorObject }) => {
