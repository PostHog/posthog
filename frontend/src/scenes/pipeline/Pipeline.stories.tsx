import { Meta } from '@storybook/react'
import { router } from 'kea-router'
import { FEATURE_FLAGS } from 'lib/constants'
import { useEffect } from 'react'
import { App } from 'scenes/App'
import { urls } from 'scenes/urls'

import { mswDecorator, useStorybookMocks } from '~/mocks/browser'
import { PipelineAppKind, PipelineAppTab, PipelineTab } from '~/types'

<<<<<<< HEAD
=======
import batchExports from './__mocks__/batchExports.json'
import pluginConfigs from './__mocks__/pluginConfigs.json'
import plugins from './__mocks__/plugins.json'
import { appMetricsLogic } from './appMetricsLogic'
>>>>>>> 33bfdff6
import { appsManagementLogic } from './appsManagementLogic'
import { pipelineAppMetricsLogic } from './pipelineAppMetricsLogic'
import { pipelineLogic } from './pipelineLogic'

export default {
    title: 'Scenes-App/Pipeline',
    decorators: [
        // mocks used by all stories in this file
        mswDecorator({
            get: {
                '/api/projects/:team_id/batch_exports/': batchExports,
                '/api/organizations/:organization_id/batch_exports/': batchExports,
                '/api/organizations/@current/plugins/': plugins,
                '/api/organizations/@current/pipeline_transformations/': plugins,
                '/api/projects/:team_id/pipeline_transformation_configs/': pluginConfigs,
                // TODO: Differentiate between transformation and destination mocks for nicer mocks
                '/api/organizations/@current/pipeline_destinations/': plugins,
                '/api/projects/:team_id/pipeline_destination_configs/': pluginConfigs,
            },
        }),
    ],
    parameters: {
        layout: 'fullscreen',
        options: { showPanel: false },
        viewMode: 'story',
        mockDate: '2023-02-18',
        featureFlags: [FEATURE_FLAGS.PIPELINE_UI],
    }, // scene mode
} as Meta

const eventSequenceTimerPluginConfigId = pluginConfigs.results.find(
    (conf) => conf.plugin === plugins.results.find((plugin) => plugin.name === 'Event Sequence Timer Plugin')!.id
)!.id
const geoIpConfigId = pluginConfigs.results.find(
    (conf) => conf.plugin === plugins.results.find((plugin) => plugin.name === 'GeoIP')!.id
)!.id

export function PipelineLandingPage(): JSX.Element {
    // also Destinations page
    useEffect(() => {
        router.actions.push(urls.pipeline())
        pipelineLogic.mount()
    }, [])
    return <App />
}

export function PipelineFilteringPage(): JSX.Element {
    useEffect(() => {
        router.actions.push(urls.pipeline(PipelineTab.Filters))
        pipelineLogic.mount()
    }, [])
    return <App />
}

export function PipelineTransformationsPageEmpty(): JSX.Element {
    useEffect(() => {
        router.actions.push(urls.pipeline(PipelineTab.Transformations))
        pipelineLogic.mount()
    }, [])
    return <App />
}

export function PipelineTransformationsPage(): JSX.Element {
    useEffect(() => {
        router.actions.push(urls.pipeline(PipelineTab.Transformations))
        pipelineLogic.mount()
    }, [])
    return <App />
}

export function PipelineDestinationsPage(): JSX.Element {
    useEffect(() => {
        router.actions.push(urls.pipeline(PipelineTab.Destinations))
        pipelineLogic.mount()
    }, [])
    return <App />
}

export function PipelineAppConfiguration(): JSX.Element {
    useEffect(() => {
        router.actions.push(
            urls.pipelineApp(
                PipelineAppKind.Destination,
                eventSequenceTimerPluginConfigId,
                PipelineAppTab.Configuration
            )
        )
    }, [])
    return <App />
}

export function PipelineAppConfigurationEmpty(): JSX.Element {
    useEffect(() => {
        router.actions.push(urls.pipelineApp(PipelineAppKind.Destination, geoIpConfigId, PipelineAppTab.Configuration))
    }, [])
    return <App />
}

export function PipelineAppConfiguration404(): JSX.Element {
    useEffect(() => {
        router.actions.push(urls.pipelineApp(PipelineAppKind.Destination, 4239084923809, PipelineAppTab.Configuration))
    }, [])
    return <App />
}

export function PipelineAppMetrics(): JSX.Element {
    useStorybookMocks({
        get: {
            '/api/projects/:team_id/app_metrics/:plugin_config_id?date_from=-7d': require('./__mocks__/pluginMetrics.json'),
            '/api/projects/:team_id/app_metrics/:plugin_config_id/error_details?error_type=Error': require('./__mocks__/pluginErrorDetails.json'),
        },
    })
    useEffect(() => {
<<<<<<< HEAD
        router.actions.push(urls.pipelineApp(PipelineTabs.Destinations, 4, PipelineAppTabs.Metrics))
        pipelineAppMetricsLogic({ pluginConfigId: 4 }).mount()
=======
        router.actions.push(urls.pipelineApp(PipelineAppKind.Destination, geoIpConfigId, PipelineAppTab.Metrics))
        appMetricsLogic({ pluginConfigId: geoIpConfigId }).mount()
>>>>>>> 33bfdff6
    }, [])
    return <App />
}

export function PipelineAppMetricsErrorModal(): JSX.Element {
    useStorybookMocks({
        get: {
            '/api/projects/:team_id/app_metrics/:plugin_config_id?date_from=-7d': require('./__mocks__/pluginMetrics.json'),
            '/api/projects/:team_id/app_metrics/:plugin_config_id/error_details?error_type=Error': require('./__mocks__/pluginErrorDetails.json'),
        },
    })
    useEffect(() => {
<<<<<<< HEAD
        router.actions.push(urls.pipelineApp(PipelineTabs.Destinations, 4, PipelineAppTabs.Metrics))
        const logic = pipelineAppMetricsLogic({ pluginConfigId: 4 })
=======
        router.actions.push(urls.pipelineApp(PipelineAppKind.Destination, geoIpConfigId, PipelineAppTab.Metrics))
        const logic = appMetricsLogic({ pluginConfigId: geoIpConfigId })
>>>>>>> 33bfdff6
        logic.mount()
        logic.actions.openErrorDetailsModal('Error')
    }, [])
    return <App />
}

export function PipelineAppLogs(): JSX.Element {
    useStorybookMocks({
        get: {
            '/api/projects/:team_id/plugin_configs/:plugin_config_id/logs': require('./__mocks__/pluginLogs.json'),
        },
    })
    useEffect(() => {
        router.actions.push(urls.pipelineApp(PipelineAppKind.Destination, geoIpConfigId, PipelineAppTab.Logs))
    }, [])
    return <App />
}

export function PipelineAppLogsBatchExport(): JSX.Element {
    useStorybookMocks({
        get: {
            '/api/projects/:team_id/batch_exports/:export_id/logs': require('./__mocks__/batchExportLogs.json'),
        },
    })
    useEffect(() => {
        router.actions.push(
            urls.pipelineApp(PipelineAppKind.Destination, batchExports.results[0].id, PipelineAppTab.Logs)
        )
    }, [])
    return <App />
}

export function PipelineAppsManagementPage(): JSX.Element {
    useEffect(() => {
        router.actions.push(urls.pipeline(PipelineTab.AppsManagement))
        appsManagementLogic.mount()
    }, [])
    return <App />
}<|MERGE_RESOLUTION|>--- conflicted
+++ resolved
@@ -8,13 +8,9 @@
 import { mswDecorator, useStorybookMocks } from '~/mocks/browser'
 import { PipelineAppKind, PipelineAppTab, PipelineTab } from '~/types'
 
-<<<<<<< HEAD
-=======
 import batchExports from './__mocks__/batchExports.json'
 import pluginConfigs from './__mocks__/pluginConfigs.json'
 import plugins from './__mocks__/plugins.json'
-import { appMetricsLogic } from './appMetricsLogic'
->>>>>>> 33bfdff6
 import { appsManagementLogic } from './appsManagementLogic'
 import { pipelineAppMetricsLogic } from './pipelineAppMetricsLogic'
 import { pipelineLogic } from './pipelineLogic'
@@ -128,13 +124,8 @@
         },
     })
     useEffect(() => {
-<<<<<<< HEAD
-        router.actions.push(urls.pipelineApp(PipelineTabs.Destinations, 4, PipelineAppTabs.Metrics))
-        pipelineAppMetricsLogic({ pluginConfigId: 4 }).mount()
-=======
         router.actions.push(urls.pipelineApp(PipelineAppKind.Destination, geoIpConfigId, PipelineAppTab.Metrics))
-        appMetricsLogic({ pluginConfigId: geoIpConfigId }).mount()
->>>>>>> 33bfdff6
+        pipelineAppMetricsLogic({ pluginConfigId: geoIpConfigId }).mount()
     }, [])
     return <App />
 }
@@ -147,13 +138,8 @@
         },
     })
     useEffect(() => {
-<<<<<<< HEAD
-        router.actions.push(urls.pipelineApp(PipelineTabs.Destinations, 4, PipelineAppTabs.Metrics))
-        const logic = pipelineAppMetricsLogic({ pluginConfigId: 4 })
-=======
         router.actions.push(urls.pipelineApp(PipelineAppKind.Destination, geoIpConfigId, PipelineAppTab.Metrics))
-        const logic = appMetricsLogic({ pluginConfigId: geoIpConfigId })
->>>>>>> 33bfdff6
+        const logic = pipelineAppMetricsLogic({ pluginConfigId: geoIpConfigId })
         logic.mount()
         logic.actions.openErrorDetailsModal('Error')
     }, [])
