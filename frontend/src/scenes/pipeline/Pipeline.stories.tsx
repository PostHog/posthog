import { Meta } from '@storybook/react'
import { router } from 'kea-router'
import { useEffect } from 'react'
import { App } from 'scenes/App'
import { urls } from 'scenes/urls'
<<<<<<< HEAD

import { mswDecorator, useStorybookMocks } from '~/mocks/browser'
import { PipelineTabs } from '~/types'

=======
import { PipelineAppTabs, PipelineTabs } from '~/types'
>>>>>>> 45575756
import { pipelineLogic } from './pipelineLogic'

export default {
    title: 'Scenes-App/Pipeline',
    decorators: [
        // mocks used by all stories in this file
        mswDecorator({
            get: {
                'api/organizations/@current/pipeline_transformations/': {},
                'api/projects/:team_id/pipeline_transformations_configs/': {},
            },
        }),
    ],
    parameters: { layout: 'fullscreen', options: { showPanel: false }, viewMode: 'story' }, // scene mode
} as Meta

export function PipelineLandingPage(): JSX.Element {
    // also Destinations page
    useEffect(() => {
        router.actions.push(urls.pipeline())
        pipelineLogic.mount()
    }, [])
    return <App />
}
export function PipelineFilteringPage(): JSX.Element {
    useEffect(() => {
        router.actions.push(urls.pipeline(PipelineTabs.Filters))
        pipelineLogic.mount()
    }, [])
    return <App />
}

export function PipelineTransformationsPageEmpty(): JSX.Element {
    useEffect(() => {
        router.actions.push(urls.pipeline(PipelineTabs.Transformations))
        pipelineLogic.mount()
    }, [])
    return <App />
}

export function PipelineTransformationsPage(): JSX.Element {
    useStorybookMocks({
        get: {
            'api/organizations/@current/pipeline_transformations/': require('./__mocks__/plugins.json'),
            'api/projects/:team_id/pipeline_transformations_configs/': require('./__mocks__/transformationPluginConfigs.json'),
        },
    })
    useEffect(() => {
        router.actions.push(urls.pipeline(PipelineTabs.Transformations))
        pipelineLogic.mount()
    }, [])
    return <App />
}

export function PipelineAppConfiguration(): JSX.Element {
    useEffect(() => {
        router.actions.push(urls.pipelineApp(1, PipelineAppTabs.Configuration))
    }, [])
    return <App />
}

export function PipelineAppMetrics(): JSX.Element {
    useEffect(() => {
        router.actions.push(urls.pipelineApp(1, PipelineAppTabs.Metrics))
    }, [])
    return <App />
}

export function PipelineAppLogs(): JSX.Element {
    useStorybookMocks({
        get: {
            'api/projects/:team_id/plugin_configs/1/logs': require('./__mocks__/pluginLogs.json'),
        },
    })
    useEffect(() => {
        router.actions.push(urls.pipelineApp(1, PipelineAppTabs.Logs))
    }, [])
    return <App />
}<|MERGE_RESOLUTION|>--- conflicted
+++ resolved
@@ -3,14 +3,10 @@
 import { useEffect } from 'react'
 import { App } from 'scenes/App'
 import { urls } from 'scenes/urls'
-<<<<<<< HEAD
 
 import { mswDecorator, useStorybookMocks } from '~/mocks/browser'
-import { PipelineTabs } from '~/types'
+import { PipelineAppTabs, PipelineTabs } from '~/types'
 
-=======
-import { PipelineAppTabs, PipelineTabs } from '~/types'
->>>>>>> 45575756
 import { pipelineLogic } from './pipelineLogic'
 
 export default {
