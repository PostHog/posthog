import { IconLock } from '@posthog/icons'
import { IconPencil } from '@posthog/icons'
import {
    LemonBanner,
    LemonButton,
    LemonDialog,
    LemonFileInput,
    LemonInput,
    LemonSelect,
    LemonSwitch,
    LemonTextArea,
    SpinnerOverlay,
    Tooltip,
} from '@posthog/lemon-ui'
import { PluginConfigSchema } from '@posthog/plugin-scaffold/src/types'
import { useActions, useValues } from 'kea'
import { Form } from 'kea-forms'
import { FlaggedFeature } from 'lib/components/FlaggedFeature'
import { NotFound } from 'lib/components/NotFound'
import { PageHeader } from 'lib/components/PageHeader'
import { LemonField } from 'lib/lemon-ui/LemonField'
import { LemonMarkdown } from 'lib/lemon-ui/LemonMarkdown'
import { CodeEditor } from 'lib/monaco/CodeEditor'
import React from 'react'
import { useState } from 'react'
import { AutoSizer } from 'react-virtualized/dist/es/AutoSizer'
import { getConfigSchemaArray, isValidField } from 'scenes/pipeline/configUtils'
import { SECRET_FIELD_VALUE } from 'scenes/pipeline/configUtils'
import { urls } from 'scenes/urls'

import { PipelineStage } from '~/types'

import { pipelinePluginConfigurationLogic } from './pipelinePluginConfigurationLogic'
import { RenderApp } from './utils'

export function PipelinePluginConfiguration({
    stage,
    pluginId,
    pluginConfigId,
}: {
    stage: PipelineStage
    pluginId?: number
    pluginConfigId?: number
}): JSX.Element {
    const logicProps = { stage: stage, pluginId: pluginId || null, pluginConfigId: pluginConfigId || null }
    const logic = pipelinePluginConfigurationLogic(logicProps)

    const {
        plugin,
        pluginConfig,
        isNew,
        isConfigurationSubmitting,
        savedConfiguration,
        hiddenFields,
        requiredFields,
        loading,
        configurationChanged,
    } = useValues(logic)
    const { submitConfiguration, resetConfiguration, migrateToHogFunction } = useActions(logic)

    if (!stage) {
        return <NotFound object="pipeline stage" />
    }

    if (loading && !plugin) {
        return <SpinnerOverlay />
    }

    if (!plugin) {
        return <NotFound object={`pipeline ${stage}`} />
    }

    const loadingOrSubmitting = loading || isConfigurationSubmitting

    const configSchemaArray = getConfigSchemaArray(plugin.config_schema)
    const fields = configSchemaArray.map((fieldConfig, index) => (
        <React.Fragment key={fieldConfig.key || `__key__${index}`}>
            {fieldConfig.key &&
            fieldConfig.type &&
            isValidField(fieldConfig) &&
            !hiddenFields.includes(fieldConfig.key) ? (
                <LemonField
                    name={fieldConfig.key}
                    label={
                        <>
                            {fieldConfig.secret && (
                                <Tooltip
                                    placement="top-start"
                                    title="This field is write-only. Its value won't be visible after saving."
                                >
                                    <IconLock />
                                </Tooltip>
                            )}
                            {fieldConfig.markdown && <LemonMarkdown>{fieldConfig.markdown}</LemonMarkdown>}
                            {fieldConfig.name || fieldConfig.key}
                        </>
                    }
                    help={fieldConfig.hint && <LemonMarkdown className="mt-0.5">{fieldConfig.hint}</LemonMarkdown>}
                    showOptional={!requiredFields.includes(fieldConfig.key)}
                >
                    <PluginField fieldConfig={fieldConfig} disabled={loadingOrSubmitting} />
                </LemonField>
            ) : (
                <>
                    {fieldConfig.type ? (
                        <p className="text-danger">
                            Invalid config field <i>{fieldConfig.name || fieldConfig.key}</i>.
                        </p>
                    ) : null}
                </>
            )}
        </React.Fragment>
    ))

    const buttons = (
        <>
            <LemonButton
                type="secondary"
                htmlType="reset"
                onClick={() => resetConfiguration(savedConfiguration || {})}
                disabledReason={
                    !configurationChanged ? 'No changes' : isConfigurationSubmitting ? 'Saving in progress…' : undefined
                }
            >
                Clear changes
            </LemonButton>
            <LemonButton
                type="primary"
                htmlType="submit"
                onClick={submitConfiguration}
                loading={isConfigurationSubmitting}
            >
                {isNew ? 'Create' : 'Save'}
            </LemonButton>
        </>
    )

    return (
        <div className="space-y-3">
            <PageHeader buttons={buttons} />

<<<<<<< HEAD
            {pluginConfig?.hog_function_migration_available ? (
                <LemonBanner
                    type="error"
                    action={{
                        children: 'Upgrade to new version',
                        onClick: () =>
                            LemonDialog.open({
                                title: 'Upgrade destination',
                                description:
                                    'This will create a new Destination in the upgraded system. The old destination will be disabled and can later be deleted. In addition there may be slight differences in the configuration options that you can choose to modify.',
                                secondaryButton: {
                                    type: 'secondary',
                                    children: 'Cancel',
                                },
                                primaryButton: {
                                    type: 'primary',
                                    onClick: () => migrateToHogFunction(),
                                    children: 'Upgrade',
                                },
                            }),
                        disabled: loading,
                    }}
                >
                    <b>New version available!</b> This destination is part of our legacy system. Click to upgrade.
                </LemonBanner>
            ) : null}
=======
            {stage === PipelineStage.Destination && (
                <FlaggedFeature flag="hog-functions">
                    <LemonBanner
                        type="warning"
                        action={{
                            to: urls.pipelineNodeNew(PipelineStage.Destination) + '?kind=hog_function',
                            children: 'See new destinations',
                        }}
                    >
                        <b>Warning!</b> This destination is a legacy "plugin" destination. These will soon be deprecated
                        in favour of our flexible V2 Destinations that allow for more control and flexibility.
                    </LemonBanner>
                </FlaggedFeature>
            )}

>>>>>>> eee22342
            <Form
                logic={pipelinePluginConfigurationLogic}
                props={logicProps}
                formKey="configuration"
                className="space-y-3"
            >
                <div className="flex flex-wrap gap-4 items-start">
                    <div className="flex flex-col gap-4 flex-1 min-w-100">
                        <div className="border bg-bg-light rounded p-3 space-y-2">
                            <div className="flex flex-row gap-2 min-h-16 items-center">
                                <RenderApp plugin={plugin} imageSize="medium" />
                                <div className="flex flex-col py-1 flex-1">
                                    <div className="flex flex-row items-center font-semibold text-sm gap-1">
                                        {plugin.name}
                                    </div>
                                    {plugin.description ? (
                                        <div className="text-text-3000 text-xs text-text-secondary-3000 mt-1">
                                            <LemonMarkdown className="max-w-[30rem]" lowKeyHeadings>
                                                {plugin.description}
                                            </LemonMarkdown>
                                        </div>
                                    ) : null}
                                </div>

                                <LemonField name="enabled">
                                    {({ value, onChange }) => (
                                        <LemonSwitch
                                            label="Enabled"
                                            onChange={() => onChange(!value)}
                                            checked={value}
                                            disabled={loadingOrSubmitting}
                                            bordered
                                        />
                                    )}
                                </LemonField>
                            </div>
                            <LemonField
                                name="name"
                                label="Name"
                                info="Customising the name can be useful if multiple instances of the same type are used."
                            >
                                <LemonInput type="text" disabled={loadingOrSubmitting} />
                            </LemonField>
                            <LemonField
                                name="description"
                                label="Description"
                                info="Add a description to share context with other team members"
                            >
                                <LemonTextArea disabled={loadingOrSubmitting} />
                            </LemonField>
                        </div>{' '}
                    </div>

                    <div className="flex-2 min-w-100 space-y-4">
                        <div className="border bg-bg-light rounded p-3  space-y-2">
                            <>
                                {fields.length ? (
                                    fields
                                ) : (
                                    <span className="italic text-muted-alt">
                                        This app does not have specific configuration options
                                    </span>
                                )}
                            </>
                        </div>
                        <div className="flex gap-2 justify-end">{buttons}</div>
                    </div>
                </div>
            </Form>
        </div>
    )
}

function PluginField({
    value,
    onChange,
    fieldConfig,
    disabled,
}: {
    value?: any
    onChange?: (value: any) => void
    fieldConfig: PluginConfigSchema
    disabled?: boolean
}): JSX.Element {
    const [editingSecret, setEditingSecret] = useState(false)
    if (
        fieldConfig.secret &&
        !editingSecret &&
        value &&
        (value === SECRET_FIELD_VALUE || value.name === SECRET_FIELD_VALUE)
    ) {
        return (
            <LemonButton
                type="secondary"
                icon={<IconPencil />}
                onClick={() => {
                    onChange?.(fieldConfig.default || '')
                    setEditingSecret(true)
                }}
                disabled={disabled}
            >
                Reset secret {fieldConfig.type === 'attachment' ? 'attachment' : 'field'}
            </LemonButton>
        )
    }

    return fieldConfig.type === 'attachment' ? (
        <>
            {value?.name ? <span>Selected file: {value.name}</span> : null}
            <LemonFileInput
                accept="*"
                multiple={false}
                onChange={(files) => onChange?.(files[0])}
                value={value?.size ? [value] : []}
                showUploadedFiles={false}
            />
        </>
    ) : fieldConfig.type === 'string' ? (
        <LemonInput
            value={value}
            onChange={onChange}
            autoFocus={editingSecret}
            className="ph-no-capture"
            disabled={disabled}
        />
    ) : fieldConfig.type === 'json' ? (
        <JsonConfigField value={value} onChange={onChange} autoFocus={editingSecret} className="ph-no-capture" />
    ) : fieldConfig.type === 'choice' ? (
        <LemonSelect
            fullWidth
            value={value}
            className="ph-no-capture"
            onChange={onChange}
            options={fieldConfig.choices.map((choice) => {
                return { label: choice, value: choice }
            })}
            disabled={disabled}
        />
    ) : (
        <strong className="text-danger">
            Unknown field type "<code>{fieldConfig.type}</code>".
            <br />
            You may need to upgrade PostHog!
        </strong>
    )
}

function JsonConfigField(props: {
    onChange?: (value: any) => void
    className: string
    autoFocus: boolean
    value: any
}): JSX.Element {
    return (
        <AutoSizer disableWidth className="min-h-60">
            {({ height }) => (
                <CodeEditor
                    className="border"
                    language="json"
                    value={props.value}
                    onChange={(v) => props.onChange?.(v ?? '')}
                    height={height}
                    options={{
                        minimap: {
                            enabled: false,
                        },
                    }}
                />
            )}
        </AutoSizer>
    )
}<|MERGE_RESOLUTION|>--- conflicted
+++ resolved
@@ -139,7 +139,21 @@
         <div className="space-y-3">
             <PageHeader buttons={buttons} />
 
-<<<<<<< HEAD
+            {stage === PipelineStage.Destination && (
+                <FlaggedFeature flag="hog-functions">
+                    <LemonBanner
+                        type="warning"
+                        action={{
+                            to: urls.pipelineNodeNew(PipelineStage.Destination) + '?kind=hog_function',
+                            children: 'See new destinations',
+                        }}
+                    >
+                        <b>Warning!</b> This destination is a legacy "plugin" destination. These will soon be deprecated
+                        in favour of our flexible V2 Destinations that allow for more control and flexibility.
+                    </LemonBanner>
+                </FlaggedFeature>
+            )}
+
             {pluginConfig?.hog_function_migration_available ? (
                 <LemonBanner
                     type="error"
@@ -166,23 +180,7 @@
                     <b>New version available!</b> This destination is part of our legacy system. Click to upgrade.
                 </LemonBanner>
             ) : null}
-=======
-            {stage === PipelineStage.Destination && (
-                <FlaggedFeature flag="hog-functions">
-                    <LemonBanner
-                        type="warning"
-                        action={{
-                            to: urls.pipelineNodeNew(PipelineStage.Destination) + '?kind=hog_function',
-                            children: 'See new destinations',
-                        }}
-                    >
-                        <b>Warning!</b> This destination is a legacy "plugin" destination. These will soon be deprecated
-                        in favour of our flexible V2 Destinations that allow for more control and flexibility.
-                    </LemonBanner>
-                </FlaggedFeature>
-            )}
-
->>>>>>> eee22342
+
             <Form
                 logic={pipelinePluginConfigurationLogic}
                 props={logicProps}
