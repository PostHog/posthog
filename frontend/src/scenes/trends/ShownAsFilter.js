--- conflicted
+++ resolved
@@ -5,22 +5,6 @@
     return (
         <div>
             <Row>
-<<<<<<< HEAD
-                <Select
-                    defaultValue={shown_as}
-                    value={shown_as || 'Volume'}
-                    onChange={value => onChange(value)}
-                    style={{ width: 200 }}
-                    dataattr="shownas-filter"
-                >
-                    <Select.Option dataattr="shownas-volume-option" value={'Volume'}>
-                        {'Volume'}
-                    </Select.Option>
-                    <Select.Option dataattr="shownas-stickiness-option" value={'Stickiness'}>
-                        {'Stickiness'}
-                    </Select.Option>
-                </Select>
-=======
                 <Tooltip title={filters.breakdown && 'Shown as is not yet available in combination with breakdown'}>
                     <Select
                         defaultValue={filters.shown_as}
@@ -28,12 +12,16 @@
                         onChange={value => onChange(value)}
                         style={{ width: 200 }}
                         disabled={filters.breakdown}
+                        dataattr="shownas-filter"
                     >
-                        <Select.Option value={'Volume'}>{'Volume'}</Select.Option>
-                        <Select.Option value={'Stickiness'}>{'Stickiness'}</Select.Option>
+                        <Select.Option dataattr="shownas-volume-option" value={'Volume'}>
+                            {'Volume'}
+                        </Select.Option>
+                        <Select.Option dataattr="shownas-stickiness-option" value={'Stickiness'}>
+                            {'Stickiness'}
+                        </Select.Option>
                     </Select>
                 </Tooltip>
->>>>>>> 95430592
             </Row>
         </div>
     )
