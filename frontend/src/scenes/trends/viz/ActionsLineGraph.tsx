--- conflicted
+++ resolved
@@ -133,38 +133,6 @@
                               )
                           )
 
-<<<<<<< HEAD
-                          if (isHogQLInsight) {
-                              openPersonsModal({
-                                  title,
-                                  query: datasetToActorsQuery({ dataset, query: querySource!, day }),
-                                  additionalSelect:
-                                      isLifecycle || isStickiness
-                                          ? {}
-                                          : {
-                                                value_at_data_point: 'event_count',
-                                                matched_recordings: 'matched_recordings',
-                                            },
-                                  orderBy:
-                                      isLifecycle || isStickiness ? undefined : ['event_count DESC, actor_id DESC'],
-                              })
-                          } else {
-                              const datasetUrls = urlsForDatasets(
-                                  crossDataset,
-                                  index,
-                                  cohorts,
-                                  breakdownFilter,
-                                  formatPropertyValueForDisplay
-                              )
-                              if (datasetUrls?.length) {
-                                  openPersonsModal({
-                                      urls: datasetUrls,
-                                      urlsIndex: crossDataset?.findIndex((x) => x.id === dataset.id) || 0,
-                                      title,
-                                  })
-                              }
-                          }
-=======
                           openPersonsModal({
                               title,
                               query: datasetToActorsQuery({ dataset, query: querySource!, day }),
@@ -177,7 +145,6 @@
                                         },
                               orderBy: isLifecycle || isStickiness ? undefined : ['event_count DESC, actor_id DESC'],
                           })
->>>>>>> 23acd142
                       }
             }
         />
