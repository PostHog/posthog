import './ActionsPie.scss'
import React, { useState, useEffect } from 'react'
import { getSeriesColor } from 'lib/colors'
import { useValues } from 'kea'
import { trendsLogic } from 'scenes/trends/trendsLogic'
import { ChartParams, GraphType, GraphDataset } from '~/types'
import { insightLogic } from 'scenes/insights/insightLogic'
import { formatAggregationAxisValue } from 'scenes/insights/aggregationAxisFormat'
import { openPersonsModal } from '../persons-modal/PersonsModal'
import { PropertyKeyInfo } from 'lib/components/PropertyKeyInfo'
import { urlsForDatasets } from '../persons-modal/persons-modal-utils'
import { PieChart } from 'scenes/insights/views/LineGraph/PieChart'
import { InsightLegend } from 'lib/components/InsightLegend/InsightLegend'
import clsx from 'clsx'

export function ActionsPie({ inSharedMode, inCardView, showPersonsModal = true }: ChartParams): JSX.Element | null {
    const [data, setData] = useState<GraphDataset[] | null>(null)
    const [total, setTotal] = useState(0)
    const { insightProps, insight } = useValues(insightLogic)
    const logic = trendsLogic(insightProps)
    const { indexedResults, labelGroupType, hiddenLegendKeys, filters } = useValues(logic)

    function updateData(): void {
        const _data = [...indexedResults].sort((a, b) => b.aggregated_value - a.aggregated_value)
        const days = _data.length > 0 ? _data[0].days : []
        const colorList = _data.map(({ id }) => getSeriesColor(id))

        setData([
            {
                id: 0,
                labels: _data.map((item) => item.label),
                data: _data.map((item) => item.aggregated_value),
                actions: _data.map((item) => item.action),
                breakdownValues: _data.map((item) => item.breakdown_value),
                personsValues: _data.map((item) => item.persons),
                days,
                backgroundColor: colorList,
            },
        ])
        setTotal(_data.reduce((prev, item, i) => prev + (!hiddenLegendKeys?.[i] ? item.aggregated_value : 0), 0))
    }

    useEffect(() => {
        if (indexedResults) {
            updateData()
        }
    }, [indexedResults, hiddenLegendKeys])

    return data ? (
        data[0] && data[0].labels ? (
<<<<<<< HEAD
            <div className={clsx('w-full', inCardView && 'flex flex-row h-full items-center')}>
=======
            <div className={clsx('w-full', inCardView && 'flex flex-row pr-4 h-full items-center')}>
>>>>>>> e014cfc1
                <div className="actions-pie-component">
                    <div className="pie-chart">
                        <PieChart
                            data-attr="trend-pie-graph"
                            hiddenLegendKeys={hiddenLegendKeys}
                            type={GraphType.Pie}
                            datasets={data}
                            labels={data[0].labels}
                            labelGroupType={labelGroupType}
                            inSharedMode={!!inSharedMode}
                            showPersonsModal={showPersonsModal}
                            filters={insight.filters}
                            onClick={
                                !showPersonsModal || insight.filters?.formula
                                    ? undefined
                                    : (payload) => {
                                          const { points, index, crossDataset } = payload
                                          const dataset = points.referencePoint.dataset
                                          const label = dataset.labels?.[index]

                                          const urls = urlsForDatasets(crossDataset, index)
                                          const selectedUrl = urls[index]?.value

                                          if (selectedUrl) {
                                              openPersonsModal({
                                                  urls,
                                                  urlsIndex: index,
                                                  title: <PropertyKeyInfo value={label || ''} disablePopover />,
                                              })
                                          }
                                      }
                            }
                        />
                    </div>
<<<<<<< HEAD
                    <h1 className="text-7xl text-center">{formatAggregationAxisValue(insight.filters, total)}</h1>
                </div>
                {inCardView && filters.show_legend && <InsightLegend inCardView className={'mr-4'} />}
=======
                    <h1 className="text-7xl text-center mb-0">{formatAggregationAxisValue(insight.filters, total)}</h1>
                </div>
                {inCardView && filters.show_legend && <InsightLegend inCardView />}
>>>>>>> e014cfc1
            </div>
        ) : (
            <p className="text-center mt-16">We couldn't find any matching actions.</p>
        )
    ) : null
}<|MERGE_RESOLUTION|>--- conflicted
+++ resolved
@@ -48,11 +48,7 @@
 
     return data ? (
         data[0] && data[0].labels ? (
-<<<<<<< HEAD
-            <div className={clsx('w-full', inCardView && 'flex flex-row h-full items-center')}>
-=======
             <div className={clsx('w-full', inCardView && 'flex flex-row pr-4 h-full items-center')}>
->>>>>>> e014cfc1
                 <div className="actions-pie-component">
                     <div className="pie-chart">
                         <PieChart
@@ -87,15 +83,9 @@
                             }
                         />
                     </div>
-<<<<<<< HEAD
-                    <h1 className="text-7xl text-center">{formatAggregationAxisValue(insight.filters, total)}</h1>
-                </div>
-                {inCardView && filters.show_legend && <InsightLegend inCardView className={'mr-4'} />}
-=======
                     <h1 className="text-7xl text-center mb-0">{formatAggregationAxisValue(insight.filters, total)}</h1>
                 </div>
                 {inCardView && filters.show_legend && <InsightLegend inCardView />}
->>>>>>> e014cfc1
             </div>
         ) : (
             <p className="text-center mt-16">We couldn't find any matching actions.</p>
