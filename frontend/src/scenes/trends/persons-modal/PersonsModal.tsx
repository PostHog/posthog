import { useState } from 'react'
import { useActions, useValues } from 'kea'
import { ActorType, ExporterFormat, SessionRecordingType } from '~/types'
import { personsModalLogic } from './personsModalLogic'
import { CopyToClipboardInline } from 'lib/components/CopyToClipboard'
import { capitalizeFirstLetter, isGroupType, midEllipsis, pluralize } from 'lib/utils'
import { PropertiesTable } from 'lib/components/PropertiesTable'
import { GroupActorHeader, groupDisplayId } from 'scenes/persons/GroupActorHeader'
import { IconPlayCircle, IconUnfoldLess, IconUnfoldMore } from 'lib/components/icons'
import { triggerExport } from 'lib/components/ExportButton/exporter'
<<<<<<< HEAD
import { LemonBadge, LemonButton, LemonDivider, LemonInput, LemonModal, LemonSelect } from '@posthog/lemon-ui'
=======
import { LemonButton, LemonDivider, LemonInput, LemonModal, LemonSelect, Link } from '@posthog/lemon-ui'
>>>>>>> 7133bfd8
import { asDisplay, PersonHeader } from 'scenes/persons/PersonHeader'
import ReactDOM from 'react-dom'
import { Spinner } from 'lib/components/Spinner/Spinner'
import { SaveCohortModal } from './SaveCohortModal'
import { ProfilePicture } from 'lib/components/ProfilePicture'
import { Skeleton, Tabs } from 'antd'
import { SessionPlayerModal } from 'scenes/session-recordings/player/modal/SessionPlayerModal'
import { sessionPlayerModalLogic } from 'scenes/session-recordings/player/modal/sessionPlayerModalLogic'
import { AlertMessage } from 'lib/components/AlertMessage'
<<<<<<< HEAD
import { Tooltip } from 'lib/components/Tooltip'
=======
import { Noun } from '~/models/groupsModel'
>>>>>>> 7133bfd8

export interface PersonsModalProps {
    onAfterClose?: () => void
    url?: string
    urlsIndex?: number
    urls?: {
        label: string | JSX.Element
        value: string
    }[]
    title: React.ReactNode | ((actorLabel: string) => React.ReactNode)
}

function PersonsModal({ url: _url, urlsIndex, urls, title, onAfterClose }: PersonsModalProps): JSX.Element {
    const [selectedUrlIndex, setSelectedUrlIndex] = useState(urlsIndex || 0)
    const originalUrl = (urls || [])[selectedUrlIndex]?.value || _url || ''

    const logic = personsModalLogic({
        url: originalUrl,
    })

    const {
        actors,
        actorsResponseLoading,
        actorsResponse,
        searchTerm,
        actorLabel,
        isCohortModalOpen,
        isModalOpen,
        missingActorsCount,
    } = useValues(logic)
    const { loadActors, setSearchTerm, saveCohortWithUrl, setIsCohortModalOpen, closeModal } = useActions(logic)
    const { openSessionPlayer } = useActions(sessionPlayerModalLogic)

    const totalActorsCount = missingActorsCount + actors.length

    return (
        <>
            <LemonModal
                title={''}
                isOpen={isModalOpen}
                onClose={closeModal}
                onAfterClose={onAfterClose}
                simple
                width={600}
            >
                <LemonModal.Header>
                    <h3>{typeof title === 'function' ? title(capitalizeFirstLetter(actorLabel.plural)) : title}</h3>
                </LemonModal.Header>
                <div className="px-6 py-2">
                    {actorsResponse && !!missingActorsCount && (
                        <MissingPersonsAlert actorLabel={actorLabel} missingActorsCount={missingActorsCount} />
                    )}
                    <LemonInput
                        type="search"
                        placeholder="Search for persons by email, name, or ID"
                        fullWidth
                        value={searchTerm}
                        onChange={setSearchTerm}
                        className="my-2"
                    />

                    {urls ? (
                        <LemonSelect
                            fullWidth
                            className="mb-2"
                            value={selectedUrlIndex}
                            onChange={(v) => v && setSelectedUrlIndex(v)}
                            options={(urls || []).map((url, index) => ({
                                value: index,
                                label: url.label,
                            }))}
                        />
                    ) : null}

                    <div className="flex items-center gap-2 text-muted">
                        {actorsResponseLoading ? (
                            <>
                                <Spinner />
                                <span>Loading {actorLabel.plural}...</span>
                            </>
                        ) : (
                            <span>
                                {actorsResponse?.next ? 'More than ' : ''}
                                <b>
                                    {totalActorsCount || 'No'} unique{' '}
                                    {pluralize(totalActorsCount, actorLabel.singular, actorLabel.plural, false)}
                                </b>
                            </span>
                        )}
                    </div>
                </div>
                <div className="px-6 overflow-hidden flex flex-col">
                    <div className="relative min-h-20 p-2 space-y-2 rounded bg-border-light overflow-y-auto mb-2">
                        {actors && actors.length > 0 ? (
                            <>
                                {actors.map((x) => (
                                    <ActorRow
                                        key={x.id}
                                        actor={x}
                                        onOpenRecording={(sessionRecording) => {
                                            openSessionPlayer(sessionRecording)
                                        }}
                                    />
                                ))}
                            </>
                        ) : actorsResponseLoading ? (
                            <Skeleton title={false} />
                        ) : (
                            <div className="text-center p-5">
                                We couldn't find any matching {actorLabel.plural} for this data point.
                            </div>
                        )}

                        {actorsResponse?.next && (
                            <div className="m-4 flex justify-center">
                                <LemonButton
                                    type="primary"
                                    onClick={() => actorsResponse?.next && loadActors({ url: actorsResponse?.next })}
                                    loading={actorsResponseLoading}
                                >
                                    Load more {actorLabel.plural}
                                </LemonButton>
                            </div>
                        )}
                    </div>
                </div>
                <LemonModal.Footer>
                    <div className="flex-1">
                        <LemonButton
                            type="secondary"
                            onClick={() => {
                                triggerExport({
                                    export_format: ExporterFormat.CSV,
                                    export_context: {
                                        path: originalUrl,
                                    },
                                })
                            }}
                            data-attr="person-modal-download-csv"
                            disabled={!actors.length}
                        >
                            Download CSV
                        </LemonButton>
                    </div>
                    <LemonButton type="secondary" onClick={closeModal}>
                        Close
                    </LemonButton>
                    <LemonButton
                        onClick={() => setIsCohortModalOpen(true)}
                        type="primary"
                        data-attr="person-modal-save-as-cohort"
                        disabled={!actors.length}
                    >
                        Save as cohort
                    </LemonButton>
                </LemonModal.Footer>
            </LemonModal>
            <SaveCohortModal
                onSave={(title) => saveCohortWithUrl(title)}
                onCancel={() => setIsCohortModalOpen(false)}
                isOpen={isCohortModalOpen}
            />
            <SessionPlayerModal />
        </>
    )
}

interface ActorRowProps {
    actor: ActorType
    onOpenRecording: (sessionRecording: Pick<SessionRecordingType, 'id' | 'matching_events'>) => void
}

export function ActorRow({ actor, onOpenRecording }: ActorRowProps): JSX.Element {
    const [expanded, setExpanded] = useState(false)
    const [tab, setTab] = useState('properties')
    const name = isGroupType(actor) ? groupDisplayId(actor.group_key, actor.properties) : asDisplay(actor)

    const onOpenRecordingClick = (): void => {
        if (!actor.matched_recordings) {
            return
        }
        if (actor.matched_recordings?.length > 1) {
            setExpanded(true)
            setTab('recordings')
        } else {
            actor.matched_recordings[0].session_id &&
                onOpenRecording({
                    id: actor.matched_recordings[0].session_id,
                    matching_events: actor.matched_recordings,
                })
        }
    }

    const matchedRecordings = actor.matched_recordings || []

    return (
        <div className="relative border rounded bg-white">
            <div className="flex items-center gap-2 p-2">
                <LemonButton
                    noPadding
                    status="stealth"
                    active={expanded}
                    onClick={() => setExpanded(!expanded)}
                    icon={expanded ? <IconUnfoldLess /> : <IconUnfoldMore />}
                    title={expanded ? 'Show less' : 'Show more'}
                />

                <ProfilePicture name={name} size="md" />

                <div className="flex-1 overflow-hidden">
                    {isGroupType(actor) ? (
                        <strong>
                            <GroupActorHeader actor={actor} />
                        </strong>
                    ) : (
                        <>
                            <strong>
                                <PersonHeader person={actor} withIcon={false} />
                            </strong>
                            <CopyToClipboardInline
                                explicitValue={actor.distinct_ids[0]}
                                iconStyle={{ color: 'var(--primary)' }}
                                iconPosition="end"
                                className="text-xs text-muted-alt"
                            >
                                {midEllipsis(actor.distinct_ids[0], 32)}
                            </CopyToClipboardInline>
                        </>
                    )}
                </div>

                {matchedRecordings.length && matchedRecordings.length > 0 ? (
                    <div className="shrink-0">
                        <LemonButton
                            onClick={onOpenRecordingClick}
                            sideIcon={matchedRecordings.length === 1 ? <IconPlayCircle /> : null}
                            type="secondary"
                            size="small"
                        >
                            {matchedRecordings.length > 1 ? `${matchedRecordings.length} recordings` : 'View recording'}
                        </LemonButton>
                    </div>
                ) : null}
            </div>

            {expanded ? (
                <div className="bg-side border-t">
                    <Tabs defaultActiveKey={tab} onChange={setTab} tabBarStyle={{ paddingLeft: 20, marginBottom: 0 }}>
                        <Tabs.TabPane tab="Properties" key="properties">
                            {Object.keys(actor.properties).length ? (
                                <PropertiesTable properties={actor.properties} />
                            ) : (
                                <p className="text-center m-4">There are no properties.</p>
                            )}
                        </Tabs.TabPane>
                        <Tabs.TabPane tab="Recordings" key="recordings">
                            <div className="p-2 space-y-2 font-medium mt-1">
                                <div className="flex justify-between items-center px-2">
                                    <span>{pluralize(matchedRecordings.length, 'matched recording')}</span>
                                </div>
                                <ul className="space-y-px">
                                    {matchedRecordings?.length
                                        ? matchedRecordings.map((recording, i) => (
                                              <>
                                                  <LemonDivider className="my-0" />
                                                  <li key={i}>
                                                      <LemonButton
                                                          key={i}
                                                          fullWidth
                                                          onClick={() => {
                                                              recording.session_id &&
                                                                  onOpenRecording({
                                                                      id: recording.session_id,
                                                                      matching_events: [
                                                                          {
                                                                              events: recording.events,
                                                                              session_id: recording.session_id,
                                                                          },
                                                                      ],
                                                                  })
                                                          }}
                                                      >
                                                          <div className="flex flex-1 justify-between gap-2 items-center">
                                                              <span>View recording {i + 1}</span>
                                                              <IconPlayCircle className="text-xl text-muted" />
                                                          </div>
                                                      </LemonButton>
                                                  </li>
                                              </>
                                          ))
                                        : null}
                                </ul>
                            </div>
                        </Tabs.TabPane>
                    </Tabs>
                </div>
            ) : null}

            {actor.value_at_data_point !== null && (
                <Tooltip title={`${name}'s count of events for this data point.`}>
                    <LemonBadge
                        count={actor.value_at_data_point}
                        maxDigits={0}
                        position="top-right"
                        style={{ pointerEvents: 'auto' }}
                    />
                </Tooltip>
            )}
        </div>
    )
}

export function MissingPersonsAlert({
    actorLabel,
    missingActorsCount,
}: {
    actorLabel: Noun
    missingActorsCount: number
}): JSX.Element {
    return (
        <AlertMessage type="info" className="mb-2">
            {missingActorsCount} {missingActorsCount > 1 ? `${actorLabel.plural} are` : `${actorLabel.singular} is`} not
            shown because they've been merged with those listed, or deleted.{' '}
            <Link to="https://posthog.com/docs/how-posthog-works/queries#insights-counting-unique-persons">
                Learn more.
            </Link>
        </AlertMessage>
    )
}

export type OpenPersonsModalProps = Omit<PersonsModalProps, 'onClose' | 'onAfterClose'>

export const openPersonsModal = (props: OpenPersonsModalProps): void => {
    const div = document.createElement('div')
    function destroy(): void {
        const unmountResult = ReactDOM.unmountComponentAtNode(div)
        if (unmountResult && div.parentNode) {
            div.parentNode.removeChild(div)
        }
    }

    document.body.appendChild(div)
    ReactDOM.render(<PersonsModal {...props} onAfterClose={destroy} />, div)
}<|MERGE_RESOLUTION|>--- conflicted
+++ resolved
@@ -8,11 +8,7 @@
 import { GroupActorHeader, groupDisplayId } from 'scenes/persons/GroupActorHeader'
 import { IconPlayCircle, IconUnfoldLess, IconUnfoldMore } from 'lib/components/icons'
 import { triggerExport } from 'lib/components/ExportButton/exporter'
-<<<<<<< HEAD
-import { LemonBadge, LemonButton, LemonDivider, LemonInput, LemonModal, LemonSelect } from '@posthog/lemon-ui'
-=======
-import { LemonButton, LemonDivider, LemonInput, LemonModal, LemonSelect, Link } from '@posthog/lemon-ui'
->>>>>>> 7133bfd8
+import { LemonButton, LemonBadge, LemonDivider, LemonInput, LemonModal, LemonSelect, Link } from '@posthog/lemon-ui'
 import { asDisplay, PersonHeader } from 'scenes/persons/PersonHeader'
 import ReactDOM from 'react-dom'
 import { Spinner } from 'lib/components/Spinner/Spinner'
@@ -22,11 +18,8 @@
 import { SessionPlayerModal } from 'scenes/session-recordings/player/modal/SessionPlayerModal'
 import { sessionPlayerModalLogic } from 'scenes/session-recordings/player/modal/sessionPlayerModalLogic'
 import { AlertMessage } from 'lib/components/AlertMessage'
-<<<<<<< HEAD
 import { Tooltip } from 'lib/components/Tooltip'
-=======
 import { Noun } from '~/models/groupsModel'
->>>>>>> 7133bfd8
 
 export interface PersonsModalProps {
     onAfterClose?: () => void
