import React from 'react'
import { useActions, useValues } from 'kea'

import { Card, CloseButton, Loading } from 'lib/utils'
import { SaveToDashboard } from 'lib/components/SaveToDashboard/SaveToDashboard'
import { PropertyFilters } from 'lib/components/PropertyFilters/PropertyFilters'
import { DateFilter } from 'lib/components/DateFilter'
import { IntervalFilter } from 'lib/components/IntervalFilter'

import { ActionFilter } from './ActionFilter/ActionFilter'
import { ActionsPie } from './ActionsPie'
import { BreakdownFilter } from './BreakdownFilter'
import { ActionsTable } from './ActionsTable'
import { ActionsLineGraph } from './ActionsLineGraph'
import { ShownAsFilter } from './ShownAsFilter'
import { PeopleModal } from './PeopleModal'
import { trendsLogic, ViewType } from './trendsLogic'
import { ChartFilter } from 'lib/components/ChartFilter'
import { Tabs, Row, Col, Tooltip, Checkbox } from 'antd'
import { SessionFilter } from 'lib/components/SessionsFilter'
import { InfoCircleOutlined } from '@ant-design/icons'
import {
    ACTIONS_LINE_GRAPH_LINEAR,
    ACTIONS_LINE_GRAPH_CUMULATIVE,
    LINEAR_CHART_LABEL,
    CUMULATIVE_CHART_LABEL,
} from 'lib/constants'
import { hot } from 'react-hot-loader/root'

const { TabPane } = Tabs

const displayMap = {
    [`${ACTIONS_LINE_GRAPH_LINEAR}`]: LINEAR_CHART_LABEL,
    [`${ACTIONS_LINE_GRAPH_CUMULATIVE}`]: CUMULATIVE_CHART_LABEL,
    ActionsTable: 'Table',
    ActionsPie: 'Pie',
}

export const Trends = hot(_Trends)
function _Trends() {
    const { filters, resultsLoading, showingPeople, activeView } = useValues(trendsLogic({ dashboardItemId: null }))
    const { setFilters, setDisplay, setActiveView } = useActions(trendsLogic({ dashboardItemId: null }))

    return (
        <div className="actions-graph">
            <PeopleModal visible={showingPeople} />
            <h1 className="page-header">Trends</h1>
            <Row gutter={16}>
                <Col xs={24} xl={7}>
                    <Card>
                        <div className="card-body px-4" data-attr="trend-sidebar-editor">
                            <Tabs
                                activeKey={activeView}
                                style={{
                                    overflow: 'visible',
                                }}
                                onChange={key => setActiveView(key)}
                                animated={false}
                            >
                                <TabPane tab={'Actions & Events'} key={ViewType.FILTERS}>
                                    <ActionFilter filters={filters} setFilters={setFilters} typeKey="trends" />
                                    <hr />
                                    <h4 className="secondary">Filters</h4>
                                    <PropertyFilters pageKey="trends-filters" style={{ marginBottom: 0 }} />
                                    <hr />
                                    <h4 className="secondary">
                                        Break down by
                                        <Tooltip
                                            placement="right"
                                            title="Use breakdown to see the volume of events for each variation of that property. For example, breaking down by $current_url will give you the event volume for each url your users have visited."
                                        >
                                            <InfoCircleOutlined
                                                className="info"
                                                style={{ color: '#007bff' }}
                                            ></InfoCircleOutlined>
                                        </Tooltip>
                                    </h4>
                                    <Row>
                                        <BreakdownFilter
                                            filters={filters}
                                            onChange={(breakdown, breakdown_type) =>
                                                setFilters({ breakdown, breakdown_type })
                                            }
                                        />
                                        {filters.breakdown && (
                                            <CloseButton
                                                onClick={() => setFilters({ breakdown: false, breakdown_type: null })}
                                                style={{ marginTop: 1, marginLeft: 10 }}
                                            />
                                        )}
                                    </Row>
                                    <hr />
                                    <h4 className="secondary">
                                        Shown as
                                        <Tooltip
                                            placement="right"
                                            title='
                                            Stickiness shows you how many days users performed an action within the timeframe. If a user
                                            performed an action on Monday and again on Friday, it would be shown 
                                            as "2 days".'
                                        >
                                            <InfoCircleOutlined
                                                className="info"
                                                style={{ color: '#007bff' }}
                                            ></InfoCircleOutlined>
                                        </Tooltip>
                                    </h4>
                                    <ShownAsFilter filters={filters} onChange={shown_as => setFilters({ shown_as })} />
                                </TabPane>
                                <TabPane tab="Sessions" key={ViewType.SESSIONS} data-attr="trends-sessions-tab">
                                    <SessionFilter value={filters.session} onChange={v => setFilters({ session: v })} />
                                    <hr />
                                    <h4 className="secondary">Filters</h4>
                                    <PropertyFilters pageKey="trends-sessions" style={{ marginBottom: 0 }} />
                                </TabPane>
                            </Tabs>
                        </div>
                    </Card>
                </Col>
<<<<<<< HEAD
                <Col xs={24} xl={18} data-attr="trends-viz">
=======
                <Col xs={24} xl={17}>
>>>>>>> 89625704
                    <Card
                        title={
                            <div className="float-right pt-1 pb-1">
                                <IntervalFilter setFilters={setFilters} filters={filters} disabled={filters.session} />
                                <ChartFilter displayMap={displayMap} filters={filters} onChange={setDisplay} />
                                <DateFilter
                                    onChange={(date_from, date_to) =>
                                        setFilters({
                                            date_from: date_from,
                                            date_to: date_to && date_to,
                                        })
                                    }
                                    dateFrom={filters.date_from}
                                    dateTo={filters.date_to}
                                />
                                <Checkbox
                                    onChange={e => {
                                        setFilters({ compare: e.target.checked })
                                    }}
                                    checked={filters.compare}
                                    style={{ marginLeft: 8, marginRight: 6 }}
                                >
                                    Compare Previous
                                </Checkbox>
                                <SaveToDashboard
                                    filters={filters}
                                    type={filters.display || ACTIONS_LINE_GRAPH_LINEAR}
                                />
                            </div>
                        }
                    >
                        <div className="card-body card-body-graph">
                            {(filters.actions || filters.events || filters.session) && (
                                <div
                                    style={{
                                        minHeight: '70vh',
                                        position: 'relative',
                                    }}
                                >
                                    {resultsLoading && <Loading />}
                                    {(!filters.display ||
                                        filters.display === ACTIONS_LINE_GRAPH_LINEAR ||
                                        filters.display === ACTIONS_LINE_GRAPH_CUMULATIVE) && <ActionsLineGraph />}
                                    {filters.display === 'ActionsTable' && <ActionsTable filters={filters} />}
                                    {filters.display === 'ActionsPie' && <ActionsPie filters={filters} />}
                                </div>
                            )}
                        </div>
                    </Card>
                </Col>
            </Row>
        </div>
    )
}<|MERGE_RESOLUTION|>--- conflicted
+++ resolved
@@ -117,11 +117,7 @@
                         </div>
                     </Card>
                 </Col>
-<<<<<<< HEAD
-                <Col xs={24} xl={18} data-attr="trends-viz">
-=======
-                <Col xs={24} xl={17}>
->>>>>>> 89625704
+                <Col xs={24} xl={17} data-attr="trends-viz">
                     <Card
                         title={
                             <div className="float-right pt-1 pb-1">
