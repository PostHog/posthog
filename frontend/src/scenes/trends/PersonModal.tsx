--- conflicted
+++ resolved
@@ -39,11 +39,7 @@
     const title = useMemo(
         () =>
             isInitialLoad ? (
-<<<<<<< HEAD
                 'Loading persons…'
-=======
-                'Loading users…'
->>>>>>> 0d252fe3
             ) : filters.shown_as === 'Stickiness' ? (
                 <>
                     <PropertyKeyInfo value={people?.label || ''} disablePopover /> stickiness on day {people?.day}
@@ -149,11 +145,7 @@
                                 ))
                             ) : (
                                 <div className="person-row-container person-row">
-<<<<<<< HEAD
-                                    We couldn't find any matching persons for this datapoint.
-=======
-                                    We couldn't find any matching users for this datapoint.
->>>>>>> 0d252fe3
+                                    We couldn't find any matching persons for this data point.
                                 </div>
                             )}
                         </div>
