--- conflicted
+++ resolved
@@ -39,15 +39,8 @@
 import { eventUsageLogic } from 'lib/utils/eventUsageLogic'
 import { EventBufferNotice } from './EventBufferNotice'
 import { LemonDivider } from '@posthog/lemon-ui'
-<<<<<<< HEAD
-import { sessionPlayerDrawerLogic } from 'scenes/session-recordings/sessionPlayerDrawerLogic'
-import { SessionPlayerDrawer } from 'scenes/session-recordings/SessionPlayerDrawer'
-=======
-import { featureFlagLogic } from 'lib/logic/featureFlagLogic'
-import { FEATURE_FLAGS } from 'lib/constants'
 import { sessionPlayerModalLogic } from 'scenes/session-recordings/player/modal/sessionPlayerModalLogic'
 import { SessionPlayerModal } from 'scenes/session-recordings/player/modal/SessionPlayerModal'
->>>>>>> b1d8ecca
 
 export interface FixedFilters {
     action_id?: ActionType['id']
@@ -160,13 +153,7 @@
 
     const { reportEventsTablePollingReactedToPageVisibility } = useActions(eventUsageLogic)
 
-<<<<<<< HEAD
-    const { openSessionPlayer } = useActions(sessionPlayerDrawerLogic)
-=======
-    const { featureFlags } = useValues(featureFlagLogic)
-    const allowColumnChoice = featureFlags[FEATURE_FLAGS.ALLOW_CSV_EXPORT_COLUMN_CHOICE]
     const { openSessionPlayer } = useActions(sessionPlayerModalLogic)
->>>>>>> b1d8ecca
 
     usePageVisibility((pageIsVisible) => {
         setPollingActive(pageIsVisible)
