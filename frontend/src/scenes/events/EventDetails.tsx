import { useState } from 'react'
import { keyMapping } from 'lib/components/PropertyKeyInfo'
import { PropertiesTable } from 'lib/components/PropertiesTable'
import { HTMLElementsDisplay } from 'lib/components/HTMLElementsDisplay/HTMLElementsDisplay'
import { Tabs } from 'antd'
import { EventJSON } from 'scenes/events/EventJSON'
import { EventType } from '../../types'
import { Properties } from '@posthog/plugin-scaffold'
import { dayjs } from 'lib/dayjs'
import { LemonButton } from 'lib/lemon-ui/LemonButton'
import { pluralize } from 'lib/utils'
import { LemonTableProps } from 'lib/lemon-ui/LemonTable'
import ReactJson from 'react-json-view'
import { CommunicationDetails } from './CommunicationDetails'
import { featureFlagLogic } from 'lib/logic/featureFlagLogic'
import { useValues } from 'kea'
import { FEATURE_FLAGS } from 'lib/constants'

const { TabPane } = Tabs

interface EventDetailsProps {
    event: EventType
    tableProps?: Partial<LemonTableProps<Record<string, any>>>
    /** Used under data exploration tables */
    useReactJsonView?: boolean
}

export function EventDetails({ event, tableProps, useReactJsonView }: EventDetailsProps): JSX.Element {
<<<<<<< HEAD
    const [showSystemProps, setShowSystemProps] = useState(false)
=======
    const { featureFlags } = useValues(featureFlagLogic)
    const [showHiddenProps, setShowHiddenProps] = useState(false)
>>>>>>> f3740e2c

    const displayedEventProperties: Properties = {}
    const visibleSystemProperties: Properties = {}
    let systemPropsCount = 0
    for (const key of Object.keys(event.properties)) {
        if (keyMapping.event[key] && keyMapping.event[key].hide) {
            systemPropsCount += 1
            if (showSystemProps) {
                visibleSystemProperties[key] = event.properties[key]
            }
        }
        if (!keyMapping.event[key] || !keyMapping.event[key].hide) {
            displayedEventProperties[key] = event.properties[key]
        }
    }

    return (
        <Tabs
            data-attr="event-details"
            defaultActiveKey="properties"
            style={{ float: 'left', width: '100%' }}
            tabBarStyle={{ margin: 0, paddingLeft: 12 }}
        >
            <TabPane tab="Properties" key="properties">
                <div className="ml-10 mt-2">
                    <PropertiesTable
                        properties={{
                            $timestamp: dayjs(event.timestamp).toISOString(),
                            ...displayedEventProperties,
                            ...visibleSystemProperties,
                        }}
                        useDetectedPropertyType={true}
                        tableProps={tableProps}
                        filterable
                        searchable
                    />
                    {systemPropsCount > 0 && (
                        <LemonButton className="mb-2" onClick={() => setShowSystemProps(!showSystemProps)} size="small">
                            {showSystemProps ? 'Hide' : 'Show'}{' '}
                            {pluralize(systemPropsCount, 'system property', 'system properties')}
                        </LemonButton>
                    )}
                </div>
            </TabPane>
            <TabPane tab="JSON" key="json">
                <div className={useReactJsonView ? 'px-4 py-4' : 'px-2'}>
                    {useReactJsonView ? (
                        <ReactJson src={event} name={'event'} collapsed={1} collapseStringsAfterLength={80} sortKeys />
                    ) : (
                        <EventJSON event={event} />
                    )}
                </div>
            </TabPane>
            {!!featureFlags[FEATURE_FLAGS.ARUBUG] && event.uuid && (
                <TabPane tab="Communication" key="communication">
                    <div className="ml-10">
                        <CommunicationDetails uuid={event.uuid} />
                    </div>
                </TabPane>
            )}

            {event.elements && event.elements.length > 0 && (
                <TabPane tab="Elements" key="elements">
                    <HTMLElementsDisplay elements={event.elements} />
                </TabPane>
            )}
        </Tabs>
    )
}<|MERGE_RESOLUTION|>--- conflicted
+++ resolved
@@ -26,12 +26,9 @@
 }
 
 export function EventDetails({ event, tableProps, useReactJsonView }: EventDetailsProps): JSX.Element {
-<<<<<<< HEAD
+    const { featureFlags } = useValues(featureFlagLogic)
+
     const [showSystemProps, setShowSystemProps] = useState(false)
-=======
-    const { featureFlags } = useValues(featureFlagLogic)
-    const [showHiddenProps, setShowHiddenProps] = useState(false)
->>>>>>> f3740e2c
 
     const displayedEventProperties: Properties = {}
     const visibleSystemProperties: Properties = {}
