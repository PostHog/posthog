--- conflicted
+++ resolved
@@ -11,18 +11,9 @@
 import { router } from 'kea-router'
 import { FilterPropertyLink } from 'lib/components/FilterPropertyLink'
 import { Property } from 'lib/components/Property'
-<<<<<<< HEAD
 import { EventName } from 'scenes/actions/EventName'
 
-const eventNameMap = event => {
-    if (event.properties.$event_type === 'click') return 'clicked '
-    if (event.properties.$event_type === 'change') return 'typed something into '
-    if (event.properties.$event_type === 'submit') return 'submitted '
-    return event.event
-}
-=======
 import { eventToName } from 'lib/utils'
->>>>>>> ead4373f
 
 export function EventsTable({ fixedFilters, filtersEnabled = true, logic, isLiveActions }) {
     const { properties, eventsFormatted, isLoading, hasNext, isLoadingNext, newEvents, eventFilter } = useValues(logic)
