import React from 'react'
import { useActions, useValues } from 'kea'
import moment from 'moment'

import { PropertyFilters } from 'lib/components/PropertyFilters/PropertyFilters'

import { EventDetails } from 'scenes/events/EventDetails'
import { Link } from 'lib/components/Link'
import { Button, Spin, Table, Tooltip } from 'antd'
import { router } from 'kea-router'
import { FilterPropertyLink } from 'lib/components/FilterPropertyLink'
import { Property } from 'lib/components/Property'
import { eventToName } from 'lib/utils'

export function formatEventName(event) {
    return (
        <>
            {eventNameMap(event)}
            {event.elements.length > 0 && (
                <pre style={{ marginBottom: 0, display: 'inline' }}>&lt;{event.elements[0].tag_name}&gt;</pre>
            )}
            {event.elements.length > 0 && event.elements[0].text && ' with text "' + event.elements[0].text + '"'}
        </>
    )
}

export function EventsTable({ fixedFilters, filtersEnabled = true, logic, isLiveActions }) {
    const { properties, eventsFormatted, isLoading, hasNext, isLoadingNext, newEvents } = useValues(logic)
    const { fetchNextEvents, prependNewEvents } = useActions(logic)
    const {
        location: { search },
    } = useValues(router)

    const showLinkToPerson = !fixedFilters?.person_id
    let columns = [
        {
            title: 'Event',
            key: 'event',
            render: function renderEvent(item) {
                if (!item.event)
                    return {
                        children: item.date_break
                            ? item.date_break
                            : `There are ${newEvents.length} new events. Click here to load them`,
                        props: {
                            colSpan: isLiveActions ? 6 : 5,
                            style: {
                                cursor: 'pointer',
                            },
                        },
                    }
                let { event } = item
<<<<<<< HEAD
                return formatEventName(event)
=======
                return eventToName(event)
>>>>>>> f0d6db77
            },
        },
        {
            title: 'Person',
            key: 'person',
            render: function renderPerson({ event }) {
                if (!event) return { props: { colSpan: 0 } }
                return showLinkToPerson ? (
                    <Link to={`/person/${encodeURIComponent(event.distinct_id)}${search}`} className="ph-no-capture">
                        {event.person}
                    </Link>
                ) : (
                    event.person
                )
            },
        },
        {
            title: 'URL / Screen',
            key: 'url',
            render: function renderURL({ event }) {
                if (!event) return { props: { colSpan: 0 } }
                let param = event.properties['$current_url'] ? '$current_url' : '$screen_name'
                if (filtersEnabled)
                    return (
                        <FilterPropertyLink property={param} value={event.properties[param]} filters={{ properties }} />
                    )
                return <Property value={event.properties[param]} />
            },
            ellipsis: true,
        },
        {
            title: 'Source',
            key: 'source',
            render: function renderSource({ event }) {
                if (!event) return { props: { colSpan: 0 } }
                if (filtersEnabled)
                    return (
                        <FilterPropertyLink property="$lib" value={event.properties['$lib']} filters={{ properties }} />
                    )
                return <Property value={event.properties['$lib']} />
            },
        },
        {
            title: 'When',
            key: 'when',
            render: function renderWhen({ event }) {
                if (!event) return { props: { colSpan: 0 } }
                return <Tooltip title={event.timestamp}>{moment(event.timestamp).fromNow()}</Tooltip>
            },
        },
    ]
    if (isLiveActions)
        columns.splice(0, 0, {
            title: 'Action',
            key: 'action',
            render: function renderAction(item) {
                if (!item.event) return { props: { colSpan: 0 } }
                return <Link to={'/action/' + item.event.actionId}>{item.event.actionName}</Link>
            },
        })

    return (
        <div className="events" data-attr="events-table">
            <h1 className="page-header">Events</h1>
            {filtersEnabled ? <PropertyFilters pageKey="EventsTable" /> : null}
            <Table
                dataSource={eventsFormatted}
                loading={isLoading}
                columns={columns}
                size="small"
                locale={{
                    emptyText: (
                        <span>
                            You don't have any items here. If you haven't integrated PostHog yet,{' '}
                            <Link to="/setup">click here to set PostHog up on your app</Link>
                        </span>
                    ),
                }}
                pagination={{ pageSize: 99999, hideOnSinglePage: true }}
                rowKey={row => (row.event ? row.event.id + '-' + row.event.actionId : row.date_break)}
                rowClassName={row => {
                    if (row.event) return 'event-row'
                    if (row.date_break) return 'event-day-separator'
                    if (row.new_events) return 'event-row-new'
                }}
                expandable={{
                    expandedRowRender: function renderExpand({ event }) {
                        return <EventDetails event={event} />
                    },
                    rowExpandable: ({ event }) => event,
                    expandRowByClick: true,
                }}
                onRow={row => ({
                    onClick: () => {
                        if (row.new_events) prependNewEvents(newEvents)
                    },
                })}
            />
            <div
                style={{
                    visibility: hasNext || isLoadingNext ? 'visible' : 'hidden',
                    margin: '2rem auto 5rem',
                    textAlign: 'center',
                }}
            >
                <Button type="primary" onClick={fetchNextEvents}>
                    {isLoadingNext ? <Spin /> : 'Load more events'}
                </Button>
            </div>
            <div style={{ marginTop: '5rem' }} />
        </div>
    )
}<|MERGE_RESOLUTION|>--- conflicted
+++ resolved
@@ -11,18 +11,6 @@
 import { FilterPropertyLink } from 'lib/components/FilterPropertyLink'
 import { Property } from 'lib/components/Property'
 import { eventToName } from 'lib/utils'
-
-export function formatEventName(event) {
-    return (
-        <>
-            {eventNameMap(event)}
-            {event.elements.length > 0 && (
-                <pre style={{ marginBottom: 0, display: 'inline' }}>&lt;{event.elements[0].tag_name}&gt;</pre>
-            )}
-            {event.elements.length > 0 && event.elements[0].text && ' with text "' + event.elements[0].text + '"'}
-        </>
-    )
-}
 
 export function EventsTable({ fixedFilters, filtersEnabled = true, logic, isLiveActions }) {
     const { properties, eventsFormatted, isLoading, hasNext, isLoadingNext, newEvents } = useValues(logic)
@@ -50,11 +38,7 @@
                         },
                     }
                 let { event } = item
-<<<<<<< HEAD
-                return formatEventName(event)
-=======
                 return eventToName(event)
->>>>>>> f0d6db77
             },
         },
         {
