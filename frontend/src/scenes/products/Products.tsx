--- conflicted
+++ resolved
@@ -1,19 +1,9 @@
 import * as Icons from '@posthog/icons'
 import { LemonButton } from '@posthog/lemon-ui'
 import { useActions, useValues } from 'kea'
-<<<<<<< HEAD
 import { router } from 'kea-router'
-import { FEATURE_FLAGS } from 'lib/constants'
-=======
-import { teamLogic } from 'scenes/teamLogic'
-import { urls } from 'scenes/urls'
-import { billingLogic } from 'scenes/billing/billingLogic'
-import { Spinner } from 'lib/lemon-ui/Spinner'
->>>>>>> 45575756
 import { LemonCard } from 'lib/lemon-ui/LemonCard/LemonCard'
 import { Spinner } from 'lib/lemon-ui/Spinner'
-import { featureFlagLogic } from 'lib/logic/featureFlagLogic'
-import { useEffect } from 'react'
 import { billingLogic } from 'scenes/billing/billingLogic'
 import { getProductUri } from 'scenes/onboarding/onboardingLogic'
 import { SceneExport } from 'scenes/sceneTypes'
