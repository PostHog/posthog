--- conflicted
+++ resolved
@@ -142,12 +142,7 @@
     const { currentOrganization } = useValues(organizationLogic)
     const { preflight } = useValues(preflightLogic)
     const { user } = useValues(userLogic)
-<<<<<<< HEAD
-    const { setSearch, ensureAllMembersLoaded, loadAllMembers } = useActions(membersLogic)
-=======
-
     const { setSearch, ensureAllMembersLoaded } = useActions(membersLogic)
->>>>>>> 0cef841b
     const { updateOrganization } = useActions(organizationLogic)
     const { openTwoFactorSetupModal } = useActions(twoFactorLogic)
 
