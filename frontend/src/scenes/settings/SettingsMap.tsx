import { BounceRatePageViewModeSetting } from 'scenes/settings/environment/BounceRatePageViewMode'
import { PersonsJoinMode } from 'scenes/settings/environment/PersonsJoinMode'
import { PersonsOnEvents } from 'scenes/settings/environment/PersonsOnEvents'
import { SessionsTableVersion } from 'scenes/settings/environment/SessionsTableVersion'

import { Realm } from '~/types'

<<<<<<< HEAD
import { RolesAndResourceAccessControls } from '~/layout/navigation-3000/sidepanel/panels/access_control/RolesAndResourceAccessControls'

import { Invites } from './organization/Invites'
import { Members } from './organization/Members'
import { OrganizationDangerZone } from './organization/OrganizationDangerZone'
import { OrganizationDisplayName } from './organization/OrgDisplayName'
import { OrganizationEmailPreferences } from './organization/OrgEmailPreferences'
import { OrganizationLogo } from './organization/OrgLogo'
import { RoleBasedAccess } from './organization/Permissions/RoleBasedAccess'
import { VerifiedDomains } from './organization/VerifiedDomains/VerifiedDomains'
=======
>>>>>>> 2ed96158
import {
    AutocaptureSettings,
    ExceptionAutocaptureSettings,
    WebVitalsAutocaptureSettings,
} from './environment/AutocaptureSettings'
import { CorrelationConfig } from './environment/CorrelationConfig'
import { DataAttributes } from './environment/DataAttributes'
import { GroupAnalyticsConfig } from './environment/GroupAnalyticsConfig'
import { HeatmapsSettings } from './environment/HeatmapsSettings'
import { IPAllowListInfo } from './environment/IPAllowListInfo'
import { IPCapture } from './environment/IPCapture'
import { ManagedReverseProxy } from './environment/ManagedReverseProxy'
import { OtherIntegrations } from './environment/OtherIntegrations'
import { PathCleaningFiltersConfig } from './environment/PathCleaningFiltersConfig'
import { PersonDisplayNameProperties } from './environment/PersonDisplayNameProperties'
import {
    NetworkCaptureSettings,
    ReplayAISettings,
    ReplayAuthorizedDomains,
    ReplayCostControl,
    ReplayGeneral,
} from './environment/SessionRecordingSettings'
import { SlackIntegration } from './environment/SlackIntegration'
import { SurveySettings } from './environment/SurveySettings'
import { TeamAccessControl } from './environment/TeamAccessControl'
import { TeamDangerZone } from './environment/TeamDangerZone'
import {
    Bookmarklet,
    TeamDisplayName,
    TeamTimezone,
    TeamToolbarURLs,
    TeamVariables,
    WebSnippet,
} from './environment/TeamSettings'
import { ProjectAccountFiltersSetting } from './environment/TestAccountFiltersConfig'
import { WebhookIntegration } from './environment/WebhookIntegration'
import { Invites } from './organization/Invites'
import { Members } from './organization/Members'
import { OrganizationDangerZone } from './organization/OrganizationDangerZone'
import { OrganizationDisplayName } from './organization/OrgDisplayName'
import { OrganizationEmailPreferences } from './organization/OrgEmailPreferences'
import { OrganizationLogo } from './organization/OrgLogo'
import { PermissionsGrid } from './organization/Permissions/PermissionsGrid'
import { VerifiedDomains } from './organization/VerifiedDomains/VerifiedDomains'
import { ProjectDangerZone } from './project/ProjectDangerZone'
import { ProjectDisplayName } from './project/ProjectSettings'
import { SettingSection } from './types'
import { ChangePassword } from './user/ChangePassword'
import { HedgehogModeSettings } from './user/HedgehogModeSettings'
import { OptOutCapture } from './user/OptOutCapture'
import { PersonalAPIKeys } from './user/PersonalAPIKeys'
import { ThemeSwitcher } from './user/ThemeSwitcher'
import { TwoFactorAuthentication } from './user/TwoFactorAuthentication'
import { UpdateEmailPreferences } from './user/UpdateEmailPreferences'
import { UserDetails } from './user/UserDetails'

export const SETTINGS_MAP: SettingSection[] = [
    // ENVIRONMENT
    {
        level: 'environment',
        id: 'environment-details',
        title: 'General',
        settings: [
            {
                id: 'display-name',
                title: 'Display name',
                component: <TeamDisplayName />,
            },
            {
                id: 'snippet',
                title: 'Web snippet',
                component: <WebSnippet />,
            },
            {
                id: 'bookmarklet',
                title: 'Bookmarklet',
                component: <Bookmarklet />,
            },
            {
                id: 'variables',
                title: 'Project ID',
                component: <TeamVariables />,
            },
        ],
    },
    {
        level: 'environment',
        id: 'environment-autocapture',
        title: 'Autocapture & heatmaps',

        settings: [
            {
                id: 'autocapture',
                title: 'Autocapture',
                component: <AutocaptureSettings />,
            },
            {
                id: 'heatmaps',
                title: 'Heatmaps',
                component: <HeatmapsSettings />,
            },
            {
                id: 'exception-autocapture',
                title: 'Exception autocapture',
                component: <ExceptionAutocaptureSettings />,
                flag: 'ERROR_TRACKING',
            },
            {
                id: 'web-vitals-autocapture',
                title: 'Web vitals autocapture',
                component: <WebVitalsAutocaptureSettings />,
            },
            {
                id: 'autocapture-data-attributes',
                title: 'Data attributes',
                component: <DataAttributes />,
            },
        ],
    },

    {
        level: 'environment',
        id: 'environment-product-analytics',
        title: 'Product analytics',
        settings: [
            {
                id: 'date-and-time',
                title: 'Date & time',
                component: <TeamTimezone />,
            },
            {
                id: 'internal-user-filtering',
                title: 'Filter out internal and test users',
                component: <ProjectAccountFiltersSetting />,
            },
            {
                id: 'persons-on-events',
                title: 'Person properties mode',
                component: <PersonsOnEvents />,
                flag: '!SETTINGS_PERSONS_ON_EVENTS_HIDDEN', // Setting hidden for Cloud orgs created since June 2024
            },
            {
                id: 'correlation-analysis',
                title: 'Correlation analysis exclusions',
                component: <CorrelationConfig />,
            },
            {
                id: 'person-display-name',
                title: 'Person display name',
                component: <PersonDisplayNameProperties />,
            },
            {
                id: 'path-cleaning',
                title: 'Path cleaning rules',
                component: <PathCleaningFiltersConfig />,
            },
            {
                id: 'datacapture',
                title: 'IP data capture configuration',
                component: <IPCapture />,
            },
            {
                id: 'group-analytics',
                title: 'Group analytics',
                component: <GroupAnalyticsConfig />,
            },
            {
                id: 'persons-join-mode',
                title: 'Persons join mode',
                component: <PersonsJoinMode />,
                flag: 'SETTINGS_PERSONS_JOIN_MODE',
            },
            {
                id: 'bounce-rate-page-view-mode',
                title: 'Bounce rate page view mode',
                component: <BounceRatePageViewModeSetting />,
                flag: 'SETTINGS_BOUNCE_RATE_PAGE_VIEW_MODE',
            },
            {
                id: 'session-table-version',
                title: 'Sessions Table Version',
                component: <SessionsTableVersion />,
                flag: 'SETTINGS_SESSION_TABLE_VERSION',
            },
        ],
    },

    {
        level: 'environment',
        id: 'environment-replay',
        title: 'Session replay',
        settings: [
            {
                id: 'replay',
                title: 'Session replay',
                component: <ReplayGeneral />,
            },
            {
                id: 'replay-network',
                title: 'Network capture',
                component: <NetworkCaptureSettings />,
            },
            {
                id: 'replay-authorized-domains',
                title: 'Authorized domains for replay',
                component: <ReplayAuthorizedDomains />,
            },
            {
                id: 'replay-ingestion',
                title: 'Ingestion controls',
                component: <ReplayCostControl />,
            },
            {
                id: 'replay-ai-config',
                title: 'AI recording summary',
                component: <ReplayAISettings />,
                flag: 'AI_SESSION_PERMISSIONS',
            },
        ],
    },
    {
        level: 'environment',
        id: 'environment-surveys',
        title: 'Surveys',
        settings: [
            {
                id: 'surveys-interface',
                title: 'Surveys web interface',
                component: <SurveySettings />,
            },
        ],
    },

    {
        level: 'environment',
        id: 'environment-toolbar',
        title: 'Toolbar',
        settings: [
            {
                id: 'authorized-toolbar-urls',
                title: 'Authorized toolbar URLs',
                component: <TeamToolbarURLs />,
            },
        ],
    },
    {
        level: 'environment',
        id: 'environment-integrations',
        title: 'Integrations',
        settings: [
            {
                id: 'integration-webhooks',
                title: 'Webhook integration',
                component: <WebhookIntegration />,
            },
            {
                id: 'integration-slack',
                title: 'Slack integration',
                component: <SlackIntegration />,
            },
            {
                id: 'integration-other',
                title: 'Other integrations',
                component: <OtherIntegrations />,
            },
            {
                id: 'integration-ip-allowlist',
                title: 'Static IP addresses',
                component: <IPAllowListInfo />,
            },
        ],
    },
    {
<<<<<<< HEAD
        level: 'project',
        id: 'project-access-control',
        title: 'Access control',
        settings: [
            {
                id: 'project-access-control',
=======
        level: 'environment',
        id: 'environment-rbac',
        title: 'Access control',
        settings: [
            {
                id: 'environment-rbac',
>>>>>>> 2ed96158
                title: 'Access control',
                component: <TeamAccessControl />,
            },
        ],
    },
    {
        level: 'environment',
        id: 'environment-danger-zone',
        title: 'Danger zone',
        settings: [
            {
                id: 'environment-delete',
                title: 'Delete environment',
                component: <TeamDangerZone />,
            },
        ],
    },

    // PROJECT - just project-details and project-danger-zone
    {
        level: 'project',
        id: 'project-details',
        title: 'General',
        settings: [
            {
                id: 'display-name',
                title: 'Display name',
                component: <ProjectDisplayName />,
            },
            {
                id: 'project-role-based-access-control',
                title: 'Role based access control',
                flag: 'ACCESS_CONTROL',
                component: <RolesAndResourceAccessControls />,
            },
        ],
    },

    {
        level: 'project',
        id: 'project-danger-zone',
        title: 'Danger zone',
        settings: [
            {
                id: 'project-delete',
                title: 'Delete project',
                component: <ProjectDangerZone />,
            },
        ],
    },

    // ORGANIZATION
    {
        level: 'organization',
        id: 'organization-details',
        title: 'General',
        settings: [
            {
                id: 'organization-display-name',
                title: 'Display name',
                component: <OrganizationDisplayName />,
            },
            {
                id: 'organization-logo',
                title: 'Logo',
                component: <OrganizationLogo />,
            },
        ],
    },
    {
        level: 'organization',
        id: 'organization-members',
        title: 'Members',
        settings: [
            {
                id: 'invites',
                title: 'Pending invites',
                component: <Invites />,
            },
            {
                id: 'members',
                title: 'Organization members',
                component: <Members />,
            },
            {
                id: 'email-members',
                title: 'Notification preferences',
                component: <OrganizationEmailPreferences />,
            },
        ],
    },
    {
        level: 'organization',
        id: 'organization-rbac',
        title: 'Role-based access',
        settings: [
            {
                id: 'organization-rbac',
                title: 'Role-based access',
                component: <RoleBasedAccess />,
            },
        ],
    },
    {
        level: 'organization',
        id: 'organization-authentication',
        title: 'Authentication domains & SSO',
        settings: [
            {
                id: 'authentication-domains',
                title: 'Authentication Domains',
                component: <VerifiedDomains />,
            },
        ],
    },
    {
        level: 'organization',
        id: 'organization-proxy',
        title: 'Managed reverse proxy',
        settings: [
            {
                id: 'organization-proxy',
                title: 'Managed reverse proxies',
                component: <ManagedReverseProxy />,
            },
        ],
    },
    {
        level: 'organization',
        id: 'organization-danger-zone',
        title: 'Danger zone',
        settings: [
            {
                id: 'organization-delete',
                title: 'Delete organization',
                component: <OrganizationDangerZone />,
            },
        ],
    },

    // USER
    {
        level: 'user',
        id: 'user-profile',
        title: 'Profile',
        settings: [
            {
                id: 'details',
                title: 'Details',
                component: <UserDetails />,
            },
            {
                id: 'change-password',
                title: 'Change password',
                component: <ChangePassword />,
            },
            {
                id: '2fa',
                title: 'Two-factor authentication',
                component: <TwoFactorAuthentication />,
            },
        ],
    },
    {
        level: 'user',
        id: 'user-api-keys',
        title: 'Personal API keys',
        settings: [
            {
                id: 'personal-api-keys',
                title: 'Personal API keys',
                component: <PersonalAPIKeys />,
            },
        ],
    },
    {
        level: 'user',
        id: 'user-customization',
        title: 'Customization',
        settings: [
            {
                id: 'theme',
                title: 'Theme',
                component: <ThemeSwitcher onlyLabel />,
            },
            {
                id: 'notifications',
                title: 'Notifications',
                component: <UpdateEmailPreferences />,
            },
            {
                id: 'optout',
                title: 'Anonymize data collection',
                component: <OptOutCapture />,
                hideOn: [Realm.Cloud],
            },
            {
                id: 'hedgehog-mode',
                title: 'Hedgehog mode',
                component: <HedgehogModeSettings />,
            },
        ],
    },
]<|MERGE_RESOLUTION|>--- conflicted
+++ resolved
@@ -3,21 +3,9 @@
 import { PersonsOnEvents } from 'scenes/settings/environment/PersonsOnEvents'
 import { SessionsTableVersion } from 'scenes/settings/environment/SessionsTableVersion'
 
+import { RolesAndResourceAccessControls } from '~/layout/navigation-3000/sidepanel/panels/access_control/RolesAndResourceAccessControls'
 import { Realm } from '~/types'
 
-<<<<<<< HEAD
-import { RolesAndResourceAccessControls } from '~/layout/navigation-3000/sidepanel/panels/access_control/RolesAndResourceAccessControls'
-
-import { Invites } from './organization/Invites'
-import { Members } from './organization/Members'
-import { OrganizationDangerZone } from './organization/OrganizationDangerZone'
-import { OrganizationDisplayName } from './organization/OrgDisplayName'
-import { OrganizationEmailPreferences } from './organization/OrgEmailPreferences'
-import { OrganizationLogo } from './organization/OrgLogo'
-import { RoleBasedAccess } from './organization/Permissions/RoleBasedAccess'
-import { VerifiedDomains } from './organization/VerifiedDomains/VerifiedDomains'
-=======
->>>>>>> 2ed96158
 import {
     AutocaptureSettings,
     ExceptionAutocaptureSettings,
@@ -60,7 +48,7 @@
 import { OrganizationDisplayName } from './organization/OrgDisplayName'
 import { OrganizationEmailPreferences } from './organization/OrgEmailPreferences'
 import { OrganizationLogo } from './organization/OrgLogo'
-import { PermissionsGrid } from './organization/Permissions/PermissionsGrid'
+import { RoleBasedAccess } from './organization/Permissions/RoleBasedAccess'
 import { VerifiedDomains } from './organization/VerifiedDomains/VerifiedDomains'
 import { ProjectDangerZone } from './project/ProjectDangerZone'
 import { ProjectDisplayName } from './project/ProjectSettings'
@@ -291,21 +279,12 @@
         ],
     },
     {
-<<<<<<< HEAD
-        level: 'project',
+        level: 'environment',
         id: 'project-access-control',
         title: 'Access control',
         settings: [
             {
                 id: 'project-access-control',
-=======
-        level: 'environment',
-        id: 'environment-rbac',
-        title: 'Access control',
-        settings: [
-            {
-                id: 'environment-rbac',
->>>>>>> 2ed96158
                 title: 'Access control',
                 component: <TeamAccessControl />,
             },
