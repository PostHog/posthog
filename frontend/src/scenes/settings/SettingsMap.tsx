--- conflicted
+++ resolved
@@ -174,11 +174,7 @@
             },
             {
                 id: 'replay-ai-config',
-<<<<<<< HEAD
-                title: 'AI Recording Summary',
-=======
                 title: 'AI recording summary',
->>>>>>> 3973f212
                 component: <ReplayAISettings />,
                 flag: 'AI_SESSION_PERMISSIONS',
             },
