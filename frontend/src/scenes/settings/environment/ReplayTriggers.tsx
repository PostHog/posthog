import { useActions, useValues } from 'kea'

import { LemonBanner, LemonDivider, LemonLabel, LemonTab, LemonTabs, Link, Tooltip } from '@posthog/lemon-ui'

import IngestionControls from 'lib/components/IngestionControls'
import { IngestionControlsSummary } from 'lib/components/IngestionControls/Summary'
import { FeatureFlagTrigger, Trigger, TriggerType } from 'lib/components/IngestionControls/types'
import { PayGateMini } from 'lib/components/PayGateMini/PayGateMini'
import { isNumeric } from 'lib/utils'
import { Since } from 'scenes/settings/environment/SessionRecordingSettings'
import { ReplayPlatform, replayTriggersLogic } from 'scenes/settings/environment/replayTriggersLogic'
import { teamLogic } from 'scenes/teamLogic'

import { AccessControlResourceType, AvailableFeature, TeamPublicType, TeamType } from '~/types'

function LinkedFlagSelector(): JSX.Element | null {
    const { selectedPlatform } = useValues(replayTriggersLogic)

    const { updateCurrentTeam } = useActions(teamLogic)
    const { currentTeam } = useValues(teamLogic)

    return (
        <PayGateMini feature={AvailableFeature.REPLAY_FEATURE_FLAG_BASED_RECORDING}>
            <IngestionControls.FlagTrigger
<<<<<<< HEAD
                logicKey="session-recording-linked-flag"
=======
                logicKey="session-replay-linked-flag"
>>>>>>> c4925d75
                flag={currentTeam?.session_recording_linked_flag ?? null}
                onChange={(v) => updateCurrentTeam({ session_recording_linked_flag: v })}
            >
                <div className="flex flex-col deprecated-space-y-2 mt-2">
                    <div className="flex justify-between">
                        <LemonLabel className="text-base">
                            {selectedPlatform === 'mobile' ? null : <IngestionControls.MatchTypeTag />} Enable
                            recordings using feature flag
                            <Since
                                web={{ version: '1.110.0' }}
                                ios={{ version: '3.11.0' }}
                                android={{ version: '3.11.0' }}
                                reactNative={{ version: '3.6.3' }}
                                flutter={{ version: '4.7.0' }}
                            />
                        </LemonLabel>
                        <IngestionControls.FlagSelector />
                    </div>

                    <p>
                        Only record when this flag is enabled. <strong>Shared across web and mobile.</strong>
                    </p>
                    <IngestionControls.FlagVariantSelector
                        tooltip={
                            <>
                                <p>Record for "any" variant, or only for a specific variant.</p>
                                <p>Variant targeting requires posthog-js v1.110.0+</p>
                            </>
                        }
                    />
                </div>
            </IngestionControls.FlagTrigger>
        </PayGateMini>
    )
}

function UrlTriggerOptions(): JSX.Element | null {
    const {
        isAddUrlTriggerConfigFormVisible,
        urlTriggerConfig,
        editUrlTriggerIndex,
        isProposedUrlTriggerSubmitting,
        checkUrlTrigger,
        checkUrlTriggerResults,
        urlTriggerInputValidationWarning,
    } = useValues(replayTriggersLogic)
    const {
        addUrlTrigger,
        newUrlTrigger,
        removeUrlTrigger,
        setEditUrlTriggerIndex,
        cancelProposingUrlTrigger,
        setCheckUrlTrigger,
    } = useActions(replayTriggersLogic)

    return (
        <IngestionControls.UrlConfig
            logic={replayTriggersLogic}
            formKey="proposedUrlTrigger"
            addUrl={addUrlTrigger}
            validationWarning={urlTriggerInputValidationWarning}
            title="Enable recordings when URL matches"
            description="Adding a URL trigger means recording will only be started when the user visits a page that matches the URL."
            checkUrl={checkUrlTrigger}
            checkUrlResults={checkUrlTriggerResults}
            setCheckUrl={setCheckUrlTrigger}
            isAddFormVisible={isAddUrlTriggerConfigFormVisible}
            config={urlTriggerConfig}
            editIndex={editUrlTriggerIndex}
            isSubmitting={isProposedUrlTriggerSubmitting}
            onAdd={newUrlTrigger}
            onCancel={cancelProposingUrlTrigger}
            onEdit={setEditUrlTriggerIndex}
            onRemove={removeUrlTrigger}
        />
    )
}

function UrlBlocklistOptions(): JSX.Element | null {
    const {
        isAddUrlBlocklistConfigFormVisible,
        urlBlocklistConfig,
        editUrlBlocklistIndex,
        isProposedUrlBlocklistSubmitting,
        checkUrlBlocklist,
        checkUrlBlocklistResults,
        urlBlocklistInputValidationWarning,
    } = useValues(replayTriggersLogic)
    const {
        addUrlBlocklist,
        newUrlBlocklist,
        removeUrlBlocklist,
        setEditUrlBlocklistIndex,
        cancelProposingUrlBlocklist,
        setCheckUrlBlocklist,
    } = useActions(replayTriggersLogic)

    return (
        <IngestionControls.UrlConfig
            logic={replayTriggersLogic}
            formKey="proposedUrlBlocklist"
            addUrl={addUrlBlocklist}
            validationWarning={urlBlocklistInputValidationWarning}
            title="Pause recordings when the user visits a page that matches the URL"
            description="Used to pause recordings for part of a user journey"
            checkUrl={checkUrlBlocklist}
            checkUrlResults={checkUrlBlocklistResults}
            setCheckUrl={setCheckUrlBlocklist}
            isAddFormVisible={isAddUrlBlocklistConfigFormVisible}
            config={urlBlocklistConfig}
            editIndex={editUrlBlocklistIndex}
            isSubmitting={isProposedUrlBlocklistSubmitting}
            onAdd={newUrlBlocklist}
            onCancel={cancelProposingUrlBlocklist}
            onEdit={setEditUrlBlocklistIndex}
            onRemove={removeUrlBlocklist}
        />
    )
}

function EventTriggerOptions(): JSX.Element | null {
    const { eventTriggerConfig } = useValues(replayTriggersLogic)
    const { updateEventTriggerConfig } = useActions(replayTriggersLogic)

    return (
        <div className="flex flex-col deprecated-space-y-2 mt-2">
            <div className="flex items-center gap-2 justify-between">
                <LemonLabel className="text-base">
                    <IngestionControls.MatchTypeTag /> Event emitted <Since web={{ version: '1.186.0' }} />
                </LemonLabel>
                <IngestionControls.EventTriggerSelect events={eventTriggerConfig} onChange={updateEventTriggerConfig} />
            </div>
            <p>Start recording when a PostHog event is queued.</p>

            <div className="flex gap-2 flex-wrap">
                {eventTriggerConfig?.map((trigger) => (
                    <IngestionControls.EventTrigger
                        key={trigger}
                        trigger={trigger}
                        onClose={() => updateEventTriggerConfig(eventTriggerConfig?.filter((e) => e !== trigger))}
                    />
                ))}
            </div>
        </div>
    )
}

function Sampling(): JSX.Element {
    const { updateCurrentTeam } = useActions(teamLogic)
    const { currentTeam } = useValues(teamLogic)

    return (
        <PayGateMini feature={AvailableFeature.SESSION_REPLAY_SAMPLING}>
            <div className="flex flex-row justify-between mt-2">
                <LemonLabel className="text-base">
                    <IngestionControls.MatchTypeTag /> Sampling <Since web={{ version: '1.85.0' }} />
                </LemonLabel>
                <IngestionControls.SamplingTrigger
                    initialSampleRate={
                        typeof currentTeam?.session_recording_sample_rate === 'string'
                            ? Math.floor(parseFloat(currentTeam?.session_recording_sample_rate) * 100)
                            : 100
                    }
                    onChange={(v) => updateCurrentTeam({ session_recording_sample_rate: v.toString() })}
                />
            </div>
            <p>Choose how many sessions to record. 100% = record every session, 50% = record roughly half.</p>
        </PayGateMini>
    )
}

function MinimumDurationSetting(): JSX.Element | null {
    const { updateCurrentTeam } = useActions(teamLogic)
    const { currentTeam } = useValues(teamLogic)

    return (
        <PayGateMini feature={AvailableFeature.REPLAY_RECORDING_DURATION_MINIMUM}>
            <div className="flex flex-row justify-between">
                <LemonLabel className="text-base">
                    Minimum session duration (seconds) <Since web={{ version: '1.85.0' }} />
                </LemonLabel>
                <IngestionControls.MinDuration
                    value={currentTeam?.session_recording_minimum_duration_milliseconds}
                    onChange={(v) => updateCurrentTeam({ session_recording_minimum_duration_milliseconds: v })}
                />
            </div>
            <Tooltip
                delayMs={200}
                title={
                    <>
                        The JS SDK has an in-memory queue. This means that for traditional web apps the minimum duration
                        control is best effort.{' '}
                        <Link to="https://posthog.com/docs/session-replay/how-to-control-which-sessions-you-record#limitations">
                            Read more in our docs
                        </Link>
                    </>
                }
            >
                Setting a minimum session duration will ensure that only sessions that last longer than that value are
                collected. This helps you avoid collecting sessions that are too short to be useful.
            </Tooltip>
        </PayGateMini>
    )
}

export function ReplayTriggers(): JSX.Element {
    const { selectedPlatform } = useValues(replayTriggersLogic)
    const { selectPlatform } = useActions(replayTriggersLogic)
    const { updateCurrentTeam } = useActions(teamLogic)
    const { currentTeam } = useValues(teamLogic)

    const tabs: LemonTab<'web' | 'mobile'>[] = [
        {
            key: 'web',
            label: 'Web',
            content: (
                <div className="flex flex-col gap-y-2">
                    {currentTeam && (
                        <RecordingTriggersSummary currentTeam={currentTeam} selectedPlatform={selectedPlatform} />
                    )}
                    <div className="flex flex-col gap-y-2 border rounded py-2 px-4 mb-2">
                        <IngestionControls.MatchTypeSelect />
                        <LemonDivider />
                        <UrlTriggerOptions />
                        <EventTriggerOptions />
                        <LinkedFlagSelector />
                        <Sampling />
                    </div>
                    <MinimumDurationSetting />
                    <LemonDivider />
                    <UrlBlocklistOptions />
                </div>
            ),
        },
        {
            key: 'mobile',
            label: 'Mobile',
            content: (
                <div className="flex flex-col gap-y-2">
                    {currentTeam && (
                        <RecordingTriggersSummary currentTeam={currentTeam} selectedPlatform={selectedPlatform} />
                    )}
                    <LinkedFlagSelector />
                </div>
            ),
        },
    ]

    return (
        <IngestionControls
<<<<<<< HEAD
            logicKey="session-recording"
=======
            logicKey="session-replay"
>>>>>>> c4925d75
            resourceType={AccessControlResourceType.SessionRecording}
            matchType={currentTeam?.session_recording_trigger_match_type_config || 'all'}
            onChangeMatchType={(value) => updateCurrentTeam({ session_recording_trigger_match_type_config: value })}
        >
            <div className="flex flex-col gap-y-2">
                <LemonTabs activeKey={selectedPlatform} onChange={selectPlatform} tabs={tabs} />
            </div>
        </IngestionControls>
    )
}

const RecordingTriggersSummary = ({
    currentTeam,
    selectedPlatform,
}: {
    currentTeam: TeamType | TeamPublicType
    selectedPlatform: ReplayPlatform
}): JSX.Element => {
    const triggers = useTriggers(currentTeam, selectedPlatform)

    if (!currentTeam?.session_recording_opt_in) {
        return (
            <LemonBanner type="warning">
                <strong>Recording is disabled.</strong> Enable it in General settings.
            </LemonBanner>
        )
    }

    return <IngestionControlsSummary triggers={triggers} />
}

const useTriggers = (currentTeam: TeamType | TeamPublicType, selectedPlatform: 'web' | 'mobile'): Trigger[] => {
    const { urlTriggerConfig, eventTriggerConfig } = useValues(replayTriggersLogic)

    const hasUrlTriggers = (urlTriggerConfig?.length ?? 0) > 0
    const hasEventTriggers = (eventTriggerConfig?.length ?? 0) > 0
    const hasFeatureFlag = !!currentTeam.session_recording_linked_flag
    const sampleRate = currentTeam.session_recording_sample_rate
    const numericSampleRate = sampleRate ? Math.floor(parseFloat(sampleRate) * 100) : null
    const hasSampling = isNumeric(numericSampleRate) && numericSampleRate < 100
    const hasMinDuration = !!currentTeam.session_recording_minimum_duration_milliseconds
    const hasUrlBlocklist = (currentTeam.session_recording_url_blocklist_config?.length ?? 0) > 0

    const isWebPlatform = selectedPlatform === 'web'

    const flagTrigger: FeatureFlagTrigger = {
        type: TriggerType.FEATURE_FLAG,
        enabled: hasFeatureFlag,
        key: currentTeam.session_recording_linked_flag?.key ?? null,
    }

    if (isWebPlatform) {
        return [
            {
                type: TriggerType.URL_MATCH,
                enabled: hasUrlTriggers,
                urls: urlTriggerConfig,
            },
            {
                type: TriggerType.EVENT,
                enabled: hasEventTriggers,
                events: eventTriggerConfig,
            },
            flagTrigger,
            {
                type: TriggerType.SAMPLING,
                enabled: hasSampling,
                sampleRate: numericSampleRate,
            },
            {
                type: TriggerType.MIN_DURATION,
                enabled: hasMinDuration,
                minDurationMs: hasMinDuration
                    ? (currentTeam.session_recording_minimum_duration_milliseconds ?? 0)
                    : null,
            },
            {
                type: TriggerType.URL_BLOCKLIST,
                enabled: hasUrlBlocklist,
                urls: currentTeam.session_recording_url_blocklist_config ?? null,
            },
        ]
    }

    return [flagTrigger]
}<|MERGE_RESOLUTION|>--- conflicted
+++ resolved
@@ -22,11 +22,7 @@
     return (
         <PayGateMini feature={AvailableFeature.REPLAY_FEATURE_FLAG_BASED_RECORDING}>
             <IngestionControls.FlagTrigger
-<<<<<<< HEAD
-                logicKey="session-recording-linked-flag"
-=======
                 logicKey="session-replay-linked-flag"
->>>>>>> c4925d75
                 flag={currentTeam?.session_recording_linked_flag ?? null}
                 onChange={(v) => updateCurrentTeam({ session_recording_linked_flag: v })}
             >
@@ -277,11 +273,7 @@
 
     return (
         <IngestionControls
-<<<<<<< HEAD
-            logicKey="session-recording"
-=======
             logicKey="session-replay"
->>>>>>> c4925d75
             resourceType={AccessControlResourceType.SessionRecording}
             matchType={currentTeam?.session_recording_trigger_match_type_config || 'all'}
             onChangeMatchType={(value) => updateCurrentTeam({ session_recording_trigger_match_type_config: value })}
