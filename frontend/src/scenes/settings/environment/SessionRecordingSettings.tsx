import { useActions, useValues } from 'kea'
import { useMemo, useState } from 'react'

import { IconCalendar, IconCheck, IconClock, IconHourglass, IconInfinity, IconInfo } from '@posthog/icons'
import {
    LemonBanner,
    LemonDialog,
    LemonSegmentedButton,
    LemonSegmentedButtonOption,
    LemonSelect,
    LemonSwitch,
    Link,
    Tooltip,
} from '@posthog/lemon-ui'

import { AccessControlAction } from 'lib/components/AccessControlAction'
import { AuthorizedUrlList } from 'lib/components/AuthorizedUrlList/AuthorizedUrlList'
import { AuthorizedUrlListType } from 'lib/components/AuthorizedUrlList/authorizedUrlListLogic'
import { SupportedPlatforms } from 'lib/components/SupportedPlatforms/SupportedPlatforms'
import { FEATURE_SUPPORT } from 'lib/components/SupportedPlatforms/featureSupport'
import { SESSION_RECORDING_OPT_OUT_SURVEY_ID } from 'lib/constants'
import { LemonLabel } from 'lib/lemon-ui/LemonLabel/LemonLabel'
import { isObject } from 'lib/utils'
import { getAppContext } from 'lib/utils/getAppContext'
import { organizationLogic } from 'scenes/organizationLogic'
import { InternalMultipleChoiceSurvey } from 'scenes/session-recordings/components/InternalSurvey/InternalMultipleChoiceSurvey'
import { getMaskingConfigFromLevel, getMaskingLevelFromConfig } from 'scenes/session-recordings/utils'
import { teamLogic } from 'scenes/teamLogic'
import { urls } from 'scenes/urls'

import {
    AccessControlLevel,
    AccessControlResourceType,
    type SessionRecordingMaskingLevel,
    type SessionRecordingRetentionPeriod,
} from '~/types'

<<<<<<< HEAD
interface SupportedPlatformProps {
    note?: ReactNode
    label: string
    supportedSinceVersion: false | string
}

function SupportedPlatform(props: SupportedPlatformProps): JSX.Element {
    const node = (
        <div
            className={cn(
                props.supportedSinceVersion ? 'bg-fill-success-highlight' : 'bg-fill-warning-highlight',
                'px-1 py-0.5 h-full flex items-center gap-1',
                props.note && props.supportedSinceVersion && 'cursor-help'
            )}
        >
            {props.note ? <IconInfo /> : props.supportedSinceVersion ? <IconCheck /> : <IconX />} {props.label}
        </div>
    )
    let tooltip = null
    if (props.supportedSinceVersion || props.note) {
        tooltip = (
            <div className="flex flex-col gap-1 cursor-help">
                {props.supportedSinceVersion && <div>Since version {props.supportedSinceVersion}</div>}
                {props.note && <div>{props.note}</div>}
            </div>
        )
    }
    if (tooltip) {
        return (
            <Tooltip delayMs={200} title={tooltip}>
                {node}
            </Tooltip>
        )
    }
    return node
}

export const SupportedPlatforms = memo(function SupportedPlatforms(props: {
    web?: false | { note?: ReactNode; version?: string }
    android?: false | { note?: ReactNode; version?: string }
    ios?: false | { note?: ReactNode; version?: string }
    reactNative?: false | { note?: ReactNode; version?: string }
    flutter?: false | { note?: ReactNode; version?: string }
}): JSX.Element | null {
    const allSupported = props && Object.keys(props).length === 5 && Object.values(props).every((value) => !!value)
    return allSupported ? null : (
        <div className="text-xs inline-flex flex-row bg-card rounded items-center border overflow-hidden mb-2 w-fit">
            <Tooltip delayMs={200} title="We support lots of platforms! But not every feature works everywhere (yet)">
                <span className="px-1 py-0.5 font-semibold cursor-help">Supported platforms:</span>
            </Tooltip>
            <LemonDivider vertical className="h-full" />
            <SupportedPlatform
                note={isObject(props.web) ? props.web.note : undefined}
                label="Web"
                supportedSinceVersion={
                    isObject(props.web) && typeof props.web?.version === 'string' ? props.web.version : false
                }
            />

            <LemonDivider vertical className="h-full" />
            <SupportedPlatform
                note={isObject(props.android) ? props.android.note : undefined}
                label="Android"
                supportedSinceVersion={
                    isObject(props.android) && typeof props.android?.version === 'string'
                        ? props.android.version
                        : false
                }
            />

            <LemonDivider vertical className="h-full" />
            <SupportedPlatform
                note={isObject(props.ios) ? props.ios.note : undefined}
                label="iOS"
                supportedSinceVersion={
                    isObject(props.ios) && typeof props.ios?.version === 'string' ? props.ios.version : false
                }
            />

            <LemonDivider vertical className="h-full" />
            <SupportedPlatform
                note={isObject(props.reactNative) ? props.reactNative.note : undefined}
                label="React Native"
                supportedSinceVersion={
                    isObject(props.reactNative) && typeof props.reactNative?.version === 'string'
                        ? props.reactNative.version
                        : false
                }
            />

            <LemonDivider vertical className="h-full" />
            <SupportedPlatform
                note={isObject(props.flutter) ? props.flutter.note : undefined}
                label="Flutter"
                supportedSinceVersion={
                    isObject(props.flutter) && typeof props.flutter?.version === 'string'
                        ? props.flutter.version
                        : false
                }
            />
        </div>
    )
})

=======
>>>>>>> 4434dcf4
export function Since(props: {
    web?: false | { version?: string }
    android?: false | { version?: string }
    ios?: false | { version?: string }
    reactNative?: false | { version?: string }
    flutter?: false | { version?: string }
}): JSX.Element {
    const tooltipContent = useMemo(() => {
        return Object.entries(props)
            .filter(([_, value]) => !!value)
            .map(([key, value]) => {
                const since = isObject(value) && !!value.version ? <span>since {value.version}</span> : <IconCheck />
                return (
                    <li key={key} className="flex flex-row justify-between gap-x-2">
                        <span>{key}:</span>
                        {since}
                    </li>
                )
            })
    }, [props])

    return (
        <Tooltip delayMs={200} title={<ul>{tooltipContent}</ul>}>
            <IconInfo className="text-muted-foreground cursor-help" />
        </Tooltip>
    )
}

function LogCaptureSettings(): JSX.Element {
    const { updateCurrentTeam } = useActions(teamLogic)
    const { currentTeam, currentTeamLoading } = useValues(teamLogic)

    return (
        <div>
            <div className="flex flex-row justify-between">
                <h3>Log capture</h3>
                <SupportedPlatforms config={FEATURE_SUPPORT.sessionReplayLogCapture} />
            </div>
            <p>Show browser or app logs in session recordings to spot issues faster.</p>
            <p>
                <Link to="https://posthog.com/docs/session-replay/console-log-recording" target="_blank">
                    Mobile log capture’s supported too
                </Link>{' '}
                — just set it up in your app’s code.
            </p>
            <AccessControlAction
                resourceType={AccessControlResourceType.SessionRecording}
                minAccessLevel={AccessControlLevel.Editor}
            >
                <LemonSwitch
                    data-attr="opt-in-capture-console-log-switch"
                    onChange={(checked) => {
                        updateCurrentTeam({ capture_console_log_opt_in: checked })
                    }}
                    label="Capture console logs"
                    bordered
                    checked={!!currentTeam?.capture_console_log_opt_in}
                    disabledReason={
                        !currentTeam?.session_recording_opt_in ? 'Session replay must be enabled' : undefined
                    }
                    loading={currentTeamLoading}
                />
            </AccessControlAction>
        </div>
    )
}

function CanvasCaptureSettings(): JSX.Element | null {
    const { updateCurrentTeam } = useActions(teamLogic)
    const { currentTeam, currentTeamLoading } = useValues(teamLogic)

    return (
        <div>
            <div className="flex flex-row justify-between">
                <h3>Canvas capture</h3>
                <SupportedPlatforms config={FEATURE_SUPPORT.sessionReplayCanvasCapture} />
            </div>
            <p>
                This setting controls if browser canvas elements will be captured as part of recordings.{' '}
                <b>
                    <i>There is no way to mask canvas elements right now so please make sure they are free of PII.</i>
                </b>
            </p>
            <AccessControlAction
                resourceType={AccessControlResourceType.SessionRecording}
                minAccessLevel={AccessControlLevel.Editor}
            >
                <LemonSwitch
                    data-attr="opt-in-capture-canvas-switch"
                    onChange={(checked) => {
                        updateCurrentTeam({
                            session_replay_config: {
                                ...currentTeam?.session_replay_config,
                                record_canvas: checked,
                            },
                        })
                    }}
                    label={<LemonLabel>Capture canvas elements</LemonLabel>}
                    bordered
                    checked={
                        currentTeam?.session_replay_config ? !!currentTeam?.session_replay_config?.record_canvas : false
                    }
                    disabledReason={
                        !currentTeam?.session_recording_opt_in ? 'Session replay must be enabled' : undefined
                    }
                    loading={currentTeamLoading}
                />
            </AccessControlAction>
        </div>
    )
}

function PayloadWarning(): JSX.Element {
    return (
        <>
            <p>
                We automatically scrub some sensitive information from network headers and request and response bodies.
            </p>{' '}
            <p>
                If they could contain sensitive data, you should provide a function to mask the data when you initialise
                PostHog.{' '}
                <Link
                    to="https://posthog.com/docs/session-replay/network-recording#sensitive-information"
                    target="blank"
                >
                    Learn how to mask header and body values in our docs
                </Link>
            </p>
        </>
    )
}

export function NetworkCaptureSettings(): JSX.Element {
    const { updateCurrentTeam } = useActions(teamLogic)
    const { currentTeam, currentTeamLoading } = useValues(teamLogic)

    return (
        <>
            <div className="flex flex-row justify-between">
                <h3>Capture requests</h3>
                <SupportedPlatforms config={FEATURE_SUPPORT.sessionReplayCaptureRequests} />
            </div>
            <p>
                Capture performance and network data with your session recordings. You’ll see requests and timings right
                in the recording player to help debug issues faster. Mobile session replay supports this too —{' '}
                <Link to="https://posthog.com/docs/session-replay/network-recording" target="_blank">
                    just configure it in your app’s code.
                </Link>
            </p>

            <AccessControlAction
                resourceType={AccessControlResourceType.SessionRecording}
                minAccessLevel={AccessControlLevel.Editor}
            >
                <LemonSwitch
                    data-attr="opt-in-capture-performance-switch"
                    onChange={(checked) => {
                        updateCurrentTeam({ capture_performance_opt_in: checked })
                    }}
                    label="Capture network requests"
                    bordered
                    checked={!!currentTeam?.capture_performance_opt_in}
                    disabledReason={
                        !currentTeam?.session_recording_opt_in ? 'Session replay must be enabled' : undefined
                    }
                    loading={currentTeamLoading}
                />
            </AccessControlAction>

            <div className="mt-4">
                <div className="flex flex-row justify-between">
                    <h3>Capture headers and payloads</h3>
                    <SupportedPlatforms config={FEATURE_SUPPORT.sessionReplayCaptureHeadersAndPayloads} />
                </div>
                <p>
                    When network capture’s on, we’ll always record request timings. Use these options to also capture
                    headers and payloads if you need them.{' '}
                    <Link to="https://posthog.com/docs/session-replay/network-recording" target="blank">
                        Learn how to mask header and payload values in our docs
                    </Link>
                </p>

                <div className="flex flex-row gap-x-2">
                    <AccessControlAction
                        resourceType={AccessControlResourceType.SessionRecording}
                        minAccessLevel={AccessControlLevel.Editor}
                    >
                        <LemonSwitch
                            data-attr="opt-in-capture-network-headers-switch"
                            onChange={(checked) => {
                                if (checked) {
                                    LemonDialog.open({
                                        maxWidth: '650px',
                                        title: 'Network header capture',
                                        description: <PayloadWarning />,
                                        primaryButton: {
                                            'data-attr': 'network-header-capture-accept-warning-and-enable',
                                            children: 'Enable header capture',
                                            onClick: () => {
                                                updateCurrentTeam({
                                                    session_recording_network_payload_capture_config: {
                                                        ...currentTeam?.session_recording_network_payload_capture_config,
                                                        recordHeaders: true,
                                                    },
                                                })
                                            },
                                        },
                                    })
                                } else {
                                    updateCurrentTeam({
                                        session_recording_network_payload_capture_config: {
                                            ...currentTeam?.session_recording_network_payload_capture_config,
                                            recordHeaders: checked,
                                        },
                                    })
                                }
                            }}
                            label="Capture headers"
                            bordered
                            checked={
                                currentTeam?.session_recording_opt_in
                                    ? !!currentTeam?.session_recording_network_payload_capture_config?.recordHeaders
                                    : false
                            }
                            disabledReason={
                                !currentTeam?.session_recording_opt_in || !currentTeam?.capture_performance_opt_in
                                    ? 'session and network performance capture must be enabled'
                                    : undefined
                            }
                            loading={currentTeamLoading}
                        />
                    </AccessControlAction>
                    <AccessControlAction
                        resourceType={AccessControlResourceType.SessionRecording}
                        minAccessLevel={AccessControlLevel.Editor}
                    >
                        <LemonSwitch
                            data-attr="opt-in-capture-network-body-switch"
                            onChange={(checked) => {
                                if (checked) {
                                    LemonDialog.open({
                                        maxWidth: '650px',
                                        title: 'Network body capture',
                                        description: <PayloadWarning />,
                                        primaryButton: {
                                            'data-attr': 'network-payload-capture-accept-warning-and-enable',
                                            children: 'Enable body capture',
                                            onClick: () => {
                                                updateCurrentTeam({
                                                    session_recording_network_payload_capture_config: {
                                                        ...currentTeam?.session_recording_network_payload_capture_config,
                                                        recordBody: true,
                                                    },
                                                })
                                            },
                                        },
                                    })
                                } else {
                                    updateCurrentTeam({
                                        session_recording_network_payload_capture_config: {
                                            ...currentTeam?.session_recording_network_payload_capture_config,
                                            recordBody: false,
                                        },
                                    })
                                }
                            }}
                            label="Capture body"
                            bordered
                            checked={
                                currentTeam?.session_recording_opt_in
                                    ? !!currentTeam?.session_recording_network_payload_capture_config?.recordBody
                                    : false
                            }
                            disabledReason={
                                !currentTeam?.session_recording_opt_in || !currentTeam?.capture_performance_opt_in
                                    ? 'session and network performance capture must be enabled'
                                    : undefined
                            }
                            loading={currentTeamLoading}
                        />
                    </AccessControlAction>
                </div>
            </div>
        </>
    )
}

/**
 * @deprecated use ReplayTriggers instead, this is only presented to teams that have these settings set
 * @class
 */
export function ReplayAuthorizedDomains(): JSX.Element {
    return (
        <div className="gap-y-2">
            <SupportedPlatforms config={FEATURE_SUPPORT.sessionReplayAuthorizedDomains} />
            <LemonBanner type="warning">
                <strong>This setting is now deprecated and cannot be updated.</strong> Instead we recommend deleting the
                domains below and using URL triggers in your recording conditions to control which domains you record.
            </LemonBanner>
            <p>
                Domains and wildcard subdomains are allowed (e.g. <code>https://*.example.com</code>). However,
                wildcarded top-level domains cannot be used (for security reasons).
            </p>
            <AuthorizedUrlList type={AuthorizedUrlListType.RECORDING_DOMAINS} showLaunch={false} allowAdd={false} />
        </div>
    )
}

export function ReplayMaskingSettings(): JSX.Element {
    const { updateCurrentTeam } = useActions(teamLogic)
    const { currentTeam, currentTeamLoading } = useValues(teamLogic)

    const handleMaskingChange = (level: SessionRecordingMaskingLevel): void => {
        updateCurrentTeam({
            session_recording_masking_config: getMaskingConfigFromLevel(level),
        })
    }

    const maskingConfig = {
        maskAllInputs: currentTeam?.session_recording_masking_config?.maskAllInputs ?? true,
        maskTextSelector: currentTeam?.session_recording_masking_config?.maskTextSelector,
        blockSelector: currentTeam?.session_recording_masking_config?.blockSelector,
    }

    const maskingLevel = getMaskingLevelFromConfig(maskingConfig)

    return (
        <div>
            <SupportedPlatforms config={FEATURE_SUPPORT.sessionReplayMasking} />
            <p>Choose what data gets masked in your session recordings.</p>
            <p>
                For more control (or to adjust masking on other platforms), set it up directly in your code{' '}
                <Link to="https://posthog.com/docs/session-replay/privacy" target="_blank">
                    Learn more
                </Link>
            </p>
            <AccessControlAction
                resourceType={AccessControlResourceType.SessionRecording}
                minAccessLevel={AccessControlLevel.Editor}
            >
                <LemonSelect
                    value={maskingLevel}
                    onChange={(val) => val && handleMaskingChange(val)}
                    options={[
                        { value: 'total-privacy', label: 'Total privacy (mask all text/images)' },
                        { value: 'normal', label: 'Normal (mask inputs but not text/images)' },
                        { value: 'free-love', label: 'Free love (mask only passwords)' },
                    ]}
                    loading={currentTeamLoading}
                />
            </AccessControlAction>
        </div>
    )
}

export function ReplayDataRetentionSettings(): JSX.Element {
    const { updateCurrentTeam } = useActions(teamLogic)
    const { currentTeam, currentTeamLoading } = useValues(teamLogic)
    const { currentOrganization } = useValues(organizationLogic)
    const retentionFeature = currentOrganization?.available_product_features?.find(
        (feature) => feature.key === 'session_replay_data_retention'
    )
    const hasMaxRetentionEntitlement =
        retentionFeature &&
        retentionFeature?.unit?.startsWith('month') &&
        retentionFeature?.limit &&
        retentionFeature?.limit >= 60
    const currentRetention = currentTeam?.session_recording_retention_period || '30d'

    const renderOptions = (loading: boolean): LemonSegmentedButtonOption<SessionRecordingRetentionPeriod>[] => {
        const disabledReason = loading ? 'Loading...' : undefined
        const options = [
            {
                value: '30d' as SessionRecordingRetentionPeriod,
                icon: <IconClock />,
                label: '30 days',
                'data-attr': 'session-recording-retention-button-30d',
                disabledReason,
            },
            {
                value: '90d' as SessionRecordingRetentionPeriod,
                icon: <IconHourglass />,
                label: '90 days',
                disabledReason: 'Only available on the pay-as-you-go plan',
                'data-attr': 'session-recording-retention-button-90d',
            },
            {
                value: '1y' as SessionRecordingRetentionPeriod,
                icon: <IconCalendar />,
                label: '1 year (365 days)',
                disabledReason: 'Only available with the Boost or Scale packages',
                'data-attr': 'session-recording-retention-button-1y',
            },
            {
                value: '5y' as SessionRecordingRetentionPeriod,
                icon: <IconInfinity />,
                label: '5 years (1825 days)',
                disabledReason: 'Only available with the Enterprise package',
                'data-attr': 'session-recording-retention-button-5y',
            },
        ]

        if (
            retentionFeature &&
            retentionFeature?.unit?.startsWith('month') &&
            retentionFeature?.limit &&
            retentionFeature?.limit > 1
        ) {
            if (retentionFeature.limit >= 3) {
                options[1].disabledReason = disabledReason ?? ''
            }

            if (retentionFeature.limit >= 12) {
                options[2].disabledReason = disabledReason ?? ''
            }

            if (retentionFeature.limit >= 60) {
                options[3].disabledReason = disabledReason ?? ''
            }
        }

        return options
    }

    const handleRetentionChange = (retention_period: SessionRecordingRetentionPeriod): void => {
        updateCurrentTeam({
            session_recording_retention_period: retention_period,
        })
    }

    return (
        <div>
            <p>This controls how long your recordings are stored.</p>
            <p>
                Altering this setting will only affect the retention period for future recordings.{' '}
                <Link to="https://posthog.com/docs/session-replay/data-retention" target="_blank">
                    Learn more
                </Link>
            </p>
            <AccessControlAction
                resourceType={AccessControlResourceType.SessionRecording}
                minAccessLevel={AccessControlLevel.Editor}
                userAccessLevel={getAppContext()?.resource_access_control?.[AccessControlResourceType.SessionRecording]}
            >
                <LemonSegmentedButton
                    value={currentRetention}
                    onChange={(val) => val && handleRetentionChange(val)}
                    options={renderOptions(currentTeamLoading)}
                />
            </AccessControlAction>
            {!hasMaxRetentionEntitlement && (
                <p className="mt-4">
                    Need longer data retention? Head over to our{' '}
                    <Link to={urls.organizationBilling()} target="_blank">
                        billing page
                    </Link>{' '}
                    to upgrade your package.{' '}
                </p>
            )}
        </div>
    )
}

export function ReplayGeneral(): JSX.Element {
    const { updateCurrentTeam } = useActions(teamLogic)
    const { currentTeam, currentTeamLoading } = useValues(teamLogic)
    const [showSurvey, setShowSurvey] = useState<boolean>(false)

    /**
     * Handle the opt-in change
     * @param checked
     */
    const handleOptInChange = (checked: boolean): void => {
        updateCurrentTeam({
            session_recording_opt_in: checked,
        })

        //If the user opts out, we show the survey
        setShowSurvey(!checked)
    }

    return (
        <div className="flex flex-col gap-4">
            <div>
                <p>
                    Watch recordings of how users interact with your web app to see what can be improved.{' '}
                    <Link
                        to="https://posthog.com/docs/user-guides/recordings?utm_campaign=session-recording&utm_medium=in-product"
                        target="_blank"
                    >
                        Check out our docs
                    </Link>
                </p>
                <AccessControlAction
                    resourceType={AccessControlResourceType.SessionRecording}
                    minAccessLevel={AccessControlLevel.Editor}
                >
                    <LemonSwitch
                        data-attr="opt-in-session-recording-switch"
                        onChange={(checked) => {
                            handleOptInChange(checked)
                        }}
                        label="Record user sessions"
                        bordered
                        checked={!!currentTeam?.session_recording_opt_in}
                        loading={currentTeamLoading}
                    />
                </AccessControlAction>

                {showSurvey && <InternalMultipleChoiceSurvey surveyId={SESSION_RECORDING_OPT_OUT_SURVEY_ID} />}
            </div>
            <LogCaptureSettings />
            <CanvasCaptureSettings />
        </div>
    )
}<|MERGE_RESOLUTION|>--- conflicted
+++ resolved
@@ -35,113 +35,6 @@
     type SessionRecordingRetentionPeriod,
 } from '~/types'
 
-<<<<<<< HEAD
-interface SupportedPlatformProps {
-    note?: ReactNode
-    label: string
-    supportedSinceVersion: false | string
-}
-
-function SupportedPlatform(props: SupportedPlatformProps): JSX.Element {
-    const node = (
-        <div
-            className={cn(
-                props.supportedSinceVersion ? 'bg-fill-success-highlight' : 'bg-fill-warning-highlight',
-                'px-1 py-0.5 h-full flex items-center gap-1',
-                props.note && props.supportedSinceVersion && 'cursor-help'
-            )}
-        >
-            {props.note ? <IconInfo /> : props.supportedSinceVersion ? <IconCheck /> : <IconX />} {props.label}
-        </div>
-    )
-    let tooltip = null
-    if (props.supportedSinceVersion || props.note) {
-        tooltip = (
-            <div className="flex flex-col gap-1 cursor-help">
-                {props.supportedSinceVersion && <div>Since version {props.supportedSinceVersion}</div>}
-                {props.note && <div>{props.note}</div>}
-            </div>
-        )
-    }
-    if (tooltip) {
-        return (
-            <Tooltip delayMs={200} title={tooltip}>
-                {node}
-            </Tooltip>
-        )
-    }
-    return node
-}
-
-export const SupportedPlatforms = memo(function SupportedPlatforms(props: {
-    web?: false | { note?: ReactNode; version?: string }
-    android?: false | { note?: ReactNode; version?: string }
-    ios?: false | { note?: ReactNode; version?: string }
-    reactNative?: false | { note?: ReactNode; version?: string }
-    flutter?: false | { note?: ReactNode; version?: string }
-}): JSX.Element | null {
-    const allSupported = props && Object.keys(props).length === 5 && Object.values(props).every((value) => !!value)
-    return allSupported ? null : (
-        <div className="text-xs inline-flex flex-row bg-card rounded items-center border overflow-hidden mb-2 w-fit">
-            <Tooltip delayMs={200} title="We support lots of platforms! But not every feature works everywhere (yet)">
-                <span className="px-1 py-0.5 font-semibold cursor-help">Supported platforms:</span>
-            </Tooltip>
-            <LemonDivider vertical className="h-full" />
-            <SupportedPlatform
-                note={isObject(props.web) ? props.web.note : undefined}
-                label="Web"
-                supportedSinceVersion={
-                    isObject(props.web) && typeof props.web?.version === 'string' ? props.web.version : false
-                }
-            />
-
-            <LemonDivider vertical className="h-full" />
-            <SupportedPlatform
-                note={isObject(props.android) ? props.android.note : undefined}
-                label="Android"
-                supportedSinceVersion={
-                    isObject(props.android) && typeof props.android?.version === 'string'
-                        ? props.android.version
-                        : false
-                }
-            />
-
-            <LemonDivider vertical className="h-full" />
-            <SupportedPlatform
-                note={isObject(props.ios) ? props.ios.note : undefined}
-                label="iOS"
-                supportedSinceVersion={
-                    isObject(props.ios) && typeof props.ios?.version === 'string' ? props.ios.version : false
-                }
-            />
-
-            <LemonDivider vertical className="h-full" />
-            <SupportedPlatform
-                note={isObject(props.reactNative) ? props.reactNative.note : undefined}
-                label="React Native"
-                supportedSinceVersion={
-                    isObject(props.reactNative) && typeof props.reactNative?.version === 'string'
-                        ? props.reactNative.version
-                        : false
-                }
-            />
-
-            <LemonDivider vertical className="h-full" />
-            <SupportedPlatform
-                note={isObject(props.flutter) ? props.flutter.note : undefined}
-                label="Flutter"
-                supportedSinceVersion={
-                    isObject(props.flutter) && typeof props.flutter?.version === 'string'
-                        ? props.flutter.version
-                        : false
-                }
-            />
-        </div>
-    )
-})
-
-=======
->>>>>>> 4434dcf4
 export function Since(props: {
     web?: false | { version?: string }
     android?: false | { version?: string }
