--- conflicted
+++ resolved
@@ -1,6 +1,6 @@
 import { IconPlus } from '@posthog/icons'
-<<<<<<< HEAD
 import {
+    LemonBanner,
     LemonButton,
     LemonSegmentedButton,
     LemonSegmentedButtonOption,
@@ -10,9 +10,6 @@
     Link,
     Spinner,
 } from '@posthog/lemon-ui'
-=======
-import { LemonBanner, LemonButton, LemonSelect, LemonSwitch, LemonTag, Link } from '@posthog/lemon-ui'
->>>>>>> 2959f888
 import { useActions, useValues } from 'kea'
 import { AuthorizedUrlList } from 'lib/components/AuthorizedUrlList/AuthorizedUrlList'
 import { AuthorizedUrlListType } from 'lib/components/AuthorizedUrlList/authorizedUrlListLogic'
