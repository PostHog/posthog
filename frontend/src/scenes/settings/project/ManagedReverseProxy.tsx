--- conflicted
+++ resolved
@@ -16,16 +16,7 @@
 import { Form } from 'kea-forms'
 import { CodeSnippet, Language } from 'lib/components/CodeSnippet'
 import { PayGateMini } from 'lib/components/PayGateMini/PayGateMini'
-<<<<<<< HEAD
-import { RestrictedArea, RestrictionScope } from 'lib/components/RestrictedArea'
-=======
-import {
-    RestrictedArea,
-    RestrictedComponentProps,
-    RestrictionScope,
-    useRestrictedArea,
-} from 'lib/components/RestrictedArea'
->>>>>>> 8f525791
+import { RestrictedArea, RestrictionScope, useRestrictedArea } from 'lib/components/RestrictedArea'
 import { OrganizationMembershipLevel } from 'lib/constants'
 import { LemonField } from 'lib/lemon-ui/LemonField'
 import { LemonMarkdown } from 'lib/lemon-ui/LemonMarkdown'
@@ -154,11 +145,7 @@
                             There is a maximum of {MAX_PROXY_RECORDS} records allowed per organization
                         </LemonBanner>
                     ) : (
-<<<<<<< HEAD
                         <div className="flex space-y-2">
-=======
-                        <div className="inline-flex space-y-2">
->>>>>>> 8f525791
                             <RestrictedArea
                                 Component={({ isRestricted, restrictionReason }) => (
                                     <LemonButton
