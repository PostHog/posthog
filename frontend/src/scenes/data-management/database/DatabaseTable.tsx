--- conflicted
+++ resolved
@@ -4,17 +4,12 @@
 import { LemonTable } from 'lib/lemon-ui/LemonTable'
 import { LemonTag, LemonTagType } from 'lib/lemon-ui/LemonTag/LemonTag'
 import { Link } from 'lib/lemon-ui/Link'
-<<<<<<< HEAD
-import { ViewLinkDeleteButton } from 'scenes/data-warehouse/ViewLinkModal'
-=======
 import { deleteWithUndo } from 'lib/utils/deleteWithUndo'
 import { useCallback } from 'react'
 import { dataWarehouseJoinsLogic } from 'scenes/data-warehouse/external/dataWarehouseJoinsLogic'
 import { dataWarehouseSceneLogic } from 'scenes/data-warehouse/external/dataWarehouseSceneLogic'
-import { DatabaseTableListRow } from 'scenes/data-warehouse/types'
 import { viewLinkLogic } from 'scenes/data-warehouse/viewLinkLogic'
 import { teamLogic } from 'scenes/teamLogic'
->>>>>>> 1efb4c70
 import { urls } from 'scenes/urls'
 
 import { DatabaseSchemaTable, DatabaseSerializedFieldType } from '~/queries/schema'
@@ -48,7 +43,7 @@
     const { toggleEditJoinModal } = useActions(viewLinkLogic)
     const { joins, joinsLoading } = useValues(dataWarehouseJoinsLogic)
     const { loadJoins } = useActions(dataWarehouseJoinsLogic)
-    const { loadDataWarehouse, loadDatabase } = useActions(dataWarehouseSceneLogic)
+    const { loadDatabase } = useActions(dataWarehouseSceneLogic)
 
     const join = joins.find((n) => n.source_table_name === tableName && n.field_name === fieldName)
 
@@ -72,7 +67,6 @@
                                     name: `${join.field_name} on ${join.source_table_name}`,
                                 },
                                 callback: () => {
-                                    loadDataWarehouse()
                                     loadDatabase()
                                     loadJoins()
                                 },
@@ -90,18 +84,13 @@
 }
 
 export function DatabaseTable({ table, tables, inEditSchemaMode, schemaOnChange }: DatabaseTableProps): JSX.Element {
-<<<<<<< HEAD
     const dataSource = Object.values(tables.find(({ name }) => name === table)?.fields ?? {})
-=======
-    const { externalTables, allTablesLoading } = useValues(dataWarehouseSceneLogic)
-
-    const dataSource = tables.find(({ name }) => name === table)?.columns ?? []
->>>>>>> 1efb4c70
+    const { dataWarehouseTables, databaseLoading } = useValues(dataWarehouseSceneLogic)
 
     return (
         <LemonTable
             dataSource={dataSource}
-            loading={allTablesLoading}
+            loading={databaseLoading}
             disableTableWhileLoading={false}
             columns={[
                 {
@@ -202,24 +191,16 @@
                     dataIndex: 'type',
                     render: function RenderActions(_, data) {
                         if (data.type === 'view') {
-<<<<<<< HEAD
-                            return (
-                                <div className="flex flex-row justify-between">
-                                    <ViewLinkDeleteButton table={table} column={data.name} />
-                                </div>
-                            )
-=======
-                            return <JoinsMoreMenu tableName={table} fieldName={data.key} />
+                            return <JoinsMoreMenu tableName={table} fieldName={data.name} />
                         }
 
                         if (data.type === 'lazy_table' && data.table) {
-                            const isJoiningTableExternalTable = !!externalTables.find((n) => n.name === data.table)
-                            const isSourceExternalTable = !!externalTables.find((n) => n.name === table)
+                            const isJoiningTableExternalTable = !!dataWarehouseTables.find((n) => n.name === data.table)
+                            const isSourceExternalTable = !!dataWarehouseTables.find((n) => n.name === table)
 
                             if (isJoiningTableExternalTable || isSourceExternalTable) {
-                                return <JoinsMoreMenu tableName={table} fieldName={data.key} />
+                                return <JoinsMoreMenu tableName={table} fieldName={data.name} />
                             }
->>>>>>> 1efb4c70
                         }
 
                         return null
