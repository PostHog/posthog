--- conflicted
+++ resolved
@@ -22,19 +22,9 @@
 const { TextArea } = Input
 
 export function Annotations(): JSX.Element {
-<<<<<<< HEAD
-    const { currentTeamId } = useValues(teamLogic)
-    const { annotations, annotationsLoading, next, loadingNext } = useValues(
-        annotationsTableLogic({ teamId: currentTeamId })
-    )
-    const { updateAnnotation, deleteAnnotation, loadAnnotationsNext, restoreAnnotation } = useActions(
-        annotationsTableLogic({ teamId: currentTeamId })
-    )
-=======
     const { annotations, annotationsLoading, next, loadingNext } = useValues(annotationsTableLogic)
     const { updateAnnotation, deleteAnnotation, loadAnnotationsNext, restoreAnnotation } =
         useActions(annotationsTableLogic)
->>>>>>> 9142386d
     const { createGlobalAnnotation } = useActions(annotationsModel)
     const [open, setOpen] = useState(false)
     const [selectedAnnotation, setSelected] = useState(null as AnnotationType | null)
