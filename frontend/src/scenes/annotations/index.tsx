--- conflicted
+++ resolved
@@ -1,9 +1,5 @@
 import React, { useState, useEffect, HTMLAttributes } from 'react'
 import { useValues, useActions } from 'kea'
-<<<<<<< HEAD
-=======
-import { Tag, Button, Modal, Row, Menu, Dropdown } from 'antd'
->>>>>>> 54de02fc
 import { annotationsModel } from '~/models/annotationsModel'
 import { annotationsTableLogic } from './logic'
 
@@ -17,15 +13,11 @@
 import { TZLabel } from 'lib/components/TimezoneAware'
 import { LemonButton } from 'lib/components/LemonButton'
 import { DatePicker } from 'lib/components/DatePicker'
-<<<<<<< HEAD
 import { LemonModal } from 'lib/components/LemonModal'
 import { LemonSelect } from 'lib/components/LemonSelect'
 import { LemonTextArea } from 'lib/components/LemonTextArea/LemonTextArea'
 import { LemonTag } from 'lib/components/LemonTag/LemonTag'
 import { IconDelete, IconOrganization, IconProject, IconUndo } from 'lib/components/icons'
-=======
-import { LemonTextArea } from '@posthog/lemon-ui'
->>>>>>> 54de02fc
 
 export const scene: SceneExport = {
     component: Annotations,
@@ -328,7 +320,6 @@
                     />
                 </div>
             )}
-<<<<<<< HEAD
             {modalMode === ModalMode.EDIT && <div>Change existing annotation text</div>}
             <LemonTextArea
                 data-attr="create-annotation-input"
@@ -336,15 +327,7 @@
                 className="mt-4 mb-8"
                 rows={4}
                 value={textInput}
-                onChange={(text): void => setTextInput(text)}
-=======
-            <LemonTextArea
-                data-attr="create-annotation-input"
-                maxLength={300}
-                rows={4}
-                value={textInput}
                 onChange={setTextInput}
->>>>>>> 54de02fc
             />
         </LemonModal>
     )
