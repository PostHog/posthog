--- conflicted
+++ resolved
@@ -118,8 +118,6 @@
         },
     ]
 
-<<<<<<< HEAD
-=======
     const options = [
         { label: 'All types', value: 'all' },
         {
@@ -129,7 +127,6 @@
         { label: FeatureFlagReleaseType.Variants, value: FeatureFlagReleaseType.Variants },
     ]
 
->>>>>>> 8b8cedf0
     return (
         <>
             <div className="flex justify-between mb-4">
@@ -144,20 +141,7 @@
                         <b>Type</b>
                     </span>
                     <LemonSelect
-<<<<<<< HEAD
-                        options={
-                            [
-                                { label: 'All types', value: 'all' },
-                                {
-                                    label: FeatureFlagReleaseType.ReleaseToggle,
-                                    value: FeatureFlagReleaseType.ReleaseToggle,
-                                },
-                                { label: FeatureFlagReleaseType.Variants, value: FeatureFlagReleaseType.Variants },
-                            ] as { label: string; value: string }[]
-                        }
-=======
                         options={options}
->>>>>>> 8b8cedf0
                         onChange={(type) => {
                             if (type) {
                                 if (type === 'all') {
