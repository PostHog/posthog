import { actions, connect, kea, key, listeners, path, props, reducers, selectors } from 'kea'
import { loaders } from 'kea-loaders'
import { urlToAction } from 'kea-router'

import api from 'lib/api'
import { toParams } from 'lib/utils'
import { FeatureFlagsFilters, featureFlagsLogic } from 'scenes/feature-flags/featureFlagsLogic'
import { projectLogic } from 'scenes/projectLogic'
import { urls } from 'scenes/urls'

import { FeatureFlagReleaseType, FeatureFlagType } from '~/types'

import { FeatureFlagMatchReason } from './RelatedFeatureFlags'
import type { relatedFeatureFlagsLogicType } from './relatedFeatureFlagsLogicType'

export interface RelatedFeatureFlag extends FeatureFlagType {
    value: boolean | string
    evaluation: FeatureFlagEvaluationType
}

export interface FeatureFlagEvaluationType {
    reason: FeatureFlagMatchReason
    condition_index?: number
}

export interface RelatedFeatureFlagResponse {
    [key: string]: {
        value: boolean | string
        evaluation: FeatureFlagEvaluationType
    }
}

export interface RelatedFlagsFilters {
    type?: string
    active?: string
    reason?: string
}

export const relatedFeatureFlagsLogic = kea<relatedFeatureFlagsLogicType>([
    path(['scenes', 'persons', 'relatedFeatureFlagsLogic']),
    props(
        {} as {
            distinctId: string | null
            groupTypeIndex?: number
            groups?: { [key: string]: string }
        }
    ),
    key((props) => `${props.distinctId}`),
    connect(() => ({
        values: [
            projectLogic,
            ['currentProjectId'],
            featureFlagsLogic,
            ['featureFlags', 'pagination', 'featureFlagsLoading'],
        ],
<<<<<<< HEAD
        actions: [featureFlagsLogic, ['setFeatureFlagsFilters', 'loadFeatureFlagsSuccess']],
=======
        actions: [featureFlagsLogic, ['setFeatureFlagsFilters', 'loadFeatureFlags']],
>>>>>>> 5b4fd0e2
    })),
    actions({
        setSearchTerm: (searchTerm: string) => {
            featureFlagsLogic.actions.setFeatureFlagsFilters({ search: searchTerm })
            return { searchTerm }
        },
        setFilters: (filters: Partial<RelatedFlagsFilters>, replace?: boolean) => ({ filters, replace }),
        loadRelatedFeatureFlags: true,
    }),
    loaders(({ values, props, actions }) => ({
        relatedFeatureFlags: [
            null as RelatedFeatureFlagResponse | null,
            {
                loadRelatedFeatureFlags: async () => {
                    actions.loadFeatureFlags()
                    const response = await api.get(
                        `api/projects/${values.currentProjectId}/feature_flags/evaluation_reasons?${toParams({
                            ...(props.distinctId ? { distinct_id: props.distinctId } : {}),
                            ...(props.groups ? { groups: props.groups } : {}),
                        })}`
                    )
                    return response
                },
            },
        ],
    })),
    reducers({
        searchTerm: [
            '',
            {
                setSearchTerm: (_, { searchTerm }) => searchTerm,
            },
        ],
        filters: [
            {} as Partial<RelatedFlagsFilters>,
            {
                setFilters: (state, { filters, replace }) => {
                    if (replace) {
                        return { ...filters }
                    }
                    return { ...state, ...filters }
                },
            },
        ],
    }),
    selectors(({ props, selectors }) => ({
        isLoading: [
            () => [selectors.relatedFeatureFlagsLoading, featureFlagsLogic.selectors.featureFlagsLoading],
            (relatedLoading: boolean, featureFlagsLoading: boolean): boolean => {
                return relatedLoading || featureFlagsLoading
            },
        ],
        mappedRelatedFeatureFlags: [
            (selectors) => [selectors.relatedFeatureFlags, selectors.featureFlags],
            (relatedFlags, featureFlags): RelatedFeatureFlag[] => {
                if (relatedFlags && featureFlags) {
                    let flags = featureFlags.results
                        .map((flag) => ({ ...relatedFlags[flag.key], ...flag }))
                        .filter((flag) => flag.evaluation !== undefined)

                    // return related feature flags for group property targeting or person property targeting, but not both
                    if (props.groupTypeIndex !== undefined && props.groups && Object.keys(props.groups).length > 0) {
                        flags = flags.filter(
                            (flag) =>
                                flag.filters.aggregation_group_type_index !== undefined &&
                                flag.filters.aggregation_group_type_index !== null &&
                                flag.filters.aggregation_group_type_index === props.groupTypeIndex
                        )
                    } else {
                        flags = flags.filter(
                            (flag) =>
                                flag.filters.aggregation_group_type_index === undefined ||
                                flag.filters.aggregation_group_type_index === null
                        )
                    }

                    return flags
                }
                return []
            },
        ],
        filteredMappedFlags: [
            (selectors) => [selectors.mappedRelatedFeatureFlags, selectors.filters],
            (featureFlags, filters: Partial<RelatedFlagsFilters>) => {
                if (Object.keys(filters).length === 0) {
                    return featureFlags
                }

                const { reason } = filters
                let filteredFlags = featureFlags
                if (reason) {
                    filteredFlags = filteredFlags.filter((flag) =>
                        reason === 'not matched'
                            ? flag.evaluation.reason !== FeatureFlagMatchReason.ConditionMatch
                            : flag.evaluation.reason === FeatureFlagMatchReason.ConditionMatch
                    )
                }
                return filteredFlags
            },
        ],
    })),
    listeners(({ values, actions }) => ({
        setFilters: ({ filters, replace }) => {
            const apiFilters: FeatureFlagsFilters = {}

            if (replace) {
                const currentFilters = values.filters

                if (!('type' in filters) && currentFilters.type) {
                    apiFilters.type = undefined
                }

                if (!('active' in filters) && currentFilters.active) {
                    apiFilters.active = undefined
                }
            }

            if ('type' in filters && filters.type !== undefined) {
                if (filters.type === FeatureFlagReleaseType.ReleaseToggle) {
                    apiFilters.type = 'boolean'
                } else if (filters.type === FeatureFlagReleaseType.Variants) {
                    apiFilters.type = 'multivariant'
                }
            }

            if ('active' in filters && filters.active !== undefined) {
                apiFilters.active = filters.active
            }

            if (Object.keys(apiFilters).length > 0 || replace) {
                actions.setFeatureFlagsFilters({ ...apiFilters, page: 1 }, replace)
            }
        },
<<<<<<< HEAD
        loadFeatureFlagsSuccess: () => {
            actions.loadRelatedFeatureFlags()
        },
=======
>>>>>>> 5b4fd0e2
    })),
    urlToAction(({ actions }) => ({
        [urls.personByUUID('*', false)]: async (_, searchParams) => {
            const page = searchParams['page']
            if (page !== undefined) {
                actions.setFeatureFlagsFilters({ page: parseInt(page) })
            }
        },
    })),
    events(({ actions }) => ({
        afterMount: () => {
            actions.loadRelatedFeatureFlags()
        },
    })),
])<|MERGE_RESOLUTION|>--- conflicted
+++ resolved
@@ -1,4 +1,4 @@
-import { actions, connect, kea, key, listeners, path, props, reducers, selectors } from 'kea'
+import { actions, connect, events, kea, key, listeners, path, props, reducers, selectors } from 'kea'
 import { loaders } from 'kea-loaders'
 import { urlToAction } from 'kea-router'
 
@@ -53,11 +53,7 @@
             featureFlagsLogic,
             ['featureFlags', 'pagination', 'featureFlagsLoading'],
         ],
-<<<<<<< HEAD
-        actions: [featureFlagsLogic, ['setFeatureFlagsFilters', 'loadFeatureFlagsSuccess']],
-=======
         actions: [featureFlagsLogic, ['setFeatureFlagsFilters', 'loadFeatureFlags']],
->>>>>>> 5b4fd0e2
     })),
     actions({
         setSearchTerm: (searchTerm: string) => {
@@ -191,12 +187,6 @@
                 actions.setFeatureFlagsFilters({ ...apiFilters, page: 1 }, replace)
             }
         },
-<<<<<<< HEAD
-        loadFeatureFlagsSuccess: () => {
-            actions.loadRelatedFeatureFlags()
-        },
-=======
->>>>>>> 5b4fd0e2
     })),
     urlToAction(({ actions }) => ({
         [urls.personByUUID('*', false)]: async (_, searchParams) => {
