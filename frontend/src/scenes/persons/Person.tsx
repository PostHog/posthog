--- conflicted
+++ resolved
@@ -177,10 +177,6 @@
                                 showEventFilter: true,
                                 showPropertyFilter: true,
                             }}
-<<<<<<< HEAD
-                            setQueryLocally
-=======
->>>>>>> cd120ce3
                         />
                     ) : (
                         <EventsTable
