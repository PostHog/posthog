--- conflicted
+++ resolved
@@ -164,37 +164,7 @@
                     return person
                 },
                 loadPersonUUID: async ({ uuid }): Promise<PersonType | null> => {
-<<<<<<< HEAD
                     const response = await hogqlQuery(getHogqlQueryStringForPersonId(), { id: uuid }, 'blocking')
-=======
-                    const response = await hogqlQuery(
-                        hogql`SELECT
-                            id,
-                            groupArray(101)(pdi2.distinct_id) as distinct_ids,
-                            properties,
-                            is_identified,
-                            created_at
-                        FROM persons
-                        LEFT JOIN (
-                            SELECT
-                                pdi2.distinct_id,
-                                argMax(pdi2.person_id, pdi2.version) AS person_id
-                            FROM raw_person_distinct_ids pdi2
-                            WHERE pdi2.distinct_id IN (
-                                    SELECT distinct_id
-                                    FROM raw_person_distinct_ids
-                                    WHERE person_id = {id}
-                                )
-                            GROUP BY pdi2.distinct_id
-                            HAVING argMax(pdi2.is_deleted, pdi2.version) = 0
-                                AND argMax(pdi2.person_id, pdi2.version) = {id}
-                        ) AS pdi2 ON pdi2.person_id = persons.id
-                        WHERE persons.id = {id}
-                        GROUP BY id, properties, is_identified, created_at`,
-                        { id: uuid },
-                        'blocking'
-                    )
->>>>>>> ac5447cd
                     const row = response?.results?.[0]
                     if (row) {
                         const person: PersonType = {
