--- conflicted
+++ resolved
@@ -47,14 +47,9 @@
         ],
     }),
 
-<<<<<<< HEAD
     listeners: ({ sharedListeners, actions, values }) => ({
-        saveCohort: async ({ cohortParams, filterParams }) => {
+        saveCohort: async ({ cohortParams, filterParams }, breakpoint) => {
             let cohort = { ...values.cohort, ...cohortParams }
-=======
-    listeners: ({ sharedListeners, actions }) => ({
-        saveCohort: async ({ cohort }, breakpoint) => {
->>>>>>> 3a6ffad2
             const cohortFormData = new FormData()
             for (const [key, value] of Object.entries(cohort)) {
                 if (key === 'groups') {
