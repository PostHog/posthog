import { BreakPointFunction, actions, afterMount, connect, kea, listeners, path, reducers, selectors } from 'kea'
import { loaders } from 'kea-loaders'
import { router } from 'kea-router'
import { windowValues } from 'kea-window-values'
import posthog from 'posthog-js'

import { IconGear } from '@posthog/icons'
import { errorTrackingQuery } from '@posthog/products-error-tracking/frontend/queries'

import api from 'lib/api'
import { AuthorizedUrlListType, authorizedUrlListLogic } from 'lib/components/AuthorizedUrlList/authorizedUrlListLogic'
import { FEATURE_FLAGS, RETENTION_FIRST_OCCURRENCE_MATCHING_FILTERS } from 'lib/constants'
import { LemonButton } from 'lib/lemon-ui/LemonButton'
import { Link } from 'lib/lemon-ui/Link/Link'
import { featureFlagLogic } from 'lib/logic/featureFlagLogic'
import { tabAwareActionToUrl } from 'lib/logic/scenes/tabAwareActionToUrl'
import { tabAwareUrlToAction } from 'lib/logic/scenes/tabAwareUrlToAction'
import {
    UnexpectedNeverError,
    getDefaultInterval,
    isNotNil,
    isValidRelativeOrAbsoluteDate,
    objectsEqual,
    updateDatesWithInterval,
} from 'lib/utils'
import { isDefinitionStale } from 'lib/utils/definitions'
import { eventUsageLogic } from 'lib/utils/eventUsageLogic'
import { preflightLogic } from 'scenes/PreflightCheck/preflightLogic'
import { Scene } from 'scenes/sceneTypes'
import { teamLogic } from 'scenes/teamLogic'
import { urls } from 'scenes/urls'
import { userLogic } from 'scenes/userLogic'

import { WEB_VITALS_COLORS, WEB_VITALS_THRESHOLDS } from '~/queries/nodes/WebVitals/definitions'
import { hogqlQuery } from '~/queries/query'
import { isCompareFilter, isWebAnalyticsPropertyFilters } from '~/queries/schema-guards'
import {
    ActionConversionGoal,
    ActionsNode,
    AnyEntityNode,
    CustomEventConversionGoal,
    DataTableNode,
    EventsNode,
    InsightVizNode,
    NodeKind,
    TrendsFilter,
    TrendsQuery,
    WebAnalyticsConversionGoal,
    WebAnalyticsOrderBy,
    WebAnalyticsOrderByDirection,
    WebAnalyticsOrderByFields,
    WebAnalyticsPropertyFilters,
    WebStatsBreakdown,
    WebStatsTableQuery,
    WebVitalsMetric,
} from '~/queries/schema/schema-general'
import { hogql } from '~/queries/utils'
import {
    AvailableFeature,
    BaseMathType,
    Breadcrumb,
    ChartDisplayType,
    FilterLogicalOperator,
    InsightLogicProps,
    InsightType,
    IntervalType,
    PropertyFilterType,
    PropertyMathType,
    PropertyOperator,
    RecordingUniversalFilters,
    RetentionPeriod,
    TeamPublicType,
    TeamType,
    UniversalFiltersGroupValue,
} from '~/types'

import {
    ActiveHoursTab,
    ConversionGoalWarning,
    DeviceTab,
    DeviceType,
    GEOIP_TEMPLATE_IDS,
    GeographyTab,
    GraphsTab,
    INITIAL_DATE_FROM,
    INITIAL_DATE_TO,
    INITIAL_INTERVAL,
    PathTab,
    ProductTab,
    SourceTab,
    TILES_ALLOWED_ON_PRE_AGGREGATED,
    TabsTileTab,
    TileId,
    TileVisualizationOption,
    WEB_ANALYTICS_DATA_COLLECTION_NODE_ID,
    WEB_ANALYTICS_DEFAULT_QUERY_TAGS,
    WebAnalyticsTile,
    WebVitalsPercentile,
    eventPropertiesToPathClean,
    getWebAnalyticsBreakdownFilter,
    loadPriorityMap,
    personPropertiesToPathClean,
    sessionPropertiesToPathClean,
} from './common'
import { webAnalyticsHealthLogic } from './health'
import { getDashboardItemId, getNewInsightUrlFactory } from './insightsUtils'
import { webAnalyticsFilterLogic } from './webAnalyticsFilterLogic'
import type { webAnalyticsLogicType } from './webAnalyticsLogicType'

const teamId = window.POSTHOG_APP_CONTEXT?.current_team?.id
const persistConfig = { persist: true, prefix: `${teamId}__` }
export const webAnalyticsLogic = kea<webAnalyticsLogicType>([
    path(['scenes', 'webAnalytics', 'webAnalyticsSceneLogic']),
    connect(() => ({
        values: [
            featureFlagLogic,
            ['featureFlags'],
            teamLogic,
            ['currentTeam', 'baseCurrency'],
            userLogic,
            ['hasAvailableFeature'],
            preflightLogic,
            ['isDev'],
            authorizedUrlListLogic({ type: AuthorizedUrlListType.WEB_ANALYTICS, actionId: null, experimentId: null }),
            ['authorizedUrls', 'showProposedURLForm', 'isProposedUrlSubmitting', 'suggestions as urlSuggestions'],
            webAnalyticsHealthLogic,
            ['webAnalyticsHealthStatus'],
            webAnalyticsFilterLogic,
            [
                'rawWebAnalyticsFilters',
                'domainFilter',
                'deviceTypeFilter',
                'compareFilter',
                'hasHostFilter',
                'validatedDomainFilter',
            ],
        ],
        actions: [
            webAnalyticsHealthLogic,
            ['trackTabViewed'],
            authorizedUrlListLogic({ type: AuthorizedUrlListType.WEB_ANALYTICS, actionId: null, experimentId: null }),
            [
                'addUrl as addAuthorizedUrl',
                'newUrl as newAuthorizedUrl',
                'cancelProposingUrl as cancelProposingAuthorizedUrl',
            ],
            webAnalyticsFilterLogic,
            [
                'setWebAnalyticsFilters',
                'togglePropertyFilter',
                'setDomainFilter',
                'setDeviceTypeFilter',
                'setCompareFilter',
            ],
        ],
    })),
    actions({
        setGraphsTab: (tab: string) => ({ tab }),
        setSourceTab: (tab: string) => ({ tab }),
        setDeviceTab: (tab: string) => ({ tab }),
        setPathTab: (tab: string) => ({ tab }),
        setGeographyTab: (tab: string) => ({ tab }),
        setActiveHoursTab: (tab: string) => ({ tab }),
<<<<<<< HEAD
=======
        openSurveyModal: (path: string) => ({ path }),
        closeSurveyModal: true,
        setDomainFilter: (domain: string | null) => ({ domain }),
        setDeviceTypeFilter: (deviceType: DeviceType | null) => ({ deviceType }),
>>>>>>> 9896e3c9
        clearTablesOrderBy: () => true,
        setTablesOrderBy: (orderBy: WebAnalyticsOrderByFields, direction: WebAnalyticsOrderByDirection) => ({
            orderBy,
            direction,
        }),
        setDates: (dateFrom: string | null, dateTo: string | null) => ({ dateFrom, dateTo }),
        setInterval: (interval: IntervalType) => ({ interval }),
        setDatesAndInterval: (dateFrom: string | null, dateTo: string | null, interval: IntervalType) => ({
            dateFrom,
            dateTo,
            interval,
        }),
        setIsPathCleaningEnabled: (isPathCleaningEnabled: boolean) => ({ isPathCleaningEnabled }),
        setShouldFilterTestAccounts: (shouldFilterTestAccounts: boolean) => ({ shouldFilterTestAccounts }),
        setShouldStripQueryParams: (shouldStripQueryParams: boolean) => ({ shouldStripQueryParams }),
        setConversionGoal: (conversionGoal: WebAnalyticsConversionGoal | null) => ({ conversionGoal }),
        openAsNewInsight: (tileId: TileId, tabId?: string) => ({ tileId, tabId }),
        setConversionGoalWarning: (warning: ConversionGoalWarning | null) => ({ warning }),
        setProductTab: (tab: ProductTab) => ({ tab }),
        setWebVitalsPercentile: (percentile: WebVitalsPercentile) => ({ percentile }),
        setWebVitalsTab: (tab: WebVitalsMetric) => ({ tab }),
        setTileVisualization: (tileId: TileId, visualization: TileVisualizationOption) => ({ tileId, visualization }),
        setTileVisibility: (tileId: TileId, visible: boolean) => ({ tileId, visible }),
        resetTileVisibility: () => true,
    }),
    loaders(({ values }) => ({
        shouldShowGeoIPQueries: {
            _default: null as boolean | null,
            loadShouldShowGeoIPQueries: async (): Promise<boolean> => {
                // Always display on dev mode, we don't always have events and/or hogQL functions
                // but we want the map to be there for debugging purposes
                if (values.isDev) {
                    return true
                }

                const [propertiesResponse, hogFunctionsResponse] = await Promise.allSettled([
                    api.propertyDefinitions.list({
                        event_names: ['$pageview'],
                        properties: ['$geoip_country_code'],
                    }),
                    api.hogFunctions.list({ types: ['transformation'] }),
                ])

                const hasNonStaleCountryCodeDefinition =
                    propertiesResponse.status === 'fulfilled' &&
                    propertiesResponse.value.results.some(
                        (property) => property.name === '$geoip_country_code' && !isDefinitionStale(property)
                    )

                if (!hasNonStaleCountryCodeDefinition) {
                    return false
                }

                if (hogFunctionsResponse.status !== 'fulfilled') {
                    return false
                }

                const enabledGeoIPHogFunction = hogFunctionsResponse.value.results.find((hogFunction) => {
                    const isFromTemplate = GEOIP_TEMPLATE_IDS.includes(hogFunction.template?.id ?? '')
                    const matchesName = hogFunction.name === 'GeoIP' // Failsafe in case someone implements their custom GeoIP function

                    return (isFromTemplate || matchesName) && hogFunction.enabled
                })

                return Boolean(enabledGeoIPHogFunction)
            },
        },
    })),
    reducers({
<<<<<<< HEAD
=======
        surveyModalPath: [
            null as string | null,
            {
                openSurveyModal: (_, { path }) => path,
                closeSurveyModal: () => null,
            },
        ],
        rawWebAnalyticsFilters: [
            INITIAL_WEB_ANALYTICS_FILTER,
            persistConfig,
            {
                setWebAnalyticsFilters: (_, { webAnalyticsFilters }) => webAnalyticsFilters,
                togglePropertyFilter: (oldPropertyFilters, { key, value, type }): WebAnalyticsPropertyFilters => {
                    if (value === null) {
                        // if there's already an isNotSet filter, remove it
                        const isNotSetFilterExists = oldPropertyFilters.some(
                            (f) => f.type === type || f.key === key || f.operator === PropertyOperator.IsNotSet
                        )
                        if (isNotSetFilterExists) {
                            return oldPropertyFilters.filter(
                                (f) => f.type !== type || f.key !== key || f.operator !== PropertyOperator.IsNotSet
                            )
                        }
                        return [
                            ...oldPropertyFilters,
                            {
                                type,
                                key,
                                operator: PropertyOperator.IsNotSet,
                            },
                        ]
                    }

                    const similarFilterExists = oldPropertyFilters.some(
                        (f) => f.type === type && f.key === key && f.operator === PropertyOperator.Exact
                    )

                    if (similarFilterExists) {
                        // if there's already a matching property, turn it off or merge them
                        return oldPropertyFilters
                            .map((f: WebAnalyticsPropertyFilter) => {
                                if (
                                    f.key !== key ||
                                    f.type !== type ||
                                    ![PropertyOperator.Exact, PropertyOperator.IsNotSet].includes(f.operator)
                                ) {
                                    return f
                                }
                                const oldValue = (Array.isArray(f.value) ? f.value : [f.value]).filter(isNotNil)
                                let newValue: PropertyFilterBaseValue[]
                                if (oldValue.includes(value)) {
                                    // If there are multiple values for this filter, reduce that to just the one being clicked
                                    if (oldValue.length > 1) {
                                        newValue = [value]
                                    } else {
                                        return null
                                    }
                                } else {
                                    newValue = [...oldValue, value]
                                }
                                return {
                                    type: PropertyFilterType.Event,
                                    key,
                                    operator: PropertyOperator.Exact,
                                    value: newValue,
                                } as const
                            })
                            .filter(isNotNil)
                    }

                    // no matching property, so add one
                    const newFilter: WebAnalyticsPropertyFilter = {
                        type,
                        key,
                        value,
                        operator: PropertyOperator.Exact,
                    }

                    return [...oldPropertyFilters, newFilter]
                },
                setDomainFilter: (state) => {
                    // the domain and host filters don't interact well, so remove the host filter when the domain filter is set
                    return state.filter((filter) => filter.key !== '$host')
                },
            },
        ],
        domainFilter: [
            null as string | null,
            persistConfig,
            {
                setDomainFilter: (_: string | null, payload: { domain: string | null }) => {
                    const { domain } = payload
                    return domain
                },
                togglePropertyFilter: (state, { key }) => {
                    // the domain and host filters don't interact well, so remove the domain filter when the host filter is set
                    return key === '$host' ? null : state
                },
                setWebAnalyticsFilters: (state, { webAnalyticsFilters }) => {
                    // the domain and host filters don't interact well, so remove the domain filter when the host filter is set
                    if (webAnalyticsFilters.some((f) => f.key === '$host')) {
                        return null
                    }
                    return state
                },
            },
        ],
        deviceTypeFilter: [
            null as DeviceType | null,
            persistConfig,
            {
                setDeviceTypeFilter: (_: DeviceType | null, payload: unknown) => {
                    const { deviceType } = payload as { deviceType: DeviceType | null }
                    return deviceType
                },
            },
        ],
>>>>>>> 9896e3c9
        _graphsTab: [
            null as string | null,
            persistConfig,
            {
                setGraphsTab: (_, { tab }) => tab,
                togglePropertyFilter: (oldTab, { tabChange }) => tabChange?.graphsTab || oldTab,
                setConversionGoal: (oldTab, { conversionGoal }) => {
                    if (conversionGoal) {
                        return GraphsTab.UNIQUE_CONVERSIONS
                    }
                    return oldTab
                },
            },
        ],
        _sourceTab: [
            null as string | null,
            persistConfig,
            {
                setSourceTab: (_, { tab }) => tab,
                togglePropertyFilter: (oldTab, { tabChange }) => tabChange?.sourceTab || oldTab,
            },
        ],
        _deviceTab: [
            null as string | null,
            persistConfig,
            {
                setDeviceTab: (_, { tab }) => tab,
                togglePropertyFilter: (oldTab, { tabChange }) => tabChange?.deviceTab || oldTab,
            },
        ],
        _pathTab: [
            null as string | null,
            persistConfig,
            {
                setPathTab: (_, { tab }) => tab,
                togglePropertyFilter: (oldTab, { tabChange }) => tabChange?.pathTab || oldTab,
            },
        ],
        _geographyTab: [
            null as string | null,
            persistConfig,
            {
                setGeographyTab: (_, { tab }) => tab,
                togglePropertyFilter: (oldTab, { tabChange }) => tabChange?.geographyTab || oldTab,
            },
        ],
        _activeHoursTab: [
            null as string | null,
            persistConfig,
            {
                setActiveHoursTab: (_, { tab }) => tab,
            },
        ],
        _isPathCleaningEnabled: [
            true as boolean,
            persistConfig,
            {
                setIsPathCleaningEnabled: (_, { isPathCleaningEnabled }) => isPathCleaningEnabled,
            },
        ],
        tablesOrderBy: [
            null as WebAnalyticsOrderBy | null,
            persistConfig,
            {
                setTablesOrderBy: (_, { orderBy, direction }) => [orderBy, direction],
                clearTablesOrderBy: () => null,

                // Reset the order by when the conversion goal changes because most of the columns are different
                setConversionGoal: () => null,
            },
        ],
        dateFilter: [
            {
                dateFrom: INITIAL_DATE_FROM,
                dateTo: INITIAL_DATE_TO,
                interval: INITIAL_INTERVAL,
            },
            persistConfig,
            {
                setDates: (_, { dateTo, dateFrom }) => {
                    if (dateTo && !isValidRelativeOrAbsoluteDate(dateTo)) {
                        dateTo = INITIAL_DATE_TO
                    }
                    if (dateFrom && !isValidRelativeOrAbsoluteDate(dateFrom)) {
                        dateFrom = INITIAL_DATE_FROM
                    }
                    return {
                        dateTo,
                        dateFrom,
                        interval: getDefaultInterval(dateFrom, dateTo),
                    }
                },
                setInterval: ({ dateFrom: oldDateFrom, dateTo: oldDateTo }, { interval }) => {
                    const { dateFrom, dateTo } = updateDatesWithInterval(interval, oldDateFrom, oldDateTo)
                    return {
                        dateTo,
                        dateFrom,
                        interval,
                    }
                },
                setDatesAndInterval: (_, { dateTo, dateFrom, interval }) => {
                    if (!dateFrom && !dateTo) {
                        dateFrom = INITIAL_DATE_FROM
                        dateTo = INITIAL_DATE_TO
                    }
                    if (dateTo && !isValidRelativeOrAbsoluteDate(dateTo)) {
                        dateTo = INITIAL_DATE_TO
                    }
                    if (dateFrom && !isValidRelativeOrAbsoluteDate(dateFrom)) {
                        dateFrom = INITIAL_DATE_FROM
                    }
                    return {
                        dateTo,
                        dateFrom,
                        interval: interval || getDefaultInterval(dateFrom, dateTo),
                    }
                },
            },
        ],
        shouldFilterTestAccounts: [
            false as boolean,
            persistConfig,
            {
                setShouldFilterTestAccounts: (_, { shouldFilterTestAccounts }) => shouldFilterTestAccounts,
            },
        ],
        shouldStripQueryParams: [
            false as boolean,
            persistConfig,
            {
                setShouldStripQueryParams: (_, { shouldStripQueryParams }) => shouldStripQueryParams,
            },
        ],
        conversionGoal: [
            null as WebAnalyticsConversionGoal | null,
            persistConfig,
            {
                setConversionGoal: (_, { conversionGoal }) => conversionGoal,
            },
        ],
        conversionGoalWarning: [
            null as ConversionGoalWarning | null,
            {
                setConversionGoalWarning: (_, { warning }) => warning,
            },
        ],
        productTab: [
            ProductTab.ANALYTICS as ProductTab,
            {
                setProductTab: (_, { tab }) => tab,
            },
        ],
        webVitalsPercentile: [
            PropertyMathType.P90 as WebVitalsPercentile,
            persistConfig,
            {
                setWebVitalsPercentile: (_, { percentile }) => percentile,
            },
        ],
        webVitalsTab: [
            'INP' as WebVitalsMetric,
            {
                setWebVitalsTab: (_, { tab }) => tab,
            },
        ],
        tileVisualizations: [
            {} as Record<TileId, TileVisualizationOption>,
            {
                setTileVisualization: (state, { tileId, visualization }) => ({
                    ...state,
                    [tileId]: visualization,
                }),
            },
        ],
        hiddenTiles: [
            [] as TileId[],
            persistConfig,
            {
                setTileVisibility: (state, { tileId, visible }) => {
                    if (visible) {
                        return state.filter((id) => id !== tileId)
                    }
                    return state.includes(tileId) ? state : [...state, tileId]
                },
                resetTileVisibility: () => [],
            },
        ],
    }),
    windowValues({
        isGreaterThanMd: (window: Window) => window.innerWidth > 768,
    }),
    selectors({
        preAggregatedEnabled: [
            (s) => [s.featureFlags, s.currentTeam],
            (featureFlags: Record<string, boolean>, currentTeam: TeamPublicType | TeamType | null) => {
                return (
                    featureFlags[FEATURE_FLAGS.SETTINGS_WEB_ANALYTICS_PRE_AGGREGATED_TABLES] &&
                    currentTeam?.modifiers?.useWebAnalyticsPreAggregatedTables
                )
            },
        ],
        breadcrumbs: [
            () => [],
            (): Breadcrumb[] => {
                return [
                    {
                        key: Scene.WebAnalytics,
                        name: `Web analytics`,
                        path: urls.webAnalytics(),
                        iconType: 'web_analytics',
                    },
                ]
            },
        ],
        graphsTab: [(s) => [s._graphsTab], (graphsTab: string | null) => graphsTab || GraphsTab.UNIQUE_USERS],
        sourceTab: [(s) => [s._sourceTab], (sourceTab: string | null) => sourceTab || SourceTab.CHANNEL],
        deviceTab: [(s) => [s._deviceTab], (deviceTab: string | null) => deviceTab || DeviceTab.DEVICE_TYPE],
        pathTab: [(s) => [s._pathTab], (pathTab: string | null) => pathTab || PathTab.PATH],
        geographyTab: [(s) => [s._geographyTab], (geographyTab: string | null) => geographyTab || GeographyTab.MAP],
        activeHoursTab: [
            (s) => [s._activeHoursTab],
            (activeHoursTab: string | null) => activeHoursTab || ActiveHoursTab.UNIQUE,
        ],
        isPathCleaningEnabled: [
            (s) => [s._isPathCleaningEnabled, s.hasAvailableFeature],
            (isPathCleaningEnabled: boolean, hasAvailableFeature) => {
                return hasAvailableFeature(AvailableFeature.PATHS_ADVANCED) && isPathCleaningEnabled
            },
        ],
        webAnalyticsFilters: [
            (s) => [s.rawWebAnalyticsFilters, s.isPathCleaningEnabled, s.validatedDomainFilter, s.deviceTypeFilter],
            (
                rawWebAnalyticsFilters: WebAnalyticsPropertyFilters,
                isPathCleaningEnabled: boolean,
                domainFilter: string | null,
                deviceTypeFilter: DeviceType | null
            ) => {
                let filters = rawWebAnalyticsFilters

                // Add domain filter if set
                if (domainFilter && domainFilter !== 'all') {
                    // Remove the leading protocol if it exists
                    const value = domainFilter.replace(/^https?:\/\//, '')

                    filters = [
                        ...filters,
                        {
                            key: '$host',
                            value: value,
                            operator: PropertyOperator.Exact,
                            type: PropertyFilterType.Event,
                        },
                    ]
                }

                // Add device type filter if set
                if (deviceTypeFilter) {
                    filters = [
                        ...filters,
                        {
                            key: '$device_type',
                            // Extra handling for device type to include mobile+tablet as a single filter
                            value: deviceTypeFilter === 'Desktop' ? 'Desktop' : ['Mobile', 'Tablet'],
                            operator: PropertyOperator.Exact,
                            type: PropertyFilterType.Event,
                        },
                    ]
                }

                // Translate exact path filters to cleaned path filters
                if (isPathCleaningEnabled) {
                    filters = filters.map((filter) => {
                        if (filter.operator !== PropertyOperator.Exact) {
                            return filter
                        }
                        let propertiesToPathClean: Set<string>
                        switch (filter.type) {
                            case PropertyFilterType.Event:
                                propertiesToPathClean = eventPropertiesToPathClean
                                break
                            case PropertyFilterType.Person:
                                propertiesToPathClean = personPropertiesToPathClean
                                break
                            case PropertyFilterType.Session:
                                propertiesToPathClean = sessionPropertiesToPathClean
                                break
                            default:
                                throw new UnexpectedNeverError(filter)
                        }
                        if (propertiesToPathClean.has(filter.key)) {
                            return {
                                ...filter,
                                operator: PropertyOperator.IsCleanedPathExact,
                            }
                        }
                        return filter
                    })
                }

                return filters
            },
        ],
        tabs: [
            (s) => [
                s.graphsTab,
                s.sourceTab,
                s.deviceTab,
                s.pathTab,
                s.geographyTab,
                s.activeHoursTab,
                s.shouldShowGeoIPQueries,
            ],
            (graphsTab, sourceTab, deviceTab, pathTab, geographyTab, activeHoursTab, shouldShowGeoIPQueries) => ({
                graphsTab,
                sourceTab,
                deviceTab,
                pathTab,
                geographyTab,
                activeHoursTab,
                shouldShowGeoIPQueries,
            }),
        ],
        controls: [
            (s) => [s.isPathCleaningEnabled, s.shouldFilterTestAccounts, s.shouldStripQueryParams],
            (isPathCleaningEnabled, filterTestAccounts, shouldStripQueryParams) => ({
                isPathCleaningEnabled,
                filterTestAccounts,
                shouldStripQueryParams,
            }),
        ],
        filters: [
            (s) => [
                s.webAnalyticsFilters,
                s.replayFilters,
                s.dateFilter,
                s.compareFilter,
                s.webVitalsTab,
                s.webVitalsPercentile,
                s.tablesOrderBy,
                s.conversionGoal,
            ],
            (
                webAnalyticsFilters,
                replayFilters,
                dateFilter,
                compareFilter,
                webVitalsTab,
                webVitalsPercentile,
                tablesOrderBy,
                conversionGoal
            ) => ({
                webAnalyticsFilters,
                replayFilters,
                dateFilter,
                compareFilter,
                webVitalsTab,
                webVitalsPercentile,
                tablesOrderBy,
                conversionGoal,
            }),
        ],
        replayFilters: [
            (s) => [s.webAnalyticsFilters, s.dateFilter, s.shouldFilterTestAccounts, s.conversionGoal],
            (
                webAnalyticsFilters: WebAnalyticsPropertyFilters,
                dateFilter,
                shouldFilterTestAccounts,
                conversionGoal
            ): RecordingUniversalFilters => {
                const filters: UniversalFiltersGroupValue[] = [...webAnalyticsFilters]
                if (conversionGoal) {
                    if ('actionId' in conversionGoal) {
                        filters.push({
                            id: conversionGoal.actionId,
                            name: String(conversionGoal.actionId),
                            type: 'actions',
                        })
                    } else if ('customEventName' in conversionGoal) {
                        filters.push({
                            id: conversionGoal.customEventName,
                            name: conversionGoal.customEventName,
                            type: 'events',
                        })
                    }
                }

                return {
                    filter_test_accounts: shouldFilterTestAccounts,

                    date_from: dateFilter.dateFrom,
                    date_to: dateFilter.dateTo,
                    filter_group: {
                        type: FilterLogicalOperator.And,
                        values: [
                            {
                                type: FilterLogicalOperator.And,
                                values: filters,
                            },
                        ],
                    },
                    duration: [
                        {
                            type: PropertyFilterType.Recording,
                            key: 'active_seconds',
                            operator: PropertyOperator.GreaterThan,
                            value: 1,
                        },
                    ],
                }
            },
        ],
        hasCountryFilter: [
            (s) => [s.webAnalyticsFilters],
            (webAnalyticsFilters: WebAnalyticsPropertyFilters) => {
                return webAnalyticsFilters.some((filter) => filter.key === '$geoip_country_code')
            },
        ],
        webVitalsMetricQuery: [
            (s) => [
                s.webVitalsPercentile,
                s.webVitalsTab,
                s.dateFilter,
                s.webAnalyticsFilters,
                s.shouldFilterTestAccounts,
            ],
            (
                webVitalsPercentile,
                webVitalsTab,
                { dateFrom, dateTo, interval },
                webAnalyticsFilters,
                filterTestAccounts
            ): InsightVizNode<TrendsQuery> => ({
                kind: NodeKind.InsightVizNode,
                source: {
                    kind: NodeKind.TrendsQuery,
                    dateRange: {
                        date_from: dateFrom,
                        date_to: dateTo,
                    },
                    interval,
                    series: [
                        {
                            kind: NodeKind.EventsNode,
                            event: '$web_vitals',
                            name: '$web_vitals',
                            custom_name: webVitalsTab,
                            math: webVitalsPercentile,
                            math_property: `$web_vitals_${webVitalsTab}_value`,
                        },
                    ],
                    trendsFilter: {
                        display: ChartDisplayType.ActionsLineGraph,
                        aggregationAxisFormat: webVitalsTab === 'CLS' ? 'numeric' : 'duration_ms',
                        goalLines: [
                            {
                                label: 'Good',
                                value: WEB_VITALS_THRESHOLDS[webVitalsTab].good,
                                displayLabel: false,
                                borderColor: WEB_VITALS_COLORS.good,
                            },
                            {
                                label: 'Poor',
                                value: WEB_VITALS_THRESHOLDS[webVitalsTab].poor,
                                displayLabel: false,
                                borderColor: WEB_VITALS_COLORS.needs_improvements,
                            },
                        ],
                    } as TrendsFilter,
                    filterTestAccounts,
                    properties: webAnalyticsFilters,
                    tags: WEB_ANALYTICS_DEFAULT_QUERY_TAGS,
                },
                embedded: false,
            }),
        ],
        authorizedDomains: [
            (s) => [s.authorizedUrls],
            (authorizedUrls) => {
                // There are a couple problems with the raw `authorizedUrls` which we need to fix here:
                // - They are URLs, we want domains
                // - There might be duplicates, so clean them up
                // - There might be duplicates across http/https, so clean them up

                // First create URL objects and group them by hostname+port
                const urlsByDomain = new Map<string, URL[]>()

                for (const urlStr of authorizedUrls) {
                    try {
                        const url = new URL(urlStr)
                        const key = url.host // hostname + port if present
                        if (!urlsByDomain.has(key)) {
                            urlsByDomain.set(key, [])
                        }
                        urlsByDomain.get(key)!.push(url)
                    } catch {
                        // Silently skip URLs that can't be parsed
                    }
                }

                // For each domain, prefer https over http
                return Array.from(urlsByDomain.values()).map((urls) => {
                    const preferredUrl = urls.find((url) => url.protocol === 'https:') ?? urls[0]
                    return preferredUrl.origin
                })
            },
        ],
    }),
    selectors(({ actions }) => ({
        tiles: [
            (s) => [
                s.productTab,
                s.tabs,
                s.controls,
                s.filters,
                s.featureFlags,
                s.isGreaterThanMd,
                s.tileVisualizations,
                s.preAggregatedEnabled,
                s.hiddenTiles,
            ],
            (
                productTab,
                { graphsTab, sourceTab, deviceTab, pathTab, geographyTab, shouldShowGeoIPQueries, activeHoursTab },
                { isPathCleaningEnabled, filterTestAccounts, shouldStripQueryParams },
                {
                    webAnalyticsFilters,
                    replayFilters,
                    dateFilter: { dateFrom, dateTo, interval },
                    conversionGoal,
                    compareFilter,
                    webVitalsPercentile,
                    webVitalsTab,
                    tablesOrderBy,
                },
                featureFlags,
                isGreaterThanMd,
                tileVisualizations,
                preAggregatedEnabled,
                hiddenTiles
            ): WebAnalyticsTile[] => {
                const dateRange = { date_from: dateFrom, date_to: dateTo }
                const sampling = { enabled: false, forceSamplingRate: { numerator: 1, denominator: 10 } }

                const uniqueUserSeries: EventsNode = {
                    event: featureFlags[FEATURE_FLAGS.WEB_ANALYTICS_FOR_MOBILE] ? '$screen' : '$pageview',
                    kind: NodeKind.EventsNode,
                    math: BaseMathType.UniqueUsers,
                    name: 'Pageview',
                    custom_name: 'Unique visitors',
                }

                const pageViewsSeries = {
                    ...uniqueUserSeries,
                    math: BaseMathType.TotalCount,
                    custom_name: featureFlags[FEATURE_FLAGS.WEB_ANALYTICS_FOR_MOBILE] ? 'Screen Views' : 'Page views',
                }

                const sessionsSeries = {
                    ...uniqueUserSeries,
                    math: BaseMathType.UniqueSessions,
                    custom_name: 'Sessions',
                }

                const uniqueConversionsSeries: ActionsNode | EventsNode | undefined = !conversionGoal
                    ? undefined
                    : 'actionId' in conversionGoal
                      ? {
                            kind: NodeKind.ActionsNode,
                            id: conversionGoal.actionId,
                            math: BaseMathType.UniqueUsers,
                            name: 'Unique conversions',
                            custom_name: 'Unique conversions',
                        }
                      : {
                            kind: NodeKind.EventsNode,
                            event: conversionGoal.customEventName,
                            math: BaseMathType.UniqueUsers,
                            name: 'Unique conversions',
                            custom_name: 'Unique conversions',
                        }
                const totalConversionSeries = uniqueConversionsSeries
                    ? {
                          ...uniqueConversionsSeries,
                          math: BaseMathType.TotalCount,
                          name: 'Total conversions',
                          custom_name: 'Total conversions',
                      }
                    : undefined

                const createInsightProps = (tile: TileId, tab?: string): InsightLogicProps => {
                    return {
                        dashboardItemId: getDashboardItemId(tile, tab, false),
                        loadPriority: loadPriorityMap[tile],
                        dataNodeCollectionId: WEB_ANALYTICS_DATA_COLLECTION_NODE_ID,
                    }
                }

                const createGraphsTrendsTab = (
                    id: GraphsTab,
                    title: string | JSX.Element,
                    linkText: string | JSX.Element,
                    series: AnyEntityNode[],
                    trendsFilter?: Partial<TrendsFilter>,
                    trendsQueryProperties?: Partial<TrendsQuery>
                ): TabsTileTab => ({
                    id,
                    title,
                    linkText,
                    query: {
                        kind: NodeKind.InsightVizNode,
                        source: {
                            kind: NodeKind.TrendsQuery,
                            dateRange,
                            interval,
                            series: series,
                            trendsFilter: {
                                display: ChartDisplayType.ActionsLineGraph,
                                ...trendsFilter,
                            },
                            compareFilter,
                            filterTestAccounts,
                            conversionGoal,
                            properties: webAnalyticsFilters,
                            tags: WEB_ANALYTICS_DEFAULT_QUERY_TAGS,
                            ...trendsQueryProperties,
                        },
                        hidePersonsModal: true,
                        embedded: true,
                        hideTooltipOnScroll: true,
                    },
                    showIntervalSelect: true,
                    insightProps: createInsightProps(TileId.GRAPHS, id),
                    canOpenInsight: !!featureFlags[FEATURE_FLAGS.WEB_ANALYTICS_OPEN_AS_INSIGHT],
                    canOpenModal: true,
                })

                const createTableTab = (
                    tileId: TileId,
                    tabId: string,
                    title: string,
                    linkText: string,
                    breakdownBy: WebStatsBreakdown,
                    source?: Partial<WebStatsTableQuery>,
                    tab?: Partial<TabsTileTab>
                ): TabsTileTab => {
                    const columns = [
                        'breakdown_value',
                        'visitors',
                        'views',
                        source?.includeBounceRate ? 'bounce_rate' : null,
                        source?.includeAvgTimeOnPage ? 'avg_time_on_page' : null,
                        'cross_sell',
                    ].filter(isNotNil)

                    // Check if this tile has a visualization preference
                    const visualization =
                        tileVisualizations[tileId as unknown as keyof typeof tileVisualizations] || undefined

                    const baseTabProps = {
                        id: tabId,
                        title,
                        linkText,
                        insightProps: createInsightProps(tileId, tabId),
                        ...tab,
                    }

                    // In case of a graph, we need to use the breakdownFilter and a InsightsVizNode,
                    // which will actually be handled by a WebStatsTrendTile instead of a WebStatsTableTile
                    if (visualization === 'graph') {
                        return {
                            ...baseTabProps,
                            query: {
                                kind: NodeKind.InsightVizNode,
                                source: {
                                    kind: NodeKind.TrendsQuery,
                                    dateRange,
                                    interval,
                                    series: [uniqueUserSeries],
                                    trendsFilter: {
                                        display: ChartDisplayType.ActionsLineGraph,
                                    },
                                    breakdownFilter: getWebAnalyticsBreakdownFilter(breakdownBy),
                                    filterTestAccounts,
                                    conversionGoal,
                                    properties: webAnalyticsFilters,
                                    tags: WEB_ANALYTICS_DEFAULT_QUERY_TAGS,
                                },
                                hidePersonsModal: true,
                                embedded: true,
                                hideTooltipOnScroll: true,
                            },
                            canOpenInsight: !!featureFlags[FEATURE_FLAGS.WEB_ANALYTICS_OPEN_AS_INSIGHT],
                            canOpenModal: true,
                        }
                    }

                    return {
                        ...baseTabProps,
                        query: {
                            full: true,
                            kind: NodeKind.DataTableNode,
                            source: {
                                kind: NodeKind.WebStatsTableQuery,
                                properties: webAnalyticsFilters,
                                breakdownBy: breakdownBy,
                                dateRange,
                                sampling,
                                compareFilter,
                                limit: 10,
                                filterTestAccounts,
                                conversionGoal,
                                orderBy: tablesOrderBy ?? undefined,
                                tags: WEB_ANALYTICS_DEFAULT_QUERY_TAGS,
                                ...source,
                            },
                            embedded: false,
                            showActions: true,
                            columns,
                        },
                        canOpenInsight: !!featureFlags[FEATURE_FLAGS.WEB_ANALYTICS_OPEN_AS_INSIGHT],
                        canOpenModal: true,
                    }
                }

                let errorTrackingQ: DataTableNode | undefined

                try {
                    errorTrackingQ = errorTrackingQuery({
                        orderBy: 'users',
                        dateRange: dateRange,
                        filterTestAccounts: filterTestAccounts,
                        filterGroup: replayFilters.filter_group,
                        columns: ['error', 'users', 'occurrences', 'last_seen'],
                        limit: 4,
                    })
                } catch (e) {
                    posthog.captureException(e, { dateRange, replayFilters, filterTestAccounts })
                }

                if (productTab === ProductTab.WEB_VITALS) {
                    const createSeries = (name: WebVitalsMetric, math: PropertyMathType): AnyEntityNode => ({
                        kind: NodeKind.EventsNode,
                        event: '$web_vitals',
                        name: '$web_vitals',
                        custom_name: name,
                        math: math,
                        math_property: `$web_vitals_${name}_value`,
                    })

                    return [
                        {
                            kind: 'query',
                            tileId: TileId.WEB_VITALS,
                            layout: {
                                colSpanClassName: 'md:col-span-full',
                                orderWhenLargeClassName: 'xxl:order-0',
                            },
                            query: {
                                kind: NodeKind.WebVitalsQuery,
                                properties: webAnalyticsFilters,
                                source: {
                                    kind: NodeKind.TrendsQuery,
                                    dateRange,
                                    interval,
                                    series: (['INP', 'LCP', 'CLS', 'FCP'] as WebVitalsMetric[]).map((metric) =>
                                        createSeries(metric, webVitalsPercentile)
                                    ),
                                    trendsFilter: { display: ChartDisplayType.ActionsLineGraph },
                                    filterTestAccounts,
                                    properties: webAnalyticsFilters,
                                },
                                tags: WEB_ANALYTICS_DEFAULT_QUERY_TAGS,
                            },
                            insightProps: {
                                dashboardItemId: getDashboardItemId(TileId.WEB_VITALS, 'web-vitals-overview', false),
                                loadPriority: loadPriorityMap[TileId.WEB_VITALS],
                                dataNodeCollectionId: WEB_ANALYTICS_DATA_COLLECTION_NODE_ID,
                            },
                            showIntervalSelect: true,
                        },
                        {
                            kind: 'query',
                            tileId: TileId.WEB_VITALS_PATH_BREAKDOWN,
                            layout: {
                                colSpanClassName: 'md:col-span-full',
                                orderWhenLargeClassName: 'xxl:order-0',
                            },
                            query: {
                                kind: NodeKind.WebVitalsPathBreakdownQuery,
                                dateRange,
                                filterTestAccounts,
                                properties: webAnalyticsFilters,
                                percentile: webVitalsPercentile,
                                metric: webVitalsTab,
                                doPathCleaning: isPathCleaningEnabled,
                                thresholds: [
                                    WEB_VITALS_THRESHOLDS[webVitalsTab].good,
                                    WEB_VITALS_THRESHOLDS[webVitalsTab].poor,
                                ],
                            },
                            insightProps: {
                                dashboardItemId: getDashboardItemId(
                                    TileId.WEB_VITALS_PATH_BREAKDOWN,
                                    'web-vitals-path-breakdown',
                                    false
                                ),
                                loadPriority: loadPriorityMap[TileId.WEB_VITALS_PATH_BREAKDOWN],
                                dataNodeCollectionId: WEB_ANALYTICS_DATA_COLLECTION_NODE_ID,
                            },
                        },
                    ]
                }

                const allTiles: (WebAnalyticsTile | null)[] = [
                    {
                        kind: 'query',
                        tileId: TileId.OVERVIEW,
                        layout: {
                            colSpanClassName: 'md:col-span-full',
                            orderWhenLargeClassName: 'xxl:order-0',
                        },
                        query: {
                            kind: NodeKind.WebOverviewQuery,
                            properties: webAnalyticsFilters,
                            dateRange,
                            sampling,
                            compareFilter,
                            filterTestAccounts,
                            conversionGoal,
                        },
                        insightProps: createInsightProps(TileId.OVERVIEW),
                        canOpenInsight: !!featureFlags[FEATURE_FLAGS.WEB_ANALYTICS_OPEN_AS_INSIGHT],
                        canOpenModal: false,
                    },
                    {
                        kind: 'tabs',
                        tileId: TileId.GRAPHS,
                        layout: {
                            colSpanClassName: `md:col-span-2`,
                            orderWhenLargeClassName: 'xxl:order-1',
                        },
                        activeTabId: graphsTab,
                        setTabId: actions.setGraphsTab,
                        tabs: (
                            [
                                createGraphsTrendsTab(GraphsTab.UNIQUE_USERS, 'Unique visitors', 'Visitors', [
                                    uniqueUserSeries,
                                ]),
                                !conversionGoal
                                    ? createGraphsTrendsTab(GraphsTab.PAGE_VIEWS, 'Page views', 'Views', [
                                          pageViewsSeries,
                                      ])
                                    : null,
                                !conversionGoal
                                    ? createGraphsTrendsTab(GraphsTab.NUM_SESSION, 'Unique sessions', 'Sessions', [
                                          sessionsSeries,
                                      ])
                                    : null,
                                conversionGoal && uniqueConversionsSeries
                                    ? createGraphsTrendsTab(
                                          GraphsTab.UNIQUE_CONVERSIONS,
                                          'Unique conversions',
                                          'Unique conversions',
                                          [uniqueConversionsSeries]
                                      )
                                    : null,
                                conversionGoal && totalConversionSeries
                                    ? createGraphsTrendsTab(
                                          GraphsTab.TOTAL_CONVERSIONS,
                                          'Total conversions',
                                          'Total conversions',
                                          [totalConversionSeries]
                                      )
                                    : null,
                                conversionGoal && uniqueUserSeries && uniqueConversionsSeries
                                    ? createGraphsTrendsTab(
                                          GraphsTab.CONVERSION_RATE,
                                          'Conversion rate',
                                          'Conversion rate',
                                          [uniqueConversionsSeries, uniqueUserSeries],
                                          {
                                              formula: 'A / B',
                                              aggregationAxisFormat: 'percentage_scaled',
                                          }
                                      )
                                    : null,
                            ] as (TabsTileTab | null)[]
                        ).filter(isNotNil),
                    },
                    {
                        kind: 'tabs',
                        tileId: TileId.PATHS,
                        layout: {
                            colSpanClassName: `md:col-span-2`,
                            orderWhenLargeClassName: 'xxl:order-4',
                        },
                        activeTabId: pathTab,
                        setTabId: actions.setPathTab,
                        tabs: featureFlags[FEATURE_FLAGS.WEB_ANALYTICS_FOR_MOBILE]
                            ? [
                                  createTableTab(
                                      TileId.PATHS,
                                      PathTab.SCREEN_NAME,
                                      'Screens',
                                      'Screen',
                                      WebStatsBreakdown.ScreenName,
                                      {},
                                      {}
                                  ),
                              ]
                            : (
                                  [
                                      createTableTab(
                                          TileId.PATHS,
                                          PathTab.PATH,
                                          'Paths',
                                          'Path',
                                          WebStatsBreakdown.Page,
                                          {
                                              includeScrollDepth: false, // TODO needs some perf work before it can be enabled
                                              includeBounceRate: true,
                                              doPathCleaning: isPathCleaningEnabled,
                                              includeAvgTimeOnPage:
                                                  !!featureFlags[FEATURE_FLAGS.AVERAGE_PAGE_VIEW_COLUMN],
                                          },
                                          {
                                              docs: {
                                                  url: 'https://posthog.com/docs/web-analytics/dashboard#paths',
                                                  title: 'Paths',
                                                  description: (
                                                      <div>
                                                          <p>
                                                              In this view you can validate all of the paths that were
                                                              accessed in your application, regardless of when they were
                                                              accessed through the lifetime of a user session.
                                                          </p>
                                                          {conversionGoal ? (
                                                              <p>
                                                                  The conversion rate is the percentage of users who
                                                                  completed the conversion goal in this specific path.
                                                              </p>
                                                          ) : (
                                                              <p>
                                                                  The{' '}
                                                                  <Link to="https://posthog.com/docs/web-analytics/dashboard#bounce-rate">
                                                                      bounce rate
                                                                  </Link>{' '}
                                                                  indicates the percentage of users who left your page
                                                                  immediately after visiting without capturing any
                                                                  event.
                                                              </p>
                                                          )}
                                                      </div>
                                                  ),
                                              },
                                          }
                                      ),
                                      createTableTab(
                                          TileId.PATHS,
                                          PathTab.INITIAL_PATH,
                                          'Entry paths',
                                          'Entry path',
                                          WebStatsBreakdown.InitialPage,
                                          {
                                              includeBounceRate: true,
                                              includeScrollDepth: false,
                                              doPathCleaning: isPathCleaningEnabled,
                                              includeAvgTimeOnPage:
                                                  !!featureFlags[FEATURE_FLAGS.AVERAGE_PAGE_VIEW_COLUMN],
                                          },
                                          {
                                              docs: {
                                                  url: 'https://posthog.com/docs/web-analytics/dashboard#paths',
                                                  title: 'Entry Path',
                                                  description: (
                                                      <div>
                                                          <p>
                                                              Entry paths are the paths a user session started, i.e. the
                                                              first path they saw when they opened your website.
                                                          </p>
                                                          {conversionGoal && (
                                                              <p>
                                                                  The conversion rate is the percentage of users who
                                                                  completed the conversion goal after the first path in
                                                                  their session being this path.
                                                              </p>
                                                          )}
                                                      </div>
                                                  ),
                                              },
                                          }
                                      ),
                                      createTableTab(
                                          TileId.PATHS,
                                          PathTab.END_PATH,
                                          'End paths',
                                          'End path',
                                          WebStatsBreakdown.ExitPage,
                                          {
                                              includeBounceRate: false,
                                              includeScrollDepth: false,
                                              doPathCleaning: isPathCleaningEnabled,
                                          },
                                          {
                                              docs: {
                                                  url: 'https://posthog.com/docs/web-analytics/dashboard#paths',
                                                  title: 'End Path',
                                                  description: (
                                                      <div>
                                                          End paths are the last path a user visited before their
                                                          session ended, i.e. the last path they saw before leaving your
                                                          website/closing the browser/turning their computer off.
                                                      </div>
                                                  ),
                                              },
                                          }
                                      ),
                                      {
                                          id: PathTab.EXIT_CLICK,
                                          title: 'Outbound link clicks',
                                          linkText: 'Outbound clicks',
                                          query: {
                                              full: true,
                                              kind: NodeKind.DataTableNode,
                                              source: {
                                                  kind: NodeKind.WebExternalClicksTableQuery,
                                                  properties: webAnalyticsFilters,
                                                  dateRange,
                                                  compareFilter,
                                                  sampling,
                                                  limit: 10,
                                                  filterTestAccounts,
                                                  conversionGoal,
                                                  orderBy: tablesOrderBy ?? undefined,
                                                  stripQueryParams: shouldStripQueryParams,
                                              },
                                              embedded: false,
                                              showActions: true,
                                              columns: ['url', 'visitors', 'clicks', 'cross_sell'],
                                          },
                                          insightProps: createInsightProps(TileId.PATHS, PathTab.END_PATH),
                                          canOpenModal: true,
                                          docs: {
                                              title: 'Outbound Clicks',
                                              description: (
                                                  <div>
                                                      You'll be able to verify when someone leaves your website by
                                                      clicking an outbound link (to a separate domain)
                                                  </div>
                                              ),
                                          },
                                      },
                                  ] as (TabsTileTab | undefined)[]
                              ).filter(isNotNil),
                    },
                    {
                        kind: 'tabs',
                        tileId: TileId.SOURCES,
                        layout: {
                            colSpanClassName: `md:col-span-1`,
                            orderWhenLargeClassName: 'xxl:order-2',
                        },
                        activeTabId: sourceTab,
                        setTabId: actions.setSourceTab,
                        tabs: [
                            createTableTab(
                                TileId.SOURCES,
                                SourceTab.CHANNEL,
                                'Channels',
                                'Channel',
                                WebStatsBreakdown.InitialChannelType,
                                {},
                                {
                                    control: (
                                        <div className="flex flex-row deprecated-space-x-2 font-medium">
                                            <span>Customize channel types</span>
                                            <LemonButton
                                                icon={<IconGear />}
                                                type="tertiary"
                                                status="alt"
                                                size="small"
                                                noPadding={true}
                                                tooltip="Customize channel types"
                                                to={urls.settings('environment-web-analytics', 'channel-type')}
                                            />
                                        </div>
                                    ),
                                    docs: {
                                        url: 'https://posthog.com/docs/data/channel-type',
                                        title: 'Channels',
                                        description: (
                                            <div>
                                                <p>
                                                    Channels are the different sources that bring traffic to your
                                                    website, e.g. Paid Search, Organic Social, Direct, etc.
                                                </p>
                                                <p>
                                                    You can also{' '}
                                                    <Link
                                                        to={urls.settings('environment-web-analytics', 'channel-type')}
                                                    >
                                                        create custom channel types
                                                    </Link>
                                                    , allowing you to further categorize your channels.
                                                </p>
                                                <p>
                                                    Something unexpected? Try the{' '}
                                                    <Link to={urls.sessionAttributionExplorer()}>
                                                        Session attribution explorer
                                                    </Link>
                                                </p>
                                            </div>
                                        ),
                                    },
                                }
                            ),
                            createTableTab(
                                TileId.SOURCES,
                                SourceTab.REFERRING_DOMAIN,
                                'Referrers',
                                'Referring domain',
                                WebStatsBreakdown.InitialReferringDomain,
                                {},
                                {
                                    docs: {
                                        url: 'https://posthog.com/docs/web-analytics/dashboard#referrers-channels-utms',
                                        title: 'Referrers',
                                        description: 'Understand where your users are coming from',
                                    },
                                }
                            ),
                            createTableTab(
                                TileId.SOURCES,
                                SourceTab.UTM_SOURCE,
                                'UTM sources',
                                'UTM source',
                                WebStatsBreakdown.InitialUTMSource,
                                {},
                                {
                                    docs: {
                                        url: 'https://posthog.com/docs/web-analytics/dashboard#utms',
                                        title: 'UTM source',
                                        description: (
                                            <>
                                                Understand where your users are coming from - filtered down by their{' '}
                                                <code>utm_source</code> parameter
                                            </>
                                        ),
                                    },
                                }
                            ),
                            createTableTab(
                                TileId.SOURCES,
                                SourceTab.UTM_MEDIUM,
                                'UTM medium',
                                'UTM medium',
                                WebStatsBreakdown.InitialUTMMedium,
                                {},
                                {
                                    docs: {
                                        url: 'https://posthog.com/docs/web-analytics/dashboard#utms',
                                        title: 'UTM medium',
                                        description: (
                                            <>
                                                Understand where your users are coming from - filtered down by their{' '}
                                                <code>utm_medium</code> parameter
                                            </>
                                        ),
                                    },
                                }
                            ),
                            createTableTab(
                                TileId.SOURCES,
                                SourceTab.UTM_CAMPAIGN,
                                'UTM campaigns',
                                'UTM campaign',
                                WebStatsBreakdown.InitialUTMCampaign,
                                {},
                                {
                                    docs: {
                                        url: 'https://posthog.com/docs/web-analytics/dashboard#utms',
                                        title: 'UTM campaign',
                                        description: (
                                            <>
                                                Understand where your users are coming from - filtered down by their{' '}
                                                <code>utm_campaign</code> parameter
                                            </>
                                        ),
                                    },
                                }
                            ),
                            createTableTab(
                                TileId.SOURCES,
                                SourceTab.UTM_CONTENT,
                                'UTM content',
                                'UTM content',
                                WebStatsBreakdown.InitialUTMContent,
                                {},
                                {
                                    docs: {
                                        url: 'https://posthog.com/docs/web-analytics/dashboard#utms',
                                        title: 'UTM content',
                                        description: (
                                            <>
                                                Understand where your users are coming from - filtered down by their{' '}
                                                <code>utm_content</code> parameter
                                            </>
                                        ),
                                    },
                                }
                            ),
                            createTableTab(
                                TileId.SOURCES,
                                SourceTab.UTM_TERM,
                                'UTM terms',
                                'UTM term',
                                WebStatsBreakdown.InitialUTMTerm,
                                {},
                                {
                                    docs: {
                                        url: 'https://posthog.com/docs/web-analytics/dashboard#utms',
                                        title: 'UTM term',
                                        description: (
                                            <>
                                                Understand where your users are coming from - filtered down by their{' '}
                                                <code>utm_term</code> parameter
                                            </>
                                        ),
                                    },
                                }
                            ),
                            createTableTab(
                                TileId.SOURCES,
                                SourceTab.UTM_SOURCE_MEDIUM_CAMPAIGN,
                                'Source / Medium / Campaign',
                                'UTM s/m/c',
                                WebStatsBreakdown.InitialUTMSourceMediumCampaign,
                                {},
                                {
                                    docs: {
                                        url: 'https://posthog.com/docs/web-analytics/dashboard#utms',
                                        title: 'UTM parameters',
                                        description: (
                                            <>
                                                Understand where your users are coming from - filtered down by a tuple
                                                of their <code>utm_source</code>, <code>utm_medium</code>, and{' '}
                                                <code>utm_campaign</code> parameters
                                            </>
                                        ),
                                    },
                                }
                            ),
                        ],
                    },
                    {
                        kind: 'tabs',
                        tileId: TileId.DEVICES,
                        layout: {
                            colSpanClassName: `md:col-span-1`,
                            orderWhenLargeClassName: 'xxl:order-3',
                        },
                        activeTabId: deviceTab,
                        setTabId: actions.setDeviceTab,
                        tabs: [
                            createTableTab(
                                TileId.DEVICES,
                                DeviceTab.DEVICE_TYPE,
                                'Device type',
                                'Device type',
                                WebStatsBreakdown.DeviceType
                            ),
                            createTableTab(
                                TileId.DEVICES,
                                DeviceTab.BROWSER,
                                'Browsers',
                                'Browser',
                                WebStatsBreakdown.Browser
                            ),
                            createTableTab(TileId.DEVICES, DeviceTab.OS, 'OS', 'OS', WebStatsBreakdown.OS),
                            createTableTab(
                                TileId.DEVICES,
                                DeviceTab.VIEWPORT,
                                'Viewports',
                                'Viewport',
                                WebStatsBreakdown.Viewport
                            ),
                        ],
                    },

                    {
                        kind: 'tabs',
                        tileId: TileId.GEOGRAPHY,
                        layout: {
                            colSpanClassName: 'md:col-span-full',
                        },
                        activeTabId:
                            geographyTab || (shouldShowGeoIPQueries ? GeographyTab.MAP : GeographyTab.LANGUAGES),
                        setTabId: actions.setGeographyTab,
                        tabs: (
                            [
                                shouldShowGeoIPQueries
                                    ? {
                                          id: GeographyTab.MAP,
                                          title: 'World map',
                                          linkText: 'Map',
                                          query: {
                                              kind: NodeKind.InsightVizNode,
                                              source: {
                                                  kind: NodeKind.TrendsQuery,
                                                  breakdownFilter: {
                                                      // use the event level country code rather than person, to work better with personless users
                                                      breakdown: '$geoip_country_code',
                                                      breakdown_type: 'event',
                                                  },
                                                  dateRange,
                                                  series: [
                                                      {
                                                          event: '$pageview',
                                                          name: 'Pageview',
                                                          kind: NodeKind.EventsNode,
                                                          math: BaseMathType.UniqueUsers,
                                                      },
                                                  ],
                                                  trendsFilter: {
                                                      display: ChartDisplayType.WorldMap,
                                                  },
                                                  conversionGoal,
                                                  filterTestAccounts,
                                                  properties: webAnalyticsFilters,
                                                  tags: WEB_ANALYTICS_DEFAULT_QUERY_TAGS,
                                              },
                                              hidePersonsModal: true,
                                              embedded: true,
                                          },
                                          insightProps: createInsightProps(TileId.GEOGRAPHY, GeographyTab.MAP),
                                          canOpenInsight: !!featureFlags[FEATURE_FLAGS.WEB_ANALYTICS_OPEN_AS_INSIGHT],
                                      }
                                    : null,
                                shouldShowGeoIPQueries
                                    ? createTableTab(
                                          TileId.GEOGRAPHY,
                                          GeographyTab.COUNTRIES,
                                          'Countries',
                                          'Countries',
                                          WebStatsBreakdown.Country
                                      )
                                    : null,
                                shouldShowGeoIPQueries
                                    ? createTableTab(
                                          TileId.GEOGRAPHY,
                                          GeographyTab.REGIONS,
                                          'Regions',
                                          'Regions',
                                          WebStatsBreakdown.Region
                                      )
                                    : null,
                                shouldShowGeoIPQueries
                                    ? createTableTab(
                                          TileId.GEOGRAPHY,
                                          GeographyTab.CITIES,
                                          'Cities',
                                          'Cities',
                                          WebStatsBreakdown.City
                                      )
                                    : null,
                                createTableTab(
                                    TileId.GEOGRAPHY,
                                    GeographyTab.LANGUAGES,
                                    'Languages',
                                    'Languages',
                                    WebStatsBreakdown.Language
                                ),
                                createTableTab(
                                    TileId.GEOGRAPHY,
                                    GeographyTab.TIMEZONES,
                                    'Timezones',
                                    'Timezones',
                                    WebStatsBreakdown.Timezone
                                ),
                            ] as (TabsTileTab | null)[]
                        ).filter(isNotNil),
                    },
                    !conversionGoal
                        ? {
                              kind: 'query',
                              tileId: TileId.RETENTION,
                              title: 'Retention',
                              layout: {
                                  colSpanClassName: 'md:col-span-2',
                              },
                              query: {
                                  kind: NodeKind.InsightVizNode,
                                  source: {
                                      kind: NodeKind.RetentionQuery,
                                      properties: webAnalyticsFilters,
                                      dateRange,
                                      filterTestAccounts,
                                      retentionFilter: {
                                          retentionType: RETENTION_FIRST_OCCURRENCE_MATCHING_FILTERS,
                                          retentionReference: 'total',
                                          totalIntervals: isGreaterThanMd ? 8 : 5,
                                          period: RetentionPeriod.Week,
                                      },
                                      tags: WEB_ANALYTICS_DEFAULT_QUERY_TAGS,
                                  },
                                  vizSpecificOptions: {
                                      [InsightType.RETENTION]: {
                                          hideLineGraph: true,
                                          hideSizeColumn: !isGreaterThanMd,
                                          useSmallLayout: !isGreaterThanMd,
                                      },
                                  },
                                  embedded: true,
                              },
                              insightProps: createInsightProps(TileId.RETENTION),
                              canOpenInsight: !!featureFlags[FEATURE_FLAGS.WEB_ANALYTICS_OPEN_AS_INSIGHT],
                              canOpenModal: true,
                              docs: {
                                  url: 'https://posthog.com/docs/web-analytics/dashboard#retention',
                                  title: 'Retention',
                                  description: (
                                      <>
                                          <div>
                                              <p>
                                                  Retention creates a cohort of unique users who performed any event for
                                                  the first time in the last week. It then tracks the percentage of
                                                  users who return to perform any event in the following weeks.
                                              </p>
                                              <p>
                                                  You want the numbers to be the highest possible, suggesting that
                                                  people that come to your page continue coming to your page - and
                                                  performing an actions. Also, the further down the table the higher the
                                                  numbers should be (or at least as high), which would indicate that
                                                  you're either increasing or keeping your retention at the same level.
                                              </p>
                                          </div>
                                      </>
                                  ),
                              },
                          }
                        : null,
                    {
                        kind: 'tabs',
                        tileId: TileId.ACTIVE_HOURS,
                        layout: {
                            colSpanClassName: 'md:col-span-full',
                        },
                        activeTabId: activeHoursTab,
                        setTabId: actions.setActiveHoursTab,
                        tabs: [
                            {
                                id: ActiveHoursTab.UNIQUE,
                                title: 'Active Hours',
                                linkText: 'Unique users',
                                canOpenModal: true,
                                canOpenInsight: !!featureFlags[FEATURE_FLAGS.CALENDAR_HEATMAP_INSIGHT],
                                query: {
                                    kind: NodeKind.InsightVizNode,
                                    source: {
                                        kind: NodeKind.TrendsQuery,
                                        series: [
                                            {
                                                kind: NodeKind.EventsNode,
                                                event: '$pageview',
                                                name: '$pageview',
                                                math: BaseMathType.UniqueUsers,
                                                properties: webAnalyticsFilters,
                                            },
                                        ],
                                        dateRange,
                                        conversionGoal,
                                        tags: WEB_ANALYTICS_DEFAULT_QUERY_TAGS,
                                        trendsFilter: {
                                            display: ChartDisplayType.CalendarHeatmap,
                                        },
                                    },
                                },
                                docs: {
                                    url: 'https://posthog.com/docs/web-analytics/dashboard#active-hours',
                                    title: 'Active hours - Unique users',
                                    description: (
                                        <>
                                            <div>
                                                <p>
                                                    Active hours displays a heatmap showing the number of unique users
                                                    who performed any pageview event, broken down by hour of the day and
                                                    day of the week.
                                                </p>
                                                <p>
                                                    Each cell represents the number of unique users during a specific
                                                    hour of a specific day. The "All" column aggregates totals for each
                                                    day, and the bottom row aggregates totals for each hour. The
                                                    bottom-right cell shows the grand total. The displayed time is based
                                                    on your project's date and time settings (UTC by default,
                                                    configurable in{' '}
                                                    <Link to={urls.settings('project', 'date-and-time')}>
                                                        project settings
                                                    </Link>
                                                    ).
                                                </p>
                                                <p>
                                                    <strong>Note:</strong> Selecting a time range longer than 7 days
                                                    will include additional occurrences of weekdays and hours,
                                                    potentially increasing the user counts in those buckets. For best
                                                    results, select 7 closed days or multiple of 7 closed day ranges.
                                                </p>
                                            </div>
                                        </>
                                    ),
                                },
                                insightProps: createInsightProps(TileId.ACTIVE_HOURS, ActiveHoursTab.UNIQUE),
                            },
                            {
                                id: ActiveHoursTab.TOTAL_EVENTS,
                                title: 'Active Hours',
                                linkText: 'Total pageviews',
                                canOpenModal: true,
                                canOpenInsight: !!featureFlags[FEATURE_FLAGS.CALENDAR_HEATMAP_INSIGHT],
                                query: {
                                    kind: NodeKind.InsightVizNode,
                                    source: {
                                        kind: NodeKind.TrendsQuery,
                                        series: [
                                            {
                                                kind: NodeKind.EventsNode,
                                                event: '$pageview',
                                                name: '$pageview',
                                                math: BaseMathType.TotalCount,
                                                properties: webAnalyticsFilters,
                                            },
                                        ],
                                        dateRange,
                                        conversionGoal,
                                        trendsFilter: {
                                            display: ChartDisplayType.CalendarHeatmap,
                                        },
                                        tags: WEB_ANALYTICS_DEFAULT_QUERY_TAGS,
                                    },
                                },
                                docs: {
                                    url: 'https://posthog.com/docs/web-analytics/dashboard#active-hours',
                                    title: 'Active hours - Total pageviews',
                                    description: (
                                        <>
                                            <div>
                                                <p>
                                                    Active hours displays a heatmap showing the total number of
                                                    pageviews, broken down by hour of the day and day of the week.
                                                </p>
                                                <p>
                                                    Each cell represents the number of total pageviews during a specific
                                                    hour of a specific day. The "All" column aggregates totals for each
                                                    day, and the bottom row aggregates totals for each hour. The
                                                    bottom-right cell shows the grand total. The displayed time is based
                                                    on your project's date and time settings (UTC by default,
                                                    configurable in{' '}
                                                    <Link to={urls.settings('project', 'date-and-time')}>
                                                        project settings
                                                    </Link>
                                                    ).
                                                </p>
                                                <p>
                                                    <strong>Note:</strong> Selecting a time range longer than 7 days
                                                    will include additional occurrences of weekdays and hours,
                                                    potentially increasing the user counts in those buckets. For best
                                                    results, select 7 closed days or multiple of 7 closed day ranges.
                                                </p>
                                            </div>
                                        </>
                                    ),
                                },
                                insightProps: createInsightProps(TileId.ACTIVE_HOURS, ActiveHoursTab.TOTAL_EVENTS),
                            },
                        ],
                    },
                    // Hiding if conversionGoal is set already because values aren't representative
                    !conversionGoal
                        ? {
                              kind: 'query',
                              tileId: TileId.GOALS,
                              title: 'Goals',
                              layout: {
                                  colSpanClassName: 'md:col-span-2',
                              },
                              query: {
                                  full: true,
                                  kind: NodeKind.DataTableNode,
                                  source: {
                                      kind: NodeKind.WebGoalsQuery,
                                      properties: webAnalyticsFilters,
                                      dateRange,
                                      compareFilter,
                                      sampling,
                                      limit: 10,
                                      orderBy: tablesOrderBy ?? undefined,
                                      filterTestAccounts,
                                      tags: WEB_ANALYTICS_DEFAULT_QUERY_TAGS,
                                  },
                                  embedded: true,
                                  showActions: true,
                                  columns: ['breakdown_value', 'visitors', 'views', 'cross_sell'],
                              },
                              insightProps: createInsightProps(TileId.GOALS),
                              canOpenInsight: false,
                              docs: {
                                  url: 'https://posthog.com/docs/web-analytics/dashboard#goals',
                                  title: 'Goals',
                                  description: (
                                      <>
                                          <div>
                                              <p>
                                                  Goals shows your pinned or most recently created actions and the
                                                  number of conversions they've had. You can set a custom event or
                                                  action as a{' '}
                                                  <Link to="https://posthog.com/docs/web-analytics/conversion-goals">
                                                      conversion goal
                                                  </Link>{' '}
                                                  at the top of the dashboard for more specific metrics.
                                              </p>
                                          </div>
                                      </>
                                  ),
                              },
                          }
                        : null,
                    !conversionGoal
                        ? {
                              kind: 'replay',
                              tileId: TileId.REPLAY,
                              layout: {
                                  colSpanClassName: conversionGoal ? 'md:col-span-full' : 'md:col-span-1',
                              },
                              docs: {
                                  url: 'https://posthog.com/docs/session-replay',
                                  title: 'Session Replay',
                                  description:
                                      'Play back sessions to diagnose UI issues, improve support, and get context for nuanced user behavior.',
                              },
                          }
                        : null,
                    !conversionGoal && errorTrackingQ
                        ? {
                              kind: 'error_tracking',
                              tileId: TileId.ERROR_TRACKING,
                              layout: {
                                  colSpanClassName: 'md:col-span-1',
                              },
                              query: errorTrackingQ,
                              docs: {
                                  url: 'https://posthog.com/docs/error-tracking',
                                  title: 'Error Tracking',
                                  description: (
                                      <>
                                          <div>
                                              <p>
                                                  Error tracking allows you to track, investigate, and resolve
                                                  exceptions your customers face.
                                              </p>
                                              <p>
                                                  Errors are captured as <code>$exception</code> events which means that
                                                  you can create insights, filter recordings and trigger surveys based
                                                  on them exactly the same way you can for any other type of event.
                                              </p>
                                          </div>
                                      </>
                                  ),
                              },
                          }
                        : null,
                    !conversionGoal
                        ? {
                              kind: 'query',
                              title: 'Frustrating Pages',
                              tileId: TileId.FRUSTRATING_PAGES,
                              layout: {
                                  colSpanClassName: 'md:col-span-2',
                              },
                              query: {
                                  full: true,
                                  kind: NodeKind.DataTableNode,
                                  source: {
                                      kind: NodeKind.WebStatsTableQuery,
                                      breakdownBy: WebStatsBreakdown.FrustrationMetrics,
                                      dateRange,
                                      filterTestAccounts,
                                      properties: webAnalyticsFilters,
                                      compareFilter,
                                      limit: 10,
                                      doPathCleaning: isPathCleaningEnabled,
                                      tags: WEB_ANALYTICS_DEFAULT_QUERY_TAGS,
                                  },
                                  embedded: true,
                                  showActions: true,
                                  hiddenColumns: ['views'],
                              },
                              insightProps: createInsightProps(TileId.FRUSTRATING_PAGES, 'table'),
                              canOpenModal: true,
                              canOpenInsight: !!featureFlags[FEATURE_FLAGS.WEB_ANALYTICS_OPEN_AS_INSIGHT],
                              docs: {
                                  title: 'Frustrating Pages',
                                  description: (
                                      <>
                                          <div>
                                              <p>
                                                  See which pages are causing frustration by monitoring rage clicks,
                                                  dead clicks, and errors.
                                              </p>
                                              <p>
                                                  <ul>
                                                      <li>
                                                          A dead click is a click that doesn't result in any action.
                                                          E.g. an image that looks like a button.
                                                      </li>
                                                      <li>
                                                          Rageclicks are collected when a user clicks on a static
                                                          element more than three times in a one-second window.
                                                      </li>
                                                      <li>
                                                          Errors are JavaScript exceptions that occur when users
                                                          interact with your site.
                                                      </li>
                                                  </ul>
                                              </p>
                                              <p>
                                                  These are captured automatically and can help identify broken
                                                  functionality, failed API calls, or other technical issues that
                                                  frustrate users.
                                              </p>
                                          </div>
                                      </>
                                  ),
                              },
                          }
                        : null,
                ]
                return allTiles
                    .filter(isNotNil)
                    .filter((tile) =>
                        preAggregatedEnabled ? TILES_ALLOWED_ON_PRE_AGGREGATED.includes(tile.tileId) : true
                    )
                    .filter((tile) => !hiddenTiles.includes(tile.tileId))
            },
        ],
        getNewInsightUrl: [(s) => [s.tiles], (tiles: WebAnalyticsTile[]) => getNewInsightUrlFactory(tiles)],
    })),

    // start the loaders after mounting the logic
    afterMount(({ actions }) => {
        actions.loadShouldShowGeoIPQueries()
    }),

    tabAwareActionToUrl(({ values }) => {
        const stateToUrl = (): string => {
            const searchParams = { ...router.values.searchParams }
            const urlParams = new URLSearchParams(searchParams)

            const {
                rawWebAnalyticsFilters,
                conversionGoal,
                dateFilter: { dateTo, dateFrom, interval },
                _sourceTab,
                _deviceTab,
                _pathTab,
                _geographyTab,
                _graphsTab,
                isPathCleaningEnabled,
                shouldFilterTestAccounts,
                compareFilter,
                productTab,
                webVitalsPercentile,
                domainFilter,
                deviceTypeFilter,
                tileVisualizations,
            } = values

            // These tabs don't support any filters, so we can just return the base path to keep the url clean
            if (productTab === ProductTab.HEALTH) {
                return '/web/health'
            }

            // Make sure we're storing the raw filters only, or else we'll have issues with the domain/device type filters
            // spreading from their individual dropdowns to the global filters list
            if (rawWebAnalyticsFilters.length > 0) {
                urlParams.set('filters', JSON.stringify(rawWebAnalyticsFilters))
            }
            if (conversionGoal) {
                if ('actionId' in conversionGoal) {
                    urlParams.set('conversionGoal.actionId', conversionGoal.actionId.toString())
                } else {
                    urlParams.set('conversionGoal.customEventName', conversionGoal.customEventName)
                }
            } else {
                urlParams.delete('conversionGoal.actionId')
                urlParams.delete('conversionGoal.customEventName')
            }
            if (dateFrom !== INITIAL_DATE_FROM || dateTo !== INITIAL_DATE_TO || interval !== INITIAL_INTERVAL) {
                urlParams.set('date_from', dateFrom ?? '')
                urlParams.set('date_to', dateTo ?? '')
                urlParams.set('interval', interval ?? '')
            }
            if (_deviceTab) {
                urlParams.set('device_tab', _deviceTab)
            }
            if (_sourceTab) {
                urlParams.set('source_tab', _sourceTab)
            }
            if (_graphsTab) {
                urlParams.set('graphs_tab', _graphsTab)
            }
            if (_pathTab) {
                urlParams.set('path_tab', _pathTab)
            }
            if (_geographyTab) {
                urlParams.set('geography_tab', _geographyTab)
            }
            if (isPathCleaningEnabled != null) {
                urlParams.set('path_cleaning', isPathCleaningEnabled.toString())
            }
            if (shouldFilterTestAccounts != null) {
                urlParams.set('filter_test_accounts', shouldFilterTestAccounts.toString())
            }
            if (compareFilter) {
                urlParams.set('compare_filter', JSON.stringify(compareFilter))
            } else {
                urlParams.delete('compare_filter')
            }

            if (productTab === ProductTab.WEB_VITALS) {
                urlParams.set('percentile', webVitalsPercentile)
            }
            if (domainFilter) {
                urlParams.set('domain', domainFilter)
            }
            if (deviceTypeFilter) {
                urlParams.set('device_type', deviceTypeFilter)
            } else {
                urlParams.delete('device_type')
            }
            if (tileVisualizations) {
                urlParams.set('tile_visualizations', JSON.stringify(tileVisualizations))
            }

            let basePath = '/web'
            if (productTab === ProductTab.PAGE_REPORTS) {
                basePath = '/web/page-reports'
            } else if (productTab === ProductTab.WEB_VITALS) {
                basePath = '/web/web-vitals'
            }

            return `${basePath}${urlParams.toString() ? '?' + urlParams.toString() : ''}`
        }

        return {
            setWebAnalyticsFilters: stateToUrl,
            togglePropertyFilter: stateToUrl,
            setConversionGoal: stateToUrl,
            setDates: stateToUrl,
            setInterval: stateToUrl,
            setDeviceTab: stateToUrl,
            setSourceTab: stateToUrl,
            setGraphsTab: stateToUrl,
            setPathTab: stateToUrl,
            setGeographyTab: stateToUrl,
            setActiveHoursTab: stateToUrl,
            setCompareFilter: stateToUrl,
            setProductTab: stateToUrl,
            setWebVitalsPercentile: stateToUrl,
            setIsPathCleaningEnabled: stateToUrl,
            setDomainFilter: stateToUrl,
            setDeviceTypeFilter: stateToUrl,
            setTileVisualization: stateToUrl,
        }
    }),

    tabAwareUrlToAction(({ actions, values }) => {
        const toAction = (
            { productTab = ProductTab.ANALYTICS }: { productTab?: ProductTab },
            {
                filters,
                'conversionGoal.actionId': conversionGoalActionId,
                'conversionGoal.customEventName': conversionGoalCustomEventName,
                date_from,
                date_to,
                interval,
                device_tab,
                source_tab,
                graphs_tab,
                path_tab,
                geography_tab,
                active_hours_tab,
                path_cleaning,
                filter_test_accounts,
                compare_filter,
                percentile,
                domain,
                device_type,
                tile_visualizations,
            }: Record<string, any>
        ): void => {
            if (
                ![ProductTab.ANALYTICS, ProductTab.WEB_VITALS, ProductTab.PAGE_REPORTS, ProductTab.HEALTH].includes(
                    productTab
                )
            ) {
                return
            }

            const parsedFilters = filters ? (isWebAnalyticsPropertyFilters(filters) ? filters : []) : undefined
            if (parsedFilters && !objectsEqual(parsedFilters, values.webAnalyticsFilters)) {
                actions.setWebAnalyticsFilters(parsedFilters)
            }
            if (
                conversionGoalActionId &&
                conversionGoalActionId !== (values.conversionGoal as ActionConversionGoal)?.actionId
            ) {
                actions.setConversionGoal({ actionId: parseInt(conversionGoalActionId, 10) })
            } else if (
                conversionGoalCustomEventName &&
                conversionGoalCustomEventName !== (values.conversionGoal as CustomEventConversionGoal)?.customEventName
            ) {
                actions.setConversionGoal({ customEventName: conversionGoalCustomEventName })
            }
            if (
                (date_from && date_from !== values.dateFilter.dateFrom) ||
                (date_to && date_to !== values.dateFilter.dateTo) ||
                (interval && interval !== values.dateFilter.interval)
            ) {
                actions.setDatesAndInterval(date_from, date_to, interval)
            }
            if (device_tab && device_tab !== values._deviceTab) {
                actions.setDeviceTab(device_tab)
            }
            if (source_tab && source_tab !== values._sourceTab) {
                actions.setSourceTab(source_tab)
            }
            if (graphs_tab && graphs_tab !== values._graphsTab) {
                actions.setGraphsTab(graphs_tab)
            }
            if (path_tab && path_tab !== values._pathTab) {
                actions.setPathTab(path_tab)
            }
            if (geography_tab && geography_tab !== values._geographyTab) {
                actions.setGeographyTab(geography_tab)
            }
            if (active_hours_tab && active_hours_tab !== values._activeHoursTab) {
                actions.setActiveHoursTab(active_hours_tab)
            }
            if (path_cleaning && path_cleaning !== values.isPathCleaningEnabled) {
                actions.setIsPathCleaningEnabled([true, 'true', 1, '1'].includes(path_cleaning))
            }
            if (filter_test_accounts && filter_test_accounts !== values.shouldFilterTestAccounts) {
                actions.setShouldFilterTestAccounts([true, 'true', 1, '1'].includes(filter_test_accounts))
            }
            if (
                compare_filter &&
                isCompareFilter(compare_filter) &&
                !objectsEqual(compare_filter, values.compareFilter)
            ) {
                actions.setCompareFilter(compare_filter)
            }
            if (productTab && productTab !== values.productTab) {
                actions.setProductTab(productTab)
            }
            if (percentile && percentile !== values.webVitalsPercentile) {
                actions.setWebVitalsPercentile(percentile as WebVitalsPercentile)
            }
            if (domain && domain !== values.domainFilter) {
                actions.setDomainFilter(domain === 'all' ? null : domain)
            }
            if (device_type && device_type !== values.deviceTypeFilter) {
                actions.setDeviceTypeFilter(device_type)
            }
            if (tile_visualizations && !objectsEqual(tile_visualizations, values.tileVisualizations)) {
                for (const [tileId, visualization] of Object.entries(tile_visualizations)) {
                    actions.setTileVisualization(tileId as TileId, visualization as TileVisualizationOption)
                }
            }
        }

        return { '/web': toAction, '/web/:productTab': toAction, '/web/page-reports': toAction }
    }),

    listeners(({ values, actions }) => {
        const checkGraphsTabIsCompatibleWithConversionGoal = (
            tab: string,
            conversionGoal: WebAnalyticsConversionGoal | null
        ): void => {
            if (conversionGoal) {
                if (tab === GraphsTab.PAGE_VIEWS || tab === GraphsTab.NUM_SESSION) {
                    actions.setGraphsTab(GraphsTab.UNIQUE_USERS)
                }
            } else {
                if (
                    tab === GraphsTab.TOTAL_CONVERSIONS ||
                    tab === GraphsTab.CONVERSION_RATE ||
                    tab === GraphsTab.UNIQUE_CONVERSIONS
                ) {
                    actions.setGraphsTab(GraphsTab.UNIQUE_USERS)
                }
            }
        }

        return {
            setDates: ({ dateFrom, dateTo }) => {
                eventUsageLogic.actions.reportWebAnalyticsDateRangeChanged({
                    date_from: dateFrom,
                    date_to: dateTo,
                    interval: values.dateFilter.interval,
                })
            },
            setDatesAndInterval: ({ dateFrom, dateTo, interval }) => {
                eventUsageLogic.actions.reportWebAnalyticsDateRangeChanged({
                    date_from: dateFrom,
                    date_to: dateTo,
                    interval,
                })
            },
            setIsPathCleaningEnabled: ({ isPathCleaningEnabled }) => {
                eventUsageLogic.actions.reportWebAnalyticsPathCleaningToggled({
                    enabled: isPathCleaningEnabled,
                })
            },
            setWebVitalsPercentile: () => {
                eventUsageLogic.actions.reportWebAnalyticsFilterApplied({
                    filter_type: 'percentile',
                    total_filter_count: values.webAnalyticsFilters.length,
                })
            },
            setProductTab: ({ tab }) => {
                if (tab === ProductTab.HEALTH) {
                    actions.trackTabViewed()
                }
            },
            setGraphsTab: ({ tab }) => {
                checkGraphsTabIsCompatibleWithConversionGoal(tab, values.conversionGoal)
            },
            setConversionGoal: [
                ({ conversionGoal }) => {
                    checkGraphsTabIsCompatibleWithConversionGoal(values.graphsTab, conversionGoal)
                },
                ({ conversionGoal }, breakpoint) =>
                    checkCustomEventConversionGoalHasSessionIdsHelper(
                        conversionGoal,
                        breakpoint,
                        actions.setConversionGoalWarning
                    ),
                ({ conversionGoal }) => {
                    let goalType: string | null = null
                    if (conversionGoal && 'actionId' in conversionGoal) {
                        goalType = 'action'
                    } else if (conversionGoal && 'customEventName' in conversionGoal) {
                        goalType = 'custom_event'
                    }
                    eventUsageLogic.actions.reportWebAnalyticsConversionGoalSet({ goal_type: goalType })
                },
            ],
            addAuthorizedUrl: ({ url }) => {
                actions.setDomainFilter(url)
            },
        }
    }),
    afterMount(({ actions, values }) => {
        checkCustomEventConversionGoalHasSessionIdsHelper(
            values.conversionGoal,
            undefined,
            actions.setConversionGoalWarning
        ).catch(() => {
            // ignore, this warning is just a nice-to-have, no point showing an error to the user
        })
    }),
])

const checkCustomEventConversionGoalHasSessionIdsHelper = async (
    conversionGoal: WebAnalyticsConversionGoal | null,
    breakpoint: BreakPointFunction | undefined,
    setConversionGoalWarning: (warning: ConversionGoalWarning | null) => void
): Promise<void> => {
    if (!conversionGoal || !('customEventName' in conversionGoal) || !conversionGoal.customEventName) {
        setConversionGoalWarning(null)
        return
    }
    const { customEventName } = conversionGoal
    // check if we have any conversion events from the last week without sessions ids

    const response = await hogqlQuery(
        hogql`select count()
              from events
              where timestamp >= (now() - toIntervalHour(24))
                AND ($session_id IS NULL
                 OR $session_id = '')
                AND event = {event}`,
        { event: customEventName }
    )
    breakpoint?.()
    const row = response.results[0]
    if (row[0]) {
        setConversionGoalWarning(ConversionGoalWarning.CustomEventWithNoSessionId)
    } else {
        setConversionGoalWarning(null)
    }
}<|MERGE_RESOLUTION|>--- conflicted
+++ resolved
@@ -161,13 +161,8 @@
         setPathTab: (tab: string) => ({ tab }),
         setGeographyTab: (tab: string) => ({ tab }),
         setActiveHoursTab: (tab: string) => ({ tab }),
-<<<<<<< HEAD
-=======
         openSurveyModal: (path: string) => ({ path }),
         closeSurveyModal: true,
-        setDomainFilter: (domain: string | null) => ({ domain }),
-        setDeviceTypeFilter: (deviceType: DeviceType | null) => ({ deviceType }),
->>>>>>> 9896e3c9
         clearTablesOrderBy: () => true,
         setTablesOrderBy: (orderBy: WebAnalyticsOrderByFields, direction: WebAnalyticsOrderByDirection) => ({
             orderBy,
@@ -237,8 +232,6 @@
         },
     })),
     reducers({
-<<<<<<< HEAD
-=======
         surveyModalPath: [
             null as string | null,
             {
@@ -246,117 +239,6 @@
                 closeSurveyModal: () => null,
             },
         ],
-        rawWebAnalyticsFilters: [
-            INITIAL_WEB_ANALYTICS_FILTER,
-            persistConfig,
-            {
-                setWebAnalyticsFilters: (_, { webAnalyticsFilters }) => webAnalyticsFilters,
-                togglePropertyFilter: (oldPropertyFilters, { key, value, type }): WebAnalyticsPropertyFilters => {
-                    if (value === null) {
-                        // if there's already an isNotSet filter, remove it
-                        const isNotSetFilterExists = oldPropertyFilters.some(
-                            (f) => f.type === type || f.key === key || f.operator === PropertyOperator.IsNotSet
-                        )
-                        if (isNotSetFilterExists) {
-                            return oldPropertyFilters.filter(
-                                (f) => f.type !== type || f.key !== key || f.operator !== PropertyOperator.IsNotSet
-                            )
-                        }
-                        return [
-                            ...oldPropertyFilters,
-                            {
-                                type,
-                                key,
-                                operator: PropertyOperator.IsNotSet,
-                            },
-                        ]
-                    }
-
-                    const similarFilterExists = oldPropertyFilters.some(
-                        (f) => f.type === type && f.key === key && f.operator === PropertyOperator.Exact
-                    )
-
-                    if (similarFilterExists) {
-                        // if there's already a matching property, turn it off or merge them
-                        return oldPropertyFilters
-                            .map((f: WebAnalyticsPropertyFilter) => {
-                                if (
-                                    f.key !== key ||
-                                    f.type !== type ||
-                                    ![PropertyOperator.Exact, PropertyOperator.IsNotSet].includes(f.operator)
-                                ) {
-                                    return f
-                                }
-                                const oldValue = (Array.isArray(f.value) ? f.value : [f.value]).filter(isNotNil)
-                                let newValue: PropertyFilterBaseValue[]
-                                if (oldValue.includes(value)) {
-                                    // If there are multiple values for this filter, reduce that to just the one being clicked
-                                    if (oldValue.length > 1) {
-                                        newValue = [value]
-                                    } else {
-                                        return null
-                                    }
-                                } else {
-                                    newValue = [...oldValue, value]
-                                }
-                                return {
-                                    type: PropertyFilterType.Event,
-                                    key,
-                                    operator: PropertyOperator.Exact,
-                                    value: newValue,
-                                } as const
-                            })
-                            .filter(isNotNil)
-                    }
-
-                    // no matching property, so add one
-                    const newFilter: WebAnalyticsPropertyFilter = {
-                        type,
-                        key,
-                        value,
-                        operator: PropertyOperator.Exact,
-                    }
-
-                    return [...oldPropertyFilters, newFilter]
-                },
-                setDomainFilter: (state) => {
-                    // the domain and host filters don't interact well, so remove the host filter when the domain filter is set
-                    return state.filter((filter) => filter.key !== '$host')
-                },
-            },
-        ],
-        domainFilter: [
-            null as string | null,
-            persistConfig,
-            {
-                setDomainFilter: (_: string | null, payload: { domain: string | null }) => {
-                    const { domain } = payload
-                    return domain
-                },
-                togglePropertyFilter: (state, { key }) => {
-                    // the domain and host filters don't interact well, so remove the domain filter when the host filter is set
-                    return key === '$host' ? null : state
-                },
-                setWebAnalyticsFilters: (state, { webAnalyticsFilters }) => {
-                    // the domain and host filters don't interact well, so remove the domain filter when the host filter is set
-                    if (webAnalyticsFilters.some((f) => f.key === '$host')) {
-                        return null
-                    }
-                    return state
-                },
-            },
-        ],
-        deviceTypeFilter: [
-            null as DeviceType | null,
-            persistConfig,
-            {
-                setDeviceTypeFilter: (_: DeviceType | null, payload: unknown) => {
-                    const { deviceType } = payload as { deviceType: DeviceType | null }
-                    return deviceType
-                },
-            },
-        ],
->>>>>>> 9896e3c9
         _graphsTab: [
             null as string | null,
             persistConfig,
