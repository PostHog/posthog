--- conflicted
+++ resolved
@@ -2067,74 +2067,6 @@
                 })
             },
         ],
-<<<<<<< HEAD
-        campaignCostsBreakdown: [
-            (s) => [
-                s.loading,
-                s.query,
-                s.marketingDateFilter,
-                s.webAnalyticsFilters,
-                s.shouldFilterTestAccounts,
-                s.draftConversionGoal,
-                s.defaultColumns,
-                s.marketingCompareFilter,
-            ],
-            (
-                loading: boolean,
-                query: DataTableNode,
-                marketingDateFilter: { dateFrom: string; dateTo: string; interval: IntervalType },
-                webAnalyticsFilters: WebAnalyticsPropertyFilters,
-                filterTestAccounts: boolean,
-                draftConversionGoal: ConversionGoalFilter | null,
-                defaultColumns: string[],
-                marketingCompareFilter: CompareFilter | undefined
-            ): DataTableNode | null => {
-                if (loading) {
-                    return null
-                }
-
-                const marketingQuery = query?.source as MarketingAnalyticsTableQuery | undefined
-                const columnsWithDraftConversionGoal = [
-                    ...(marketingQuery?.select?.length ? marketingQuery.select : defaultColumns).filter(
-                        (column) => !isDraftConversionGoalColumn(column, draftConversionGoal)
-                    ),
-                    ...(draftConversionGoal
-                        ? [
-                              draftConversionGoal.conversion_goal_name,
-                              `${MarketingAnalyticsHelperForColumnNames.CostPer} ${draftConversionGoal.conversion_goal_name}`,
-                          ]
-                        : []),
-                ]
-                const sortedColumns = getSortedColumnsByArray(columnsWithDraftConversionGoal, defaultColumns)
-                const orderedColumns = orderArrayByPreference(sortedColumns, query?.pinnedColumns || [])
-                const orderBy = getOrderBy(marketingQuery, sortedColumns)
-                return {
-                    ...query,
-                    kind: NodeKind.DataTableNode,
-                    source: {
-                        ...marketingQuery,
-                        kind: NodeKind.MarketingAnalyticsTableQuery,
-                        dateRange: {
-                            date_from: marketingDateFilter.dateFrom,
-                            date_to: marketingDateFilter.dateTo,
-                        },
-                        properties: webAnalyticsFilters || [],
-                        filterTestAccounts: filterTestAccounts,
-                        draftConversionGoal: draftConversionGoal,
-                        limit: 200,
-                        orderBy,
-                        tags: MARKETING_ANALYTICS_DEFAULT_QUERY_TAGS,
-                        select: orderedColumns,
-                        compareFilter: marketingCompareFilter,
-                    },
-                    full: true,
-                    embedded: false,
-                    showOpenEditorButton: false,
-                }
-            },
-        ],
-=======
->>>>>>> bab8786e
     })),
     loaders(({ values }) => ({
         // load the status check query here and pass the response into the component, so the response
