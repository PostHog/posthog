--- conflicted
+++ resolved
@@ -443,11 +443,6 @@
             authorizedUrlListLogic({ type: AuthorizedUrlListType.WEB_ANALYTICS, actionId: null, experimentId: null }),
             ['authorizedUrls'],
             marketingAnalyticsLogic,
-<<<<<<< HEAD
-            ['loading', 'createMarketingDataWarehouseNodes', 'dynamicConversionGoal'],
-            marketingAnalyticsTableLogic,
-            ['query', 'defaultColumns'],
-=======
             [
                 'loading',
                 'createMarketingDataWarehouseNodes',
@@ -455,7 +450,8 @@
                 'compareFilter as marketingCompareFilter',
                 'dateFilter as marketingDateFilter',
             ],
->>>>>>> ecead905
+            marketingAnalyticsTableLogic,
+            ['query', 'defaultColumns'],
         ],
     })),
     actions({
@@ -2490,44 +2486,28 @@
         campaignCostsBreakdown: [
             (s) => [
                 s.loading,
-<<<<<<< HEAD
                 s.query,
-                s.dateFilter,
+                s.marketingDateFilter,
                 s.webAnalyticsFilters,
                 s.shouldFilterTestAccounts,
-                s.dynamicConversionGoal,
+                s.draftConversionGoal,
                 s.defaultColumns,
             ],
             (
                 loading: boolean,
                 query: DataTableNode,
-                dateFilter: { dateFrom: string; dateTo: string; interval: IntervalType },
-                webAnalyticsFilters: WebAnalyticsPropertyFilters,
-                filterTestAccounts: boolean,
-                dynamicConversionGoal: ConversionGoalFilter | null,
-                defaultColumns: string[]
-=======
-                s.marketingDateFilter,
-                s.webAnalyticsFilters,
-                s.shouldFilterTestAccounts,
-                s.draftConversionGoal,
-                s.conversion_goals,
-            ],
-            (
-                loading: boolean,
                 marketingDateFilter: { dateFrom: string; dateTo: string; interval: IntervalType },
                 webAnalyticsFilters: WebAnalyticsPropertyFilters,
                 filterTestAccounts: boolean,
                 draftConversionGoal: ConversionGoalFilter | null,
-                conversionGoals: ConversionGoalFilter[]
->>>>>>> ecead905
+                defaultColumns: string[]
             ): DataTableNode | null => {
                 if (loading) {
                     return null
                 }
 
                 const typedQuery = query?.source as MarketingAnalyticsTableQuery | undefined
-                const select = injectDynamicConversionGoal(typedQuery?.select || defaultColumns, dynamicConversionGoal)
+                const select = injectDynamicConversionGoal(typedQuery?.select || defaultColumns, draftConversionGoal)
                 const orderBy = getOrderBy(typedQuery, select)
                 return {
                     kind: NodeKind.DataTableNode,
@@ -2538,26 +2518,13 @@
                             date_to: marketingDateFilter.dateTo,
                         },
                         properties: webAnalyticsFilters || [],
-<<<<<<< HEAD
-                        filterTestAccounts,
-                        dynamicConversionGoal,
-=======
                         filterTestAccounts: filterTestAccounts,
                         draftConversionGoal: draftConversionGoal,
->>>>>>> ecead905
                         limit: 200,
                         orderBy,
                         tags: MARKETING_ANALYTICS_DEFAULT_QUERY_TAGS,
-<<<<<<< HEAD
                         select,
                     },
-=======
-                        select: [
-                            draftConversionGoal ? draftConversionGoal.conversion_goal_name : null,
-                            ...conversionGoals.map((goal) => goal.conversion_goal_name),
-                        ].filter(isNotNil),
-                    } as MarketingAnalyticsTableQuery,
->>>>>>> ecead905
                     full: true,
                     embedded: false,
                     showOpenEditorButton: false,
