--- conflicted
+++ resolved
@@ -2235,19 +2235,11 @@
                 tile_visualizations,
             }: Record<string, any>
         ): void => {
-<<<<<<< HEAD
-            if (![ProductTab.ANALYTICS, ProductTab.WEB_VITALS, ProductTab.PAGE_REPORTS].includes(productTab)) {
-=======
             if (
-                ![
-                    ProductTab.ANALYTICS,
-                    ProductTab.WEB_VITALS,
-                    ProductTab.PAGE_REPORTS,
-                    ProductTab.MARKETING,
-                    ProductTab.HEALTH,
-                ].includes(productTab)
+                ![ProductTab.ANALYTICS, ProductTab.WEB_VITALS, ProductTab.PAGE_REPORTS, ProductTab.HEALTH].includes(
+                    productTab
+                )
             ) {
->>>>>>> 983b3d78
                 return
             }
 
