--- conflicted
+++ resolved
@@ -1119,12 +1119,8 @@
                                 embedded: true,
                                 hideTooltipOnScroll: true,
                             },
-<<<<<<< HEAD
-                            canOpenInsight: true,
-=======
                             canOpenInsight: !!featureFlags[FEATURE_FLAGS.WEB_ANALYTICS_OPEN_AS_INSIGHT],
                             canOpenModal: false,
->>>>>>> d5bf83be
                         }
                     }
 
