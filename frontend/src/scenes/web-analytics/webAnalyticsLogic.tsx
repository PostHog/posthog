import { IconGear } from '@posthog/icons'
import { LemonTag } from '@posthog/lemon-ui'
import { errorTrackingQuery } from '@posthog/products-error-tracking/frontend/queries'
import { actions, afterMount, BreakPointFunction, connect, kea, listeners, path, reducers, selectors } from 'kea'
import { loaders } from 'kea-loaders'
import { actionToUrl, router, urlToAction } from 'kea-router'
import { windowValues } from 'kea-window-values'
import api from 'lib/api'
import { authorizedUrlListLogic, AuthorizedUrlListType } from 'lib/components/AuthorizedUrlList/authorizedUrlListLogic'
import { FEATURE_FLAGS, RETENTION_FIRST_TIME } from 'lib/constants'
import { LemonButton } from 'lib/lemon-ui/LemonButton'
import { lemonToast } from 'lib/lemon-ui/LemonToast/LemonToast'
import { Link, PostHogComDocsURL } from 'lib/lemon-ui/Link/Link'
import { featureFlagLogic } from 'lib/logic/featureFlagLogic'
import {
    getDefaultInterval,
    isNotNil,
    isValidRelativeOrAbsoluteDate,
    objectsEqual,
    UnexpectedNeverError,
    updateDatesWithInterval,
} from 'lib/utils'
import { isDefinitionStale } from 'lib/utils/definitions'
import { dataWarehouseSettingsLogic } from 'scenes/data-warehouse/settings/dataWarehouseSettingsLogic'
import { preflightLogic } from 'scenes/PreflightCheck/preflightLogic'
import { Scene } from 'scenes/sceneTypes'
import { teamLogic } from 'scenes/teamLogic'
import { urls } from 'scenes/urls'
import { userLogic } from 'scenes/userLogic'
import { marketingAnalyticsSettingsLogic } from 'scenes/web-analytics/tabs/marketing-analytics/frontend/logic/marketingAnalyticsSettingsLogic'

import { WEB_VITALS_COLORS, WEB_VITALS_THRESHOLDS } from '~/queries/nodes/WebVitals/definitions'
import { hogqlQuery } from '~/queries/query'
import {
    ActionConversionGoal,
    ActionsNode,
    AnyEntityNode,
    BreakdownFilter,
    CompareFilter,
    ConversionGoalFilter,
    CustomEventConversionGoal,
    DataTableNode,
    EventsNode,
    InsightVizNode,
    MarketingAnalyticsTableQuery,
    NodeKind,
    QueryLogTags,
    QuerySchema,
    TrendsFilter,
    TrendsQuery,
    WebAnalyticsConversionGoal,
    WebAnalyticsOrderBy,
    WebAnalyticsOrderByDirection,
    WebAnalyticsOrderByFields,
    WebAnalyticsPropertyFilter,
    WebAnalyticsPropertyFilters,
    WebStatsBreakdown,
    WebStatsTableQuery,
    WebVitalsMetric,
} from '~/queries/schema/schema-general'
import { isCompareFilter, isWebAnalyticsPropertyFilters } from '~/queries/schema-guards'
import { hogql } from '~/queries/utils'
import {
    AvailableFeature,
    BaseMathType,
    Breadcrumb,
    ChartDisplayType,
    EventDefinitionType,
    FilterLogicalOperator,
    InsightLogicProps,
    InsightType,
    IntervalType,
    ProductKey,
    PropertyFilterBaseValue,
    PropertyFilterType,
    PropertyMathType,
    PropertyOperator,
    RecordingUniversalFilters,
    RetentionPeriod,
    TeamPublicType,
    TeamType,
    UniversalFiltersGroupValue,
} from '~/types'

import { getDashboardItemId, getNewInsightUrlFactory } from './insightsUtils'
import { marketingAnalyticsLogic } from './tabs/marketing-analytics/frontend/logic/marketingAnalyticsLogic'
import type { webAnalyticsLogicType } from './webAnalyticsLogicType'
import posthog from 'posthog-js'

export interface WebTileLayout {
    /** The class has to be spelled out without interpolation, as otherwise Tailwind can't pick it up. */
    colSpanClassName?: `md:col-span-${number}` | 'md:col-span-full'
    /** The class has to be spelled out without interpolation, as otherwise Tailwind can't pick it up. */
    rowSpanClassName?: `md:row-span-${number}`
    /** The class has to be spelled out without interpolation, as otherwise Tailwind can't pick it up. */
    orderWhenLargeClassName?: `xxl:order-${number}`
    className?: string
}

export enum TileId {
    OVERVIEW = 'OVERVIEW',
    GRAPHS = 'GRAPHS',
    PATHS = 'PATHS',
    SOURCES = 'SOURCES',
    DEVICES = 'DEVICES',
    GEOGRAPHY = 'GEOGRAPHY',
    ACTIVE_HOURS = 'ACTIVE_HOURS',
    RETENTION = 'RETENTION',
    REPLAY = 'REPLAY',
    ERROR_TRACKING = 'ERROR_TRACKING',
    GOALS = 'GOALS',
    WEB_VITALS = 'WEB_VITALS',
    WEB_VITALS_PATH_BREAKDOWN = 'WEB_VITALS_PATH_BREAKDOWN',
    FRUSTRATING_PAGES = 'FRUSTRATING_PAGES',

    // Page Report Tiles to avoid conflicts with web analytics
    PAGE_REPORTS_COMBINED_METRICS_CHART_SECTION = 'PR_COMBINED_METRICS_CHART_SECTION',
    PAGE_REPORTS_PATHS_SECTION = 'PR_PATHS_SECTION',
    PAGE_REPORTS_DEVICE_INFORMATION_SECTION = 'PR_DEVICE_INFORMATION_SECTION',
    PAGE_REPORTS_TRAFFIC_SECTION = 'PR_TRAFFIC_SECTION',
    PAGE_REPORTS_GEOGRAPHY_SECTION = 'PR_GEOGRAPHY_SECTION',
    PAGE_REPORTS_TOP_EVENTS_SECTION = 'PR_TOP_EVENTS_SECTION',
    PAGE_REPORTS_COMBINED_METRICS_CHART = 'PR_COMBINED_METRICS_CHART',
    PAGE_REPORTS_ENTRY_PATHS = 'PR_ENTRY_PATHS',
    PAGE_REPORTS_EXIT_PATHS = 'PR_EXIT_PATHS',
    PAGE_REPORTS_OUTBOUND_CLICKS = 'PR_OUTBOUND_CLICKS',
    PAGE_REPORTS_CHANNELS = 'PR_CHANNELS',
    PAGE_REPORTS_REFERRERS = 'PR_REFERRERS',
    PAGE_REPORTS_DEVICE_TYPES = 'PR_DEVICE_TYPES',
    PAGE_REPORTS_BROWSERS = 'PR_BROWSERS',
    PAGE_REPORTS_OPERATING_SYSTEMS = 'PR_OPERATING_SYSTEMS',
    PAGE_REPORTS_COUNTRIES = 'PR_COUNTRIES',
    PAGE_REPORTS_REGIONS = 'PR_REGIONS',
    PAGE_REPORTS_CITIES = 'PR_CITIES',
    PAGE_REPORTS_TIMEZONES = 'PR_TIMEZONES',
    PAGE_REPORTS_LANGUAGES = 'PR_LANGUAGES',
    PAGE_REPORTS_TOP_EVENTS = 'PR_TOP_EVENTS',
    MARKETING = 'MARKETING',
    MARKETING_CAMPAIGN_BREAKDOWN = 'MARKETING_CAMPAIGN_BREAKDOWN',
}

export enum ProductTab {
    ANALYTICS = 'analytics',
    WEB_VITALS = 'web-vitals',
    PAGE_REPORTS = 'page-reports',
    SESSION_ATTRIBUTION_EXPLORER = 'session-attribution-explorer',
    MARKETING = 'marketing',
}

export type DeviceType = 'Desktop' | 'Mobile'

export type WebVitalsPercentile = PropertyMathType.P75 | PropertyMathType.P90 | PropertyMathType.P99

const loadPriorityMap: Record<TileId, number> = {
    [TileId.OVERVIEW]: 1,
    [TileId.GRAPHS]: 2,
    [TileId.PATHS]: 3,
    [TileId.SOURCES]: 4,
    [TileId.DEVICES]: 5,
    [TileId.GEOGRAPHY]: 6,
    [TileId.ACTIVE_HOURS]: 7,
    [TileId.RETENTION]: 8,
    [TileId.REPLAY]: 9,
    [TileId.ERROR_TRACKING]: 10,
    [TileId.GOALS]: 11,
    [TileId.WEB_VITALS]: 12,
    [TileId.WEB_VITALS_PATH_BREAKDOWN]: 13,
    [TileId.FRUSTRATING_PAGES]: 14,

    // Page Report Sections
    [TileId.PAGE_REPORTS_COMBINED_METRICS_CHART_SECTION]: 1,
    [TileId.PAGE_REPORTS_PATHS_SECTION]: 2,
    [TileId.PAGE_REPORTS_DEVICE_INFORMATION_SECTION]: 3,
    [TileId.PAGE_REPORTS_TRAFFIC_SECTION]: 4,
    [TileId.PAGE_REPORTS_GEOGRAPHY_SECTION]: 5,
    [TileId.PAGE_REPORTS_TOP_EVENTS_SECTION]: 6,

    // Page Report Tiles
    [TileId.PAGE_REPORTS_COMBINED_METRICS_CHART]: 1,
    [TileId.PAGE_REPORTS_ENTRY_PATHS]: 2,
    [TileId.PAGE_REPORTS_EXIT_PATHS]: 3,
    [TileId.PAGE_REPORTS_OUTBOUND_CLICKS]: 4,
    [TileId.PAGE_REPORTS_CHANNELS]: 5,
    [TileId.PAGE_REPORTS_REFERRERS]: 6,
    [TileId.PAGE_REPORTS_DEVICE_TYPES]: 7,
    [TileId.PAGE_REPORTS_BROWSERS]: 8,
    [TileId.PAGE_REPORTS_OPERATING_SYSTEMS]: 9,
    [TileId.PAGE_REPORTS_COUNTRIES]: 10,
    [TileId.PAGE_REPORTS_REGIONS]: 11,
    [TileId.PAGE_REPORTS_CITIES]: 12,
    [TileId.PAGE_REPORTS_TIMEZONES]: 13,
    [TileId.PAGE_REPORTS_LANGUAGES]: 14,
    [TileId.PAGE_REPORTS_TOP_EVENTS]: 15,
    [TileId.MARKETING]: 16,

    // Marketing Tiles
    [TileId.MARKETING_CAMPAIGN_BREAKDOWN]: 1,
}

// To enable a tile here, you must update the QueryRunner to support it
// or make sure it can load in a decent time (which event-only tiles usually do).
// We filter them here to enable a faster experience for the user as the
// tiles that don't support pre-aggregated tables take a longer time to load
// and will effectively block other queries to load because of the concurrencyController
export const TILES_ALLOWED_ON_PRE_AGGREGATED = [
    TileId.OVERVIEW,
    TileId.PATHS,
    TileId.SOURCES,
    TileId.DEVICES,

    // Not 100% supported yet but they are fast enough that we can show them
    TileId.GRAPHS,
    TileId.GEOGRAPHY,
]

export interface BaseTile {
    tileId: TileId
    layout: WebTileLayout
    docs?: Docs
}

export interface Docs {
    url?: PostHogComDocsURL
    title: string
    description: string | JSX.Element
}

export interface QueryTile extends BaseTile {
    kind: 'query'
    title?: string
    query: QuerySchema
    showIntervalSelect?: boolean
    control?: JSX.Element
    insightProps: InsightLogicProps
    canOpenModal?: boolean
    canOpenInsight?: boolean
}

export interface TabsTileTab {
    id: string
    title: string | JSX.Element
    linkText: string | JSX.Element
    query: QuerySchema
    showIntervalSelect?: boolean
    control?: JSX.Element
    insightProps: InsightLogicProps
    canOpenModal?: boolean
    canOpenInsight?: boolean
    docs?: Docs
}

export interface TabsTile extends BaseTile {
    kind: 'tabs'
    activeTabId: string
    setTabId: (id: string) => void
    tabs: TabsTileTab[]
}

export interface ReplayTile extends BaseTile {
    kind: 'replay'
}

export interface ErrorTrackingTile extends BaseTile {
    kind: 'error_tracking'
    query: QuerySchema
}

export interface SectionTile extends BaseTile {
    kind: 'section'
    title?: string
    tiles: WebAnalyticsTile[]
}

export type WebAnalyticsTile = QueryTile | TabsTile | ReplayTile | ErrorTrackingTile | SectionTile

export enum GraphsTab {
    UNIQUE_USERS = 'UNIQUE_USERS',
    PAGE_VIEWS = 'PAGE_VIEWS',
    NUM_SESSION = 'NUM_SESSION',
    UNIQUE_CONVERSIONS = 'UNIQUE_CONVERSIONS',
    TOTAL_CONVERSIONS = 'TOTAL_CONVERSIONS',
    CONVERSION_RATE = 'CONVERSION_RATE',
    REVENUE_EVENTS = 'REVENUE_EVENTS',
    CONVERSION_REVENUE = 'CONVERSION_REVENUE',
}

export enum SourceTab {
    CHANNEL = 'CHANNEL',
    REFERRING_DOMAIN = 'REFERRING_DOMAIN',
    UTM_SOURCE = 'UTM_SOURCE',
    UTM_MEDIUM = 'UTM_MEDIUM',
    UTM_CAMPAIGN = 'UTM_CAMPAIGN',
    UTM_CONTENT = 'UTM_CONTENT',
    UTM_TERM = 'UTM_TERM',
    UTM_SOURCE_MEDIUM_CAMPAIGN = 'UTM_SOURCE_MEDIUM_CAMPAIGN',
}

export enum DeviceTab {
    BROWSER = 'BROWSER',
    OS = 'OS',
    DEVICE_TYPE = 'DEVICE_TYPE',
    VIEWPORT = 'VIEWPORT',
}

export enum PathTab {
    PATH = 'PATH',
    INITIAL_PATH = 'INITIAL_PATH',
    END_PATH = 'END_PATH',
    EXIT_CLICK = 'EXIT_CLICK',
    SCREEN_NAME = 'SCREEN_NAME',
}

export enum GeographyTab {
    MAP = 'MAP',
    COUNTRIES = 'COUNTRIES',
    REGIONS = 'REGIONS',
    CITIES = 'CITIES',
    TIMEZONES = 'TIMEZONES',
    HEATMAP = 'HEATMAP',
    LANGUAGES = 'LANGUAGES',
}

export enum ActiveHoursTab {
    UNIQUE = 'UNIQUE',
    TOTAL_EVENTS = 'TOTAL_EVENTS',
}

export enum ConversionGoalWarning {
    CustomEventWithNoSessionId = 'CustomEventWithNoSessionId',
}

export interface WebAnalyticsStatusCheck {
    isSendingWebVitals: boolean
    isSendingPageViews: boolean
    isSendingPageLeaves: boolean
    isSendingPageLeavesScroll: boolean
    hasAuthorizedUrls: boolean
}

export type TileVisualizationOption = 'table' | 'graph'

export const webStatsBreakdownToPropertyName = (
    breakdownBy: WebStatsBreakdown
):
    | { key: string; type: PropertyFilterType.Person | PropertyFilterType.Event | PropertyFilterType.Session }
    | undefined => {
    switch (breakdownBy) {
        case WebStatsBreakdown.Page:
            return { key: '$pathname', type: PropertyFilterType.Event }
        case WebStatsBreakdown.InitialPage:
            return { key: '$entry_pathname', type: PropertyFilterType.Session }
        case WebStatsBreakdown.ExitPage:
            return { key: '$end_pathname', type: PropertyFilterType.Session }
        case WebStatsBreakdown.ExitClick:
            return { key: '$last_external_click_url', type: PropertyFilterType.Session }
        case WebStatsBreakdown.ScreenName:
            return { key: '$screen_name', type: PropertyFilterType.Event }
        case WebStatsBreakdown.InitialChannelType:
            return { key: '$channel_type', type: PropertyFilterType.Session }
        case WebStatsBreakdown.InitialReferringDomain:
            return { key: '$entry_referring_domain', type: PropertyFilterType.Session }
        case WebStatsBreakdown.InitialUTMSource:
            return { key: '$entry_utm_source', type: PropertyFilterType.Session }
        case WebStatsBreakdown.InitialUTMCampaign:
            return { key: '$entry_utm_campaign', type: PropertyFilterType.Session }
        case WebStatsBreakdown.InitialUTMMedium:
            return { key: '$entry_utm_medium', type: PropertyFilterType.Session }
        case WebStatsBreakdown.InitialUTMContent:
            return { key: '$entry_utm_content', type: PropertyFilterType.Session }
        case WebStatsBreakdown.InitialUTMTerm:
            return { key: '$entry_utm_term', type: PropertyFilterType.Session }
        case WebStatsBreakdown.Browser:
            return { key: '$browser', type: PropertyFilterType.Event }
        case WebStatsBreakdown.OS:
            return { key: '$os', type: PropertyFilterType.Event }
        case WebStatsBreakdown.Viewport:
            return { key: '$viewport', type: PropertyFilterType.Event }
        case WebStatsBreakdown.DeviceType:
            return { key: '$device_type', type: PropertyFilterType.Event }
        case WebStatsBreakdown.Country:
            return { key: '$geoip_country_code', type: PropertyFilterType.Event }
        case WebStatsBreakdown.Region:
            return { key: '$geoip_subdivision_1_code', type: PropertyFilterType.Event }
        case WebStatsBreakdown.City:
            return { key: '$geoip_city_name', type: PropertyFilterType.Event }
        case WebStatsBreakdown.Timezone:
            return { key: '$timezone', type: PropertyFilterType.Event }
        case WebStatsBreakdown.Language:
            return { key: '$browser_language', type: PropertyFilterType.Event }
        case WebStatsBreakdown.FrustrationMetrics:
            return { key: '$pathname', type: PropertyFilterType.Event }
        case WebStatsBreakdown.InitialUTMSourceMediumCampaign:
            return undefined
        default:
            throw new UnexpectedNeverError(breakdownBy)
    }
}

export const getWebAnalyticsBreakdownFilter = (breakdown: WebStatsBreakdown): BreakdownFilter | undefined => {
    const property = webStatsBreakdownToPropertyName(breakdown)

    if (!property) {
        return undefined
    }

    return {
        breakdown_type: property.type,
        breakdown: property.key,
    }
}

const GEOIP_TEMPLATE_IDS = ['template-geoip', 'plugin-posthog-plugin-geoip']

export const WEB_ANALYTICS_DATA_COLLECTION_NODE_ID = 'web-analytics'

const INITIAL_WEB_ANALYTICS_FILTER = [] as WebAnalyticsPropertyFilters
const INITIAL_DATE_FROM = '-7d' as string | null
const INITIAL_DATE_TO = null as string | null
const INITIAL_INTERVAL = getDefaultInterval(INITIAL_DATE_FROM, INITIAL_DATE_TO)

export const WEB_ANALYTICS_DEFAULT_QUERY_TAGS: QueryLogTags = {
    productKey: ProductKey.WEB_ANALYTICS,
}

export const MARKETING_ANALYTICS_DEFAULT_QUERY_TAGS: QueryLogTags = {
    productKey: ProductKey.MARKETING_ANALYTICS,
}

const teamId = window.POSTHOG_APP_CONTEXT?.current_team?.id
const persistConfig = { persist: true, prefix: `${teamId}__` }
export const webAnalyticsLogic = kea<webAnalyticsLogicType>([
    path(['scenes', 'webAnalytics', 'webAnalyticsSceneLogic']),
    connect(() => ({
        values: [
            featureFlagLogic,
            ['featureFlags'],
            teamLogic,
            ['currentTeam', 'baseCurrency'],
            userLogic,
            ['hasAvailableFeature'],
            preflightLogic,
            ['isDev'],
            authorizedUrlListLogic({ type: AuthorizedUrlListType.WEB_ANALYTICS, actionId: null, experimentId: null }),
            ['authorizedUrls'],
            marketingAnalyticsSettingsLogic,
            ['sources_map', 'conversion_goals'],
            dataWarehouseSettingsLogic,
            ['dataWarehouseTables', 'selfManagedTables'],
            marketingAnalyticsLogic,
<<<<<<< HEAD
            [
                'loading',
                'createMarketingDataWarehouseNodes',
                'dynamicConversionGoal',
                'compareFilter as marketingCompareFilter',
                'dateFilter as marketingDateFilter',
            ],
=======
            ['loading', 'createMarketingDataWarehouseNodes', 'draftConversionGoal'],
>>>>>>> 06f90426
        ],
    })),
    actions({
        setWebAnalyticsFilters: (webAnalyticsFilters: WebAnalyticsPropertyFilters) => ({ webAnalyticsFilters }),
        togglePropertyFilter: (
            type: PropertyFilterType.Event | PropertyFilterType.Person | PropertyFilterType.Session,
            key: string,
            value: string | number | null,
            tabChange?: {
                graphsTab?: string
                sourceTab?: string
                deviceTab?: string
                pathTab?: string
                geographyTab?: string
                activeHoursTab?: string
            }
        ) => ({ type, key, value, tabChange }),
        setGraphsTab: (tab: string) => ({ tab }),
        setSourceTab: (tab: string) => ({ tab }),
        setDeviceTab: (tab: string) => ({ tab }),
        setPathTab: (tab: string) => ({ tab }),
        setGeographyTab: (tab: string) => ({ tab }),
        setActiveHoursTab: (tab: string) => ({ tab }),
        setDomainFilter: (domain: string | null) => ({ domain }),
        setDeviceTypeFilter: (deviceType: DeviceType | null) => ({ deviceType }),
        clearTablesOrderBy: () => true,
        setTablesOrderBy: (orderBy: WebAnalyticsOrderByFields, direction: WebAnalyticsOrderByDirection) => ({
            orderBy,
            direction,
        }),
        setDates: (dateFrom: string | null, dateTo: string | null) => ({ dateFrom, dateTo }),
        setInterval: (interval: IntervalType) => ({ interval }),
        setDatesAndInterval: (dateFrom: string | null, dateTo: string | null, interval: IntervalType) => ({
            dateFrom,
            dateTo,
            interval,
        }),
        setIsPathCleaningEnabled: (isPathCleaningEnabled: boolean) => ({ isPathCleaningEnabled }),
        setShouldFilterTestAccounts: (shouldFilterTestAccounts: boolean) => ({ shouldFilterTestAccounts }),
        setShouldStripQueryParams: (shouldStripQueryParams: boolean) => ({ shouldStripQueryParams }),
        setConversionGoal: (conversionGoal: WebAnalyticsConversionGoal | null) => ({ conversionGoal }),
        openAsNewInsight: (tileId: TileId, tabId?: string) => ({ tileId, tabId }),
        setConversionGoalWarning: (warning: ConversionGoalWarning | null) => ({ warning }),
        setCompareFilter: (compareFilter: CompareFilter) => ({ compareFilter }),
        setProductTab: (tab: ProductTab) => ({ tab }),
        setWebVitalsPercentile: (percentile: WebVitalsPercentile) => ({ percentile }),
        setWebVitalsTab: (tab: WebVitalsMetric) => ({ tab }),
        setTileVisualization: (tileId: TileId, visualization: TileVisualizationOption) => ({ tileId, visualization }),
    }),
    reducers({
        rawWebAnalyticsFilters: [
            INITIAL_WEB_ANALYTICS_FILTER,
            persistConfig,
            {
                setWebAnalyticsFilters: (_, { webAnalyticsFilters }) => webAnalyticsFilters,
                togglePropertyFilter: (oldPropertyFilters, { key, value, type }): WebAnalyticsPropertyFilters => {
                    if (value === null) {
                        // if there's already an isNotSet filter, remove it
                        const isNotSetFilterExists = oldPropertyFilters.some(
                            (f) => f.type === type || f.key === key || f.operator === PropertyOperator.IsNotSet
                        )
                        if (isNotSetFilterExists) {
                            return oldPropertyFilters.filter(
                                (f) => f.type !== type || f.key !== key || f.operator !== PropertyOperator.IsNotSet
                            )
                        }
                        return [
                            ...oldPropertyFilters,
                            {
                                type,
                                key,
                                operator: PropertyOperator.IsNotSet,
                            },
                        ]
                    }

                    const similarFilterExists = oldPropertyFilters.some(
                        (f) => f.type === type && f.key === key && f.operator === PropertyOperator.Exact
                    )

                    if (similarFilterExists) {
                        // if there's already a matching property, turn it off or merge them
                        return oldPropertyFilters
                            .map((f: WebAnalyticsPropertyFilter) => {
                                if (
                                    f.key !== key ||
                                    f.type !== type ||
                                    ![PropertyOperator.Exact, PropertyOperator.IsNotSet].includes(f.operator)
                                ) {
                                    return f
                                }
                                const oldValue = (Array.isArray(f.value) ? f.value : [f.value]).filter(isNotNil)
                                let newValue: PropertyFilterBaseValue[]
                                if (oldValue.includes(value)) {
                                    // If there are multiple values for this filter, reduce that to just the one being clicked
                                    if (oldValue.length > 1) {
                                        newValue = [value]
                                    } else {
                                        return null
                                    }
                                } else {
                                    newValue = [...oldValue, value]
                                }
                                return {
                                    type: PropertyFilterType.Event,
                                    key,
                                    operator: PropertyOperator.Exact,
                                    value: newValue,
                                } as const
                            })
                            .filter(isNotNil)
                    }

                    // no matching property, so add one
                    const newFilter: WebAnalyticsPropertyFilter = {
                        type,
                        key,
                        value,
                        operator: PropertyOperator.Exact,
                    }

                    return [...oldPropertyFilters, newFilter]
                },
                setDomainFilter: (state) => {
                    // the domain and host filters don't interact well, so remove the host filter when the domain filter is set
                    return state.filter((filter) => filter.key !== '$host')
                },
            },
        ],
        domainFilter: [
            null as string | null,
            persistConfig,
            {
                setDomainFilter: (_: string | null, payload: { domain: string | null }) => {
                    const { domain } = payload
                    return domain
                },
                togglePropertyFilter: (state, { key }) => {
                    // the domain and host filters don't interact well, so remove the domain filter when the host filter is set
                    return key === '$host' ? null : state
                },
                setWebAnalyticsFilters: (state, { webAnalyticsFilters }) => {
                    // the domain and host filters don't interact well, so remove the domain filter when the host filter is set
                    if (webAnalyticsFilters.some((f) => f.key === '$host')) {
                        return null
                    }
                    return state
                },
            },
        ],
        deviceTypeFilter: [
            null as DeviceType | null,
            persistConfig,
            {
                setDeviceTypeFilter: (_: DeviceType | null, payload: unknown) => {
                    const { deviceType } = payload as { deviceType: DeviceType | null }
                    return deviceType
                },
            },
        ],
        _graphsTab: [
            null as string | null,
            persistConfig,
            {
                setGraphsTab: (_, { tab }) => tab,
                togglePropertyFilter: (oldTab, { tabChange }) => tabChange?.graphsTab || oldTab,
                setConversionGoal: (oldTab, { conversionGoal }) => {
                    if (conversionGoal) {
                        return GraphsTab.UNIQUE_CONVERSIONS
                    }
                    return oldTab
                },
            },
        ],
        _sourceTab: [
            null as string | null,
            persistConfig,
            {
                setSourceTab: (_, { tab }) => tab,
                togglePropertyFilter: (oldTab, { tabChange }) => tabChange?.sourceTab || oldTab,
            },
        ],
        _deviceTab: [
            null as string | null,
            persistConfig,
            {
                setDeviceTab: (_, { tab }) => tab,
                togglePropertyFilter: (oldTab, { tabChange }) => tabChange?.deviceTab || oldTab,
            },
        ],
        _pathTab: [
            null as string | null,
            persistConfig,
            {
                setPathTab: (_, { tab }) => tab,
                togglePropertyFilter: (oldTab, { tabChange }) => tabChange?.pathTab || oldTab,
            },
        ],
        _geographyTab: [
            null as string | null,
            persistConfig,
            {
                setGeographyTab: (_, { tab }) => tab,
                togglePropertyFilter: (oldTab, { tabChange }) => tabChange?.geographyTab || oldTab,
            },
        ],
        _activeHoursTab: [
            null as string | null,
            persistConfig,
            {
                setActiveHoursTab: (_, { tab }) => tab,
            },
        ],
        _isPathCleaningEnabled: [
            true as boolean,
            persistConfig,
            {
                setIsPathCleaningEnabled: (_, { isPathCleaningEnabled }) => isPathCleaningEnabled,
            },
        ],
        tablesOrderBy: [
            null as WebAnalyticsOrderBy | null,
            persistConfig,
            {
                setTablesOrderBy: (_, { orderBy, direction }) => [orderBy, direction],
                clearTablesOrderBy: () => null,

                // Reset the order by when the conversion goal changes because most of the columns are different
                setConversionGoal: () => null,
            },
        ],
        dateFilter: [
            {
                dateFrom: INITIAL_DATE_FROM,
                dateTo: INITIAL_DATE_TO,
                interval: INITIAL_INTERVAL,
            },
            persistConfig,
            {
                setDates: (_, { dateTo, dateFrom }) => {
                    if (dateTo && !isValidRelativeOrAbsoluteDate(dateTo)) {
                        dateTo = INITIAL_DATE_TO
                    }
                    if (dateFrom && !isValidRelativeOrAbsoluteDate(dateFrom)) {
                        dateFrom = INITIAL_DATE_FROM
                    }
                    return {
                        dateTo,
                        dateFrom,
                        interval: getDefaultInterval(dateFrom, dateTo),
                    }
                },
                setInterval: ({ dateFrom: oldDateFrom, dateTo: oldDateTo }, { interval }) => {
                    const { dateFrom, dateTo } = updateDatesWithInterval(interval, oldDateFrom, oldDateTo)
                    return {
                        dateTo,
                        dateFrom,
                        interval,
                    }
                },
                setDatesAndInterval: (_, { dateTo, dateFrom, interval }) => {
                    if (!dateFrom && !dateTo) {
                        dateFrom = INITIAL_DATE_FROM
                        dateTo = INITIAL_DATE_TO
                    }
                    if (dateTo && !isValidRelativeOrAbsoluteDate(dateTo)) {
                        dateTo = INITIAL_DATE_TO
                    }
                    if (dateFrom && !isValidRelativeOrAbsoluteDate(dateFrom)) {
                        dateFrom = INITIAL_DATE_FROM
                    }
                    return {
                        dateTo,
                        dateFrom,
                        interval: interval || getDefaultInterval(dateFrom, dateTo),
                    }
                },
            },
        ],
        shouldFilterTestAccounts: [
            false as boolean,
            persistConfig,
            {
                setShouldFilterTestAccounts: (_, { shouldFilterTestAccounts }) => shouldFilterTestAccounts,
            },
        ],
        shouldStripQueryParams: [
            false as boolean,
            persistConfig,
            {
                setShouldStripQueryParams: (_, { shouldStripQueryParams }) => shouldStripQueryParams,
            },
        ],
        conversionGoal: [
            null as WebAnalyticsConversionGoal | null,
            persistConfig,
            {
                setConversionGoal: (_, { conversionGoal }) => conversionGoal,
            },
        ],
        conversionGoalWarning: [
            null as ConversionGoalWarning | null,
            {
                setConversionGoalWarning: (_, { warning }) => warning,
            },
        ],
        compareFilter: [
            { compare: true } as CompareFilter,
            persistConfig,
            {
                setCompareFilter: (_, { compareFilter }) => compareFilter,
            },
        ],
        productTab: [
            ProductTab.ANALYTICS as ProductTab,
            {
                setProductTab: (_, { tab }) => tab,
            },
        ],
        webVitalsPercentile: [
            PropertyMathType.P90 as WebVitalsPercentile,
            persistConfig,
            {
                setWebVitalsPercentile: (_, { percentile }) => percentile,
            },
        ],
        webVitalsTab: [
            'INP' as WebVitalsMetric,
            {
                setWebVitalsTab: (_, { tab }) => tab,
            },
        ],
        tileVisualizations: [
            {} as Record<TileId, TileVisualizationOption>,
            {
                setTileVisualization: (state, { tileId, visualization }) => ({
                    ...state,
                    [tileId]: visualization,
                }),
            },
        ],
    }),
    selectors(({ actions, values }) => ({
        preAggregatedEnabled: [
            (s) => [s.featureFlags, s.currentTeam],
            (featureFlags: Record<string, boolean>, currentTeam: TeamPublicType | TeamType | null) => {
                return (
                    featureFlags[FEATURE_FLAGS.SETTINGS_WEB_ANALYTICS_PRE_AGGREGATED_TABLES] &&
                    currentTeam?.modifiers?.useWebAnalyticsPreAggregatedTables
                )
            },
        ],
        breadcrumbs: [
            (s) => [s.productTab],
            (productTab: ProductTab): Breadcrumb[] => {
                const breadcrumbs: Breadcrumb[] = [
                    {
                        key: Scene.WebAnalytics,
                        name: `Web analytics`,
                        path: urls.webAnalytics(),
                    },
                ]

                if (productTab === ProductTab.WEB_VITALS) {
                    breadcrumbs.push({
                        key: Scene.WebAnalyticsWebVitals,
                        name: `Web vitals`,
                        path: urls.webAnalyticsWebVitals(),
                    })
                }

                if (productTab === ProductTab.PAGE_REPORTS) {
                    breadcrumbs.push({
                        key: Scene.WebAnalyticsPageReports,
                        name: `Page reports`,
                        path: urls.webAnalyticsPageReports(),
                    })
                }

                if (productTab === ProductTab.MARKETING) {
                    breadcrumbs.push({
                        key: Scene.WebAnalyticsMarketing,
                        name: `Marketing`,
                        path: urls.webAnalyticsMarketing(),
                    })
                }

                return breadcrumbs
            },
        ],
        graphsTab: [(s) => [s._graphsTab], (graphsTab: string | null) => graphsTab || GraphsTab.UNIQUE_USERS],
        sourceTab: [(s) => [s._sourceTab], (sourceTab: string | null) => sourceTab || SourceTab.CHANNEL],
        deviceTab: [(s) => [s._deviceTab], (deviceTab: string | null) => deviceTab || DeviceTab.DEVICE_TYPE],
        pathTab: [(s) => [s._pathTab], (pathTab: string | null) => pathTab || PathTab.PATH],
        geographyTab: [(s) => [s._geographyTab], (geographyTab: string | null) => geographyTab || GeographyTab.MAP],
        activeHoursTab: [
            (s) => [s._activeHoursTab],
            (activeHoursTab: string | null) => activeHoursTab || ActiveHoursTab.UNIQUE,
        ],
        isPathCleaningEnabled: [
            (s) => [s._isPathCleaningEnabled, s.hasAvailableFeature],
            (isPathCleaningEnabled: boolean, hasAvailableFeature) => {
                return hasAvailableFeature(AvailableFeature.PATHS_ADVANCED) && isPathCleaningEnabled
            },
        ],
        hasHostFilter: [(s) => [s.rawWebAnalyticsFilters], (filters) => filters.some((f) => f.key === '$host')],
        webAnalyticsFilters: [
            (s) => [s.rawWebAnalyticsFilters, s.isPathCleaningEnabled, s.domainFilter, s.deviceTypeFilter],
            (
                rawWebAnalyticsFilters: WebAnalyticsPropertyFilters,
                isPathCleaningEnabled: boolean,
                domainFilter: string | null,
                deviceTypeFilter: DeviceType | null
            ) => {
                let filters = rawWebAnalyticsFilters

                // Add domain filter if set
                if (domainFilter && domainFilter !== 'all') {
                    // Remove the leading protocol if it exists
                    const value = domainFilter.replace(/^https?:\/\//, '')

                    filters = [
                        ...filters,
                        {
                            key: '$host',
                            value: value,
                            operator: PropertyOperator.Exact,
                            type: PropertyFilterType.Event,
                        },
                    ]
                }

                // Add device type filter if set
                if (deviceTypeFilter) {
                    filters = [
                        ...filters,
                        {
                            key: '$device_type',
                            // Extra handling for device type to include mobile+tablet as a single filter
                            value: deviceTypeFilter === 'Desktop' ? 'Desktop' : ['Mobile', 'Tablet'],
                            operator: PropertyOperator.Exact,
                            type: PropertyFilterType.Event,
                        },
                    ]
                }

                // Translate exact path filters to cleaned path filters
                if (isPathCleaningEnabled) {
                    filters = filters.map((filter) => ({
                        ...filter,
                        operator:
                            filter.operator === PropertyOperator.Exact
                                ? PropertyOperator.IsCleanedPathExact
                                : filter.operator,
                    }))
                }

                return filters
            },
        ],
        tabs: [
            (s) => [
                s.graphsTab,
                s.sourceTab,
                s.deviceTab,
                s.pathTab,
                s.geographyTab,
                s.activeHoursTab,
                () => values.shouldShowGeoIPQueries,
            ],
            (graphsTab, sourceTab, deviceTab, pathTab, geographyTab, activeHoursTab, shouldShowGeoIPQueries) => ({
                graphsTab,
                sourceTab,
                deviceTab,
                pathTab,
                geographyTab,
                activeHoursTab,
                shouldShowGeoIPQueries,
            }),
        ],
        controls: [
            (s) => [s.isPathCleaningEnabled, s.shouldFilterTestAccounts, s.shouldStripQueryParams],
            (isPathCleaningEnabled, filterTestAccounts, shouldStripQueryParams) => ({
                isPathCleaningEnabled,
                filterTestAccounts,
                shouldStripQueryParams,
            }),
        ],
        filters: [
            (s) => [
                s.webAnalyticsFilters,
                s.replayFilters,
                s.dateFilter,
                s.compareFilter,
                s.webVitalsTab,
                s.webVitalsPercentile,
                s.tablesOrderBy,
                () => values.conversionGoal,
            ],
            (
                webAnalyticsFilters,
                replayFilters,
                dateFilter,
                compareFilter,
                webVitalsTab,
                webVitalsPercentile,
                tablesOrderBy,
                conversionGoal
            ) => ({
                webAnalyticsFilters,
                replayFilters,
                dateFilter,
                compareFilter,
                webVitalsTab,
                webVitalsPercentile,
                tablesOrderBy,
                conversionGoal,
            }),
        ],
        marketingContext: [
            (s) => [s.createMarketingDataWarehouseNodes, s.marketingCompareFilter, s.marketingDateFilter],
            (createMarketingDataWarehouseNodes, marketingCompareFilter, marketingDateFilter) => ({
                createMarketingDataWarehouseNodes,
                marketingCompareFilter,
                marketingDateFilter,
            }),
        ],
        tiles: [
            (s) => [
                s.productTab,
                s.tabs,
                s.controls,
                s.filters,
                () => values.featureFlags,
                () => values.isGreaterThanMd,
                () => values.currentTeam,
                () => values.tileVisualizations,
                () => values.preAggregatedEnabled,
                () => values.campaignCostsBreakdown,
                s.marketingContext,
            ],
            (
                productTab,
                { graphsTab, sourceTab, deviceTab, pathTab, geographyTab, shouldShowGeoIPQueries, activeHoursTab },
                { isPathCleaningEnabled, filterTestAccounts, shouldStripQueryParams },
                {
                    webAnalyticsFilters,
                    replayFilters,
                    dateFilter: { dateFrom, dateTo, interval },
                    conversionGoal,
                    compareFilter,
                    webVitalsPercentile,
                    webVitalsTab,
                    tablesOrderBy,
                },
                featureFlags,
                isGreaterThanMd,
                currentTeam,
                tileVisualizations,
                preAggregatedEnabled,
                campaignCostsBreakdown,
                marketingContext
            ): WebAnalyticsTile[] => {
                const { createMarketingDataWarehouseNodes, marketingCompareFilter, marketingDateFilter } =
                    marketingContext
                const dateRange = { date_from: dateFrom, date_to: dateTo }
                const sampling = { enabled: false, forceSamplingRate: { numerator: 1, denominator: 10 } }

                const uniqueUserSeries: EventsNode = {
                    event: featureFlags[FEATURE_FLAGS.WEB_ANALYTICS_FOR_MOBILE] ? '$screen' : '$pageview',
                    kind: NodeKind.EventsNode,
                    math: BaseMathType.UniqueUsers,
                    name: 'Pageview',
                    custom_name: 'Unique visitors',
                }

                const pageViewsSeries = {
                    ...uniqueUserSeries,
                    math: BaseMathType.TotalCount,
                    custom_name: featureFlags[FEATURE_FLAGS.WEB_ANALYTICS_FOR_MOBILE] ? 'Screen Views' : 'Page views',
                }

                const sessionsSeries = {
                    ...uniqueUserSeries,
                    math: BaseMathType.UniqueSessions,
                    custom_name: 'Sessions',
                }

                const uniqueConversionsSeries: ActionsNode | EventsNode | undefined = !conversionGoal
                    ? undefined
                    : 'actionId' in conversionGoal
                    ? {
                          kind: NodeKind.ActionsNode,
                          id: conversionGoal.actionId,
                          math: BaseMathType.UniqueUsers,
                          name: 'Unique conversions',
                          custom_name: 'Unique conversions',
                      }
                    : {
                          kind: NodeKind.EventsNode,
                          event: conversionGoal.customEventName,
                          math: BaseMathType.UniqueUsers,
                          name: 'Unique conversions',
                          custom_name: 'Unique conversions',
                      }
                const totalConversionSeries = uniqueConversionsSeries
                    ? {
                          ...uniqueConversionsSeries,
                          math: BaseMathType.TotalCount,
                          name: 'Total conversions',
                          custom_name: 'Total conversions',
                      }
                    : undefined

                // the queries don't currently include revenue when the conversion goal is an action
                const includeRevenue = !(conversionGoal && 'actionId' in conversionGoal)

                const revenueEventsSeries: EventsNode[] =
                    includeRevenue && currentTeam?.revenue_analytics_config
                        ? (currentTeam.revenue_analytics_config.events.map((e) => ({
                              name: e.eventName,
                              event: e.eventName,
                              custom_name: e.eventName,
                              math: PropertyMathType.Sum,
                              kind: NodeKind.EventsNode,
                              math_property: e.revenueProperty,
                              math_property_revenue_currency: e.revenueCurrencyProperty,
                          })) as EventsNode[])
                        : []

                const conversionRevenueSeries =
                    conversionGoal && 'customEventName' in conversionGoal && includeRevenue
                        ? revenueEventsSeries.filter((e) => 'event' in e && e.event === conversionGoal.customEventName)
                        : []

                const createInsightProps = (tile: TileId, tab?: string): InsightLogicProps => {
                    return {
                        dashboardItemId: getDashboardItemId(tile, tab, false),
                        loadPriority: loadPriorityMap[tile],
                        dataNodeCollectionId: WEB_ANALYTICS_DATA_COLLECTION_NODE_ID,
                    }
                }

                const createGraphsTrendsTab = (
                    id: GraphsTab,
                    title: string | JSX.Element,
                    linkText: string | JSX.Element,
                    series: AnyEntityNode[],
                    trendsFilter?: Partial<TrendsFilter>,
                    trendsQueryProperties?: Partial<TrendsQuery>
                ): TabsTileTab => ({
                    id,
                    title,
                    linkText,
                    query: {
                        kind: NodeKind.InsightVizNode,
                        source: {
                            kind: NodeKind.TrendsQuery,
                            dateRange,
                            interval,
                            series: series,
                            trendsFilter: {
                                display: ChartDisplayType.ActionsLineGraph,
                                ...trendsFilter,
                            },
                            compareFilter,
                            filterTestAccounts,
                            conversionGoal,
                            properties: webAnalyticsFilters,
                            tags: WEB_ANALYTICS_DEFAULT_QUERY_TAGS,
                            ...trendsQueryProperties,
                        },
                        hidePersonsModal: true,
                        embedded: true,
                        hideTooltipOnScroll: true,
                    },
                    showIntervalSelect: true,
                    insightProps: createInsightProps(TileId.GRAPHS, id),
                    canOpenInsight: true,
                })

                const createTableTab = (
                    tileId: TileId,
                    tabId: string,
                    title: string,
                    linkText: string,
                    breakdownBy: WebStatsBreakdown,
                    source?: Partial<WebStatsTableQuery>,
                    tab?: Partial<TabsTileTab>
                ): TabsTileTab => {
                    const columns = [
                        'breakdown_value',
                        'visitors',
                        'views',
                        source?.includeBounceRate ? 'bounce_rate' : null,
                        'cross_sell',
                    ].filter(isNotNil)

                    // Check if this tile has a visualization preference
                    const visualization =
                        tileVisualizations[tileId as unknown as keyof typeof tileVisualizations] || undefined

                    const baseTabProps = {
                        id: tabId,
                        title,
                        linkText,
                        insightProps: createInsightProps(tileId, tabId),
                        canOpenModal: true,
                        ...tab,
                    }

                    // In case of a graph, we need to use the breakdownFilter and a InsightsVizNode,
                    // which will actually be handled by a WebStatsTrendTile instead of a WebStatsTableTile
                    if (visualization === 'graph') {
                        return {
                            ...baseTabProps,
                            query: {
                                kind: NodeKind.InsightVizNode,
                                source: {
                                    kind: NodeKind.TrendsQuery,
                                    dateRange,
                                    interval,
                                    series: [uniqueUserSeries],
                                    trendsFilter: {
                                        display: ChartDisplayType.ActionsLineGraph,
                                    },
                                    breakdownFilter: getWebAnalyticsBreakdownFilter(breakdownBy),
                                    filterTestAccounts,
                                    conversionGoal,
                                    properties: webAnalyticsFilters,
                                    tags: WEB_ANALYTICS_DEFAULT_QUERY_TAGS,
                                },
                                hidePersonsModal: true,
                                embedded: true,
                                hideTooltipOnScroll: true,
                            },
                            canOpenInsight: true,
                            canOpenModal: false,
                        }
                    }

                    return {
                        ...baseTabProps,
                        query: {
                            full: true,
                            kind: NodeKind.DataTableNode,
                            source: {
                                kind: NodeKind.WebStatsTableQuery,
                                properties: webAnalyticsFilters,
                                breakdownBy: breakdownBy,
                                dateRange,
                                sampling,
                                compareFilter,
                                limit: 10,
                                filterTestAccounts,
                                conversionGoal,
                                orderBy: tablesOrderBy ?? undefined,
                                tags: WEB_ANALYTICS_DEFAULT_QUERY_TAGS,
                                ...source,
                            },
                            embedded: false,
                            showActions: true,
                            columns,
                        },
                    }
                }

                let errorTrackingQ: DataTableNode | undefined

                try {
                    errorTrackingQ = errorTrackingQuery({
                        orderBy: 'users',
                        dateRange: dateRange,
                        filterTestAccounts: filterTestAccounts,
                        filterGroup: replayFilters.filter_group,
                        columns: ['error', 'users', 'occurrences'],
                        limit: 4,
                    })
                } catch (e) {
                    posthog.captureException(e, { dateRange, replayFilters, filterTestAccounts })
                }

                if (productTab === ProductTab.WEB_VITALS) {
                    const createSeries = (name: WebVitalsMetric, math: PropertyMathType): AnyEntityNode => ({
                        kind: NodeKind.EventsNode,
                        event: '$web_vitals',
                        name: '$web_vitals',
                        custom_name: name,
                        math: math,
                        math_property: `$web_vitals_${name}_value`,
                    })

                    return [
                        {
                            kind: 'query',
                            tileId: TileId.WEB_VITALS,
                            layout: {
                                colSpanClassName: 'md:col-span-full',
                                orderWhenLargeClassName: 'xxl:order-0',
                            },
                            query: {
                                kind: NodeKind.WebVitalsQuery,
                                properties: webAnalyticsFilters,
                                source: {
                                    kind: NodeKind.TrendsQuery,
                                    dateRange,
                                    interval,
                                    series: (['INP', 'LCP', 'CLS', 'FCP'] as WebVitalsMetric[]).flatMap((metric) =>
                                        [PropertyMathType.P75, PropertyMathType.P90, PropertyMathType.P99].map((math) =>
                                            createSeries(metric, math)
                                        )
                                    ),
                                    trendsFilter: { display: ChartDisplayType.ActionsLineGraph },
                                    compareFilter,
                                    filterTestAccounts,
                                    properties: webAnalyticsFilters,
                                },
                                tags: WEB_ANALYTICS_DEFAULT_QUERY_TAGS,
                            },
                            insightProps: {
                                dashboardItemId: getDashboardItemId(TileId.WEB_VITALS, 'web-vitals-overview', false),
                                loadPriority: loadPriorityMap[TileId.WEB_VITALS],
                                dataNodeCollectionId: WEB_ANALYTICS_DATA_COLLECTION_NODE_ID,
                            },
                            showIntervalSelect: true,
                        },
                        {
                            kind: 'query',
                            tileId: TileId.WEB_VITALS_PATH_BREAKDOWN,
                            layout: {
                                colSpanClassName: 'md:col-span-full',
                                orderWhenLargeClassName: 'xxl:order-0',
                            },
                            query: {
                                kind: NodeKind.WebVitalsPathBreakdownQuery,
                                dateRange,
                                filterTestAccounts,
                                properties: webAnalyticsFilters,
                                percentile: webVitalsPercentile,
                                metric: webVitalsTab,
                                doPathCleaning: isPathCleaningEnabled,
                                thresholds: [
                                    WEB_VITALS_THRESHOLDS[webVitalsTab].good,
                                    WEB_VITALS_THRESHOLDS[webVitalsTab].poor,
                                ],
                            },
                            insightProps: {
                                dashboardItemId: getDashboardItemId(
                                    TileId.WEB_VITALS_PATH_BREAKDOWN,
                                    'web-vitals-path-breakdown',
                                    false
                                ),
                                loadPriority: loadPriorityMap[TileId.WEB_VITALS_PATH_BREAKDOWN],
                                dataNodeCollectionId: WEB_ANALYTICS_DATA_COLLECTION_NODE_ID,
                            },
                        },
                    ]
                }

                if (productTab === ProductTab.MARKETING) {
                    return [
                        {
                            kind: 'query',
                            tileId: TileId.MARKETING,
                            layout: {
                                colSpanClassName: 'md:col-span-2',
                                orderWhenLargeClassName: 'xxl:order-1',
                            },
                            title: 'Marketing costs',
                            query: {
                                kind: NodeKind.InsightVizNode,
                                embedded: true,
                                hidePersonsModal: true,
                                hideTooltipOnScroll: true,
                                source: {
                                    kind: NodeKind.TrendsQuery,
                                    compareFilter: marketingCompareFilter,
                                    series:
                                        createMarketingDataWarehouseNodes.length > 0
                                            ? createMarketingDataWarehouseNodes
                                            : [
                                                  // Fallback when no sources are configured
                                                  {
                                                      kind: NodeKind.EventsNode,
                                                      event: 'no_sources_configured',
                                                      custom_name: 'No marketing sources configured',
                                                      math: BaseMathType.TotalCount,
                                                  },
                                              ],
                                    interval: marketingDateFilter.interval,
                                    dateRange: {
                                        date_from: marketingDateFilter.dateFrom,
                                        date_to: marketingDateFilter.dateTo,
                                    },
                                    trendsFilter: {
                                        display: ChartDisplayType.ActionsAreaGraph,
                                        aggregationAxisFormat: 'numeric',
                                        aggregationAxisPrefix: '$',
                                    },
                                },
                            },
                            showIntervalSelect: true,
                            insightProps: createInsightProps(TileId.MARKETING),
                            canOpenInsight: true,
                            canOpenModal: false,
                            docs: {
                                title: 'Marketing costs',
                                description:
                                    createMarketingDataWarehouseNodes.length > 0
                                        ? 'Track costs from your configured marketing data sources.'
                                        : 'Configure marketing data sources in the settings to track costs from your ad platforms.',
                            },
                        },
                        campaignCostsBreakdown
                            ? {
                                  kind: 'query',
                                  tileId: TileId.MARKETING_CAMPAIGN_BREAKDOWN,
                                  layout: {
                                      colSpanClassName: 'md:col-span-2',
                                      orderWhenLargeClassName: 'xxl:order-2',
                                  },
                                  title: 'Campaign costs breakdown',
                                  query: campaignCostsBreakdown,
                                  insightProps: createInsightProps(TileId.MARKETING_CAMPAIGN_BREAKDOWN),
                                  canOpenModal: true,
                                  canOpenInsight: false,
                                  docs: {
                                      title: 'Campaign costs breakdown',
                                      description:
                                          'Breakdown of marketing costs by individual campaign names across all ad platforms.',
                                  },
                              }
                            : null,
                    ]
                        .filter(isNotNil)
                        .map((tile) => tile as WebAnalyticsTile)
                }

                const allTiles: (WebAnalyticsTile | null)[] = [
                    {
                        kind: 'query',
                        tileId: TileId.OVERVIEW,
                        layout: {
                            colSpanClassName: 'md:col-span-full',
                            orderWhenLargeClassName: 'xxl:order-0',
                        },
                        query: {
                            kind: NodeKind.WebOverviewQuery,
                            properties: webAnalyticsFilters,
                            dateRange,
                            sampling,
                            compareFilter,
                            filterTestAccounts,
                            conversionGoal,
                            includeRevenue,
                        },
                        insightProps: createInsightProps(TileId.OVERVIEW),
                    },
                    {
                        kind: 'tabs',
                        tileId: TileId.GRAPHS,
                        layout: {
                            colSpanClassName: `md:col-span-2`,
                            orderWhenLargeClassName: 'xxl:order-1',
                        },
                        activeTabId: graphsTab,
                        setTabId: actions.setGraphsTab,
                        tabs: (
                            [
                                createGraphsTrendsTab(GraphsTab.UNIQUE_USERS, 'Unique visitors', 'Visitors', [
                                    uniqueUserSeries,
                                ]),
                                !conversionGoal
                                    ? createGraphsTrendsTab(GraphsTab.PAGE_VIEWS, 'Page views', 'Views', [
                                          pageViewsSeries,
                                      ])
                                    : null,
                                !conversionGoal
                                    ? createGraphsTrendsTab(GraphsTab.NUM_SESSION, 'Unique sessions', 'Sessions', [
                                          sessionsSeries,
                                      ])
                                    : null,
                                !conversionGoal && revenueEventsSeries?.length
                                    ? createGraphsTrendsTab(
                                          GraphsTab.REVENUE_EVENTS,
                                          <span>
                                              Revenue&nbsp;<LemonTag type="warning">BETA</LemonTag>
                                          </span>,
                                          'Revenue',
                                          revenueEventsSeries,
                                          {
                                              display:
                                                  revenueEventsSeries.length > 1
                                                      ? ChartDisplayType.ActionsAreaGraph
                                                      : ChartDisplayType.ActionsLineGraph,
                                          },
                                          {
                                              compareFilter: revenueEventsSeries.length > 1 ? undefined : compareFilter,
                                          }
                                      )
                                    : null,
                                conversionGoal && uniqueConversionsSeries
                                    ? createGraphsTrendsTab(
                                          GraphsTab.UNIQUE_CONVERSIONS,
                                          'Unique conversions',
                                          'Unique conversions',
                                          [uniqueConversionsSeries]
                                      )
                                    : null,
                                conversionGoal && totalConversionSeries
                                    ? createGraphsTrendsTab(
                                          GraphsTab.TOTAL_CONVERSIONS,
                                          'Total conversions',
                                          'Total conversions',
                                          [totalConversionSeries]
                                      )
                                    : null,
                                conversionGoal && uniqueUserSeries && uniqueConversionsSeries
                                    ? createGraphsTrendsTab(
                                          GraphsTab.CONVERSION_RATE,
                                          'Conversion rate',
                                          'Conversion rate',
                                          [uniqueConversionsSeries, uniqueUserSeries],
                                          {
                                              formula: 'A / B',
                                              aggregationAxisFormat: 'percentage_scaled',
                                          }
                                      )
                                    : null,
                                conversionGoal && conversionRevenueSeries.length
                                    ? createGraphsTrendsTab(
                                          GraphsTab.CONVERSION_REVENUE,
                                          <span>
                                              Conversion Revenue&nbsp;<LemonTag type="warning">BETA</LemonTag>
                                          </span>,
                                          'Conversion Revenue',
                                          conversionRevenueSeries
                                      )
                                    : null,
                            ] as (TabsTileTab | null)[]
                        ).filter(isNotNil),
                    },
                    {
                        kind: 'tabs',
                        tileId: TileId.PATHS,
                        layout: {
                            colSpanClassName: `md:col-span-2`,
                            orderWhenLargeClassName: 'xxl:order-4',
                        },
                        activeTabId: pathTab,
                        setTabId: actions.setPathTab,
                        tabs: featureFlags[FEATURE_FLAGS.WEB_ANALYTICS_FOR_MOBILE]
                            ? [
                                  createTableTab(
                                      TileId.PATHS,
                                      PathTab.SCREEN_NAME,
                                      'Screens',
                                      'Screen',
                                      WebStatsBreakdown.ScreenName,
                                      {},
                                      {}
                                  ),
                              ]
                            : (
                                  [
                                      createTableTab(
                                          TileId.PATHS,
                                          PathTab.PATH,
                                          'Paths',
                                          'Path',
                                          WebStatsBreakdown.Page,
                                          {
                                              includeScrollDepth: false, // TODO needs some perf work before it can be enabled
                                              includeBounceRate: true,
                                              doPathCleaning: isPathCleaningEnabled,
                                          },
                                          {
                                              docs: {
                                                  url: 'https://posthog.com/docs/web-analytics/dashboard#paths',
                                                  title: 'Paths',
                                                  description: (
                                                      <div>
                                                          <p>
                                                              In this view you can validate all of the paths that were
                                                              accessed in your application, regardless of when they were
                                                              accessed through the lifetime of a user session.
                                                          </p>
                                                          {conversionGoal ? (
                                                              <p>
                                                                  The conversion rate is the percentage of users who
                                                                  completed the conversion goal in this specific path.
                                                              </p>
                                                          ) : (
                                                              <p>
                                                                  The{' '}
                                                                  <Link to="https://posthog.com/docs/web-analytics/dashboard#bounce-rate">
                                                                      bounce rate
                                                                  </Link>{' '}
                                                                  indicates the percentage of users who left your page
                                                                  immediately after visiting without capturing any
                                                                  event.
                                                              </p>
                                                          )}
                                                      </div>
                                                  ),
                                              },
                                          }
                                      ),
                                      createTableTab(
                                          TileId.PATHS,
                                          PathTab.INITIAL_PATH,
                                          'Entry paths',
                                          'Entry path',
                                          WebStatsBreakdown.InitialPage,
                                          {
                                              includeBounceRate: true,
                                              includeScrollDepth: false,
                                              doPathCleaning: isPathCleaningEnabled,
                                          },
                                          {
                                              docs: {
                                                  url: 'https://posthog.com/docs/web-analytics/dashboard#paths',
                                                  title: 'Entry Path',
                                                  description: (
                                                      <div>
                                                          <p>
                                                              Entry paths are the paths a user session started, i.e. the
                                                              first path they saw when they opened your website.
                                                          </p>
                                                          {conversionGoal && (
                                                              <p>
                                                                  The conversion rate is the percentage of users who
                                                                  completed the conversion goal after the first path in
                                                                  their session being this path.
                                                              </p>
                                                          )}
                                                      </div>
                                                  ),
                                              },
                                          }
                                      ),
                                      createTableTab(
                                          TileId.PATHS,
                                          PathTab.END_PATH,
                                          'End paths',
                                          'End path',
                                          WebStatsBreakdown.ExitPage,
                                          {
                                              includeBounceRate: false,
                                              includeScrollDepth: false,
                                              doPathCleaning: isPathCleaningEnabled,
                                          },
                                          {
                                              docs: {
                                                  url: 'https://posthog.com/docs/web-analytics/dashboard#paths',
                                                  title: 'End Path',
                                                  description: (
                                                      <div>
                                                          End paths are the last path a user visited before their
                                                          session ended, i.e. the last path they saw before leaving your
                                                          website/closing the browser/turning their computer off.
                                                      </div>
                                                  ),
                                              },
                                          }
                                      ),
                                      {
                                          id: PathTab.EXIT_CLICK,
                                          title: 'Outbound link clicks',
                                          linkText: 'Outbound clicks',
                                          query: {
                                              full: true,
                                              kind: NodeKind.DataTableNode,
                                              source: {
                                                  kind: NodeKind.WebExternalClicksTableQuery,
                                                  properties: webAnalyticsFilters,
                                                  dateRange,
                                                  compareFilter,
                                                  sampling,
                                                  limit: 10,
                                                  filterTestAccounts,
                                                  conversionGoal,
                                                  orderBy: tablesOrderBy ?? undefined,
                                                  stripQueryParams: shouldStripQueryParams,
                                              },
                                              embedded: false,
                                              showActions: true,
                                              columns: ['url', 'visitors', 'clicks', 'cross_sell'],
                                          },
                                          insightProps: createInsightProps(TileId.PATHS, PathTab.END_PATH),
                                          canOpenModal: true,
                                          docs: {
                                              title: 'Outbound Clicks',
                                              description: (
                                                  <div>
                                                      You'll be able to verify when someone leaves your website by
                                                      clicking an outbound link (to a separate domain)
                                                  </div>
                                              ),
                                          },
                                      },
                                  ] as (TabsTileTab | undefined)[]
                              ).filter(isNotNil),
                    },
                    {
                        kind: 'tabs',
                        tileId: TileId.SOURCES,
                        layout: {
                            colSpanClassName: `md:col-span-1`,
                            orderWhenLargeClassName: 'xxl:order-2',
                        },
                        activeTabId: sourceTab,
                        setTabId: actions.setSourceTab,
                        tabs: [
                            createTableTab(
                                TileId.SOURCES,
                                SourceTab.CHANNEL,
                                'Channels',
                                'Channel',
                                WebStatsBreakdown.InitialChannelType,
                                {},
                                {
                                    control: (
                                        <div className="flex flex-row deprecated-space-x-2 font-medium">
                                            <span>Customize channel types</span>
                                            <LemonButton
                                                icon={<IconGear />}
                                                type="tertiary"
                                                status="alt"
                                                size="small"
                                                noPadding={true}
                                                tooltip="Customize channel types"
                                                to={urls.settings('environment-web-analytics', 'channel-type')}
                                            />
                                        </div>
                                    ),
                                    docs: {
                                        url: 'https://posthog.com/docs/data/channel-type',
                                        title: 'Channels',
                                        description: (
                                            <div>
                                                <p>
                                                    Channels are the different sources that bring traffic to your
                                                    website, e.g. Paid Search, Organic Social, Direct, etc.
                                                </p>
                                                <p>
                                                    You can also{' '}
                                                    <Link
                                                        to={urls.settings('environment-web-analytics', 'channel-type')}
                                                    >
                                                        create custom channel types
                                                    </Link>
                                                    , allowing you to further categorize your channels.
                                                </p>
                                                <p>
                                                    Something unexpected? Try the{' '}
                                                    <Link to={urls.sessionAttributionExplorer()}>
                                                        Session attribution explorer
                                                    </Link>
                                                </p>
                                            </div>
                                        ),
                                    },
                                }
                            ),
                            createTableTab(
                                TileId.SOURCES,
                                SourceTab.REFERRING_DOMAIN,
                                'Referrers',
                                'Referring domain',
                                WebStatsBreakdown.InitialReferringDomain,
                                {},
                                {
                                    docs: {
                                        url: 'https://posthog.com/docs/web-analytics/dashboard#referrers-channels-utms',
                                        title: 'Referrers',
                                        description: 'Understand where your users are coming from',
                                    },
                                }
                            ),
                            createTableTab(
                                TileId.SOURCES,
                                SourceTab.UTM_SOURCE,
                                'UTM sources',
                                'UTM source',
                                WebStatsBreakdown.InitialUTMSource,
                                {},
                                {
                                    docs: {
                                        url: 'https://posthog.com/docs/web-analytics/dashboard#utms',
                                        title: 'UTM source',
                                        description: (
                                            <>
                                                Understand where your users are coming from - filtered down by their{' '}
                                                <code>utm_source</code> parameter
                                            </>
                                        ),
                                    },
                                }
                            ),
                            createTableTab(
                                TileId.SOURCES,
                                SourceTab.UTM_MEDIUM,
                                'UTM medium',
                                'UTM medium',
                                WebStatsBreakdown.InitialUTMMedium,
                                {},
                                {
                                    docs: {
                                        url: 'https://posthog.com/docs/web-analytics/dashboard#utms',
                                        title: 'UTM medium',
                                        description: (
                                            <>
                                                Understand where your users are coming from - filtered down by their{' '}
                                                <code>utm_medium</code> parameter
                                            </>
                                        ),
                                    },
                                }
                            ),
                            createTableTab(
                                TileId.SOURCES,
                                SourceTab.UTM_CAMPAIGN,
                                'UTM campaigns',
                                'UTM campaign',
                                WebStatsBreakdown.InitialUTMCampaign,
                                {},
                                {
                                    docs: {
                                        url: 'https://posthog.com/docs/web-analytics/dashboard#utms',
                                        title: 'UTM campaign',
                                        description: (
                                            <>
                                                Understand where your users are coming from - filtered down by their{' '}
                                                <code>utm_campaign</code> parameter
                                            </>
                                        ),
                                    },
                                }
                            ),
                            createTableTab(
                                TileId.SOURCES,
                                SourceTab.UTM_CONTENT,
                                'UTM content',
                                'UTM content',
                                WebStatsBreakdown.InitialUTMContent,
                                {},
                                {
                                    docs: {
                                        url: 'https://posthog.com/docs/web-analytics/dashboard#utms',
                                        title: 'UTM content',
                                        description: (
                                            <>
                                                Understand where your users are coming from - filtered down by their{' '}
                                                <code>utm_content</code> parameter
                                            </>
                                        ),
                                    },
                                }
                            ),
                            createTableTab(
                                TileId.SOURCES,
                                SourceTab.UTM_TERM,
                                'UTM terms',
                                'UTM term',
                                WebStatsBreakdown.InitialUTMTerm,
                                {},
                                {
                                    docs: {
                                        url: 'https://posthog.com/docs/web-analytics/dashboard#utms',
                                        title: 'UTM term',
                                        description: (
                                            <>
                                                Understand where your users are coming from - filtered down by their{' '}
                                                <code>utm_term</code> parameter
                                            </>
                                        ),
                                    },
                                }
                            ),
                            createTableTab(
                                TileId.SOURCES,
                                SourceTab.UTM_SOURCE_MEDIUM_CAMPAIGN,
                                'Source / Medium / Campaign',
                                'UTM s/m/c',
                                WebStatsBreakdown.InitialUTMSourceMediumCampaign,
                                {},
                                {
                                    docs: {
                                        url: 'https://posthog.com/docs/web-analytics/dashboard#utms',
                                        title: 'UTM parameters',
                                        description: (
                                            <>
                                                Understand where your users are coming from - filtered down by a tuple
                                                of their <code>utm_source</code>, <code>utm_medium</code>, and{' '}
                                                <code>utm_campaign</code> parameters
                                            </>
                                        ),
                                    },
                                }
                            ),
                        ],
                    },
                    {
                        kind: 'tabs',
                        tileId: TileId.DEVICES,
                        layout: {
                            colSpanClassName: `md:col-span-1`,
                            orderWhenLargeClassName: 'xxl:order-3',
                        },
                        activeTabId: deviceTab,
                        setTabId: actions.setDeviceTab,
                        tabs: [
                            createTableTab(
                                TileId.DEVICES,
                                DeviceTab.DEVICE_TYPE,
                                'Device type',
                                'Device type',
                                WebStatsBreakdown.DeviceType
                            ),
                            createTableTab(
                                TileId.DEVICES,
                                DeviceTab.BROWSER,
                                'Browsers',
                                'Browser',
                                WebStatsBreakdown.Browser
                            ),
                            createTableTab(TileId.DEVICES, DeviceTab.OS, 'OS', 'OS', WebStatsBreakdown.OS),
                            createTableTab(
                                TileId.DEVICES,
                                DeviceTab.VIEWPORT,
                                'Viewports',
                                'Viewport',
                                WebStatsBreakdown.Viewport
                            ),
                        ],
                    },

                    {
                        kind: 'tabs',
                        tileId: TileId.GEOGRAPHY,
                        layout: {
                            colSpanClassName: 'md:col-span-full',
                        },
                        activeTabId:
                            geographyTab || (shouldShowGeoIPQueries ? GeographyTab.MAP : GeographyTab.LANGUAGES),
                        setTabId: actions.setGeographyTab,
                        tabs: (
                            [
                                shouldShowGeoIPQueries
                                    ? {
                                          id: GeographyTab.MAP,
                                          title: 'World map',
                                          linkText: 'Map',
                                          query: {
                                              kind: NodeKind.InsightVizNode,
                                              source: {
                                                  kind: NodeKind.TrendsQuery,
                                                  breakdownFilter: {
                                                      // use the event level country code rather than person, to work better with personless users
                                                      breakdown: '$geoip_country_code',
                                                      breakdown_type: 'event',
                                                  },
                                                  dateRange,
                                                  series: [
                                                      {
                                                          event: '$pageview',
                                                          name: 'Pageview',
                                                          kind: NodeKind.EventsNode,
                                                          math: BaseMathType.UniqueUsers,
                                                      },
                                                  ],
                                                  trendsFilter: {
                                                      display: ChartDisplayType.WorldMap,
                                                  },
                                                  conversionGoal,
                                                  filterTestAccounts,
                                                  properties: webAnalyticsFilters,
                                                  tags: WEB_ANALYTICS_DEFAULT_QUERY_TAGS,
                                              },
                                              hidePersonsModal: true,
                                              embedded: true,
                                          },
                                          insightProps: createInsightProps(TileId.GEOGRAPHY, GeographyTab.MAP),
                                          canOpenInsight: true,
                                      }
                                    : null,
                                shouldShowGeoIPQueries
                                    ? createTableTab(
                                          TileId.GEOGRAPHY,
                                          GeographyTab.COUNTRIES,
                                          'Countries',
                                          'Countries',
                                          WebStatsBreakdown.Country
                                      )
                                    : null,
                                shouldShowGeoIPQueries
                                    ? createTableTab(
                                          TileId.GEOGRAPHY,
                                          GeographyTab.REGIONS,
                                          'Regions',
                                          'Regions',
                                          WebStatsBreakdown.Region
                                      )
                                    : null,
                                shouldShowGeoIPQueries
                                    ? createTableTab(
                                          TileId.GEOGRAPHY,
                                          GeographyTab.CITIES,
                                          'Cities',
                                          'Cities',
                                          WebStatsBreakdown.City
                                      )
                                    : null,
                                createTableTab(
                                    TileId.GEOGRAPHY,
                                    GeographyTab.LANGUAGES,
                                    'Languages',
                                    'Languages',
                                    WebStatsBreakdown.Language
                                ),
                                createTableTab(
                                    TileId.GEOGRAPHY,
                                    GeographyTab.TIMEZONES,
                                    'Timezones',
                                    'Timezones',
                                    WebStatsBreakdown.Timezone
                                ),
                            ] as (TabsTileTab | null)[]
                        ).filter(isNotNil),
                    },
                    !conversionGoal
                        ? {
                              kind: 'query',
                              tileId: TileId.RETENTION,
                              title: 'Retention',
                              layout: {
                                  colSpanClassName: 'md:col-span-2',
                              },
                              query: {
                                  kind: NodeKind.InsightVizNode,
                                  source: {
                                      kind: NodeKind.RetentionQuery,
                                      properties: webAnalyticsFilters,
                                      dateRange,
                                      filterTestAccounts,
                                      retentionFilter: {
                                          retentionType: RETENTION_FIRST_TIME,
                                          retentionReference: 'total',
                                          totalIntervals: isGreaterThanMd ? 8 : 5,
                                          period: RetentionPeriod.Week,
                                      },
                                      tags: WEB_ANALYTICS_DEFAULT_QUERY_TAGS,
                                  },
                                  vizSpecificOptions: {
                                      [InsightType.RETENTION]: {
                                          hideLineGraph: true,
                                          hideSizeColumn: !isGreaterThanMd,
                                          useSmallLayout: !isGreaterThanMd,
                                      },
                                  },
                                  embedded: true,
                              },
                              insightProps: createInsightProps(TileId.RETENTION),
                              canOpenInsight: false,
                              canOpenModal: true,
                              docs: {
                                  url: 'https://posthog.com/docs/web-analytics/dashboard#retention',
                                  title: 'Retention',
                                  description: (
                                      <>
                                          <div>
                                              <p>
                                                  Retention creates a cohort of unique users who performed any event for
                                                  the first time in the last week. It then tracks the percentage of
                                                  users who return to perform any event in the following weeks.
                                              </p>
                                              <p>
                                                  You want the numbers to be the highest possible, suggesting that
                                                  people that come to your page continue coming to your page - and
                                                  performing an actions. Also, the further down the table the higher the
                                                  numbers should be (or at least as high), which would indicate that
                                                  you're either increasing or keeping your retention at the same level.
                                              </p>
                                          </div>
                                      </>
                                  ),
                              },
                          }
                        : null,
                    featureFlags[FEATURE_FLAGS.ACTIVE_HOURS_HEATMAP]
                        ? {
                              kind: 'tabs',
                              tileId: TileId.ACTIVE_HOURS,
                              layout: {
                                  colSpanClassName: 'md:col-span-full',
                              },
                              activeTabId: activeHoursTab,
                              setTabId: actions.setActiveHoursTab,
                              tabs: [
                                  {
                                      id: ActiveHoursTab.UNIQUE,
                                      title: 'Active Hours',
                                      linkText: 'Unique users',
                                      canOpenModal: true,
                                      query: {
                                          kind: NodeKind.CalendarHeatmapQuery,
                                          series: [
                                              {
                                                  kind: NodeKind.EventsNode,
                                                  event: '$pageview',
                                                  name: '$pageview',
                                                  math: BaseMathType.UniqueUsers,
                                                  properties: webAnalyticsFilters,
                                              },
                                          ],
                                          dateRange,
                                          conversionGoal,
                                          tags: WEB_ANALYTICS_DEFAULT_QUERY_TAGS,
                                      },
                                      docs: {
                                          url: 'https://posthog.com/docs/web-analytics/dashboard#active-hours',
                                          title: 'Active hours - Unique users',
                                          description: (
                                              <>
                                                  <div>
                                                      <p>
                                                          Active hours displays a heatmap showing the number of unique
                                                          users who performed any pageview event, broken down by hour of
                                                          the day and day of the week.
                                                      </p>
                                                      <p>
                                                          Each cell represents the number of unique users during a
                                                          specific hour of a specific day. The "All" column aggregates
                                                          totals for each day, and the bottom row aggregates totals for
                                                          each hour. The bottom-right cell shows the grand total. The
                                                          displayed time is based on your project's date and time
                                                          settings (UTC by default, configurable in{' '}
                                                          <Link to={urls.settings('project', 'date-and-time')}>
                                                              project settings
                                                          </Link>
                                                          ).
                                                      </p>
                                                      <p>
                                                          <strong>Note:</strong> Selecting a time range longer than 7
                                                          days will include additional occurrences of weekdays and
                                                          hours, potentially increasing the user counts in those
                                                          buckets. For best results, select 7 closed days or multiple of
                                                          7 closed day ranges.
                                                      </p>
                                                  </div>
                                              </>
                                          ),
                                      },
                                      insightProps: createInsightProps(TileId.ACTIVE_HOURS, ActiveHoursTab.UNIQUE),
                                  },
                                  {
                                      id: ActiveHoursTab.TOTAL_EVENTS,
                                      title: 'Active Hours',
                                      linkText: 'Total pageviews',
                                      canOpenModal: true,
                                      query: {
                                          kind: NodeKind.CalendarHeatmapQuery,
                                          series: [
                                              {
                                                  kind: NodeKind.EventsNode,
                                                  event: '$pageview',
                                                  name: '$pageview',
                                                  math: BaseMathType.TotalCount,
                                                  properties: webAnalyticsFilters,
                                              },
                                          ],
                                          dateRange,
                                          conversionGoal,
                                          tags: WEB_ANALYTICS_DEFAULT_QUERY_TAGS,
                                      },
                                      docs: {
                                          url: 'https://posthog.com/docs/web-analytics/dashboard#active-hours',
                                          title: 'Active hours - Total pageviews',
                                          description: (
                                              <>
                                                  <div>
                                                      <p>
                                                          Active hours displays a heatmap showing the total number of
                                                          pageviews, broken down by hour of the day and day of the week.
                                                      </p>
                                                      <p>
                                                          Each cell represents the number of total pageviews during a
                                                          specific hour of a specific day. The "All" column aggregates
                                                          totals for each day, and the bottom row aggregates totals for
                                                          each hour. The bottom-right cell shows the grand total. The
                                                          displayed time is based on your project's date and time
                                                          settings (UTC by default, configurable in{' '}
                                                          <Link to={urls.settings('project', 'date-and-time')}>
                                                              project settings
                                                          </Link>
                                                          ).
                                                      </p>
                                                      <p>
                                                          <strong>Note:</strong> Selecting a time range longer than 7
                                                          days will include additional occurrences of weekdays and
                                                          hours, potentially increasing the user counts in those
                                                          buckets. For best results, select 7 closed days or multiple of
                                                          7 closed day ranges.
                                                      </p>
                                                  </div>
                                              </>
                                          ),
                                      },
                                      insightProps: createInsightProps(
                                          TileId.ACTIVE_HOURS,
                                          ActiveHoursTab.TOTAL_EVENTS
                                      ),
                                  },
                              ],
                          }
                        : null,
                    // Hiding if conversionGoal is set already because values aren't representative
                    !conversionGoal
                        ? {
                              kind: 'query',
                              tileId: TileId.GOALS,
                              title: 'Goals',
                              layout: {
                                  colSpanClassName: 'md:col-span-2',
                              },
                              query: {
                                  full: true,
                                  kind: NodeKind.DataTableNode,
                                  source: {
                                      kind: NodeKind.WebGoalsQuery,
                                      properties: webAnalyticsFilters,
                                      dateRange,
                                      compareFilter,
                                      sampling,
                                      limit: 10,
                                      orderBy: tablesOrderBy ?? undefined,
                                      filterTestAccounts,
                                      tags: WEB_ANALYTICS_DEFAULT_QUERY_TAGS,
                                  },
                                  embedded: true,
                                  showActions: true,
                                  columns: ['breakdown_value', 'visitors', 'views', 'cross_sell'],
                              },
                              insightProps: createInsightProps(TileId.GOALS),
                              canOpenInsight: false,
                              docs: {
                                  url: 'https://posthog.com/docs/web-analytics/dashboard#goals',
                                  title: 'Goals',
                                  description: (
                                      <>
                                          <div>
                                              <p>
                                                  Goals shows your pinned or most recently created actions and the
                                                  number of conversions they've had. You can set a custom event or
                                                  action as a{' '}
                                                  <Link to="https://posthog.com/docs/web-analytics/conversion-goals">
                                                      conversion goal
                                                  </Link>{' '}
                                                  at the top of the dashboard for more specific metrics.
                                              </p>
                                          </div>
                                      </>
                                  ),
                              },
                          }
                        : null,
                    !conversionGoal
                        ? {
                              kind: 'replay',
                              tileId: TileId.REPLAY,
                              layout: {
                                  colSpanClassName: conversionGoal ? 'md:col-span-full' : 'md:col-span-1',
                              },
                              docs: {
                                  url: 'https://posthog.com/docs/session-replay',
                                  title: 'Session Replay',
                                  description:
                                      'Play back sessions to diagnose UI issues, improve support, and get context for nuanced user behavior.',
                              },
                          }
                        : null,
                    !conversionGoal && errorTrackingQ
                        ? {
                              kind: 'error_tracking',
                              tileId: TileId.ERROR_TRACKING,
                              layout: {
                                  colSpanClassName: 'md:col-span-1',
                              },
                              query: errorTrackingQ,
                              docs: {
                                  url: 'https://posthog.com/docs/error-tracking',
                                  title: 'Error Tracking',
                                  description: (
                                      <>
                                          <div>
                                              <p>
                                                  Error tracking allows you to track, investigate, and resolve
                                                  exceptions your customers face.
                                              </p>
                                              <p>
                                                  Errors are captured as <code>$exception</code> events which means that
                                                  you can create insights, filter recordings and trigger surveys based
                                                  on them exactly the same way you can for any other type of event.
                                              </p>
                                          </div>
                                      </>
                                  ),
                              },
                          }
                        : null,
                    !conversionGoal && featureFlags[FEATURE_FLAGS.WEB_ANALYTICS_FRUSTRATING_PAGES_TILE]
                        ? {
                              kind: 'query',
                              title: 'Frustrating Pages',
                              tileId: TileId.FRUSTRATING_PAGES,
                              layout: {
                                  colSpanClassName: 'md:col-span-2',
                              },
                              query: {
                                  full: true,
                                  kind: NodeKind.DataTableNode,
                                  source: {
                                      kind: NodeKind.WebStatsTableQuery,
                                      breakdownBy: WebStatsBreakdown.FrustrationMetrics,
                                      dateRange,
                                      filterTestAccounts,
                                      properties: webAnalyticsFilters,
                                      compareFilter,
                                      limit: 10,
                                      doPathCleaning: isPathCleaningEnabled,
                                      tags: WEB_ANALYTICS_DEFAULT_QUERY_TAGS,
                                  },
                                  embedded: true,
                                  showActions: true,
                                  hiddenColumns: ['views'],
                              },
                              insightProps: createInsightProps(TileId.FRUSTRATING_PAGES, 'table'),
                              canOpenModal: true,
                              canOpenInsight: false,
                              docs: {
                                  title: 'Frustrating Pages',
                                  description: (
                                      <>
                                          <div>
                                              <p>
                                                  See which pages are causing frustration by monitoring rage clicks,
                                                  dead clicks, and errors.
                                              </p>
                                              <p>
                                                  <ul>
                                                      <li>
                                                          A dead click is a click that doesn't result in any action.
                                                          E.g. an image that looks like a button.
                                                      </li>
                                                      <li>
                                                          Rageclicks are collected when a user clicks on a static
                                                          element more than three times in a one-second window.
                                                      </li>
                                                      <li>
                                                          Errors are JavaScript exceptions that occur when users
                                                          interact with your site.
                                                      </li>
                                                  </ul>
                                              </p>
                                              <p>
                                                  These are captured automatically and can help identify broken
                                                  functionality, failed API calls, or other technical issues that
                                                  frustrate users.
                                              </p>
                                          </div>
                                      </>
                                  ),
                              },
                          }
                        : null,
                ]
                return allTiles
                    .filter(isNotNil)
                    .filter((tile) =>
                        preAggregatedEnabled ? TILES_ALLOWED_ON_PRE_AGGREGATED.includes(tile.tileId) : true
                    )
            },
        ],

        hasCountryFilter: [
            (s) => [s.webAnalyticsFilters],
            (webAnalyticsFilters: WebAnalyticsPropertyFilters) => {
                return webAnalyticsFilters.some((filter) => filter.key === '$geoip_country_code')
            },
        ],
        replayFilters: [
            (s) => [s.webAnalyticsFilters, s.dateFilter, s.shouldFilterTestAccounts, s.conversionGoal],
            (
                webAnalyticsFilters: WebAnalyticsPropertyFilters,
                dateFilter,
                shouldFilterTestAccounts,
                conversionGoal
            ): RecordingUniversalFilters => {
                const filters: UniversalFiltersGroupValue[] = [...webAnalyticsFilters]
                if (conversionGoal) {
                    if ('actionId' in conversionGoal) {
                        filters.push({
                            id: conversionGoal.actionId,
                            name: String(conversionGoal.actionId),
                            type: 'actions',
                        })
                    } else if ('customEventName' in conversionGoal) {
                        filters.push({
                            id: conversionGoal.customEventName,
                            name: conversionGoal.customEventName,
                            type: 'events',
                        })
                    }
                }

                return {
                    filter_test_accounts: shouldFilterTestAccounts,

                    date_from: dateFilter.dateFrom,
                    date_to: dateFilter.dateTo,
                    filter_group: {
                        type: FilterLogicalOperator.And,
                        values: [
                            {
                                type: FilterLogicalOperator.And,
                                values: filters,
                            },
                        ],
                    },
                    duration: [
                        {
                            type: PropertyFilterType.Recording,
                            key: 'active_seconds',
                            operator: PropertyOperator.GreaterThan,
                            value: 1,
                        },
                    ],
                }
            },
        ],
        webVitalsMetricQuery: [
            (s) => [
                s.webVitalsPercentile,
                s.webVitalsTab,
                s.dateFilter,
                s.webAnalyticsFilters,
                s.shouldFilterTestAccounts,
            ],
            (
                webVitalsPercentile,
                webVitalsTab,
                { dateFrom, dateTo, interval },
                webAnalyticsFilters,
                filterTestAccounts
            ): InsightVizNode<TrendsQuery> => ({
                kind: NodeKind.InsightVizNode,
                source: {
                    kind: NodeKind.TrendsQuery,
                    dateRange: {
                        date_from: dateFrom,
                        date_to: dateTo,
                    },
                    interval,
                    series: [
                        {
                            kind: NodeKind.EventsNode,
                            event: '$web_vitals',
                            name: '$web_vitals',
                            custom_name: webVitalsTab,
                            math: webVitalsPercentile,
                            math_property: `$web_vitals_${webVitalsTab}_value`,
                        },
                    ],
                    trendsFilter: {
                        display: ChartDisplayType.ActionsLineGraph,
                        aggregationAxisFormat: webVitalsTab === 'CLS' ? 'numeric' : 'duration_ms',
                        goalLines: [
                            {
                                label: 'Good',
                                value: WEB_VITALS_THRESHOLDS[webVitalsTab].good,
                                displayLabel: false,
                                borderColor: WEB_VITALS_COLORS.good,
                            },
                            {
                                label: 'Poor',
                                value: WEB_VITALS_THRESHOLDS[webVitalsTab].poor,
                                displayLabel: false,
                                borderColor: WEB_VITALS_COLORS.needs_improvements,
                            },
                        ],
                    } as TrendsFilter,
                    filterTestAccounts,
                    properties: webAnalyticsFilters,
                    tags: WEB_ANALYTICS_DEFAULT_QUERY_TAGS,
                },
                embedded: false,
            }),
        ],
        getNewInsightUrl: [(s) => [s.tiles], (tiles: WebAnalyticsTile[]) => getNewInsightUrlFactory(tiles)],
        authorizedDomains: [
            (s) => [s.authorizedUrls],
            (authorizedUrls) => {
                // There are a couple problems with the raw `authorizedUrls` which we need to fix here:
                // - They are URLs, we want domains
                // - There might be duplicates, so clean them up
                // - There might be duplicates across http/https, so clean them up

                // First create URL objects and group them by hostname+port
                const urlsByDomain = new Map<string, URL[]>()

                for (const urlStr of authorizedUrls) {
                    try {
                        const url = new URL(urlStr)
                        const key = url.host // hostname + port if present
                        if (!urlsByDomain.has(key)) {
                            urlsByDomain.set(key, [])
                        }
                        urlsByDomain.get(key)!.push(url)
                    } catch {
                        // Silently skip URLs that can't be parsed
                    }
                }

                // For each domain, prefer https over http
                return Array.from(urlsByDomain.values()).map((urls) => {
                    const preferredUrl = urls.find((url) => url.protocol === 'https:') ?? urls[0]
                    return preferredUrl.origin
                })
            },
        ],
        campaignCostsBreakdown: [
            (s) => [
                s.loading,
                s.marketingDateFilter,
                s.webAnalyticsFilters,
                s.shouldFilterTestAccounts,
                s.draftConversionGoal,
                s.conversion_goals,
            ],
            (
                loading: boolean,
                marketingDateFilter: { dateFrom: string; dateTo: string; interval: IntervalType },
                webAnalyticsFilters: WebAnalyticsPropertyFilters,
                filterTestAccounts: boolean,
                draftConversionGoal: ConversionGoalFilter | null,
                conversionGoals: ConversionGoalFilter[]
            ): DataTableNode | null => {
                if (loading) {
                    return null
                }

                return {
                    kind: NodeKind.DataTableNode,
                    source: {
                        kind: NodeKind.MarketingAnalyticsTableQuery,
                        dateRange: {
                            date_from: marketingDateFilter.dateFrom,
                            date_to: marketingDateFilter.dateTo,
                        },
                        properties: webAnalyticsFilters || [],
                        filterTestAccounts: filterTestAccounts,
                        draftConversionGoal: draftConversionGoal,
                        limit: 200,
                        tags: MARKETING_ANALYTICS_DEFAULT_QUERY_TAGS,
                        select: [
                            draftConversionGoal ? draftConversionGoal.conversion_goal_name : null,
                            ...conversionGoals.map((goal) => goal.conversion_goal_name),
                        ].filter(isNotNil),
                    } as MarketingAnalyticsTableQuery,
                    full: true,
                    embedded: false,
                    showOpenEditorButton: false,
                }
            },
        ],
    })),
    loaders(({ values }) => ({
        // load the status check query here and pass the response into the component, so the response
        // is accessible in this logic
        statusCheck: {
            __default: null as WebAnalyticsStatusCheck | null,
            loadStatusCheck: async (): Promise<WebAnalyticsStatusCheck> => {
                const [webVitalsResult, pageviewResult, pageleaveResult, pageleaveScroll] = await Promise.allSettled([
                    api.eventDefinitions.list({
                        event_type: EventDefinitionType.Event,
                        search: '$web_vitals',
                    }),
                    api.eventDefinitions.list({
                        event_type: EventDefinitionType.Event,
                        search: '$pageview',
                    }),
                    api.eventDefinitions.list({
                        event_type: EventDefinitionType.Event,
                        search: '$pageleave',
                    }),
                    api.propertyDefinitions.list({
                        event_names: ['$pageleave'],
                        properties: ['$prev_pageview_max_content_percentage'],
                    }),
                ])

                // no need to worry about pagination here, event names beginning with $ are reserved, and we're not
                // going to add enough reserved event names that match this search term to cause problems
                const webVitalsEntry =
                    webVitalsResult.status === 'fulfilled'
                        ? webVitalsResult.value.results.find((r) => r.name === '$web_vitals')
                        : undefined

                const pageviewEntry =
                    pageviewResult.status === 'fulfilled'
                        ? pageviewResult.value.results.find((r) => r.name === '$pageview')
                        : undefined

                const pageleaveEntry =
                    pageleaveResult.status === 'fulfilled'
                        ? pageleaveResult.value.results.find((r) => r.name === '$pageleave')
                        : undefined

                const pageleaveScrollEntry =
                    pageleaveScroll.status === 'fulfilled'
                        ? pageleaveScroll.value.results.find((r) => r.name === '$prev_pageview_max_content_percentage')
                        : undefined

                const isSendingWebVitals = !!webVitalsEntry && !isDefinitionStale(webVitalsEntry)
                const isSendingPageViews = !!pageviewEntry && !isDefinitionStale(pageviewEntry)
                const isSendingPageLeaves = !!pageleaveEntry && !isDefinitionStale(pageleaveEntry)
                const isSendingPageLeavesScroll = !!pageleaveScrollEntry && !isDefinitionStale(pageleaveScrollEntry)

                return {
                    isSendingWebVitals,
                    isSendingPageViews,
                    isSendingPageLeaves,
                    isSendingPageLeavesScroll,
                    hasAuthorizedUrls: !!values.currentTeam?.app_urls && values.currentTeam.app_urls.length > 0,
                }
            },
        },
        shouldShowGeoIPQueries: {
            _default: null as boolean | null,
            loadShouldShowGeoIPQueries: async (): Promise<boolean> => {
                // Always display on dev mode, we don't always have events and/or hogQL functions
                // but we want the map to be there for debugging purposes
                if (values.isDev) {
                    return true
                }

                const [propertiesResponse, hogFunctionsResponse] = await Promise.allSettled([
                    api.propertyDefinitions.list({
                        event_names: ['$pageview'],
                        properties: ['$geoip_country_code'],
                    }),
                    api.hogFunctions.list({ types: ['transformation'] }),
                ])

                const hasNonStaleCountryCodeDefinition =
                    propertiesResponse.status === 'fulfilled' &&
                    propertiesResponse.value.results.some(
                        (property) => property.name === '$geoip_country_code' && !isDefinitionStale(property)
                    )

                if (!hasNonStaleCountryCodeDefinition) {
                    return false
                }

                if (hogFunctionsResponse.status !== 'fulfilled') {
                    return false
                }

                const enabledGeoIPHogFunction = hogFunctionsResponse.value.results.find((hogFunction) => {
                    const isFromTemplate = GEOIP_TEMPLATE_IDS.includes(hogFunction.template?.id ?? '')
                    const matchesName = hogFunction.name === 'GeoIP' // Failsafe in case someone implements their custom GeoIP function

                    return (isFromTemplate || matchesName) && hogFunction.enabled
                })

                return Boolean(enabledGeoIPHogFunction)
            },
        },
    })),

    // start the loaders after mounting the logic
    afterMount(({ actions }) => {
        actions.loadStatusCheck()
        actions.loadShouldShowGeoIPQueries()
    }),
    windowValues({
        isGreaterThanMd: (window: Window) => window.innerWidth > 768,
    }),

    actionToUrl(({ values }) => {
        const stateToUrl = (): string => {
            const searchParams = { ...router.values.searchParams }
            const urlParams = new URLSearchParams(searchParams)

            const {
                rawWebAnalyticsFilters,
                conversionGoal,
                dateFilter: { dateTo, dateFrom, interval },
                _sourceTab,
                _deviceTab,
                _pathTab,
                _geographyTab,
                _graphsTab,
                isPathCleaningEnabled,
                shouldFilterTestAccounts,
                compareFilter,
                productTab,
                webVitalsPercentile,
                domainFilter,
                deviceTypeFilter,
                tileVisualizations,
            } = values

            // Make sure we're storing the raw filters only, or else we'll have issues with the domain/device type filters
            // spreading from their individual dropdowns to the global filters list
            if (rawWebAnalyticsFilters.length > 0) {
                urlParams.set('filters', JSON.stringify(rawWebAnalyticsFilters))
            }
            if (conversionGoal) {
                if ('actionId' in conversionGoal) {
                    urlParams.set('conversionGoal.actionId', conversionGoal.actionId.toString())
                } else {
                    urlParams.set('conversionGoal.customEventName', conversionGoal.customEventName)
                }
            } else {
                urlParams.delete('conversionGoal.actionId')
                urlParams.delete('conversionGoal.customEventName')
            }
            if (dateFrom !== INITIAL_DATE_FROM || dateTo !== INITIAL_DATE_TO || interval !== INITIAL_INTERVAL) {
                urlParams.set('date_from', dateFrom ?? '')
                urlParams.set('date_to', dateTo ?? '')
                urlParams.set('interval', interval ?? '')
            }
            if (_deviceTab) {
                urlParams.set('device_tab', _deviceTab)
            }
            if (_sourceTab) {
                urlParams.set('source_tab', _sourceTab)
            }
            if (_graphsTab) {
                urlParams.set('graphs_tab', _graphsTab)
            }
            if (_pathTab) {
                urlParams.set('path_tab', _pathTab)
            }
            if (_geographyTab) {
                urlParams.set('geography_tab', _geographyTab)
            }
            if (isPathCleaningEnabled != null) {
                urlParams.set('path_cleaning', isPathCleaningEnabled.toString())
            }
            if (shouldFilterTestAccounts != null) {
                urlParams.set('filter_test_accounts', shouldFilterTestAccounts.toString())
            }
            if (compareFilter) {
                urlParams.set('compare_filter', JSON.stringify(compareFilter))
            } else {
                urlParams.delete('compare_filter')
            }

            const { featureFlags } = featureFlagLogic.values
            const pageReportsEnabled = !!featureFlags[FEATURE_FLAGS.WEB_ANALYTICS_PAGE_REPORTS]

            if (productTab === ProductTab.WEB_VITALS) {
                urlParams.set('percentile', webVitalsPercentile)
            }
            if (domainFilter) {
                urlParams.set('domain', domainFilter)
            }
            if (deviceTypeFilter) {
                urlParams.set('device_type', deviceTypeFilter)
            } else {
                urlParams.delete('device_type')
            }
            if (tileVisualizations) {
                urlParams.set('tile_visualizations', JSON.stringify(tileVisualizations))
            }

            let basePath = '/web'
            if (pageReportsEnabled && productTab === ProductTab.PAGE_REPORTS) {
                basePath = '/web/page-reports'
            } else if (productTab === ProductTab.WEB_VITALS) {
                basePath = '/web/web-vitals'
            } else if (productTab === ProductTab.MARKETING) {
                basePath = '/web/marketing'
            }
            return `${basePath}${urlParams.toString() ? '?' + urlParams.toString() : ''}`
        }

        return {
            setWebAnalyticsFilters: stateToUrl,
            togglePropertyFilter: stateToUrl,
            setConversionGoal: stateToUrl,
            setDates: stateToUrl,
            setInterval: stateToUrl,
            setDeviceTab: stateToUrl,
            setSourceTab: stateToUrl,
            setGraphsTab: stateToUrl,
            setPathTab: stateToUrl,
            setGeographyTab: stateToUrl,
            setActiveHoursTab: stateToUrl,
            setCompareFilter: stateToUrl,
            setProductTab: stateToUrl,
            setWebVitalsPercentile: stateToUrl,
            setIsPathCleaningEnabled: stateToUrl,
            setDomainFilter: stateToUrl,
            setDeviceTypeFilter: stateToUrl,
            setTileVisualization: stateToUrl,
        }
    }),

    urlToAction(({ actions, values }) => {
        const toAction = (
            { productTab = ProductTab.ANALYTICS }: { productTab?: ProductTab },
            {
                filters,
                'conversionGoal.actionId': conversionGoalActionId,
                'conversionGoal.customEventName': conversionGoalCustomEventName,
                date_from,
                date_to,
                interval,
                device_tab,
                source_tab,
                graphs_tab,
                path_tab,
                geography_tab,
                active_hours_tab,
                path_cleaning,
                filter_test_accounts,
                compare_filter,
                percentile,
                domain,
                device_type,
                tile_visualizations,
            }: Record<string, any>
        ): void => {
            const { featureFlags } = featureFlagLogic.values
            const pageReportsEnabled = !!featureFlags[FEATURE_FLAGS.WEB_ANALYTICS_PAGE_REPORTS]

            // If trying to access page reports but the feature flag is not enabled, redirect to analytics
            if (productTab === ProductTab.PAGE_REPORTS && !pageReportsEnabled) {
                productTab = ProductTab.ANALYTICS
            }

            if (
                ![ProductTab.ANALYTICS, ProductTab.WEB_VITALS, ProductTab.PAGE_REPORTS, ProductTab.MARKETING].includes(
                    productTab
                )
            ) {
                return
            }

            const parsedFilters = filters ? (isWebAnalyticsPropertyFilters(filters) ? filters : []) : undefined
            if (parsedFilters && !objectsEqual(parsedFilters, values.webAnalyticsFilters)) {
                actions.setWebAnalyticsFilters(parsedFilters)
            }
            if (
                conversionGoalActionId &&
                conversionGoalActionId !== (values.conversionGoal as ActionConversionGoal)?.actionId
            ) {
                actions.setConversionGoal({ actionId: parseInt(conversionGoalActionId, 10) })
            } else if (
                conversionGoalCustomEventName &&
                conversionGoalCustomEventName !== (values.conversionGoal as CustomEventConversionGoal)?.customEventName
            ) {
                actions.setConversionGoal({ customEventName: conversionGoalCustomEventName })
            }
            if (
                (date_from && date_from !== values.dateFilter.dateFrom) ||
                (date_to && date_to !== values.dateFilter.dateTo) ||
                (interval && interval !== values.dateFilter.interval)
            ) {
                actions.setDatesAndInterval(date_from, date_to, interval)
            }
            if (device_tab && device_tab !== values._deviceTab) {
                actions.setDeviceTab(device_tab)
            }
            if (source_tab && source_tab !== values._sourceTab) {
                actions.setSourceTab(source_tab)
            }
            if (graphs_tab && graphs_tab !== values._graphsTab) {
                actions.setGraphsTab(graphs_tab)
            }
            if (path_tab && path_tab !== values._pathTab) {
                actions.setPathTab(path_tab)
            }
            if (geography_tab && geography_tab !== values._geographyTab) {
                actions.setGeographyTab(geography_tab)
            }
            if (active_hours_tab && active_hours_tab !== values._activeHoursTab) {
                actions.setActiveHoursTab(active_hours_tab)
            }
            if (path_cleaning && path_cleaning !== values.isPathCleaningEnabled) {
                actions.setIsPathCleaningEnabled([true, 'true', 1, '1'].includes(path_cleaning))
            }
            if (filter_test_accounts && filter_test_accounts !== values.shouldFilterTestAccounts) {
                actions.setShouldFilterTestAccounts([true, 'true', 1, '1'].includes(filter_test_accounts))
            }
            if (
                compare_filter &&
                isCompareFilter(compare_filter) &&
                !objectsEqual(compare_filter, values.compareFilter)
            ) {
                actions.setCompareFilter(compare_filter)
            }
            if (productTab && productTab !== values.productTab) {
                actions.setProductTab(productTab)
            }
            if (percentile && percentile !== values.webVitalsPercentile) {
                actions.setWebVitalsPercentile(percentile as WebVitalsPercentile)
            }
            if (domain && domain !== values.domainFilter) {
                actions.setDomainFilter(domain === 'all' ? null : domain)
            }
            if (device_type && device_type !== values.deviceTypeFilter) {
                actions.setDeviceTypeFilter(device_type)
            }
            if (tile_visualizations && !objectsEqual(tile_visualizations, values.tileVisualizations)) {
                for (const [tileId, visualization] of Object.entries(tile_visualizations)) {
                    actions.setTileVisualization(tileId as TileId, visualization as TileVisualizationOption)
                }
            }
        }

        return { '/web': toAction, '/web/:productTab': toAction, '/web/page-reports': toAction }
    }),

    listeners(({ values, actions }) => {
        const checkGraphsTabIsCompatibleWithConversionGoal = (
            tab: string,
            conversionGoal: WebAnalyticsConversionGoal | null
        ): void => {
            if (conversionGoal) {
                if (tab === GraphsTab.PAGE_VIEWS || tab === GraphsTab.NUM_SESSION) {
                    actions.setGraphsTab(GraphsTab.UNIQUE_USERS)
                }
            } else {
                if (
                    tab === GraphsTab.TOTAL_CONVERSIONS ||
                    tab === GraphsTab.CONVERSION_RATE ||
                    tab === GraphsTab.UNIQUE_CONVERSIONS
                ) {
                    actions.setGraphsTab(GraphsTab.UNIQUE_USERS)
                }
            }
        }

        return {
            setGraphsTab: ({ tab }) => {
                checkGraphsTabIsCompatibleWithConversionGoal(tab, values.conversionGoal)
            },
            setConversionGoal: [
                ({ conversionGoal }) => {
                    checkGraphsTabIsCompatibleWithConversionGoal(values.graphsTab, conversionGoal)
                },
                ({ conversionGoal }, breakpoint) =>
                    checkCustomEventConversionGoalHasSessionIdsHelper(
                        conversionGoal,
                        breakpoint,
                        actions.setConversionGoalWarning
                    ),
            ],
            [teamLogic.actionTypes.updateCurrentTeam]: async (action) => {
                const isPreAggregatedEnabled =
                    values.featureFlags[FEATURE_FLAGS.SETTINGS_WEB_ANALYTICS_PRE_AGGREGATED_TABLES] &&
                    action?.modifiers?.useWebAnalyticsPreAggregatedTables

                if (isPreAggregatedEnabled && values.conversionGoal) {
                    actions.setConversionGoal(null)
                    lemonToast.info(
                        'Your conversion goal has been cleared as the new query engine does not support it (yet!)'
                    )
                }
            },
        }
    }),
    afterMount(({ actions, values }) => {
        checkCustomEventConversionGoalHasSessionIdsHelper(
            values.conversionGoal,
            undefined,
            actions.setConversionGoalWarning
        ).catch(() => {
            // ignore, this warning is just a nice-to-have, no point showing an error to the user
        })
    }),
])

const checkCustomEventConversionGoalHasSessionIdsHelper = async (
    conversionGoal: WebAnalyticsConversionGoal | null,
    breakpoint: BreakPointFunction | undefined,
    setConversionGoalWarning: (warning: ConversionGoalWarning | null) => void
): Promise<void> => {
    if (!conversionGoal || !('customEventName' in conversionGoal) || !conversionGoal.customEventName) {
        setConversionGoalWarning(null)
        return
    }
    const { customEventName } = conversionGoal
    // check if we have any conversion events from the last week without sessions ids

    const response = await hogqlQuery(
        hogql`select count() from events where timestamp >= (now() - toIntervalHour(24)) AND ($session_id IS NULL OR $session_id = '') AND event = {event}`,
        { event: customEventName }
    )
    breakpoint?.()
    const row = response.results[0]
    if (row[0]) {
        setConversionGoalWarning(ConversionGoalWarning.CustomEventWithNoSessionId)
    } else {
        setConversionGoalWarning(null)
    }
}<|MERGE_RESOLUTION|>--- conflicted
+++ resolved
@@ -447,17 +447,13 @@
             dataWarehouseSettingsLogic,
             ['dataWarehouseTables', 'selfManagedTables'],
             marketingAnalyticsLogic,
-<<<<<<< HEAD
             [
                 'loading',
                 'createMarketingDataWarehouseNodes',
-                'dynamicConversionGoal',
+                'draftConversionGoal',
                 'compareFilter as marketingCompareFilter',
                 'dateFilter as marketingDateFilter',
             ],
-=======
-            ['loading', 'createMarketingDataWarehouseNodes', 'draftConversionGoal'],
->>>>>>> 06f90426
         ],
     })),
     actions({
