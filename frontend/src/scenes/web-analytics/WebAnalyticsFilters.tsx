import { useActions, useValues } from 'kea'

<<<<<<< HEAD
import { IconExternal, IconGear, IconGlobe, IconPhone } from '@posthog/icons'
import { LemonButton, LemonCheckbox, LemonSwitch, Link, Tooltip } from '@posthog/lemon-ui'
=======
import { IconFilter, IconGear, IconGlobe, IconPhone } from '@posthog/icons'
import { LemonButton, LemonSelect, LemonSwitch, Link, Tooltip } from '@posthog/lemon-ui'
>>>>>>> 1521ae56

import { CompareFilter } from 'lib/components/CompareFilter/CompareFilter'
import { DateFilter } from 'lib/components/DateFilter/DateFilter'
import { FilterBar } from 'lib/components/FilterBar'
import { FEATURE_FLAGS } from 'lib/constants'
import { LemonDropdown } from 'lib/lemon-ui/LemonDropdown'
import { LemonSegmentedSelect } from 'lib/lemon-ui/LemonSegmentedSelect'
import { IconBranch, IconMonitor } from 'lib/lemon-ui/icons/icons'
import { featureFlagLogic } from 'lib/logic/featureFlagLogic'
import MaxTool from 'scenes/max/MaxTool'
import { urls } from 'scenes/urls'
import { userLogic } from 'scenes/userLogic'

import { ReloadAll } from '~/queries/nodes/DataNode/Reload'
import { AvailableFeature, PropertyMathType } from '~/types'

import { TableSortingIndicator } from './TableSortingIndicator'
import { WebAnalyticsLiveUserCount } from './WebAnalyticsLiveUserCount'
import { WebConversionGoal } from './WebConversionGoal'
import { WebPropertyFilters } from './WebPropertyFilters'
import { ProductTab } from './common'
import { webAnalyticsLogic } from './webAnalyticsLogic'

export const WebAnalyticsFilters = ({ tabs }: { tabs: JSX.Element }): JSX.Element => {
    const {
        dateFilter: { dateTo, dateFrom },
        preAggregatedEnabled,
    } = useValues(webAnalyticsLogic)
    const { setDates } = useActions(webAnalyticsLogic)
    const { featureFlags } = useValues(featureFlagLogic)

    return (
        <FilterBar
            top={tabs}
            left={
                <>
                    <ReloadAll iconOnly />

                    <WebAnalyticsDomainSelector />
                    <WebAnalyticsDeviceToggle />

                    <div className="hidden ml-2 md:flex items-center gap-2">
                        <span className="text-muted-alt">|</span>
                        <WebAnalyticsLiveUserCount />
                    </div>
                </>
            }
            right={
                <>
                    <DateFilter allowTimePrecision dateFrom={dateFrom} dateTo={dateTo} onChange={setDates} />
                    <WebAnalyticsCompareFilter />

                    {(!preAggregatedEnabled || featureFlags[FEATURE_FLAGS.WEB_ANALYTICS_CONVERSION_GOAL_PREAGG]) && (
                        <WebConversionGoal />
                    )}
                    <TableSortingIndicator />

                    <WebVitalsPercentileToggle />
                    <PathCleaningToggle />

                    <WebAnalyticsAIFilters />
                </>
            }
        />
    )
}

const WebAnalyticsAIFilters = (): JSX.Element => {
    const {
        dateFilter: { dateTo, dateFrom },
        rawWebAnalyticsFilters,
        isPathCleaningEnabled,
        compareFilter,
    } = useValues(webAnalyticsLogic)
    const { setDates, setWebAnalyticsFilters, setIsPathCleaningEnabled, setCompareFilter } =
        useActions(webAnalyticsLogic)
    const { featureFlags } = useValues(featureFlagLogic)

    if (!featureFlags[FEATURE_FLAGS.WEB_ANALYTICS_POSTHOG_AI]) {
        return <WebPropertyFilters />
    }

    return (
        <MaxTool
            identifier="filter_web_analytics"
            context={{
                current_filters: {
                    date_from: dateFrom,
                    date_to: dateTo,
                    properties: rawWebAnalyticsFilters,
                    doPathCleaning: isPathCleaningEnabled,
                    compareFilter: compareFilter,
                },
            }}
            contextDescription={{
                text: 'Current filters',
                icon: <IconFilter />,
            }}
            callback={(toolOutput: Record<string, any>) => {
                if (toolOutput.properties !== undefined) {
                    setWebAnalyticsFilters(toolOutput.properties)
                }
                if (toolOutput.date_from !== undefined && toolOutput.date_to !== undefined) {
                    setDates(toolOutput.date_from, toolOutput.date_to)
                }
                if (toolOutput.doPathCleaning !== undefined) {
                    setIsPathCleaningEnabled(toolOutput.doPathCleaning)
                }
                if (toolOutput.compareFilter !== undefined) {
                    setCompareFilter(toolOutput.compareFilter)
                }
            }}
            initialMaxPrompt="Filter web analytics data for "
            suggestions={[
                'Show mobile traffic from last 30 days for the US',
                'Filter only sessions greater than 2 minutes coming from organic search',
                "Don't include direct traffic and show data for the last 7 days",
            ]}
        >
            <WebPropertyFilters />
        </MaxTool>
    )
}

const PathCleaningToggle = (): JSX.Element | null => {
    const { isPathCleaningEnabled } = useValues(webAnalyticsLogic)
    const { setIsPathCleaningEnabled } = useActions(webAnalyticsLogic)

    const { hasAvailableFeature } = useValues(userLogic)
    const hasAdvancedPaths = hasAvailableFeature(AvailableFeature.PATHS_ADVANCED)

    if (!hasAdvancedPaths) {
        return null
    }

    return (
        <Tooltip
            title={
                <div className="p-2">
                    <p className="mb-2">
                        Path cleaning helps standardize URLs by removing unnecessary parameters and fragments.
                    </p>
                    <div className="mb-2">
                        <Link to="https://posthog.com/docs/product-analytics/paths#path-cleaning-rules">
                            Learn more about path cleaning rules
                        </Link>
                    </div>
                    <LemonButton
                        icon={<IconGear />}
                        type="primary"
                        size="small"
                        to={urls.settings('project-product-analytics', 'path-cleaning')}
                        targetBlank
                        className="w-full"
                    >
                        Edit path cleaning settings
                    </LemonButton>
                </div>
            }
            placement="top"
            interactive={true}
        >
            <LemonButton
                icon={<IconBranch />}
                onClick={() => setIsPathCleaningEnabled(!isPathCleaningEnabled)}
                type="secondary"
                size="small"
            >
                Path cleaning: <LemonSwitch checked={isPathCleaningEnabled} className="ml-1" />
            </LemonButton>
        </Tooltip>
    )
}

const WebAnalyticsDomainSelector = (): JSX.Element => {
    const { domainFilter, hasHostFilter, authorizedDomains } = useValues(webAnalyticsLogic)
    const { setDomainFilter } = useActions(webAnalyticsLogic)

    if (hasHostFilter) {
        return (
            <LemonButton
                className="grow md:grow-0"
                size="small"
                icon={<IconGlobe />}
                type="secondary"
                disabledReason="Host filter is active from property filters"
            >
                All domains (host filter active)
            </LemonButton>
        )
    }

    const isAllDomainsSelected = !domainFilter || domainFilter.length === 0
    const selectedCount = domainFilter?.length ?? 0

    const handleToggleDomain = (domain: string): void => {
        if (!domainFilter || domainFilter.length === 0) {
            // If "All domains" is selected, selecting a domain switches to that domain only
            setDomainFilter([domain])
        } else if (domainFilter.includes(domain)) {
            // If domain is already selected, remove it
            const newFilter = domainFilter.filter((d) => d !== domain)
            setDomainFilter(newFilter.length > 0 ? newFilter : null)
        } else {
            // Add domain to selection
            setDomainFilter([...domainFilter, domain])
        }
    }

    const handleToggleAllDomains = (): void => {
        setDomainFilter(null)
    }

    const isDisabled = authorizedDomains.length === 0

    return (
        <LemonDropdown
            closeOnClickInside={false}
            overlay={
                <div style={{ minWidth: 200 }}>
                    <div className="space-y-px p-1">
                        {/* "All domains" option */}
                        <LemonButton
                            fullWidth
                            type="tertiary"
                            size="small"
                            onClick={handleToggleAllDomains}
                            icon={<LemonCheckbox checked={isAllDomainsSelected} className="pointer-events-none" />}
                        >
                            All domains
                        </LemonButton>

                        {/* Individual domain options */}
                        {authorizedDomains.map((domain) => {
                            const isSelected = domainFilter?.includes(domain) ?? false
                            return (
                                <LemonButton
                                    key={domain}
                                    fullWidth
                                    type="tertiary"
                                    size="small"
                                    onClick={() => handleToggleDomain(domain)}
                                    icon={<LemonCheckbox checked={isSelected} className="pointer-events-none" />}
                                    sideAction={{
                                        icon: <IconExternal />,
                                        tooltip: 'Open domain',
                                        onClick: (e) => {
                                            e.stopPropagation()
                                            window.open(domain, '_blank', 'noopener,noreferrer')
                                        },
                                    }}
                                >
                                    {domain}
                                </LemonButton>
                            )
                        })}
                    </div>

                    {/* Footer with settings link */}
                    <div className="text-xs px-2 py-1.5 text-muted border-t">
                        Have more domains? Go to{' '}
                        <Link to={urls.settings('environment', 'web-analytics-authorized-urls')}>settings</Link>
                    </div>
                </div>
            }
        >
            <LemonButton
                className="grow md:grow-0"
                size="small"
                icon={<IconGlobe />}
                type="secondary"
                disabled={isDisabled}
                disabledReason={isDisabled ? 'No authorized domains. Configure them in settings.' : undefined}
                data-attr="web-analytics-domain-selector"
            >
                {isAllDomainsSelected
                    ? 'All domains'
                    : selectedCount === 1
                      ? domainFilter![0]
                      : `${selectedCount} selected`}
            </LemonButton>
        </LemonDropdown>
    )
}

const WebAnalyticsDeviceToggle = (): JSX.Element => {
    const { deviceTypeFilter } = useValues(webAnalyticsLogic)
    const { setDeviceTypeFilter } = useActions(webAnalyticsLogic)

    return (
        <LemonSegmentedSelect
            size="small"
            value={deviceTypeFilter ?? undefined}
            onChange={(value) => setDeviceTypeFilter(value !== deviceTypeFilter ? value : null)}
            options={[
                {
                    value: 'Desktop',
                    label: <IconMonitor className="mx-1" />,
                    tooltip: 'Desktop devices include laptops and desktops.',
                },
                {
                    value: 'Mobile',
                    label: <IconPhone className="mx-1" />,
                    tooltip: 'Mobile devices include smartphones and tablets.',
                },
            ]}
        />
    )
}

const WebVitalsPercentileToggle = (): JSX.Element | null => {
    const { webVitalsPercentile, productTab } = useValues(webAnalyticsLogic)
    const { setWebVitalsPercentile } = useActions(webAnalyticsLogic)

    if (productTab !== ProductTab.WEB_VITALS) {
        return null
    }

    return (
        <LemonSegmentedSelect
            value={webVitalsPercentile}
            onChange={setWebVitalsPercentile}
            options={[
                { value: PropertyMathType.P75, label: 'P75' },
                {
                    value: PropertyMathType.P90,
                    label: (
                        <Tooltip title="P90 is recommended by the standard as a good baseline" delayMs={0}>
                            P90
                        </Tooltip>
                    ),
                },
                { value: PropertyMathType.P99, label: 'P99' },
            ]}
        />
    )
}

export const WebAnalyticsCompareFilter = (): JSX.Element | null => {
    const { compareFilter, productTab } = useValues(webAnalyticsLogic)
    const { setCompareFilter } = useActions(webAnalyticsLogic)

    if (![ProductTab.ANALYTICS, ProductTab.PAGE_REPORTS].includes(productTab)) {
        return null
    }

    return <CompareFilter compareFilter={compareFilter} updateCompareFilter={setCompareFilter} />
}<|MERGE_RESOLUTION|>--- conflicted
+++ resolved
@@ -1,12 +1,7 @@
 import { useActions, useValues } from 'kea'
 
-<<<<<<< HEAD
-import { IconExternal, IconGear, IconGlobe, IconPhone } from '@posthog/icons'
+import { IconExternal, IconFilter, IconGear, IconGlobe, IconPhone } from '@posthog/icons'
 import { LemonButton, LemonCheckbox, LemonSwitch, Link, Tooltip } from '@posthog/lemon-ui'
-=======
-import { IconFilter, IconGear, IconGlobe, IconPhone } from '@posthog/icons'
-import { LemonButton, LemonSelect, LemonSwitch, Link, Tooltip } from '@posthog/lemon-ui'
->>>>>>> 1521ae56
 
 import { CompareFilter } from 'lib/components/CompareFilter/CompareFilter'
 import { DateFilter } from 'lib/components/DateFilter/DateFilter'
