--- conflicted
+++ resolved
@@ -1,15 +1,18 @@
 import { useActions, useValues } from 'kea'
-<<<<<<< HEAD
+import { Form } from 'kea-forms'
 import { useState } from 'react'
 
-import { IconFilter, IconGlobe, IconPhone } from '@posthog/icons'
-import { LemonButton, LemonDivider, LemonSelect, LemonSwitch, Link, Popover, Tooltip } from '@posthog/lemon-ui'
-=======
-import { Form } from 'kea-forms'
-
 import { IconFilter, IconGlobe, IconPhone, IconPlus } from '@posthog/icons'
-import { LemonButton, LemonInput, LemonSelect, Tooltip } from '@posthog/lemon-ui'
->>>>>>> 2b384d81
+import {
+    LemonButton,
+    LemonDivider,
+    LemonInput,
+    LemonSelect,
+    LemonSwitch,
+    Link,
+    Popover,
+    Tooltip,
+} from '@posthog/lemon-ui'
 
 import { AuthorizedUrlListType, authorizedUrlListLogic } from 'lib/components/AuthorizedUrlList/authorizedUrlListLogic'
 import { CompareFilter } from 'lib/components/CompareFilter/CompareFilter'
@@ -24,11 +27,8 @@
 import { featureFlagLogic } from 'lib/logic/featureFlagLogic'
 import { copyToClipboard } from 'lib/utils/copyToClipboard'
 import MaxTool from 'scenes/max/MaxTool'
-<<<<<<< HEAD
 import { urls } from 'scenes/urls'
 import { userLogic } from 'scenes/userLogic'
-=======
->>>>>>> 2b384d81
 
 import { ReloadAll } from '~/queries/nodes/DataNode/Reload'
 import { AvailableFeature, PropertyMathType } from '~/types'
@@ -277,7 +277,6 @@
     return <CompareFilter compareFilter={compareFilter} updateCompareFilter={setCompareFilter} />
 }
 
-<<<<<<< HEAD
 const ShareButton = (): JSX.Element => {
     const handleShare = (): void => {
         void copyToClipboard(window.location.href, 'link')
@@ -389,7 +388,8 @@
     )
 
     return <WebAnalyticsAIFilters>{popover}</WebAnalyticsAIFilters>
-=======
+}
+
 const AddAuthorizedUrlForm = (): JSX.Element => {
     const { isProposedUrlSubmitting } = useValues(webAnalyticsLogic)
     const { cancelProposingAuthorizedUrl } = useActions(webAnalyticsLogic)
@@ -449,5 +449,4 @@
             </LemonButton>
         </div>
     )
->>>>>>> 2b384d81
 }