import { useActions, useValues } from 'kea'
import { useState } from 'react'

import { IconFilter } from '@posthog/icons'
import { Popover } from '@posthog/lemon-ui'

import { PropertyFilters } from 'lib/components/PropertyFilters/PropertyFilters'
import { isEventPersonOrSessionPropertyFilter } from 'lib/components/PropertyFilters/utils'
import { TaxonomicFilterGroupType } from 'lib/components/TaxonomicFilter/types'
import { LemonButton } from 'lib/lemon-ui/LemonButton'
import { IconWithCount } from 'lib/lemon-ui/icons'

import { webAnalyticsLogic } from './webAnalyticsLogic'

export const PREAGGREGATED_TABLE_SUPPORTED_PROPERTIES_BY_GROUP = {
    [TaxonomicFilterGroupType.EventProperties]: [
        '$host',
        '$device_type',
        '$browser',
        '$os',
        '$referring_domain',
        '$geoip_country_code',
        '$geoip_city_name',
        '$geoip_subdivision_1_code',
        '$geoip_subdivision_1_name',
        '$geoip_time_zone',
        '$pathname',
    ],
    [TaxonomicFilterGroupType.SessionProperties]: [
        '$entry_pathname',
        '$end_pathname',
        '$entry_utm_source',
        '$entry_utm_medium',
        '$entry_utm_campaign',
        '$entry_utm_term',
        '$entry_utm_content',
        '$channel_type',
    ],
}

export const WebPropertyFilters = (): JSX.Element => {
    const { rawWebAnalyticsFilters, preAggregatedEnabled } = useValues(webAnalyticsLogic)
    const { setWebAnalyticsFilters } = useActions(webAnalyticsLogic)

    const [displayFilters, setDisplayFilters] = useState(false)

    const taxonomicGroupTypes = [
        TaxonomicFilterGroupType.EventProperties,
        TaxonomicFilterGroupType.SessionProperties,
        ...(!preAggregatedEnabled ? [TaxonomicFilterGroupType.PersonProperties] : []),
    ]

<<<<<<< HEAD
=======
    // Keep in sync with posthog/hogql_queries/web_analytics/stats_table_pre_aggregated.py
    const webAnalyticsPropertyAllowList = preAggregatedEnabled
        ? {
              [TaxonomicFilterGroupType.EventProperties]: [
                  '$host',
                  '$device_type',
                  '$browser',
                  '$os',
                  '$referring_domain',
                  '$geoip_country_code',
                  '$geoip_city_name',
                  '$geoip_subdivision_1_code',
                  '$geoip_subdivision_1_name',
                  '$geoip_time_zone',
                  '$pathname',
                  'metadata.loggedIn',
                  'metadata.backend',
              ],
              [TaxonomicFilterGroupType.SessionProperties]: [
                  '$entry_pathname',
                  '$end_pathname',
                  '$entry_utm_source',
                  '$entry_utm_medium',
                  '$entry_utm_campaign',
                  '$entry_utm_term',
                  '$entry_utm_content',
                  '$channel_type',
              ],
          }
        : undefined

>>>>>>> 4ebbf456
    return (
        <Popover
            visible={displayFilters}
            onClickOutside={() => setDisplayFilters(false)}
            placement="bottom"
            className="max-w-200"
            overlay={
                <div className="p-2">
                    <PropertyFilters
                        disablePopover
                        taxonomicGroupTypes={taxonomicGroupTypes}
                        onChange={(filters) =>
                            setWebAnalyticsFilters(filters.filter(isEventPersonOrSessionPropertyFilter))
                        }
                        propertyFilters={rawWebAnalyticsFilters}
                        pageKey="web-analytics"
                        eventNames={['$pageview']}
                        enablePreaggregatedTableHints={preAggregatedEnabled}
                    />
                </div>
            }
        >
            <LemonButton
                icon={
                    <IconWithCount count={rawWebAnalyticsFilters.length} showZero={false}>
                        <IconFilter />
                    </IconWithCount>
                }
                type="secondary"
                data-attr="show-web-analytics-filters"
                onClick={() => setDisplayFilters((displayFilters) => !displayFilters)}
            >
                Filters
            </LemonButton>
        </Popover>
    )
}<|MERGE_RESOLUTION|>--- conflicted
+++ resolved
@@ -50,8 +50,6 @@
         ...(!preAggregatedEnabled ? [TaxonomicFilterGroupType.PersonProperties] : []),
     ]
 
-<<<<<<< HEAD
-=======
     // Keep in sync with posthog/hogql_queries/web_analytics/stats_table_pre_aggregated.py
     const webAnalyticsPropertyAllowList = preAggregatedEnabled
         ? {
@@ -83,7 +81,6 @@
           }
         : undefined
 
->>>>>>> 4ebbf456
     return (
         <Popover
             visible={displayFilters}
@@ -102,6 +99,7 @@
                         pageKey="web-analytics"
                         eventNames={['$pageview']}
                         enablePreaggregatedTableHints={preAggregatedEnabled}
+                        propertyAllowList={webAnalyticsPropertyAllowList}
                     />
                 </div>
             }
