--- conflicted
+++ resolved
@@ -33,57 +33,13 @@
     const options = pagesUrls.map((option: { url: string }) => ({
         key: option.url,
         label: option.url,
-<<<<<<< HEAD
-        labelComponent: (
-            <div className="flex justify-between items-center w-full">
-                <span className="truncate">{option.url}</span>
-                <span className="text-muted-foreground-foreground ml-2">{option.count.toLocaleString()}</span>
-            </div>
-        ),
-=======
->>>>>>> 983b3d78
     }))
 
     return (
         <FilterBar
             top={tabs}
             left={
-<<<<<<< HEAD
-                <div className="flex-1">
-                    <div className="relative">
-                        <IconGlobe className="absolute left-2 top-1/2 -translate-y-1/2 text-muted-foreground" />
-                        <LemonInputSelect
-                            allowCustomValues={false}
-                            placeholder="Click or type to see top pages"
-                            loading={isLoading}
-                            size="small"
-                            mode="single"
-                            value={pageUrl ? [pageUrl] : null}
-                            onChange={(val: string[]) => setPageUrl(val.length > 0 ? val[0] : null)}
-                            options={options}
-                            onInputChange={(val: string) => setPageUrlSearchTerm(val)}
-                            data-attr="page-reports-url-search"
-                            onFocus={() => loadPages('')}
-                            className="max-w-full pl-8"
-                        />
-                    </div>
-                </div>
-            }
-            right={
-                <>
-                    <Tooltip title="Strip query parameters from URLs (e.g. '?utm_source=...'). This will match the base URL regardless of query parameters.">
-                        <LemonButton
-                            icon={<IconAsterisk />}
-                            onClick={toggleStripQueryParams}
-                            type="secondary"
-                            size="small"
-                        >
-                            Strip query parameters: <LemonSwitch checked={stripQueryParams} className="ml-1" />
-                        </LemonButton>
-                    </Tooltip>
-=======
                 <div className="flex flex-row gap-2 items-center flex-1 min-w-0 w-full">
->>>>>>> 983b3d78
                     <DateFilter dateFrom={dateFilter.dateFrom} dateTo={dateFilter.dateTo} onChange={setDates} />
                     <WebAnalyticsCompareFilter />
                     <LemonInputSelect
