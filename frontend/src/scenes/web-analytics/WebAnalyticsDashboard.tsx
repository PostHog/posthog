import clsx from 'clsx'
import { BindLogic, useActions, useValues } from 'kea'
import React, { useState } from 'react'

import { IconExpand45, IconInfo, IconLineGraph, IconOpenSidebar, IconShare, IconX } from '@posthog/icons'
import { LemonSegmentedButton, LemonSkeleton } from '@posthog/lemon-ui'

import { ProductIntroduction } from 'lib/components/ProductIntroduction/ProductIntroduction'
import { VersionCheckerBanner } from 'lib/components/VersionChecker/VersionCheckerBanner'
import { FEATURE_FLAGS } from 'lib/constants'
import { LemonButton } from 'lib/lemon-ui/LemonButton'
import { LemonDivider } from 'lib/lemon-ui/LemonDivider'
import { LemonSegmentedSelect } from 'lib/lemon-ui/LemonSegmentedSelect/LemonSegmentedSelect'
import { LemonTabs } from 'lib/lemon-ui/LemonTabs'
import { LemonTag } from 'lib/lemon-ui/LemonTag'
import { Link, PostHogComDocsURL } from 'lib/lemon-ui/Link/Link'
import { Popover } from 'lib/lemon-ui/Popover'
import { IconOpenInNew, IconTableChart } from 'lib/lemon-ui/icons'
import { FeatureFlagsSet, featureFlagLogic } from 'lib/logic/featureFlagLogic'
import { isNotNil } from 'lib/utils'
import { copyToClipboard } from 'lib/utils/copyToClipboard'
import { addProductIntentForCrossSell } from 'lib/utils/product-intents'
import { teamLogic } from 'scenes/teamLogic'
import { urls } from 'scenes/urls'
import { PageReports, PageReportsFilters } from 'scenes/web-analytics/PageReports'
import { WebAnalyticsHealthCheck } from 'scenes/web-analytics/WebAnalyticsHealthCheck'
import { WebAnalyticsModal } from 'scenes/web-analytics/WebAnalyticsModal'
import {
    ProductTab,
    QueryTile,
    SectionTile,
    TabsTile,
    TileId,
    TileVisualizationOption,
    WEB_ANALYTICS_DATA_COLLECTION_NODE_ID,
    WebAnalyticsTile,
} from 'scenes/web-analytics/common'
import { WebAnalyticsErrorTrackingTile } from 'scenes/web-analytics/tiles/WebAnalyticsErrorTracking'
import { WebAnalyticsRecordingsTile } from 'scenes/web-analytics/tiles/WebAnalyticsRecordings'
import { WebQuery } from 'scenes/web-analytics/tiles/WebAnalyticsTile'
import { webAnalyticsLogic } from 'scenes/web-analytics/webAnalyticsLogic'

import { SceneContent } from '~/layout/scenes/components/SceneContent'
import { dataNodeCollectionLogic } from '~/queries/nodes/DataNode/dataNodeCollectionLogic'
import { ProductIntentContext, ProductKey, QuerySchema } from '~/queries/schema/schema-general'
import { InsightLogicProps, OnboardingStepKey, TeamPublicType, TeamType } from '~/types'

import { WebAnalyticsExport } from './WebAnalyticsExport'
import { WebAnalyticsFilters } from './WebAnalyticsFilters'
<<<<<<< HEAD
=======
import { HealthStatusTab, webAnalyticsHealthLogic } from './health'
import { MarketingAnalyticsFilters } from './tabs/marketing-analytics/frontend/components/MarketingAnalyticsFilters/MarketingAnalyticsFilters'
import { MarketingAnalyticsSourceStatusBanner } from './tabs/marketing-analytics/frontend/components/MarketingAnalyticsSourceStatusBanner'
import { marketingAnalyticsLogic } from './tabs/marketing-analytics/frontend/logic/marketingAnalyticsLogic'
import { marketingAnalyticsTilesLogic } from './tabs/marketing-analytics/frontend/logic/marketingAnalyticsTilesLogic'
>>>>>>> 983b3d78
import { webAnalyticsModalLogic } from './webAnalyticsModalLogic'

export const Tiles = (props: { tiles?: WebAnalyticsTile[]; compact?: boolean }): JSX.Element => {
    const { tiles: tilesFromProps, compact = false } = props
    const { tiles: tilesFromLogic, productTab } = useValues(webAnalyticsLogic)
    const { currentTeam, currentTeamLoading } = useValues(teamLogic)
    const tiles = tilesFromProps ?? tilesFromLogic
    const { featureFlags } = useValues(featureFlagLogic)

    const emptyOnboardingContent = getEmptyOnboardingContent(featureFlags, currentTeamLoading, currentTeam, productTab)

    return (
        <div
            className={clsx(
                'mt-4 grid grid-cols-1 md:grid-cols-2 xxl:grid-cols-3',
                compact ? 'gap-x-2 gap-y-2' : 'gap-x-4 gap-y-12'
            )}
        >
            {emptyOnboardingContent ??
                tiles.map((tile, i) => {
                    if (tile.kind === 'query') {
                        return <QueryTileItem key={i} tile={tile} />
                    } else if (tile.kind === 'tabs') {
                        return <TabsTileItem key={i} tile={tile} />
                    } else if (tile.kind === 'replay') {
                        return <WebAnalyticsRecordingsTile key={i} tile={tile} />
                    } else if (tile.kind === 'error_tracking') {
                        return <WebAnalyticsErrorTrackingTile key={i} tile={tile} />
                    } else if (tile.kind === 'section') {
                        return <SectionTileItem key={i} tile={tile} />
                    }
                    return null
                })}
        </div>
    )
}

const QueryTileItem = ({ tile }: { tile: QueryTile }): JSX.Element => {
    const { query, title, layout, insightProps, control, showIntervalSelect, docs } = tile

    const { openModal } = useActions(webAnalyticsModalLogic)
    const { getNewInsightUrl } = useValues(webAnalyticsLogic)

    const buttonsRow = [
        <WebAnalyticsExport key="export-button" query={query} insightProps={insightProps} />,
        tile.canOpenInsight ? (
            <LemonButton
                key="open-insight-button"
                to={getNewInsightUrl(tile.tileId)}
                icon={<IconOpenInNew />}
                size="small"
                type="secondary"
                onClick={() => {
                    void addProductIntentForCrossSell({
                        from: ProductKey.WEB_ANALYTICS,
                        to: ProductKey.PRODUCT_ANALYTICS,
                        intent_context: ProductIntentContext.WEB_ANALYTICS_INSIGHT,
                    })
                }}
            >
                Open as new insight
            </LemonButton>
        ) : null,
        tile.canOpenModal ? (
            <LemonButton
                key="open-modal-button"
                onClick={() => openModal(tile.tileId)}
                icon={<IconExpand45 />}
                size="small"
                type="secondary"
            >
                Show more
            </LemonButton>
        ) : null,
    ].filter(isNotNil)

    return (
        <div
            className={clsx(
                'col-span-1 row-span-1 flex flex-col',
                layout.colSpanClassName ?? 'md:col-span-6',
                layout.rowSpanClassName ?? 'md:row-span-1',
                layout.orderWhenLargeClassName ?? 'xxl:order-12',
                layout.className
            )}
        >
            {title && (
                <div className="flex flex-row items-center mb-3">
                    <h2>{title}</h2>
                    {docs && <LearnMorePopover url={docs.url} title={docs.title} description={docs.description} />}
                </div>
            )}

            <WebQuery
                attachTo={webAnalyticsLogic}
                uniqueKey={`WebAnalytics.${tile.tileId}`}
                query={query}
                insightProps={insightProps}
                control={control}
                showIntervalSelect={showIntervalSelect}
                tileId={tile.tileId}
            />

            {buttonsRow.length > 0 ? (
                <div className="flex justify-end my-2 deprecated-space-x-2">{buttonsRow}</div>
            ) : null}
        </div>
    )
}

const TabsTileItem = ({ tile }: { tile: TabsTile }): JSX.Element => {
    const { layout } = tile

    const { getNewInsightUrl } = useValues(webAnalyticsLogic)

    return (
        <WebTabs
            className={clsx(
                'col-span-1 row-span-1',
                layout.colSpanClassName || 'md:col-span-1',
                layout.rowSpanClassName || 'md:row-span-1',
                layout.orderWhenLargeClassName || 'xxl:order-12',
                layout.className
            )}
            activeTabId={tile.activeTabId}
            setActiveTabId={tile.setTabId}
            tabs={tile.tabs.map((tab) => ({
                id: tab.id,
                content: (
                    <WebQuery
                        attachTo={webAnalyticsLogic}
                        uniqueKey={`WebAnalytics.${tile.tileId}.${tab.id}`}
                        key={tab.id}
                        query={tab.query}
                        showIntervalSelect={tab.showIntervalSelect}
                        control={tab.control}
                        insightProps={tab.insightProps}
                        tileId={tile.tileId}
                    />
                ),
                linkText: tab.linkText,
                title: tab.title,
                canOpenModal: !!tab.canOpenModal,
                canOpenInsight: !!tab.canOpenInsight,
                query: tab.query,
                docs: tab.docs,
                insightProps: tab.insightProps,
            }))}
            tileId={tile.tileId}
            getNewInsightUrl={getNewInsightUrl}
        />
    )
}

export const SectionTileItem = ({ tile, separator }: { tile: SectionTile; separator?: boolean }): JSX.Element => {
    return (
        <div className="col-span-full">
            {tile.title && <h2 className="text-lg font-semibold mb-4">{tile.title}</h2>}
            <div className={tile.layout.className ? `grid ${tile.layout.className} mb-4` : 'mb-4'}>
                {tile.tiles.map((subTile, i) => {
                    if (subTile.kind === 'query') {
                        return (
                            <div key={`${subTile.tileId}-${i}`} className="col-span-1">
                                <QueryTileItem tile={subTile} />
                            </div>
                        )
                    }
                    return null
                })}
            </div>
            {separator && <LemonDivider className="my-3" />}
        </div>
    )
}

export const WebTabs = ({
    className,
    activeTabId,
    tabs,
    setActiveTabId,
    getNewInsightUrl,
    tileId,
}: {
    className?: string
    activeTabId: string
    tabs: {
        id: string
        title: string | JSX.Element
        linkText: string | JSX.Element
        content: React.ReactNode
        canOpenModal?: boolean
        canOpenInsight: boolean
        query: QuerySchema
        docs: LearnMorePopoverProps | undefined
        insightProps: InsightLogicProps
    }[]
    setActiveTabId: (id: string) => void
    getNewInsightUrl: (tileId: TileId, tabId: string) => string | undefined
    tileId: TileId
}): JSX.Element => {
    const activeTab = tabs.find((t) => t.id === activeTabId)
    const newInsightUrl = getNewInsightUrl(tileId, activeTabId)

    const { openModal } = useActions(webAnalyticsModalLogic)
    const { setTileVisualization } = useActions(webAnalyticsLogic)
    const { tileVisualizations } = useValues(webAnalyticsLogic)
    const visualization = tileVisualizations[tileId]

    const isVisualizationToggleEnabled = [TileId.SOURCES, TileId.DEVICES, TileId.PATHS].includes(tileId)

    const activeTabData = tabs.find((t) => t.id === activeTabId)

    const buttonsRow = [
        activeTab && activeTabData ? (
            <WebAnalyticsExport
                key="export-button"
                query={activeTabData.query}
                insightProps={activeTabData.insightProps}
            />
        ) : null,
        activeTab?.canOpenInsight && newInsightUrl ? (
            <LemonButton
                key="open-insight-button"
                to={newInsightUrl}
                icon={<IconOpenInNew />}
                size="small"
                type="secondary"
                onClick={() => {
                    void addProductIntentForCrossSell({
                        from: ProductKey.WEB_ANALYTICS,
                        to: ProductKey.PRODUCT_ANALYTICS,
                        intent_context: ProductIntentContext.WEB_ANALYTICS_INSIGHT,
                    })
                }}
            >
                Open as new Insight
            </LemonButton>
        ) : null,
        activeTab?.canOpenModal ? (
            <LemonButton
                key="open-modal-button"
                onClick={() => openModal(tileId, activeTabId)}
                icon={<IconExpand45 />}
                size="small"
                type="secondary"
            >
                Show more
            </LemonButton>
        ) : null,
    ].filter(isNotNil)

    return (
        <div className={clsx(className, 'flex flex-col')}>
            <div className="flex flex-row items-center self-stretch mb-3">
                <h2 className="flex-1 m-0 flex flex-row ml-1">
                    {activeTab?.title}
                    {activeTab?.docs && (
                        <LearnMorePopover
                            url={activeTab.docs.url}
                            title={activeTab.docs.title}
                            description={activeTab.docs.description}
                        />
                    )}
                </h2>

                {isVisualizationToggleEnabled && (
                    <LemonSegmentedButton
                        value={visualization || 'table'}
                        onChange={(value) => setTileVisualization(tileId, value as TileVisualizationOption)}
                        options={[
                            {
                                value: 'table',
                                icon: <IconTableChart />,
                            },
                            {
                                value: 'graph',
                                icon: <IconLineGraph />,
                            },
                        ]}
                        size="small"
                        className="mr-2"
                    />
                )}

                <LemonSegmentedSelect
                    shrinkOn={7}
                    size="small"
                    disabled={false}
                    value={activeTabId}
                    dropdownMatchSelectWidth={false}
                    onChange={setActiveTabId}
                    options={tabs.map(({ id, linkText }) => ({ value: id, label: linkText }))}
                />
            </div>
            <div className="flex-1 flex flex-col">{activeTab?.content}</div>
            {buttonsRow.length > 0 ? (
                <div className="flex justify-end my-2 deprecated-space-x-2">{buttonsRow}</div>
            ) : null}
        </div>
    )
}

export interface LearnMorePopoverProps {
    url?: PostHogComDocsURL
    title: string
    description: string | JSX.Element
}

export const LearnMorePopover = ({ url, title, description }: LearnMorePopoverProps): JSX.Element => {
    const [isOpen, setIsOpen] = useState(false)

    return (
        <Popover
            visible={isOpen}
            onClickOutside={() => setIsOpen(false)}
            overlay={
                <div className="p-4 max-w-160 max-h-160 overflow-auto">
                    <div className="flex flex-row w-full">
                        <h2 className="flex-1">{title}</h2>
                        <LemonButton
                            targetBlank
                            type="tertiary"
                            onClick={() => setIsOpen(false)}
                            size="small"
                            icon={<IconX />}
                        />
                    </div>
                    <div className="text-sm text-gray-700 dark:text-white">{description}</div>
                    {url && (
                        <div className="flex justify-end mt-4">
                            <LemonButton
                                to={url}
                                onClick={() => setIsOpen(false)}
                                targetBlank={true}
                                sideIcon={<IconOpenSidebar />}
                            >
                                Learn more
                            </LemonButton>
                        </div>
                    )}
                </div>
            }
        >
            <LemonButton onClick={() => setIsOpen(!isOpen)} size="small" icon={<IconInfo />} className="ml-1 mb-1" />
        </Popover>
    )
}

// We're switching the filters based on the productTab right now so it is abstracted here
// until we decide if we want to keep the same components/states for both tabs
const Filters = ({ tabs }: { tabs: JSX.Element }): JSX.Element | null => {
    const { productTab } = useValues(webAnalyticsLogic)
    switch (productTab) {
        case ProductTab.PAGE_REPORTS:
            return <PageReportsFilters tabs={tabs} />
<<<<<<< HEAD
=======
        case ProductTab.MARKETING:
            return <MarketingAnalyticsFilters tabs={tabs} />
        case ProductTab.HEALTH:
            return null
>>>>>>> 983b3d78
        default:
            return <WebAnalyticsFilters tabs={tabs} />
    }
}

const MainContent = (): JSX.Element => {
    const { productTab } = useValues(webAnalyticsLogic)

    if (productTab === ProductTab.PAGE_REPORTS) {
        return <PageReports />
    }

<<<<<<< HEAD
    return <Tiles />
}

=======
    if (productTab === ProductTab.MARKETING) {
        return <MarketingDashboard />
    }

    if (productTab === ProductTab.HEALTH) {
        return <HealthStatusTab />
    }

    return <Tiles />
}

const MarketingDashboard = (): JSX.Element => {
    const { featureFlags } = useValues(featureFlagLogic)
    const { validExternalTables, validNativeSources, loading } = useValues(marketingAnalyticsLogic)
    const { tiles: marketingTiles } = useValues(marketingAnalyticsTilesLogic)

    const feedbackBanner = (
        <LemonBanner
            type="info"
            dismissKey="marketing-analytics-beta-banner"
            className="mb-2 mt-4"
            action={{ children: 'Send feedback', id: 'marketing-analytics-feedback-button' }}
        >
            Marketing analytics is in beta. Please let us know what you'd like to see here and/or report any issues
            directly to us!
        </LemonBanner>
    )

    let component: JSX.Element | null = null
    if (!featureFlags[FEATURE_FLAGS.WEB_ANALYTICS_MARKETING]) {
        // fallback in case the user is able to access the page but the feature flag is not enabled
        component = (
            <LemonBanner type="info">
                You can enable marketing analytics in the feature preview settings{' '}
                <Link to="https://app.posthog.com/settings/user-feature-previews#marketing-analytics">here</Link>.
            </LemonBanner>
        )
    } else if (loading) {
        component = <LemonSkeleton />
    } else if (validExternalTables.length === 0 && validNativeSources.length === 0) {
        // if the user has no sources configured, show a warning instead of an empty state
        component = (
            <ProductIntroduction
                productName="Marketing Analytics"
                productKey={ProductKey.MARKETING_ANALYTICS}
                thingName="marketing integration"
                titleOverride="Add your first marketing integration"
                description="To enable marketing analytics, you need to integrate your marketing data sources. You can do this in the settings by adding a native (like Google Ads) or non-native (from a bucket like S3) source."
                action={() => window.open(urls.settings('environment-marketing-analytics'), '_blank')}
                isEmpty={true}
                docsURL="https://posthog.com/docs/web-analytics/marketing-analytics"
                customHog={FilmCameraHog}
            />
        )
    } else {
        // if the user has sources configured and the feature flag is enabled, show the marketing tiles
        component = <MarketingTiles tiles={marketingTiles} />
    }

    return (
        <>
            {feedbackBanner}
            <MarketingAnalyticsSourceStatusBanner />
            {component}
        </>
    )
}

const marketingTab = (featureFlags: FeatureFlagsSet): { key: ProductTab; label: JSX.Element; link: string }[] => {
    if (!featureFlags[FEATURE_FLAGS.WEB_ANALYTICS_MARKETING]) {
        return []
    }
    return [
        {
            key: ProductTab.MARKETING,
            label: (
                <div className="flex items-center gap-1">
                    Marketing
                    <LemonTag type="warning" className="uppercase">
                        Beta
                    </LemonTag>
                </div>
            ),
            link: '/web/marketing',
        },
    ]
}

const HealthTabLabel = (): JSX.Element => {
    const { hasUrgentIssues } = useValues(webAnalyticsHealthLogic)

    return (
        <div className="flex items-center gap-1.5">
            Installation Health
            {hasUrgentIssues && (
                <div className="w-4 h-4 rounded-full bg-danger flex items-center justify-center">
                    <span className="text-white text-xs font-bold">!</span>
                </div>
            )}
        </div>
    )
}

const healthTab = (featureFlags: FeatureFlagsSet): { key: ProductTab; label: JSX.Element; link: string }[] => {
    if (!featureFlags[FEATURE_FLAGS.WEB_ANALYTICS_HEALTH_TAB]) {
        return []
    }

    return [
        {
            key: ProductTab.HEALTH,
            label: <HealthTabLabel />,
            link: '/web/health',
        },
    ]
}

>>>>>>> 983b3d78
export const WebAnalyticsDashboard = (): JSX.Element => {
    return (
        <BindLogic logic={webAnalyticsLogic} props={{}}>
            <BindLogic logic={dataNodeCollectionLogic} props={{ key: WEB_ANALYTICS_DATA_COLLECTION_NODE_ID }}>
                <WebAnalyticsModal />
                <VersionCheckerBanner />
                <SceneContent className="WebAnalyticsDashboard">
                    <WebAnalyticsTabs />
                    {/* Empty fragment so tabs are not part of the sticky bar */}
                    <Filters tabs={<></>} />

                    <WebAnalyticsHealthCheck />
                    <MainContent />
                </SceneContent>
            </BindLogic>
        </BindLogic>
    )
}

const WebAnalyticsTabs = (): JSX.Element => {
    const { productTab } = useValues(webAnalyticsLogic)
    const { setProductTab } = useActions(webAnalyticsLogic)

    const handleShare = (): void => {
        void copyToClipboard(window.location.href, 'link')
    }

    return (
        <LemonTabs<ProductTab>
            activeKey={productTab}
            onChange={setProductTab}
            tabs={[
                { key: ProductTab.ANALYTICS, label: 'Web analytics', link: '/web' },
                { key: ProductTab.WEB_VITALS, label: 'Web vitals', link: '/web/web-vitals' },
                {
                    key: ProductTab.PAGE_REPORTS,
                    label: (
                        <div className="flex items-center gap-1">
                            Page reports
                            <LemonTag type="warning" className="uppercase">
                                Beta
                            </LemonTag>
                        </div>
                    ),
                    link: '/web/page-reports',
                },
<<<<<<< HEAD
=======
                ...marketingTab(featureFlags),
                ...healthTab(featureFlags),
>>>>>>> 983b3d78
            ]}
            sceneInset
            className="-mt-4"
            rightSlot={
                <LemonButton
                    type="secondary"
                    size="small"
                    icon={<IconShare fontSize="16" />}
                    tooltip="Share"
                    tooltipPlacement="top"
                    onClick={handleShare}
                    data-attr="web-analytics-share-button"
                />
            }
        />
    )
}

const WebVitalsEmptyState = (): JSX.Element => {
    const { currentTeam } = useValues(teamLogic)
    const { updateCurrentTeam } = useActions(teamLogic)

    return (
        <div className="col-span-full w-full">
            <ProductIntroduction
                productName="Web Vitals"
                productKey={ProductKey.WEB_ANALYTICS}
                thingName="web vital"
                isEmpty={true}
                titleOverride="Enable web vitals to get started"
                description="Track Core Web Vitals like LCP, FID, and CLS to understand your site's performance. 
                Enabling this will capture performance metrics from your visitors, which counts towards your event quota.
                You can always disable this feature in the settings."
                docsURL="https://posthog.com/docs/web-analytics/web-vitals"
                actionElementOverride={
                    <LemonButton
                        type="primary"
                        onClick={() => updateCurrentTeam({ autocapture_web_vitals_opt_in: true })}
                        data-attr="web-vitals-enable"
                        disabledReason={currentTeam ? undefined : 'Loading...'}
                    >
                        Enable web vitals
                    </LemonButton>
                }
            />
        </div>
    )
}

const getEmptyOnboardingContent = (
    featureFlags: FeatureFlagsSet,
    currentTeamLoading: boolean,
    currentTeam: TeamType | TeamPublicType | null,
    productTab: ProductTab
): JSX.Element | null => {
    if (!featureFlags[FEATURE_FLAGS.WEB_ANALYTICS_EMPTY_ONBOARDING]) {
        return null
    }

    if (currentTeamLoading && !currentTeam) {
        return <LemonSkeleton className="col-span-full w-full" />
    }

    if (productTab === ProductTab.ANALYTICS && !currentTeam?.ingested_event) {
        return (
            <div className="col-span-full w-full">
                <ProductIntroduction
                    productName="Web Analytics"
                    productKey={ProductKey.WEB_ANALYTICS}
                    thingName="event"
                    isEmpty={true}
                    titleOverride="Nothing to investigate yet!"
                    description="Install PostHog on your site or app to start capturing events. Head to the installation guide to get set up in just a few minutes."
                    actionElementOverride={
                        <div className="flex items-center gap-2">
                            <LemonButton
                                type="primary"
                                to={urls.onboarding(ProductKey.WEB_ANALYTICS, OnboardingStepKey.INSTALL)}
                                data-attr="web-analytics-onboarding"
                            >
                                Open installation guide
                            </LemonButton>
                            <span className="text-muted-alt">or</span>
                            <Link target="_blank" to="/web/web-vitals">
                                Set up web vitals while you wait
                            </Link>
                        </div>
                    }
                />
            </div>
        )
    }

    if (productTab === ProductTab.WEB_VITALS && !currentTeam?.autocapture_web_vitals_opt_in) {
        return <WebVitalsEmptyState />
    }

    return null
}<|MERGE_RESOLUTION|>--- conflicted
+++ resolved
@@ -47,14 +47,7 @@
 
 import { WebAnalyticsExport } from './WebAnalyticsExport'
 import { WebAnalyticsFilters } from './WebAnalyticsFilters'
-<<<<<<< HEAD
-=======
 import { HealthStatusTab, webAnalyticsHealthLogic } from './health'
-import { MarketingAnalyticsFilters } from './tabs/marketing-analytics/frontend/components/MarketingAnalyticsFilters/MarketingAnalyticsFilters'
-import { MarketingAnalyticsSourceStatusBanner } from './tabs/marketing-analytics/frontend/components/MarketingAnalyticsSourceStatusBanner'
-import { marketingAnalyticsLogic } from './tabs/marketing-analytics/frontend/logic/marketingAnalyticsLogic'
-import { marketingAnalyticsTilesLogic } from './tabs/marketing-analytics/frontend/logic/marketingAnalyticsTilesLogic'
->>>>>>> 983b3d78
 import { webAnalyticsModalLogic } from './webAnalyticsModalLogic'
 
 export const Tiles = (props: { tiles?: WebAnalyticsTile[]; compact?: boolean }): JSX.Element => {
@@ -410,13 +403,8 @@
     switch (productTab) {
         case ProductTab.PAGE_REPORTS:
             return <PageReportsFilters tabs={tabs} />
-<<<<<<< HEAD
-=======
-        case ProductTab.MARKETING:
-            return <MarketingAnalyticsFilters tabs={tabs} />
         case ProductTab.HEALTH:
             return null
->>>>>>> 983b3d78
         default:
             return <WebAnalyticsFilters tabs={tabs} />
     }
@@ -429,97 +417,11 @@
         return <PageReports />
     }
 
-<<<<<<< HEAD
-    return <Tiles />
-}
-
-=======
-    if (productTab === ProductTab.MARKETING) {
-        return <MarketingDashboard />
-    }
-
     if (productTab === ProductTab.HEALTH) {
         return <HealthStatusTab />
     }
 
     return <Tiles />
-}
-
-const MarketingDashboard = (): JSX.Element => {
-    const { featureFlags } = useValues(featureFlagLogic)
-    const { validExternalTables, validNativeSources, loading } = useValues(marketingAnalyticsLogic)
-    const { tiles: marketingTiles } = useValues(marketingAnalyticsTilesLogic)
-
-    const feedbackBanner = (
-        <LemonBanner
-            type="info"
-            dismissKey="marketing-analytics-beta-banner"
-            className="mb-2 mt-4"
-            action={{ children: 'Send feedback', id: 'marketing-analytics-feedback-button' }}
-        >
-            Marketing analytics is in beta. Please let us know what you'd like to see here and/or report any issues
-            directly to us!
-        </LemonBanner>
-    )
-
-    let component: JSX.Element | null = null
-    if (!featureFlags[FEATURE_FLAGS.WEB_ANALYTICS_MARKETING]) {
-        // fallback in case the user is able to access the page but the feature flag is not enabled
-        component = (
-            <LemonBanner type="info">
-                You can enable marketing analytics in the feature preview settings{' '}
-                <Link to="https://app.posthog.com/settings/user-feature-previews#marketing-analytics">here</Link>.
-            </LemonBanner>
-        )
-    } else if (loading) {
-        component = <LemonSkeleton />
-    } else if (validExternalTables.length === 0 && validNativeSources.length === 0) {
-        // if the user has no sources configured, show a warning instead of an empty state
-        component = (
-            <ProductIntroduction
-                productName="Marketing Analytics"
-                productKey={ProductKey.MARKETING_ANALYTICS}
-                thingName="marketing integration"
-                titleOverride="Add your first marketing integration"
-                description="To enable marketing analytics, you need to integrate your marketing data sources. You can do this in the settings by adding a native (like Google Ads) or non-native (from a bucket like S3) source."
-                action={() => window.open(urls.settings('environment-marketing-analytics'), '_blank')}
-                isEmpty={true}
-                docsURL="https://posthog.com/docs/web-analytics/marketing-analytics"
-                customHog={FilmCameraHog}
-            />
-        )
-    } else {
-        // if the user has sources configured and the feature flag is enabled, show the marketing tiles
-        component = <MarketingTiles tiles={marketingTiles} />
-    }
-
-    return (
-        <>
-            {feedbackBanner}
-            <MarketingAnalyticsSourceStatusBanner />
-            {component}
-        </>
-    )
-}
-
-const marketingTab = (featureFlags: FeatureFlagsSet): { key: ProductTab; label: JSX.Element; link: string }[] => {
-    if (!featureFlags[FEATURE_FLAGS.WEB_ANALYTICS_MARKETING]) {
-        return []
-    }
-    return [
-        {
-            key: ProductTab.MARKETING,
-            label: (
-                <div className="flex items-center gap-1">
-                    Marketing
-                    <LemonTag type="warning" className="uppercase">
-                        Beta
-                    </LemonTag>
-                </div>
-            ),
-            link: '/web/marketing',
-        },
-    ]
 }
 
 const HealthTabLabel = (): JSX.Element => {
@@ -551,7 +453,6 @@
     ]
 }
 
->>>>>>> 983b3d78
 export const WebAnalyticsDashboard = (): JSX.Element => {
     return (
         <BindLogic logic={webAnalyticsLogic} props={{}}>
@@ -573,6 +474,8 @@
 
 const WebAnalyticsTabs = (): JSX.Element => {
     const { productTab } = useValues(webAnalyticsLogic)
+    const { featureFlags } = useValues(featureFlagLogic)
+
     const { setProductTab } = useActions(webAnalyticsLogic)
 
     const handleShare = (): void => {
@@ -598,11 +501,7 @@
                     ),
                     link: '/web/page-reports',
                 },
-<<<<<<< HEAD
-=======
-                ...marketingTab(featureFlags),
                 ...healthTab(featureFlags),
->>>>>>> 983b3d78
             ]}
             sceneInset
             className="-mt-4"
