--- conflicted
+++ resolved
@@ -417,99 +417,6 @@
     return <Tiles />
 }
 
-<<<<<<< HEAD
-const pageReportsTab = (featureFlags: FeatureFlagsSet): { key: ProductTab; label: JSX.Element; link: string }[] => {
-    if (!featureFlags[FEATURE_FLAGS.WEB_ANALYTICS_PAGE_REPORTS]) {
-=======
-const MarketingDashboard = (): JSX.Element => {
-    const { featureFlags } = useValues(featureFlagLogic)
-    const { validExternalTables, validNativeSources, loading } = useValues(marketingAnalyticsLogic)
-    const { tiles: marketingTiles } = useValues(marketingAnalyticsTilesLogic)
-
-    const feedbackBanner = (
-        <LemonBanner
-            type="info"
-            dismissKey="marketing-analytics-beta-banner"
-            className="mb-2 mt-4"
-            action={{ children: 'Send feedback', id: 'marketing-analytics-feedback-button' }}
-        >
-            Marketing analytics is in beta. Please let us know what you'd like to see here and/or report any issues
-            directly to us!
-        </LemonBanner>
-    )
-
-    let component: JSX.Element | null = null
-    if (!featureFlags[FEATURE_FLAGS.WEB_ANALYTICS_MARKETING]) {
-        // fallback in case the user is able to access the page but the feature flag is not enabled
-        component = (
-            <LemonBanner type="info">
-                You can enable marketing analytics in the feature preview settings{' '}
-                <Link to="https://app.posthog.com/settings/user-feature-previews#marketing-analytics">here</Link>.
-            </LemonBanner>
-        )
-    } else if (loading) {
-        component = <LemonSkeleton />
-    } else if (validExternalTables.length === 0 && validNativeSources.length === 0) {
-        // if the user has no sources configured, show a warning instead of an empty state
-        component = (
-            <ProductIntroduction
-                productName="Marketing Analytics"
-                productKey={ProductKey.MARKETING_ANALYTICS}
-                thingName="marketing integration"
-                titleOverride="Add your first marketing integration"
-                description="To enable marketing analytics, you need to integrate your marketing data sources. You can do this in the settings by adding a native (like Google Ads) or non-native (from a bucket like S3) source."
-                action={() => window.open(urls.settings('environment-marketing-analytics'), '_blank')}
-                isEmpty={true}
-                docsURL="https://posthog.com/docs/web-analytics/marketing-analytics"
-                customHog={FilmCameraHog}
-            />
-        )
-    } else {
-        // if the user has sources configured and the feature flag is enabled, show the marketing tiles
-        component = <MarketingTiles tiles={marketingTiles} />
-    }
-
-    return (
-        <>
-            {feedbackBanner}
-            <MarketingAnalyticsSourceStatusBanner />
-            {component}
-        </>
-    )
-}
-
-const marketingTab = (featureFlags: FeatureFlagsSet): { key: ProductTab; label: JSX.Element; link: string }[] => {
-    if (!featureFlags[FEATURE_FLAGS.WEB_ANALYTICS_MARKETING]) {
->>>>>>> 9d17e889
-        return []
-    }
-    return [
-        {
-<<<<<<< HEAD
-            key: ProductTab.PAGE_REPORTS,
-            label: (
-                <div className="flex items-center gap-1">
-                    Page reports
-=======
-            key: ProductTab.MARKETING,
-            label: (
-                <div className="flex items-center gap-1">
-                    Marketing
->>>>>>> 9d17e889
-                    <LemonTag type="warning" className="uppercase">
-                        Beta
-                    </LemonTag>
-                </div>
-            ),
-<<<<<<< HEAD
-            link: '/web/page-reports',
-=======
-            link: '/web/marketing',
->>>>>>> 9d17e889
-        },
-    ]
-}
-
 export const WebAnalyticsDashboard = (): JSX.Element => {
     return (
         <BindLogic logic={webAnalyticsLogic} props={{}}>
@@ -531,8 +438,6 @@
 
 const WebAnalyticsTabs = (): JSX.Element => {
     const { productTab } = useValues(webAnalyticsLogic)
-    const { featureFlags } = useValues(featureFlagLogic)
-
     const { setProductTab } = useActions(webAnalyticsLogic)
 
     const handleShare = (): void => {
@@ -546,9 +451,6 @@
             tabs={[
                 { key: ProductTab.ANALYTICS, label: 'Web analytics', link: '/web' },
                 { key: ProductTab.WEB_VITALS, label: 'Web vitals', link: '/web/web-vitals' },
-<<<<<<< HEAD
-                ...pageReportsTab(featureFlags),
-=======
                 {
                     key: ProductTab.PAGE_REPORTS,
                     label: (
@@ -561,8 +463,6 @@
                     ),
                     link: '/web/page-reports',
                 },
-                ...marketingTab(featureFlags),
->>>>>>> 9d17e889
             ]}
             sceneInset
             className="-mt-4"
