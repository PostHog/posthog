import { IconExpand45, IconInfo, IconLineGraph, IconOpenSidebar, IconX } from '@posthog/icons'
import { LemonSegmentedButton } from '@posthog/lemon-ui'
import clsx from 'clsx'
import { BindLogic, useActions, useValues } from 'kea'
import { VersionCheckerBanner } from 'lib/components/VersionChecker/VersionCheckerBanner'
import { FEATURE_FLAGS } from 'lib/constants'
import { IconOpenInNew, IconTableChart } from 'lib/lemon-ui/icons'
import { LemonButton } from 'lib/lemon-ui/LemonButton'
import { LemonDivider } from 'lib/lemon-ui/LemonDivider'
import { LemonSegmentedSelect } from 'lib/lemon-ui/LemonSegmentedSelect/LemonSegmentedSelect'
import { LemonTabs } from 'lib/lemon-ui/LemonTabs'
import { LemonTag } from 'lib/lemon-ui/LemonTag'
import { PostHogComDocsURL } from 'lib/lemon-ui/Link/Link'
import { Popover } from 'lib/lemon-ui/Popover'
import { featureFlagLogic, FeatureFlagsSet } from 'lib/logic/featureFlagLogic'
import { isNotNil } from 'lib/utils'
import { addProductIntentForCrossSell, ProductIntentContext } from 'lib/utils/product-intents'
import React, { useState } from 'react'
import { PageReports, PageReportsFilters } from 'scenes/web-analytics/PageReports'
import { WebAnalyticsErrorTrackingTile } from 'scenes/web-analytics/tiles/WebAnalyticsErrorTracking'
import { WebAnalyticsRecordingsTile } from 'scenes/web-analytics/tiles/WebAnalyticsRecordings'
import { WebQuery } from 'scenes/web-analytics/tiles/WebAnalyticsTile'
import { WebAnalyticsHealthCheck } from 'scenes/web-analytics/WebAnalyticsHealthCheck'
import {
    ProductTab,
    QueryTile,
    SectionTile,
    TabsTile,
    TileId,
    TileVisualizationOption,
    WEB_ANALYTICS_DATA_COLLECTION_NODE_ID,
    webAnalyticsLogic,
    WebAnalyticsTile,
} from 'scenes/web-analytics/webAnalyticsLogic'
import { WebAnalyticsModal } from 'scenes/web-analytics/WebAnalyticsModal'

import { navigationLogic } from '~/layout/navigation/navigationLogic'
import { dataNodeCollectionLogic } from '~/queries/nodes/DataNode/dataNodeCollectionLogic'
import { QuerySchema } from '~/queries/schema/schema-general'
import { ProductKey } from '~/types'

import { WebAnalyticsFilters } from './WebAnalyticsFilters'
<<<<<<< HEAD
import { WebAnalyticsPageReportsCTA } from './WebAnalyticsPageReportsCTA'
=======
import { webAnalyticsModalLogic } from './webAnalyticsModalLogic'
>>>>>>> 588c07a1

export const Tiles = (props: { tiles?: WebAnalyticsTile[]; compact?: boolean }): JSX.Element => {
    const { tiles: tilesFromProps, compact = false } = props
    const { tiles: tilesFromLogic } = useValues(webAnalyticsLogic)

    const tiles = tilesFromProps ?? tilesFromLogic

    return (
        <div
            className={clsx(
                'mt-4 grid grid-cols-1 md:grid-cols-2 xxl:grid-cols-3',
                compact ? 'gap-x-2 gap-y-2' : 'gap-x-4 gap-y-12'
            )}
        >
            {tiles.map((tile, i) => {
                if (tile.kind === 'query') {
                    return <QueryTileItem key={i} tile={tile} />
                } else if (tile.kind === 'tabs') {
                    return <TabsTileItem key={i} tile={tile} />
                } else if (tile.kind === 'replay') {
                    return <WebAnalyticsRecordingsTile key={i} tile={tile} />
                } else if (tile.kind === 'error_tracking') {
                    return <WebAnalyticsErrorTrackingTile key={i} tile={tile} />
                } else if (tile.kind === 'section') {
                    return <SectionTileItem key={i} tile={tile} />
                }
                return null
            })}
        </div>
    )
}

const QueryTileItem = ({ tile }: { tile: QueryTile }): JSX.Element => {
    const { query, title, layout, insightProps, control, showIntervalSelect, docs } = tile

    const { openModal } = useActions(webAnalyticsModalLogic)
    const { getNewInsightUrl } = useValues(webAnalyticsLogic)

    const buttonsRow = [
        tile.canOpenInsight ? (
            <LemonButton
                key="open-insight-button"
                to={getNewInsightUrl(tile.tileId)}
                icon={<IconOpenInNew />}
                size="small"
                type="secondary"
                onClick={() => {
                    void addProductIntentForCrossSell({
                        from: ProductKey.WEB_ANALYTICS,
                        to: ProductKey.PRODUCT_ANALYTICS,
                        intent_context: ProductIntentContext.WEB_ANALYTICS_INSIGHT,
                    })
                }}
            >
                Open as new Insight
            </LemonButton>
        ) : null,
        tile.canOpenModal ? (
            <LemonButton
                key="open-modal-button"
                onClick={() => openModal(tile.tileId)}
                icon={<IconExpand45 />}
                size="small"
                type="secondary"
            >
                Show more
            </LemonButton>
        ) : null,
    ].filter(isNotNil)

    return (
        <div
            className={clsx(
                'col-span-1 row-span-1 flex flex-col',
                layout.colSpanClassName ?? 'md:col-span-6',
                layout.rowSpanClassName ?? 'md:row-span-1',
                layout.orderWhenLargeClassName ?? 'xxl:order-12',
                layout.className
            )}
        >
            {title && (
                <div className="flex flex-row items-center mb-3">
                    <h2>{title}</h2>
                    {docs && <LearnMorePopover url={docs.url} title={docs.title} description={docs.description} />}
                </div>
            )}

            <WebQuery
                query={query}
                insightProps={insightProps}
                control={control}
                showIntervalSelect={showIntervalSelect}
                tileId={tile.tileId}
            />

            {buttonsRow.length > 0 ? (
                <div className="flex justify-end my-2 deprecated-space-x-2">{buttonsRow}</div>
            ) : null}
        </div>
    )
}

const TabsTileItem = ({ tile }: { tile: TabsTile }): JSX.Element => {
    const { layout } = tile

    const { getNewInsightUrl } = useValues(webAnalyticsLogic)

    return (
        <WebTabs
            className={clsx(
                'col-span-1 row-span-1',
                layout.colSpanClassName || 'md:col-span-1',
                layout.rowSpanClassName || 'md:row-span-1',
                layout.orderWhenLargeClassName || 'xxl:order-12',
                layout.className
            )}
            activeTabId={tile.activeTabId}
            setActiveTabId={tile.setTabId}
            tabs={tile.tabs.map((tab) => ({
                id: tab.id,
                content: (
                    <WebQuery
                        key={tab.id}
                        query={tab.query}
                        showIntervalSelect={tab.showIntervalSelect}
                        control={tab.control}
                        insightProps={tab.insightProps}
                        tileId={tile.tileId}
                    />
                ),
                linkText: tab.linkText,
                title: tab.title,
                canOpenModal: !!tab.canOpenModal,
                canOpenInsight: !!tab.canOpenInsight,
                query: tab.query,
                docs: tab.docs,
            }))}
            tileId={tile.tileId}
            getNewInsightUrl={getNewInsightUrl}
        />
    )
}

export const SectionTileItem = ({ tile, separator }: { tile: SectionTile; separator?: boolean }): JSX.Element => {
    return (
        <div className="col-span-full">
            {tile.title && <h2 className="text-lg font-semibold mb-4">{tile.title}</h2>}
            <div className={tile.layout.className ? `grid ${tile.layout.className} mb-4` : 'mb-4'}>
                {tile.tiles.map((subTile, i) => {
                    if (subTile.kind === 'query') {
                        return (
                            <div key={`${subTile.tileId}-${i}`} className="col-span-1">
                                <QueryTileItem tile={subTile} />
                            </div>
                        )
                    }
                    return null
                })}
            </div>
            {separator && <LemonDivider className="my-3" />}
        </div>
    )
}

export const WebTabs = ({
    className,
    activeTabId,
    tabs,
    setActiveTabId,
    getNewInsightUrl,
    tileId,
}: {
    className?: string
    activeTabId: string
    tabs: {
        id: string
        title: string | JSX.Element
        linkText: string | JSX.Element
        content: React.ReactNode
        canOpenModal?: boolean
        canOpenInsight: boolean
        query: QuerySchema
        docs: LearnMorePopoverProps | undefined
    }[]
    setActiveTabId: (id: string) => void
    getNewInsightUrl: (tileId: TileId, tabId: string) => string | undefined
    tileId: TileId
}): JSX.Element => {
    const activeTab = tabs.find((t) => t.id === activeTabId)
    const newInsightUrl = getNewInsightUrl(tileId, activeTabId)

    const { openModal } = useActions(webAnalyticsModalLogic)
    const { setTileVisualization } = useActions(webAnalyticsLogic)
    const { tileVisualizations } = useValues(webAnalyticsLogic)
    const visualization = tileVisualizations[tileId]

    const isVisualizationToggleEnabled = [TileId.SOURCES, TileId.DEVICES, TileId.PATHS].includes(tileId)

    const buttonsRow = [
        activeTab?.canOpenInsight && newInsightUrl ? (
            <LemonButton
                key="open-insight-button"
                to={newInsightUrl}
                icon={<IconOpenInNew />}
                size="small"
                type="secondary"
                onClick={() => {
                    void addProductIntentForCrossSell({
                        from: ProductKey.WEB_ANALYTICS,
                        to: ProductKey.PRODUCT_ANALYTICS,
                        intent_context: ProductIntentContext.WEB_ANALYTICS_INSIGHT,
                    })
                }}
            >
                Open as new Insight
            </LemonButton>
        ) : null,
        activeTab?.canOpenModal ? (
            <LemonButton
                key="open-modal-button"
                onClick={() => openModal(tileId, activeTabId)}
                icon={<IconExpand45 />}
                size="small"
                type="secondary"
            >
                Show more
            </LemonButton>
        ) : null,
    ].filter(isNotNil)

    return (
        <div className={clsx(className, 'flex flex-col')}>
            <div className="flex flex-row items-center self-stretch mb-3">
                <h2 className="flex-1 m-0 flex flex-row ml-1">
                    {activeTab?.title}
                    {activeTab?.docs && (
                        <LearnMorePopover
                            url={activeTab.docs.url}
                            title={activeTab.docs.title}
                            description={activeTab.docs.description}
                        />
                    )}
                </h2>

                {isVisualizationToggleEnabled && (
                    <LemonSegmentedButton
                        value={visualization || 'table'}
                        onChange={(value) => setTileVisualization(tileId, value as TileVisualizationOption)}
                        options={[
                            {
                                value: 'table',
                                icon: <IconTableChart />,
                            },
                            {
                                value: 'graph',
                                icon: <IconLineGraph />,
                            },
                        ]}
                        size="small"
                        className="mr-2"
                    />
                )}

                <LemonSegmentedSelect
                    shrinkOn={7}
                    size="small"
                    disabled={false}
                    value={activeTabId}
                    dropdownMatchSelectWidth={false}
                    onChange={setActiveTabId}
                    options={tabs.map(({ id, linkText }) => ({ value: id, label: linkText }))}
                />
            </div>
            <div className="flex-1 flex flex-col">{activeTab?.content}</div>
            {buttonsRow.length > 0 ? (
                <div className="flex justify-end my-2 deprecated-space-x-2">{buttonsRow}</div>
            ) : null}
        </div>
    )
}

export interface LearnMorePopoverProps {
    url?: PostHogComDocsURL
    title: string
    description: string | JSX.Element
}

export const LearnMorePopover = ({ url, title, description }: LearnMorePopoverProps): JSX.Element => {
    const [isOpen, setIsOpen] = useState(false)

    return (
        <Popover
            visible={isOpen}
            onClickOutside={() => setIsOpen(false)}
            overlay={
                <div className="p-4">
                    <div className="flex flex-row w-full">
                        <h2 className="flex-1">{title}</h2>
                        <LemonButton
                            targetBlank
                            type="tertiary"
                            onClick={() => setIsOpen(false)}
                            size="small"
                            icon={<IconX />}
                        />
                    </div>
                    <div className="text-sm text-gray-700">{description}</div>
                    {url && (
                        <div className="flex justify-end mt-4">
                            <LemonButton
                                to={url}
                                onClick={() => setIsOpen(false)}
                                targetBlank={true}
                                sideIcon={<IconOpenSidebar />}
                            >
                                Learn more
                            </LemonButton>
                        </div>
                    )}
                </div>
            }
        >
            <LemonButton onClick={() => setIsOpen(!isOpen)} size="small" icon={<IconInfo />} className="ml-1 mb-1" />
        </Popover>
    )
}

// We're switching the filters based on the productTab right now so it is abstracted here
// until we decide if we want to keep the same components/states for both tabs
const Filters = (): JSX.Element => {
    const { productTab } = useValues(webAnalyticsLogic)

    return productTab === ProductTab.PAGE_REPORTS ? <PageReportsFilters /> : <WebAnalyticsFilters />
}

const MainContent = (): JSX.Element => {
    const { productTab } = useValues(webAnalyticsLogic)
    const { featureFlags } = useValues(featureFlagLogic)

    return productTab === ProductTab.PAGE_REPORTS && featureFlags[FEATURE_FLAGS.WEB_ANALYTICS_PAGE_REPORTS] ? (
        <PageReports />
    ) : (
        <Tiles />
    )
}

const pageReportsTab = (featureFlags: FeatureFlagsSet): { key: ProductTab; label: JSX.Element }[] => {
    if (!featureFlags[FEATURE_FLAGS.WEB_ANALYTICS_PAGE_REPORTS]) {
        return []
    }
    return [
        {
            key: ProductTab.PAGE_REPORTS,
            label: (
                <div className="flex items-center gap-1">
                    Page reports
                    <LemonTag type="completion" className="uppercase">
                        Alpha
                    </LemonTag>
                </div>
            ),
        },
    ]
}

export const WebAnalyticsDashboard = (): JSX.Element => {
    const { productTab } = useValues(webAnalyticsLogic)
    const { featureFlags } = useValues(featureFlagLogic)
    const { mobileLayout } = useValues(navigationLogic)

    const { setProductTab } = useActions(webAnalyticsLogic)

    return (
        <BindLogic logic={webAnalyticsLogic} props={{}}>
            <BindLogic logic={dataNodeCollectionLogic} props={{ key: WEB_ANALYTICS_DATA_COLLECTION_NODE_ID }}>
                <WebAnalyticsModal />
                <VersionCheckerBanner />
                <div className="WebAnalyticsDashboard w-full flex flex-col">
                    <div
                        className={clsx(
                            'sticky z-20 bg-primary border-b pb-2',
                            mobileLayout
                                ? 'top-[var(--breadcrumbs-height-full)]'
                                : 'top-[var(--breadcrumbs-height-compact)]'
                        )}
                    >
                        <LemonTabs<ProductTab>
                            activeKey={productTab}
                            onChange={setProductTab}
                            tabs={[
                                { key: ProductTab.ANALYTICS, label: 'Web analytics' },
                                { key: ProductTab.WEB_VITALS, label: 'Web vitals' },
                                ...pageReportsTab(featureFlags),
                            ]}
                        />

                        <Filters />
                    </div>

                    <WebAnalyticsPageReportsCTA />
                    <WebAnalyticsHealthCheck />
                    <MainContent />
                </div>
            </BindLogic>
        </BindLogic>
    )
}<|MERGE_RESOLUTION|>--- conflicted
+++ resolved
@@ -40,11 +40,7 @@
 import { ProductKey } from '~/types'
 
 import { WebAnalyticsFilters } from './WebAnalyticsFilters'
-<<<<<<< HEAD
-import { WebAnalyticsPageReportsCTA } from './WebAnalyticsPageReportsCTA'
-=======
 import { webAnalyticsModalLogic } from './webAnalyticsModalLogic'
->>>>>>> 588c07a1
 
 export const Tiles = (props: { tiles?: WebAnalyticsTile[]; compact?: boolean }): JSX.Element => {
     const { tiles: tilesFromProps, compact = false } = props
