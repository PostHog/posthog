--- conflicted
+++ resolved
@@ -47,15 +47,7 @@
 
 import { WebAnalyticsExport } from './WebAnalyticsExport'
 import { WebAnalyticsFilters } from './WebAnalyticsFilters'
-<<<<<<< HEAD
-import { MarketingAnalyticsFilters } from './tabs/marketing-analytics/frontend/components/MarketingAnalyticsFilters/MarketingAnalyticsFilters'
-import { MarketingAnalyticsSourceStatusBanner } from './tabs/marketing-analytics/frontend/components/MarketingAnalyticsSourceStatusBanner'
-import { NonIntegratedConversionsTable } from './tabs/marketing-analytics/frontend/components/NonIntegratedConversionsTable/NonIntegratedConversionsTable'
-import { marketingAnalyticsLogic } from './tabs/marketing-analytics/frontend/logic/marketingAnalyticsLogic'
-import { marketingAnalyticsTilesLogic } from './tabs/marketing-analytics/frontend/logic/marketingAnalyticsTilesLogic'
-=======
 import { HealthStatusTab, webAnalyticsHealthLogic } from './health'
->>>>>>> 4755cfb6
 import { webAnalyticsModalLogic } from './webAnalyticsModalLogic'
 
 export const Tiles = (props: { tiles?: WebAnalyticsTile[]; compact?: boolean }): JSX.Element => {
@@ -432,65 +424,8 @@
     return <Tiles />
 }
 
-<<<<<<< HEAD
-const MarketingDashboard = (): JSX.Element => {
-    const { featureFlags } = useValues(featureFlagLogic)
-    const { validExternalTables, validNativeSources, loading } = useValues(marketingAnalyticsLogic)
-    const { tiles: marketingTiles } = useValues(marketingAnalyticsTilesLogic)
-
-    const feedbackBanner = (
-        <LemonBanner
-            type="info"
-            dismissKey="marketing-analytics-beta-banner"
-            className="mb-2 mt-4"
-            action={{ children: 'Send feedback', id: 'marketing-analytics-feedback-button' }}
-        >
-            Marketing analytics is in beta. Please let us know what you'd like to see here and/or report any issues
-            directly to us!
-        </LemonBanner>
-    )
-
-    let component: JSX.Element | null = null
-    if (!featureFlags[FEATURE_FLAGS.WEB_ANALYTICS_MARKETING]) {
-        // fallback in case the user is able to access the page but the feature flag is not enabled
-        component = (
-            <LemonBanner type="info">
-                You can enable marketing analytics in the feature preview settings{' '}
-                <Link to="https://app.posthog.com/settings/user-feature-previews#marketing-analytics">here</Link>.
-            </LemonBanner>
-        )
-    } else if (loading) {
-        component = <LemonSkeleton />
-    } else if (validExternalTables.length === 0 && validNativeSources.length === 0) {
-        // if the user has no sources configured, show a warning instead of an empty state
-        component = (
-            <ProductIntroduction
-                productName="Marketing Analytics"
-                productKey={ProductKey.MARKETING_ANALYTICS}
-                thingName="marketing integration"
-                titleOverride="Add your first marketing integration"
-                description="To enable marketing analytics, you need to integrate your marketing data sources. You can do this in the settings by adding a native (like Google Ads) or non-native (from a bucket like S3) source."
-                action={() => window.open(urls.settings('environment-marketing-analytics'), '_blank')}
-                isEmpty={true}
-                docsURL="https://posthog.com/docs/web-analytics/marketing-analytics"
-                customHog={FilmCameraHog}
-            />
-        )
-    } else {
-        // if the user has sources configured and the feature flag is enabled, show the marketing tiles
-        component = (
-            <div className="mt-4 grid grid-cols-1 md:grid-cols-2 xxl:grid-cols-3 gap-x-4 gap-y-12">
-                {marketingTiles?.map((tile, i) => (
-                    <QueryTileItem key={i} tile={tile} />
-                ))}
-                <NonIntegratedConversionsTable />
-            </div>
-        )
-    }
-=======
 const HealthTabLabel = (): JSX.Element => {
     const { hasUrgentIssues } = useValues(webAnalyticsHealthLogic)
->>>>>>> 4755cfb6
 
     return (
         <div className="flex items-center gap-1.5">
