--- conflicted
+++ resolved
@@ -70,18 +70,6 @@
     return newName
 }
 
-<<<<<<< HEAD
-export function isDynamicConversionGoalColumn(
-    column: string,
-    dynamicConversionGoal: ConversionGoalFilter | null
-): boolean {
-    if (!dynamicConversionGoal) {
-        return false
-    }
-    return (
-        column === dynamicConversionGoal.conversion_goal_name ||
-        column === `${MarketingAnalyticsHelperForColumnNames.CostPer} ${dynamicConversionGoal.conversion_goal_name}`
-=======
 export function isDraftConversionGoalColumn(column: string, draftConversionGoal: ConversionGoalFilter | null): boolean {
     if (!draftConversionGoal) {
         return false
@@ -89,46 +77,6 @@
     return (
         column === draftConversionGoal.conversion_goal_name ||
         column === `${MarketingAnalyticsHelperForColumnNames.CostPer} ${draftConversionGoal.conversion_goal_name}`
-    )
-}
-
-/**
- * Inject the dynamic conversion goal into the select list after the base columns
- * and before the conversion goal columns.
- * @param selectList - The select list to inject the dynamic conversion goal into
- * @param draftConversionGoal - The dynamic conversion goal to inject
- * @returns The select list with the dynamic conversion goal injected
- */
-export const injectDraftConversionGoal = (
-    selectList: string[],
-    draftConversionGoal: ConversionGoalFilter | null
-): string[] => {
-    if (!draftConversionGoal) {
-        return selectList
-    }
-
-    const selectWithoutDraftConversionGoal = selectList.filter(
-        (column) => !isDraftConversionGoalColumn(column, draftConversionGoal)
-    )
-
-    let lastIndex = 0
-    const newSelect = []
-    for (const selectColumn of selectWithoutDraftConversionGoal) {
-        // if in the base column add the cost per goal
-        if (
-            Object.values(MarketingAnalyticsBaseColumns)
-                .map((column) => column.toString())
-                .includes(selectColumn)
-        ) {
-            lastIndex++
-        }
-    }
-    newSelect.push(
-        ...selectWithoutDraftConversionGoal.slice(0, lastIndex),
-        `${draftConversionGoal.conversion_goal_name}`,
-        `${MarketingAnalyticsHelperForColumnNames.CostPer} ${draftConversionGoal.conversion_goal_name}`,
-        ...selectWithoutDraftConversionGoal.slice(lastIndex)
->>>>>>> 6a825a80
     )
 }
 
