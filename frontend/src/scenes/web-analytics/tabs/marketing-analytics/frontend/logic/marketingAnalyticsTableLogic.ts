import { actions, connect, kea, listeners, path, reducers, selectors } from 'kea'
import { isNotNil } from 'lib/utils'

import {
    DatabaseSchemaDataWarehouseTable,
    SourceMap,
    ConversionGoalFilter,
    DataTableNode,
    MarketingAnalyticsBaseColumns,
    MarketingAnalyticsHelperForColumnNames,
    MarketingAnalyticsTableQuery,
} from '~/queries/schema/schema-general'
import { DataWarehouseSettingsTab, ExternalDataSource } from '~/types'

import type { marketingAnalyticsTableLogicType } from './marketingAnalyticsTableLogicType'
import { marketingAnalyticsLogic } from './marketingAnalyticsLogic'
import { actionToUrl, urlToAction } from 'kea-router'
import { isDynamicConversionGoalColumn } from './utils'

export type ExternalTable = {
    name: string
    source_type: string
    id: string
    source_map_id: string
    source_prefix: string
    columns: { name: string; type: string }[]
    url_pattern: string
    sourceUrl: string
    external_type: DataWarehouseSettingsTab
    source_map: SourceMap | null
    schema_name: string
    dw_source_type: string
}

export type NativeSource = {
    source: ExternalDataSource
    tables: DatabaseSchemaDataWarehouseTable[]
}

export const marketingAnalyticsTableLogic = kea<marketingAnalyticsTableLogicType>([
    path(['scenes', 'marketingAnalytics', 'marketingAnalyticsTableLogic']),
    connect(() => ({
<<<<<<< HEAD
        values: [marketingAnalyticsLogic, ['conversion_goals', 'dynamicConversionGoal']],
        actions: [marketingAnalyticsLogic, ['setDynamicConversionGoal']],
=======
        values: [marketingAnalyticsLogic, ['conversion_goals']],
        actions: [marketingAnalyticsLogic, ['setDraftConversionGoal']],
>>>>>>> 85804ae3
    })),
    actions({
        setQuery: (query: DataTableNode) => ({ query }),
    }),
    reducers({
        query: [
            null as DataTableNode | null,
            {
                setQuery: (_, { query }) => query,
            },
        ],
    }),
    selectors({
        defaultColumns: [
            (s) => [s.conversion_goals],
            (conversionGoals: ConversionGoalFilter[]) => {
                const selectColumns = [
                    ...Object.values(MarketingAnalyticsBaseColumns).map((column) => column.toString()),
                    ...conversionGoals
                        .map((goal) => [
                            goal.conversion_goal_name,
                            `${MarketingAnalyticsHelperForColumnNames.CostPer} ${goal.conversion_goal_name}`,
                        ])
                        .flat(),
                ].filter(isNotNil)
                return selectColumns
            },
        ],
    }),
    /* Both in actionToUrl and urlToAction we need to filter out the dynamic conversion goal columns
    to handle the query params because it's a dynamic column */
    actionToUrl(({ values }) => ({
        setQuery: () => {
            const typedQuery = values.query?.source as MarketingAnalyticsTableQuery | undefined
            const searchParams = new URLSearchParams(window.location.search)
            const selectArray = typedQuery?.select?.filter(
                (column: string) => !isDynamicConversionGoalColumn(column, values.dynamicConversionGoal)
            )

            if (typedQuery?.orderBy && typedQuery?.orderBy.length > 0) {
                const [column, direction] = typedQuery.orderBy[0]
                if (selectArray && selectArray.includes(column)) {
                    searchParams.set('order_column', column)
                    searchParams.set('order_direction', direction)
                }
            } else {
                searchParams.delete('order_column')
                searchParams.delete('order_direction')
            }

            if (selectArray && selectArray.length > 0) {
                searchParams.set('select', selectArray.join(','))
            } else {
                searchParams.delete('select')
            }

            return [window.location.pathname, searchParams.toString()]
        },
    })),
    urlToAction(({ actions, values }) => ({
        '*': (_, searchParams) => {
            const typedQuery = values.query?.source as MarketingAnalyticsTableQuery | undefined

            let newSelect = typedQuery?.select || []
            const selectParam = searchParams.select
            if (selectParam) {
                const selectArray = selectParam.split(',')
                newSelect = selectArray.filter(
                    (column: string) => !isDynamicConversionGoalColumn(column, values.dynamicConversionGoal)
                )

                actions.setQuery({
                    ...values.query,
                    source: {
                        ...values.query?.source,
                        select: newSelect,
                    },
                } as DataTableNode)
            }

            let newOrderBy: [string, 'ASC' | 'DESC'][] = []
            const orderColumn = searchParams.order_column
            const orderDirection = searchParams.order_direction as 'ASC' | 'DESC' | undefined

            if (orderColumn && orderDirection && newSelect.includes(orderColumn)) {
                newOrderBy = [[orderColumn, orderDirection]]
                actions.setQuery({
                    ...values.query,
                    source: {
                        ...values.query?.source,
                        orderBy: newOrderBy,
                    },
                } as DataTableNode)
            }
        },
    })),
    listeners(({ actions, values }) => ({
        setDraftConversionGoal: ({ goal }: { goal: ConversionGoalFilter | null }) => {
            if (!goal) {
                const typedQuery = values.query?.source as MarketingAnalyticsTableQuery | undefined
                if (typedQuery?.orderBy && !values.defaultColumns.includes(typedQuery?.orderBy[0][0])) {
                    typedQuery.orderBy = []
                    actions.setQuery({
                        ...values.query,
                        source: {
                            ...values.query?.source,
                            orderBy: typedQuery.orderBy,
                        },
                    } as DataTableNode)
                }
            }
        },
    })),
])<|MERGE_RESOLUTION|>--- conflicted
+++ resolved
@@ -15,7 +15,7 @@
 import type { marketingAnalyticsTableLogicType } from './marketingAnalyticsTableLogicType'
 import { marketingAnalyticsLogic } from './marketingAnalyticsLogic'
 import { actionToUrl, urlToAction } from 'kea-router'
-import { isDynamicConversionGoalColumn } from './utils'
+import { isDraftConversionGoalColumn } from './utils'
 
 export type ExternalTable = {
     name: string
@@ -40,13 +40,8 @@
 export const marketingAnalyticsTableLogic = kea<marketingAnalyticsTableLogicType>([
     path(['scenes', 'marketingAnalytics', 'marketingAnalyticsTableLogic']),
     connect(() => ({
-<<<<<<< HEAD
-        values: [marketingAnalyticsLogic, ['conversion_goals', 'dynamicConversionGoal']],
-        actions: [marketingAnalyticsLogic, ['setDynamicConversionGoal']],
-=======
-        values: [marketingAnalyticsLogic, ['conversion_goals']],
+        values: [marketingAnalyticsLogic, ['conversion_goals', 'draftConversionGoal']],
         actions: [marketingAnalyticsLogic, ['setDraftConversionGoal']],
->>>>>>> 85804ae3
     })),
     actions({
         setQuery: (query: DataTableNode) => ({ query }),
@@ -76,14 +71,14 @@
             },
         ],
     }),
-    /* Both in actionToUrl and urlToAction we need to filter out the dynamic conversion goal columns
-    to handle the query params because it's a dynamic column */
+    /* Both in actionToUrl and urlToAction we need to filter out the draft conversion goal columns
+    to handle the query params because it's a draft column */
     actionToUrl(({ values }) => ({
         setQuery: () => {
             const typedQuery = values.query?.source as MarketingAnalyticsTableQuery | undefined
             const searchParams = new URLSearchParams(window.location.search)
             const selectArray = typedQuery?.select?.filter(
-                (column: string) => !isDynamicConversionGoalColumn(column, values.dynamicConversionGoal)
+                (column: string) => !isDraftConversionGoalColumn(column, values.draftConversionGoal)
             )
 
             if (typedQuery?.orderBy && typedQuery?.orderBy.length > 0) {
@@ -115,7 +110,7 @@
             if (selectParam) {
                 const selectArray = selectParam.split(',')
                 newSelect = selectArray.filter(
-                    (column: string) => !isDynamicConversionGoalColumn(column, values.dynamicConversionGoal)
+                    (column: string) => !isDraftConversionGoalColumn(column, values.draftConversionGoal)
                 )
 
                 actions.setQuery({
