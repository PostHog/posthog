import { actions, connect, kea, path, reducers, selectors, listeners } from 'kea'
import { dataWarehouseSettingsLogic } from 'scenes/data-warehouse/settings/dataWarehouseSettingsLogic'
import { mapUrlToProvider } from 'scenes/data-warehouse/settings/DataWarehouseSourceIcon'
import { teamLogic } from 'scenes/teamLogic'
import { urls } from 'scenes/urls'

<<<<<<< HEAD
import { DatabaseSchemaDataWarehouseTable, SourceMap } from '~/queries/schema/schema-general'
import { DataWarehouseSettingsTab } from '~/types'
=======
import {
    CurrencyCode,
    DatabaseSchemaDataWarehouseTable,
    DataWarehouseNode,
    SourceMap,
    ConversionGoalFilter,
    MarketingAnalyticsColumnsSchemaNames,
    CompareFilter,
} from '~/queries/schema/schema-general'
import { DataWarehouseSettingsTab, ExternalDataSource, IntervalType, PipelineNodeTab, PipelineStage } from '~/types'
>>>>>>> c050b842

import { MARKETING_ANALYTICS_SCHEMA } from '~/queries/schema/schema-general'
import type { marketingAnalyticsLogicType } from './marketingAnalyticsLogicType'
import { marketingAnalyticsSettingsLogic } from './marketingAnalyticsSettingsLogic'
import { defaultConversionGoalFilter } from '../components/settings/constants'
import { externalAdsCostTile } from './marketingCostTile'
import {
    MarketingDashboardMapper,
    NativeMarketingSource,
    NEEDED_FIELDS_FOR_NATIVE_MARKETING_ANALYTICS,
    VALID_NATIVE_MARKETING_SOURCES,
    generateUniqueName,
} from './utils'
import { getDefaultInterval, isValidRelativeOrAbsoluteDate, updateDatesWithInterval } from 'lib/utils'
import { uuid } from 'lib/utils'

export type ExternalTable = {
    name: string
    source_type: string
    id: string
    source_map_id: string
    source_prefix: string
    columns: { name: string; type: string }[]
    url_pattern: string
    sourceUrl: string
    external_type: DataWarehouseSettingsTab
    source_map: SourceMap | null
    schema_name: string
    dw_source_type: string
}

export type NativeSource = {
    source: ExternalDataSource
    tables: DatabaseSchemaDataWarehouseTable[]
}

const teamId = window.POSTHOG_APP_CONTEXT?.current_team?.id
const persistConfig = { persist: true, prefix: `${teamId}__` }

const INITIAL_DATE_FROM = '-7d' as string | null
const INITIAL_DATE_TO = null as string | null
const INITIAL_INTERVAL = getDefaultInterval(INITIAL_DATE_FROM, INITIAL_DATE_TO)

export const marketingAnalyticsLogic = kea<marketingAnalyticsLogicType>([
    path(['scenes', 'webAnalytics', 'marketingAnalyticsLogic']),
    connect(() => ({
        values: [
            teamLogic,
            ['baseCurrency'],
            marketingAnalyticsSettingsLogic,
            ['sources_map', 'conversion_goals'],
            dataWarehouseSettingsLogic,
            ['dataWarehouseTables', 'dataWarehouseSourcesLoading', 'dataWarehouseSources'],
        ],
    })),
    actions({
        setDraftConversionGoal: (goal: ConversionGoalFilter | null) => ({ goal }),
        setConversionGoalInput: (goal: ConversionGoalFilter) => ({ goal }),
        resetConversionGoalInput: () => true,
        saveDraftConversionGoal: () => true,
        setCompareFilter: (compareFilter: CompareFilter) => ({ compareFilter }),
        setDates: (dateFrom: string | null, dateTo: string | null) => ({ dateFrom, dateTo }),
        setInterval: (interval: IntervalType) => ({ interval }),
        setDatesAndInterval: (dateFrom: string | null, dateTo: string | null, interval: IntervalType) => ({
            dateFrom,
            dateTo,
            interval,
        }),
        showColumnConfigModal: true,
        hideColumnConfigModal: true,
    }),
    reducers({
        draftConversionGoal: [
            null as ConversionGoalFilter | null,
            {
                setDraftConversionGoal: (_, { goal }) => goal,
            },
        ],
        conversionGoalInput: [
            (() => {
                return {
                    ...defaultConversionGoalFilter,
                    conversion_goal_id: uuid(),
                    conversion_goal_name: '',
                }
            })() as ConversionGoalFilter,
            {
                setConversionGoalInput: (_, { goal }) => goal,
                resetConversionGoalInput: () => {
                    return {
                        ...defaultConversionGoalFilter,
                        conversion_goal_id: uuid(),
                        conversion_goal_name: '',
                    }
                },
            },
        ],
        compareFilter: [
            { compare: true } as CompareFilter,
            persistConfig,
            {
                setCompareFilter: (_, { compareFilter }) => compareFilter,
            },
        ],
        dateFilter: [
            {
                dateFrom: INITIAL_DATE_FROM,
                dateTo: INITIAL_DATE_TO,
                interval: INITIAL_INTERVAL,
            },
            persistConfig,
            {
                setDates: (_, { dateTo, dateFrom }) => {
                    if (dateTo && !isValidRelativeOrAbsoluteDate(dateTo)) {
                        dateTo = INITIAL_DATE_TO
                    }
                    if (dateFrom && !isValidRelativeOrAbsoluteDate(dateFrom)) {
                        dateFrom = INITIAL_DATE_FROM
                    }
                    return {
                        dateTo,
                        dateFrom,
                        interval: getDefaultInterval(dateFrom, dateTo),
                    }
                },
                setInterval: ({ dateFrom: oldDateFrom, dateTo: oldDateTo }, { interval }) => {
                    const { dateFrom, dateTo } = updateDatesWithInterval(interval, oldDateFrom, oldDateTo)
                    return {
                        dateTo,
                        dateFrom,
                        interval,
                    }
                },
                setDatesAndInterval: (_, { dateTo, dateFrom, interval }) => {
                    if (!dateFrom && !dateTo) {
                        dateFrom = INITIAL_DATE_FROM
                        dateTo = INITIAL_DATE_TO
                    }
                    if (dateTo && !isValidRelativeOrAbsoluteDate(dateTo)) {
                        dateTo = INITIAL_DATE_TO
                    }
                    if (dateFrom && !isValidRelativeOrAbsoluteDate(dateFrom)) {
                        dateFrom = INITIAL_DATE_FROM
                    }
                    return {
                        dateTo,
                        dateFrom,
                        interval: interval || getDefaultInterval(dateFrom, dateTo),
                    }
                },
            },
        ],
        columnConfigModalVisible: [
            false,
            {
                showColumnConfigModal: () => true,
                hideColumnConfigModal: () => false,
            },
        ],
    }),
    selectors({
        validSourcesMap: [
            (s) => [s.sources_map],
            (sources_map) => {
                if (!sources_map || Object.keys(sources_map).length === 0) {
                    return null
                }

                const validSourcesMap = sources_map

                Object.values(MarketingAnalyticsColumnsSchemaNames)
                    .filter(
                        (column_name: MarketingAnalyticsColumnsSchemaNames) =>
                            MARKETING_ANALYTICS_SCHEMA[column_name].required
                    )
                    .forEach((column_name: MarketingAnalyticsColumnsSchemaNames) => {
                        Object.entries(validSourcesMap).forEach(([tableId, fieldMapping]: [string, any]) => {
                            if (fieldMapping && !fieldMapping[column_name]) {
                                delete validSourcesMap[tableId]
                            }
                        })
                    })

                if (Object.keys(validSourcesMap).length === 0) {
                    return null
                }
                return validSourcesMap
            },
        ],
        externalTables: [
            (s) => [s.dataWarehouseTables, s.sources_map, s.dataWarehouseSources],
            (dataWarehouseTables, sources_map, dataWarehouseSources) => {
                const externalTables: ExternalTable[] = []
                if (dataWarehouseTables?.length) {
                    dataWarehouseTables.forEach((table) => {
                        if (!table.fields) {
                            return
                        }
                        const dataWarehouseSource = dataWarehouseSources?.results.find((source: any) =>
                            source.schemas
                                .map((schema: DatabaseSchemaDataWarehouseTable) => schema.id)
                                .includes(table.schema?.id)
                        )
                        const isDataWarehouse = !!table.schema
                        const tableType = isDataWarehouse
                            ? DataWarehouseSettingsTab.Managed
                            : DataWarehouseSettingsTab.SelfManaged
                        const sourceMap = sources_map?.[table.schema?.id || ''] ?? sources_map?.[table.id] ?? null

                        externalTables.push({
                            ...table,
                            name: table.name,
                            source_type: table.source?.source_type || mapUrlToProvider(table.url_pattern),
                            source_map_id: table.schema?.id || table.source?.id || table.id,
                            source_prefix: table.source?.prefix || '',
                            columns: Object.keys(table.fields).map((field) => ({
                                name: table.fields[field].hogql_value,
                                type: table.fields[field].type,
                            })),
                            sourceUrl: urls.dataWarehouseSource(
                                `${tableType}-${dataWarehouseSource?.id || table.source?.id || table.id}`
                            ),
                            external_type: tableType,
                            source_map: sourceMap,
                            schema_name: table.schema?.name || table.name,
                            dw_source_type: tableType,
                        })
                    })
                }

                return externalTables
            },
        ],
        validExternalTables: [
            (s) => [s.externalTables, s.validSourcesMap],
            (externalTables, validSourcesMap: Record<string, SourceMap> | null): ExternalTable[] => {
                if (!validSourcesMap || Object.keys(validSourcesMap).length === 0) {
                    return []
                }

                return externalTables.filter((table) => validSourcesMap[table.source_map_id])
            },
        ],
        nativeSources: [
            (s) => [s.dataWarehouseSources],
            (dataWarehouseSources): ExternalDataSource[] => {
                const nativeSources =
                    dataWarehouseSources?.results.filter((source) =>
                        VALID_NATIVE_MARKETING_SOURCES.includes(source.source_type as NativeMarketingSource)
                    ) ?? []
                nativeSources.forEach((source) => {
                    const neededFieldsWithSync =
                        NEEDED_FIELDS_FOR_NATIVE_MARKETING_ANALYTICS[source.source_type as NativeMarketingSource]
                    source.schemas = source.schemas.filter((schema) => neededFieldsWithSync.includes(schema.name))
                })
                return nativeSources
            },
        ],
        validNativeSources: [
            (s) => [s.nativeSources, s.dataWarehouseTables],
            (nativeSources, dataWarehouseTables): NativeSource[] => {
                return nativeSources.reduce((validNativeSources: NativeSource[], source) => {
                    if (
                        source.schemas.length ===
                        NEEDED_FIELDS_FOR_NATIVE_MARKETING_ANALYTICS[source.source_type as NativeMarketingSource].length
                    ) {
                        validNativeSources.push({
                            source,
                            tables:
                                dataWarehouseTables?.filter((table) =>
                                    source.schemas.some((schema) => schema.id === table.schema?.id)
                                ) ?? [],
                        })
                    }
                    return validNativeSources
                }, [])
            },
        ],
        uniqueConversionGoalName: [
            (s) => [s.conversionGoalInput, s.conversion_goals],
            (conversionGoalInput: ConversionGoalFilter | null, conversion_goals: ConversionGoalFilter[]): string => {
                const baseName = conversionGoalInput?.conversion_goal_name || conversionGoalInput?.name || 'No name'
                const existingNames = conversion_goals.map((goal) => goal.conversion_goal_name)
                return generateUniqueName(baseName, existingNames)
            },
        ],
        loading: [
            (s) => [s.dataWarehouseSourcesLoading],
            (dataWarehouseSourcesLoading: boolean) => dataWarehouseSourcesLoading,
        ],
        createMarketingDataWarehouseNodes: [
            (s) => [s.validExternalTables, s.baseCurrency, s.validNativeSources],
            (
                validExternalTables: ExternalTable[],
                baseCurrency: CurrencyCode,
                validNativeSources: NativeSource[]
            ): DataWarehouseNode[] => {
                const nonNativeNodeList: DataWarehouseNode[] = validExternalTables
                    .map((table) => externalAdsCostTile(table, baseCurrency))
                    .filter(Boolean) as DataWarehouseNode[]

                const nativeNodeList: DataWarehouseNode[] = validNativeSources
                    .map((source) => MarketingDashboardMapper(source))
                    .filter(Boolean) as DataWarehouseNode[]

                return [...nativeNodeList, ...nonNativeNodeList]
            },
        ],
    }),
    listeners(({ actions }) => ({
        saveDraftConversionGoal: () => {
            // Create a new local conversion goal with new id
            actions.resetConversionGoalInput()
        },
        resetConversionGoalInput: () => {
            // Clear the draft goal when resetting local goal
            actions.setDraftConversionGoal(null)
        },
    })),
])<|MERGE_RESOLUTION|>--- conflicted
+++ resolved
@@ -4,10 +4,6 @@
 import { teamLogic } from 'scenes/teamLogic'
 import { urls } from 'scenes/urls'
 
-<<<<<<< HEAD
-import { DatabaseSchemaDataWarehouseTable, SourceMap } from '~/queries/schema/schema-general'
-import { DataWarehouseSettingsTab } from '~/types'
-=======
 import {
     CurrencyCode,
     DatabaseSchemaDataWarehouseTable,
@@ -17,8 +13,7 @@
     MarketingAnalyticsColumnsSchemaNames,
     CompareFilter,
 } from '~/queries/schema/schema-general'
-import { DataWarehouseSettingsTab, ExternalDataSource, IntervalType, PipelineNodeTab, PipelineStage } from '~/types'
->>>>>>> c050b842
+import { DataWarehouseSettingsTab, ExternalDataSource, IntervalType } from '~/types'
 
 import { MARKETING_ANALYTICS_SCHEMA } from '~/queries/schema/schema-general'
 import type { marketingAnalyticsLogicType } from './marketingAnalyticsLogicType'
