import { actions, connect, kea, listeners, path, reducers, selectors } from 'kea'
import { actionToUrl, urlToAction } from 'kea-router'

import { getDefaultInterval, isValidRelativeOrAbsoluteDate, updateDatesWithInterval, uuid } from 'lib/utils'
import { mapUrlToProvider } from 'scenes/data-warehouse/settings/DataWarehouseSourceIcon'
import { dataWarehouseSettingsLogic } from 'scenes/data-warehouse/settings/dataWarehouseSettingsLogic'
import { teamLogic } from 'scenes/teamLogic'
import { urls } from 'scenes/urls'

import {
    CompareFilter,
    ConversionGoalFilter,
    CurrencyCode,
    DataWarehouseNode,
    DatabaseSchemaDataWarehouseTable,
    DateRange,
    IntegrationFilter,
    MarketingAnalyticsAggregatedQuery,
    MarketingAnalyticsColumnsSchemaNames,
    NodeKind,
    SourceMap,
} from '~/queries/schema/schema-general'
import { MARKETING_ANALYTICS_SCHEMA } from '~/queries/schema/schema-general'
import { DataWarehouseSettingsTab, ExternalDataSchemaStatus, ExternalDataSource, IntervalType } from '~/types'
import { ChartDisplayType } from '~/types'

import { defaultConversionGoalFilter } from '../components/settings/constants'
import type { marketingAnalyticsLogicType } from './marketingAnalyticsLogicType'
import { marketingAnalyticsSettingsLogic } from './marketingAnalyticsSettingsLogic'
import { externalAdsCostTile } from './marketingCostTile'
import {
    MarketingDashboardMapper,
    NEEDED_FIELDS_FOR_NATIVE_MARKETING_ANALYTICS,
    NativeMarketingSource,
    VALID_NATIVE_MARKETING_SOURCES,
    generateUniqueName,
    validColumnsForTiles,
} from './utils'

<<<<<<< HEAD
=======
export enum MarketingSourceStatus {
    Warning = 'Warning',
    Error = 'Error',
    Success = 'Success',
}

export type SourceStatus = ExternalDataSchemaStatus | MarketingSourceStatus

>>>>>>> bbab4c6b
function getSourceStatus(
    source: { id: string; name: string; type: string; prefix?: string },
    nativeSources: ExternalDataSource[],
    validExternalTables: ExternalTable[]
<<<<<<< HEAD
): { status: 'Completed' | 'Failed' | 'Running' | 'warning' | 'error'; message: string } {
=======
): { status: SourceStatus; message: string } {
>>>>>>> bbab4c6b
    const nativeSource = nativeSources.find((s) => s.id === source.id)
    if (nativeSource) {
        const requiredFields =
            NEEDED_FIELDS_FOR_NATIVE_MARKETING_ANALYTICS[
                nativeSource.source_type as keyof typeof NEEDED_FIELDS_FOR_NATIVE_MARKETING_ANALYTICS
            ] || []
        const schemaStatuses = requiredFields
            .map((fieldName) => {
                const schema = nativeSource.schemas?.find((schema) => schema.name === fieldName)
                return schema?.status
            })
<<<<<<< HEAD
            .filter(Boolean) as string[]

        if (schemaStatuses.includes('Failed')) {
            return { status: 'Failed', message: 'One or more required tables failed to sync' }
        }
        if (schemaStatuses.includes('Running')) {
            return { status: 'Running', message: 'One or more required tables are still syncing' }
        }
        if (
            schemaStatuses.length === requiredFields.length &&
            schemaStatuses.every((status) => status === 'Completed')
        ) {
            return { status: 'Completed', message: 'Ready to use! All required fields have synced.' }
        }
        return { status: 'warning', message: 'Some required tables need to be synced' }
=======
            .filter(Boolean)

        if (schemaStatuses.includes(ExternalDataSchemaStatus.Failed)) {
            return { status: ExternalDataSchemaStatus.Failed, message: 'One or more required tables failed to sync' }
        }
        if (schemaStatuses.includes(ExternalDataSchemaStatus.Running)) {
            return {
                status: ExternalDataSchemaStatus.Running,
                message: 'One or more required tables are still syncing',
            }
        }
        if (schemaStatuses.includes(ExternalDataSchemaStatus.Paused)) {
            return { status: ExternalDataSchemaStatus.Paused, message: 'One or more required tables sync is paused' }
        }
        if (schemaStatuses.includes(ExternalDataSchemaStatus.Cancelled)) {
            return {
                status: ExternalDataSchemaStatus.Cancelled,
                message: 'One or more required tables sync is cancelled',
            }
        }
        if (
            schemaStatuses.length === requiredFields.length &&
            schemaStatuses.every((status) => status === ExternalDataSchemaStatus.Completed)
        ) {
            return {
                status: ExternalDataSchemaStatus.Completed,
                message: 'Ready to use! All required fields have synced.',
            }
        }
        return { status: MarketingSourceStatus.Warning, message: 'Some required tables need to be synced' }
>>>>>>> bbab4c6b
    }

    const externalTable = validExternalTables.find((t) => t.source_map_id === source.id)
    if (externalTable) {
<<<<<<< HEAD
        // Prioritize mapping status over sync status
        const hasMapping = externalTable.source_map && Object.keys(externalTable.source_map).length > 0

        if (!hasMapping) {
            return { status: 'warning', message: 'Needs column mapping' }
        }

        // For sources with schema_status (managed sources like BigQuery)
        if (externalTable.schema_status) {
            if (externalTable.schema_status === 'Completed') {
                return { status: 'Completed', message: 'Ready to use' }
            }
            if (externalTable.schema_status === 'Failed') {
                return { status: 'Failed', message: 'Table sync failed' }
            }
            if (externalTable.schema_status === 'Running') {
                return { status: 'Running', message: 'Table is syncing' }
            }
        }

        // For self-managed sources having a mapping means it's ready
        return { status: 'Completed', message: 'Ready to use' }
    }

    return { status: 'error', message: 'Unknown source status' }
=======
        if (externalTable.schema_status === ExternalDataSchemaStatus.Completed) {
            return { status: ExternalDataSchemaStatus.Completed, message: 'Table sync completed' }
        }
        if (externalTable.schema_status === ExternalDataSchemaStatus.Failed) {
            return { status: ExternalDataSchemaStatus.Failed, message: 'Table sync failed' }
        }
        if (externalTable.schema_status === ExternalDataSchemaStatus.Running) {
            return { status: ExternalDataSchemaStatus.Running, message: 'Table is syncing' }
        }
        if (externalTable.schema_status === ExternalDataSchemaStatus.Paused) {
            return { status: ExternalDataSchemaStatus.Paused, message: 'Table sync is paused' }
        }
        if (externalTable.schema_status === ExternalDataSchemaStatus.Cancelled) {
            return { status: ExternalDataSchemaStatus.Cancelled, message: 'Table sync is cancelled' }
        }

        // Check if table has required source mapping configuration
        if (externalTable.source_map) {
            const currentSourceMap = externalTable.source_map ?? {}
            const requiredColumns = Object.values(MarketingAnalyticsColumnsSchemaNames).filter(
                (column_name: MarketingAnalyticsColumnsSchemaNames) => MARKETING_ANALYTICS_SCHEMA[column_name].required
            )

            // Check if all required columns have valid mappings
            const hasAllRequiredMappings = requiredColumns.every(
                (column_name: MarketingAnalyticsColumnsSchemaNames) => {
                    const mapping = currentSourceMap?.[column_name]
                    return mapping && typeof mapping === 'string' && mapping.trim() !== ''
                }
            )

            if (hasAllRequiredMappings) {
                return { status: MarketingSourceStatus.Success, message: 'Table is configured and ready to use' }
            }
        }

        return { status: MarketingSourceStatus.Warning, message: 'Table needs configuration' }
    }

    return { status: MarketingSourceStatus.Error, message: 'Unknown source status' }
>>>>>>> bbab4c6b
}

export type ExternalTable = {
    name: string
    source_type: string
    id: string
    source_map_id: string
    source_prefix: string
    columns: { name: string; type: string }[]
    url_pattern: string
    sourceUrl: string
    external_type: DataWarehouseSettingsTab
    source_map: SourceMap | null
    schema_name: string
    dw_source_type: string
    schema_status?: string
}

export type NativeSource = {
    source: ExternalDataSource
    tables: DatabaseSchemaDataWarehouseTable[]
}

export interface DateFilterState extends DateRange {
    interval: IntervalType
}

const teamId = window.POSTHOG_APP_CONTEXT?.current_team?.id
const persistConfig = { persist: true, prefix: `${teamId}__` }

const INITIAL_DATE_FROM = '-7d' as string | null
const INITIAL_DATE_TO = null as string | null
const INITIAL_INTERVAL = getDefaultInterval(INITIAL_DATE_FROM, INITIAL_DATE_TO)

export const marketingAnalyticsLogic = kea<marketingAnalyticsLogicType>([
    path(['scenes', 'webAnalytics', 'marketingAnalyticsLogic']),
    connect(() => ({
        values: [
            teamLogic,
            ['baseCurrency'],
            marketingAnalyticsSettingsLogic,
            ['sources_map', 'conversion_goals'],
            dataWarehouseSettingsLogic,
            ['dataWarehouseTables', 'dataWarehouseSourcesLoading', 'dataWarehouseSources'],
        ],
    })),
    actions({
        setDraftConversionGoal: (goal: ConversionGoalFilter | null) => ({ goal }),
        setConversionGoalInput: (goal: ConversionGoalFilter) => ({ goal }),
        resetConversionGoalInput: () => true,
        saveDraftConversionGoal: () => true,
        setCompareFilter: (compareFilter: CompareFilter) => ({ compareFilter }),
        setDates: (dateFrom: string | null, dateTo: string | null) => ({ dateFrom, dateTo }),
        setInterval: (interval: IntervalType) => ({ interval }),
        setDatesAndInterval: (dateFrom: string | null, dateTo: string | null, interval: IntervalType) => ({
            dateFrom,
            dateTo,
            interval,
        }),
        setIntegrationFilter: (integrationFilter: IntegrationFilter) => ({ integrationFilter }),
        showColumnConfigModal: true,
        hideColumnConfigModal: true,
        setChartDisplayType: (chartDisplayType: ChartDisplayType) => ({ chartDisplayType }),
        setTileColumnSelection: (column: validColumnsForTiles) => ({ column }),
    }),
    reducers({
        draftConversionGoal: [
            null as ConversionGoalFilter | null,
            {
                setDraftConversionGoal: (_, { goal }) => goal,
            },
        ],
        conversionGoalInput: [
            (() => {
                return {
                    ...defaultConversionGoalFilter,
                    conversion_goal_id: uuid(),
                    conversion_goal_name: '',
                }
            })() as ConversionGoalFilter,
            {
                setConversionGoalInput: (_, { goal }) => goal,
                resetConversionGoalInput: () => {
                    return {
                        ...defaultConversionGoalFilter,
                        conversion_goal_id: uuid(),
                        conversion_goal_name: '',
                    }
                },
            },
        ],
        compareFilter: [
            { compare: true } as CompareFilter,
            persistConfig,
            {
                setCompareFilter: (_, { compareFilter }) => compareFilter,
            },
        ],
        integrationFilter: [
            { integrationSourceIds: [] } as IntegrationFilter,
            persistConfig,
            {
                setIntegrationFilter: (_, { integrationFilter }) => integrationFilter,
            },
        ],
        dateFilter: [
            {
                dateFrom: INITIAL_DATE_FROM,
                dateTo: INITIAL_DATE_TO,
                interval: INITIAL_INTERVAL,
            },
            persistConfig,
            {
                setDates: (_, { dateFrom, dateTo }) => {
                    if (dateTo && !isValidRelativeOrAbsoluteDate(dateTo)) {
                        dateTo = INITIAL_DATE_TO
                    }
                    if (dateFrom && !isValidRelativeOrAbsoluteDate(dateFrom)) {
                        dateFrom = INITIAL_DATE_FROM
                    }
                    return {
                        dateFrom,
                        dateTo,
                        interval: getDefaultInterval(dateFrom, dateTo),
                    }
                },
                setInterval: (state, { interval }) => {
                    const { dateFrom, dateTo } = updateDatesWithInterval(interval, state.dateFrom, state.dateTo)
                    return {
                        dateFrom,
                        dateTo,
                        interval,
                    }
                },
                setDatesAndInterval: (_, { dateFrom, dateTo, interval }) => {
                    if (!dateFrom && !dateTo) {
                        dateFrom = INITIAL_DATE_FROM
                        dateTo = INITIAL_DATE_TO
                    }
                    if (dateTo && !isValidRelativeOrAbsoluteDate(dateTo)) {
                        dateTo = INITIAL_DATE_TO
                    }
                    if (dateFrom && !isValidRelativeOrAbsoluteDate(dateFrom)) {
                        dateFrom = INITIAL_DATE_FROM
                    }
                    return {
                        dateFrom,
                        dateTo,
                        interval: interval || getDefaultInterval(dateFrom, dateTo),
                    }
                },
            },
        ],
        columnConfigModalVisible: [
            false,
            {
                showColumnConfigModal: () => true,
                hideColumnConfigModal: () => false,
            },
        ],
        chartDisplayType: [
            ChartDisplayType.ActionsAreaGraph as ChartDisplayType,
            persistConfig,
            {
                setChartDisplayType: (_, { chartDisplayType }) => chartDisplayType,
            },
        ],
        tileColumnSelection: [
            MarketingAnalyticsColumnsSchemaNames.Cost as validColumnsForTiles,
            persistConfig,
            {
                setTileColumnSelection: (_, { column }) => column,
            },
        ],
    }),
    selectors({
        validSourcesMap: [
            (s) => [s.sources_map],
            (sources_map) => {
                if (!sources_map || Object.keys(sources_map).length === 0) {
                    return null
                }

                const validSourcesMap = sources_map
                const requiredColumns = Object.values(MarketingAnalyticsColumnsSchemaNames).filter(
                    (column_name: MarketingAnalyticsColumnsSchemaNames) =>
                        MARKETING_ANALYTICS_SCHEMA[column_name].required
                )

                requiredColumns.forEach((column_name: MarketingAnalyticsColumnsSchemaNames) => {
                    Object.entries(validSourcesMap).forEach(([tableId, fieldMapping]: [string, any]) => {
                        const mapping = fieldMapping?.[column_name]
                        const isValidMapping = mapping && typeof mapping === 'string' && mapping.trim() !== ''

                        if (!isValidMapping) {
                            delete validSourcesMap[tableId]
                        }
                    })
                })

                if (Object.keys(validSourcesMap).length === 0) {
                    return null
                }
                return validSourcesMap
            },
        ],
        externalTables: [
            (s) => [s.dataWarehouseTables, s.sources_map, s.dataWarehouseSources],
            (dataWarehouseTables, sources_map, dataWarehouseSources) => {
                const externalTables: ExternalTable[] = []
                if (dataWarehouseTables?.length) {
                    dataWarehouseTables.forEach((table) => {
                        if (!table.fields) {
                            return
                        }
                        const dataWarehouseSource = dataWarehouseSources?.results.find((source: any) =>
                            source.schemas
                                .map((schema: DatabaseSchemaDataWarehouseTable) => schema.id)
                                .includes(table.schema?.id)
                        )
                        const isDataWarehouse = !!table.schema
                        const tableType = isDataWarehouse
                            ? DataWarehouseSettingsTab.Managed
                            : DataWarehouseSettingsTab.SelfManaged
                        const sourceMap = sources_map?.[table.schema?.id || ''] ?? sources_map?.[table.id] ?? null

                        externalTables.push({
                            ...table,
                            name: table.name,
                            source_type: table.source?.source_type || mapUrlToProvider(table.url_pattern),
                            source_map_id: table.schema?.id || table.source?.id || table.id,
                            source_prefix: table.source?.prefix || '',
                            columns: Object.keys(table.fields).map((field) => ({
                                name: table.fields[field].hogql_value,
                                type: table.fields[field].type,
                            })),
                            sourceUrl: urls.dataWarehouseSource(
                                `${tableType}-${dataWarehouseSource?.id || table.source?.id || table.id}`
                            ),
                            external_type: tableType,
                            source_map: sourceMap,
                            schema_name: table.schema?.name || table.name,
                            dw_source_type: tableType,
                            schema_status: table.schema?.status,
                        })
                    })
                }

                return externalTables
            },
        ],
        validExternalTables: [
            (s) => [s.externalTables, s.validSourcesMap],
            (externalTables, validSourcesMap: Record<string, SourceMap> | null): ExternalTable[] => {
                if (!validSourcesMap || Object.keys(validSourcesMap).length === 0) {
                    return []
                }

                return externalTables.filter((table) => validSourcesMap[table.source_map_id])
            },
        ],
        nativeSources: [
            (s) => [s.dataWarehouseSources],
            (dataWarehouseSources): ExternalDataSource[] => {
                const nativeSources =
                    dataWarehouseSources?.results.filter((source) =>
                        VALID_NATIVE_MARKETING_SOURCES.includes(source.source_type as NativeMarketingSource)
                    ) ?? []
                nativeSources.forEach((source) => {
                    const neededFieldsWithSync =
                        NEEDED_FIELDS_FOR_NATIVE_MARKETING_ANALYTICS[source.source_type as NativeMarketingSource]
                    source.schemas = source.schemas.filter((schema) => neededFieldsWithSync.includes(schema.name))
                })
                return nativeSources
            },
        ],
        validNativeSources: [
            (s) => [s.nativeSources, s.dataWarehouseTables],
            (nativeSources, dataWarehouseTables): NativeSource[] => {
                return nativeSources.reduce((validNativeSources: NativeSource[], source) => {
                    const requiredFields =
                        NEEDED_FIELDS_FOR_NATIVE_MARKETING_ANALYTICS[source.source_type as NativeMarketingSource] || []

                    const syncingSchemas = requiredFields.filter((fieldName) => {
                        const schema = source.schemas?.find((s) => s.name === fieldName)
                        return schema?.should_sync ?? false
                    })

                    const isValid = requiredFields.length > 0 && syncingSchemas.length === requiredFields.length

                    if (isValid) {
                        const tables =
                            dataWarehouseTables?.filter((table) =>
                                source.schemas.some((schema) => schema.id === table.schema?.id)
                            ) ?? []

                        validNativeSources.push({
                            source,
                            tables,
                        })
                    }
                    return validNativeSources
                }, [])
            },
        ],
        uniqueConversionGoalName: [
            (s) => [s.conversionGoalInput, s.conversion_goals],
            (conversionGoalInput: ConversionGoalFilter | null, conversion_goals: ConversionGoalFilter[]): string => {
                const baseName = conversionGoalInput?.conversion_goal_name || conversionGoalInput?.name || 'No name'
                const existingNames = conversion_goals.map((goal) => goal.conversion_goal_name)
                return generateUniqueName(baseName, existingNames)
            },
        ],
        loading: [
            (s) => [s.dataWarehouseSourcesLoading],
            (dataWarehouseSourcesLoading: boolean) => dataWarehouseSourcesLoading,
        ],
        allAvailableSources: [
            (s) => [s.validExternalTables, s.validNativeSources],
            (validExternalTables: ExternalTable[], validNativeSources: NativeSource[]) => {
                const sources: Array<{ id: string; name: string; type: string; source_type: string; prefix?: string }> =
                    []

                validNativeSources.forEach((nativeSource) => {
                    sources.push({
                        id: nativeSource.source.id,
                        name: nativeSource.source.source_type,
                        type: 'native',
                        source_type: nativeSource.source.source_type,
                        prefix: nativeSource.source.prefix,
                    })
                })

                validExternalTables.forEach((table) => {
                    sources.push({
                        id: table.source_map_id,
                        name: table.schema_name,
                        type: table.external_type,
                        source_type: table.source_type,
                        prefix: table.source_prefix,
                    })
                })

                return sources
            },
        ],
        allAvailableSourcesWithStatus: [
            (s) => [s.allAvailableSources, s.nativeSources, s.validExternalTables],
            (allAvailableSources, nativeSources, validExternalTables) => {
                return allAvailableSources.map((source) => {
                    const status = getSourceStatus(source, nativeSources, validExternalTables)
                    return {
                        ...source,
                        status: status.status,
                        statusMessage: status.message,
                    }
                })
            },
        ],
        nativeSourcesWithStatus: [
            (s) => [s.nativeSources],
            (nativeSources) => {
                return nativeSources.map((source) => {
                    const status = getSourceStatus(
                        { id: source.id, name: source.source_type, type: 'native', prefix: source.prefix },
                        nativeSources,
                        []
                    )
                    return {
                        ...source,
                        status: status.status,
                        statusMessage: status.message,
                    }
                })
            },
        ],
        externalTablesWithStatus: [
<<<<<<< HEAD
            (s) => [s.validExternalTables],
            (validExternalTables) => {
                return validExternalTables.map((table) => {
=======
            (s) => [s.externalTables],
            (externalTables) => {
                return externalTables.map((table) => {
>>>>>>> bbab4c6b
                    const status = getSourceStatus(
                        {
                            id: table.source_map_id,
                            name: table.schema_name,
                            type: table.external_type,
                            prefix: table.source_prefix,
                        },
                        [],
<<<<<<< HEAD
                        validExternalTables
=======
                        externalTables
>>>>>>> bbab4c6b
                    )
                    return {
                        ...table,
                        status: status.status,
                        statusMessage: status.message,
                    }
                })
            },
        ],
<<<<<<< HEAD
        allExternalTablesWithStatus: [
            (s) => [s.externalTables, s.nativeSources],
            (externalTables, nativeSources) => {
                // Filter out tables that belong to native sources (to avoid duplicates)
                // Only include BigQuery, self-managed, and other non-native sources
                const nonNativeTables = externalTables.filter(
                    (table) => !VALID_NATIVE_MARKETING_SOURCES.includes(table.source_type as NativeMarketingSource)
                )

                // Get all non-native external tables with status
                const externalTablesWithStatus = nonNativeTables.map((table) => {
                    const status = getSourceStatus(
                        {
                            id: table.source_map_id,
                            name: table.schema_name,
                            type: table.external_type,
                            prefix: table.source_prefix,
                        },
                        [],
                        nonNativeTables
                    )
                    return {
                        ...table,
                        status: status.status,
                        statusMessage: status.message,
                    }
                })

                // Get all native sources with status and convert to ExternalTable format
                const nativeSourcesAsExternalTables = nativeSources.map((source) => {
                    const status = getSourceStatus(
                        { id: source.id, name: source.source_type, type: 'native', prefix: source.prefix },
                        nativeSources,
                        []
                    )

                    // Convert native source to ExternalTable format for unified handling
                    return {
                        ...source,
                        name: source.prefix || source.source_type,
                        source_type: source.source_type,
                        id: source.id,
                        source_map_id: source.id,
                        source_prefix: source.prefix || '',
                        columns: [],
                        url_pattern: '',
                        sourceUrl: '',
                        external_type: 'native' as any,
                        source_map: null,
                        schema_name: source.source_type,
                        dw_source_type: source.source_type,
                        status: status.status,
                        statusMessage: status.message,
                        isNativeSource: true,
                    } as ExternalTable & { status: string; statusMessage: string; isNativeSource?: boolean }
                })

                const result = [...nativeSourcesAsExternalTables, ...externalTablesWithStatus]
                return result
            },
        ],
=======
>>>>>>> bbab4c6b
        createMarketingDataWarehouseNodes: [
            (s) => [
                s.validExternalTables,
                s.baseCurrency,
                s.validNativeSources,
                s.tileColumnSelection,
                s.integrationFilter,
            ],
            (
                validExternalTables: ExternalTable[],
                baseCurrency: CurrencyCode,
                validNativeSources: NativeSource[],
                tileColumnSelection: validColumnsForTiles,
                integrationFilter: IntegrationFilter
            ): DataWarehouseNode[] => {
                const selectedIds = integrationFilter.integrationSourceIds || []
                const hasFilter = selectedIds.length > 0

                const filteredExternalTables = hasFilter
                    ? validExternalTables.filter((table) => selectedIds.includes(table.source_map_id))
                    : validExternalTables

                const filteredNativeSources = hasFilter
                    ? validNativeSources.filter((source) => selectedIds.includes(source.source.id))
                    : validNativeSources

                const nonNativeNodeList: DataWarehouseNode[] = filteredExternalTables
                    .map((table) => externalAdsCostTile(table, baseCurrency, tileColumnSelection))
                    .filter(Boolean) as DataWarehouseNode[]

                const nativeNodeList: DataWarehouseNode[] = filteredNativeSources
                    .map((source) => MarketingDashboardMapper(source, tileColumnSelection))
                    .filter(Boolean) as DataWarehouseNode[]

                return [...nativeNodeList, ...nonNativeNodeList]
            },
        ],
        overviewQuery: [
            (s) => [s.dateFilter, s.compareFilter, s.draftConversionGoal, s.integrationFilter],
            (dateFilter, compareFilter, draftConversionGoal, integrationFilter): MarketingAnalyticsAggregatedQuery => ({
                kind: NodeKind.MarketingAnalyticsAggregatedQuery,
                dateRange: {
                    date_from: dateFilter.dateFrom,
                    date_to: dateFilter.dateTo,
                },
                compareFilter,
                properties: [],
                draftConversionGoal: draftConversionGoal || undefined,
                integrationFilter,
            }),
        ],
    }),
    actionToUrl(({ values }) => ({
        setChartDisplayType: () => {
            const searchParams = new URLSearchParams(window.location.search)
            searchParams.set('chart_display_type', values.chartDisplayType)
            return [window.location.pathname, searchParams.toString()]
        },
    })),
    urlToAction(({ actions }) => ({
        '*': (_, searchParams) => {
            const chartDisplayType = searchParams.chart_display_type as ChartDisplayType | undefined
            if (chartDisplayType && Object.values(ChartDisplayType).includes(chartDisplayType)) {
                actions.setChartDisplayType(chartDisplayType)
            }
        },
    })),
    listeners(({ actions }) => ({
        saveDraftConversionGoal: () => {
            // Create a new local conversion goal with new id
            actions.resetConversionGoalInput()
        },
        resetConversionGoalInput: () => {
            // Clear the draft goal when resetting local goal
            actions.setDraftConversionGoal(null)
        },
    })),
])<|MERGE_RESOLUTION|>--- conflicted
+++ resolved
@@ -37,8 +37,6 @@
     validColumnsForTiles,
 } from './utils'
 
-<<<<<<< HEAD
-=======
 export enum MarketingSourceStatus {
     Warning = 'Warning',
     Error = 'Error',
@@ -47,16 +45,11 @@
 
 export type SourceStatus = ExternalDataSchemaStatus | MarketingSourceStatus
 
->>>>>>> bbab4c6b
 function getSourceStatus(
     source: { id: string; name: string; type: string; prefix?: string },
     nativeSources: ExternalDataSource[],
     validExternalTables: ExternalTable[]
-<<<<<<< HEAD
-): { status: 'Completed' | 'Failed' | 'Running' | 'warning' | 'error'; message: string } {
-=======
 ): { status: SourceStatus; message: string } {
->>>>>>> bbab4c6b
     const nativeSource = nativeSources.find((s) => s.id === source.id)
     if (nativeSource) {
         const requiredFields =
@@ -68,23 +61,6 @@
                 const schema = nativeSource.schemas?.find((schema) => schema.name === fieldName)
                 return schema?.status
             })
-<<<<<<< HEAD
-            .filter(Boolean) as string[]
-
-        if (schemaStatuses.includes('Failed')) {
-            return { status: 'Failed', message: 'One or more required tables failed to sync' }
-        }
-        if (schemaStatuses.includes('Running')) {
-            return { status: 'Running', message: 'One or more required tables are still syncing' }
-        }
-        if (
-            schemaStatuses.length === requiredFields.length &&
-            schemaStatuses.every((status) => status === 'Completed')
-        ) {
-            return { status: 'Completed', message: 'Ready to use! All required fields have synced.' }
-        }
-        return { status: 'warning', message: 'Some required tables need to be synced' }
-=======
             .filter(Boolean)
 
         if (schemaStatuses.includes(ExternalDataSchemaStatus.Failed)) {
@@ -115,79 +91,41 @@
             }
         }
         return { status: MarketingSourceStatus.Warning, message: 'Some required tables need to be synced' }
->>>>>>> bbab4c6b
     }
 
     const externalTable = validExternalTables.find((t) => t.source_map_id === source.id)
     if (externalTable) {
-<<<<<<< HEAD
         // Prioritize mapping status over sync status
         const hasMapping = externalTable.source_map && Object.keys(externalTable.source_map).length > 0
 
         if (!hasMapping) {
-            return { status: 'warning', message: 'Needs column mapping' }
+            return { status: MarketingSourceStatus.Warning, message: 'Needs column mapping' }
         }
 
         // For sources with schema_status (managed sources like BigQuery)
         if (externalTable.schema_status) {
-            if (externalTable.schema_status === 'Completed') {
-                return { status: 'Completed', message: 'Ready to use' }
-            }
-            if (externalTable.schema_status === 'Failed') {
-                return { status: 'Failed', message: 'Table sync failed' }
-            }
-            if (externalTable.schema_status === 'Running') {
-                return { status: 'Running', message: 'Table is syncing' }
+            if (externalTable.schema_status === ExternalDataSchemaStatus.Completed) {
+                return { status: ExternalDataSchemaStatus.Completed, message: 'Ready to use' }
+            }
+            if (externalTable.schema_status === ExternalDataSchemaStatus.Failed) {
+                return { status: ExternalDataSchemaStatus.Failed, message: 'Table sync failed' }
+            }
+            if (externalTable.schema_status === ExternalDataSchemaStatus.Running) {
+                return { status: ExternalDataSchemaStatus.Running, message: 'Table is syncing' }
+            }
+            if (externalTable.schema_status === ExternalDataSchemaStatus.Paused) {
+                return { status: ExternalDataSchemaStatus.Paused, message: 'Table sync is paused' }
+            }
+            if (externalTable.schema_status === ExternalDataSchemaStatus.Cancelled) {
+                return { status: ExternalDataSchemaStatus.Cancelled, message: 'Table sync is cancelled' }
             }
         }
 
         // For self-managed sources having a mapping means it's ready
-        return { status: 'Completed', message: 'Ready to use' }
+        return { status: ExternalDataSchemaStatus.Completed, message: 'Ready to use' }
     }
 
-    return { status: 'error', message: 'Unknown source status' }
-=======
-        if (externalTable.schema_status === ExternalDataSchemaStatus.Completed) {
-            return { status: ExternalDataSchemaStatus.Completed, message: 'Table sync completed' }
-        }
-        if (externalTable.schema_status === ExternalDataSchemaStatus.Failed) {
-            return { status: ExternalDataSchemaStatus.Failed, message: 'Table sync failed' }
-        }
-        if (externalTable.schema_status === ExternalDataSchemaStatus.Running) {
-            return { status: ExternalDataSchemaStatus.Running, message: 'Table is syncing' }
-        }
-        if (externalTable.schema_status === ExternalDataSchemaStatus.Paused) {
-            return { status: ExternalDataSchemaStatus.Paused, message: 'Table sync is paused' }
-        }
-        if (externalTable.schema_status === ExternalDataSchemaStatus.Cancelled) {
-            return { status: ExternalDataSchemaStatus.Cancelled, message: 'Table sync is cancelled' }
-        }
-
-        // Check if table has required source mapping configuration
-        if (externalTable.source_map) {
-            const currentSourceMap = externalTable.source_map ?? {}
-            const requiredColumns = Object.values(MarketingAnalyticsColumnsSchemaNames).filter(
-                (column_name: MarketingAnalyticsColumnsSchemaNames) => MARKETING_ANALYTICS_SCHEMA[column_name].required
-            )
-
-            // Check if all required columns have valid mappings
-            const hasAllRequiredMappings = requiredColumns.every(
-                (column_name: MarketingAnalyticsColumnsSchemaNames) => {
-                    const mapping = currentSourceMap?.[column_name]
-                    return mapping && typeof mapping === 'string' && mapping.trim() !== ''
-                }
-            )
-
-            if (hasAllRequiredMappings) {
-                return { status: MarketingSourceStatus.Success, message: 'Table is configured and ready to use' }
-            }
-        }
-
-        return { status: MarketingSourceStatus.Warning, message: 'Table needs configuration' }
-    }
-
     return { status: MarketingSourceStatus.Error, message: 'Unknown source status' }
->>>>>>> bbab4c6b
 }
 
 export type ExternalTable = {
@@ -565,15 +503,9 @@
             },
         ],
         externalTablesWithStatus: [
-<<<<<<< HEAD
-            (s) => [s.validExternalTables],
-            (validExternalTables) => {
-                return validExternalTables.map((table) => {
-=======
             (s) => [s.externalTables],
             (externalTables) => {
                 return externalTables.map((table) => {
->>>>>>> bbab4c6b
                     const status = getSourceStatus(
                         {
                             id: table.source_map_id,
@@ -582,11 +514,7 @@
                             prefix: table.source_prefix,
                         },
                         [],
-<<<<<<< HEAD
-                        validExternalTables
-=======
                         externalTables
->>>>>>> bbab4c6b
                     )
                     return {
                         ...table,
@@ -596,7 +524,6 @@
                 })
             },
         ],
-<<<<<<< HEAD
         allExternalTablesWithStatus: [
             (s) => [s.externalTables, s.nativeSources],
             (externalTables, nativeSources) => {
@@ -658,8 +585,6 @@
                 return result
             },
         ],
-=======
->>>>>>> bbab4c6b
         createMarketingDataWarehouseNodes: [
             (s) => [
                 s.validExternalTables,
