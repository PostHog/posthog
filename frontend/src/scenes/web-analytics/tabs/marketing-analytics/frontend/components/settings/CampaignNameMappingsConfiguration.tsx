import { useActions, useValues } from 'kea'
import { useEffect, useState } from 'react'

import { IconPlusSmall, IconTrash } from '@posthog/icons'
import { LemonButton, LemonInput, LemonInputSelect, LemonSelect, LemonTag } from '@posthog/lemon-ui'

import { MatchField, VALID_NATIVE_MARKETING_SOURCES, externalDataSources } from '~/queries/schema/schema-general'

import { marketingAnalyticsSettingsLogic } from '../../logic/marketingAnalyticsSettingsLogic'

const SEPARATOR = ','

export interface CampaignNameMappingsConfigurationProps {
    sourceFilter?: string
    compact?: boolean
}

export function CampaignNameMappingsConfiguration({
    sourceFilter,
    compact = false,
}: CampaignNameMappingsConfigurationProps): JSX.Element {
    const { marketingAnalyticsConfig, integrationCampaigns, integrationCampaignsLoading } = useValues(
        marketingAnalyticsSettingsLogic
    )
    const { updateCampaignNameMappings, loadIntegrationCampaigns } = useActions(marketingAnalyticsSettingsLogic)

    const campaignMappings = marketingAnalyticsConfig?.campaign_name_mappings || {}
    const fieldPreferences = marketingAnalyticsConfig?.campaign_field_preferences || {}
    const [selectedSource, setSelectedSource] = useState<string>(sourceFilter || '')
    const [newCleanName, setNewCleanName] = useState('')
    const [newRawValues, setNewRawValues] = useState('')

    const availableSources = externalDataSources.filter((source) =>
        VALID_NATIVE_MARKETING_SOURCES.includes(source as any)
    )

    // Load campaigns for the selected integration (only once on mount or when integration changes)
    const currentIntegration = sourceFilter || selectedSource

    useEffect(() => {
        if (currentIntegration) {
            // Only load if not already loaded or loading
            const hasLoaded = !!integrationCampaigns[currentIntegration]
            const isLoading = !!integrationCampaignsLoading[currentIntegration]
            if (!hasLoaded && !isLoading) {
                loadIntegrationCampaigns(currentIntegration)
            }
        }
        // eslint-disable-next-line react-hooks/exhaustive-deps
    }, [currentIntegration])

    // Filter mappings by source if sourceFilter is provided
    const filteredMappings = sourceFilter ? { [sourceFilter]: campaignMappings[sourceFilter] || {} } : campaignMappings

    // Get the match field preference for column header
    const matchField = sourceFilter
        ? fieldPreferences[sourceFilter]?.match_field || MatchField.CAMPAIGN_NAME
        : MatchField.CAMPAIGN_NAME
    const columnHeader = matchField === MatchField.CAMPAIGN_ID ? 'Campaign ID' : 'Campaign name'

    // Get campaign options for autocomplete
    const campaigns = integrationCampaigns[currentIntegration] || []
    const campaignOptions = campaigns.map((c: { name: string; id: string }) => ({
        key: matchField === MatchField.CAMPAIGN_ID ? c.id : c.name,
        label: matchField === MatchField.CAMPAIGN_ID ? `${c.id} (${c.name})` : c.name,
    }))

    const updateMappings = (newMappings: Record<string, Record<string, string[]>>): void => {
        updateCampaignNameMappings(newMappings)
    }

    const addMapping = (): void => {
        if (!selectedSource || !newCleanName.trim() || !newRawValues.trim()) {
            return
        }

        const rawValuesArray = newRawValues
            .split(SEPARATOR)
            .map((v) => v.trim())
            .filter((v) => v.length > 0)

        const sourceMappings = campaignMappings[selectedSource] || {}
        const existingValues = sourceMappings[newCleanName.trim()] || []

        // Merge with existing values, keeping only unique ones
        const mergedValues = [...new Set([...existingValues, ...rawValuesArray])]

        updateMappings({
            ...campaignMappings,
            [selectedSource]: {
                ...sourceMappings,
                [newCleanName.trim()]: mergedValues,
            },
        })

        setNewCleanName('')
        setNewRawValues('')
    }

    const removeUtmValue = (source: string, cleanName: string, utmValue: string): void => {
        const sourceMappings = { ...campaignMappings[source] }
        const currentValues = [...(sourceMappings[cleanName] || [])]
        const updatedValues = currentValues.filter((v) => v !== utmValue)

        if (updatedValues.length === 0) {
            // Remove the entire mapping if no utm values left
            delete sourceMappings[cleanName]
            if (Object.keys(sourceMappings).length === 0) {
                const newMappings = { ...campaignMappings }
                delete newMappings[source]
                updateMappings(newMappings)
            } else {
                updateMappings({
                    ...campaignMappings,
                    [source]: sourceMappings,
                })
            }
        } else {
            updateMappings({
                ...campaignMappings,
                [source]: {
                    ...sourceMappings,
                    [cleanName]: updatedValues,
                },
            })
        }
    }

    const removeMapping = (source: string, cleanName: string): void => {
        const sourceMappings = { ...campaignMappings[source] }
        delete sourceMappings[cleanName]

        if (Object.keys(sourceMappings).length === 0) {
            const newMappings = { ...campaignMappings }
            delete newMappings[source]
            updateMappings(newMappings)
        } else {
            updateMappings({
                ...campaignMappings,
                [source]: sourceMappings,
            })
        }
    }

    return (
        <div className="space-y-4">
<<<<<<< HEAD
            <div>
                <h3 className="text-lg font-semibold mb-1">Campaign name mappings</h3>
                <p className="text-muted-foreground-foreground mb-4">
                    Map UTM campaign values to your ad platform campaign names for proper conversion attribution. Ad
                    platforms (LinkedIn, Google, TikTok, etc.) don't store UTM parameters—they only have campaign names.
                    PostHog joins conversions to paid campaigns by matching{' '}
                    <code className="text-xs">utm_campaign</code> values with campaign names from your ad integrations.
                    If your <code className="text-xs">utm_campaign</code> doesn't exactly match your ad platform
                    campaign name (e.g., "2025q3_paid_social_linkedin" vs "TOFU Video Views | LinkedIn | Global"), your
                    conversions won't attribute to the paid campaign. Use this to map multiple UTM variations to the
                    correct campaign name.
                </p>
            </div>

            {totalMappings > 0 && (
                <div className="border rounded p-4 space-y-4">
                    <h4 className="font-semibold">Current mappings ({totalMappings})</h4>
                    {Object.entries(campaignMappings).map(([source, sourceMappings]) => (
                        <div key={source} className="space-y-2">
                            <div className="font-medium text-sm text-muted-foreground">{source}</div>
                            {Object.entries(sourceMappings).map(([cleanName, rawValues]) => (
                                <div key={cleanName} className="flex items-start justify-between bg-card rounded p-3">
                                    <div className="flex-1">
                                        <div className="font-medium mb-2">{cleanName}</div>
=======
            {!compact && (
                <div>
                    <h3 className="text-lg font-semibold mb-1">Campaign name mappings</h3>
                    <p className="text-muted mb-4">
                        Map UTM campaign values to your ad platform campaign names for proper conversion attribution. Ad
                        platforms (LinkedIn, Google, TikTok, etc.) don't store UTM parameters—they only have campaign
                        names. PostHog joins conversions to paid campaigns by matching{' '}
                        <code className="text-xs">utm_campaign</code> values with campaign names from your ad
                        integrations. If your <code className="text-xs">utm_campaign</code> doesn't exactly match your
                        ad platform campaign name (e.g., "2025q3_paid_social_linkedin" vs "TOFU Video Views | LinkedIn |
                        Global"), your conversions won't attribute to the paid campaign. Use this to map multiple UTM
                        variations to the correct campaign name.
                    </p>
                </div>
            )}
            {compact && <h4 className="font-semibold text-sm mb-2">Campaign name mappings</h4>}

            <div className="border rounded overflow-hidden">
                <table className="w-full">
                    <thead>
                        <tr className="bg-bg-light border-b">
                            {!sourceFilter && (
                                <th className="text-left text-xs font-semibold p-2 text-muted">Source</th>
                            )}
                            <th className="text-left text-xs font-semibold p-2 text-muted">{columnHeader}</th>
                            <th className="text-left text-xs font-semibold p-2 text-muted">utm_campaign</th>
                            <th className="text-right text-xs font-semibold p-2 text-muted w-16">Actions</th>
                        </tr>
                    </thead>
                    <tbody>
                        {Object.entries(filteredMappings).map(([source, sourceMappings]) => {
                            if (!sourceMappings || Object.keys(sourceMappings).length === 0) {
                                return null
                            }
                            return Object.entries(sourceMappings).map(([cleanName, rawValues]) => (
                                <tr key={`${source}-${cleanName}`} className="border-b last:border-b-0">
                                    {!sourceFilter && <td className="p-2 text-sm align-top">{source}</td>}
                                    <td className="p-2 text-sm align-top font-medium">{cleanName}</td>
                                    <td className="p-2 align-top">
>>>>>>> 983b3d78
                                        <div className="flex flex-wrap gap-1">
                                            {(rawValues as string[]).map((rawValue) => (
                                                <LemonTag
                                                    key={rawValue}
                                                    size="small"
                                                    closable
                                                    onClose={() => removeUtmValue(source, cleanName, rawValue)}
                                                >
                                                    {rawValue}
                                                </LemonTag>
                                            ))}
                                        </div>
                                    </td>
                                    <td className="p-2 text-right align-top">
                                        <LemonButton
                                            type="tertiary"
                                            status="danger"
                                            size="small"
                                            icon={<IconTrash />}
                                            onClick={() => removeMapping(source, cleanName)}
                                            tooltip="Remove mapping"
                                        />
                                    </td>
                                </tr>
                            ))
                        })}
                        {/* Add new mapping row */}
                        <tr className="bg-bg-light">
                            {!sourceFilter && (
                                <td className="p-2 align-top">
                                    <LemonSelect
                                        value={selectedSource}
                                        onChange={setSelectedSource}
                                        options={[
                                            { label: 'Source...', value: '' },
                                            ...availableSources.map((source) => ({ label: source, value: source })),
                                        ]}
                                        size="small"
                                        fullWidth
                                    />
<<<<<<< HEAD
                                </div>
                            ))}
                        </div>
                    ))}
                </div>
            )}

            <div className="border rounded p-4 space-y-3">
                <h4 className="font-semibold">Add new mapping</h4>

                <div className="space-y-3">
                    <div>
                        <label className="block text-sm font-medium mb-1">Data source</label>
                        <LemonSelect
                            value={selectedSource}
                            onChange={setSelectedSource}
                            options={[
                                { label: 'Select a source...', value: '' },
                                ...availableSources.map((source) => ({ label: source, value: source })),
                            ]}
                            fullWidth
                        />
                    </div>

                    <div>
                        <label className="block text-sm font-medium mb-1">Ad platform campaign name</label>
                        <LemonInput
                            value={newCleanName}
                            onChange={setNewCleanName}
                            placeholder="e.g., campaign name from the Data Warehouse table (e.g., TOFU Video Views | LinkedIn | Global)"
                            fullWidth
                        />
                        <div className="text-xs text-muted-foreground-foreground mt-1">
                            The exact campaign name from your ad platform (LinkedIn, Google, etc.)
                        </div>
                    </div>

                    <div>
                        <label className="block text-sm font-medium mb-1">UTM campaign values to map</label>
                        <LemonInput
                            value={newRawValues}
                            onChange={setNewRawValues}
                            placeholder="e.g., utm campaign from the url (e.g., 2025q3_paid_social_linkedin)"
                            fullWidth
                        />
                        <div className="text-xs text-muted-foreground-foreground mt-1">
                            Comma-separated list of utm_campaign values that should map to this campaign
                        </div>
                    </div>

                    <LemonButton
                        type="primary"
                        icon={<IconPlusSmall />}
                        onClick={addMapping}
                        disabled={!selectedSource || !newCleanName.trim() || !newRawValues.trim()}
                        fullWidth
                    >
                        Add mapping
                    </LemonButton>
                </div>
=======
                                </td>
                            )}
                            <td className="p-2 align-top">
                                <LemonInputSelect
                                    value={newCleanName ? [newCleanName] : []}
                                    onChange={(values) => setNewCleanName(values[0] || '')}
                                    options={campaignOptions}
                                    placeholder={
                                        integrationCampaignsLoading[currentIntegration]
                                            ? 'Loading campaigns...'
                                            : matchField === MatchField.CAMPAIGN_ID
                                              ? 'Campaign ID'
                                              : 'Campaign name'
                                    }
                                    mode="single"
                                    allowCustomValues
                                    size="small"
                                    loading={integrationCampaignsLoading[currentIntegration]}
                                />
                            </td>
                            <td className="p-2 align-top">
                                <LemonInput
                                    value={newRawValues}
                                    onChange={setNewRawValues}
                                    placeholder="utm_campaign values (comma-separated)"
                                    size="small"
                                    fullWidth
                                />
                            </td>
                            <td className="p-2 text-right align-top">
                                <LemonButton
                                    type="primary"
                                    size="small"
                                    icon={<IconPlusSmall />}
                                    onClick={addMapping}
                                    disabled={
                                        (!sourceFilter && !selectedSource) ||
                                        !newCleanName.trim() ||
                                        !newRawValues.trim()
                                    }
                                    tooltip="Add mapping"
                                />
                            </td>
                        </tr>
                    </tbody>
                </table>
>>>>>>> 983b3d78
            </div>
        </div>
    )
}<|MERGE_RESOLUTION|>--- conflicted
+++ resolved
@@ -144,36 +144,10 @@
 
     return (
         <div className="space-y-4">
-<<<<<<< HEAD
-            <div>
-                <h3 className="text-lg font-semibold mb-1">Campaign name mappings</h3>
-                <p className="text-muted-foreground-foreground mb-4">
-                    Map UTM campaign values to your ad platform campaign names for proper conversion attribution. Ad
-                    platforms (LinkedIn, Google, TikTok, etc.) don't store UTM parameters—they only have campaign names.
-                    PostHog joins conversions to paid campaigns by matching{' '}
-                    <code className="text-xs">utm_campaign</code> values with campaign names from your ad integrations.
-                    If your <code className="text-xs">utm_campaign</code> doesn't exactly match your ad platform
-                    campaign name (e.g., "2025q3_paid_social_linkedin" vs "TOFU Video Views | LinkedIn | Global"), your
-                    conversions won't attribute to the paid campaign. Use this to map multiple UTM variations to the
-                    correct campaign name.
-                </p>
-            </div>
-
-            {totalMappings > 0 && (
-                <div className="border rounded p-4 space-y-4">
-                    <h4 className="font-semibold">Current mappings ({totalMappings})</h4>
-                    {Object.entries(campaignMappings).map(([source, sourceMappings]) => (
-                        <div key={source} className="space-y-2">
-                            <div className="font-medium text-sm text-muted-foreground">{source}</div>
-                            {Object.entries(sourceMappings).map(([cleanName, rawValues]) => (
-                                <div key={cleanName} className="flex items-start justify-between bg-card rounded p-3">
-                                    <div className="flex-1">
-                                        <div className="font-medium mb-2">{cleanName}</div>
-=======
             {!compact && (
                 <div>
                     <h3 className="text-lg font-semibold mb-1">Campaign name mappings</h3>
-                    <p className="text-muted mb-4">
+                    <p className="text-muted-foreground mb-4">
                         Map UTM campaign values to your ad platform campaign names for proper conversion attribution. Ad
                         platforms (LinkedIn, Google, TikTok, etc.) don't store UTM parameters—they only have campaign
                         names. PostHog joins conversions to paid campaigns by matching{' '}
@@ -190,13 +164,15 @@
             <div className="border rounded overflow-hidden">
                 <table className="w-full">
                     <thead>
-                        <tr className="bg-bg-light border-b">
+                        <tr className="bg-card border-b">
                             {!sourceFilter && (
-                                <th className="text-left text-xs font-semibold p-2 text-muted">Source</th>
+                                <th className="text-left text-xs font-semibold p-2 text-muted-foreground">Source</th>
                             )}
-                            <th className="text-left text-xs font-semibold p-2 text-muted">{columnHeader}</th>
-                            <th className="text-left text-xs font-semibold p-2 text-muted">utm_campaign</th>
-                            <th className="text-right text-xs font-semibold p-2 text-muted w-16">Actions</th>
+                            <th className="text-left text-xs font-semibold p-2 text-muted-foreground">
+                                {columnHeader}
+                            </th>
+                            <th className="text-left text-xs font-semibold p-2 text-muted-foreground">utm_campaign</th>
+                            <th className="text-right text-xs font-semibold p-2 text-muted-foreground w-16">Actions</th>
                         </tr>
                     </thead>
                     <tbody>
@@ -209,7 +185,6 @@
                                     {!sourceFilter && <td className="p-2 text-sm align-top">{source}</td>}
                                     <td className="p-2 text-sm align-top font-medium">{cleanName}</td>
                                     <td className="p-2 align-top">
->>>>>>> 983b3d78
                                         <div className="flex flex-wrap gap-1">
                                             {(rawValues as string[]).map((rawValue) => (
                                                 <LemonTag
@@ -237,7 +212,7 @@
                             ))
                         })}
                         {/* Add new mapping row */}
-                        <tr className="bg-bg-light">
+                        <tr className="bg-card">
                             {!sourceFilter && (
                                 <td className="p-2 align-top">
                                     <LemonSelect
@@ -250,68 +225,6 @@
                                         size="small"
                                         fullWidth
                                     />
-<<<<<<< HEAD
-                                </div>
-                            ))}
-                        </div>
-                    ))}
-                </div>
-            )}
-
-            <div className="border rounded p-4 space-y-3">
-                <h4 className="font-semibold">Add new mapping</h4>
-
-                <div className="space-y-3">
-                    <div>
-                        <label className="block text-sm font-medium mb-1">Data source</label>
-                        <LemonSelect
-                            value={selectedSource}
-                            onChange={setSelectedSource}
-                            options={[
-                                { label: 'Select a source...', value: '' },
-                                ...availableSources.map((source) => ({ label: source, value: source })),
-                            ]}
-                            fullWidth
-                        />
-                    </div>
-
-                    <div>
-                        <label className="block text-sm font-medium mb-1">Ad platform campaign name</label>
-                        <LemonInput
-                            value={newCleanName}
-                            onChange={setNewCleanName}
-                            placeholder="e.g., campaign name from the Data Warehouse table (e.g., TOFU Video Views | LinkedIn | Global)"
-                            fullWidth
-                        />
-                        <div className="text-xs text-muted-foreground-foreground mt-1">
-                            The exact campaign name from your ad platform (LinkedIn, Google, etc.)
-                        </div>
-                    </div>
-
-                    <div>
-                        <label className="block text-sm font-medium mb-1">UTM campaign values to map</label>
-                        <LemonInput
-                            value={newRawValues}
-                            onChange={setNewRawValues}
-                            placeholder="e.g., utm campaign from the url (e.g., 2025q3_paid_social_linkedin)"
-                            fullWidth
-                        />
-                        <div className="text-xs text-muted-foreground-foreground mt-1">
-                            Comma-separated list of utm_campaign values that should map to this campaign
-                        </div>
-                    </div>
-
-                    <LemonButton
-                        type="primary"
-                        icon={<IconPlusSmall />}
-                        onClick={addMapping}
-                        disabled={!selectedSource || !newCleanName.trim() || !newRawValues.trim()}
-                        fullWidth
-                    >
-                        Add mapping
-                    </LemonButton>
-                </div>
-=======
                                 </td>
                             )}
                             <td className="p-2 align-top">
@@ -358,7 +271,6 @@
                         </tr>
                     </tbody>
                 </table>
->>>>>>> 983b3d78
             </div>
         </div>
     )
