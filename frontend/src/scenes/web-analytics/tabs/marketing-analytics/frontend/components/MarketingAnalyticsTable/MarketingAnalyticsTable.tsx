import { useActions } from 'kea'
import { Query } from '~/queries/Query/Query'
import { QueryContext } from '~/queries/types'
import { webAnalyticsDataTableQueryContext } from '~/scenes/web-analytics/tiles/WebAnalyticsTile'
import { ColumnFeature } from '~/queries/nodes/DataTable/DataTable'
import { DraftConversionGoalControls } from './DraftConversionGoalControls'
import { marketingAnalyticsTableLogic } from '../../logic/marketingAnalyticsTableLogic'
import { DataTableNode } from '~/queries/schema/schema-general'
import { InsightLogicProps } from '~/types'
import { MarketingAnalyticsColumnConfigModal } from './MarketingAnalyticsColumnConfigModal'
import { marketingAnalyticsLogic } from '../../logic/marketingAnalyticsLogic'
import { LemonButton } from '@posthog/lemon-ui'
import { IconGear } from '@posthog/icons'
import './MarketingAnalyticsTableStyleOverride.scss'

export type MarketingAnalyticsTableProps = {
    query: DataTableNode
    insightProps: InsightLogicProps
}

export const MarketingAnalyticsTable = ({ query, insightProps }: MarketingAnalyticsTableProps): JSX.Element => {
    const { setQuery } = useActions(marketingAnalyticsTableLogic)
    const { showColumnConfigModal } = useActions(marketingAnalyticsLogic)

    // Create custom context with sortable headers for marketing analytics
    const marketingAnalyticsContext: QueryContext = {
        ...webAnalyticsDataTableQueryContext,
        insightProps,
    }

    return (
        <div className="bg-surface-primary">
            <div className="p-4 border-b border-border bg-bg-light">
                <div className="flex gap-4">
                    <div className="flex-1">
<<<<<<< HEAD
                        <DynamicConversionGoalControls />
=======
                        <DraftConversionGoalControls />
>>>>>>> 6a825a80
                    </div>
                    <div className="self-start">
                        <LemonButton type="secondary" icon={<IconGear />} onClick={showColumnConfigModal}>
                            Configure columns
                        </LemonButton>
                    </div>
                </div>
            </div>
            <div className="relative marketing-analytics-table-container">
                <Query
                    query={query}
                    readOnly={false}
                    context={marketingAnalyticsContext}
                    columnFeatures={[ColumnFeature.canSort, ColumnFeature.canRemove]}
                    setQuery={setQuery}
                />
            </div>
            <MarketingAnalyticsColumnConfigModal />
        </div>
    )
}<|MERGE_RESOLUTION|>--- conflicted
+++ resolved
@@ -33,11 +33,7 @@
             <div className="p-4 border-b border-border bg-bg-light">
                 <div className="flex gap-4">
                     <div className="flex-1">
-<<<<<<< HEAD
-                        <DynamicConversionGoalControls />
-=======
                         <DraftConversionGoalControls />
->>>>>>> 6a825a80
                     </div>
                     <div className="self-start">
                         <LemonButton type="secondary" icon={<IconGear />} onClick={showColumnConfigModal}>
