import './MarketingAnalyticsTableStyleOverride.scss'

import { BuiltLogic, LogicWrapper, useActions, useValues } from 'kea'
import { useMemo } from 'react'

import { IconGear } from '@posthog/icons'
import { LemonButton } from '@posthog/lemon-ui'

import { Query } from '~/queries/Query/Query'
import { ColumnFeature } from '~/queries/nodes/DataTable/DataTable'
import {
    DataTableNode,
    MarketingAnalyticsColumnsSchemaNames,
    MarketingAnalyticsTableQuery,
} from '~/queries/schema/schema-general'
import { QueryContext, QueryContextColumn } from '~/queries/types'
import { webAnalyticsDataTableQueryContext } from '~/scenes/web-analytics/tiles/WebAnalyticsTile'
import { InsightLogicProps } from '~/types'

import { marketingAnalyticsLogic } from '../../logic/marketingAnalyticsLogic'
import { marketingAnalyticsSettingsLogic } from '../../logic/marketingAnalyticsSettingsLogic'
import { marketingAnalyticsTableLogic } from '../../logic/marketingAnalyticsTableLogic'
import { MarketingAnalyticsCell } from '../../shared'
import {
    MarketingAnalyticsValidationWarningBanner,
    validateConversionGoals,
} from '../MarketingAnalyticsValidationWarningBanner'
import { MarketingAnalyticsColumnConfigModal } from './MarketingAnalyticsColumnConfigModal'

export type MarketingAnalyticsTableProps = {
    query: DataTableNode
    insightProps: InsightLogicProps
    attachTo?: LogicWrapper | BuiltLogic
}

export const MarketingAnalyticsTable = ({
    query,
    insightProps,
    attachTo,
}: MarketingAnalyticsTableProps): JSX.Element => {
    const { setQuery } = useActions(marketingAnalyticsTableLogic)
    const { showColumnConfigModal } = useActions(marketingAnalyticsLogic)
    const { conversion_goals } = useValues(marketingAnalyticsSettingsLogic)

    const validationWarnings = useMemo(() => validateConversionGoals(conversion_goals), [conversion_goals])

    // Create custom context with sortable headers for marketing analytics (no cell actions for main table)
    const marketingAnalyticsContext: QueryContext = {
        ...webAnalyticsDataTableQueryContext,
        insightProps,
        columnFeatures: [ColumnFeature.canSort, ColumnFeature.canRemove, ColumnFeature.canPin],
        columns: (query.source as MarketingAnalyticsTableQuery).select?.reduce(
            (acc, column) => {
                acc[column] = {
                    title: column,
                    render: (props) => (
                        <MarketingAnalyticsCell
                            {...props}
                            style={{
                                maxWidth:
                                    column.toLocaleLowerCase() ===
                                    MarketingAnalyticsColumnsSchemaNames.Campaign.toLocaleLowerCase()
                                        ? '200px'
                                        : undefined,
                            }}
                        />
                    ),
                }
                return acc
            },
            {} as Record<string, QueryContextColumn>
        ),
    }

    return (
        <div className="bg-surface-primary">
            <div className="p-4 border-b border-border bg-bg-light">
<<<<<<< HEAD
                <div className="flex gap-4">
                    <div className="flex-1">
                        <DraftConversionGoalControls />
                    </div>
                    <div className="self-start">
                        <LemonButton type="secondary" icon={<IconGear />} onClick={showColumnConfigModal}>
                            Configure columns
                        </LemonButton>
                    </div>
=======
                <div className="flex gap-4 justify-end">
                    <LemonButton type="secondary" icon={<IconGear />} onClick={showColumnConfigModal}>
                        Configure columns
                    </LemonButton>
                    <LemonSwitch
                        checked={(query.source as MarketingAnalyticsTableQuery).includeAllConversions ?? false}
                        onChange={handleIncludeAllConversionsChange}
                        label="Non-integrated conversions"
                        tooltip="Include conversion goal rows even when they don't match any campaign data from integrations. This will be based on the utm campaign and source"
                        size="small"
                    />
>>>>>>> f8e75019
                </div>
            </div>
            {validationWarnings && validationWarnings.length > 0 && (
                <div className="pt-2">
                    <MarketingAnalyticsValidationWarningBanner warnings={validationWarnings} />
                </div>
            )}
            <div className="relative marketing-analytics-table-container">
                <Query
                    attachTo={attachTo}
                    query={query}
                    readOnly={false}
                    context={marketingAnalyticsContext}
                    setQuery={setQuery}
                />
            </div>
            <MarketingAnalyticsColumnConfigModal query={query} />
        </div>
    )
}<|MERGE_RESOLUTION|>--- conflicted
+++ resolved
@@ -75,29 +75,10 @@
     return (
         <div className="bg-surface-primary">
             <div className="p-4 border-b border-border bg-bg-light">
-<<<<<<< HEAD
-                <div className="flex gap-4">
-                    <div className="flex-1">
-                        <DraftConversionGoalControls />
-                    </div>
-                    <div className="self-start">
-                        <LemonButton type="secondary" icon={<IconGear />} onClick={showColumnConfigModal}>
-                            Configure columns
-                        </LemonButton>
-                    </div>
-=======
                 <div className="flex gap-4 justify-end">
                     <LemonButton type="secondary" icon={<IconGear />} onClick={showColumnConfigModal}>
                         Configure columns
                     </LemonButton>
-                    <LemonSwitch
-                        checked={(query.source as MarketingAnalyticsTableQuery).includeAllConversions ?? false}
-                        onChange={handleIncludeAllConversionsChange}
-                        label="Non-integrated conversions"
-                        tooltip="Include conversion goal rows even when they don't match any campaign data from integrations. This will be based on the utm campaign and source"
-                        size="small"
-                    />
->>>>>>> f8e75019
                 </div>
             </div>
             {validationWarnings && validationWarnings.length > 0 && (
