--- conflicted
+++ resolved
@@ -96,13 +96,8 @@
 
                 // Override the schema with the schema from the data warehouse
                 if (data_warehouse?.[0]?.type === EntityTypes.DATA_WAREHOUSE) {
-<<<<<<< HEAD
-                    const dwNode = data_warehouse[0] as any
-                    const schema = dwNode as unknown as Record<ConversionGoalSchema, string>
-=======
                     const dwNode = data_warehouse[0] as DataWarehouseFilter & Record<ConversionGoalSchema, string>
                     const schema = dwNode
->>>>>>> ea00fc07
                     const overrideSchema: Record<ConversionGoalSchema, string> = {
                         utm_campaign_name: schema[UTM_CAMPAIGN_NAME_SCHEMA_FIELD],
                         utm_source_name: schema[UTM_SOURCE_NAME_SCHEMA_FIELD],
@@ -111,13 +106,6 @@
                     }
                     newFilter.schema_map = overrideSchema
 
-<<<<<<< HEAD
-                    const dwFilter = newFilter as any
-                    delete dwFilter.event // Remove the event field that causes validation to fail
-
-                    // Set all required ConversionGoalFilter3 fields
-                    dwFilter.id = dwNode.table_name || dwNode.id || ''
-=======
                     // Cast to DataWarehouseNode for type safety
                     const dwFilter = newFilter as DataWarehouseNode & ConversionGoalFilter
                     // Remove the event field that causes validation to fail
@@ -129,18 +117,13 @@
 
                     // Set all required ConversionGoalFilter3 fields
                     dwFilter.id = dwNode.table_name || String(dwNode.id) || ''
->>>>>>> ea00fc07
                     dwFilter.id_field = dwNode.id_field || schema[DISTINCT_ID_FIELD_SCHEMA_FIELD] || 'id'
                     dwFilter.distinct_id_field =
                         dwNode.distinct_id_field || schema[DISTINCT_ID_FIELD_SCHEMA_FIELD] || 'distinct_id'
                     dwFilter.table_name = dwNode.table_name || ''
                     dwFilter.timestamp_field =
                         dwNode.timestamp_field || schema[TIMESTAMP_FIELD_SCHEMA_FIELD] || 'timestamp'
-<<<<<<< HEAD
-                    dwFilter.dw_source_type = dwNode.dw_source_type || undefined
-=======
                     dwFilter.dw_source_type = dwNode.dw_source_type
->>>>>>> ea00fc07
                 }
                 onChange(newFilter)
             }}
