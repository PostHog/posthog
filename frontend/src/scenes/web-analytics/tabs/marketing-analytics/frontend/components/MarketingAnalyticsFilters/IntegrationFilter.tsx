--- conflicted
+++ resolved
@@ -89,14 +89,6 @@
                                     checked={selectedIds.includes(source.id)}
                                     className="pointer-events-none"
                                 />
-<<<<<<< HEAD
-                                <DataWarehouseSourceIcon type={source.source_type} size="xsmall" disableTooltip />
-                                <span className="flex-1">{formatSourceLabel(source)}</span>
-                                {/* We don't show the status icon for Completed sources because it would be too many statuses */}
-                                {source.status && source.statusMessage && source.status !== 'Completed' && (
-                                    <StatusIcon status={source.status} message={source.statusMessage} />
-                                )}
-=======
                                 <DataWarehouseSourceIcon type={source.name} size="xsmall" disableTooltip />
                                 <span className="flex-1">{formatSourceLabel(source)}</span>
                                 {/* We don't show the status icon for Completed sources because it would be too many statuses */}
@@ -106,7 +98,6 @@
                                         (ExternalDataSchemaStatus.Completed || MarketingSourceStatus.Success) && (
                                         <StatusIcon status={source.status} message={source.statusMessage} />
                                     )}
->>>>>>> bbab4c6b
                             </span>
                         </LemonButton>
                     ))}
