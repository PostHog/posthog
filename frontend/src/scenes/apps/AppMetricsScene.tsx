--- conflicted
+++ resolved
@@ -1,36 +1,23 @@
-<<<<<<< HEAD
 import { LemonButton } from '@posthog/lemon-ui'
 import { useActions, useValues } from 'kea'
-=======
-import { SceneExport } from 'scenes/sceneTypes'
-import { appMetricsSceneLogic } from 'scenes/apps/appMetricsSceneLogic'
-import { PageHeader } from 'lib/components/PageHeader'
-import { useValues, useActions } from 'kea'
-import { MetricsTab } from './MetricsTab'
-import { HistoricalExportsTab } from './HistoricalExportsTab'
-import { LemonSkeleton } from 'lib/lemon-ui/LemonSkeleton'
-import { ErrorDetailsModal } from './ErrorDetailsModal'
->>>>>>> 897a4584
 import { ActivityLog } from 'lib/components/ActivityLog/ActivityLog'
 import { ActivityScope } from 'lib/components/ActivityLog/humanizeActivity'
 import { PageHeader } from 'lib/components/PageHeader'
 import { IconSettings } from 'lib/lemon-ui/icons'
 import { LemonSkeleton } from 'lib/lemon-ui/LemonSkeleton'
 import { LemonTabs } from 'lib/lemon-ui/LemonTabs'
-import { appMetricsSceneLogic, AppMetricsTab } from 'scenes/apps/appMetricsSceneLogic'
+import { appMetricsSceneLogic } from 'scenes/apps/appMetricsSceneLogic'
 import { PluginImage } from 'scenes/plugins/plugin/PluginImage'
 import { pluginsLogic } from 'scenes/plugins/pluginsLogic'
-<<<<<<< HEAD
 import { PluginTags } from 'scenes/plugins/tabs/apps/components'
 import { SceneExport } from 'scenes/sceneTypes'
+
+import { AppMetricsTab } from '~/types'
 
 import { AppLogsTab } from './AppLogsTab'
 import { ErrorDetailsModal } from './ErrorDetailsModal'
 import { HistoricalExportsTab } from './HistoricalExportsTab'
 import { MetricsTab } from './MetricsTab'
-=======
-import { AppMetricsTab } from '~/types'
->>>>>>> 897a4584
 
 export const scene: SceneExport = {
     component: AppMetrics,
