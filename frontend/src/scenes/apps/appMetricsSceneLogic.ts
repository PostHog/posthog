import { actions, kea, key, listeners, path, props, reducers, selectors } from 'kea'
import { loaders } from 'kea-loaders'
<<<<<<< HEAD
=======

import type { appMetricsSceneLogicType } from './appMetricsSceneLogicType'
import { urls } from 'scenes/urls'
import { AppMetricsTab, AppMetricsUrlParams, Breadcrumb, PluginConfigWithPluginInfo, UserBasicType } from '~/types'
import api, { PaginatedResponse } from 'lib/api'
import { teamLogic } from 'scenes/teamLogic'
>>>>>>> 897a4584
import { actionToUrl, urlToAction } from 'kea-router'
import { router } from 'kea-router'
import api, { PaginatedResponse } from 'lib/api'
import { dayjs } from 'lib/dayjs'
import { toParams } from 'lib/utils'
import { HISTORICAL_EXPORT_JOB_NAME_V2 } from 'scenes/plugins/edit/interface-jobs/PluginJobConfiguration'
import { teamLogic } from 'scenes/teamLogic'
import { urls } from 'scenes/urls'

import { Breadcrumb, PluginConfigWithPluginInfo, UserBasicType } from '~/types'

import { interfaceJobsLogic, InterfaceJobsProps } from '../plugins/edit/interface-jobs/interfaceJobsLogic'
<<<<<<< HEAD
import type { appMetricsSceneLogicType } from './appMetricsSceneLogicType'
=======
import { dayjs } from 'lib/dayjs'
import { router } from 'kea-router'
import { Scene } from 'scenes/sceneTypes'
>>>>>>> 897a4584

export interface AppMetricsLogicProps {
    /** Used as the logic's key */
    pluginConfigId: number
}

export const TabsWithMetrics = [
    AppMetricsTab.ProcessEvent,
    AppMetricsTab.OnEvent,
    AppMetricsTab.ComposeWebhook,
    AppMetricsTab.ExportEvents,
    AppMetricsTab.ScheduledTask,
    AppMetricsTab.HistoricalExports,
]

export interface HistoricalExportInfo {
    job_id: string
    status: 'success' | 'fail' | 'not_finished'
    payload: Record<string, any>
    created_at: string
    created_by: UserBasicType | null
    finished_at?: string
    duration?: number
    progress?: number
    failure_reason?: string
}

export interface AppMetrics {
    dates: Array<string>
    successes: Array<number>
    successes_on_retry: Array<number>
    failures: Array<number>
    totals: {
        successes: number
        successes_on_retry: number
        failures: number
    }
}

export interface AppErrorSummary {
    error_type: string
    count: number
    last_seen: string
}

export interface AppMetricsResponse {
    metrics: AppMetrics
    errors: Array<AppErrorSummary>
}

export interface AppMetricErrorDetail {
    timestamp: string
    error_uuid: string
    error_type: string
    error_details: {
        error: {
            name: string
            message?: string
            stack?: string
        }
        event?: any
        eventCount?: number
    }
}

const DEFAULT_DATE_FROM = '-30d'
const INITIAL_TABS: Array<AppMetricsTab> = [
    AppMetricsTab.ProcessEvent,
    AppMetricsTab.OnEvent,
    AppMetricsTab.ComposeWebhook,
    AppMetricsTab.ExportEvents,
    AppMetricsTab.ScheduledTask,
]

export const appMetricsSceneLogic = kea<appMetricsSceneLogicType>([
    path((key) => ['scenes', 'apps', 'appMetricsSceneLogic', key]),
    props({} as AppMetricsLogicProps),
    key((props) => props.pluginConfigId),

    actions({
        setActiveTab: (tab: AppMetricsTab) => ({ tab }),
        setDateFrom: (dateFrom: string) => ({ dateFrom }),
        openErrorDetailsModal: (errorType: string, category: string, jobId?: string) => ({
            errorType,
            category,
            jobId,
        }),
        closeErrorDetailsModal: true,
        openHistoricalExportModal: true,
    }),

    reducers({
        activeTab: [
            null as AppMetricsTab | null,
            {
                setActiveTab: (_, { tab }) => tab,
            },
        ],
        selectedDateFrom: [
            null as string | null,
            {
                setDateFrom: (_, { dateFrom }) => dateFrom,
            },
        ],
        errorDetailsModalError: [
            null as string | null,
            {
                openErrorDetailsModal: (_, { errorType }) => errorType,
                closeErrorDetailsModal: () => null,
            },
        ],
    }),

    loaders(({ values, props }) => ({
        pluginConfig: [
            null as PluginConfigWithPluginInfo | null,
            {
                loadPluginConfig: async () => {
                    return await api.get<PluginConfigWithPluginInfo>(
                        `api/projects/${teamLogic.values.currentTeamId}/plugin_configs/${props.pluginConfigId}`
                    )
                },
            },
        ],
        appMetricsResponse: [
            null as AppMetricsResponse | null,
            {
                loadMetrics: async () => {
                    if (!values.activeTab || !values.dateFrom) {
                        return null
                    }

                    const params = toParams({ category: values.activeTab, date_from: values.dateFrom })
                    return await api.get(
                        `api/projects/${teamLogic.values.currentTeamId}/app_metrics/${props.pluginConfigId}?${params}`
                    )
                },
            },
        ],
        historicalExports: [
            [] as Array<HistoricalExportInfo>,
            {
                loadHistoricalExports: async () => {
                    const { results } = await api.get<PaginatedResponse<HistoricalExportInfo>>(
                        `api/projects/${teamLogic.values.currentTeamId}/app_metrics/${props.pluginConfigId}/historical_exports`
                    )
                    return results
                },
            },
        ],
        errorDetails: [
            [] as Array<AppMetricErrorDetail>,
            {
                openErrorDetailsModal: async ({ category, jobId, errorType }) => {
                    const params = toParams({ category: category, job_id: jobId, error_type: errorType })
                    const { result } = await api.get(
                        `api/projects/${teamLogic.values.currentTeamId}/app_metrics/${props.pluginConfigId}/error_details?${params}`
                    )
                    return result
                },
            },
        ],
    })),

    selectors(({ values, actions }) => ({
        breadcrumbs: [
            (s, p) => [s.pluginConfig, p.pluginConfigId],
            (pluginConfig, pluginConfigId: number): Breadcrumb[] => [
                {
                    key: Scene.Apps,
                    name: 'Apps',
                    path: urls.projectApps(),
                },
                {
                    key: pluginConfigId,
                    name: pluginConfig?.plugin_info?.name,
                    path: urls.appMetrics(pluginConfigId),
                },
            ],
        ],

        defaultTab: [
            (s) => [s.pluginConfig],
            () => INITIAL_TABS.filter((tab) => values.showTab(tab))[0] ?? AppMetricsTab.Logs,
        ],

        defaultDateFrom: [
            (s) => [s.pluginConfig],
            (pluginConfig) => {
                if (!pluginConfig?.created_at) {
                    return DEFAULT_DATE_FROM
                }

                const installedAt = dayjs.utc(pluginConfig.created_at)
                const daysSinceInstall = dayjs().diff(installedAt, 'days', true)
                if (daysSinceInstall <= 1) {
                    return '-24h'
                } else if (daysSinceInstall <= 7) {
                    return '-7d'
                } else {
                    return DEFAULT_DATE_FROM
                }
            },
        ],

        dateFrom: [
            (s) => [s.selectedDateFrom, s.defaultDateFrom],
            (selectedDateFrom, defaultDateFrom) => selectedDateFrom ?? defaultDateFrom ?? DEFAULT_DATE_FROM,
        ],

        showTab: [
            () => [() => 1],
            () =>
                (tab: AppMetricsTab): boolean => {
                    if (
                        values.pluginConfigLoading ||
                        !values.pluginConfig ||
                        !values.pluginConfig.plugin_info.capabilities
                    ) {
                        return false
                    }
                    const capabilities = values.pluginConfig.plugin_info.capabilities
                    const isExportEvents = capabilities.methods?.includes('exportEvents')

                    if (!TabsWithMetrics.includes(tab)) {
                        return true
                    }

                    if (tab === AppMetricsTab.HistoricalExports) {
                        return !!isExportEvents
                    } else if (tab === AppMetricsTab.OnEvent && isExportEvents) {
                        // Hide onEvent tab for plugins using exportEvents
                        // :KLUDGE: if plugin has `onEvent` in source, that's called/tracked but we can't check that here.
                        return false
                    } else if (tab === AppMetricsTab.ScheduledTask) {
                        // Show scheduled tasks summary if plugin has appropriate tasks.
                        // We hide scheduled tasks for plugins using exportEvents as it's automatically added.
                        // :KLUDGE: if plugin has `onEvent` in source, that's called/tracked but we can't check that here.
                        return (
                            !isExportEvents &&
                            ['runEveryMinute', 'runEveryHour', 'runEveryDay'].some((method) =>
                                capabilities.scheduled_tasks?.includes(method)
                            )
                        )
                    } else {
                        return !!capabilities.methods?.includes(tab)
                    }
                },
        ],

        interfaceJobsProps: [
            (s) => [s.pluginConfig],
            (pluginConfig): InterfaceJobsProps | null => {
                if (!pluginConfig || !pluginConfig.plugin_info.public_jobs || !pluginConfig?.enabled) {
                    return null
                }
                return {
                    jobName: HISTORICAL_EXPORT_JOB_NAME_V2,
                    jobSpec: pluginConfig.plugin_info.public_jobs[HISTORICAL_EXPORT_JOB_NAME_V2],
                    pluginConfigId: pluginConfig.id,
                    pluginId: pluginConfig.plugin,
                    onSubmit: actions.loadHistoricalExports,
                }
            },
        ],

        hasRunningExports: [
            (s) => [s.historicalExports],
            (historicalExports) => historicalExports.some((e) => e.status == 'not_finished'),
        ],
    })),

    listeners(({ values, actions }) => ({
        loadPluginConfigSuccess: () => {
            // Delay showing of tabs until we know what is relevant for _this_ plugin
            if (!values.activeTab) {
                actions.setActiveTab(values.defaultTab)
            }
        },
        setActiveTab: ({ tab }) => {
            if (tab === AppMetricsTab.HistoricalExports) {
                actions.loadHistoricalExports()
            } else if (TabsWithMetrics.includes(tab)) {
                actions.loadMetrics()
            }
        },
        setDateFrom: () => {
            actions.loadMetrics()
        },
        openHistoricalExportModal: () => {
            if (values.interfaceJobsProps) {
                interfaceJobsLogic(values.interfaceJobsProps).actions.setIsJobModalOpen(true)
            }
        },
    })),

    actionToUrl(({ values, props }) => ({
        setActiveTab: () => getUrl(values, props),
        setDateFrom: () => getUrl(values, props),
        openErrorDetailsModal: () => getUrl(values, props),
        closeErrorDetailsModal: () => getUrl(values, props),
    })),

    urlToAction(({ values, actions, props }) => ({
        '/app/:pluginConfigId/:page': (url: Record<string, string | undefined>, params: AppMetricsUrlParams) => {
            // :KLUDGE: Only handle actions if this logic is active
            if (props.pluginConfigId === Number(url.pluginConfigId)) {
                if (!values.pluginConfig) {
                    actions.loadPluginConfig()
                }
                if (url.page === AppMetricsTab.HistoricalExports) {
                    actions.setActiveTab(AppMetricsTab.HistoricalExports)
                } else if (url.page === AppMetricsTab.History) {
                    actions.setActiveTab(AppMetricsTab.History)
                } else if (url.page === AppMetricsTab.Logs) {
                    actions.setActiveTab(AppMetricsTab.Logs)
                } else {
                    if (params.tab && INITIAL_TABS.includes(params.tab as any) && params.tab !== values.activeTab) {
                        actions.setActiveTab(params.tab as AppMetricsTab)
                    } else if (!values.pluginConfigLoading && values.activeTab !== values.defaultTab) {
                        actions.setActiveTab(values.defaultTab)
                    }
                    if (params.from && values.selectedDateFrom !== params.from) {
                        actions.setDateFrom(params.from)
                    }
                    if (params.error) {
                        const [error, category] = params.error
                        if (values.errorDetailsModalError !== error) {
                            actions.setActiveTab(category as AppMetricsTab)
                            actions.openErrorDetailsModal(error, category)
                        }
                    } else {
                        actions.closeErrorDetailsModal()
                    }
                }
            }
        },
    })),
])

function getUrl(values: appMetricsSceneLogicType['values'], props: appMetricsSceneLogicType['props']): string {
    if (values.activeTab === AppMetricsTab.HistoricalExports) {
        return urls.appHistoricalExports(props.pluginConfigId)
    }
    if (values.activeTab === AppMetricsTab.History) {
        return urls.appHistory(props.pluginConfigId, router.values.searchParams)
    }

    if (values.activeTab === AppMetricsTab.Logs) {
        return urls.appLogs(props.pluginConfigId, router.values.searchParams)
    }

    const params: AppMetricsUrlParams = {}
    if (values.activeTab && values.activeTab !== values.defaultTab) {
        params.tab = values.activeTab
    }
    if (values.selectedDateFrom) {
        params.from = values.selectedDateFrom
    }
    if (values.errorDetailsModalError && values.activeTab) {
        params.error = [values.errorDetailsModalError, values.activeTab]
    }

    return urls.appMetrics(props.pluginConfigId, params)
}<|MERGE_RESOLUTION|>--- conflicted
+++ resolved
@@ -1,33 +1,19 @@
 import { actions, kea, key, listeners, path, props, reducers, selectors } from 'kea'
 import { loaders } from 'kea-loaders'
-<<<<<<< HEAD
-=======
-
-import type { appMetricsSceneLogicType } from './appMetricsSceneLogicType'
-import { urls } from 'scenes/urls'
-import { AppMetricsTab, AppMetricsUrlParams, Breadcrumb, PluginConfigWithPluginInfo, UserBasicType } from '~/types'
-import api, { PaginatedResponse } from 'lib/api'
-import { teamLogic } from 'scenes/teamLogic'
->>>>>>> 897a4584
 import { actionToUrl, urlToAction } from 'kea-router'
 import { router } from 'kea-router'
 import api, { PaginatedResponse } from 'lib/api'
 import { dayjs } from 'lib/dayjs'
 import { toParams } from 'lib/utils'
 import { HISTORICAL_EXPORT_JOB_NAME_V2 } from 'scenes/plugins/edit/interface-jobs/PluginJobConfiguration'
+import { Scene } from 'scenes/sceneTypes'
 import { teamLogic } from 'scenes/teamLogic'
 import { urls } from 'scenes/urls'
 
-import { Breadcrumb, PluginConfigWithPluginInfo, UserBasicType } from '~/types'
+import { AppMetricsTab, AppMetricsUrlParams, Breadcrumb, PluginConfigWithPluginInfo, UserBasicType } from '~/types'
 
 import { interfaceJobsLogic, InterfaceJobsProps } from '../plugins/edit/interface-jobs/interfaceJobsLogic'
-<<<<<<< HEAD
 import type { appMetricsSceneLogicType } from './appMetricsSceneLogicType'
-=======
-import { dayjs } from 'lib/dayjs'
-import { router } from 'kea-router'
-import { Scene } from 'scenes/sceneTypes'
->>>>>>> 897a4584
 
 export interface AppMetricsLogicProps {
     /** Used as the logic's key */
