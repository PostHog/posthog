--- conflicted
+++ resolved
@@ -25,14 +25,10 @@
     AssistantMessageType,
     AssistantToolCallMessage,
     MultiVisualizationMessage,
+    NotebookArtifactContent,
     NotebookUpdateMessage,
 } from '~/queries/schema/schema-assistant-messages'
-<<<<<<< HEAD
 import { FunnelsQuery, NodeKind, TrendsQuery } from '~/queries/schema/schema-general'
-=======
-import { ArtifactContentType, NotebookArtifactContent } from '~/queries/schema/schema-assistant-messages'
-import { FunnelsQuery, TrendsQuery } from '~/queries/schema/schema-general'
->>>>>>> ff3aa52d
 import { recordings } from '~/scenes/session-recordings/__mocks__/recordings'
 import { FilterLogicalOperator, InsightShortId, PropertyFilterType, PropertyOperator, RetentionPeriod } from '~/types'
 
