--- conflicted
+++ resolved
@@ -883,8 +883,8 @@
         },
     })
 
-    const { setConversationId } = useActions(maxLogic)
-    const threadLogic = maxThreadLogic({ conversationId: CONVERSATION_ID, conversation: null })
+    const { setConversationId } = useActions(maxLogic({ tabId: 'storybook' }))
+    const threadLogic = maxThreadLogic({ conversationId: CONVERSATION_ID, conversation: null, tabId: 'storybook' })
     const { askMax } = useActions(threadLogic)
     const { dataProcessingAccepted } = useValues(maxGlobalLogic)
 
@@ -1030,7 +1030,6 @@
         },
     })
 
-<<<<<<< HEAD
     const MOCK_IN_PROGRESS_CONVERSATION = {
         id: 'in_progress',
         status: ConversationStatus.InProgress,
@@ -1043,11 +1042,6 @@
     const { setConversationId } = useActions(maxLogic)
     const threadLogic = maxThreadLogic({ conversationId: 'in_progress', conversation: MOCK_IN_PROGRESS_CONVERSATION })
     const { askMax, setConversation } = useActions(threadLogic)
-=======
-    const { setConversationId } = useActions(maxLogic({ tabId: 'storybook' }))
-    const threadLogic = maxThreadLogic({ conversationId: CONVERSATION_ID, conversation: null, tabId: 'storybook' })
-    const { askMax } = useActions(threadLogic)
->>>>>>> 045d2c42
     const { dataProcessingAccepted } = useValues(maxGlobalLogic)
 
     useEffect(() => {
