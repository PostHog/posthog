--- conflicted
+++ resolved
@@ -389,25 +389,17 @@
                         }
 
                         if (e.status === 429) {
-<<<<<<< HEAD
-                            relevantErrorMessage.content = `You've reached my usage limit for now! 💤 Please try again ${e.formattedRetryAfter}.`
+                            relevantErrorMessage.content = `You've reached PostHog AI's usage limit for the moment. Please try again ${e.formattedRetryAfter}.`
                         }
 
                         if (e.status === 402) {
                             relevantErrorMessage.content =
-                                'Your organization reached its AI credit usage limit! 🧮 Increase the limits in [Billing](/organization/billing), or ask an org admin to do so.'
-=======
-                            relevantErrorMessage.content = `You've reached PostHog AI's usage limit for now. Please try again ${e.formattedRetryAfter}.`
->>>>>>> 2f651d23
+                                'Your organization reached its AI credit usage limit. Increase the limits in [Billing](/organization/billing), or ask an org admin to do so.'
                         }
 
                         if (e.status && e.status >= 500) {
                             relevantErrorMessage.content =
-<<<<<<< HEAD
-                                'Oops! Your message is too long. Ensure it has no more than 40,000 characters.'
-=======
                                 'Something is wrong with our servers. Please try again later.'
->>>>>>> 2f651d23
                         }
                     } else {
                         posthog.captureException(e)
