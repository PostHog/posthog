import { createParser } from 'eventsource-parser'
import {
    BuiltLogic,
    actions,
    afterMount,
    connect,
    kea,
    key,
    listeners,
    path,
    props,
    propsChanged,
    reducers,
    selectors,
} from 'kea'
import { router } from 'kea-router'
import { subscriptions } from 'kea-subscriptions'
import posthog from 'posthog-js'

import api, { ApiError } from 'lib/api'
import { JSONContent } from 'lib/components/RichContentEditor/types'
import { FEATURE_FLAGS } from 'lib/constants'
import { dayjs } from 'lib/dayjs'
import { lemonToast } from 'lib/lemon-ui/LemonToast/LemonToast'
import { featureFlagLogic } from 'lib/logic/featureFlagLogic'
import { uuid } from 'lib/utils'
import { maxContextLogic } from 'scenes/max/maxContextLogic'
import { notebookLogic } from 'scenes/notebooks/Notebook/notebookLogic'
import { NotebookTarget } from 'scenes/notebooks/types'
import { sceneLogic } from 'scenes/sceneLogic'
import { Scene } from 'scenes/sceneTypes'
import { urls } from 'scenes/urls'
import { userLogic } from 'scenes/userLogic'

import { openNotebook } from '~/models/notebooksModel'
import {
    AgentMode,
    AssistantEventType,
    AssistantGenerationStatusEvent,
    AssistantGenerationStatusType,
    AssistantMessage,
    AssistantMessageType,
    AssistantTool,
    AssistantUpdateEvent,
    FailureMessage,
    HumanMessage,
    RootAssistantMessage,
    TaskExecutionStatus,
} from '~/queries/schema/schema-assistant-messages'
import { Conversation, ConversationDetail, ConversationStatus, ConversationType } from '~/types'

import { maxBillingContextLogic } from './maxBillingContextLogic'
import { maxGlobalLogic } from './maxGlobalLogic'
import { maxLogic } from './maxLogic'
import type { maxThreadLogicType } from './maxThreadLogicType'
import { RENDERABLE_UI_PAYLOAD_TOOLS } from './messages/UIPayloadAnswer'
import { MAX_SLASH_COMMANDS, SlashCommand } from './slash-commands'
import {
    isAssistantMessage,
    isAssistantToolCallMessage,
    isHumanMessage,
    isNotebookUpdateMessage,
    threadEndsWithMultiQuestionForm,
} from './utils'
import { getRandomThinkingMessage } from './utils/thinkingMessages'

export type MessageStatus = 'loading' | 'completed' | 'error'

export type ThreadMessage = RootAssistantMessage & {
    status: MessageStatus
}

const FAILURE_MESSAGE: FailureMessage & ThreadMessage = {
    type: AssistantMessageType.Failure,
    content: 'Oops! It looks like I’m having trouble answering this. Could you please try again?',
    status: 'completed',
}

export interface MaxThreadLogicProps {
    tabId: string // used to refer back to MaxLogic
    conversationId: string
    conversation?: ConversationDetail | null
}

/** Maps agent modes to the scenes that should trigger them */
const SCENE_TO_AGENT_MODE: Record<AgentMode, Set<Scene>> = {
    [AgentMode.SQL]: new Set([Scene.SQLEditor]),
    [AgentMode.ProductAnalytics]: new Set([Scene.Dashboards, Scene.Dashboard, Scene.Insight, Scene.SavedInsights]),
    [AgentMode.SessionReplay]: new Set([
        Scene.Replay,
        Scene.ReplaySingle,
        Scene.ReplayPlaylist,
        Scene.ReplayFilePlayback,
        Scene.ReplaySettings,
    ]),
}

function getAgentModeForScene(sceneId: Scene | null): AgentMode | null {
    if (!sceneId) {
        return null
    }
    for (const [mode, scenes] of Object.entries(SCENE_TO_AGENT_MODE)) {
        if (scenes.has(sceneId)) {
            return mode as AgentMode
        }
    }
    return null
}

export const maxThreadLogic = kea<maxThreadLogicType>([
    path(['scenes', 'max', 'maxThreadLogic']),

    key((props) => {
        if (!props.tabId) {
            throw new Error('Max thread logic must have a tabId prop')
        }
        return `${props.conversationId}-${props.tabId}`
    }),

    props({} as MaxThreadLogicProps),

    propsChanged(({ actions, values, props }) => {
        // Streaming is active, do not update the thread
        if (!props.conversation) {
            return
        }

        // New messages have been added since we last updated the thread
        if (!values.streamingActive && props.conversation.messages.length > values.threadMessageCount) {
            actions.setThread(updateMessagesWithCompletedStatus(props.conversation.messages))
        }

        // Check if the meta fields like the `status` field have changed
        const newConversation = removeConversationMessages(props.conversation)
        if (!values.conversation || JSON.stringify(values.conversation) !== JSON.stringify(newConversation)) {
            actions.setConversation(newConversation)
        }
    }),

    connect(({ tabId }: MaxThreadLogicProps) => ({
        values: [
            maxGlobalLogic,
            ['dataProcessingAccepted', 'toolMap', 'tools'],
            maxLogic({ tabId }),
            ['question', 'autoRun', 'conversationId as selectedConversationId', 'activeStreamingThreads'],
            maxContextLogic,
            ['compiledContext'],
            maxBillingContextLogic,
            ['billingContext'],
            featureFlagLogic,
            ['featureFlags'],
            sceneLogic,
            ['sceneId'],
        ],
        actions: [
            maxLogic({ tabId }),
            [
                'askMax',
                'setQuestion',
                'loadConversationHistory',
                'prependOrReplaceConversation as updateGlobalConversationCache',
                'incrActiveStreamingThreads',
                'decrActiveStreamingThreads',
                'setConversationId',
                'setAutoRun',
                'loadConversationHistorySuccess',
            ],
            maxGlobalLogic,
            ['loadConversation'],
        ],
    })),

    actions({
        // null prompt means resuming streaming or continuing previous generation
        reconnectToStream: true,
        streamConversation: (
            streamData: {
                agent_mode: AgentMode | null
                content: string | null
                conversation?: string
                contextual_tools?: Record<string, any>
                ui_context?: any
            },
            generationAttempt: number,
            addToThread: boolean = true
        ) => ({ streamData, generationAttempt, addToThread }),
        stopGeneration: true,
        completeThreadGeneration: true,
        addMessage: (message: ThreadMessage) => ({ message }),
        replaceMessage: (index: number, message: ThreadMessage) => ({ index, message }),
        setThread: (thread: ThreadMessage[]) => ({ thread }),
        setMessageStatus: (index: number, status: MessageStatus) => ({ index, status }),
        retryLastMessage: true,
        resetRetryCount: true,
        resetCancelCount: true,
        setConversation: (conversation: Conversation) => ({ conversation }),
        resetThread: true,
        setTraceId: (traceId: string) => ({ traceId }),
        selectCommand: (command: SlashCommand) => ({ command }),
        activateCommand: (command: SlashCommand) => ({ command }),
        setDeepResearchMode: (deepResearchMode: boolean) => ({ deepResearchMode }),
        setAgentMode: (agentMode: AgentMode | null) => ({ agentMode }),
        syncAgentModeFromConversation: (agentMode: AgentMode | null) => ({ agentMode }),
        processNotebookUpdate: (notebookId: string, notebookContent: JSONContent) => ({ notebookId, notebookContent }),
        setForAnotherAgenticIteration: (value: boolean) => ({ value }),
        setToolCallUpdate: (update: AssistantUpdateEvent) => ({ update }),
        setCancelLoading: (cancelLoading: boolean) => ({ cancelLoading }),
    }),

    reducers(({ props }) => ({
        conversation: [
            props.conversation ? (removeConversationMessages(props.conversation) ?? null) : null,
            {
                setConversation: (_, { conversation }) => conversation,
            },
        ],

        threadRaw: [
            updateMessagesWithCompletedStatus(props.conversation?.messages ?? []),
            {
                addMessage: (state, { message }) => [...state, message],
                replaceMessage: (state, { message, index }) => [
                    ...state.slice(0, index),
                    message,
                    ...state.slice(index + 1),
                ],
                setMessageStatus: (state, { index, status }) => [
                    ...state.slice(0, index),
                    {
                        ...state[index],
                        status,
                    },
                    ...state.slice(index + 1),
                ],
                setThread: (_, { thread }) => thread,
            },
        ],

        // Specific case when the conversation is in progress on the backend, but the device doesn't have an open stream
        conversationLoading: [
            props.conversation?.status === ConversationStatus.InProgress,
            {
                setConversation: (_, { conversation }) =>
                    conversation && conversation.status === ConversationStatus.InProgress,
            },
        ],

        streamingActive: [
            false,
            {
                askMax: () => true,
                reconnectToStream: () => true,
                streamConversation: () => true,
                completeThreadGeneration: () => false,
            },
        ],

        // Trace ID is used for the conversation metrics in the UI
        traceId: [null as string | null, { setTraceId: (_, { traceId }) => traceId, cleanThread: () => null }],

        deepResearchMode: [
            false,
            {
                setDeepResearchMode: (_, { deepResearchMode }) => deepResearchMode,
                setConversation: (_, { conversation }) => conversation?.type === ConversationType.DeepResearch,
            },
        ],

        agentMode: [
            null as AgentMode | null,
            {
                setAgentMode: (_, { agentMode }) => agentMode,
                syncAgentModeFromConversation: (_, { agentMode }) => agentMode,
            },
        ],

        // Tracks if user manually selected agent mode after submission - if true, don't sync from conversation
        agentModeLockedByUser: [
            false,
            {
                setAgentMode: () => true,
                askMax: () => false,
            },
        ],

        // Edge case, storing the prompt when askMax is called but AIConsent hasn't been given (yet)
        pendingPrompt: [
            null as string | null,
            {
                askMax: (_, { prompt }) => prompt,
                completeThreadGeneration: () => null,
                stopGeneration: () => null,
            },
        ],

        // Whether generation should be immediately continued due to tool execution
        isAnotherAgenticIterationScheduled: [
            false,
            {
                setForAnotherAgenticIteration: (_, { value }) => value,
                askMax: () => false,
                completeThreadGeneration: () => false,
            },
        ],

        toolCallUpdateMap: [
            new Map<string, string[]>(),
            {
                setToolCallUpdate: (value, { update }: { update: AssistantUpdateEvent }) => {
                    const currentValue = value.get(update.tool_call_id) || []
                    if (currentValue.includes(update.content) || update.content === '') {
                        return value
                    }

                    const newMap = new Map(value)
                    newMap.set(update.tool_call_id, [...currentValue, update.content])
                    return newMap
                },
            },
        ],

        cancelLoading: [
            false,
            {
                stopGeneration: () => true,
                setCancelLoading: (_, { cancelLoading }) => cancelLoading,
            },
        ],

        retryCount: [
            0,
            {
                retryLastMessage: (state) => state + 1,
                resetThread: () => 0,
                resetRetryCount: () => 0,
            },
        ],

        cancelCount: [
            0,
            {
                stopGeneration: (state) => state + 1,
                resetThread: () => 0,
                resetCancelCount: () => 0,
            },
        ],
    })),

    listeners((logic) => ({
<<<<<<< HEAD
        streamConversation: async (
            { streamData: { agent_mode: agentMode, ...streamData }, generationAttempt },
            breakpoint
        ) => {
=======
        streamConversation: async ({ streamData, generationAttempt, addToThread = true }, breakpoint) => {
>>>>>>> 4209e77f
            const { actions, values, cache, mount, props } = logic as BuiltLogic<maxThreadLogicType>
            // Set active streaming threads, so we know streaming is active
            const releaseStreamingLock = mount() // lock the logic - don't unmount before we're done streaming
            actions.incrActiveStreamingThreads()

            if (generationAttempt === 0 && streamData.content && addToThread) {
                const message: ThreadMessage = {
                    type: AssistantMessageType.Human,
                    content: streamData.content,
                    status: 'completed',
                }
                actions.addMessage(message)
            }

            try {
                cache.generationController = new AbortController()

                // Ensure we have valid data for the API call
                const apiData: any = { ...streamData }

                // Generate a new trace ID for this interaction
                const traceId = uuid()
                actions.setTraceId(traceId)
                apiData.trace_id = traceId

                if (values.billingContext && values.featureFlags[FEATURE_FLAGS.MAX_BILLING_CONTEXT]) {
                    apiData.billing_context = values.billingContext
                }

                if (values.deepResearchMode) {
                    apiData.deep_research_mode = true
                }

                if (agentMode) {
                    apiData.agent_mode = agentMode
                }

                const response = await api.conversations.stream(apiData, {
                    signal: cache.generationController.signal,
                })

                const reader = response.body?.getReader()
                if (!reader) {
                    return
                }

                const decoder = new TextDecoder()
                const pendingEventHandlers: Promise<void>[] = []
                const parser = createParser({
                    onEvent: async ({ data, event }) => {
                        pendingEventHandlers.push(
                            onEventImplementation(event as string, data, { actions, values, props, agentMode })
                        )
                    },
                })

                while (true) {
                    const { done, value } = await reader.read()
                    parser.feed(decoder.decode(value))
                    if (done) {
                        await Promise.all(pendingEventHandlers) // Wait for all onEvent handlers to complete
                        break
                    }
                }
            } catch (e) {
                // Cancel any next iteration
                actions.setForAnotherAgenticIteration(false)

                // Retry logic
                async function retry(): Promise<void> {
                    await breakpoint(1000 * (generationAttempt + 1))
                    // Need to decrement the active streaming threads here, as we exit early.
                    actions.decrActiveStreamingThreads()
                    actions.streamConversation(
                        {
                            content: streamData.content,
                            conversation: streamData.conversation,
                            contextual_tools: streamData.contextual_tools,
                            ui_context: streamData.ui_context,
                            agent_mode: agentMode,
                        },
                        generationAttempt + 1
                    )
                }

                if (!(e instanceof DOMException) || e.name !== 'AbortError') {
                    let releaseException = true
                    // Generic message by default
                    const relevantErrorMessage = { ...FAILURE_MESSAGE, id: uuid() }
                    const offlineMessage = 'You appear to be offline. Please check your internet connection.'

                    // Network exception errors might be overwritten by the API wrapper, so we check for the generic Error type.
                    if (e instanceof Error && e.message.toLowerCase().includes('failed to fetch')) {
                        // Failed to fetch -> request failed to connect.
                        // If the conversation is in progress, we retry up to 15 times.
                        if (values.conversation?.status === ConversationStatus.InProgress) {
                            if (generationAttempt > 15) {
                                relevantErrorMessage.content = offlineMessage
                            } else {
                                await retry()
                                return
                            }
                        } else {
                            // No started conversation, show the offline message.
                            relevantErrorMessage.content = offlineMessage
                        }
                    } else if (e instanceof Error && e.message.toLowerCase() === 'network error') {
                        // Network error -> request failed in progress.
                        if (generationAttempt > 15) {
                            relevantErrorMessage.content = offlineMessage
                        } else {
                            await retry()
                            return
                        }
                    } else if (e instanceof ApiError) {
                        if (e.status === 400) {
                            // Validation exception for non-retryable errors, such as idempotency conflict
                            if (!e.data?.attr && e.data?.code === 'invalid_input') {
                                releaseException = false
                            }

                            // Validation exception for the content length
                            if (e.data?.attr === 'content') {
                                relevantErrorMessage.content =
                                    'Oops! Your message is too long. Ensure it has no more than 40000 characters.'
                            }
                        }

                        // Prevents parallel generation attempts. Total wait time is: 21 seconds.
                        if (e.status === 409 && generationAttempt <= 5) {
                            await retry()
                            return
                        }

                        if (e.status === 429) {
                            relevantErrorMessage.content = `You've reached PostHog AI's usage limit for the moment. Please try again ${e.formattedRetryAfter}.`
                        }

                        if (e.status === 402) {
                            relevantErrorMessage.content =
                                'Your organization reached its AI credit usage limit. Increase the limits in [Billing](/organization/billing), or ask an org admin to do so.'
                        }

                        if (e.status && e.status >= 500) {
                            relevantErrorMessage.content =
                                'Something is wrong with our servers. Please try again later.'
                        }
                    } else {
                        posthog.captureException(e)
                        console.error(e)
                    }

                    if (releaseException) {
                        if (values.threadRaw[values.threadRaw.length - 1]?.status === 'loading') {
                            actions.replaceMessage(values.threadRaw.length - 1, relevantErrorMessage)
                        } else if (values.threadRaw[values.threadRaw.length - 1]?.status !== 'error') {
                            actions.addMessage(relevantErrorMessage)
                        }
                    }
                }
            }
            actions.decrActiveStreamingThreads()
            if (values.isAnotherAgenticIterationScheduled) {
                // Continue generation after applying tool - null message in askMax "just resume generation with current context"
                actions.askMax(null)
            } else {
                // Otherwise wrap things up
                actions.completeThreadGeneration()
            }
            cache.generationController = undefined
            releaseStreamingLock() // release the lock
        },
    })),
    listeners(({ actions, values, cache }) => ({
<<<<<<< HEAD
        setConversation: ({ conversation }) => {
            // Sync agentMode from conversation only if user hasn't manually selected a mode after submission
            if (!values.agentModeLockedByUser && conversation?.agent_mode) {
                actions.syncAgentModeFromConversation(conversation.agent_mode as AgentMode)
            }
        },
        askMax: async ({ prompt }) => {
=======
        askMax: async ({ prompt, addToThread = true, uiContext }) => {
>>>>>>> 4209e77f
            if (!values.dataProcessingAccepted) {
                return // Skip - this will be re-fired by the `onApprove` on `AIConsentPopoverWrapper`
            }
            const agentMode = values.agentMode

            // Clear the question
            actions.setQuestion('')
            // For a new conversations, set the frontend conversation ID
            if (!values.conversation) {
                actions.setConversationId(values.conversationId)
            } else {
                const updatedConversation = {
                    ...values.conversation,
                    agent_mode: agentMode || values.conversation?.agent_mode,
                    status: ConversationStatus.InProgress,
                    updated_at: dayjs().toISOString(),
                }
                // Update the current status
                actions.setConversation(updatedConversation)
                // Update the global conversation cache
                actions.updateGlobalConversationCache(updatedConversation)
            }

            // Merge the compiled context with any additional ui_context (e.g., form_answers)
            const mergedUiContext = uiContext
                ? { ...values.compiledContext, ...uiContext }
                : values.compiledContext || undefined

            actions.streamConversation(
                {
                    agent_mode: agentMode,
                    content: prompt,
                    contextual_tools: Object.fromEntries(values.tools.map((tool) => [tool.identifier, tool.context])),
                    ui_context: mergedUiContext,
                    conversation: values.conversation?.id || values.conversationId,
                },
                0,
                addToThread
            )
        },
        stopGeneration: async () => {
            if (!values.conversation?.id) {
                actions.setCancelLoading(false)
                return
            }

            try {
                await api.conversations.cancel(values.conversation.id)
                cache.generationController?.abort()
                actions.resetThread()
            } catch (e: any) {
                lemonToast.error(e?.data?.detail || 'Failed to cancel the generation.')
            }

            try {
                await actions.loadConversation(values.conversation.id)
            } catch {}

            actions.setCancelLoading(false)
        },

        reconnectToStream: () => {
            const id = values.conversationId
            if (!id) {
                return
            }
            // Only skip if this *instance* already has an open stream
            if (cache.generationController) {
                return
            }
            actions.streamConversation({ conversation: id, content: null, agent_mode: values.agentMode }, 0)
        },

        retryLastMessage: () => {
            const lastMessage = values.threadRaw.filter(isHumanMessage).pop() as HumanMessage | undefined
            if (lastMessage) {
                actions.askMax(lastMessage.content)
            }
        },

        completeThreadGeneration: () => {
            // Update the conversation history to include the new conversation
            actions.loadConversationHistory({ doNotUpdateCurrentThread: true })

            if (!values.conversation) {
                return
            }

            const newConversation = {
                ...values.conversation,
                status: ConversationStatus.Idle,
            }

            actions.setConversation(newConversation)
            actions.updateGlobalConversationCache(newConversation)

            // Must go last. Otherwise, the logic will be unmounted before the lifecycle finishes.
            if (values.selectedConversationId !== values.conversationId && cache.unmount) {
                cache.unmount()
            }
        },

        loadConversationHistorySuccess: ({ conversationHistory, payload }) => {
            if (payload?.doNotUpdateCurrentThread || values.autoRun || values.streamingActive) {
                return
            }
            const conversation = conversationHistory.find((c) => c.id === values.conversationId)
            if (conversation?.status === ConversationStatus.InProgress) {
                setTimeout(() => {
                    actions.reconnectToStream()
                }, 0)
            }
        },
        selectCommand: ({ command }) => {
            if (command.arg) {
                actions.setQuestion(command.name + ' ')
            } else {
                actions.setQuestion(command.name)
            }
        },
        activateCommand: ({ command }) => {
            if (command.arg) {
                actions.setQuestion(command.name + ' ') // Rest must be filled in by the user
            } else {
                actions.askMax(command.name)
            }
        },
        processNotebookUpdate: async ({ notebookId, notebookContent }) => {
            try {
                const currentPath = router.values.location.pathname
                const notebookPath = urls.notebook(notebookId)

                if (currentPath.includes(notebookPath)) {
                    // We're already on the notebook page, refresh it
                    let logic = notebookLogic.findMounted({ shortId: notebookId })
                    if (logic) {
                        logic.actions.setLocalContent(notebookContent, true, true)
                    }
                } else {
                    // Navigate to the notebook
                    await openNotebook(notebookId, NotebookTarget.Scene, undefined, (logic) => {
                        logic.actions.setLocalContent(notebookContent, true, true)
                    })
                }
            } catch (error) {
                console.error('Failed to navigate to notebook:', error)
            }
        },
    })),

    selectors({
        conversationId: [
            (s, p) => [s.conversation, p.conversationId],
            (conversation, propsConversationId) => conversation?.id || propsConversationId,
        ],

        isSharedThread: [
            (s) => [s.conversation, userLogic.selectors.user],
            (conversation, user): boolean => !!conversation?.user && !!user && conversation.user.uuid !== user.uuid,
        ],

        threadLoading: [
            (s) => [s.conversationLoading, s.streamingActive],
            (conversationLoading, streamingActive) => conversationLoading || streamingActive,
        ],

        threadGrouped: [
            (s) => [s.threadRaw, s.threadLoading, s.toolCallUpdateMap],
            (thread, threadLoading, toolCallUpdateMap): ThreadMessage[] => {
                // Filter out messages that shouldn't be displayed
                let processedThread: ThreadMessage[] = []

                for (let i = 0; i < thread.length; i++) {
                    const currentMessage: ThreadMessage = thread[i]
                    // Skip AssistantToolCallMessage that don't have a renderable UI payload
                    if (
                        currentMessage.type === AssistantMessageType.ToolCall &&
                        !Object.keys(currentMessage.ui_payload || {}).some((toolName) =>
                            RENDERABLE_UI_PAYLOAD_TOOLS.includes(toolName as AssistantTool)
                        )
                    ) {
                        continue
                    }
                    // Skip empty assistant messages with no content, tool calls, or thinking
                    if (
                        currentMessage.type === AssistantMessageType.Assistant &&
                        currentMessage.content.length === 0 &&
                        (!currentMessage.tool_calls || currentMessage.tool_calls.length === 0) &&
                        (!currentMessage.meta ||
                            !currentMessage.meta.thinking ||
                            currentMessage.meta.thinking.length === 0)
                    ) {
                        continue
                    }
                    processedThread.push(currentMessage)
                }

                // Enhance messages with tool call status
                processedThread = enhanceThreadToolCalls(processedThread, thread, threadLoading, toolCallUpdateMap)

                // Add thinking message if loading
                if (threadLoading) {
                    const finalMessageSoFar = processedThread.at(-1)

                    const thinkingMessage: AssistantMessage & ThreadMessage = {
                        type: AssistantMessageType.Assistant,
                        content: '',
                        status: 'completed',
                        id: 'loader',
                        meta: {
                            thinking: [
                                {
                                    type: 'thinking',
                                    thinking: getRandomThinkingMessage(),
                                },
                            ],
                        },
                    }

                    // Check if there are any tool calls in progress
                    const toolCallsInProgress = processedThread
                        .flatMap((message) => (isAssistantMessage(message) ? message.tool_calls : []))
                        .filter((toolCall) => toolCall && (toolCall as any).status === TaskExecutionStatus.InProgress)

                    // Don't add thinking message if:
                    // 1. There are tool calls in progress, OR
                    // 2. The last message is a streaming ASSISTANT message (no id) - it will show its own thinking/content
                    // Note: Human messages should always trigger thinking loader, only assistant messages can be "streaming"
                    // Note: NotebookUpdateMessages do stream, but they are not added to the thread until they have an id
                    const lastMessageIsStreamingAssistant =
                        finalMessageSoFar && isAssistantMessage(finalMessageSoFar) && !finalMessageSoFar.id
                    const shouldAddThinkingMessage =
                        toolCallsInProgress.length === 0 && !lastMessageIsStreamingAssistant

                    if (shouldAddThinkingMessage) {
                        // Add thinking message to indicate processing
                        processedThread.push(thinkingMessage)
                    }

                    // Special case for empty thread
                    if (processedThread.length === 0) {
                        processedThread.push(thinkingMessage)
                    }
                }

                return processedThread
            },
        ],

        threadMessageCount: [(s) => [s.threadRaw], (threadRaw) => threadRaw.length],

        formPending: [
            (s) => [s.threadRaw],
            (threadRaw) => {
                const lastMessage = threadRaw[threadRaw.length - 1]
                if (lastMessage && isAssistantMessage(lastMessage)) {
                    return !!lastMessage.meta?.form
                }
                return false
            },
        ],

        multiQuestionFormPending: [
            (s) => [s.threadRaw],
            (threadRaw) => {
                return threadEndsWithMultiQuestionForm(threadRaw)
            },
        ],

        inputDisabled: [
            (s) => [
                s.formPending,
                s.multiQuestionFormPending,
                s.threadLoading,
                s.dataProcessingAccepted,
                s.isSharedThread,
            ],
            (formPending, multiQuestionFormPending, threadLoading, dataProcessingAccepted, isSharedThread) =>
                // Input unavailable when:
                // - Answer must be provided using a form returned by Max only
                // - Answer must be provided using a multi-question form
                // - We are awaiting user to approve or reject external AI processing data
                isSharedThread || formPending || multiQuestionFormPending || (threadLoading && !dataProcessingAccepted),
        ],

        submissionDisabledReason: [
            (s) => [s.formPending, s.multiQuestionFormPending, s.question, s.threadLoading, s.activeStreamingThreads],
            (
                formPending,
                multiQuestionFormPending,
                question,
                threadLoading,
                activeStreamingThreads
            ): string | undefined => {
                // Allow users to cancel the generation
                if (threadLoading) {
                    return undefined
                }

                if (formPending) {
                    return 'Please choose one of the options above'
                }

                if (multiQuestionFormPending) {
                    return 'Please answer the questions above'
                }

                if (!question) {
                    return 'I need some input first'
                }

                // Prevent submission if there are active streaming threads
                if (activeStreamingThreads > 0) {
                    return 'Please wait for one of the chats to finish'
                }

                return undefined
            },
        ],

        filteredCommands: [
            (s) => [s.question, s.featureFlags],
            (question: string, featureFlags: Record<string, boolean | string>): SlashCommand[] =>
                MAX_SLASH_COMMANDS.filter(
                    (command) =>
                        command.name.toLowerCase().startsWith(question.toLowerCase()) &&
                        (!command.flag || featureFlags[command.flag])
                ),
        ],

        showDeepResearchModeToggle: [
            (s) => [s.conversation, s.featureFlags],
            (conversation, featureFlags) =>
                // if a conversation is already marked as deep research, or has already started (has title/is in progress), don't show the toggle
                !!featureFlags[FEATURE_FLAGS.MAX_DEEP_RESEARCH] &&
                conversation?.type !== ConversationType.DeepResearch &&
                !conversation?.title &&
                conversation?.status !== ConversationStatus.InProgress,
        ],

        showContextUI: [
            (s) => [s.conversation, s.featureFlags],
            (conversation, featureFlags) =>
                featureFlags[FEATURE_FLAGS.MAX_DEEP_RESEARCH]
                    ? conversation?.type !== ConversationType.DeepResearch
                    : true,
        ],
    }),

    afterMount((logic) => {
        const { actions, values, props, cache } = logic
        for (const l of maxThreadLogic.findAllMounted()) {
            if (l !== logic && l.props.conversationId === props.conversationId) {
                // We found a logic with the same conversationId, but a different tabId
                if (l.values.conversation) {
                    actions.setConversation(l.values.conversation)
                }
                if (l.values.threadRaw) {
                    actions.setThread(l.values.threadRaw)
                }
                break
            }
        }

        if (values.autoRun && values.question) {
            actions.askMax(values.question)
            actions.setAutoRun(false)
        } else if (
            props.conversation?.status === ConversationStatus.InProgress &&
            !values.streamingActive &&
            !cache.generationController
        ) {
            // If the conversation is in progress and we don't have an active stream, reconnect
            setTimeout(() => {
                actions.reconnectToStream()
            }, 0)
        }
    }),

    subscriptions(({ actions, values }) => ({
        sceneId: (sceneId: Scene | null) => {
            // Only auto-set mode when the agent modes feature is enabled and no conversation is active
            if (values.featureFlags[FEATURE_FLAGS.AGENT_MODES] && !values.conversation) {
                const suggestedMode = getAgentModeForScene(sceneId)
                if (suggestedMode !== values.agentMode) {
                    // Use sync action to not lock - allows conversation to still update mode if agent changes it
                    actions.syncAgentModeFromConversation(suggestedMode)
                }
            }
        },
    })),
])

/**
 * Enhances AssistantMessages with tool call completion status by matching
 * AssistantToolCallMessage.tool_call_id with AssistantMessage.tool_calls[].id
 * Also marks the last AssistantMessage with planning (todo_write tool calls)
 */
function enhanceThreadToolCalls(
    group: ThreadMessage[],
    fullThread: ThreadMessage[],
    isLoading: boolean,
    toolCallUpdateMap: Map<string, string[]>
): ThreadMessage[] {
    // Create a map of tool_call_id -> AssistantToolCallMessage for quick lookup
    // Search in the full thread to find ToolCall messages (which are filtered from groups)
    const toolCallCompletions = new Map<string, ThreadMessage>()

    for (const message of fullThread) {
        // Use simple type check instead of isAssistantToolCallMessage, which requires ui_payload
        // This allows us to match tool call completions in stories/tests without ui_payload
        if (message.type === AssistantMessageType.ToolCall && 'tool_call_id' in message) {
            toolCallCompletions.set((message as any).tool_call_id, message)
        }
    }

    // Find the last human message to determine the final group
    let lastHumanMessageIndex = -1
    for (let i = group.length - 1; i >= 0; i--) {
        if (isHumanMessage(group[i])) {
            lastHumanMessageIndex = i
            break
        }
    }

    // Find the last AssistantMessage that has todo_write tool calls (planning)
    let lastPlanningMessageId: string | undefined
    for (let i = group.length - 1; i >= 0; i--) {
        const message = group[i]
        if (
            isAssistantMessage(message) &&
            message.tool_calls &&
            message.tool_calls.some((tc) => tc.name === 'todo_write')
        ) {
            lastPlanningMessageId = message.id
            break
        }
    }

    // Enhance assistant messages with tool call status
    return group.map((message, index) => {
        if (isAssistantMessage(message) && message.tool_calls && message.tool_calls.length > 0) {
            // A message is in the final group if it comes after or is the last human message
            const isFinalGroup = index >= lastHumanMessageIndex
            const isLastPlanningMessage = message.id === lastPlanningMessageId
            const enhancedToolCalls = message.tool_calls.map((toolCall) => {
                const isCompleted = !!toolCallCompletions.get(toolCall.id)
                const isFailed = !isCompleted && (!isFinalGroup || !isLoading)
                return {
                    ...toolCall,
                    status: isFailed
                        ? TaskExecutionStatus.Failed
                        : isCompleted
                          ? TaskExecutionStatus.Completed
                          : TaskExecutionStatus.InProgress,
                    isLastPlanningMessage: toolCall.name === 'todo_write' && isLastPlanningMessage,
                    updates: toolCallUpdateMap.get(toolCall.id) ?? [],
                }
            })

            return {
                ...message,
                tool_calls: enhancedToolCalls,
            }
        }
        return message
    })
}

/** Assistant streaming event handler. */
async function onEventImplementation(
    event: string,
    data: string,
    {
        actions,
        values,
        props,
        agentMode,
    }: Pick<BuiltLogic<maxThreadLogicType>, 'actions' | 'values' | 'props'> & {
        agentMode: AgentMode | null
    }
): Promise<void> {
    // A Conversation object is only received when the conversation is new
    if (event === AssistantEventType.Conversation) {
        const parsedResponse = parseResponse<Conversation>(data)
        if (!parsedResponse) {
            return
        }
        const conversationWithTitle = {
            ...parsedResponse,
            title: parsedResponse.title || 'New chat',
            agent_mode: agentMode,
        }

        actions.setConversation(conversationWithTitle)
        actions.updateGlobalConversationCache(conversationWithTitle)
    } else if (event === AssistantEventType.Update) {
        const parsedResponse = parseResponse<AssistantUpdateEvent>(data)
        if (!parsedResponse) {
            return
        }
        actions.setToolCallUpdate(parsedResponse)
        return
    } else if (event === AssistantEventType.Message) {
        const parsedResponse = parseResponse<RootAssistantMessage>(data)
        if (!parsedResponse) {
            return
        }
        if (isHumanMessage(parsedResponse)) {
            // Find the most recent Human message (the provisional bubble we added on ask)
            const lastHumanIndex = [...values.threadRaw]
                .map((m, i) => [m, i] as const)
                .reverse()
                .find(([m]) => isHumanMessage(m))?.[1]

            if (lastHumanIndex != null) {
                actions.replaceMessage(lastHumanIndex, { ...parsedResponse, status: 'completed' })
            } else {
                // Fallback – if we somehow don't have a provisional Human message, just add it
                actions.addMessage({ ...parsedResponse, status: 'completed' })
            }
        } else if (isAssistantToolCallMessage(parsedResponse)) {
            for (const [toolName, toolResult] of Object.entries(parsedResponse.ui_payload)) {
                await values.toolMap[toolName]?.callback?.(toolResult, props.conversationId)
            }
            actions.addMessage({
                ...parsedResponse,
                status: 'completed',
            })
        } else {
            if (isNotebookUpdateMessage(parsedResponse)) {
                actions.processNotebookUpdate(parsedResponse.notebook_id, parsedResponse.content)
                if (!parsedResponse.id) {
                    // we do not want to show partial notebook update messages
                    return
                }
            }
            // Check if a message with the same ID already exists
            const existingMessageIndex = parsedResponse.id
                ? values.threadRaw.findIndex((msg) => msg.id === parsedResponse.id)
                : -1

            if (existingMessageIndex >= 0) {
                // Replace existing message with same ID
                actions.replaceMessage(existingMessageIndex, {
                    ...parsedResponse,
                    status: !parsedResponse.id ? 'loading' : 'completed',
                })
            } else if (
                values.threadRaw[values.threadRaw.length - 1]?.status === 'completed' ||
                values.threadRaw.length === 0
            ) {
                actions.addMessage({
                    ...parsedResponse,
                    status: !parsedResponse.id ? 'loading' : 'completed',
                })
            } else if (parsedResponse) {
                actions.replaceMessage(values.threadRaw.length - 1, {
                    ...parsedResponse,
                    status: !parsedResponse.id ? 'loading' : 'completed',
                })
            }
        }
    } else if (event === AssistantEventType.Status) {
        const parsedResponse = parseResponse<AssistantGenerationStatusEvent>(data)
        if (!parsedResponse) {
            return
        }

        if (parsedResponse.type === AssistantGenerationStatusType.GenerationError) {
            actions.setMessageStatus(values.threadRaw.length - 1, 'error')
        }
    }
}

/**
 * Parses the generation result from the API. Some generation chunks might be sent in batches.
 * @param response
 */
function parseResponse<T>(response: string): T | null | undefined {
    try {
        const parsed = JSON.parse(response)
        return parsed as T | null | undefined
    } catch {
        return null
    }
}

function removeConversationMessages({ messages, ...conversation }: ConversationDetail): Conversation {
    return conversation
}

/**
 * Update the status of the messages to completed, so the UI displays additional actions.
 */
function updateMessagesWithCompletedStatus(thread: RootAssistantMessage[]): ThreadMessage[] {
    return thread.map((message) => ({
        ...message,
        status: 'completed',
    }))
}<|MERGE_RESOLUTION|>--- conflicted
+++ resolved
@@ -347,14 +347,10 @@
     })),
 
     listeners((logic) => ({
-<<<<<<< HEAD
         streamConversation: async (
-            { streamData: { agent_mode: agentMode, ...streamData }, generationAttempt },
+            { streamData: { agent_mode: agentMode, ...streamData }, generationAttempt, addToThread = true },
             breakpoint
         ) => {
-=======
-        streamConversation: async ({ streamData, generationAttempt, addToThread = true }, breakpoint) => {
->>>>>>> 4209e77f
             const { actions, values, cache, mount, props } = logic as BuiltLogic<maxThreadLogicType>
             // Set active streaming threads, so we know streaming is active
             const releaseStreamingLock = mount() // lock the logic - don't unmount before we're done streaming
@@ -529,17 +525,13 @@
         },
     })),
     listeners(({ actions, values, cache }) => ({
-<<<<<<< HEAD
         setConversation: ({ conversation }) => {
             // Sync agentMode from conversation only if user hasn't manually selected a mode after submission
             if (!values.agentModeLockedByUser && conversation?.agent_mode) {
                 actions.syncAgentModeFromConversation(conversation.agent_mode as AgentMode)
             }
         },
-        askMax: async ({ prompt }) => {
-=======
         askMax: async ({ prompt, addToThread = true, uiContext }) => {
->>>>>>> 4209e77f
             if (!values.dataProcessingAccepted) {
                 return // Skip - this will be re-fired by the `onApprove` on `AIConsentPopoverWrapper`
             }
