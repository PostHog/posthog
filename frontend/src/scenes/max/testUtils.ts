--- conflicted
+++ resolved
@@ -27,11 +27,8 @@
     title: 'Testing',
     created_at: new Date().toISOString(),
     updated_at: new Date().toISOString(),
-<<<<<<< HEAD
     user: MOCK_DEFAULT_BASIC_USER,
-=======
     type: ConversationType.Assistant,
->>>>>>> a5738c98
 }
 
 export const MOCK_IN_PROGRESS_CONVERSATION: Conversation = {
@@ -54,11 +51,8 @@
                     title: '',
                     created_at: new Date().toISOString(),
                     updated_at: new Date().toISOString(),
-<<<<<<< HEAD
                     user: MOCK_DEFAULT_BASIC_USER,
-=======
                     type: ConversationType.Assistant,
->>>>>>> a5738c98
                 }
                 enqueue({
                     event: AssistantEventType.Conversation,
