import { actions, afterMount, connect, defaults, kea, listeners, path, props, reducers, selectors } from 'kea'
import { loaders } from 'kea-loaders'
import { decodeParams, router } from 'kea-router'

import { IconBook, IconGraph, IconHogQL, IconPlug, IconRewindPlay } from '@posthog/icons'

import api from 'lib/api'
import { dayjs } from 'lib/dayjs'
import { lemonToast } from 'lib/lemon-ui/LemonToast/LemonToast'
import { IconSurveys } from 'lib/lemon-ui/icons'
import { tabAwareActionToUrl } from 'lib/logic/scenes/tabAwareActionToUrl'
import { tabAwareScene } from 'lib/logic/scenes/tabAwareScene'
import { tabAwareUrlToAction } from 'lib/logic/scenes/tabAwareUrlToAction'
import { objectsEqual, uuid } from 'lib/utils'
import { maxSettingsLogic } from 'scenes/settings/environment/maxSettingsLogic'
import { urls } from 'scenes/urls'

import { sidePanelStateLogic } from '~/layout/navigation-3000/sidepanel/sidePanelStateLogic'
import { actionsModel } from '~/models/actionsModel'
import { productUrls } from '~/products'
import { RootAssistantMessage } from '~/queries/schema/schema-assistant-messages'
import { Conversation, ConversationDetail, ConversationStatus, SidePanelTab } from '~/types'

import { maxContextLogic } from './maxContextLogic'
import { maxGlobalLogic } from './maxGlobalLogic'
import type { maxLogicType } from './maxLogicType'

export type MessageStatus = 'loading' | 'completed' | 'error'

export type ThreadMessage = RootAssistantMessage & {
    status: MessageStatus
}

export interface SuggestionItem {
    content: string
}

export interface SuggestionGroup {
    label: string
    icon: JSX.Element
    suggestions: SuggestionItem[]
    url?: string
    tooltip?: string
}

const HEADLINES = [
    'How can I help you build?',
    'What are you curious about?',
    'How can I help you understand users?',
    'What do you want to know today?',
]

function handleCommandString(options: string, actions: maxLogicType['actions']): void {
    if (options.startsWith('!')) {
        actions.setAutoRun(true)
    }
    const cleanedQuestion = options.replace(/^!/, '')
    if (cleanedQuestion.trim() !== '') {
        actions.setQuestion(cleanedQuestion)
    }
}

export const maxLogic = kea<maxLogicType>([
    path(['scenes', 'max', 'maxLogic']),
    props({} as { tabId: string }),
    tabAwareScene(),

    connect(() => ({
        values: [
            maxGlobalLogic,
            ['dataProcessingAccepted', 'tools', 'toolSuggestions'],
            maxSettingsLogic,
            ['coreMemory'],
            // Actions are lazy-loaded. In order to display their names in the UI, we're loading them here.
            actionsModel({ params: 'include_count=1' }),
            ['actions'],
        ],
        actions: [maxContextLogic, ['resetContext']],
    })),

    actions({
        setQuestion: (question: string) => ({ question }), // update the form input
        askMax: (prompt: string | null) => ({ prompt }), // used by maxThreadLogic to start a conversation
        scrollThreadToBottom: (behavior?: 'instant' | 'smooth') => ({ behavior }),
        setConversationId: (conversationId: string) => ({ conversationId }),
        startNewConversation: true,
        toggleConversationHistory: (visible?: boolean) => ({ visible }),
        loadThread: (conversation: ConversationDetail) => ({ conversation }),
        pollConversation: (
            conversationId: string,
            currentRecursionDepth: number = 0,
            leadingTimeout: number = 2500
        ) => ({
            conversationId,
            currentRecursionDepth,
            leadingTimeout,
        }),
        goBack: true,
        setBackScreen: (screen: 'history') => ({ screen }),
        focusInput: true,
        setActiveGroup: (group: SuggestionGroup | null) => ({ group }),
        setActiveStreamingThreads: (inc: 1 | -1) => ({ inc }),
        setAutoRun: (autoRun: boolean) => ({ autoRun }),
        /**
         * Save the logic ID for a conversation ID in a cache.
         */
        setThreadKey: (conversationId: string, logicKey: string) => ({ conversationId, logicKey }),

        /**
         * Prepend a conversation to the conversation history or update it in place.
         */
        prependOrReplaceConversation: (conversation: ConversationDetail | Conversation) => ({ conversation }),
    }),

    defaults({
        conversationHistory: [] as ConversationDetail[],
    }),

    reducers({
        activeStreamingThreads: [
            0,
            {
                setActiveStreamingThreads: (state, { inc }) => Math.max(state + inc, 0),
            },
        ],

        question: [
            '',
            {
                setQuestion: (_, { question }) => question,
                startNewConversation: () => '',
            },
        ],

        conversationId: [
            null as string | null,
            {
                setConversationId: (_, { conversationId }) => conversationId,
                startNewConversation: () => null,
                toggleConversationHistory: (state, { visible }) => (visible ? null : state),
            },
        ],

        // The frontend-generated UUID for new conversations
        frontendConversationId: [
            (() => uuid()) as any as string,
            {
                startNewConversation: () => uuid(),
            },
        ],

        conversationHistoryVisible: [
            false,
            {
                toggleConversationHistory: (state, { visible }) => visible ?? !state,
                startNewConversation: () => false,
            },
        ],

        backToScreen: [
            null as 'history' | null,
            {
                setBackScreen: (_, { screen }) => screen,
                startNewConversation: () => null,
            },
        ],

        /**
         * When the focus counter updates, the input component will rerender and refocus the input.
         */
        focusCounter: [0, { focusInput: (state) => state + 1 }],

        activeSuggestionGroup: [
            null as SuggestionGroup | null,
            {
                setActiveGroup: (_, { group }) => group,
            },
        ],

        /**
         * Identifies the logic ID for each conversation ID.
         */
        threadKeys: [
            {} as Record<string, string>,
            {
                setThreadKey: (state, { conversationId, logicKey }) => ({ ...state, [conversationId]: logicKey }),
            },
        ],

        conversationHistory: {
            prependOrReplaceConversation: (state, { conversation }) => {
                return mergeConversationHistory(state, conversation)
            },
        },

        autoRun: [false as boolean, { setAutoRun: (_, { autoRun }) => autoRun }],
    }),

    loaders({
        conversationHistory: [
            [] as ConversationDetail[],
            {
                loadConversationHistory: async (
                    // eslint-disable-next-line @typescript-eslint/no-unused-vars -- Used for conversation restoration
                    _?: {
                        /** If true, the current thread will not be updated with the retrieved conversation. */
                        doNotUpdateCurrentThread?: boolean
                    }
                ) => {
                    const response = await api.conversations.list()
                    return response.results
                },
            },
        ],
    }),

    selectors({
        tabId: [() => [(_, props) => props?.tabId || ''], (tabId) => tabId],
        conversation: [
            (s) => [s.conversationHistory, s.conversationId],
            (conversationHistory, conversationId) => {
                if (conversationId) {
                    return conversationHistory.find((c) => c.id === conversationId) ?? null
                }
                return null
            },
        ],

        description: [
            (s) => [s.toolDescriptions],
            (toolDescriptions): string => {
                if (toolDescriptions.length > 0) {
                    return `I'm Max. ${toolDescriptions[0]}`
                }
                return "I'm Max, here to help you build a successful product."
            },
            // It's important we use a deep equality check for inputs, because we want to avoid needless re-renders
            { equalityCheck: objectsEqual },
        ],

        toolHeadlines: [(s) => [s.tools], (tools) => tools.map((tool) => tool.introOverride?.headline).filter(Boolean)],

        toolDescriptions: [
            (s) => [s.tools],
            (tools) => tools.map((tool) => tool.introOverride?.description).filter(Boolean),
        ],

        headline: [
            (s) => [s.conversation, s.toolHeadlines],
            (conversation, toolHeadlines) => {
                if (process.env.STORYBOOK) {
                    return HEADLINES[0] // Preventing UI snapshots from being different every time
                }

                return toolHeadlines.length > 0
                    ? toolHeadlines[0]
                    : HEADLINES[
                          parseInt((conversation?.id || uuid()).split('-').at(-1) as string, 16) % HEADLINES.length
                      ]
            },
            // It's important we use a deep equality check for inputs, because we want to avoid needless re-renders
            { equalityCheck: objectsEqual },
        ],

        conversationLoading: [
            (s) => [s.conversationHistory, s.conversationHistoryLoading, s.conversationId, s.conversation],
            (conversationHistory, conversationHistoryLoading, conversationId, conversation) => {
                return !conversationHistory.length && conversationHistoryLoading && !!conversationId && !conversation
            },
        ],

        threadVisible: [(s) => [s.conversationId], (conversationId) => !!conversationId],

        backButtonDisabled: [
            (s) => [s.threadVisible, s.conversationHistoryVisible],
            (threadVisible, conversationHistoryVisible) => {
                return !threadVisible && !conversationHistoryVisible
            },
        ],

        chatTitle: [
            (s) => [s.conversation, s.conversationHistoryVisible],
            (conversation, conversationHistoryVisible) => {
                if (conversationHistoryVisible) {
                    return 'Chat history'
                }

                // Existing conversation or the first generation is in progress
                if (conversation) {
                    return conversation.title ?? 'New chat'
                }

                return 'Max AI'
            },
        ],

        threadLogicKey: [
            (s) => [s.threadKeys, s.conversationId, s.frontendConversationId],
            (threadKeys, conversationId, frontendConversationId) => {
                if (conversationId) {
                    return threadKeys[conversationId] || conversationId
                }
                return frontendConversationId
            },
        ],

        threadLogicProps: [
            (s) => [s.tabId, s.conversation, s.threadLogicKey],
            (tabId, conversation, threadLogicKey) => ({
                tabId,
                conversationId: threadLogicKey,
                conversation,
            }),
        ],
    }),

    listeners(({ actions, values }) => ({
        // Listen for when the side panel state changes and check for initial prompt
        [sidePanelStateLogic.actionTypes.openSidePanel]: ({ tab, options }) => {
            if (tab === SidePanelTab.Max && options && typeof options === 'string') {
                handleCommandString(options, actions)
            }
        },
        scrollThreadToBottom: ({ behavior }) => {
            requestAnimationFrame(() => {
                // On next frame so that the message has been rendered
                const threadEl = document.getElementsByClassName('@container/thread')[0]
                const scrollableEl = getScrollableContainer(threadEl)
                if (scrollableEl) {
                    scrollableEl.scrollTo({
                        top: threadEl.scrollHeight,
                        behavior: (behavior ?? 'smooth') as ScrollBehavior,
                    })
                }
            })
        },

        loadConversationHistorySuccess: ({ payload }) => {
            // Don't update the thread if:
            // - the current chat is not a chat with ID
            // - the current chat is a temp chat
            // - we have explicitly marked we're in an autorun conversation
            if (!values.conversationId || values.autoRun || payload?.doNotUpdateCurrentThread) {
                return
            }

            const conversation = values.conversation

            // If the user has opened a conversation from a direct link, we verify that the conversation exists
            // after the history has been loaded.
            if (conversation) {
                actions.scrollThreadToBottom('instant')
            } else {
                // If the conversation is not found, retrieve once the conversation status and reset if 404.
                actions.pollConversation(values.conversationId, 0, 0)
            }
        },

        loadConversationHistoryFailure: ({ errorObject }) => {
            lemonToast.error(errorObject?.data?.detail || 'Failed to load conversation history.')
        },

        /**
         * Polls the conversation status until it's idle or reaches a max recursion depth.
         */
        pollConversation: async ({ conversationId, currentRecursionDepth, leadingTimeout }, breakpoint) => {
            if (currentRecursionDepth > 10) {
                return
            }

            if (leadingTimeout) {
                await breakpoint(leadingTimeout)
            }

            let conversation: ConversationDetail | null = null

            try {
                conversation = await api.conversations.get(conversationId)
            } catch (err: any) {
<<<<<<< HEAD
                // If conversation is not found, reset the thread completely.
                if (err.status === 404 && currentRecursionDepth >= 3) {
                    actions.startNewConversation()
                    lemonToast.error('The chat has not been found.')
=======
                if (err.status === 404) {
                    // If conversation is not found, do nothing. In the normal case a NotFound will be shown.
                    // There's also a not-quite-normal case of a race condition: when loadConversationHistory succeeds WHILE
                    // a message is being generated (e.g. because user messaged Max before initial load of conversations completed).
                    // In this case, we especially want to do nothing, so that the normal course of generation isn't interrupted.
>>>>>>> 77776dfa
                    return
                }

                lemonToast.error(err?.data?.detail || 'Failed to load the chat.')
            }

            if (conversation && conversation.status === ConversationStatus.Idle) {
                actions.prependOrReplaceConversation(conversation)
                actions.scrollThreadToBottom('instant')
            } else {
                actions.pollConversation(conversationId, currentRecursionDepth + 1)
            }
        },

        toggleConversationHistory: () => {
            if (values.conversationHistoryVisible) {
                const threadEl = document.getElementsByClassName('@container/thread')[0]
                const scrollableEl = getScrollableContainer(threadEl)
                if (scrollableEl) {
                    scrollableEl.scrollTo({
                        top: 0,
                        behavior: 'instant' as ScrollBehavior,
                    })
                }
            } else {
                actions.scrollThreadToBottom('instant')
            }
        },

        goBack: () => {
            if (values.backToScreen === 'history' && !values.conversationHistoryVisible) {
                actions.toggleConversationHistory(true)
            } else {
                actions.startNewConversation()
            }
        },

        startNewConversation: () => {
            actions.resetContext()
            actions.focusInput()
        },
    })),

    afterMount(({ actions, values }) => {
        // If there is a prefill question from side panel state (from opening Max within the app), use it
        if (
            !values.question &&
            sidePanelStateLogic.isMounted() &&
            sidePanelStateLogic.values.selectedTab === SidePanelTab.Max &&
            sidePanelStateLogic.values.selectedTabOptions &&
            typeof sidePanelStateLogic.values.selectedTabOptions === 'string'
        ) {
            handleCommandString(sidePanelStateLogic.values.selectedTabOptions, actions)
        }

        // Load conversation history on mount
        actions.loadConversationHistory()
    }),

    tabAwareUrlToAction(({ actions, values }) => ({
        /**
         * When the URL contains a conversation ID, we want to make that conversation the active one.
         */
        '*': (_, search) => {
            if (search.ask && !search.chat && !values.question) {
                window.setTimeout(() => {
                    // ensure maxThreadLogic is mounted
                    actions.askMax(search.ask)
                }, 100)
                return
            }

            if (!search.chat || search.chat === values.conversationId) {
                return
            }

            actions.setConversationId(search.chat)

            if (!sidePanelStateLogic.values.sidePanelOpen && !router.values.location.pathname.includes('/max')) {
                sidePanelStateLogic.actions.openSidePanel(SidePanelTab.Max)
            }

            const conversation = values.conversationHistory.find((c) => c.id === search.chat)

            if (conversation) {
                actions.scrollThreadToBottom('instant')
            } else if (!values.conversationHistoryLoading) {
                actions.pollConversation(search.chat, 0, 200)
            }

            if (values.conversationHistoryVisible) {
                actions.toggleConversationHistory(false)
                actions.setBackScreen('history')
            }
        },
    })),

    tabAwareActionToUrl(({ values }) => ({
        startNewConversation: () => {
            const { chat, ask: _, ...params } = decodeParams(router.values.location.search, '?')
            return [router.values.location.pathname, params, router.values.location.hash]
        },
        setConversationId: (payload: Record<string, any>) => {
            const { conversationId } = payload
            // Only set the URL parameter if this is a new conversation (using frontendConversationId)
            if (conversationId && conversationId === values.frontendConversationId) {
                const { ask: _, ...params } = decodeParams(router.values.location.search, '?')
                return [
                    router.values.location.pathname,
                    { ...params, chat: conversationId },
                    router.values.location.hash,
                    { replace: true },
                ]
            }
            // Return undefined to not update URL for existing conversations
            return undefined
        },
    })),
])

export function getScrollableContainer(element?: Element | null): HTMLElement | null {
    if (!element) {
        return null
    }
    const scrollableEl = element.parentElement // .Navigation3000__scene or .SidePanel3000__content
    if (scrollableEl && !scrollableEl.classList.contains('SidePanel3000__content')) {
        // In this case we need to go up to <main>, since .Navigation3000__scene is not scrollable
        return scrollableEl.parentElement
    }
    return scrollableEl
}

export const QUESTION_SUGGESTIONS_DATA: readonly SuggestionGroup[] = [
    {
        label: 'Product analytics',
        icon: <IconGraph />,
        suggestions: [
            {
                content: 'Create a funnel of the Pirate Metrics (AARRR)',
            },
            {
                content: 'What are the most popular pages or screens?',
            },
            {
                content: 'What is the retention in the last two weeks?',
            },
            {
                content: 'What are the top referring domains?',
            },
            {
                content: 'Calculate a conversion rate for <events or actions>…',
            },
        ],
        tooltip: 'Max can generate insights from natural language and tweak existing ones.',
    },
    {
        label: 'SQL',
        icon: <IconHogQL />,
        suggestions: [
            {
                content: 'Write an SQL query to…',
            },
        ],
        url: urls.sqlEditor(),
        tooltip: 'Max can generate SQL queries for your PostHog data, both analytics and the data warehouse.',
    },
    {
        label: 'Session replay',
        icon: <IconRewindPlay />,
        suggestions: [
            {
                content: 'Find recordings for…',
            },
        ],
        url: productUrls.replay(),
        tooltip: 'Max can find session recordings for you.',
    },
    {
        label: 'SDK setup',
        icon: <IconPlug />,
        suggestions: [
            {
                content: 'How can I set up the session replay in <a framework or language>…',
            },
            {
                content: 'How can I set up the feature flags in…',
            },
            {
                content: 'How can I set up the experiments in…',
            },
            {
                content: 'How can I set up the data warehouse in…',
            },
            {
                content: 'How can I set up the error tracking in…',
            },
            {
                content: 'How can I set up the LLM analytics in…',
            },
            {
                content: 'How can I set up the product analytics in…',
            },
        ],
        tooltip: 'Max can help you set up PostHog SDKs in your stack.',
    },
    {
        label: 'Surveys',
        icon: <IconSurveys />,
        suggestions: [
            {
                content: 'Create a survey to collect NPS responses from users',
            },
            {
                content: 'Create a survey to CSAT responses from users',
            },
            {
                content: 'Create a survey to measure product market fit',
            },
            {
                content: 'Analyze survey responses to prioritize key features our users are interested in',
            },
        ],
        url: urls.surveys(),
        tooltip: 'Max can help you create surveys to collect feedback from your users.',
    },
    {
        label: 'Docs',
        icon: <IconBook />,
        suggestions: [
            {
                content: 'How can I create a feature flag?',
            },
            {
                content: 'Where do I watch session replays?',
            },
            {
                content: 'Help me set up an experiment',
            },
            {
                content: 'Explain autocapture',
            },
            {
                content: 'How can I capture an exception?',
            },
        ],
        tooltip: 'Max has access to PostHog docs and can help you get the most out of PostHog.',
    },
]

/**
 * Merges a new conversation into the conversation history.
 */
export function mergeConversationHistory(
    state: ConversationDetail[],
    newConversation: ConversationDetail | Conversation
): ConversationDetail[] {
    const index = state.findIndex((c) => c.id === newConversation.id)
    if (index !== -1) {
        return [...state.slice(0, index), mergeConversations(newConversation, state[index]), ...state.slice(index + 1)]
    }

    // Insert and make sure it's sorted by date
    return [mergeConversations(newConversation), ...state].sort((a, b) => {
        const dateA = a.updated_at ? dayjs(a.updated_at).valueOf() : 0
        const dateB = b.updated_at ? dayjs(b.updated_at).valueOf() : 0
        return dateB - dateA
    })
}

/**
 * Stream returns a `Conversation` object, which doesn't have a `messages` property.
 * However, when we load the conversation history, we get `ConversationDetail` objects.
 * This function merges the two types so that we can use the same logic for both.
 */
export function mergeConversations(
    newObj: Conversation | ConversationDetail,
    oldObj?: ConversationDetail
): ConversationDetail {
    if ('messages' in newObj) {
        return newObj
    }

    return {
        ...newObj,
        messages: oldObj?.messages ?? [],
    }
}<|MERGE_RESOLUTION|>--- conflicted
+++ resolved
@@ -377,18 +377,11 @@
             try {
                 conversation = await api.conversations.get(conversationId)
             } catch (err: any) {
-<<<<<<< HEAD
-                // If conversation is not found, reset the thread completely.
-                if (err.status === 404 && currentRecursionDepth >= 3) {
-                    actions.startNewConversation()
-                    lemonToast.error('The chat has not been found.')
-=======
                 if (err.status === 404) {
                     // If conversation is not found, do nothing. In the normal case a NotFound will be shown.
                     // There's also a not-quite-normal case of a race condition: when loadConversationHistory succeeds WHILE
                     // a message is being generated (e.g. because user messaged Max before initial load of conversations completed).
                     // In this case, we especially want to do nothing, so that the normal course of generation isn't interrupted.
->>>>>>> 77776dfa
                     return
                 }
 
