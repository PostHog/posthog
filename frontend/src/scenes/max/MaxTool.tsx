import clsx from 'clsx'
import React from 'react'

import { IconSparkles, IconWrench } from '@posthog/icons'
import { Tooltip } from '@posthog/lemon-ui'

<<<<<<< HEAD
import { ProfilePicture } from 'lib/lemon-ui/ProfilePicture'
import { userLogic } from 'scenes/userLogic'

import { MinimalHedgehogConfig } from '~/types'

=======
>>>>>>> 2bc144a1
import { ToolRegistration } from './max-constants'
import { useMaxTool } from './useMaxTool'
import { generateBurstPoints } from './utils'

interface MaxToolProps extends Omit<ToolRegistration, 'name' | 'description'> {
    /** The child element(s) that will be wrapped by this component */
    children: React.ReactElement | (({ toolAvailable }: { toolAvailable: boolean }) => React.ReactElement)
    /** Whether MaxTool functionality is active. When false, just renders children without MaxTool wrapper. */
    active?: boolean
    initialMaxPrompt?: string
    onMaxOpen?: () => void
    className?: string
    position?: 'top-right' | 'bottom-right' | 'top-left' | 'bottom-left'
}

export function MaxTool({
    identifier,
    icon,
    context,
    introOverride,
    callback,
    suggestions,
    children: Children,
    active = true,
    initialMaxPrompt,
    onMaxOpen,
    className,
    position = 'top-right',
}: MaxToolProps): JSX.Element {
    const { definition, isMaxOpen, openMax } = useMaxTool({
        identifier,
        icon,
        context,
        introOverride,
        callback,
        suggestions,
        active,
        initialMaxPrompt,
        onMaxOpen,
    })

    const forcedHedeghogProfile: MinimalHedgehogConfig = {
        use_as_profile: true,
        color: user?.hedgehog_config?.actor_options?.color,
        skin: user?.hedgehog_config?.actor_options?.skin,
        accessories: user?.hedgehog_config?.actor_options?.accessories,
    }

    let content: JSX.Element
    if (!definition) {
        content = <>{typeof Children === 'function' ? <Children toolAvailable={false} /> : Children}</>
    } else {
        content = (
            <>
                <Tooltip
                    title={
                        !isMaxOpen ? (
                            <>
                                <IconSparkles className="mr-1.5" />
                                {definition.name} with PostHog AI
                            </>
                        ) : (
                            <>
                                PostHog AI can use this tool
                                <br />
                                {icon || <IconWrench />}
                                <i className="ml-1.5">{definition.name}</i>
                            </>
                        )
                    }
                    placement="top-end"
                    delayMs={0}
                >
                    <button
                        className={clsx(
                            'absolute z-10 transition duration-50 cursor-pointer -scale-x-100 hover:scale-y-110 hover:-scale-x-110',
                            position === 'top-right' && '-top-2 -right-2',
                            position === 'bottom-right' && '-bottom-2 -right-2',
                            position === 'top-left' && '-top-2 -left-2',
                            position === 'bottom-left' && '-bottom-2 -left-2'
                        )}
                        type="button"
                        onClick={openMax || undefined}
                    >
                        {/* Burst border - the inset and size vals are very specific just bc these look nice */}
                        <svg className="absolute -inset-1 size-8" viewBox="0 0 100 100">
                            <polygon points={generateBurstPoints(16, 3 / 16)} fill="var(--primary-3000)" />
                        </svg>
<<<<<<< HEAD
                        <ProfilePicture
                            user={{ hedgehog_config: forcedHedeghogProfile }}
                            size="md"
                            className="bg-bg-light"
                        />
=======
                        <IconSparkles className="relative size-6 pl-0.5 pb-0.5 text-bg-light" />
>>>>>>> 2bc144a1
                    </button>
                </Tooltip>
                {typeof Children === 'function' ? <Children toolAvailable={true} /> : Children}
            </>
        )
    }
    return (
        <div
            className={clsx(
                'relative flex flex-col',
                // Rounding is +1px to account for the border
                isMaxOpen &&
                    active &&
                    'border border-primary-3000 border-dashed -m-px rounded-[calc(var(--radius)+1px)]',
                className
            )}
        >
            {content}
        </div>
    )
}

export default MaxTool<|MERGE_RESOLUTION|>--- conflicted
+++ resolved
@@ -4,14 +4,6 @@
 import { IconSparkles, IconWrench } from '@posthog/icons'
 import { Tooltip } from '@posthog/lemon-ui'
 
-<<<<<<< HEAD
-import { ProfilePicture } from 'lib/lemon-ui/ProfilePicture'
-import { userLogic } from 'scenes/userLogic'
-
-import { MinimalHedgehogConfig } from '~/types'
-
-=======
->>>>>>> 2bc144a1
 import { ToolRegistration } from './max-constants'
 import { useMaxTool } from './useMaxTool'
 import { generateBurstPoints } from './utils'
@@ -100,15 +92,7 @@
                         <svg className="absolute -inset-1 size-8" viewBox="0 0 100 100">
                             <polygon points={generateBurstPoints(16, 3 / 16)} fill="var(--primary-3000)" />
                         </svg>
-<<<<<<< HEAD
-                        <ProfilePicture
-                            user={{ hedgehog_config: forcedHedeghogProfile }}
-                            size="md"
-                            className="bg-bg-light"
-                        />
-=======
                         <IconSparkles className="relative size-6 pl-0.5 pb-0.5 text-bg-light" />
->>>>>>> 2bc144a1
                     </button>
                 </Tooltip>
                 {typeof Children === 'function' ? <Children toolAvailable={true} /> : Children}
