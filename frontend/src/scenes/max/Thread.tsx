--- conflicted
+++ resolved
@@ -242,18 +242,9 @@
                             // 1. The message has content or tool_calls, OR
                             // 2. The message is not the last in group (there are subsequent messages)
                             // Otherwise, keep expanded to show active thinking progress
-<<<<<<< HEAD
                             const isThinkingComplete = !threadLoading || hasContent || !isLastInGroup
                             thinkingElements = thinkingBlocks.map((block, index) =>
-                                block.type === 'thinking' ? (
-                                    <ReasoningAnswer
-                                        key={`thinking-${index}`}
-                                        content={block.thinking}
-                                        id={message.id || key}
-                                        completed={isThinkingComplete}
-                                        showCompletionIcon={false}
-                                    />
-                                ) : (
+                                block.type === 'server_tool_use' ? (
                                     <ToolCallsAnswer
                                         key={`thinking-${index}`}
                                         toolCalls={[
@@ -271,18 +262,15 @@
                                             },
                                         ]}
                                     />
+                                ) : (
+                                    <ReasoningAnswer
+                                        key={`thinking-${index}`}
+                                        content={block.thinking}
+                                        id={message.id || key}
+                                        completed={isThinkingComplete}
+                                        showCompletionIcon={false}
+                                    />
                                 )
-=======
-                            const isThinkingComplete = hasContent || !isLastInGroup || !threadLoading
-                            thinkingElement = (
-                                <ReasoningAnswer
-                                    key={`${key}-thinking`}
-                                    content={thinkingContent}
-                                    id={message.id || key}
-                                    completed={isThinkingComplete}
-                                    showCompletionIcon={false}
-                                />
->>>>>>> caf6caa7
                             )
                         }
 
