--- conflicted
+++ resolved
@@ -47,11 +47,7 @@
 import { isHogQLQuery } from '~/queries/utils'
 import { ProductKey } from '~/types'
 
-<<<<<<< HEAD
-import { ContextTags } from './ContextTags'
-=======
 import { ContextSummary } from './ContextTags'
->>>>>>> 4dd5a566
 import { MarkdownMessage } from './MarkdownMessage'
 import { maxGlobalLogic } from './maxGlobalLogic'
 import { maxLogic, MessageStatus, ThreadMessage } from './maxLogic'
@@ -174,17 +170,10 @@
                                 boxClassName={message.status === 'error' ? 'border-danger' : undefined}
                             >
                                 {message.ui_context && Object.keys(message.ui_context).length > 0 && (
-<<<<<<< HEAD
-                                    <ContextTags
-                                        insights={message.ui_context.insights}
-                                        dashboards={message.ui_context.dashboards}
-                                        className="flex flex-wrap gap-1 mb-2"
-=======
                                     <ContextSummary
                                         insights={message.ui_context.insights}
                                         dashboards={message.ui_context.dashboards}
                                         useCurrentPageContext={false}
->>>>>>> 4dd5a566
                                     />
                                 )}
                                 <MarkdownMessage
