import clsx from 'clsx'
import { useActions, useValues } from 'kea'
import posthog from 'posthog-js'
import React, { useLayoutEffect, useMemo, useState } from 'react'
import { twMerge } from 'tailwind-merge'

import {
    IconBrain,
    IconCheck,
    IconChevronRight,
    IconCollapse,
    IconExpand,
    IconEye,
    IconHide,
    IconNotebook,
    IconRefresh,
    IconThumbsDown,
    IconThumbsDownFilled,
    IconThumbsUp,
    IconThumbsUpFilled,
    IconWarning,
    IconWrench,
    IconX,
} from '@posthog/icons'
import {
    LemonButton,
    LemonButtonPropsBase,
    LemonCheckbox,
    LemonDialog,
    LemonInput,
    LemonSkeleton,
    Tooltip,
} from '@posthog/lemon-ui'

import {
    InsightBreakdownSummary,
    PropertiesSummary,
    SeriesSummary,
} from 'lib/components/Cards/InsightCard/InsightDetails'
import { TopHeading } from 'lib/components/Cards/InsightCard/TopHeading'
import { NotFound } from 'lib/components/NotFound'
import { IconOpenInNew } from 'lib/lemon-ui/icons'
import { inStorybookTestRunner, pluralize } from 'lib/utils'
import { insightLogic } from 'scenes/insights/insightLogic'
import { insightSceneLogic } from 'scenes/insights/insightSceneLogic'
import { NotebookTarget } from 'scenes/notebooks/types'
import { sceneLogic } from 'scenes/sceneLogic'
import { Scene } from 'scenes/sceneTypes'
import { urls } from 'scenes/urls'
import { userLogic } from 'scenes/userLogic'

import { openNotebook } from '~/models/notebooksModel'
import { Query } from '~/queries/Query/Query'
import {
    AssistantForm,
    AssistantMessage,
    AssistantToolCall,
    AssistantToolCallMessage,
    TaskExecutionStatus as ExecutionStatus,
    FailureMessage,
    MultiVisualizationMessage,
    NotebookUpdateMessage,
    PlanningStep,
    PlanningStepStatus,
    VisualizationItem,
    VisualizationMessage,
} from '~/queries/schema/schema-assistant-messages'
import { DataVisualizationNode, InsightVizNode, NodeKind } from '~/queries/schema/schema-general'
import { isFunnelsQuery, isHogQLQuery, isInsightVizNode } from '~/queries/utils'
import { InsightShortId } from '~/types'

import { ContextSummary } from './Context'
import { MarkdownMessage } from './MarkdownMessage'
import { ToolRegistration, getToolDefinition } from './max-constants'
import { maxGlobalLogic } from './maxGlobalLogic'
import { MessageStatus, ThreadMessage, maxLogic } from './maxLogic'
import { maxThreadLogic } from './maxThreadLogic'
import { MessageTemplate } from './messages/MessageTemplate'
import { UIPayloadAnswer } from './messages/UIPayloadAnswer'
import { MAX_SLASH_COMMANDS } from './slash-commands'
import {
    castAssistantQuery,
    isAssistantMessage,
    isAssistantToolCallMessage,
    isDeepResearchReportCompletion,
    isFailureMessage,
    isHumanMessage,
    isMultiVisualizationMessage,
    isNotebookUpdateMessage,
    isVisualizationMessage,
} from './utils'
import { getThinkingMessageFromResponse } from './utils/thinkingMessages'

export function Thread({ className }: { className?: string }): JSX.Element | null {
    const { conversationLoading, conversationId } = useValues(maxLogic)
    const { threadGrouped, streamingActive } = useValues(maxThreadLogic)

    return (
        <div
            className={twMerge(
                '@container/thread flex flex-col items-stretch w-full max-w-180 self-center gap-1.5 grow mx-auto',
                className
            )}
        >
            {conversationLoading ? (
                <>
                    <MessageGroupSkeleton groupType="human" />
                    <MessageGroupSkeleton groupType="ai" className="opacity-80" />
                    <MessageGroupSkeleton groupType="human" className="opacity-65" />
                    <MessageGroupSkeleton groupType="ai" className="opacity-40" />
                    <MessageGroupSkeleton groupType="human" className="opacity-20" />
                    <MessageGroupSkeleton groupType="ai" className="opacity-10" />
                    <MessageGroupSkeleton groupType="human" className="opacity-5" />
                </>
            ) : threadGrouped.length > 0 ? (
                threadGrouped.map((message, index) => {
                    const nextMessage = threadGrouped[index + 1]
                    const isLastInGroup = !nextMessage || (message.type === 'human') !== (nextMessage.type === 'human')

                    return (
                        <Message
                            key={`${conversationId}-${index}`}
                            message={message}
                            isLastInGroup={isLastInGroup}
                            isFinal={index === threadGrouped.length - 1}
                            streamingActive={streamingActive}
                        />
                    )
                })
            ) : (
                conversationId && (
                    <div className="flex flex-1 items-center justify-center">
                        <NotFound object="conversation" className="m-0" />
                    </div>
                )
            )}
        </div>
    )
}

function MessageContainer({
    groupType,
    children,
    className,
}: {
    groupType: 'human' | 'ai'
    children: React.ReactNode
    className?: string
}): JSX.Element {
    return (
        <div
            className={twMerge(
                'relative flex',
                groupType === 'human' ? 'flex-row-reverse ml-4 @md/thread:ml-10 ' : 'mr-4 @md/thread:mr-10',
                className
            )}
        >
            {children}
        </div>
    )
}

// Enhanced tool call with completion status and planning flag
export interface EnhancedToolCall extends AssistantToolCall {
    status: ExecutionStatus
    isLastPlanningMessage?: boolean
    updates?: string[]
}

interface MessageProps {
    message: ThreadMessage
    isLastInGroup: boolean
    isFinal: boolean
    streamingActive: boolean
}

function Message({ message, isLastInGroup, isFinal }: MessageProps): JSX.Element {
    const { editInsightToolRegistered, registeredToolMap } = useValues(maxGlobalLogic)
    const { activeTabId, activeSceneId } = useValues(sceneLogic)
    const { threadLoading } = useValues(maxThreadLogic)

    const groupType = message.type === 'human' ? 'human' : 'ai'
    const key = message.id || 'no-id'

    return (
        <MessageContainer groupType={groupType}>
            <div className={clsx('flex flex-col min-w-0 w-full', groupType === 'human' ? 'items-end' : 'items-start')}>
                {(() => {
                    if (isHumanMessage(message)) {
                        const maybeCommand = MAX_SLASH_COMMANDS.find(
                            (cmd) => cmd.name === message.content.split(' ', 1)[0]
                        )

                        return (
                            <MessageTemplate
                                key={key}
                                type="human"
                                boxClassName={message.status === 'error' ? 'border-danger' : undefined}
                            >
                                {message.ui_context && Object.keys(message.ui_context).length > 0 && (
                                    <ContextSummary
                                        insights={message.ui_context.insights}
                                        dashboards={message.ui_context.dashboards}
                                        events={message.ui_context.events}
                                        actions={message.ui_context.actions}
                                        useCurrentPageContext={false}
                                    />
                                )}
                                {maybeCommand ? (
                                    <div className="flex items-center">
                                        <Tooltip
                                            title={
                                                <>
                                                    This is a PostHog AI command:
                                                    <br />
                                                    <i>{maybeCommand.description}</i>
                                                </>
                                            }
                                        >
                                            <span className="text-base mr-1.5">{maybeCommand.icon}</span>
                                        </Tooltip>
                                        <span className="font-mono">{message.content}</span>
                                    </div>
                                ) : (
                                    <MarkdownMessage
                                        content={message.content || '*No text.*'}
                                        id={message.id || 'no-text'}
                                    />
                                )}
                            </MessageTemplate>
                        )
                    } else if (isAssistantMessage(message)) {
                        // Render thinking/reasoning if present
                        const hasContent = !!(
                            message.content.length > 0 ||
                            (message.tool_calls && message.tool_calls.length > 0)
                        )

                        let thinkingElements = null
                        const thinkingBlocks = getThinkingMessageFromResponse(message)
                        if (thinkingBlocks) {
                            // Thinking should be collapsed (show "Thought") if:
                            // 1. The thread has finished streaming (thinking might be at the end), OR
                            // 1. The message has content or tool_calls, OR
                            // 2. The message is not the last in group (there are subsequent messages)
                            // Otherwise, keep expanded to show active thinking progress
<<<<<<< HEAD
                            const isThinkingComplete = !threadLoading || hasContent || !isLastInGroup
                            thinkingElements = thinkingBlocks.map((block, index) =>
                                block.type === 'server_tool_use' ? (
                                    <ToolCallsAnswer
                                        key={`thinking-${index}`}
                                        toolCalls={[
                                            {
                                                type: 'tool_call',
                                                id: block.id,
                                                name: block.name,
                                                args: block.input,
                                                status: block.results
                                                    ? ExecutionStatus.Completed
                                                    : ExecutionStatus.InProgress,
                                                updates: block.results
                                                    ? block.results.map((result) => `[${result.title}](${result.url})`)
                                                    : [],
                                            },
                                        ]}
                                    />
                                ) : (
                                    <ReasoningAnswer
                                        key={`thinking-${index}`}
                                        content={block.thinking}
                                        id={message.id || key}
                                        completed={isThinkingComplete}
                                        showCompletionIcon={false}
                                    />
                                )
=======
                            const isThinkingComplete = hasContent || !isLastInGroup || !threadLoading
                            thinkingElement = (
                                <ReasoningAnswer
                                    key={`${key}-thinking`}
                                    content={thinkingContent}
                                    id={message.id || key}
                                    completed={isThinkingComplete}
                                    showCompletionIcon={false}
                                    animate={!inStorybookTestRunner() && message.id === 'loader'} // Avoiding flaky snapshots in Storybook
                                />
>>>>>>> 804d9600
                            )
                        }

                        // Render tool calls if present (tool_calls are enhanced with status by threadGrouped selector)
<<<<<<< HEAD
                        const toolCallElements = message.tool_calls?.length ? (
                            <ToolCallsAnswer
                                key={`${key}-tools`}
                                toolCalls={message.tool_calls as EnhancedToolCall[]}
                            />
                        ) : null
=======
                        const toolCallElements =
                            message.tool_calls && message.tool_calls.length > 0 ? (
                                <ToolCallsAnswer
                                    key={`${key}-tools`}
                                    toolCalls={message.tool_calls as EnhancedToolCall[]}
                                    registeredToolMap={registeredToolMap}
                                />
                            ) : null
>>>>>>> 804d9600

                        // Allow action to be rendered in the middle if it has hrefs (like, links to open a report)
                        const ifActionInTheMiddle =
                            message.meta?.form?.options && message.meta.form.options.some((option) => option.href)
                        // Render main text content
                        const textElement = message.content ? (
                            <TextAnswer
                                key={`${key}-text`}
                                message={message}
                                withActions={ifActionInTheMiddle}
                                interactable={ifActionInTheMiddle}
                            />
                        ) : null

                        // Compute actions separately to render after tool calls
                        const retriable = !!(isLastInGroup && isFinal)
                        const actionsElement = (() => {
                            if (threadLoading) {
                                return null
                            }
                            if (message.status !== 'completed') {
                                return null
                            }
                            if (message.content.length === 0) {
                                return null
                            }

                            if (isLastInGroup) {
                                // Message has been interrupted with a form
                                if (message.meta?.form?.options && isFinal) {
                                    return <AssistantMessageForm key={`${key}-form`} form={message.meta.form} />
                                }

                                // Show answer actions if the assistant's response is complete at this point
                                return <SuccessActions key={`${key}-actions`} retriable={retriable} />
                            }

                            return null
                        })()

                        return (
<<<<<<< HEAD
                            <div key={key} className="flex flex-col gap-1.5">
                                {thinkingElements}
=======
                            <div key={key} className="flex flex-col gap-1.5 w-full">
                                {thinkingElement}
>>>>>>> 804d9600
                                {textElement}
                                {toolCallElements}
                                {actionsElement}
                            </div>
                        )
                    } else if (
                        isAssistantToolCallMessage(message) &&
                        message.ui_payload &&
                        Object.keys(message.ui_payload).length > 0
                    ) {
                        const [toolName, toolPayload] = Object.entries(message.ui_payload)[0]
                        return (
                            <UIPayloadAnswer
                                key={key}
                                toolCallId={message.tool_call_id}
                                toolName={toolName}
                                toolPayload={toolPayload}
                            />
                        )
                    } else if (isAssistantToolCallMessage(message) || isFailureMessage(message)) {
                        return (
                            <TextAnswer
                                key={key}
                                message={message}
                                interactable={isLastInGroup}
                                isFinalGroup={isFinal}
                            />
                        )
                    } else if (isVisualizationMessage(message)) {
                        return (
                            <VisualizationAnswer
                                key={key}
                                message={message}
                                status={message.status}
                                isEditingInsight={editInsightToolRegistered}
                                activeTabId={activeTabId}
                                activeSceneId={activeSceneId}
                            />
                        )
                    } else if (isMultiVisualizationMessage(message)) {
                        return <MultiVisualizationAnswer key={key} message={message} />
                    } else if (isNotebookUpdateMessage(message)) {
                        return <NotebookUpdateAnswer key={key} message={message} />
                    }
                    return null // We currently skip other types of messages
                })()}
                {isLastInGroup && message.status === 'error' && (
                    <MessageTemplate type="ai" boxClassName="border-warning">
                        <div className="flex items-center gap-1.5">
                            <IconWarning className="text-xl text-warning" />
                            <i>
                                PostHog AI is generating this answer one more time because the previous attempt has
                                failed.
                            </i>
                        </div>
                    </MessageTemplate>
                )}
            </div>
        </MessageContainer>
    )
}

function MessageGroupSkeleton({
    groupType,
    className,
}: {
    groupType: 'human' | 'ai'
    className?: string
}): JSX.Element {
    return (
        <MessageContainer className={clsx('items-center', className)} groupType={groupType}>
            <LemonSkeleton className="w-8 h-8 rounded-full hidden border @md/thread:flex" />
            <LemonSkeleton className="h-10 w-3/5 rounded-lg border" />
        </MessageContainer>
    )
}

interface TextAnswerProps {
    message: (AssistantMessage | FailureMessage | AssistantToolCallMessage) & ThreadMessage
    interactable?: boolean
    isFinalGroup?: boolean
    withActions?: boolean
}

const TextAnswer = React.forwardRef<HTMLDivElement, TextAnswerProps>(function TextAnswer(
    { message, interactable, isFinalGroup, withActions = true },
    ref
) {
    const retriable = !!(interactable && isFinalGroup)

    const action = withActions
        ? (() => {
              if (message.status !== 'completed' && !isFailureMessage(message)) {
                  return null
              }

              // Don't show retry button when rate-limited
              if (
                  isFailureMessage(message) &&
                  !message.content?.includes('usage limit') && // Don't show retry button when rate-limited
                  retriable
              ) {
                  return <RetriableFailureActions />
              }

              if (isAssistantMessage(message) && interactable) {
                  // Message has been interrupted with a form
                  if (
                      message.meta?.form?.options &&
                      (isFinalGroup || message.meta.form.options.some((option) => option.href))
                  ) {
                      return <AssistantMessageForm form={message.meta.form} linksOnly={!isFinalGroup} />
                  }

                  // Show answer actions if the assistant's response is complete at this point
                  return <SuccessActions retriable={retriable} />
              }

              return null
          })()
        : null

    return (
        <MessageTemplate
            type="ai"
            boxClassName={message.status === 'error' || message.type === 'ai/failure' ? 'border-danger' : undefined}
            ref={ref}
            action={action}
        >
            {message.content ? (
                <MarkdownMessage content={message.content} id={message.id || 'in-progress'} />
            ) : (
                <MarkdownMessage
                    content={message.content || '*PostHog AI has failed to generate an answer. Please try again.*'}
                    id={message.id || 'error'}
                />
            )}
        </MessageTemplate>
    )
})

interface AssistantMessageFormProps {
    form: AssistantForm
    linksOnly?: boolean
}

function AssistantMessageForm({ form, linksOnly }: AssistantMessageFormProps): JSX.Element {
    const { askMax } = useActions(maxThreadLogic)

    const options = linksOnly ? form.options.filter((option) => option.href) : form.options

    return (
        // ml-1 is because buttons have radius of 0.375rem, while messages of 0.65rem, where diff = 0.25rem
        // Also makes it clear the form is subservient to the message. *Harmony*
        <div className="flex flex-wrap gap-1.5 ml-1 mt-1">
            {options.map((option) => (
                <LemonButton
                    key={option.value}
                    onClick={!option.href ? () => askMax(option.value) : undefined}
                    to={option.href}
                    size="small"
                    targetBlank={!!option.href}
                    type={
                        option.variant && ['primary', 'secondary', 'tertiary'].includes(option.variant)
                            ? (option.variant as LemonButtonPropsBase['type'])
                            : 'secondary'
                    }
                >
                    {option.value}
                </LemonButton>
            ))}
        </div>
    )
}

interface NotebookUpdateAnswerProps {
    message: NotebookUpdateMessage
}

function NotebookUpdateAnswer({ message }: NotebookUpdateAnswerProps): JSX.Element {
    const handleOpenNotebook = (notebookId?: string): void => {
        openNotebook(notebookId || message.notebook_id, NotebookTarget.Scene)
    }

    // Only show the full notebook list if this is the final report message from deep research
    const isReportCompletion = isDeepResearchReportCompletion(message)

    const NOTEBOOK_TYPE_DISPLAY_NAMES: Record<string, string> = {
        planning: 'Planning',
        report: 'Final Report',
    }

    const NOTEBOOK_TYPE_DESCRIPTIONS: Record<string, string> = {
        planning: 'Initial research plan and objectives',
        report: 'Comprehensive analysis and findings',
    }

    if (isReportCompletion && message.conversation_notebooks) {
        return (
            <MessageTemplate type="ai">
                <div className="bg-bg-light border border-border rounded-lg p-4 space-y-3">
                    <div className="flex items-center gap-2">
                        <IconCheck className="text-success size-4" />
                        <h4 className="text-sm font-semibold m-0">Deep Research Complete</h4>
                    </div>

                    <div className="space-y-2">
                        <p className="text-xs text-muted mb-3">
                            Your research has been completed. Each notebook contains detailed analysis:
                        </p>

                        {message.conversation_notebooks.map((notebook) => {
                            const typeKey = (notebook.notebook_type ??
                                'general') as keyof typeof NOTEBOOK_TYPE_DISPLAY_NAMES
                            const displayName = NOTEBOOK_TYPE_DISPLAY_NAMES[typeKey] || notebook.notebook_type
                            const description = NOTEBOOK_TYPE_DESCRIPTIONS[typeKey] || 'Research documentation'

                            return (
                                <div
                                    key={notebook.notebook_id}
                                    className="flex items-center justify-between p-3 bg-bg-3000 rounded border border-border-light"
                                >
                                    <div className="flex items-start gap-3">
                                        <IconNotebook className="size-4 text-primary-alt mt-0.5" />
                                        <div>
                                            <div className="flex items-center gap-2">
                                                <span className="font-medium text-sm">
                                                    {notebook.title || `${displayName} Notebook`}
                                                </span>
                                            </div>
                                            <div className="text-xs text-muted">{description}</div>
                                        </div>
                                    </div>
                                    <LemonButton
                                        onClick={() => handleOpenNotebook(notebook.notebook_id)}
                                        size="xsmall"
                                        type="primary"
                                        icon={<IconOpenInNew />}
                                    >
                                        Open
                                    </LemonButton>
                                </div>
                            )
                        })}
                    </div>
                </div>
            </MessageTemplate>
        )
    }

    // Default single notebook update message
    return (
        <MessageTemplate type="ai">
            <div className="flex items-center justify-between gap-2">
                <div className="flex items-center gap-2">
                    <IconCheck className="text-success size-4" />
                    <span>A notebook has been updated</span>
                </div>
                <LemonButton onClick={() => handleOpenNotebook()} size="xsmall" type="primary" icon={<IconOpenInNew />}>
                    Open notebook
                </LemonButton>
            </div>
        </MessageTemplate>
    )
}
interface PlanningAnswerProps {
    toolCall: EnhancedToolCall
    isLastPlanningMessage?: boolean
}

function PlanningAnswer({ toolCall, isLastPlanningMessage = true }: PlanningAnswerProps): JSX.Element {
    const [isExpanded, setIsExpanded] = useState(isLastPlanningMessage)

    useLayoutEffect(() => {
        setIsExpanded(isLastPlanningMessage)
    }, [isLastPlanningMessage])

    // Extract planning steps from tool call args
    // Assuming args has a 'todos' field with array of {content: string, status: string, activeForm: string}
    const steps: PlanningStep[] = Array.isArray(toolCall.args.todos)
        ? (toolCall.args.todos as Array<{ content: string; status: string; activeForm: string }>).map((todo) => ({
              description: todo.content,
              status: todo.status as PlanningStepStatus,
          }))
        : []

    const completedCount = steps.filter((step) => step.status === 'completed').length
    const totalCount = steps.length
    const hasMultipleSteps = steps.length > 1

    return (
        <div className="flex flex-col text-xs">
            <div
                className={clsx(
                    'flex items-center select-none',
                    !hasMultipleSteps ? 'cursor-default' : 'cursor-pointer'
                )}
                onClick={!hasMultipleSteps ? undefined : () => setIsExpanded(!isExpanded)}
                aria-label={!hasMultipleSteps ? undefined : isExpanded ? 'Collapse plan' : 'Expand plan'}
            >
                <div className="relative flex-shrink-0 flex items-start justify-center size-6 h-full">
                    <div className="p-1 flex items-center justify-center">
                        <IconNotebook />
                    </div>
                </div>
                <div className="flex items-center gap-1.5 flex-1 min-w-0">
                    <span>Planning</span>
                    <span className="text-muted">
                        ({completedCount}/{totalCount})
                    </span>
                    {hasMultipleSteps && (
                        <button className="cursor-pointer inline-flex items-center hover:opacity-70 transition-opacity flex-shrink-0">
                            <span className={`transform transition-transform ${isExpanded ? 'rotate-90' : ''}`}>
                                <IconChevronRight />
                            </span>
                        </button>
                    )}
                </div>
            </div>
            {isExpanded && (
                <div className="mt-1.5 space-y-1.5 border-l-2 border-border-secondary pl-3.5 ml-[calc(0.775rem)]">
                    {steps.map((step, index) => {
                        const isCompleted = step.status === 'completed'
                        const isInProgress = step.status === 'in_progress'

                        return (
                            <div key={index} className="flex items-start gap-2 animate-fade-in">
                                <span className="flex-shrink-0">
                                    <LemonCheckbox checked={isCompleted} disabled size="xsmall" />
                                </span>
                                <span
                                    className={clsx(
                                        'leading-relaxed',
                                        isCompleted && 'text-muted line-through',
                                        isInProgress && 'font-medium'
                                    )}
                                >
                                    {step.description}
                                    {isInProgress && <span className="text-muted ml-1">(in progress)</span>}
                                </span>
                            </div>
                        )
                    })}
                </div>
            )}
        </div>
    )
}

function ShimmeringContent({ children }: { children: React.ReactNode }): JSX.Element {
    const isTextContent = typeof children === 'string'

    if (isTextContent) {
        return (
            <span
                className="bg-clip-text text-transparent"
                style={{
                    backgroundImage:
                        'linear-gradient(in oklch 90deg, var(--text-3000), var(--muted-3000), var(--trace-3000), var(--muted-3000), var(--text-3000))',
                    backgroundSize: '200% 100%',
                    animation: 'shimmer 3s linear infinite',
                }}
            >
                {children}
            </span>
        )
    }

    return (
        <span
            className="inline-flex"
            style={{
                animation: 'shimmer-opacity 3s linear infinite',
            }}
        >
            {children}
        </span>
    )
}

function handleThreeDots(content: string, isInProgress: boolean): string {
    if (content.at(0) === '[' && content.at(-1) === ')') {
        // Skip ... for web search `updates`, where each is a Markdown-formatted link to a search results, _not_ an action
        return content
    }
    if (!content.endsWith('...') && !content.endsWith('…') && !content.endsWith('.') && isInProgress) {
        return content + '...'
    } else if ((content.endsWith('...') || content.endsWith('…')) && !isInProgress) {
        return content.replace(/[…]/g, '').replace(/[.]/g, '')
    }
    return content
}

function AssistantActionComponent({
    id,
    content,
    substeps,
    state,
    icon,
    animate = true,
    showCompletionIcon = true,
}: {
    id: string
    content: string
    substeps: string[]
    state: ExecutionStatus
    icon?: React.ReactNode
    animate?: boolean
    showCompletionIcon?: boolean
}): JSX.Element {
    const isPending = state === 'pending'
    const isCompleted = state === 'completed'
    const isInProgress = state === 'in_progress'
    const isFailed = state === 'failed'
    const showChevron = !!substeps.length
    // Initialize with the same logic as the effect to prevent flickering
    const [isExpanded, setIsExpanded] = useState(showChevron && !(isCompleted || isFailed))

    useLayoutEffect(() => {
        setIsExpanded(showChevron && !(isCompleted || isFailed))
    }, [showChevron, isCompleted, isFailed])

    let markdownContent = <MarkdownMessage id={id} content={content} />

    return (
        <div className="flex flex-col rounded transition-all duration-500 flex-1 min-w-0 gap-1 text-xs">
            <div
                className={clsx(
                    'transition-all duration-500 flex select-none',
                    (isPending || isFailed) && 'text-muted',
                    !isInProgress && !isPending && !isFailed && 'text-default',
                    !showChevron ? 'cursor-default' : 'cursor-pointer'
                )}
                onClick={!showChevron ? undefined : () => setIsExpanded(!isExpanded)}
                aria-label={!showChevron ? undefined : isExpanded ? 'Collapse history' : 'Expand history'}
            >
                {icon && (
                    <div className="flex items-center justify-center size-5">
                        {isInProgress && animate ? (
                            <ShimmeringContent>{icon}</ShimmeringContent>
                        ) : (
                            <span className={clsx('inline-flex', isInProgress && 'text-muted')}>{icon}</span>
                        )}
                    </div>
                )}
                <div className="flex items-center gap-1 flex-1 min-w-0 h-full">
                    <div>
                        {isInProgress && animate ? (
                            <ShimmeringContent>{markdownContent}</ShimmeringContent>
                        ) : (
                            <span className={clsx('inline-flex', isInProgress && 'text-muted')}>{markdownContent}</span>
                        )}
                    </div>
                    {showChevron && (
                        <div className="relative flex-shrink-0 flex items-start justify-center h-full pt-px">
                            <button className="inline-flex items-center hover:opacity-70 transition-opacity flex-shrink-0 cursor-pointer">
                                <span className={clsx('transform transition-transform', isExpanded && 'rotate-90')}>
                                    <IconChevronRight />
                                </span>
                            </button>
                        </div>
                    )}
                    {isCompleted && showCompletionIcon && <IconCheck className="text-success size-3" />}
                    {isFailed && showCompletionIcon && <IconX className="text-danger size-3" />}
                </div>
            </div>
            {isExpanded && substeps && substeps.length > 0 && (
                <div
                    className={clsx(
                        'space-y-1 border-l-2 border-border-secondary',
                        icon && 'pl-3.5 ml-[calc(0.775rem)]'
                    )}
                >
                    {substeps.map((substep, substepIndex) => {
                        const isCurrentSubstep = substepIndex === substeps.length - 1
                        const isCompletedSubstep = substepIndex < substeps.length - 1 || isCompleted

                        return (
                            <div key={substepIndex} className="animate-fade-in">
                                <MarkdownMessage
                                    id={id}
                                    className={clsx(
                                        'leading-relaxed',
                                        isFailed && 'text-danger',
                                        !isFailed && isCompletedSubstep && 'text-muted',
                                        !isFailed && isCurrentSubstep && !isCompleted && 'text-secondary'
                                    )}
                                    content={handleThreeDots(substep ?? '', true)}
                                />
                            </div>
                        )
                    })}
                </div>
            )}
        </div>
    )
}

interface ReasoningAnswerProps {
    content: string
    completed: boolean
    id: string
    showCompletionIcon?: boolean
    animate?: boolean
}

function ReasoningAnswer({
    content,
    completed,
    id,
    showCompletionIcon = true,
    animate = false,
}: ReasoningAnswerProps): JSX.Element {
    return (
        <AssistantActionComponent
            id={id}
            content={completed ? 'Thought' : content}
            substeps={completed ? [content] : []}
            state={completed ? ExecutionStatus.Completed : ExecutionStatus.InProgress}
            icon={<IconBrain />}
            animate={!inStorybookTestRunner() && animate} // Avoiding flaky snapshots in Storybook
            showCompletionIcon={showCompletionIcon}
        />
    )
}

interface ToolCallsAnswerProps {
    toolCalls: EnhancedToolCall[]
    registeredToolMap: Record<string, ToolRegistration>
}

function ToolCallsAnswer({ toolCalls, registeredToolMap }: ToolCallsAnswerProps): JSX.Element {
    // Separate todo_write tool calls from regular tool calls
    const todoWriteToolCalls = toolCalls.filter((tc) => tc.name === 'todo_write')
    const regularToolCalls = toolCalls.filter((tc) => tc.name !== 'todo_write')

    return (
        <>
            {/* Render planning messages for todo_write tool calls */}
            {todoWriteToolCalls.map((toolCall) => {
                if (!toolCall.args.todos || (toolCall.args.todos as any[]).length === 0) {
                    return null
                }
                return (
                    <PlanningAnswer
                        key={toolCall.id}
                        toolCall={toolCall}
                        isLastPlanningMessage={toolCall.isLastPlanningMessage}
                    />
                )
            })}

            {/* Render tool execution for regular tool calls */}
            {regularToolCalls.length > 0 && (
                <div className="flex flex-col gap-1.5">
                    {regularToolCalls.map((toolCall) => {
                        const commentary = toolCall.args.commentary as string
                        const updates = toolCall.updates ?? []
                        const definition = getToolDefinition(toolCall.name)
                        let description = `Executing ${toolCall.name}`
                        if (definition) {
                            if (definition.displayFormatter) {
                                description = definition.displayFormatter(toolCall, { registeredToolMap })
                            }
                            if (commentary) {
                                description = commentary
                            }
                        }
                        return (
                            <AssistantActionComponent
                                key={toolCall.id}
                                id={toolCall.id}
                                content={description}
                                substeps={updates}
                                state={toolCall.status}
                                icon={definition?.icon || <IconWrench />}
                                showCompletionIcon={true}
                            />
                        )
                    })}
                </div>
            )}
        </>
    )
}

const visualizationTypeToQuery = (visualization: VisualizationItem): InsightVizNode | DataVisualizationNode | null => {
    const source = castAssistantQuery(visualization.answer)
    if (isHogQLQuery(source)) {
        return { kind: NodeKind.DataVisualizationNode, source: source } satisfies DataVisualizationNode
    }
    return { kind: NodeKind.InsightVizNode, source, showHeader: false } satisfies InsightVizNode
}

const Visualization = React.memo(function Visualization({
    query,
    collapsed,
    editingChildren,
}: {
    query: InsightVizNode | DataVisualizationNode
    collapsed?: boolean
    editingChildren?: React.ReactNode
}): JSX.Element | null {
    const [isSummaryShown, setIsSummaryShown] = useState(false)
    const [isCollapsed, setIsCollapsed] = useState(collapsed ?? false)

    if (!query) {
        return null
    }

    return (
        <>
            {!isCollapsed && <Query query={query} readOnly embedded />}
            <div className={clsx('flex items-center justify-between', !isCollapsed && 'mt-2')}>
                <div className="flex items-center gap-1.5">
                    <LemonButton
                        sideIcon={isSummaryShown ? <IconCollapse /> : <IconExpand />}
                        onClick={() => setIsSummaryShown(!isSummaryShown)}
                        size="xsmall"
                        className="-m-1 shrink"
                        tooltip={isSummaryShown ? 'Hide definition' : 'Show definition'}
                    >
                        <h5 className="m-0 leading-none">
                            <TopHeading query={query} />
                        </h5>
                    </LemonButton>
                </div>
                <div className="flex items-center gap-1.5">
                    {editingChildren}
                    <LemonButton
                        icon={isCollapsed ? <IconEye /> : <IconHide />}
                        onClick={() => setIsCollapsed(!isCollapsed)}
                        size="xsmall"
                        className="-m-1 shrink"
                        tooltip={isCollapsed ? 'Show visualization' : 'Hide visualization'}
                    />
                </div>
            </div>
            {isSummaryShown && (
                <>
                    <SeriesSummary query={query.source} heading={null} />
                    {!isHogQLQuery(query.source) && (
                        <div className="flex flex-wrap gap-4 mt-1 *:grow">
                            <PropertiesSummary properties={query.source.properties} />
                            <InsightBreakdownSummary query={query.source} />
                        </div>
                    )}
                </>
            )}
        </>
    )
})

function InsightSuggestionButton({ tabId }: { tabId: string }): JSX.Element {
    const { insight } = useValues(insightSceneLogic({ tabId }))
    const insightProps = { dashboardItemId: insight?.short_id }
    const { suggestedQuery, previousQuery } = useValues(insightLogic(insightProps))
    const { onRejectSuggestedInsight, onReapplySuggestedInsight } = useActions(insightLogic(insightProps))

    return (
        <>
            {suggestedQuery && (
                <LemonButton
                    onClick={() => {
                        if (previousQuery) {
                            onRejectSuggestedInsight()
                        } else {
                            onReapplySuggestedInsight()
                        }
                    }}
                    sideIcon={previousQuery ? <IconX /> : <IconRefresh />}
                    size="xsmall"
                    tooltip={previousQuery ? 'Reject changes' : 'Reapply changes'}
                />
            )}
        </>
    )
}

const VisualizationAnswer = React.memo(function VisualizationAnswer({
    message,
    status,
    isEditingInsight,
    activeTabId,
    activeSceneId,
}: {
    message: VisualizationMessage
    status?: MessageStatus
    isEditingInsight: boolean
    activeTabId?: string | null
    activeSceneId?: string | null
}): JSX.Element | null {
    const [isSummaryShown, setIsSummaryShown] = useState(false)
    const [isCollapsed, setIsCollapsed] = useState(isEditingInsight)

    useLayoutEffect(() => {
        setIsCollapsed(isEditingInsight)
    }, [isEditingInsight])

    const query = useMemo(() => visualizationTypeToQuery(message), [message])
    const queryWithShowHeader = useMemo(() => {
        if (query && isInsightVizNode(query)) {
            return { ...query, showHeader: true }
        }
        return query
    }, [query])

    return status !== 'completed'
        ? null
        : query && (
              <>
                  <MessageTemplate
                      type="ai"
                      className="w-full"
                      wrapperClassName="w-full"
                      boxClassName="flex flex-col w-full"
                  >
                      {!isCollapsed && (
                          <div
                              className={clsx(
                                  'flex flex-col overflow-auto',
                                  isFunnelsQuery(message.answer) ? 'h-[580px]' : 'h-96'
                              )}
                          >
                              <Query query={query} readOnly embedded />
                          </div>
                      )}
                      <div className={clsx('flex items-center justify-between', !isCollapsed && 'mt-2')}>
                          <div className="flex items-center gap-1.5">
                              <LemonButton
                                  sideIcon={isSummaryShown ? <IconCollapse /> : <IconExpand />}
                                  onClick={() => setIsSummaryShown(!isSummaryShown)}
                                  size="xsmall"
                                  className="-m-1 shrink"
                                  tooltip={isSummaryShown ? 'Hide definition' : 'Show definition'}
                              >
                                  <h5 className="m-0 leading-none">
                                      <TopHeading query={query} />
                                  </h5>
                              </LemonButton>
                          </div>
                          <div className="flex items-center gap-1.5">
                              {isEditingInsight && activeTabId && activeSceneId === Scene.Insight && (
                                  <InsightSuggestionButton tabId={activeTabId} />
                              )}
                              {!isEditingInsight && (
                                  <LemonButton
                                      to={
                                          message.short_id
                                              ? urls.insightView(message.short_id as InsightShortId)
                                              : urls.insightNew({
                                                    query: queryWithShowHeader as
                                                        | InsightVizNode
                                                        | DataVisualizationNode,
                                                })
                                      }
                                      icon={<IconOpenInNew />}
                                      size="xsmall"
                                      tooltip={message.short_id ? 'Open insight' : 'Open as new insight'}
                                  />
                              )}
                              <LemonButton
                                  icon={isCollapsed ? <IconEye /> : <IconHide />}
                                  onClick={() => setIsCollapsed(!isCollapsed)}
                                  size="xsmall"
                                  className="-m-1 shrink"
                                  tooltip={isCollapsed ? 'Show visualization' : 'Hide visualization'}
                              />
                          </div>
                      </div>
                      {isSummaryShown && (
                          <>
                              <SeriesSummary query={query.source} heading={null} />
                              {!isHogQLQuery(query.source) && (
                                  <div className="flex flex-wrap gap-4 mt-1 *:grow">
                                      <PropertiesSummary properties={query.source.properties} />
                                      <InsightBreakdownSummary query={query.source} />
                                  </div>
                              )}
                          </>
                      )}
                  </MessageTemplate>
              </>
          )
})

interface MultiVisualizationAnswerProps {
    message: MultiVisualizationMessage
    className?: string
}

export function MultiVisualizationAnswer({ message, className }: MultiVisualizationAnswerProps): JSX.Element | null {
    const { visualizations } = message
    const insights = useMemo(() => {
        return visualizations
            .map((visualization, index) => {
                const query = visualizationTypeToQuery(visualization)
                if (query) {
                    return { query, title: visualization.plan || `Insight #${index + 1}` }
                }
                return null
            })
            .filter(Boolean) as Array<{ query: InsightVizNode | DataVisualizationNode; title: string }>
    }, [visualizations])

    const openModal = (): void => {
        LemonDialog.open({
            title: 'Insights',
            content: <MultiVisualizationModal insights={insights} />,
            primaryButton: null,
            width: '90%',
            maxWidth: 1400,
        })
    }

    if (visualizations.length === 0) {
        return null
    }

    // Render insights in a mosaic layout
    const renderMosaic = (): JSX.Element => {
        if (visualizations.length === 1) {
            // Single insight takes full width
            return (
                <div className="w-full relative">
                    <Visualization query={insights[0].query} />
                </div>
            )
        }
        // Two or more insights, show in a grid layout
        // Currently, let's show a maximum of 4 insights inline with the following mapping
        // 2 insights: 50/50 split
        // 3 insights: 33/33/33 split
        // 4 insights: 25/25/25/25 split, sso basically 2x2 grid
        const insightsToShow = insights.slice(0, 4)
        const gridCols =
            insightsToShow.length === 2 ? 'grid-cols-2' : insightsToShow.length === 3 ? 'grid-cols-3' : 'grid-cols-2'

        return (
            <div className={`grid ${gridCols} gap-2`}>
                {insightsToShow.map((insight, index) => (
                    <div key={index} className="relative min-h-[200px]">
                        <Query query={insight.query} readOnly embedded />
                    </div>
                ))}
            </div>
        )
    }

    return (
        <div className={clsx('flex flex-col gap-px w-full break-words', className)}>
            {/* Everything wrapped in a message bubble */}
            <div className="max-w-full border py-3 px-4 rounded-lg bg-surface-primary">
                <div className="space-y-2">
                    <div className="w-full flex justify-between items-center">
                        <h2 className="text-sm font-semibold text-secondary">
                            {pluralize(visualizations.length, 'insight')} analyzed
                        </h2>

                        {visualizations.length > 1 && (
                            <LemonButton
                                icon={<IconExpand />}
                                size="xsmall"
                                type="tertiary"
                                onClick={openModal}
                                tooltip="View all insights in detail"
                            >
                                Expand
                            </LemonButton>
                        )}
                    </div>

                    {renderMosaic()}

                    {message.commentary && <MarkdownMessage content={message.commentary} id="multi-viz-commentary" />}
                </div>
            </div>
        </div>
    )
}

// Modal for detailed view
interface MultiVisualizationModalProps {
    insights: Array<{ query: InsightVizNode | DataVisualizationNode; title: string }>
}

function MultiVisualizationModal({ insights: messages }: MultiVisualizationModalProps): JSX.Element {
    const [selectedIndex, setSelectedIndex] = React.useState(0)

    return (
        <div className="flex">
            {/* Sidebar with visualization list */}
            <div className="w-64 border-r pr-4 overflow-y-auto">
                <h5 className="text-xs font-semibold text-muted mb-3">VISUALIZATIONS</h5>
                <div className="space-y-1">
                    {messages.map((item, index) => (
                        <button
                            key={index}
                            onClick={() => setSelectedIndex(index)}
                            className={clsx(
                                'w-full text-left p-2 rounded transition-colors text-sm',
                                selectedIndex === index
                                    ? 'bg-primary text-primary-inverted font-semibold'
                                    : 'hover:bg-surface-secondary'
                            )}
                        >
                            {item.title}
                        </button>
                    ))}
                </div>
            </div>

            {/* Main content area */}
            <div className="flex-1 pl-4 overflow-auto">
                {messages[selectedIndex] && (
                    <>
                        <h4 className="text-base font-semibold mb-3">
                            <TopHeading query={messages[selectedIndex].query} />
                        </h4>
                        <div className="min-h-80">
                            <Query query={messages[selectedIndex].query} readOnly embedded />
                        </div>
                    </>
                )}
            </div>
        </div>
    )
}

function RetriableFailureActions(): JSX.Element {
    const { retryLastMessage } = useActions(maxThreadLogic)

    return (
        <LemonButton
            icon={<IconRefresh />}
            type="tertiary"
            size="xsmall"
            tooltip="Try again"
            onClick={() => retryLastMessage()}
            className="ml-1"
        >
            Try again
        </LemonButton>
    )
}

function SuccessActions({ retriable }: { retriable: boolean }): JSX.Element {
    const { traceId } = useValues(maxThreadLogic)
    const { retryLastMessage } = useActions(maxThreadLogic)
    const { user } = useValues(userLogic)

    const [rating, setRating] = useState<'good' | 'bad' | null>(null)
    const [feedback, setFeedback] = useState<string>('')
    const [feedbackInputStatus, setFeedbackInputStatus] = useState<'hidden' | 'pending' | 'submitted'>('hidden')

    function submitRating(newRating: 'good' | 'bad'): void {
        if (rating || !traceId) {
            return // Already rated
        }
        setRating(newRating)
        posthog.captureTraceMetric(traceId, 'quality', newRating)
        if (newRating === 'bad') {
            setFeedbackInputStatus('pending')
        }
    }

    function submitFeedback(): void {
        if (!feedback || !traceId) {
            return // Input is empty
        }
        posthog.captureTraceFeedback(traceId, feedback)
        setFeedbackInputStatus('submitted')
    }

    return (
        <>
            <div className="flex items-center ml-1">
                {rating !== 'bad' && (
                    <LemonButton
                        icon={rating === 'good' ? <IconThumbsUpFilled /> : <IconThumbsUp />}
                        type="tertiary"
                        size="xsmall"
                        tooltip="Good answer"
                        onClick={() => submitRating('good')}
                    />
                )}
                {rating !== 'good' && (
                    <LemonButton
                        icon={rating === 'bad' ? <IconThumbsDownFilled /> : <IconThumbsDown />}
                        type="tertiary"
                        size="xsmall"
                        tooltip="Bad answer"
                        onClick={() => submitRating('bad')}
                    />
                )}
                {retriable && (
                    <LemonButton
                        icon={<IconRefresh />}
                        type="tertiary"
                        size="xsmall"
                        tooltip="Try again"
                        onClick={() => retryLastMessage()}
                    />
                )}
                {(user?.is_staff || location.hostname === 'localhost') && traceId && (
                    <LemonButton
                        to={`${
                            location.hostname !== 'localhost'
                                ? 'https://us.posthog.com/project/2'
                                : `${window.location.origin}/project/2`
                        }${urls.llmAnalyticsTrace(traceId)}`}
                        icon={<IconEye />}
                        type="tertiary"
                        size="xsmall"
                        tooltip="View trace in LLM analytics"
                    />
                )}
            </div>
            {feedbackInputStatus !== 'hidden' && (
                <MessageTemplate type="ai">
                    <div className="flex items-center gap-1">
                        <h4 className="m-0 text-sm grow">
                            {feedbackInputStatus === 'pending'
                                ? 'What disappointed you about the answer?'
                                : 'Thank you for your feedback!'}
                        </h4>
                        <LemonButton
                            icon={<IconX />}
                            type="tertiary"
                            size="xsmall"
                            onClick={() => {
                                setFeedbackInputStatus('hidden')
                            }}
                        />
                    </div>
                    {feedbackInputStatus === 'pending' && (
                        <div className="flex w-full gap-1.5 items-center mt-1.5">
                            <LemonInput
                                placeholder="Help us improve PostHog AI…"
                                fullWidth
                                value={feedback}
                                onChange={(newValue) => setFeedback(newValue)}
                                onPressEnter={() => submitFeedback()}
                                autoFocus
                            />
                            <LemonButton
                                type="primary"
                                onClick={() => submitFeedback()}
                                disabledReason={!feedback ? 'Please type a few words!' : undefined}
                            >
                                Submit
                            </LemonButton>
                        </div>
                    )}
                </MessageTemplate>
            )}
        </>
    )
}<|MERGE_RESOLUTION|>--- conflicted
+++ resolved
@@ -244,8 +244,7 @@
                             // 1. The message has content or tool_calls, OR
                             // 2. The message is not the last in group (there are subsequent messages)
                             // Otherwise, keep expanded to show active thinking progress
-<<<<<<< HEAD
-                            const isThinkingComplete = !threadLoading || hasContent || !isLastInGroup
+                            const isThinkingComplete = hasContent || !isLastInGroup || !threadLoading
                             thinkingElements = thinkingBlocks.map((block, index) =>
                                 block.type === 'server_tool_use' ? (
                                     <ToolCallsAnswer
@@ -274,30 +273,10 @@
                                         showCompletionIcon={false}
                                     />
                                 )
-=======
-                            const isThinkingComplete = hasContent || !isLastInGroup || !threadLoading
-                            thinkingElement = (
-                                <ReasoningAnswer
-                                    key={`${key}-thinking`}
-                                    content={thinkingContent}
-                                    id={message.id || key}
-                                    completed={isThinkingComplete}
-                                    showCompletionIcon={false}
-                                    animate={!inStorybookTestRunner() && message.id === 'loader'} // Avoiding flaky snapshots in Storybook
-                                />
->>>>>>> 804d9600
                             )
                         }
 
                         // Render tool calls if present (tool_calls are enhanced with status by threadGrouped selector)
-<<<<<<< HEAD
-                        const toolCallElements = message.tool_calls?.length ? (
-                            <ToolCallsAnswer
-                                key={`${key}-tools`}
-                                toolCalls={message.tool_calls as EnhancedToolCall[]}
-                            />
-                        ) : null
-=======
                         const toolCallElements =
                             message.tool_calls && message.tool_calls.length > 0 ? (
                                 <ToolCallsAnswer
@@ -306,7 +285,6 @@
                                     registeredToolMap={registeredToolMap}
                                 />
                             ) : null
->>>>>>> 804d9600
 
                         // Allow action to be rendered in the middle if it has hrefs (like, links to open a report)
                         const ifActionInTheMiddle =
@@ -348,13 +326,8 @@
                         })()
 
                         return (
-<<<<<<< HEAD
-                            <div key={key} className="flex flex-col gap-1.5">
+                            <div key={key} className="flex flex-col gap-1.5 w-full">
                                 {thinkingElements}
-=======
-                            <div key={key} className="flex flex-col gap-1.5 w-full">
-                                {thinkingElement}
->>>>>>> 804d9600
                                 {textElement}
                                 {toolCallElements}
                                 {actionsElement}
