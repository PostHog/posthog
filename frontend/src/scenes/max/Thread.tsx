import clsx from 'clsx'
import { useActions, useValues } from 'kea'
import posthog from 'posthog-js'
import React, { useLayoutEffect, useMemo, useState } from 'react'
import { twMerge } from 'tailwind-merge'

import {
    IconBrain,
    IconCheck,
    IconChevronRight,
    IconCollapse,
    IconExpand,
    IconEye,
    IconHide,
    IconNotebook,
    IconRefresh,
    IconThumbsDown,
    IconThumbsDownFilled,
    IconThumbsUp,
    IconThumbsUpFilled,
    IconWarning,
    IconWrench,
    IconX,
} from '@posthog/icons'
import {
    LemonButton,
    LemonButtonPropsBase,
    LemonCheckbox,
    LemonDialog,
    LemonInput,
    LemonSkeleton,
    Tooltip,
} from '@posthog/lemon-ui'

import {
    InsightBreakdownSummary,
    PropertiesSummary,
    SeriesSummary,
} from 'lib/components/Cards/InsightCard/InsightDetails'
import { TopHeading } from 'lib/components/Cards/InsightCard/TopHeading'
import { NotFound } from 'lib/components/NotFound'
import { IconOpenInNew } from 'lib/lemon-ui/icons'
import { pluralize } from 'lib/utils'
import { insightLogic } from 'scenes/insights/insightLogic'
import { insightSceneLogic } from 'scenes/insights/insightSceneLogic'
import { NotebookTarget } from 'scenes/notebooks/types'
import { sceneLogic } from 'scenes/sceneLogic'
import { Scene } from 'scenes/sceneTypes'
import { urls } from 'scenes/urls'
import { userLogic } from 'scenes/userLogic'

import { openNotebook } from '~/models/notebooksModel'
import { Query } from '~/queries/Query/Query'
import {
    AssistantForm,
    AssistantMessage,
    AssistantToolCall,
    AssistantToolCallMessage,
    TaskExecutionStatus as ExecutionStatus,
    FailureMessage,
    MultiVisualizationMessage,
    NotebookUpdateMessage,
    PlanningStep,
    PlanningStepStatus,
    VisualizationItem,
    VisualizationMessage,
} from '~/queries/schema/schema-assistant-messages'
import { DataVisualizationNode, InsightVizNode, NodeKind } from '~/queries/schema/schema-general'
import { isFunnelsQuery, isHogQLQuery, isInsightVizNode } from '~/queries/utils'
import { InsightShortId } from '~/types'

import { ContextSummary } from './Context'
import { MarkdownMessage } from './MarkdownMessage'
import { ToolRegistration, getToolDefinition } from './max-constants'
import { maxGlobalLogic } from './maxGlobalLogic'
import { MessageStatus, ThreadMessage, maxLogic } from './maxLogic'
import { maxThreadLogic } from './maxThreadLogic'
import { MessageTemplate } from './messages/MessageTemplate'
import { UIPayloadAnswer } from './messages/UIPayloadAnswer'
import { MAX_SLASH_COMMANDS } from './slash-commands'
import {
    castAssistantQuery,
    isAssistantMessage,
    isAssistantToolCallMessage,
    isDeepResearchReportCompletion,
    isFailureMessage,
    isHumanMessage,
    isMultiVisualizationMessage,
    isNotebookUpdateMessage,
    isVisualizationMessage,
} from './utils'
import { getThinkingMessageFromResponse } from './utils/thinkingMessages'

export function Thread({ className }: { className?: string }): JSX.Element | null {
    const { conversationLoading, conversationId } = useValues(maxLogic)
    const { threadGrouped, streamingActive } = useValues(maxThreadLogic)

    return (
        <div
            className={twMerge(
                '@container/thread flex flex-col items-stretch w-full max-w-180 self-center gap-1.5 grow mx-auto',
                className
            )}
        >
            {conversationLoading ? (
                <>
                    <MessageGroupSkeleton groupType="human" />
                    <MessageGroupSkeleton groupType="ai" className="opacity-80" />
                    <MessageGroupSkeleton groupType="human" className="opacity-65" />
                    <MessageGroupSkeleton groupType="ai" className="opacity-40" />
                    <MessageGroupSkeleton groupType="human" className="opacity-20" />
                    <MessageGroupSkeleton groupType="ai" className="opacity-10" />
                    <MessageGroupSkeleton groupType="human" className="opacity-5" />
                </>
            ) : threadGrouped.length > 0 ? (
                threadGrouped.map((message, index) => {
                    const nextMessage = threadGrouped[index + 1]
                    const isLastInGroup = !nextMessage || (message.type === 'human') !== (nextMessage.type === 'human')

                    return (
                        <Message
                            key={`${conversationId}-${index}`}
                            message={message}
                            isLastInGroup={isLastInGroup}
                            isFinal={index === threadGrouped.length - 1}
                            streamingActive={streamingActive}
                        />
                    )
                })
            ) : (
                conversationId && (
                    <div className="flex flex-1 items-center justify-center">
                        <NotFound object="conversation" className="m-0" />
                    </div>
                )
            )}
        </div>
    )
}

function MessageContainer({
    groupType,
    children,
    className,
}: {
    groupType: 'human' | 'ai'
    children: React.ReactNode
    className?: string
}): JSX.Element {
    return (
        <div
            className={twMerge(
                'relative flex',
                groupType === 'human' ? 'flex-row-reverse ml-4 @md/thread:ml-10 ' : 'mr-4 @md/thread:mr-10',
                className
            )}
        >
            {children}
        </div>
    )
}

// Enhanced tool call with completion status and planning flag
export interface EnhancedToolCall extends AssistantToolCall {
    status: ExecutionStatus
    isLastPlanningMessage?: boolean
    updates?: string[]
}

interface MessageProps {
    message: ThreadMessage
    isLastInGroup: boolean
    isFinal: boolean
    streamingActive: boolean
}

function Message({ message, isLastInGroup, isFinal }: MessageProps): JSX.Element {
    const { editInsightToolRegistered, registeredToolMap } = useValues(maxGlobalLogic)
    const { activeTabId, activeSceneId } = useValues(sceneLogic)
    const { threadLoading } = useValues(maxThreadLogic)

    const groupType = message.type === 'human' ? 'human' : 'ai'
    const key = message.id || 'no-id'

    return (
        <MessageContainer groupType={groupType}>
            <div className={clsx('flex flex-col min-w-0 w-full', groupType === 'human' ? 'items-end' : 'items-start')}>
                {(() => {
                    if (isHumanMessage(message)) {
                        const maybeCommand = MAX_SLASH_COMMANDS.find(
                            (cmd) => cmd.name === message.content.split(' ', 1)[0]
                        )

                        return (
                            <MessageTemplate
                                key={key}
                                type="human"
                                boxClassName={message.status === 'error' ? 'border-danger' : undefined}
                            >
                                {message.ui_context && Object.keys(message.ui_context).length > 0 && (
                                    <ContextSummary
                                        insights={message.ui_context.insights}
                                        dashboards={message.ui_context.dashboards}
                                        events={message.ui_context.events}
                                        actions={message.ui_context.actions}
                                        useCurrentPageContext={false}
                                    />
                                )}
                                {maybeCommand ? (
                                    <div className="flex items-center">
                                        <Tooltip
                                            title={
                                                <>
                                                    This is a PostHog AI command:
                                                    <br />
                                                    <i>{maybeCommand.description}</i>
                                                </>
                                            }
                                        >
                                            <span className="text-base mr-1.5">{maybeCommand.icon}</span>
                                        </Tooltip>
                                        <span className="font-mono">{message.content}</span>
                                    </div>
                                ) : (
                                    <MarkdownMessage
                                        content={message.content || '*No text.*'}
                                        id={message.id || 'no-text'}
                                    />
                                )}
                            </MessageTemplate>
                        )
                    } else if (isAssistantMessage(message)) {
                        // Render thinking/reasoning if present
                        const hasContent = !!(
                            message.content.length > 0 ||
                            (message.tool_calls && message.tool_calls.length > 0)
                        )

                        let thinkingElement = null
                        const thinkingContent = getThinkingMessageFromResponse(message)
                        if (thinkingContent) {
                            // Thinking should be collapsed (show "Thought") if:
                            // 1. The message has content or tool_calls, OR
                            // 2. The message is not the last in group (there are subsequent messages)
                            // Otherwise, keep expanded to show active thinking progress
                            const isThinkingComplete = hasContent || !isLastInGroup || !threadLoading
                            thinkingElement = (
                                <ReasoningAnswer
                                    key={`${key}-thinking`}
                                    content={thinkingContent}
                                    id={message.id || key}
                                    completed={isThinkingComplete}
                                    showCompletionIcon={false}
                                    animate={message.id === 'loader'}
                                />
                            )
                        }

                        // Render tool calls if present (tool_calls are enhanced with status by threadGrouped selector)
                        const toolCallElements =
                            message.tool_calls && message.tool_calls.length > 0 ? (
                                <ToolCallsAnswer
                                    key={`${key}-tools`}
                                    toolCalls={message.tool_calls as EnhancedToolCall[]}
                                    registeredToolMap={registeredToolMap}
                                />
                            ) : null

                        // Render main text content
                        const textElement = message.content ? (
                            <TextAnswer key={`${key}-text`} message={message} withActions={false} />
                        ) : null

                        // Compute actions separately to render after tool calls
                        const retriable = !!(isLastInGroup && isFinal)
                        const actionsElement = (() => {
                            if (threadLoading) {
                                return null
                            }
                            if (message.status !== 'completed') {
                                return null
                            }
                            if (message.content.length === 0) {
                                return null
                            }

                            if (isLastInGroup) {
                                // Message has been interrupted with a form
                                if (message.meta?.form?.options && isFinal) {
                                    return <AssistantMessageForm key={`${key}-form`} form={message.meta.form} />
                                }

                                // Show answer actions if the assistant's response is complete at this point
                                return <SuccessActions key={`${key}-actions`} retriable={retriable} />
                            }

                            return null
                        })()

                        return (
                            <div key={key} className="flex flex-col gap-1.5 w-full">
                                {thinkingElement}
                                {textElement}
                                {toolCallElements}
                                {actionsElement}
                            </div>
                        )
                    } else if (
                        isAssistantToolCallMessage(message) &&
                        message.ui_payload &&
                        Object.keys(message.ui_payload).length > 0
                    ) {
                        const [toolName, toolPayload] = Object.entries(message.ui_payload)[0]
                        return (
                            <UIPayloadAnswer
                                key={key}
                                toolCallId={message.tool_call_id}
                                toolName={toolName}
                                toolPayload={toolPayload}
                            />
                        )
                    } else if (isAssistantToolCallMessage(message) || isFailureMessage(message)) {
                        return (
                            <TextAnswer
                                key={key}
                                message={message}
                                interactable={isLastInGroup}
                                isFinalGroup={isFinal}
                            />
                        )
                    } else if (isVisualizationMessage(message)) {
                        return (
                            <VisualizationAnswer
                                key={key}
                                message={message}
                                status={message.status}
                                isEditingInsight={editInsightToolRegistered}
                                activeTabId={activeTabId}
                                activeSceneId={activeSceneId}
                            />
                        )
                    } else if (isMultiVisualizationMessage(message)) {
                        return <MultiVisualizationAnswer key={key} message={message} />
                    } else if (isNotebookUpdateMessage(message)) {
                        return <NotebookUpdateAnswer key={key} message={message} />
                    }
                    return null // We currently skip other types of messages
                })()}
                {isLastInGroup && message.status === 'error' && (
                    <MessageTemplate type="ai" boxClassName="border-warning">
                        <div className="flex items-center gap-1.5">
                            <IconWarning className="text-xl text-warning" />
                            <i>
                                PostHog AI is generating this answer one more time because the previous attempt has
                                failed.
                            </i>
                        </div>
                    </MessageTemplate>
                )}
            </div>
        </MessageContainer>
    )
}

function MessageGroupSkeleton({
    groupType,
    className,
}: {
    groupType: 'human' | 'ai'
    className?: string
}): JSX.Element {
    return (
        <MessageContainer className={clsx('items-center', className)} groupType={groupType}>
            <LemonSkeleton className="w-8 h-8 rounded-full hidden border @md/thread:flex" />
            <LemonSkeleton className="h-10 w-3/5 rounded-lg border" />
        </MessageContainer>
    )
}

interface TextAnswerProps {
    message: (AssistantMessage | FailureMessage | AssistantToolCallMessage) & ThreadMessage
    interactable?: boolean
    isFinalGroup?: boolean
    withActions?: boolean
}

const TextAnswer = React.forwardRef<HTMLDivElement, TextAnswerProps>(function TextAnswer(
    { message, interactable, isFinalGroup, withActions = true },
    ref
) {
    const retriable = !!(interactable && isFinalGroup)

    const action = withActions
        ? (() => {
              if (message.status !== 'completed' && !isFailureMessage(message)) {
                  return null
              }

              // Don't show retry button when rate-limited
              if (
                  isFailureMessage(message) &&
                  !message.content?.includes('usage limit') && // Don't show retry button when rate-limited
                  retriable
              ) {
                  return <RetriableFailureActions />
              }

              if (isAssistantMessage(message) && interactable) {
                  // Message has been interrupted with a form
                  if (message.meta?.form?.options && isFinalGroup) {
                      return <AssistantMessageForm form={message.meta.form} />
                  }

                  // Show answer actions if the assistant's response is complete at this point
                  return <SuccessActions retriable={retriable} />
              }

              return null
          })()
        : null

    return (
        <MessageTemplate
            type="ai"
            boxClassName={message.status === 'error' || message.type === 'ai/failure' ? 'border-danger' : undefined}
            ref={ref}
            action={action}
        >
            {message.content ? (
                <MarkdownMessage content={message.content} id={message.id || 'in-progress'} />
            ) : (
                <MarkdownMessage
                    content={message.content || '*PostHog AI has failed to generate an answer. Please try again.*'}
                    id={message.id || 'error'}
                />
            )}
        </MessageTemplate>
    )
})

interface AssistantMessageFormProps {
    form: AssistantForm
}

function AssistantMessageForm({ form }: AssistantMessageFormProps): JSX.Element {
    const { askMax } = useActions(maxThreadLogic)
    return (
        <div className="flex flex-wrap gap-1.5 mt-1">
            {form.options.map((option) => (
                <LemonButton
                    key={option.value}
                    onClick={() => askMax(option.value)}
                    size="small"
                    type={
                        option.variant && ['primary', 'secondary', 'tertiary'].includes(option.variant)
                            ? (option.variant as LemonButtonPropsBase['type'])
                            : 'secondary'
                    }
                >
                    {option.value}
                </LemonButton>
            ))}
        </div>
    )
}

interface NotebookUpdateAnswerProps {
    message: NotebookUpdateMessage
}

function NotebookUpdateAnswer({ message }: NotebookUpdateAnswerProps): JSX.Element {
    const handleOpenNotebook = (notebookId?: string): void => {
        openNotebook(notebookId || message.notebook_id, NotebookTarget.Scene)
    }

    // Only show the full notebook list if this is the final report message from deep research
    const isReportCompletion = isDeepResearchReportCompletion(message)

    const NOTEBOOK_TYPE_DISPLAY_NAMES: Record<string, string> = {
        planning: 'Planning',
        report: 'Final Report',
    }

    const NOTEBOOK_TYPE_DESCRIPTIONS: Record<string, string> = {
        planning: 'Initial research plan and objectives',
        report: 'Comprehensive analysis and findings',
    }

    if (isReportCompletion && message.conversation_notebooks) {
        return (
            <MessageTemplate type="ai">
                <div className="bg-bg-light border border-border rounded-lg p-4 space-y-3">
                    <div className="flex items-center gap-2">
                        <IconCheck className="text-success size-4" />
                        <h4 className="text-sm font-semibold m-0">Deep Research Complete</h4>
                    </div>

                    <div className="space-y-2">
                        <p className="text-xs text-muted mb-3">
                            Your research has been completed. Each notebook contains detailed analysis:
                        </p>

                        {message.conversation_notebooks.map((notebook) => {
                            const typeKey = (notebook.notebook_type ??
                                'general') as keyof typeof NOTEBOOK_TYPE_DISPLAY_NAMES
                            const displayName = NOTEBOOK_TYPE_DISPLAY_NAMES[typeKey] || notebook.notebook_type
                            const description = NOTEBOOK_TYPE_DESCRIPTIONS[typeKey] || 'Research documentation'

                            return (
                                <div
                                    key={notebook.notebook_id}
                                    className="flex items-center justify-between p-3 bg-bg-3000 rounded border border-border-light"
                                >
                                    <div className="flex items-start gap-3">
                                        <IconNotebook className="size-4 text-primary-alt mt-0.5" />
                                        <div>
                                            <div className="flex items-center gap-2">
                                                <span className="font-medium text-sm">
                                                    {notebook.title || `${displayName} Notebook`}
                                                </span>
                                            </div>
                                            <div className="text-xs text-muted">{description}</div>
                                        </div>
                                    </div>
                                    <LemonButton
                                        onClick={() => handleOpenNotebook(notebook.notebook_id)}
                                        size="xsmall"
                                        type="primary"
                                        icon={<IconOpenInNew />}
                                    >
                                        Open
                                    </LemonButton>
                                </div>
                            )
                        })}
                    </div>
                </div>
            </MessageTemplate>
        )
    }

    // Default single notebook update message
    return (
        <MessageTemplate type="ai">
            <div className="flex items-center justify-between gap-2">
                <div className="flex items-center gap-2">
                    <IconCheck className="text-success size-4" />
                    <span>A notebook has been updated</span>
                </div>
                <LemonButton onClick={() => handleOpenNotebook()} size="xsmall" type="primary" icon={<IconOpenInNew />}>
                    Open notebook
                </LemonButton>
            </div>
        </MessageTemplate>
    )
}

interface PlanningAnswerProps {
    toolCall: EnhancedToolCall
    isLastPlanningMessage?: boolean
}

function PlanningAnswer({ toolCall, isLastPlanningMessage = true }: PlanningAnswerProps): JSX.Element {
    const [isExpanded, setIsExpanded] = useState(isLastPlanningMessage)

    useLayoutEffect(() => {
        setIsExpanded(isLastPlanningMessage)
    }, [isLastPlanningMessage])

    // Extract planning steps from tool call args
    // Assuming args has a 'todos' field with array of {content: string, status: string, activeForm: string}
    const steps: PlanningStep[] = Array.isArray(toolCall.args.todos)
        ? (toolCall.args.todos as Array<{ content: string; status: string; activeForm: string }>).map((todo) => ({
              description: todo.content,
              status: todo.status as PlanningStepStatus,
          }))
        : []

    const completedCount = steps.filter((step) => step.status === 'completed').length
    const totalCount = steps.length
    const hasMultipleSteps = steps.length > 1

    return (
        <div className="flex flex-col">
            <div
                className={clsx('flex items-center', !hasMultipleSteps ? 'cursor-default' : 'cursor-pointer')}
                onClick={!hasMultipleSteps ? undefined : () => setIsExpanded(!isExpanded)}
                aria-label={!hasMultipleSteps ? undefined : isExpanded ? 'Collapse plan' : 'Expand plan'}
            >
                <div className="relative flex-shrink-0 flex items-start justify-center size-6 h-full">
                    <div className="p-1 flex items-center justify-center">
                        <IconNotebook />
                    </div>
                </div>
                <div className="flex items-center gap-1.5 flex-1 min-w-0">
                    <span>Planning</span>
                    <span className="text-muted">
                        ({completedCount}/{totalCount})
                    </span>
                    {hasMultipleSteps && (
                        <button className="cursor-pointer inline-flex items-center hover:opacity-70 transition-opacity flex-shrink-0">
                            <span className={`transform transition-transform ${isExpanded ? 'rotate-90' : ''}`}>
                                <IconChevronRight />
                            </span>
                        </button>
                    )}
                </div>
            </div>
            {isExpanded && (
                <div className="mt-1.5 space-y-1.5 border-l-2 border-border-secondary pl-3.5 ml-[calc(0.775rem)]">
                    {steps.map((step, index) => {
                        const isCompleted = step.status === 'completed'
                        const isInProgress = step.status === 'in_progress'

                        return (
                            <div key={index} className="flex items-start gap-2 animate-fade-in">
                                <span className="flex-shrink-0">
                                    <LemonCheckbox checked={isCompleted} disabled size="xsmall" />
                                </span>
                                <span
                                    className={clsx(
                                        'leading-relaxed',
                                        isCompleted && 'text-muted line-through',
                                        isInProgress && 'font-medium'
                                    )}
                                >
                                    {step.description}
                                    {isInProgress && <span className="text-muted ml-1">(in progress)</span>}
                                </span>
                            </div>
                        )
                    })}
                </div>
            )}
        </div>
    )
}

function ShimmeringContent({ children }: { children: React.ReactNode }): JSX.Element {
    const isTextContent = typeof children === 'string'

    if (isTextContent) {
        return (
            <span
                className="bg-clip-text text-transparent"
                style={{
                    backgroundImage:
                        'linear-gradient(in oklch 90deg, var(--text-3000), var(--muted-3000), var(--trace-3000), var(--muted-3000), var(--text-3000))',
                    backgroundSize: '200% 100%',
                    animation: 'shimmer 3s linear infinite',
                }}
            >
                {children}
            </span>
        )
    }

    return (
        <span
            className="inline-flex"
            style={{
                animation: 'shimmer-opacity 3s linear infinite',
            }}
        >
            {children}
        </span>
    )
}

function handleThreeDots(content: string, isInProgress: boolean): string {
    if (!content.endsWith('...') && !content.endsWith('…') && !content.endsWith('.') && isInProgress) {
        return content + '...'
    } else if ((content.endsWith('...') || content.endsWith('…')) && !isInProgress) {
        return content.replace(/[…]/g, '').replace(/[.]/g, '')
    }
    return content
}

function AssistantActionComponent({
    id,
    content,
    substeps,
    state,
    icon,
    animate = true,
    showCompletionIcon = true,
}: {
    id: string
    content: string
    substeps: string[]
    state: ExecutionStatus
    icon?: React.ReactNode
    animate?: boolean
    showCompletionIcon?: boolean
}): JSX.Element {
    const isPending = state === 'pending'
    const isCompleted = state === 'completed'
    const isInProgress = state === 'in_progress'
    const isFailed = state === 'failed'
    const showChevron = substeps.length > 0 ? (showCompletionIcon ? isPending || isInProgress : true) : false
    // Initialize with the same logic as the effect to prevent flickering
    const [isExpanded, setIsExpanded] = useState(showChevron && !(isCompleted || isFailed))

    useLayoutEffect(() => {
        setIsExpanded(showChevron && !(isCompleted || isFailed))
    }, [showChevron, isCompleted, isFailed])

    let markdownContent = <MarkdownMessage id={id} content={content} />

    return (
        <div className="flex flex-col rounded transition-all duration-500 flex-1 min-w-0 gap-1 text-xs">
            <div
                className={clsx(
                    'transition-all duration-500 flex',
                    (isPending || isFailed) && 'text-muted',
                    !isInProgress && !isPending && !isFailed && 'text-default',
                    !showChevron ? 'cursor-default' : 'cursor-pointer'
                )}
                onClick={!showChevron ? undefined : () => setIsExpanded(!isExpanded)}
                aria-label={!showChevron ? undefined : isExpanded ? 'Collapse history' : 'Expand history'}
            >
                {icon && (
<<<<<<< HEAD
                    <div className="flex items-center justify-center size-6">
                        {animate ? (
=======
                    <div className="flex items-center justify-center size-5">
                        {isInProgress && animate ? (
>>>>>>> 10d1385b
                            <ShimmeringContent>{icon}</ShimmeringContent>
                        ) : (
                            <span className={clsx('inline-flex', isInProgress && 'text-muted')}>{icon}</span>
                        )}
                    </div>
                )}
                <div className="flex items-center gap-1 flex-1 min-w-0 h-full">
                    <div>
                        {animate ? (
                            <ShimmeringContent>{markdownContent}</ShimmeringContent>
                        ) : (
                            <span className={clsx('inline-flex', isInProgress && 'text-muted')}>{markdownContent}</span>
                        )}
                    </div>
                    {isCompleted && showCompletionIcon && <IconCheck className="text-success size-3" />}
                    {isFailed && showCompletionIcon && <IconX className="text-danger size-3" />}
                    {showChevron && (
                        <div className="relative flex-shrink-0 flex items-start justify-center h-full pt-px">
                            <button className="inline-flex items-center hover:opacity-70 transition-opacity flex-shrink-0 cursor-pointer">
                                <span className={clsx('transform transition-transform', isExpanded && 'rotate-90')}>
                                    <IconChevronRight />
                                </span>
                            </button>
                        </div>
                    )}
                </div>
            </div>
            {isExpanded && substeps && substeps.length > 0 && (
                <div
                    className={clsx(
                        'space-y-1 border-l-2 border-border-secondary',
                        icon && 'pl-3.5 ml-[calc(0.775rem)]'
                    )}
                >
                    {substeps.map((substep, substepIndex) => {
                        const isCurrentSubstep = substepIndex === substeps.length - 1
                        const isCompletedSubstep = substepIndex < substeps.length - 1 || isCompleted

                        return (
                            <div
                                key={substepIndex}
                                className="animate-fade-in"
                                style={{
                                    animationDelay: `${substepIndex * 50}ms`,
                                }}
                            >
                                <MarkdownMessage
                                    id={id}
                                    className={clsx(
                                        'leading-relaxed',
                                        isFailed && 'text-danger',
                                        !isFailed && isCompletedSubstep && 'text-muted',
                                        !isFailed && isCurrentSubstep && !isCompleted && 'text-secondary'
                                    )}
                                    content={handleThreeDots(substep ?? '', true)}
                                />
                            </div>
                        )
                    })}
                </div>
            )}
        </div>
    )
}

interface ReasoningAnswerProps {
    content: string
    completed: boolean
    id: string
    showCompletionIcon?: boolean
    animate?: boolean
}

function ReasoningAnswer({
    content,
    completed,
    id,
    showCompletionIcon = true,
    animate = false,
}: ReasoningAnswerProps): JSX.Element {
    return (
        <AssistantActionComponent
            id={id}
            content={completed ? 'Thought' : content}
            substeps={completed ? [content] : []}
            state={completed ? ExecutionStatus.Completed : ExecutionStatus.InProgress}
<<<<<<< HEAD
            icon={<IconBrain className="pt-[0.03rem]" />} // The brain icon is slightly too high, so we need to offset it
            animate={animate}
=======
            icon={<IconBrain />}
            animate={true}
>>>>>>> 10d1385b
            showCompletionIcon={showCompletionIcon}
        />
    )
}

interface ToolCallsAnswerProps {
    toolCalls: EnhancedToolCall[]
    registeredToolMap: Record<string, ToolRegistration>
}

function ToolCallsAnswer({ toolCalls, registeredToolMap }: ToolCallsAnswerProps): JSX.Element {
    // Separate todo_write tool calls from regular tool calls
    const todoWriteToolCalls = toolCalls.filter((tc) => tc.name === 'todo_write')
    const regularToolCalls = toolCalls.filter((tc) => tc.name !== 'todo_write')

    return (
        <>
            {/* Render planning messages for todo_write tool calls */}
            {todoWriteToolCalls.map((toolCall) => {
                if (!toolCall.args.todos || (toolCall.args.todos as any[]).length === 0) {
                    return null
                }
                return (
                    <PlanningAnswer
                        key={toolCall.id}
                        toolCall={toolCall}
                        isLastPlanningMessage={toolCall.isLastPlanningMessage}
                    />
                )
            })}

            {/* Render tool execution for regular tool calls */}
            {regularToolCalls.length > 0 && (
                <div className="flex flex-col gap-1.5">
                    {regularToolCalls.map((toolCall) => {
                        const commentary = toolCall.args.commentary as string
                        const updates = toolCall.updates ?? []
                        const definition = getToolDefinition(toolCall.name)
                        let description = `Executing ${toolCall.name}`
                        if (definition) {
                            if (definition.displayFormatter) {
                                description = definition.displayFormatter(toolCall, { registeredToolMap })
                            }
                            if (commentary) {
                                description = commentary
                            }
                        }
                        return (
                            <AssistantActionComponent
                                key={toolCall.id}
                                id={toolCall.id}
                                content={description}
                                substeps={updates}
                                state={toolCall.status}
                                icon={definition?.icon || <IconWrench />}
                                showCompletionIcon={true}
                            />
                        )
                    })}
                </div>
            )}
        </>
    )
}

const visualizationTypeToQuery = (visualization: VisualizationItem): InsightVizNode | DataVisualizationNode | null => {
    const source = castAssistantQuery(visualization.answer)
    if (isHogQLQuery(source)) {
        return { kind: NodeKind.DataVisualizationNode, source: source } satisfies DataVisualizationNode
    }
    return { kind: NodeKind.InsightVizNode, source, showHeader: false } satisfies InsightVizNode
}

const Visualization = React.memo(function Visualization({
    query,
    collapsed,
    editingChildren,
}: {
    query: InsightVizNode | DataVisualizationNode
    collapsed?: boolean
    editingChildren?: React.ReactNode
}): JSX.Element | null {
    const [isSummaryShown, setIsSummaryShown] = useState(false)
    const [isCollapsed, setIsCollapsed] = useState(collapsed ?? false)

    if (!query) {
        return null
    }

    return (
        <>
            {!isCollapsed && <Query query={query} readOnly embedded />}
            <div className={clsx('flex items-center justify-between', !isCollapsed && 'mt-2')}>
                <div className="flex items-center gap-1.5">
                    <LemonButton
                        sideIcon={isSummaryShown ? <IconCollapse /> : <IconExpand />}
                        onClick={() => setIsSummaryShown(!isSummaryShown)}
                        size="xsmall"
                        className="-m-1 shrink"
                        tooltip={isSummaryShown ? 'Hide definition' : 'Show definition'}
                    >
                        <h5 className="m-0 leading-none">
                            <TopHeading query={query} />
                        </h5>
                    </LemonButton>
                </div>
                <div className="flex items-center gap-1.5">
                    {editingChildren}
                    <LemonButton
                        icon={isCollapsed ? <IconEye /> : <IconHide />}
                        onClick={() => setIsCollapsed(!isCollapsed)}
                        size="xsmall"
                        className="-m-1 shrink"
                        tooltip={isCollapsed ? 'Show visualization' : 'Hide visualization'}
                    />
                </div>
            </div>
            {isSummaryShown && (
                <>
                    <SeriesSummary query={query.source} heading={null} />
                    {!isHogQLQuery(query.source) && (
                        <div className="flex flex-wrap gap-4 mt-1 *:grow">
                            <PropertiesSummary properties={query.source.properties} />
                            <InsightBreakdownSummary query={query.source} />
                        </div>
                    )}
                </>
            )}
        </>
    )
})

function InsightSuggestionButton({ tabId }: { tabId: string }): JSX.Element {
    const { insight } = useValues(insightSceneLogic({ tabId }))
    const insightProps = { dashboardItemId: insight?.short_id }
    const { suggestedQuery, previousQuery } = useValues(insightLogic(insightProps))
    const { onRejectSuggestedInsight, onReapplySuggestedInsight } = useActions(insightLogic(insightProps))

    return (
        <>
            {suggestedQuery && (
                <LemonButton
                    onClick={() => {
                        if (previousQuery) {
                            onRejectSuggestedInsight()
                        } else {
                            onReapplySuggestedInsight()
                        }
                    }}
                    sideIcon={previousQuery ? <IconX /> : <IconRefresh />}
                    size="xsmall"
                    tooltip={previousQuery ? 'Reject changes' : 'Reapply changes'}
                />
            )}
        </>
    )
}

const VisualizationAnswer = React.memo(function VisualizationAnswer({
    message,
    status,
    isEditingInsight,
    activeTabId,
    activeSceneId,
}: {
    message: VisualizationMessage
    status?: MessageStatus
    isEditingInsight: boolean
    activeTabId?: string | null
    activeSceneId?: string | null
}): JSX.Element | null {
    const [isSummaryShown, setIsSummaryShown] = useState(false)
    const [isCollapsed, setIsCollapsed] = useState(isEditingInsight)

    useLayoutEffect(() => {
        setIsCollapsed(isEditingInsight)
    }, [isEditingInsight])

    const query = useMemo(() => visualizationTypeToQuery(message), [message])
    const queryWithShowHeader = useMemo(() => {
        if (query && isInsightVizNode(query)) {
            return { ...query, showHeader: true }
        }
        return query
    }, [query])

    return status !== 'completed'
        ? null
        : query && (
              <>
                  <MessageTemplate
                      type="ai"
                      className="w-full"
                      wrapperClassName="w-full"
                      boxClassName="flex flex-col w-full"
                  >
                      {!isCollapsed && (
                          <div
                              className={clsx(
                                  'flex flex-col overflow-auto',
                                  isFunnelsQuery(message.answer) ? 'h-[580px]' : 'h-96'
                              )}
                          >
                              <Query query={query} readOnly embedded />
                          </div>
                      )}
                      <div className={clsx('flex items-center justify-between', !isCollapsed && 'mt-2')}>
                          <div className="flex items-center gap-1.5">
                              <LemonButton
                                  sideIcon={isSummaryShown ? <IconCollapse /> : <IconExpand />}
                                  onClick={() => setIsSummaryShown(!isSummaryShown)}
                                  size="xsmall"
                                  className="-m-1 shrink"
                                  tooltip={isSummaryShown ? 'Hide definition' : 'Show definition'}
                              >
                                  <h5 className="m-0 leading-none">
                                      <TopHeading query={query} />
                                  </h5>
                              </LemonButton>
                          </div>
                          <div className="flex items-center gap-1.5">
                              {isEditingInsight && activeTabId && activeSceneId === Scene.Insight && (
                                  <InsightSuggestionButton tabId={activeTabId} />
                              )}
                              {!isEditingInsight && (
                                  <LemonButton
                                      to={
                                          message.short_id
                                              ? urls.insightView(message.short_id as InsightShortId)
                                              : urls.insightNew({
                                                    query: queryWithShowHeader as
                                                        | InsightVizNode
                                                        | DataVisualizationNode,
                                                })
                                      }
                                      icon={<IconOpenInNew />}
                                      size="xsmall"
                                      tooltip={message.short_id ? 'Open insight' : 'Open as new insight'}
                                  />
                              )}
                              <LemonButton
                                  icon={isCollapsed ? <IconEye /> : <IconHide />}
                                  onClick={() => setIsCollapsed(!isCollapsed)}
                                  size="xsmall"
                                  className="-m-1 shrink"
                                  tooltip={isCollapsed ? 'Show visualization' : 'Hide visualization'}
                              />
                          </div>
                      </div>
                      {isSummaryShown && (
                          <>
                              <SeriesSummary query={query.source} heading={null} />
                              {!isHogQLQuery(query.source) && (
                                  <div className="flex flex-wrap gap-4 mt-1 *:grow">
                                      <PropertiesSummary properties={query.source.properties} />
                                      <InsightBreakdownSummary query={query.source} />
                                  </div>
                              )}
                          </>
                      )}
                  </MessageTemplate>
              </>
          )
})

interface MultiVisualizationAnswerProps {
    message: MultiVisualizationMessage
    className?: string
}

export function MultiVisualizationAnswer({ message, className }: MultiVisualizationAnswerProps): JSX.Element | null {
    const { visualizations } = message
    const insights = useMemo(() => {
        return visualizations
            .map((visualization, index) => {
                const query = visualizationTypeToQuery(visualization)
                if (query) {
                    return { query, title: visualization.plan || `Insight #${index + 1}` }
                }
                return null
            })
            .filter(Boolean) as Array<{ query: InsightVizNode | DataVisualizationNode; title: string }>
    }, [visualizations])

    const openModal = (): void => {
        LemonDialog.open({
            title: 'Insights',
            content: <MultiVisualizationModal insights={insights} />,
            primaryButton: null,
            width: '90%',
            maxWidth: 1400,
        })
    }

    if (visualizations.length === 0) {
        return null
    }

    // Render insights in a mosaic layout
    const renderMosaic = (): JSX.Element => {
        if (visualizations.length === 1) {
            // Single insight takes full width
            return (
                <div className="w-full relative">
                    <Visualization query={insights[0].query} />
                </div>
            )
        }
        // Two or more insights, show in a grid layout
        // Currently, let's show a maximum of 4 insights inline with the following mapping
        // 2 insights: 50/50 split
        // 3 insights: 33/33/33 split
        // 4 insights: 25/25/25/25 split, sso basically 2x2 grid
        const insightsToShow = insights.slice(0, 4)
        const gridCols =
            insightsToShow.length === 2 ? 'grid-cols-2' : insightsToShow.length === 3 ? 'grid-cols-3' : 'grid-cols-2'

        return (
            <div className={`grid ${gridCols} gap-2`}>
                {insightsToShow.map((insight, index) => (
                    <div key={index} className="relative min-h-[200px]">
                        <Query query={insight.query} readOnly embedded />
                    </div>
                ))}
            </div>
        )
    }

    return (
        <div className={clsx('flex flex-col gap-px w-full break-words', className)}>
            {/* Everything wrapped in a message bubble */}
            <div className="max-w-full border py-3 px-4 rounded-lg bg-surface-primary">
                <div className="space-y-2">
                    <div className="w-full flex justify-between items-center">
                        <h2 className="text-sm font-semibold text-secondary">
                            {pluralize(visualizations.length, 'insight')} analyzed
                        </h2>

                        {visualizations.length > 1 && (
                            <LemonButton
                                icon={<IconExpand />}
                                size="xsmall"
                                type="tertiary"
                                onClick={openModal}
                                tooltip="View all insights in detail"
                            >
                                Expand
                            </LemonButton>
                        )}
                    </div>

                    {renderMosaic()}

                    {message.commentary && <MarkdownMessage content={message.commentary} id="multi-viz-commentary" />}
                </div>
            </div>
        </div>
    )
}

// Modal for detailed view
interface MultiVisualizationModalProps {
    insights: Array<{ query: InsightVizNode | DataVisualizationNode; title: string }>
}

function MultiVisualizationModal({ insights: messages }: MultiVisualizationModalProps): JSX.Element {
    const [selectedIndex, setSelectedIndex] = React.useState(0)

    return (
        <div className="flex">
            {/* Sidebar with visualization list */}
            <div className="w-64 border-r pr-4 overflow-y-auto">
                <h5 className="text-xs font-semibold text-muted mb-3">VISUALIZATIONS</h5>
                <div className="space-y-1">
                    {messages.map((item, index) => (
                        <button
                            key={index}
                            onClick={() => setSelectedIndex(index)}
                            className={clsx(
                                'w-full text-left p-2 rounded transition-colors text-sm',
                                selectedIndex === index
                                    ? 'bg-primary text-primary-inverted font-semibold'
                                    : 'hover:bg-surface-secondary'
                            )}
                        >
                            {item.title}
                        </button>
                    ))}
                </div>
            </div>

            {/* Main content area */}
            <div className="flex-1 pl-4 overflow-auto">
                {messages[selectedIndex] && (
                    <>
                        <h4 className="text-base font-semibold mb-3">
                            <TopHeading query={messages[selectedIndex].query} />
                        </h4>
                        <div className="min-h-80">
                            <Query query={messages[selectedIndex].query} readOnly embedded />
                        </div>
                    </>
                )}
            </div>
        </div>
    )
}

function RetriableFailureActions(): JSX.Element {
    const { retryLastMessage } = useActions(maxThreadLogic)

    return (
        <LemonButton
            icon={<IconRefresh />}
            type="tertiary"
            size="xsmall"
            tooltip="Try again"
            onClick={() => retryLastMessage()}
            className="ml-1"
        >
            Try again
        </LemonButton>
    )
}

function SuccessActions({ retriable }: { retriable: boolean }): JSX.Element {
    const { traceId } = useValues(maxThreadLogic)
    const { retryLastMessage } = useActions(maxThreadLogic)
    const { user } = useValues(userLogic)

    const [rating, setRating] = useState<'good' | 'bad' | null>(null)
    const [feedback, setFeedback] = useState<string>('')
    const [feedbackInputStatus, setFeedbackInputStatus] = useState<'hidden' | 'pending' | 'submitted'>('hidden')

    function submitRating(newRating: 'good' | 'bad'): void {
        if (rating || !traceId) {
            return // Already rated
        }
        setRating(newRating)
        posthog.captureTraceMetric(traceId, 'quality', newRating)
        if (newRating === 'bad') {
            setFeedbackInputStatus('pending')
        }
    }

    function submitFeedback(): void {
        if (!feedback || !traceId) {
            return // Input is empty
        }
        posthog.captureTraceFeedback(traceId, feedback)
        setFeedbackInputStatus('submitted')
    }

    return (
        <>
            <div className="flex items-center ml-1">
                {rating !== 'bad' && (
                    <LemonButton
                        icon={rating === 'good' ? <IconThumbsUpFilled /> : <IconThumbsUp />}
                        type="tertiary"
                        size="xsmall"
                        tooltip="Good answer"
                        onClick={() => submitRating('good')}
                    />
                )}
                {rating !== 'good' && (
                    <LemonButton
                        icon={rating === 'bad' ? <IconThumbsDownFilled /> : <IconThumbsDown />}
                        type="tertiary"
                        size="xsmall"
                        tooltip="Bad answer"
                        onClick={() => submitRating('bad')}
                    />
                )}
                {retriable && (
                    <LemonButton
                        icon={<IconRefresh />}
                        type="tertiary"
                        size="xsmall"
                        tooltip="Try again"
                        onClick={() => retryLastMessage()}
                    />
                )}
                {(user?.is_staff || location.hostname === 'localhost') && traceId && (
                    <LemonButton
                        to={`${
                            location.hostname !== 'localhost'
                                ? 'https://us.posthog.com/project/2'
                                : `${window.location.origin}/project/2`
                        }${urls.llmAnalyticsTrace(traceId)}`}
                        icon={<IconEye />}
                        type="tertiary"
                        size="xsmall"
                        tooltip="View trace in LLM analytics"
                    />
                )}
            </div>
            {feedbackInputStatus !== 'hidden' && (
                <MessageTemplate type="ai">
                    <div className="flex items-center gap-1">
                        <h4 className="m-0 text-sm grow">
                            {feedbackInputStatus === 'pending'
                                ? 'What disappointed you about the answer?'
                                : 'Thank you for your feedback!'}
                        </h4>
                        <LemonButton
                            icon={<IconX />}
                            type="tertiary"
                            size="xsmall"
                            onClick={() => {
                                setFeedbackInputStatus('hidden')
                            }}
                        />
                    </div>
                    {feedbackInputStatus === 'pending' && (
                        <div className="flex w-full gap-1.5 items-center mt-1.5">
                            <LemonInput
                                placeholder="Help us improve PostHog AI…"
                                fullWidth
                                value={feedback}
                                onChange={(newValue) => setFeedback(newValue)}
                                onPressEnter={() => submitFeedback()}
                                autoFocus
                            />
                            <LemonButton
                                type="primary"
                                onClick={() => submitFeedback()}
                                disabledReason={!feedback ? 'Please type a few words!' : undefined}
                            >
                                Submit
                            </LemonButton>
                        </div>
                    )}
                </MessageTemplate>
            )}
        </>
    )
}<|MERGE_RESOLUTION|>--- conflicted
+++ resolved
@@ -720,13 +720,8 @@
                 aria-label={!showChevron ? undefined : isExpanded ? 'Collapse history' : 'Expand history'}
             >
                 {icon && (
-<<<<<<< HEAD
-                    <div className="flex items-center justify-center size-6">
+                    <div className="flex items-center justify-center size-5">
                         {animate ? (
-=======
-                    <div className="flex items-center justify-center size-5">
-                        {isInProgress && animate ? (
->>>>>>> 10d1385b
                             <ShimmeringContent>{icon}</ShimmeringContent>
                         ) : (
                             <span className={clsx('inline-flex', isInProgress && 'text-muted')}>{icon}</span>
@@ -813,13 +808,8 @@
             content={completed ? 'Thought' : content}
             substeps={completed ? [content] : []}
             state={completed ? ExecutionStatus.Completed : ExecutionStatus.InProgress}
-<<<<<<< HEAD
-            icon={<IconBrain className="pt-[0.03rem]" />} // The brain icon is slightly too high, so we need to offset it
+            icon={<IconBrain />}
             animate={animate}
-=======
-            icon={<IconBrain />}
-            animate={true}
->>>>>>> 10d1385b
             showCompletionIcon={showCompletionIcon}
         />
     )
