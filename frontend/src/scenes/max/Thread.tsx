import clsx from 'clsx'
import { useActions, useValues } from 'kea'
import posthog from 'posthog-js'
import React, { useLayoutEffect, useMemo, useState } from 'react'
import { twMerge } from 'tailwind-merge'

import {
    IconBrain,
    IconBug,
    IconCheck,
    IconChevronRight,
    IconCollapse,
    IconCopy,
    IconExpand,
    IconEye,
    IconHide,
    IconNotebook,
    IconRefresh,
    IconThumbsDown,
    IconThumbsDownFilled,
    IconThumbsUp,
    IconThumbsUpFilled,
    IconWarning,
    IconWrench,
    IconX,
} from '@posthog/icons'
import {
    LemonButton,
    LemonButtonPropsBase,
    LemonCheckbox,
    LemonDialog,
    LemonInput,
    LemonSkeleton,
    Tooltip,
} from '@posthog/lemon-ui'

import {
    InsightBreakdownSummary,
    PropertiesSummary,
    SeriesSummary,
} from 'lib/components/Cards/InsightCard/InsightDetails'
import { TopHeading } from 'lib/components/Cards/InsightCard/TopHeading'
import { CodeSnippet, Language } from 'lib/components/CodeSnippet/CodeSnippet'
import { NotFound } from 'lib/components/NotFound'
import { IconOpenInNew } from 'lib/lemon-ui/icons'
import { inStorybookTestRunner, pluralize } from 'lib/utils'
import { preflightLogic } from 'scenes/PreflightCheck/preflightLogic'
import { NotebookTarget } from 'scenes/notebooks/types'
import { sceneLogic } from 'scenes/sceneLogic'
import { urls } from 'scenes/urls'
import { userLogic } from 'scenes/userLogic'

import { copyToClipboard } from '~/lib/utils/copyToClipboard'
import { stripMarkdown } from '~/lib/utils/stripMarkdown'
import { openNotebook } from '~/models/notebooksModel'
import { Query } from '~/queries/Query/Query'
import {
    AssistantForm,
    AssistantMessage,
    AssistantToolCall,
    AssistantToolCallMessage,
    TaskExecutionStatus as ExecutionStatus,
    FailureMessage,
    MultiQuestionForm,
    MultiVisualizationMessage,
    NotebookUpdateMessage,
    PlanningStep,
    PlanningStepStatus,
    VisualizationItem,
} from '~/queries/schema/schema-assistant-messages'
import { DataVisualizationNode, InsightVizNode, NodeKind } from '~/queries/schema/schema-general'
import { isHogQLQuery } from '~/queries/utils'
import { Region } from '~/types'

import { ContextSummary } from './Context'
import { FeedbackPrompt } from './FeedbackPrompt'
import { MarkdownMessage } from './MarkdownMessage'
import { TicketPrompt } from './TicketPrompt'
import { VisualizationArtifactAnswer } from './VisualizationArtifactAnswer'
import { FeedbackDisplay } from './components/FeedbackDisplay'
import { ToolRegistration, getToolDefinitionFromToolCall } from './max-constants'
import { maxGlobalLogic } from './maxGlobalLogic'
import { ThreadMessage, maxLogic } from './maxLogic'
import { maxThreadLogic } from './maxThreadLogic'
import { MessageTemplate } from './messages/MessageTemplate'
import { MultiQuestionFormComponent } from './messages/MultiQuestionForm'
import { RecordingsWidget, UIPayloadAnswer } from './messages/UIPayloadAnswer'
import { MAX_SLASH_COMMANDS, SlashCommandName } from './slash-commands'
import { getIsTicketPromptNeeded, getTicketSummaryData, isTicketConfirmationMessage } from './ticketUtils'
import { useFeedback } from './useFeedback'
import {
    castAssistantQuery,
    isArtifactMessage,
    isAssistantMessage,
    isAssistantToolCallMessage,
    isDeepResearchReportCompletion,
    isFailureMessage,
    isHumanMessage,
    isMultiQuestionFormMessage,
    isMultiVisualizationMessage,
    isNotebookUpdateMessage,
    isVisualizationArtifactContent,
} from './utils'
import { getThinkingMessageFromResponse } from './utils/thinkingMessages'

export function Thread({ className }: { className?: string }): JSX.Element | null {
    const { conversationLoading, conversationId } = useValues(maxLogic)
    const { threadGrouped, streamingActive } = useValues(maxThreadLogic)
    const { isPromptVisible, isDetailedFeedbackVisible, isThankYouVisible, traceId } = useFeedback(conversationId)

    const isTicketPromptNeeded = useMemo(
        () => getIsTicketPromptNeeded(threadGrouped, streamingActive),
        [threadGrouped, streamingActive]
    )

    const ticketSummaryData = useMemo(
        () => getTicketSummaryData(threadGrouped, streamingActive),
        [threadGrouped, streamingActive]
    )

    return (
        <div
            className={twMerge(
                '@container/thread flex flex-col items-stretch w-full max-w-180 self-center gap-1.5 grow mx-auto',
                className
            )}
        >
            {conversationLoading ? (
                <>
                    <MessageGroupSkeleton groupType="human" />
                    <MessageGroupSkeleton groupType="ai" className="opacity-80" />
                    <MessageGroupSkeleton groupType="human" className="opacity-65" />
                    <MessageGroupSkeleton groupType="ai" className="opacity-40" />
                    <MessageGroupSkeleton groupType="human" className="opacity-20" />
                    <MessageGroupSkeleton groupType="ai" className="opacity-10" />
                    <MessageGroupSkeleton groupType="human" className="opacity-5" />
                </>
            ) : threadGrouped.length > 0 ? (
                <>
                    {threadGrouped.map((message, index) => {
                        const nextMessage = threadGrouped[index + 1]
                        const isLastInGroup =
                            !nextMessage || (message.type === 'human') !== (nextMessage.type === 'human')

                        // Hiding rating buttons after /feedback and /ticket command outputs
                        const prevMessage = threadGrouped[index - 1]
                        const isSlashCommandResponse =
                            message.type !== 'human' &&
                            prevMessage?.type === 'human' &&
                            'content' in prevMessage &&
                            (prevMessage.content.startsWith(SlashCommandName.SlashFeedback) ||
                                prevMessage.content.startsWith(SlashCommandName.SlashTicket))

                        // Also hide for ticket confirmation messages
                        const isTicketConfirmation = isTicketConfirmationMessage(message)

                        // Check if this message is a ticket summary that needs the ticket creation button
                        const isTicketSummaryMessage = ticketSummaryData && ticketSummaryData.messageIndex === index

                        return (
                            <React.Fragment key={`${conversationId}-${index}`}>
                                <Message
                                    message={message}
                                    nextMessage={nextMessage}
                                    isLastInGroup={isLastInGroup}
                                    isFinal={index === threadGrouped.length - 1}
                                    isSlashCommandResponse={isSlashCommandResponse || isTicketConfirmation}
                                />
                                {conversationId &&
                                    isTicketSummaryMessage &&
                                    (ticketSummaryData.discarded ? (
                                        <p className="m-0 ml-1 mt-1 text-xs text-muted italic">
                                            Ticket creation discarded
                                        </p>
                                    ) : (
                                        <TicketPrompt
                                            conversationId={conversationId}
                                            traceId={traceId}
                                            summary={ticketSummaryData.summary}
                                        />
                                    ))}
                            </React.Fragment>
                        )
                    })}
                    {conversationId && isPromptVisible && !streamingActive && (
                        <MessageTemplate type="ai">
                            <div className="flex flex-col gap-2">
                                <span className="text-xs text-muted">How is PostHog AI doing? (optional)</span>
                                <FeedbackDisplay conversationId={conversationId} />
                            </div>
                        </MessageTemplate>
                    )}
                    {conversationId && isDetailedFeedbackVisible && !streamingActive && (
                        <FeedbackPrompt conversationId={conversationId} traceId={traceId} />
                    )}
                    {conversationId && isThankYouVisible && !streamingActive && (
                        <MessageTemplate type="ai">
                            <p className="m-0 text-sm text-secondary">Thanks for your feedback and using PostHog AI!</p>
                        </MessageTemplate>
                    )}
                    {conversationId && isTicketPromptNeeded && (
                        <TicketPrompt conversationId={conversationId} traceId={traceId} />
                    )}
                </>
            ) : (
                conversationId && (
                    <div className="flex flex-1 items-center justify-center">
                        <NotFound object="conversation" className="m-0" />
                    </div>
                )
            )}
        </div>
    )
}

function MessageContainer({
    groupType,
    children,
    className,
}: {
    groupType: 'human' | 'ai'
    children: React.ReactNode
    className?: string
}): JSX.Element {
    return (
        <div
            className={twMerge(
                'relative flex',
                groupType === 'human' ? 'flex-row-reverse ml-4 @md/thread:ml-10 ' : 'mr-4 @md/thread:mr-10',
                className
            )}
        >
            {children}
        </div>
    )
}

// Enhanced tool call with completion status and planning flag
export interface EnhancedToolCall extends AssistantToolCall {
    status: ExecutionStatus
    isLastPlanningMessage?: boolean
    updates?: string[]
}

interface MessageProps {
    message: ThreadMessage
    nextMessage?: ThreadMessage
    isLastInGroup: boolean
    isFinal: boolean
    isSlashCommandResponse?: boolean
}

function Message({ message, nextMessage, isLastInGroup, isFinal, isSlashCommandResponse }: MessageProps): JSX.Element {
    const { editInsightToolRegistered, registeredToolMap } = useValues(maxGlobalLogic)
    const { activeTabId, activeSceneId } = useValues(sceneLogic)
    const { threadLoading, isSharedThread } = useValues(maxThreadLogic)

    const groupType = message.type === 'human' ? 'human' : 'ai'
    const key = message.id || 'no-id'

    return (
        <MessageContainer groupType={groupType}>
            <div className={clsx('flex flex-col min-w-0 w-full', groupType === 'human' ? 'items-end' : 'items-start')}>
                {(() => {
                    if (isHumanMessage(message)) {
                        const maybeCommand = MAX_SLASH_COMMANDS.find(
                            (cmd) => cmd.name === message.content.split(' ', 1)[0]
                        )

                        return (
                            <MessageTemplate
                                key={key}
                                type="human"
                                boxClassName={message.status === 'error' ? 'border-danger' : undefined}
                            >
                                {message.ui_context && Object.keys(message.ui_context).length > 0 && (
                                    <ContextSummary
                                        insights={message.ui_context.insights}
                                        dashboards={message.ui_context.dashboards}
                                        events={message.ui_context.events}
                                        actions={message.ui_context.actions}
                                        useCurrentPageContext={false}
                                    />
                                )}
                                {maybeCommand ? (
                                    <div className="flex items-center">
                                        <Tooltip
                                            title={
                                                <>
                                                    This is a PostHog AI command:
                                                    <br />
                                                    <i>{maybeCommand.description}</i>
                                                </>
                                            }
                                        >
                                            <span className="text-base mr-1.5">{maybeCommand.icon}</span>
                                        </Tooltip>
                                        <span className="font-mono">{message.content}</span>
                                    </div>
                                ) : (
                                    <MarkdownMessage
                                        content={message.content || '*No text.*'}
                                        id={message.id || 'no-text'}
                                    />
                                )}
                            </MessageTemplate>
                        )
                    } else if (isAssistantMessage(message)) {
                        // Render thinking/reasoning if present
                        const hasContent = !!(
                            message.content.length > 0 ||
                            (message.tool_calls && message.tool_calls.length > 0)
                        )

                        let thinkingElement = null
                        const thinkingContent = getThinkingMessageFromResponse(message)
                        if (thinkingContent) {
                            // Thinking should be collapsed (show "Thought") if:
                            // 1. The message has content or tool_calls, OR
                            // 2. The message is not the last in group (there are subsequent messages)
                            // Otherwise, keep expanded to show active thinking progress
                            const isThinkingComplete = hasContent || !isLastInGroup || !threadLoading
                            thinkingElement = (
                                <ReasoningAnswer
                                    key={`${key}-thinking`}
                                    content={thinkingContent}
                                    id={message.id || key}
                                    completed={isThinkingComplete}
                                    showCompletionIcon={false}
                                    animate={!inStorybookTestRunner() && message.id === 'loader'} // Avoiding flaky snapshots in Storybook
                                />
                            )
                        }

                        // Render tool calls if present (tool_calls are enhanced with status by threadGrouped selector)
                        const toolCallElements =
                            message.tool_calls && message.tool_calls.length > 0 ? (
                                <ToolCallsAnswer
                                    key={`${key}-tools`}
                                    toolCalls={message.tool_calls as EnhancedToolCall[]}
                                    registeredToolMap={registeredToolMap}
                                />
                            ) : null

                        // Allow action to be rendered in the middle if it has hrefs (like, links to open a report)
                        const ifActionInTheMiddle =
                            message.meta?.form?.options && message.meta.form.options.some((option) => option.href)
                        // Render main text content
                        const textElement = message.content ? (
                            <TextAnswer
                                key={`${key}-text`}
                                message={message}
                                withActions={ifActionInTheMiddle}
                                interactable={ifActionInTheMiddle}
                            />
                        ) : null

                        // Compute actions separately to render after tool calls
                        const retriable = !!(isLastInGroup && isFinal)
                        // Check if message has a multi-question form
                        const multiQuestionFormElement = isMultiQuestionFormMessage(message)
                            ? (() => {
                                  if (message.status !== 'completed') {
                                      // Don't show streaming forms
                                      return null
                                  }
                                  const formArgs = message.tool_calls?.find(
                                      (toolCall) => toolCall.name === 'create_form'
                                  )?.args
                                  // Validate the form args have the expected structure
                                  if (!formArgs || !Array.isArray(formArgs.questions)) {
                                      return null
                                  }
                                  const form = formArgs as unknown as MultiQuestionForm
                                  // Extract saved answers from the next message's ui_payload if available
                                  const savedAnswers =
                                      isAssistantToolCallMessage(nextMessage) &&
                                      nextMessage.ui_payload?.create_form?.answers
                                          ? (nextMessage.ui_payload.create_form.answers as Record<string, string>)
                                          : undefined
                                  return (
                                      <MultiQuestionFormComponent
                                          key={`${key}-multi-form`}
                                          form={form}
                                          isFinal={isFinal}
                                          savedAnswers={savedAnswers}
                                      />
                                  )
                              })()
                            : null

                        const actionsElement = (() => {
                            if (threadLoading) {
                                return null
                            }
                            if (message.status !== 'completed') {
                                return null
                            }
                            if (message.content.length === 0) {
                                return null
                            }

                            if (isLastInGroup) {
                                if (isMultiQuestionFormMessage(message)) {
                                    return null
                                }
                                // Message has been interrupted with quick replies
                                if (message.meta?.form?.options && isFinal) {
                                    return <AssistantMessageForm key={`${key}-form`} form={message.meta.form} />
                                }

                                // Show answer actions if the assistant's response is complete at this point
                                // For feedback command responses, only show the trace button (hide rating/retry)
                                return (
                                    <SuccessActions
                                        key={`${key}-actions`}
                                        retriable={retriable}
<<<<<<< HEAD
                                        hideRatingAndRetry={isSlashCommandResponse}
=======
                                        hideRatingAndRetry={isFeedbackCommandResponse}
                                        content={message.content}
>>>>>>> 9052838a
                                    />
                                )
                            }

                            return null
                        })()

                        return (
                            <div key={key} className="flex flex-col gap-1.5 w-full">
                                {thinkingElement}
                                {textElement}
                                {toolCallElements}
                                {multiQuestionFormElement}
                                {actionsElement}
                            </div>
                        )
                    } else if (
                        isAssistantToolCallMessage(message) &&
                        message.ui_payload &&
                        Object.keys(message.ui_payload).length > 0
                    ) {
                        const [toolName, toolPayload] = Object.entries(message.ui_payload)[0]
                        return (
                            <UIPayloadAnswer
                                key={key}
                                toolCallId={message.tool_call_id}
                                toolName={toolName}
                                toolPayload={toolPayload}
                            />
                        )
                    } else if (isAssistantToolCallMessage(message) || isFailureMessage(message)) {
                        return (
                            <TextAnswer
                                key={key}
                                message={message}
                                interactable={!isSharedThread && isLastInGroup}
                                isFinalGroup={isFinal}
                            />
                        )
                    } else if (isArtifactMessage(message)) {
                        if (!isVisualizationArtifactContent(message.content)) {
                            return null
                        }

                        return (
                            <VisualizationArtifactAnswer
                                key={key}
                                message={message}
                                content={message.content}
                                status={message.status}
                                isEditingInsight={editInsightToolRegistered}
                                activeTabId={activeTabId}
                                activeSceneId={activeSceneId}
                            />
                        )
                    } else if (isMultiVisualizationMessage(message)) {
                        return <MultiVisualizationAnswer key={key} message={message} />
                    } else if (isNotebookUpdateMessage(message)) {
                        return <NotebookUpdateAnswer key={key} message={message} />
                    }
                    return null // We currently skip other types of messages
                })()}
                {isLastInGroup && message.status === 'error' && (
                    <MessageTemplate type="ai" boxClassName="border-warning">
                        <div className="flex items-center gap-1.5">
                            <IconWarning className="text-xl text-warning" />
                            <i>
                                PostHog AI is generating this answer one more time because the previous attempt has
                                failed.
                            </i>
                        </div>
                    </MessageTemplate>
                )}
            </div>
        </MessageContainer>
    )
}

function MessageGroupSkeleton({
    groupType,
    className,
}: {
    groupType: 'human' | 'ai'
    className?: string
}): JSX.Element {
    return (
        <MessageContainer className={clsx('items-center', className)} groupType={groupType}>
            <LemonSkeleton className="h-10 w-3/5 rounded-lg border" />
        </MessageContainer>
    )
}

interface TextAnswerProps {
    message: (AssistantMessage | FailureMessage | AssistantToolCallMessage) & ThreadMessage
    interactable?: boolean
    isFinalGroup?: boolean
    withActions?: boolean
}

const TextAnswer = React.forwardRef<HTMLDivElement, TextAnswerProps>(function TextAnswer(
    { message, interactable, isFinalGroup, withActions = true },
    ref
) {
    const retriable = !!(interactable && isFinalGroup)

    const action = withActions
        ? (() => {
              if (message.status !== 'completed' && !isFailureMessage(message)) {
                  return null
              }

              // Don't show retry button when rate-limited
              if (
                  isFailureMessage(message) &&
                  !message.content?.includes('usage limit') && // Don't show retry button when rate-limited
                  retriable
              ) {
                  return <RetriableFailureActions />
              }

              if (isAssistantMessage(message) && interactable) {
                  // Message has been interrupted with a form
                  if (
                      message.meta?.form?.options &&
                      (isFinalGroup || message.meta.form.options.some((option) => option.href))
                  ) {
                      return <AssistantMessageForm form={message.meta.form} linksOnly={!isFinalGroup} />
                  }

                  // Show answer actions if the assistant's response is complete at this point
                  return <SuccessActions retriable={retriable} content={message.content} />
              }

              return null
          })()
        : null

    return (
        <MessageTemplate
            type="ai"
            boxClassName={message.status === 'error' || message.type === 'ai/failure' ? 'border-danger' : undefined}
            ref={ref}
            action={action}
        >
            {message.content ? (
                <MarkdownMessage content={message.content} id={message.id || 'in-progress'} />
            ) : (
                <MarkdownMessage
                    content={message.content || '*PostHog AI has failed to generate an answer. Please try again.*'}
                    id={message.id || 'error'}
                />
            )}
        </MessageTemplate>
    )
})

interface AssistantMessageFormProps {
    form: AssistantForm
    linksOnly?: boolean
}

function AssistantMessageForm({ form, linksOnly }: AssistantMessageFormProps): JSX.Element {
    const { askMax } = useActions(maxThreadLogic)

    const options = linksOnly ? form.options.filter((option) => option.href) : form.options

    return (
        // ml-1 is because buttons have radius of 0.375rem, while messages of 0.65rem, where diff = 0.25rem
        // Also makes it clear the form is subservient to the message. *Harmony*
        <div className="flex flex-wrap gap-1.5 ml-1 mt-1">
            {options.map((option) => (
                <LemonButton
                    key={option.value}
                    onClick={!option.href ? () => askMax(option.value) : undefined}
                    to={option.href}
                    size="small"
                    targetBlank={!!option.href}
                    type={
                        option.variant && ['primary', 'secondary', 'tertiary'].includes(option.variant)
                            ? (option.variant as LemonButtonPropsBase['type'])
                            : 'secondary'
                    }
                >
                    {option.value}
                </LemonButton>
            ))}
        </div>
    )
}

interface NotebookUpdateAnswerProps {
    message: NotebookUpdateMessage
}

function NotebookUpdateAnswer({ message }: NotebookUpdateAnswerProps): JSX.Element {
    const handleOpenNotebook = (notebookId?: string): void => {
        openNotebook(notebookId || message.notebook_id, NotebookTarget.Scene)
    }

    // Only show the full notebook list if this is the final report message from deep research
    const isReportCompletion = isDeepResearchReportCompletion(message)

    const NOTEBOOK_TYPE_DISPLAY_NAMES: Record<string, string> = {
        planning: 'Planning',
        report: 'Final Report',
    }

    const NOTEBOOK_TYPE_DESCRIPTIONS: Record<string, string> = {
        planning: 'Initial research plan and objectives',
        report: 'Comprehensive analysis and findings',
    }

    if (isReportCompletion && message.conversation_notebooks) {
        return (
            <MessageTemplate type="ai">
                <div className="bg-bg-light border border-border rounded-lg p-4 space-y-3">
                    <div className="flex items-center gap-2">
                        <IconCheck className="text-success size-4" />
                        <h4 className="text-sm font-semibold m-0">Deep Research Complete</h4>
                    </div>

                    <div className="space-y-2">
                        <p className="text-xs text-muted mb-3">
                            Your research has been completed. Each notebook contains detailed analysis:
                        </p>

                        {message.conversation_notebooks.map((notebook) => {
                            const typeKey = (notebook.notebook_type ??
                                'general') as keyof typeof NOTEBOOK_TYPE_DISPLAY_NAMES
                            const displayName = NOTEBOOK_TYPE_DISPLAY_NAMES[typeKey] || notebook.notebook_type
                            const description = NOTEBOOK_TYPE_DESCRIPTIONS[typeKey] || 'Research documentation'

                            return (
                                <div
                                    key={notebook.notebook_id}
                                    className="flex items-center justify-between p-3 bg-bg-3000 rounded border border-border-light"
                                >
                                    <div className="flex items-start gap-3">
                                        <IconNotebook className="size-4 text-primary-alt mt-0.5" />
                                        <div>
                                            <div className="flex items-center gap-2">
                                                <span className="font-medium text-sm">
                                                    {notebook.title || `${displayName} Notebook`}
                                                </span>
                                            </div>
                                            <div className="text-xs text-muted">{description}</div>
                                        </div>
                                    </div>
                                    <LemonButton
                                        onClick={() => handleOpenNotebook(notebook.notebook_id)}
                                        size="xsmall"
                                        type="primary"
                                        icon={<IconOpenInNew />}
                                    >
                                        Open
                                    </LemonButton>
                                </div>
                            )
                        })}
                    </div>
                </div>
            </MessageTemplate>
        )
    }

    // Default single notebook update message
    return (
        <MessageTemplate type="ai">
            <div className="flex items-center justify-between gap-2">
                <div className="flex items-center gap-2">
                    <IconCheck className="text-success size-4" />
                    <span>A notebook has been updated</span>
                </div>
                <LemonButton onClick={() => handleOpenNotebook()} size="xsmall" type="primary" icon={<IconOpenInNew />}>
                    Open notebook
                </LemonButton>
            </div>
        </MessageTemplate>
    )
}
interface PlanningAnswerProps {
    toolCall: EnhancedToolCall
    isLastPlanningMessage?: boolean
}

function PlanningAnswer({ toolCall, isLastPlanningMessage = true }: PlanningAnswerProps): JSX.Element {
    const [isExpanded, setIsExpanded] = useState(isLastPlanningMessage)

    useLayoutEffect(() => {
        setIsExpanded(isLastPlanningMessage)
    }, [isLastPlanningMessage])

    // Extract planning steps from tool call args
    // Assuming args has a 'todos' field with array of {content: string, status: string, activeForm: string}
    const steps: PlanningStep[] = Array.isArray(toolCall.args.todos)
        ? (toolCall.args.todos as Array<{ content: string; status: string; activeForm: string }>).map((todo) => ({
              description: todo.content,
              status: todo.status as PlanningStepStatus,
          }))
        : []

    const completedCount = steps.filter((step) => step.status === 'completed').length
    const totalCount = steps.length
    const hasMultipleSteps = steps.length > 1

    return (
        <div className="flex flex-col text-xs">
            <div
                className={clsx('flex items-center', !hasMultipleSteps ? 'cursor-default' : 'cursor-pointer')}
                onClick={!hasMultipleSteps ? undefined : () => setIsExpanded(!isExpanded)}
                aria-label={!hasMultipleSteps ? undefined : isExpanded ? 'Collapse plan' : 'Expand plan'}
            >
                <div className="relative flex-shrink-0 flex items-start justify-center size-6 h-full">
                    <div className="p-1 flex items-center justify-center">
                        <IconNotebook />
                    </div>
                </div>
                <div className="flex items-center gap-1.5 flex-1 min-w-0">
                    <span>Planning</span>
                    <span className="text-muted">
                        ({completedCount}/{totalCount})
                    </span>
                    {hasMultipleSteps && (
                        <button className="cursor-pointer inline-flex items-center hover:opacity-70 transition-opacity flex-shrink-0">
                            <span className={`transform transition-transform ${isExpanded ? 'rotate-90' : ''}`}>
                                <IconChevronRight />
                            </span>
                        </button>
                    )}
                </div>
            </div>
            {isExpanded && (
                <div className="mt-1.5 space-y-1.5 border-l-2 border-border-secondary pl-3.5 ml-[calc(0.775rem)]">
                    {steps.map((step, index) => {
                        const isCompleted = step.status === 'completed'
                        const isInProgress = step.status === 'in_progress'

                        return (
                            <div key={index} className="flex items-start gap-2 animate-fade-in">
                                <span className="flex-shrink-0">
                                    <LemonCheckbox checked={isCompleted} disabled size="xsmall" />
                                </span>
                                <span
                                    className={clsx(
                                        'leading-relaxed',
                                        isCompleted && 'text-muted line-through',
                                        isInProgress && 'font-medium'
                                    )}
                                >
                                    {step.description}
                                    {isInProgress && <span className="text-muted ml-1">(in progress)</span>}
                                </span>
                            </div>
                        )
                    })}
                </div>
            )}
        </div>
    )
}

function ShimmeringContent({ children }: { children: React.ReactNode }): JSX.Element {
    const isTextContent = typeof children === 'string'

    if (isTextContent) {
        return (
            <span
                className="bg-clip-text text-transparent"
                style={{
                    backgroundImage:
                        'linear-gradient(in oklch 90deg, var(--text-3000), var(--muted-3000), var(--trace-3000), var(--muted-3000), var(--text-3000))',
                    backgroundSize: '200% 100%',
                    animation: 'shimmer 3s linear infinite',
                }}
            >
                {children}
            </span>
        )
    }

    return (
        <span
            className="inline-flex"
            style={{
                animation: 'shimmer-opacity 3s linear infinite',
            }}
        >
            {children}
        </span>
    )
}

function handleThreeDots(content: string, isInProgress: boolean): string {
    if (!content.endsWith('...') && !content.endsWith('…') && !content.endsWith('.') && isInProgress) {
        return content + '...'
    } else if ((content.endsWith('...') || content.endsWith('…')) && !isInProgress) {
        return content.replace(/[…]/g, '').replace(/[.]/g, '')
    }
    return content
}

function AssistantActionComponent({
    id,
    content,
    substeps,
    state,
    icon,
    animate = true,
    showCompletionIcon = true,
    widget = null,
}: {
    id: string
    content: string
    substeps: string[]
    state: ExecutionStatus
    icon?: React.ReactNode
    animate?: boolean
    showCompletionIcon?: boolean
    widget?: JSX.Element | null
}): JSX.Element {
    const isPending = state === 'pending'
    const isCompleted = state === 'completed'
    const isInProgress = state === 'in_progress'
    const isFailed = state === 'failed'
    const showChevron = substeps.length > 0 ? (showCompletionIcon ? isPending || isInProgress : true) : false
    // Initialize with the same logic as the effect to prevent flickering
    const [isExpanded, setIsExpanded] = useState(showChevron && !(isCompleted || isFailed))

    useLayoutEffect(() => {
        setIsExpanded(showChevron && !(isCompleted || isFailed))
    }, [showChevron, isCompleted, isFailed])

    let markdownContent = <MarkdownMessage id={id} content={content} />

    return (
        <div className="flex flex-col rounded transition-all duration-500 flex-1 min-w-0 gap-1 text-xs">
            <div
                className={clsx(
                    'transition-all duration-500 flex',
                    (isPending || isFailed) && 'text-muted',
                    !isInProgress && !isPending && !isFailed && 'text-default',
                    !showChevron ? 'cursor-default' : 'cursor-pointer'
                )}
                onClick={!showChevron ? undefined : () => setIsExpanded(!isExpanded)}
                aria-label={!showChevron ? undefined : isExpanded ? 'Collapse history' : 'Expand history'}
            >
                {icon && (
                    <div className="flex items-center justify-center size-5">
                        {isInProgress && animate ? (
                            <ShimmeringContent>{icon}</ShimmeringContent>
                        ) : (
                            <span className={clsx('inline-flex', isInProgress && 'text-muted')}>{icon}</span>
                        )}
                    </div>
                )}
                <div className="flex items-center gap-1 flex-1 min-w-0 h-full">
                    <div>
                        {isInProgress && animate ? (
                            <ShimmeringContent>{markdownContent}</ShimmeringContent>
                        ) : (
                            <span className={clsx('inline-flex', isInProgress && 'text-muted')}>{markdownContent}</span>
                        )}
                    </div>
                    {isCompleted && showCompletionIcon && <IconCheck className="text-success size-3" />}
                    {isFailed && showCompletionIcon && <IconX className="text-danger size-3" />}
                    {showChevron && (
                        <div className="relative flex-shrink-0 flex items-start justify-center h-full pt-px">
                            <button className="inline-flex items-center hover:opacity-70 transition-opacity flex-shrink-0 cursor-pointer">
                                <span className={clsx('transform transition-transform', isExpanded && 'rotate-90')}>
                                    <IconChevronRight />
                                </span>
                            </button>
                        </div>
                    )}
                </div>
            </div>
            {isExpanded && substeps && substeps.length > 0 && (
                <div
                    className={clsx(
                        'space-y-1 border-l-2 border-border-secondary',
                        icon && 'pl-3.5 ml-[calc(0.775rem)]'
                    )}
                >
                    {substeps.map((substep, substepIndex) => {
                        const isCurrentSubstep = substepIndex === substeps.length - 1
                        const isCompletedSubstep = substepIndex < substeps.length - 1 || isCompleted

                        return (
                            <div
                                key={substepIndex}
                                className="animate-fade-in"
                                style={{
                                    animationDelay: `${substepIndex * 50}ms`,
                                }}
                            >
                                <MarkdownMessage
                                    id={id}
                                    className={clsx(
                                        'leading-relaxed',
                                        isFailed && 'text-danger',
                                        !isFailed && isCompletedSubstep && 'text-muted',
                                        !isFailed && isCurrentSubstep && !isCompleted && 'text-secondary'
                                    )}
                                    content={handleThreeDots(substep ?? '', true)}
                                />
                            </div>
                        )
                    })}
                </div>
            )}
            {widget}
        </div>
    )
}

interface ReasoningAnswerProps {
    content: string
    completed: boolean
    id: string
    showCompletionIcon?: boolean
    animate?: boolean
}

function ReasoningAnswer({
    content,
    completed,
    id,
    showCompletionIcon = true,
    animate = false,
}: ReasoningAnswerProps): JSX.Element {
    return (
        <AssistantActionComponent
            id={id}
            content={completed ? 'Thought' : content}
            substeps={completed ? [content] : []}
            state={completed ? ExecutionStatus.Completed : ExecutionStatus.InProgress}
            icon={<IconBrain />}
            animate={!inStorybookTestRunner() && animate} // Avoiding flaky snapshots in Storybook
            showCompletionIcon={showCompletionIcon}
        />
    )
}

interface ToolCallsAnswerProps {
    toolCalls: EnhancedToolCall[]
    registeredToolMap: Record<string, ToolRegistration>
}

function ToolCallsAnswer({ toolCalls, registeredToolMap }: ToolCallsAnswerProps): JSX.Element {
    const { isDev } = useValues(preflightLogic)
    const [showToolCallsJson, setShowToolCallsJson] = useState(false)

    // Separate todo_write tool calls from regular tool calls
    const todoWriteToolCalls = toolCalls.filter((tc) => tc.name === 'todo_write')
    const regularToolCalls = toolCalls.filter((tc) => tc.name !== 'todo_write')

    return (
        <>
            {/* Render planning messages for todo_write tool calls */}
            {todoWriteToolCalls.map((toolCall) => {
                if (!toolCall.args.todos || (toolCall.args.todos as any[]).length === 0) {
                    return null
                }
                return (
                    <PlanningAnswer
                        key={toolCall.id}
                        toolCall={toolCall}
                        isLastPlanningMessage={toolCall.isLastPlanningMessage}
                    />
                )
            })}

            {/* Render tool execution for regular tool calls */}
            {regularToolCalls.length > 0 && (
                <div className="flex flex-col gap-1.5">
                    {regularToolCalls.map((toolCall) => {
                        const commentary = toolCall.args.commentary as string
                        const updates = toolCall.updates ?? []
                        const definition = getToolDefinitionFromToolCall(toolCall)
                        let description = `Executing ${toolCall.name}`
                        let widget: JSX.Element | null = null
                        if (definition) {
                            if (definition.displayFormatter) {
                                const displayFormatterResult = definition.displayFormatter(toolCall, {
                                    registeredToolMap,
                                })
                                if (typeof displayFormatterResult === 'string') {
                                    description = displayFormatterResult
                                } else {
                                    description = displayFormatterResult[0]
                                    switch (displayFormatterResult[1]?.widget) {
                                        case 'recordings':
                                            widget = (
                                                <RecordingsWidget
                                                    toolCallId={toolCall.id}
                                                    filters={displayFormatterResult[1].args}
                                                />
                                            )
                                            break
                                        default:
                                            break
                                    }
                                }
                            }
                            if (commentary) {
                                description = commentary
                            }
                        }
                        return (
                            <AssistantActionComponent
                                key={toolCall.id}
                                id={toolCall.id}
                                content={description}
                                substeps={updates}
                                state={toolCall.status}
                                icon={definition?.icon || <IconWrench />}
                                showCompletionIcon={true}
                                widget={widget}
                            />
                        )
                    })}
                </div>
            )}

            {isDev && toolCalls.length > 0 && (
                <div className="ml-5 flex flex-col gap-1">
                    <LemonButton
                        size="xxsmall"
                        type="secondary"
                        icon={<IconBug />}
                        onClick={() => setShowToolCallsJson(!showToolCallsJson)}
                        tooltip="Development-only. Note: The JSON here is prettified"
                        tooltipPlacement="top-start"
                        className="w-fit"
                    >
                        {showToolCallsJson ? 'Hide' : 'Show'} above tool call(s) as JSON
                    </LemonButton>
                    {showToolCallsJson && (
                        <CodeSnippet language={Language.JSON}>{JSON.stringify(toolCalls, null, 2)}</CodeSnippet>
                    )}
                </div>
            )}
        </>
    )
}

const visualizationTypeToQuery = (visualization: VisualizationItem): InsightVizNode | DataVisualizationNode | null => {
    const source = castAssistantQuery(visualization.answer)
    if (isHogQLQuery(source)) {
        return { kind: NodeKind.DataVisualizationNode, source: source } satisfies DataVisualizationNode
    }
    return { kind: NodeKind.InsightVizNode, source, showHeader: false } satisfies InsightVizNode
}

const Visualization = React.memo(function Visualization({
    query,
    collapsed,
    editingChildren,
}: {
    query: InsightVizNode | DataVisualizationNode
    collapsed?: boolean
    editingChildren?: React.ReactNode
}): JSX.Element | null {
    const [isSummaryShown, setIsSummaryShown] = useState(false)
    const [isCollapsed, setIsCollapsed] = useState(collapsed ?? false)

    if (!query) {
        return null
    }

    return (
        <>
            {!isCollapsed && <Query query={query} readOnly embedded />}
            <div className={clsx('flex items-center justify-between', !isCollapsed && 'mt-2')}>
                <div className="flex items-center gap-1.5">
                    <LemonButton
                        sideIcon={isSummaryShown ? <IconCollapse /> : <IconExpand />}
                        onClick={() => setIsSummaryShown(!isSummaryShown)}
                        size="xsmall"
                        className="-m-1 shrink"
                        tooltip={isSummaryShown ? 'Hide definition' : 'Show definition'}
                    >
                        <h5 className="m-0 leading-none">
                            <TopHeading query={query} />
                        </h5>
                    </LemonButton>
                </div>
                <div className="flex items-center gap-1.5">
                    {editingChildren}
                    <LemonButton
                        icon={isCollapsed ? <IconEye /> : <IconHide />}
                        onClick={() => setIsCollapsed(!isCollapsed)}
                        size="xsmall"
                        className="-m-1 shrink"
                        tooltip={isCollapsed ? 'Show visualization' : 'Hide visualization'}
                    />
                </div>
            </div>
            {isSummaryShown && (
                <>
                    <SeriesSummary query={query.source} heading={null} />
                    {!isHogQLQuery(query.source) && (
                        <div className="flex flex-wrap gap-4 mt-1 *:grow">
                            <PropertiesSummary properties={query.source.properties} />
                            <InsightBreakdownSummary query={query.source} />
                        </div>
                    )}
                </>
            )}
        </>
    )
})

interface MultiVisualizationAnswerProps {
    message: MultiVisualizationMessage
    className?: string
}

export function MultiVisualizationAnswer({ message, className }: MultiVisualizationAnswerProps): JSX.Element | null {
    const { visualizations } = message
    const insights = useMemo(() => {
        return visualizations
            .map((visualization, index) => {
                const query = visualizationTypeToQuery(visualization)
                if (query) {
                    return { query, title: visualization.plan || `Insight #${index + 1}` }
                }
                return null
            })
            .filter(Boolean) as Array<{ query: InsightVizNode | DataVisualizationNode; title: string }>
    }, [visualizations])

    const openModal = (): void => {
        LemonDialog.open({
            title: 'Insights',
            content: <MultiVisualizationModal insights={insights} />,
            primaryButton: null,
            width: '90%',
            maxWidth: 1400,
        })
    }

    if (visualizations.length === 0) {
        return null
    }

    // Render insights in a mosaic layout
    const renderMosaic = (): JSX.Element => {
        if (visualizations.length === 1) {
            // Single insight takes full width
            return (
                <div className="w-full relative">
                    <Visualization query={insights[0].query} />
                </div>
            )
        }
        // Two or more insights, show in a grid layout
        // Currently, let's show a maximum of 4 insights inline with the following mapping
        // 2 insights: 50/50 split
        // 3 insights: 33/33/33 split
        // 4 insights: 25/25/25/25 split, sso basically 2x2 grid
        const insightsToShow = insights.slice(0, 4)
        const gridCols =
            insightsToShow.length === 2 ? 'grid-cols-2' : insightsToShow.length === 3 ? 'grid-cols-3' : 'grid-cols-2'

        return (
            <div className={`grid ${gridCols} gap-2`}>
                {insightsToShow.map((insight, index) => (
                    <div key={index} className="relative min-h-[200px]">
                        <Query query={insight.query} readOnly embedded />
                    </div>
                ))}
            </div>
        )
    }

    return (
        <div className={clsx('flex flex-col gap-px w-full break-words', className)}>
            {/* Everything wrapped in a message bubble */}
            <div className="max-w-full border py-3 px-4 rounded-lg bg-surface-primary">
                <div className="space-y-2">
                    <div className="w-full flex justify-between items-center">
                        <h2 className="text-sm font-semibold text-secondary">
                            {pluralize(visualizations.length, 'insight')} analyzed
                        </h2>

                        {visualizations.length > 1 && (
                            <LemonButton
                                icon={<IconExpand />}
                                size="xsmall"
                                type="tertiary"
                                onClick={openModal}
                                tooltip="View all insights in detail"
                            >
                                Expand
                            </LemonButton>
                        )}
                    </div>

                    {renderMosaic()}

                    {message.commentary && <MarkdownMessage content={message.commentary} id="multi-viz-commentary" />}
                </div>
            </div>
        </div>
    )
}

// Modal for detailed view
interface MultiVisualizationModalProps {
    insights: Array<{ query: InsightVizNode | DataVisualizationNode; title: string }>
}

function MultiVisualizationModal({ insights: messages }: MultiVisualizationModalProps): JSX.Element {
    const [selectedIndex, setSelectedIndex] = React.useState(0)

    return (
        <div className="flex">
            {/* Sidebar with visualization list */}
            <div className="w-64 border-r pr-4 overflow-y-auto">
                <h5 className="text-xs font-semibold text-muted mb-3">VISUALIZATIONS</h5>
                <div className="space-y-1">
                    {messages.map((item, index) => (
                        <button
                            key={index}
                            onClick={() => setSelectedIndex(index)}
                            className={clsx(
                                'w-full text-left p-2 rounded transition-colors text-sm',
                                selectedIndex === index
                                    ? 'bg-primary text-primary-inverted font-semibold'
                                    : 'hover:bg-surface-secondary'
                            )}
                        >
                            {item.title}
                        </button>
                    ))}
                </div>
            </div>

            {/* Main content area */}
            <div className="flex-1 pl-4 overflow-auto">
                {messages[selectedIndex] && (
                    <>
                        <h4 className="text-base font-semibold mb-3">
                            <TopHeading query={messages[selectedIndex].query} />
                        </h4>
                        <div className="min-h-80">
                            <Query query={messages[selectedIndex].query} readOnly embedded />
                        </div>
                    </>
                )}
            </div>
        </div>
    )
}

function RetriableFailureActions(): JSX.Element {
    const { retryLastMessage } = useActions(maxThreadLogic)

    return (
        <LemonButton
            icon={<IconRefresh />}
            type="tertiary"
            size="xsmall"
            tooltip="Try again"
            onClick={() => retryLastMessage()}
            className="ml-1"
        >
            Try again
        </LemonButton>
    )
}

function SuccessActions({
    retriable,
    hideRatingAndRetry,
    content,
}: {
    retriable: boolean
    hideRatingAndRetry?: boolean
    content?: string | null
}): JSX.Element {
    const { traceId } = useValues(maxThreadLogic)
    const { retryLastMessage } = useActions(maxThreadLogic)
    const { user } = useValues(userLogic)
    const { isDev, preflight } = useValues(preflightLogic)

    const [rating, setRating] = useState<'good' | 'bad' | null>(null)
    const [feedback, setFeedback] = useState<string>('')
    const [feedbackInputStatus, setFeedbackInputStatus] = useState<'hidden' | 'pending' | 'submitted'>('hidden')

    function submitRating(newRating: 'good' | 'bad'): void {
        if (rating || !traceId) {
            return // Already rated
        }
        setRating(newRating)
        posthog.captureTraceMetric(traceId, 'quality', newRating)
        if (newRating === 'bad') {
            setFeedbackInputStatus('pending')
        }
    }

    function submitFeedback(): void {
        if (!feedback || !traceId) {
            return // Input is empty
        }
        posthog.captureTraceFeedback(traceId, feedback)
        setFeedbackInputStatus('submitted')
    }

    return (
        <>
            <div className="flex items-center ml-1">
                {content && (
                    <LemonButton
                        icon={<IconCopy />}
                        type="tertiary"
                        size="xsmall"
                        tooltip="Copy answer"
                        onClick={() => copyToClipboard(stripMarkdown(content))}
                    />
                )}
                {!hideRatingAndRetry && rating !== 'bad' && (
                    <LemonButton
                        icon={rating === 'good' ? <IconThumbsUpFilled /> : <IconThumbsUp />}
                        type="tertiary"
                        size="xsmall"
                        tooltip="Good answer"
                        onClick={() => submitRating('good')}
                    />
                )}
                {!hideRatingAndRetry && rating !== 'good' && (
                    <LemonButton
                        icon={rating === 'bad' ? <IconThumbsDownFilled /> : <IconThumbsDown />}
                        type="tertiary"
                        size="xsmall"
                        tooltip="Bad answer"
                        onClick={() => submitRating('bad')}
                    />
                )}
                {!hideRatingAndRetry && retriable && (
                    <LemonButton
                        icon={<IconRefresh />}
                        type="tertiary"
                        size="xsmall"
                        tooltip="Try again"
                        onClick={() => retryLastMessage()}
                    />
                )}
                {(user?.is_staff || isDev) && traceId && (
                    <LemonButton
                        to={`${preflight?.region === Region.EU ? 'https://us.posthog.com/project/2' : ''}${urls.llmAnalyticsTrace(traceId)}`}
                        icon={<IconEye />}
                        type="tertiary"
                        size="xsmall"
                        tooltip="View trace in LLM analytics"
                    />
                )}
            </div>
            {!hideRatingAndRetry && feedbackInputStatus !== 'hidden' && (
                <MessageTemplate type="ai">
                    <div className="flex items-center gap-1">
                        <h4 className="m-0 text-sm grow">
                            {feedbackInputStatus === 'pending'
                                ? 'What disappointed you about the answer?'
                                : 'Thank you for your feedback!'}
                        </h4>
                        <LemonButton
                            icon={<IconX />}
                            type="tertiary"
                            size="xsmall"
                            onClick={() => {
                                setFeedbackInputStatus('hidden')
                            }}
                        />
                    </div>
                    {feedbackInputStatus === 'pending' && (
                        <div className="flex w-full gap-1.5 items-center mt-1.5">
                            <LemonInput
                                placeholder="Help us improve PostHog AI…"
                                fullWidth
                                value={feedback}
                                onChange={(newValue) => setFeedback(newValue)}
                                onPressEnter={() => submitFeedback()}
                                autoFocus
                            />
                            <LemonButton
                                type="primary"
                                onClick={() => submitFeedback()}
                                disabledReason={!feedback ? 'Please type a few words!' : undefined}
                            >
                                Submit
                            </LemonButton>
                        </div>
                    )}
                </MessageTemplate>
            )}
        </>
    )
}<|MERGE_RESOLUTION|>--- conflicted
+++ resolved
@@ -415,12 +415,8 @@
                                     <SuccessActions
                                         key={`${key}-actions`}
                                         retriable={retriable}
-<<<<<<< HEAD
                                         hideRatingAndRetry={isSlashCommandResponse}
-=======
-                                        hideRatingAndRetry={isFeedbackCommandResponse}
                                         content={message.content}
->>>>>>> 9052838a
                                     />
                                 )
                             }
