import { offset } from '@floating-ui/react'
import { useValues } from 'kea'
import { HedgehogBuddy } from 'lib/components/HedgehogBuddy/HedgehogBuddy'
import { hedgehogBuddyLogic } from 'lib/components/HedgehogBuddy/hedgehogBuddyLogic'
import { uuid } from 'lib/utils'
import { useMemo, useState } from 'react'
import { AIConsentPopoverWrapper } from 'scenes/settings/organization/AIConsentPopoverWrapper'

import { maxLogic } from './maxLogic'

const HEADLINES = [
    'How can I help you build?',
    'What are you curious about?',
    'How can I help you understand users?',
    'What do you want to know today?',
]

export function Intro(): JSX.Element {
    const { hedgehogConfig } = useValues(hedgehogBuddyLogic)
    const { conversation } = useValues(maxLogic)

    const [hedgehogDirection, setHedgehogDirection] = useState<'left' | 'right'>('right')

    const headline = useMemo(() => {
        if (process.env.STORYBOOK) {
            return HEADLINES[0] // Preventing UI snapshots from being different every time
        }
        return HEADLINES[parseInt((conversation?.id || uuid()).split('-').at(-1) as string, 16) % HEADLINES.length]
    }, [conversation?.id])

    return (
        <>
            <div className="flex">
                <AIConsentPopoverWrapper
                    placement={`${hedgehogDirection}-end`}
                    fallbackPlacements={[`${hedgehogDirection === 'right' ? 'left' : 'right'}-end`]}
                    middleware={[offset(-12)]}
                    showArrow
                >
                    <HedgehogBuddy
                        static
                        hedgehogConfig={{
                            ...hedgehogConfig,
                            walking_enabled: false,
                            controls_enabled: false,
                        }}
                        onClick={(actor) => {
                            if (Math.random() < 0.01) {
                                actor.setOnFire()
                            } else {
                                actor.setRandomAnimation()
                            }
                        }}
                        onActorLoaded={(actor) =>
                            setTimeout(() => {
                                actor.setAnimation('wave')
                                // Make the hedeghog face left, which looks better in the side panel
                                actor.direction = 'left'
                            }, 100)
                        }
                        onPositionChange={(actor) => setHedgehogDirection(actor.direction)}
                    />
                </AIConsentPopoverWrapper>
            </div>
<<<<<<< HEAD
            <div className="mb-3 text-center">
=======
            <div className="text-center mb-1">
>>>>>>> 05d0a8b1
                <h2 className="text-xl @md/max-welcome:text-2xl font-bold mb-2 text-balance">{headline}</h2>
                <div className="text-sm text-secondary text-balance">
                    I'm Max, here to help you build a successful&nbsp;product. Ask&nbsp;me about your product and
                    your&nbsp;users.
                </div>
            </div>
        </>
    )
}<|MERGE_RESOLUTION|>--- conflicted
+++ resolved
@@ -62,11 +62,7 @@
                     />
                 </AIConsentPopoverWrapper>
             </div>
-<<<<<<< HEAD
-            <div className="mb-3 text-center">
-=======
-            <div className="text-center mb-1">
->>>>>>> 05d0a8b1
+            <div className="mb-1 text-center">
                 <h2 className="text-xl @md/max-welcome:text-2xl font-bold mb-2 text-balance">{headline}</h2>
                 <div className="text-sm text-secondary text-balance">
                     I'm Max, here to help you build a successful&nbsp;product. Ask&nbsp;me about your product and
