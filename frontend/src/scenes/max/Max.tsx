--- conflicted
+++ resolved
@@ -2,7 +2,6 @@
 import { BindLogic, useActions, useValues } from 'kea'
 import React from 'react'
 
-<<<<<<< HEAD
 import {
     IconArrowLeft,
     IconChevronLeft,
@@ -13,9 +12,6 @@
     IconShare,
     IconSidePanel,
 } from '@posthog/icons'
-=======
-import { IconArrowLeft, IconChevronLeft, IconExpand45, IconOpenSidebar, IconPlus, IconSidePanel } from '@posthog/icons'
->>>>>>> 3f989884
 import { LemonBanner, LemonTag } from '@posthog/lemon-ui'
 
 import { NotFound } from 'lib/components/NotFound'
@@ -215,7 +211,7 @@
                             icon={<IconShare />}
                             onClick={() => {
                                 copyToClipboard(
-                                    urls.absolute(urls.currentProject(urls.max(conversationId))),
+                                    urls.absolute(urls.currentProject(urls.ai(conversationId))),
                                     'conversation sharing link'
                                 )
                             }}
@@ -235,11 +231,7 @@
                         <LemonButton
                             size="small"
                             sideIcon={<IconExpand45 />}
-<<<<<<< HEAD
-                            to={urls.max(conversationId ?? undefined)}
-=======
                             to={urls.ai(conversationId ?? undefined)}
->>>>>>> 3f989884
                             onClick={() => {
                                 closeSidePanel()
                                 startNewConversation()
@@ -267,7 +259,7 @@
                                 sideIcon={<IconShare />}
                                 onClick={() => {
                                     copyToClipboard(
-                                        urls.absolute(urls.currentProject(urls.max(conversationId ?? undefined))),
+                                        urls.absolute(urls.currentProject(urls.ai(conversationId ?? undefined))),
                                         'conversation sharing link'
                                     )
                                 }}
