--- conflicted
+++ resolved
@@ -2,7 +2,7 @@
 import { BindLogic, useActions, useValues } from 'kea'
 import React from 'react'
 
-import { IconArrowLeft, IconChevronLeft, IconOpenSidebar, IconPlus, IconSidePanel } from '@posthog/icons'
+import { IconArrowLeft, IconChevronLeft, IconExpand45, IconOpenSidebar, IconPlus, IconSidePanel } from '@posthog/icons'
 import { LemonBanner, LemonTag } from '@posthog/lemon-ui'
 
 import { NotFound } from 'lib/components/NotFound'
@@ -198,12 +198,8 @@
                     {!isAIOnlyMode && (
                         <LemonButton
                             size="small"
-<<<<<<< HEAD
-                            sideIcon={<IconExternal />}
+                            sideIcon={<IconExpand45 />}
                             to={urls.ai(conversationId ?? undefined)}
-=======
-                            to={urls.max(conversationId ?? undefined)}
->>>>>>> b07c94ad
                             onClick={() => {
                                 closeSidePanel()
                                 startNewConversation()
