import { BindLogic, useActions, useValues } from 'kea'
import React from 'react'

import {
    IconArrowLeft,
    IconChevronLeft,
    IconExpand45,
    IconLock,
    IconOpenSidebar,
    IconPlus,
    IconShare,
    IconSidePanel,
} from '@posthog/icons'
import { LemonBanner, LemonTag } from '@posthog/lemon-ui'

import { NotFound } from 'lib/components/NotFound'
import { FEATURE_FLAGS } from 'lib/constants'
import { LemonButton } from 'lib/lemon-ui/LemonButton'
import { featureFlagLogic } from 'lib/logic/featureFlagLogic'
<<<<<<< HEAD
import { copyToClipboard } from 'lib/utils/copyToClipboard'
=======
import { appLogic } from 'scenes/appLogic'
>>>>>>> 93060ff5
import { maxGlobalLogic } from 'scenes/max/maxGlobalLogic'
import { sceneLogic } from 'scenes/sceneLogic'
import { SceneExport } from 'scenes/sceneTypes'
import { urls } from 'scenes/urls'

import { SidePanelPaneHeader } from '~/layout/navigation-3000/sidepanel/components/SidePanelPaneHeader'
import { sidePanelLogic } from '~/layout/navigation-3000/sidepanel/sidePanelLogic'
import { SceneContent } from '~/layout/scenes/components/SceneContent'
import { SceneTitleSection } from '~/layout/scenes/components/SceneTitleSection'
import { SidePanelTab } from '~/types'

import { ConversationHistory } from './ConversationHistory'
import { HistoryPreview } from './HistoryPreview'
import { Intro } from './Intro'
import { Thread } from './Thread'
import { AnimatedBackButton } from './components/AnimatedBackButton'
import { SidebarQuestionInput } from './components/SidebarQuestionInput'
import { SidebarQuestionInputWithSuggestions } from './components/SidebarQuestionInputWithSuggestions'
import { ThreadAutoScroller } from './components/ThreadAutoScroller'
import { maxLogic } from './maxLogic'
import { MaxThreadLogicProps, maxThreadLogic } from './maxThreadLogic'

export const scene: SceneExport = {
    component: Max,
    logic: maxLogic,
    settingSectionId: 'environment-max',
}

export function Max({ tabId }: { tabId?: string }): JSX.Element {
    const { featureFlags } = useValues(featureFlagLogic)
    const { sidePanelOpen, selectedTab } = useValues(sidePanelLogic)
    const { closeSidePanel } = useActions(sidePanelLogic)
    const { conversationId: tabConversationId } = useValues(maxLogic({ tabId: tabId || '' }))
    const { conversationId: sidepanelConversationId } = useValues(maxLogic({ tabId: 'sidepanel' }))

    if (!featureFlags[FEATURE_FLAGS.ARTIFICIAL_HOG]) {
        return <NotFound object="page" caption="You don't have access to AI features yet." />
    }

    if (
        sidePanelOpen &&
        selectedTab === SidePanelTab.Max &&
        sidepanelConversationId &&
        sidepanelConversationId === tabConversationId
    ) {
        return (
            <SceneContent className="px-4 py-4">
                <SceneTitleSection name={null} resourceType={{ type: 'chat' }} />
                <div className="flex flex-col items-center justify-center w-full grow">
                    <IconSidePanel className="text-3xl text-muted mb-2" />
                    <h3 className="text-xl font-bold mb-1">This chat is currently in the sidebar</h3>
                    <p className="text-sm text-muted mb-2">You can navigate freely around the app, or…</p>
                    <LemonButton
                        type="secondary"
                        size="xsmall"
                        onClick={() => closeSidePanel()}
                        sideIcon={<IconArrowLeft />}
                    >
                        Move it here
                    </LemonButton>
                </div>
            </SceneContent>
        )
    }

    return <MaxInstance tabId={tabId ?? ''} />
}

export interface MaxInstanceProps {
    sidePanel?: boolean
    tabId: string
    isAIOnlyMode?: boolean
}

export const MaxInstance = React.memo(function MaxInstance({
    sidePanel,
    tabId,
    isAIOnlyMode,
}: MaxInstanceProps): JSX.Element {
    const {
        threadVisible,
        conversationHistoryVisible,
        chatTitle,
        backButtonDisabled,
        threadLogicKey,
        conversation,
        conversationId,
    } = useValues(maxLogic({ tabId }))
    const { startNewConversation, goBack } = useActions(maxLogic({ tabId }))
    const { openSidePanelMax } = useActions(maxGlobalLogic)
    const { closeTabId } = useActions(sceneLogic)
    const { exitAIOnlyMode } = useActions(appLogic)

    const threadProps: MaxThreadLogicProps = {
        tabId,
        conversationId: threadLogicKey,
        conversation,
    }

    const { closeSidePanel } = useActions(sidePanelLogic)

    const content = (
        <BindLogic logic={maxLogic} props={{ tabId }}>
            <BindLogic logic={maxThreadLogic} props={threadProps}>
                {conversationHistoryVisible ? (
                    <ConversationHistory sidePanel={sidePanel} />
                ) : !threadVisible ? (
                    // pb-7 below is intentionally specific - it's chosen so that the bottom-most chat's title
                    // is at the same viewport height as the QuestionInput text that appear after going into a thread.
                    // This makes the transition from one view into another just that bit smoother visually.
                    <div
                        className={
                            sidePanel
                                ? '@container/max-welcome relative flex flex-col gap-4 px-4 pb-7 grow'
                                : '@container/max-welcome relative flex flex-col gap-4 px-4 pb-7 grow min-h-[calc(100vh-var(--scene-layout-header-height)-120px)]'
                        }
                    >
                        <div className="flex-1 items-center justify-center flex flex-col gap-3">
                            <Intro />
                            <SidebarQuestionInputWithSuggestions />
                        </div>
                        <HistoryPreview sidePanel={sidePanel} />
                    </div>
                ) : (
                    /** Must be the last child and be a direct descendant of the scrollable element */
                    <ThreadAutoScroller>
                        {conversation?.has_unsupported_content && (
                            <div className="px-4 pt-4">
                                <LemonBanner type="warning">
                                    <div className="flex items-center justify-between gap-4">
                                        <span>This thread contains content that is no longer supported.</span>
                                        <LemonButton type="primary" onClick={() => startNewConversation()}>
                                            Start a new thread
                                        </LemonButton>
                                    </div>
                                </LemonBanner>
                            </div>
                        )}
                        <Thread className="p-3" />
                        {!conversation?.has_unsupported_content && <SidebarQuestionInput isSticky />}
                    </ThreadAutoScroller>
                )}
            </BindLogic>
        </BindLogic>
    )

    return sidePanel ? (
        <>
            <SidePanelPaneHeader
                className="transition-all duration-200"
                onClose={() => {
                    exitAIOnlyMode()
                    startNewConversation()
                }}
            >
                <div className="flex flex-1">
                    <div className="flex items-center flex-1">
                        <AnimatedBackButton in={!backButtonDisabled}>
                            <LemonButton
                                size="small"
                                icon={<IconChevronLeft />}
                                onClick={() => goBack()}
                                tooltip="Go back"
                                tooltipPlacement="bottom-end"
                                disabledReason={backButtonDisabled ? 'You are already at home' : undefined}
                            />
                        </AnimatedBackButton>

                        <h3
                            className="flex items-center font-semibold mb-0 line-clamp-1 text-sm ml-1 leading-[1.1]"
                            title={chatTitle || undefined}
                        >
                            {chatTitle || (
                                <>
                                    PostHog AI
                                    <LemonTag size="small" type="warning" className="ml-2">
                                        BETA
                                    </LemonTag>
                                </>
                            )}
                        </h3>
                    </div>
<<<<<<< HEAD
                    {conversationId && !conversationHistoryVisible && !threadVisible && (
=======
                    {!conversationHistoryVisible && !threadVisible && !isAIOnlyMode && (
>>>>>>> 93060ff5
                        <LemonButton
                            size="small"
                            icon={<IconPlus />}
                            onClick={() => startNewConversation()}
                            tooltip="Start a new chat"
                            tooltipPlacement="bottom"
                        />
                    )}
<<<<<<< HEAD
                    {conversationId && (
                        <LemonButton
                            size="small"
                            icon={<IconShare />}
                            onClick={() => {
                                copyToClipboard(
                                    urls.absolute(urls.currentProject(urls.max(conversationId))),
                                    'conversation sharing link'
                                )
                            }}
                            tooltip={
                                <>
                                    Copy link to chat
                                    <br />
                                    <em>
                                        <IconLock /> Requires organization access
                                    </em>
                                </>
                            }
                            tooltipPlacement="bottom-end"
                        />
                    )}
                    <LemonButton
                        size="small"
                        sideIcon={<IconExpand45 />}
                        to={urls.max(conversationId ?? undefined)}
                        onClick={() => {
                            closeSidePanel()
                            startNewConversation()
                        }}
                        targetBlank
                        tooltip="Open as main focus"
                        tooltipPlacement="bottom-end"
                    />
=======
                    {!isAIOnlyMode && (
                        <LemonButton
                            size="small"
                            sideIcon={<IconExternal />}
                            to={urls.max(conversationId ?? undefined)}
                            onClick={() => {
                                closeSidePanel()
                                startNewConversation()
                            }}
                            targetBlank
                            tooltip="Open as main focus"
                            tooltipPlacement="bottom-end"
                        />
                    )}
>>>>>>> 93060ff5
                </div>
            </SidePanelPaneHeader>
            {content}
        </>
    ) : (
        <SceneContent className="pt-4 px-4 min-h-[calc(100vh-var(--scene-layout-header-height))]">
            <SceneTitleSection
                name={null}
                resourceType={{ type: 'chat' }}
                actions={
                    <>
                        {tabId ? (
                            <LemonButton
                                size="small"
                                type="secondary"
                                sideIcon={<IconShare />}
                                onClick={() => {
                                    copyToClipboard(
                                        urls.absolute(urls.currentProject(urls.max(conversationId ?? undefined))),
                                        'conversation sharing link'
                                    )
                                }}
                            >
                                Copy link to chat
                            </LemonButton>
                        ) : undefined}
                        {tabId ? (
                            <LemonButton
                                size="small"
                                type="secondary"
                                sideIcon={<IconOpenSidebar />}
                                onClick={() => {
                                    openSidePanelMax(conversationId ?? undefined)
                                    closeTabId(tabId)
                                }}
                            >
                                Open in side panel
                            </LemonButton>
                        ) : undefined}
                    </>
                }
            />
            <div className="grow flex flex-col">{content}</div>
        </SceneContent>
    )
})<|MERGE_RESOLUTION|>--- conflicted
+++ resolved
@@ -17,11 +17,8 @@
 import { FEATURE_FLAGS } from 'lib/constants'
 import { LemonButton } from 'lib/lemon-ui/LemonButton'
 import { featureFlagLogic } from 'lib/logic/featureFlagLogic'
-<<<<<<< HEAD
 import { copyToClipboard } from 'lib/utils/copyToClipboard'
-=======
 import { appLogic } from 'scenes/appLogic'
->>>>>>> 93060ff5
 import { maxGlobalLogic } from 'scenes/max/maxGlobalLogic'
 import { sceneLogic } from 'scenes/sceneLogic'
 import { SceneExport } from 'scenes/sceneTypes'
@@ -204,11 +201,7 @@
                             )}
                         </h3>
                     </div>
-<<<<<<< HEAD
-                    {conversationId && !conversationHistoryVisible && !threadVisible && (
-=======
-                    {!conversationHistoryVisible && !threadVisible && !isAIOnlyMode && (
->>>>>>> 93060ff5
+                    {conversationId && !conversationHistoryVisible && !threadVisible && !isAIOnlyMode && (
                         <LemonButton
                             size="small"
                             icon={<IconPlus />}
@@ -217,7 +210,6 @@
                             tooltipPlacement="bottom"
                         />
                     )}
-<<<<<<< HEAD
                     {conversationId && (
                         <LemonButton
                             size="small"
@@ -240,23 +232,10 @@
                             tooltipPlacement="bottom-end"
                         />
                     )}
-                    <LemonButton
-                        size="small"
-                        sideIcon={<IconExpand45 />}
-                        to={urls.max(conversationId ?? undefined)}
-                        onClick={() => {
-                            closeSidePanel()
-                            startNewConversation()
-                        }}
-                        targetBlank
-                        tooltip="Open as main focus"
-                        tooltipPlacement="bottom-end"
-                    />
-=======
                     {!isAIOnlyMode && (
                         <LemonButton
                             size="small"
-                            sideIcon={<IconExternal />}
+                            sideIcon={<IconExpand45 />}
                             to={urls.max(conversationId ?? undefined)}
                             onClick={() => {
                                 closeSidePanel()
@@ -267,7 +246,6 @@
                             tooltipPlacement="bottom-end"
                         />
                     )}
->>>>>>> 93060ff5
                 </div>
             </SidePanelPaneHeader>
             {content}
