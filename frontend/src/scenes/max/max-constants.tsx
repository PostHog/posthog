--- conflicted
+++ resolved
@@ -91,7 +91,6 @@
     name: string
 }
 
-<<<<<<< HEAD
 export const TOOL_DEFINITIONS: Record<Exclude<AssistantTool, 'todo_write'> | 'web_search', ToolDefinition> = {
     web_search: {
         name: 'Search the web', // Web search is a special case of a tool, as it's a built-in LLM provider one
@@ -105,8 +104,7 @@
             return toolCall.args.query ? `Searching the web for **${toolCall.args.query}**...` : 'Searching the web...'
         },
         flag: FEATURE_FLAGS.PHAI_WEB_SEARCH,
-=======
-export const TOOL_DEFINITIONS: Record<Exclude<AssistantTool, 'todo_write'>, ToolDefinition> = {
+    },
     create_form: {
         name: 'Create a form',
         description: 'Create a form to collect information from the user',
@@ -117,7 +115,6 @@
             }
             return 'Creating a form...'
         },
->>>>>>> 10cb2de0
     },
     session_summarization: {
         name: 'Summarize sessions',
