import {
    IconAtSign,
    IconBook,
<<<<<<< HEAD
    IconCreditCard,
    IconDocument,
    IconGlobe,
=======
    IconBrain,
    IconCreditCard,
    IconDocument,
>>>>>>> 79317ae5
    IconMemory,
    IconSearch,
    IconShuffle,
} from '@posthog/icons'

import { FEATURE_FLAGS } from 'lib/constants'
import { IconQuestionAnswer } from 'lib/lemon-ui/icons'
import { Scene } from 'scenes/sceneTypes'

import { iconForType } from '~/layout/panel-layout/ProjectTree/defaultTree'
import { AgentMode, AssistantTool } from '~/queries/schema/schema-assistant-messages'
import { RecordingUniversalFilters } from '~/types'

import { EnhancedToolCall } from './Thread'
import { isAgentMode } from './maxTypes'

/** Static tool definition for display purposes. */
export interface ToolDefinition<N extends string = string> {
    /** A user-friendly display name for the tool. Must be a verb phrase, like "Create surveys" or "Search docs" */
    name: N
    /**
     * The tool's description, which must be a sentence that's an extension of the name,
     * e.g. "Create surveys in seconds"
     */
    description?: `${N} ${string}`
    /** If the tool has multiple subtools, you can specify them here
     * These will populate the tool summary list, instead of the tool itself
     */
    subtools?: Record<
        string, // identifier, should match the "kind" key in the tool call
        ToolDefinition
    >
    icon: JSX.Element
    displayFormatter?: (
        toolCall: EnhancedToolCall,
        { registeredToolMap }: { registeredToolMap: Record<string, ToolRegistration> }
    ) => string | [text: string, widgetDef: RecordingsWidgetDef | null]
    /**
     * If only available in a specific product, specify it here.
     * We're using Scene instead of ProductKey, because that's more flexible (specifically for SQL editor there
     * isn't ProductKey.SQL_EDITOR, only ProductKey.DATA_WAREHOUSE - much clearer for users to say Scene.SQLEditor here)
     */
    product?: Scene
    /** If the tool is only available if a feature flag is enabled, you can specify it here. */
    flag?: (typeof FEATURE_FLAGS)[keyof typeof FEATURE_FLAGS]
    /** If the tool is in beta, set this to true to display a beta badge */
    beta?: boolean
    /** Agent modes this tool is available in (defined in backend presets) */
    modes?: AgentMode[]
}

/** Active instance of a tool. */
export interface ToolRegistration extends Pick<ToolDefinition, 'name' | 'description'> {
    /** A unique identifier for the tool */
    identifier: keyof typeof TOOL_DEFINITIONS
    /**
     * Optional specific @posthog/icons icon
     * @default <IconWrench />
     */
    /** Contextual data to be included for use by the LLM */
    context?: Record<string, any>
    /**
     * Optional: Describes what kind of context information is being provided
     * This metadata is shown to users in the context topbar to indicate what contextual values are available
     */
    contextDescription?: {
        /** The type or category of context (e.g., "Current insight", "Active filters") */
        text: string
        /** Icon to display for the context type */
        icon: JSX.Element
    }
    /**
     * Optional: If this tool is the main one of the page, you can override the default intro headline and description when it's mounted.
     *
     * Note that if more than one mounted tool has an intro override, only one will take effect.
     */
    introOverride?: {
        /** The default is something like "How can I help you build?" - stick true to this question form. */
        headline: string
        /** The default is "Ask me about your product and your users." */
        description: string
    }
    /** Optional: When in context, the tool can add items to the pool of suggested questions */
    suggestions?: string[]
    /** The callback function that will be executed with the LLM's tool call output */
    callback?: (toolOutput: any, conversationId: string) => void | Promise<void>
}

export interface RecordingsWidgetDef {
    widget: 'recordings'
    args: RecordingUniversalFilters
}

/** Static mode definition for display purposes. */
export interface ModeDefinition {
    name: string
    description: string
    icon: JSX.Element
    /** Scenes that should trigger this agent mode */
    scenes: Set<Scene>
}

<<<<<<< HEAD
export const TOOL_DEFINITIONS: Record<Exclude<AssistantTool, 'todo_write'> | 'web_search', ToolDefinition> = {
    web_search: {
        name: 'Search the web', // Web search is a special case of a tool, as it's a built-in LLM provider one
        description: 'Search the web for up-to-date information',
        icon: <IconGlobe />,
        displayFormatter: (toolCall) => {
            if (toolCall.status === 'completed') {
                // The args won't be fully streamed initially, so we need to check if `query` is present
                return toolCall.args.query ? `Searched the web for **${toolCall.args.query}**` : 'Searched the web'
            }
            return toolCall.args.query ? `Searching the web for **${toolCall.args.query}**...` : 'Searching the web...'
        },
        flag: FEATURE_FLAGS.PHAI_WEB_SEARCH,
    },
=======
/** Default tools available in all modes */
export const DEFAULT_TOOL_KEYS: (keyof typeof TOOL_DEFINITIONS)[] = [
    'read_taxonomy',
    'read_data',
    'search',
    'switch_mode',
]

export const TOOL_DEFINITIONS: Record<Exclude<AssistantTool, 'todo_write'>, ToolDefinition> = {
>>>>>>> 79317ae5
    create_form: {
        name: 'Create a form',
        description: 'Create a form to collect information from the user',
        icon: <IconQuestionAnswer />,
        displayFormatter: (toolCall) => {
            if (toolCall.status === 'completed') {
                return 'Created a form'
            }
            return 'Creating a form...'
        },
    },
    session_summarization: {
        name: 'Summarize sessions',
        description: 'Summarize sessions to analyze real user behavior',
        flag: 'max-session-summarization',
        icon: iconForType('session_replay'),
        beta: true,
        displayFormatter: (toolCall) => {
            if (toolCall.status === 'completed') {
                return 'Summarized sessions'
            }
            return 'Summarizing sessions...'
        },
    },
    create_dashboard: {
        name: 'Create dashboards',
        description: 'Create dashboards with insights based on your requirements',
        icon: iconForType('dashboard'),
        modes: [AgentMode.ProductAnalytics],
    },
    search: {
        name: 'Search PostHog data',
        description:
            'Search PostHog data for documentation, insights, dashboards, cohorts, actions, experiments, feature flags, notebooks, error tracking issues, surveys, and other.',
        icon: <IconSearch />,
        subtools: {
            docs: {
                name: 'Search docs',
                description: 'Search docs for answers regarding PostHog',
                icon: <IconBook />,
                displayFormatter: (toolCall) => {
                    if (toolCall.status === 'completed') {
                        return 'Searched docs'
                    }
                    return 'Searching docs...'
                },
            },
            insights: {
                name: 'Search existing insights',
                description: 'Search existing insights for answers',
                icon: iconForType('product_analytics'),
                displayFormatter: (toolCall) => {
                    if (toolCall.status === 'completed') {
                        return 'Searched insights'
                    }
                    return 'Searching insights...'
                },
            },
        },
    },
    read_taxonomy: {
        name: 'Read data schema',
        description: 'Read data schema to retrieve events, properties, and sample property values',
        icon: iconForType('data_warehouse'),
        displayFormatter: (toolCall) => {
            if (toolCall.status === 'completed') {
                return 'Read data schema'
            }
            return 'Reading data schema...'
        },
    },
    read_data: {
        name: 'Read data',
        description: 'Read data, such as your data warehouse schema and billed usage statistics',
        icon: iconForType('data_warehouse'),
        subtools: {
            billing_info: {
                name: 'Check your billing data',
                description: 'Check your billing data',
                icon: <IconCreditCard />,
                displayFormatter: (toolCall) => {
                    if (toolCall.status === 'completed') {
                        return 'Read billing data'
                    }
                    return 'Reading billing data...'
                },
            },
            datawarehouse_schema: {
                name: 'Read your data warehouse schema',
                description: 'Read your data warehouse schema',
                icon: iconForType('data_warehouse'),
                displayFormatter: (toolCall) => {
                    if (toolCall.status === 'completed') {
                        return 'Read data warehouse schema'
                    }
                    return 'Reading data warehouse schema...'
                },
            },
            artifacts: {
                name: 'Read conversation artifacts',
                description: 'Read conversation artifacts created by the agent',
                icon: <IconDocument />,
                displayFormatter: (toolCall) => {
                    if (toolCall.status === 'completed') {
                        return 'Read conversation artifacts'
                    }
                    return 'Reading conversation artifacts...'
                },
            },
        },
    },
    create_and_query_insight: {
        name: 'Edit the insight',
        description: "Edit the insight you're viewing",
        icon: iconForType('product_analytics'),
        product: Scene.Insight,
        displayFormatter: (toolCall, { registeredToolMap }) => {
            const isEditing = registeredToolMap.create_and_query_insight || registeredToolMap.create_insight
            if (isEditing) {
                return toolCall.status === 'completed'
                    ? 'Edited the insight you are viewing'
                    : 'Editing the insight you are viewing...'
            }
            return toolCall.status === 'completed' ? 'Created an insight' : 'Creating an insight...'
        },
    },
    create_insight: {
        name: 'Create an insight or edit an existing one',
        description: "Create an insight or edit an existing one you're viewing",
        icon: iconForType('product_analytics'),
        product: Scene.Insight,
        modes: [AgentMode.ProductAnalytics],
        displayFormatter: (toolCall, { registeredToolMap }) => {
            const isEditing = registeredToolMap.create_and_query_insight || registeredToolMap.create_insight
            if (isEditing) {
                return toolCall.status === 'completed'
                    ? 'Edited the insight you are viewing'
                    : 'Editing the insight you are viewing...'
            }
            return toolCall.status === 'completed' ? 'Created an insight' : 'Creating an insight...'
        },
    },
    search_session_recordings: {
        name: 'Search recordings',
        description: 'Search recordings quickly',
        product: Scene.Replay,
        icon: iconForType('session_replay'),
        displayFormatter: (toolCall) => {
            if (toolCall.status === 'completed') {
                return 'Searched recordings'
            }
            return 'Searching recordings...'
        },
    },
    filter_session_recordings: {
        name: 'Filter recordings',
        description: 'Filter recordings to find the most relevant ones',
        product: Scene.Replay,
        icon: iconForType('session_replay'),
        displayFormatter: (toolCall) => {
            const widgetDef = toolCall.args?.recordings_filters
                ? ({
                      widget: 'recordings',
                      args: toolCall.args.recordings_filters as RecordingUniversalFilters,
                  } as const)
                : null
            if (toolCall.status === 'completed') {
                return ['Filtered recordings', widgetDef]
            }
            return ['Filtering recordings...', widgetDef]
        },
    },
    generate_hogql_query: {
        name: 'Write and tweak SQL',
        description: 'Write and tweak SQL right there',
        product: Scene.SQLEditor,
        icon: iconForType('insight/hog'),
        displayFormatter: (toolCall) => {
            if (toolCall.status === 'completed') {
                return 'Edited SQL'
            }
            return 'Writing and tweaking SQL...'
        },
    },
    analyze_user_interviews: {
        name: 'Analyze user interviews',
        description: 'Analyze user interviews, summarizing pages of feedback, and extracting learnings',
        product: Scene.UserInterviews,
        flag: FEATURE_FLAGS.USER_INTERVIEWS,
        icon: iconForType('user_interview'),
        displayFormatter: (toolCall) => {
            if (toolCall.status === 'completed') {
                return 'Analyzed user interviews'
            }
            return 'Analyzing user interviews...'
        },
    },
    create_hog_function_filters: {
        name: 'Set up function filters',
        description: 'Set up function filters for quick pipeline configuration',
        product: Scene.DataPipelines,
        icon: iconForType('data_warehouse'),
        displayFormatter: (toolCall) => {
            if (toolCall.status === 'completed') {
                return 'Set up function filters'
            }
            return 'Setting up function filters...'
        },
    },
    create_hog_transformation_function: {
        name: 'Write and tweak Hog code',
        description: 'Write and tweak Hog code of transformations',
        product: Scene.DataPipelines,
        icon: iconForType('data_warehouse'),
        displayFormatter: (toolCall) => {
            if (toolCall.status === 'completed') {
                return 'Edited Hog code'
            }
            return 'Writing and tweaking Hog code...'
        },
    },
    create_hog_function_inputs: {
        name: 'Manage function variables',
        description: 'Manage function variables in Hog functions',
        product: Scene.DataPipelines,
        icon: iconForType('data_warehouse'),
        displayFormatter: (toolCall) => {
            if (toolCall.status === 'completed') {
                return 'Managed function variables'
            }
            return 'Managing function variables...'
        },
    },
    filter_error_tracking_issues: {
        name: 'Filter issues',
        description: 'Filter issues to dig into errors',
        product: Scene.ErrorTracking,
        icon: iconForType('error_tracking'),
        displayFormatter: (toolCall) => {
            if (toolCall.status === 'completed') {
                return 'Filtered issues'
            }
            return 'Filtering issues...'
        },
    },
    find_error_tracking_impactful_issue_event_list: {
        name: 'Find impactful issues',
        description: 'Find impactful issues affecting your conversion, activation, or any other events',
        product: Scene.ErrorTracking,
        flag: FEATURE_FLAGS.ERROR_TRACKING_ISSUE_CORRELATION,
        icon: iconForType('error_tracking'),
        displayFormatter: (toolCall) => {
            if (toolCall.status === 'completed') {
                return 'Found impactful issues'
            }
            return 'Finding impactful issues...'
        },
    },
    error_tracking_explain_issue: {
        name: 'Explain an issue',
        description: 'Explain an issue by analyzing its stack trace',
        product: Scene.ErrorTracking,
        icon: iconForType('error_tracking'),
        displayFormatter: (toolCall) => {
            if (toolCall.status === 'completed') {
                return 'Issue explained'
            }
            return 'Analyzing issue...'
        },
    },
    experiment_results_summary: {
        name: 'Summarize experiment results',
        description: 'Summarize experiment results for a comprehensive rundown',
        product: Scene.Experiment,
        flag: 'experiment-ai-summary',
        icon: iconForType('experiment'),
        displayFormatter: (toolCall) => {
            if (toolCall.status === 'completed') {
                return 'Summarized experiment results'
            }
            return 'Summarizing experiment results...'
        },
    },
    create_survey: {
        name: 'Create surveys',
        description: 'Create surveys in seconds',
        product: Scene.Surveys,
        icon: iconForType('survey'),
        displayFormatter: (toolCall) => {
            if (toolCall.status === 'completed') {
                return 'Created surveys'
            }
            return 'Creating surveys...'
        },
    },
    analyze_survey_responses: {
        name: 'Analyze survey responses',
        description: 'Analyze survey responses to extract themes and actionable insights',
        product: Scene.Surveys,
        icon: iconForType('survey'),
        displayFormatter: (toolCall) => {
            if (toolCall.status === 'completed') {
                return 'Analyzed survey responses'
            }
            return 'Analyzing survey responses...'
        },
    },
    create_message_template: {
        name: 'Create email templates',
        description: 'Create email templates from scratch or using a URL for inspiration',
        product: Scene.Workflows,
        icon: iconForType('workflows'),
        displayFormatter: (toolCall) => {
            if (toolCall.status === 'completed') {
                return 'Created email templates'
            }
            return 'Creating email templates...'
        },
    },
    fix_hogql_query: {
        name: 'Fix SQL',
        icon: iconForType('data_warehouse'),
        displayFormatter: (toolCall) => {
            if (toolCall.status === 'completed') {
                return 'Fixed SQL'
            }
            return 'Fixing SQL...'
        },
    },
    filter_revenue_analytics: {
        name: 'Filter revenue analytics',
        description: 'Filter revenue analytics to find the most impactful revenue insights',
        product: Scene.RevenueAnalytics,
        icon: iconForType('revenue_analytics'),
        displayFormatter: (toolCall) => {
            if (toolCall.status === 'completed') {
                return 'Filtered revenue analytics'
            }
            return 'Filtering revenue analytics...'
        },
    },
    filter_web_analytics: {
        name: 'Filter web analytics',
        description: 'Filter web analytics to analyze traffic patterns and user behavior',
        product: Scene.WebAnalytics,
        icon: iconForType('web_analytics'),
        displayFormatter: (toolCall) => {
            if (toolCall.status === 'completed') {
                return 'Filtered web analytics'
            }
            return 'Filtering web analytics...'
        },
    },
    edit_current_dashboard: {
        name: 'Add an insight to the dashboard',
        description: "Add an insight to the dashboard you're viewing",
        product: Scene.Dashboard,
        icon: iconForType('dashboard'),
        displayFormatter: (toolCall) => {
            if (toolCall.status === 'completed') {
                return 'Added an insight to the dashboard'
            }
            return 'Adding an insight to the dashboard...'
        },
    },
    create_feature_flag: {
        name: 'Create a feature flag',
        description: 'Create a feature flag in seconds',
        product: Scene.FeatureFlags,
        icon: iconForType('feature_flag'),
        displayFormatter: (toolCall) => {
            if (toolCall.status === 'completed') {
                return 'Created feature flag'
            }
            return 'Creating feature flag...'
        },
    },
    create_experiment: {
        name: 'Create an experiment',
        description: 'Create an experiment in seconds',
        product: Scene.Experiments,
        icon: iconForType('experiment'),
        displayFormatter: (toolCall) => {
            if (toolCall.status === 'completed') {
                return 'Created experiment'
            }
            return 'Creating experiment...'
        },
    },
    create_task: {
        name: 'Create a task',
        description: 'Create a task for an AI agent to execute coding changes in a repository',
        product: Scene.TaskTracker,
        icon: iconForType('task'),
        flag: FEATURE_FLAGS.PHAI_TASKS,
        displayFormatter: (toolCall) => {
            if (toolCall.status === 'completed') {
                return 'Created task'
            }
            return 'Creating task...'
        },
    },
    run_task: {
        name: 'Run a task',
        description: 'Run a task to trigger its execution',
        product: Scene.TaskTracker,
        icon: iconForType('task'),
        flag: FEATURE_FLAGS.PHAI_TASKS,
        displayFormatter: (toolCall) => {
            if (toolCall.status === 'completed') {
                return 'Started task execution'
            }
            return 'Starting task...'
        },
    },
    get_task_run: {
        name: 'Get task status',
        description: 'Get task status including stage, progress, and any errors',
        product: Scene.TaskTracker,
        icon: iconForType('task'),
        flag: FEATURE_FLAGS.PHAI_TASKS,
        displayFormatter: (toolCall) => {
            if (toolCall.status === 'completed') {
                return 'Got task status'
            }
            return 'Getting task status...'
        },
    },
    get_task_run_logs: {
        name: 'Get task logs',
        description: 'Get task logs for debugging and reviewing execution details',
        product: Scene.TaskTracker,
        icon: iconForType('task'),
        flag: FEATURE_FLAGS.PHAI_TASKS,
        displayFormatter: (toolCall) => {
            if (toolCall.status === 'completed') {
                return 'Got task logs'
            }
            return 'Getting task logs...'
        },
    },
    list_tasks: {
        name: 'List tasks',
        description: 'List tasks in the current project with optional filtering',
        product: Scene.TaskTracker,
        icon: iconForType('task'),
        flag: FEATURE_FLAGS.PHAI_TASKS,
        displayFormatter: (toolCall) => {
            if (toolCall.status === 'completed') {
                return 'Listed tasks'
            }
            return 'Listing tasks...'
        },
    },
    list_task_runs: {
        name: 'List task runs',
        description: 'List task runs for a specific task to see execution history',
        product: Scene.TaskTracker,
        icon: iconForType('task'),
        flag: FEATURE_FLAGS.PHAI_TASKS,
        displayFormatter: (toolCall) => {
            if (toolCall.status === 'completed') {
                return 'Listed task runs'
            }
            return 'Listing task runs...'
        },
    },
    list_repositories: {
        name: 'List repositories',
        description: 'List repositories available via GitHub integration for creating tasks',
        product: Scene.TaskTracker,
        icon: iconForType('task'),
        flag: FEATURE_FLAGS.PHAI_TASKS,
        displayFormatter: (toolCall) => {
            if (toolCall.status === 'completed') {
                return 'Listed repositories'
            }
            return 'Listing repositories...'
        },
    },
    switch_mode: {
        name: 'Switch agent mode',
        description:
            'Switch agent mode to another specialized mode like product analytics, SQL, or session replay analysis',
        icon: <IconShuffle />,
        displayFormatter: (toolCall) => {
            const modeName = isAgentMode(toolCall.args.new_mode) ? MODE_DEFINITIONS[toolCall.args.new_mode].name : null
            const modeText = (modeName ? ` to the ${modeName} mode` : 'mode').toLowerCase()

            if (toolCall.status === 'completed') {
                return `Switched agent ${modeText}`
            }

            return `Switching agent ${modeText}...`
        },
    },
    execute_sql: {
        name: 'Write and tweak SQL',
        description: 'Write and tweak SQL right there',
        product: Scene.SQLEditor,
        icon: iconForType('insight/hog'),
        modes: [AgentMode.SQL],
        displayFormatter: (toolCall) => {
            if (toolCall.status === 'completed') {
                return 'Executed SQL'
            }
            return 'Writing an SQL query...'
        },
    },
    summarize_sessions: {
        name: 'Summarize sessions',
        description: 'Summarize sessions to analyze real user behavior',
        flag: 'max-session-summarization',
        icon: iconForType('session_replay'),
        beta: true,
        modes: [AgentMode.SessionReplay],
        displayFormatter: (toolCall) => {
            if (toolCall.status === 'completed') {
                return 'Summarized sessions'
            }
            return 'Summarizing sessions...'
        },
    },
}

export const MODE_DEFINITIONS: Record<AgentMode, ModeDefinition> = {
    [AgentMode.ProductAnalytics]: {
        name: 'Product analytics',
        description: 'Creates insights and dashboards to analyze your product data.',
        icon: iconForType('product_analytics'),
        scenes: new Set([Scene.Dashboards, Scene.Dashboard, Scene.Insight, Scene.SavedInsights]),
    },
    [AgentMode.SQL]: {
        name: 'SQL',
        description: 'Generates and executes SQL queries for your PostHog data and connected data warehouse sources.',
        icon: iconForType('sql_editor'),
        scenes: new Set([Scene.SQLEditor]),
    },
    [AgentMode.SessionReplay]: {
        name: 'Session replay',
        description: 'Analyzes session recordings and provides summaries and insights about user behavior.',
        icon: iconForType('session_replay'),
        scenes: new Set([
            Scene.Replay,
            Scene.ReplaySingle,
            Scene.ReplayPlaylist,
            Scene.ReplayFilePlayback,
            Scene.ReplaySettings,
        ]),
    },
}

export const SPECIAL_MODES = {
    auto: {
        name: 'Auto',
        description:
            'Automatically selects the best mode based on your request. The tools that are available in all modes are listed below.',
        icon: <IconShuffle />,
    },
    deep_research: {
        name: 'Research',
        description:
            'Answers complex questions using advanced reasoning models and more resources, taking more time to provide deeper insights.',
        icon: <IconBrain />,
    },
}

/** Get tools available for a specific agent mode */
export function getToolsForMode(mode: AgentMode): ToolDefinition[] {
    return Object.values(TOOL_DEFINITIONS).filter((tool) => tool.modes?.includes(mode))
}

/** Get default tools available in auto mode */
export function getDefaultTools(): ToolDefinition[] {
    return DEFAULT_TOOL_KEYS.map((key) => TOOL_DEFINITIONS[key])
}

export type SpecialMode = keyof typeof SPECIAL_MODES

export const AI_GENERALLY_CAN: { icon: JSX.Element; description: string }[] = [
    { icon: <IconAtSign />, description: 'Analyze and use attached context' },
    { icon: <IconMemory />, description: 'Remember project-level information' },
]

export const AI_GENERALLY_CANNOT: string[] = [
    'Access your source code or third‑party tools',
    'See data outside this PostHog project',
    'Guarantee correctness',
    'Order tungsten cubes',
]

export function getToolDefinitionFromToolCall(toolCall: EnhancedToolCall): ToolDefinition | null {
    const identifier = toolCall.args.kind ?? toolCall.name
    return getToolDefinition(identifier as string)
}

export function getToolDefinition(identifier: string): ToolDefinition | null {
    const flatTools = Object.entries(TOOL_DEFINITIONS).flatMap(([key, tool]) => {
        if (tool.subtools) {
            return [{ ...tool, key }, ...Object.entries(tool.subtools).map(([key, value]) => ({ ...value, key }))]
        }
        return [{ ...tool, key }]
    })
    let definition = flatTools.find((tool) => tool.key === identifier)
    if (!definition) {
        return null
    }
    return definition
}<|MERGE_RESOLUTION|>--- conflicted
+++ resolved
@@ -1,15 +1,10 @@
 import {
     IconAtSign,
     IconBook,
-<<<<<<< HEAD
+    IconBrain,
     IconCreditCard,
     IconDocument,
     IconGlobe,
-=======
-    IconBrain,
-    IconCreditCard,
-    IconDocument,
->>>>>>> 79317ae5
     IconMemory,
     IconSearch,
     IconShuffle,
@@ -112,22 +107,6 @@
     scenes: Set<Scene>
 }
 
-<<<<<<< HEAD
-export const TOOL_DEFINITIONS: Record<Exclude<AssistantTool, 'todo_write'> | 'web_search', ToolDefinition> = {
-    web_search: {
-        name: 'Search the web', // Web search is a special case of a tool, as it's a built-in LLM provider one
-        description: 'Search the web for up-to-date information',
-        icon: <IconGlobe />,
-        displayFormatter: (toolCall) => {
-            if (toolCall.status === 'completed') {
-                // The args won't be fully streamed initially, so we need to check if `query` is present
-                return toolCall.args.query ? `Searched the web for **${toolCall.args.query}**` : 'Searched the web'
-            }
-            return toolCall.args.query ? `Searching the web for **${toolCall.args.query}**...` : 'Searching the web...'
-        },
-        flag: FEATURE_FLAGS.PHAI_WEB_SEARCH,
-    },
-=======
 /** Default tools available in all modes */
 export const DEFAULT_TOOL_KEYS: (keyof typeof TOOL_DEFINITIONS)[] = [
     'read_taxonomy',
@@ -136,8 +115,27 @@
     'switch_mode',
 ]
 
-export const TOOL_DEFINITIONS: Record<Exclude<AssistantTool, 'todo_write'>, ToolDefinition> = {
->>>>>>> 79317ae5
+export const SERVER_TOOL_DEFINITIONS = {
+    web_search: {
+        name: 'Search the web', // Web search is a special case of a tool, as it's a built-in LLM provider one
+        description: 'Search the web for up-to-date information',
+        icon: <IconGlobe />,
+        displayFormatter: (toolCall) => {
+            if (toolCall.status === 'completed') {
+                // The args won't be fully streamed initially, so we need to check if `query` is present
+                return toolCall.args.query ? `Searched the web for **${toolCall.args.query}**` : 'Searched the web'
+            }
+            return toolCall.args.query ? `Searching the web for **${toolCall.args.query}**...` : 'Searching the web...'
+        },
+        flag: FEATURE_FLAGS.PHAI_WEB_SEARCH,
+    },
+} satisfies Record<string, ToolDefinition>
+
+export const TOOL_DEFINITIONS: Record<
+    Exclude<AssistantTool, 'todo_write'> | keyof typeof SERVER_TOOL_DEFINITIONS,
+    ToolDefinition
+> = {
+    ...SERVER_TOOL_DEFINITIONS,
     create_form: {
         name: 'Create a form',
         description: 'Create a form to collect information from the user',
