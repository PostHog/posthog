import { IconAtSign, IconBook, IconCompass, IconCreditCard, IconMemory, IconSearch } from '@posthog/icons'

import { FEATURE_FLAGS } from 'lib/constants'
import { Scene } from 'scenes/sceneTypes'

import { iconForType } from '~/layout/panel-layout/ProjectTree/defaultTree'
import { AssistantTool } from '~/queries/schema/schema-assistant-messages'

/** Static tool definition for display purposes. */
export interface ToolDefinition<N extends string = string> {
    /** A user-friendly display name for the tool. Must be a verb phrase, like "Create surveys" or "Search docs" */
    name: N
    /**
     * The tool's description, which must be a sentence that's an extension of the name,
     * e.g. "Create surveys in seconds"
     */
    description?: `${N} ${string}`
    completedDescription?: string
    /** If the tool has multiple kinds, you can specify them here
     * These will populate the tool summary list, instead of the tool itself
     */
    kinds?: Record<
        string, // identifier, should match the "kind" key in the tool call
        ToolDefinition
    >
    icon: JSX.Element
    /**
     * If only available in a specific product, specify it here.
     * We're using Scene instead of ProductKey, because that's more flexible (specifically for SQL editor there
     * isn't ProductKey.SQL_EDITOR, only ProductKey.DATA_WAREHOUSE - much clearer for users to say Scene.SQLEditor here)
     */
    product?: Scene
    /** If the tool is only available if a feature flag is enabled, you can specify it here. */
    flag?: (typeof FEATURE_FLAGS)[keyof typeof FEATURE_FLAGS]
}

/** Active instance of a tool. */
export interface ToolRegistration extends Pick<ToolDefinition, 'name' | 'description'> {
    /** A unique identifier for the tool */
    identifier: keyof typeof TOOL_DEFINITIONS
    /**
     * Optional specific @posthog/icons icon
     * @default <IconWrench />
     */
    /** Contextual data to be included for use by the LLM */
    context?: Record<string, any>
    /**
     * Optional: If this tool is the main one of the page, you can override Max's default intro headline and description when it's mounted.
     *
     * Note that if more than one mounted tool has an intro override, only one will take effect.
     */
    introOverride?: {
        /** The default is something like "How can I help you build?" - stick true to this question form. */
        headline: string
        /** The default is "Ask me about your product and your users." */
        description: string
    }
    /** Optional: When in context, the tool can add items to the pool of Max's suggested questions */
    suggestions?: string[]
    /** The callback function that will be executed with the LLM's tool call output */
    callback?: (toolOutput: any) => void | Promise<void>
}

<<<<<<< HEAD
export const TOOL_DEFINITIONS: Record<Exclude<AssistantTool, 'todo_write'>, ToolDefinition> = {
=======
export const TOOL_DEFINITIONS: Omit<
    Record<AssistantContextualTool, ToolDefinition>,
    'fix_hogql_query' | 'search_insights' | 'read_taxonomy' | 'todo_write'
> = {
    read_data: {
        name: 'Read',
        description: 'Read your data in PostHog',
        product: null,
    },
    search: {
        name: 'Search',
        description: 'Search documentation and your data in PostHog',
        product: null,
    },
>>>>>>> 81682e27
    session_summarization: {
        name: 'Summarize sessions',
        description: 'Summarize sessions to analyze real user behavior',
        flag: 'max-session-summarization',
        icon: iconForType('session_replay'),
    },
    create_dashboard: {
        name: 'Create dashboards',
        description: 'Create dashboards with insights based on your requirements',
        icon: iconForType('dashboard'),
    },
    search: {
        name: 'Search',
        icon: <IconSearch />,
        kinds: {
            docs: {
                name: 'Search docs',
                description: 'Search docs for answers regarding PostHog',
                icon: <IconBook />,
            },
            insights: {
                name: 'Search existing insights',
                description: 'Search existing insights for answers',
                icon: iconForType('product_analytics'),
            },
        },
    },
    read_taxonomy: {
        name: 'Read taxonomy',
        icon: iconForType('data_warehouse'),
    },
    read_data: {
        name: 'Read data',
        description: 'Read data from PostHog',
        icon: iconForType('data_warehouse'),
        kinds: {
            billing_info: {
                name: 'Read billing data',
                description: 'Check your billing data',
                icon: <IconCreditCard />,
            },
        },
    },
    navigate: {
        name: 'Navigate',
        description: 'Navigate to other places in PostHog',
        icon: <IconCompass />,
    },
    create_and_query_insight: {
        name: 'Edit the insight',
        description: "Edit the insight you're viewing",
        product: Scene.Insight,
        icon: iconForType('product_analytics'),
    },
    search_session_recordings: {
        name: 'Search recordings',
        description: 'Search recordings quickly',
        product: Scene.Replay,
        icon: iconForType('session_replay'),
    },
    generate_hogql_query: {
        name: 'Write and tweak SQL',
        description: 'Write and tweak SQL right there',
        product: Scene.SQLEditor,
        icon: iconForType('insight/hog'),
    },
    analyze_user_interviews: {
        name: 'Analyze user interviews',
        description: 'Analyze user interviews, summarizing pages of feedback, and extracting learnings',
        product: Scene.UserInterviews,
        flag: FEATURE_FLAGS.USER_INTERVIEWS,
        icon: iconForType('user_interview'),
    },
    create_hog_function_filters: {
        name: 'Set up function filters',
        description: 'Set up function filters for quick pipeline configuration',
        product: Scene.DataPipelines,
        icon: iconForType('data_warehouse'),
    },
    create_hog_transformation_function: {
        name: 'Write and tweak Hog code',
        description: 'Write and tweak Hog code of transformations',
        product: Scene.DataPipelines,
        icon: iconForType('data_warehouse'),
    },
    create_hog_function_inputs: {
        name: 'Manage function variables',
        description: 'Manage function variables in Hog functions',
        product: Scene.DataPipelines,
        icon: iconForType('data_warehouse'),
    },
    filter_error_tracking_issues: {
        name: 'Filter issues',
        description: 'Filter issues to dig into errors',
        product: Scene.ErrorTracking,
        icon: iconForType('error_tracking'),
    },
    find_error_tracking_impactful_issue_event_list: {
        name: 'Find impactful issues',
        description: 'Find impactful issues affecting your conversion, activation, or any other events',
        product: Scene.ErrorTracking,
        flag: FEATURE_FLAGS.ERROR_TRACKING_ISSUE_CORRELATION,
        icon: iconForType('error_tracking'),
    },
    experiment_results_summary: {
        name: 'Summarize experiment results',
        description: 'Summarize experiment results for a comprehensive rundown',
        product: Scene.Experiment,
        flag: 'experiments-ai-summary',
        icon: iconForType('experiment'),
    },
    create_survey: {
        name: 'Create surveys',
        description: 'Create surveys in seconds',
        product: Scene.Surveys,
        icon: iconForType('survey'),
    },
    analyze_survey_responses: {
        name: 'Analyze survey responses',
        description: 'Analyze survey responses to extract themes and actionable insights',
        product: Scene.Surveys,
        icon: iconForType('survey'),
    },
    create_message_template: {
        name: 'Create email templates',
        description: 'Create email templates from scratch or using a URL for inspiration',
        product: Scene.Messaging,
        icon: iconForType('messaging'),
    },
    fix_hogql_query: {
        name: 'Fix SQL',
        icon: iconForType('data_warehouse'),
        visible: false,
    },
    edit_current_insight: {
        name: 'Edit the insight you are viewing',
        icon: iconForType('product_analytics'),
        visible: false,
    },
    filter_revenue_analytics: {
        name: 'Filter revenue analytics',
        description: 'Filter revenue analytics to find the most impactful revenue insights',
        product: Scene.RevenueAnalytics,
    },
}

export const MAX_GENERALLY_CAN: { icon: JSX.Element; description: string }[] = [
    { icon: <IconAtSign />, description: 'Analyze and use attached context' },
    { icon: <IconMemory />, description: 'Remember project-level information' },
]

export const MAX_GENERALLY_CANNOT: string[] = [
    'Access your source code or third‑party tools',
    'Browse the web beyond PostHog documentation',
    'See data outside this PostHog project',
    'Guarantee correctness',
    'Order tungsten cubes',
]<|MERGE_RESOLUTION|>--- conflicted
+++ resolved
@@ -61,24 +61,7 @@
     callback?: (toolOutput: any) => void | Promise<void>
 }
 
-<<<<<<< HEAD
 export const TOOL_DEFINITIONS: Record<Exclude<AssistantTool, 'todo_write'>, ToolDefinition> = {
-=======
-export const TOOL_DEFINITIONS: Omit<
-    Record<AssistantContextualTool, ToolDefinition>,
-    'fix_hogql_query' | 'search_insights' | 'read_taxonomy' | 'todo_write'
-> = {
-    read_data: {
-        name: 'Read',
-        description: 'Read your data in PostHog',
-        product: null,
-    },
-    search: {
-        name: 'Search',
-        description: 'Search documentation and your data in PostHog',
-        product: null,
-    },
->>>>>>> 81682e27
     session_summarization: {
         name: 'Summarize sessions',
         description: 'Summarize sessions to analyze real user behavior',
@@ -211,17 +194,16 @@
     fix_hogql_query: {
         name: 'Fix SQL',
         icon: iconForType('data_warehouse'),
-        visible: false,
     },
     edit_current_insight: {
         name: 'Edit the insight you are viewing',
         icon: iconForType('product_analytics'),
-        visible: false,
     },
     filter_revenue_analytics: {
         name: 'Filter revenue analytics',
         description: 'Filter revenue analytics to find the most impactful revenue insights',
         product: Scene.RevenueAnalytics,
+        icon: iconForType('revenue_analytics'),
     },
 }
 
