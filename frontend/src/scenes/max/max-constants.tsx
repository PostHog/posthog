--- conflicted
+++ resolved
@@ -1,8 +1,4 @@
-<<<<<<< HEAD
-import { IconAtSign, IconBook, IconCompass, IconCreditCard, IconMemory, IconSearch, IconSupport } from '@posthog/icons'
-=======
-import { IconAtSign, IconBook, IconCreditCard, IconMemory, IconSearch } from '@posthog/icons'
->>>>>>> 7ac0b2d3
+import { IconAtSign, IconBook, IconCreditCard, IconMemory, IconSearch, IconSupport } from '@posthog/icons'
 
 import { FEATURE_FLAGS } from 'lib/constants'
 import { Scene } from 'scenes/sceneTypes'
