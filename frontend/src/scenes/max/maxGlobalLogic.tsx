--- conflicted
+++ resolved
@@ -16,11 +16,8 @@
 import { SidePanelTab } from '~/types'
 
 import { TOOL_DEFINITIONS, ToolRegistration } from './max-constants'
-<<<<<<< HEAD
+import type { maxGlobalLogicType } from './maxGlobalLogicType'
 import { maxLogic } from './maxLogic'
-=======
-import type { maxGlobalLogicType } from './maxGlobalLogicType'
->>>>>>> 90175d06
 
 /** Tools available everywhere. These CAN be shadowed by contextual tools for scene-specific handling (e.g. to intercept insight creation). */
 export const STATIC_TOOLS: ToolRegistration[] = [
