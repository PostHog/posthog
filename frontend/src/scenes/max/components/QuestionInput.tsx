--- conflicted
+++ resolved
@@ -55,10 +55,6 @@
     const { dataProcessingAccepted, tools } = useValues(maxGlobalLogic)
     const { question } = useValues(maxLogic)
     const { setQuestion } = useActions(maxLogic)
-<<<<<<< HEAD
-    const { threadLoading, inputDisabled, cancelLoading, submissionDisabledReason, deepResearchMode, pendingPrompt } =
-        useValues(maxThreadLogic)
-=======
     const {
         conversation,
         threadLoading,
@@ -67,8 +63,8 @@
         isSharedThread,
         deepResearchMode,
         cancelLoading,
+        pendingPrompt,
     } = useValues(maxThreadLogic)
->>>>>>> 59f07c98
     const { askMax, stopGeneration, completeThreadGeneration, setDeepResearchMode } = useActions(maxThreadLogic)
 
     const [showAutocomplete, setShowAutocomplete] = useState(false)
