import './QuestionInput.scss'

import { offset } from '@floating-ui/react'
import clsx from 'clsx'
import { useActions, useValues } from 'kea'
import posthog from 'posthog-js'
import { ReactNode, useEffect, useState } from 'react'
import React from 'react'

import { IconArrowRight, IconStopFilled } from '@posthog/icons'
import { LemonButton, LemonSwitch, LemonTextArea } from '@posthog/lemon-ui'

import { AIConsentPopoverWrapper } from 'scenes/settings/organization/AIConsentPopoverWrapper'

import { KeyboardShortcut } from '~/layout/navigation-3000/components/KeyboardShortcut'

import { ContextDisplay } from '../Context'
import { maxGlobalLogic } from '../maxGlobalLogic'
import { maxLogic } from '../maxLogic'
import { maxThreadLogic } from '../maxThreadLogic'
import { MAX_SLASH_COMMANDS } from '../slash-commands'
import { SlashCommandAutocomplete } from './SlashCommandAutocomplete'
import { ToolsDisplay } from './ToolsDisplay'

interface QuestionInputProps {
    isSticky?: boolean
    placeholder?: string
    children?: ReactNode
    contextDisplaySize?: 'small' | 'default'
    isThreadVisible?: boolean
    topActions?: ReactNode
    bottomActions?: ReactNode
    textAreaRef?: React.RefObject<HTMLTextAreaElement>
    containerClassName?: string
    onSubmit?: () => void
    showDeepResearchModeToggle?: boolean
}

export const QuestionInput = React.forwardRef<HTMLDivElement, QuestionInputProps>(function BaseQuestionInput(
    {
        isSticky,
        placeholder,
        children,
        contextDisplaySize,
        isThreadVisible,
        topActions,
        bottomActions,
        textAreaRef,
        containerClassName,
        onSubmit,
        showDeepResearchModeToggle,
    },
    ref
) {
    const { dataProcessingAccepted, tools } = useValues(maxGlobalLogic)
    const { question } = useValues(maxLogic)
    const { setQuestion } = useActions(maxLogic)
    const { conversation, threadLoading, inputDisabled, submissionDisabledReason, isSharedThread, deepResearchMode } =
        useValues(maxThreadLogic)
    const { askMax, stopGeneration, completeThreadGeneration, setDeepResearchMode } = useActions(maxThreadLogic)

    const [showAutocomplete, setShowAutocomplete] = useState(false)

    // Update autocomplete visibility when question changes
    useEffect(() => {
        const isSlashCommand = question[0] === '/'
        if (isSlashCommand && !showAutocomplete) {
            posthog.capture('Max slash command autocomplete shown')
        }
        setShowAutocomplete(isSlashCommand)
    }, [question, showAutocomplete])

    return (
        <div
            className={clsx(
                containerClassName,
                !isSticky && !isThreadVisible
                    ? 'px-3 w-[min(40rem,100%)]'
                    : 'sticky bottom-0 z-10 w-full max-w-180 self-center'
            )}
            ref={ref}
        >
            <div
                className={clsx(
                    'flex flex-col items-center',
                    isSticky &&
                        'mb-2 border border-[var(--color-border-primary)] rounded-lg backdrop-blur-sm bg-[var(--glass-bg-3000)]'
                )}
            >
                {/* Have to increase z-index to overlay ToolsDisplay */}
                <div className="relative w-full flex flex-col z-1">
                    {children}
                    <div
                        className={clsx(
                            'flex flex-col',
                            'border border-[var(--color-border-primary)]',
                            'bg-[var(--color-bg-fill-input)]',
                            'hover:border-border-bold focus-within:border-border-bold',
                            isThreadVisible ? 'border-primary m-0.5 rounded-[10px]' : 'rounded-lg'
                        )}
                        onClick={(e) => {
                            // If user clicks anywhere with the area with a hover border, activate input - except on button clicks
                            if (!(e.target as HTMLElement).closest('button')) {
                                textAreaRef?.current?.focus()
                            }
                        }}
                    >
                        {!isSharedThread && (
                            <div className="pt-1">
                                {!isThreadVisible ? (
                                    <div className="flex items-start justify-between">
                                        <ContextDisplay size={contextDisplaySize} />
                                        <div className="flex items-start gap-1 h-full mt-1 mr-1">{topActions}</div>
                                    </div>
                                ) : (
                                    <ContextDisplay size={contextDisplaySize} />
                                )}
                            </div>
                        )}

                        <SlashCommandAutocomplete visible={showAutocomplete} onClose={() => setShowAutocomplete(false)}>
                            <LemonTextArea
                                ref={textAreaRef}
                                value={isSharedThread ? '' : question}
                                onChange={(value) => setQuestion(value)}
                                placeholder={
                                    conversation && isSharedThread
                                        ? `This thread was shared with you by ${conversation.user.first_name} ${conversation.user.last_name}`
                                        : threadLoading
                                          ? 'Thinking…'
                                          : isThreadVisible
                                            ? placeholder || 'Ask follow-up (/ for commands)'
                                            : 'Ask away (/ for commands)'
                                }
                                onPressEnter={() => {
                                    if (question && !submissionDisabledReason && !threadLoading) {
                                        onSubmit?.()
                                        askMax(question)
                                    }
                                }}
                                disabled={inputDisabled}
                                minRows={1}
                                maxRows={10}
                                className="!border-none !bg-transparent min-h-0 py-2.5 pl-2.5 pr-12"
                                autoFocus
                            />
                        </SlashCommandAutocomplete>
                    </div>
                    <div
                        className={clsx(
                            'absolute flex items-center',
<<<<<<< HEAD
                            isThreadVisible ? 'bottom-[11px] right-3' : 'bottom-[7px] right-2',
                            isSharedThread && 'hidden' // Submit not available at all for shared threads
=======
                            isThreadVisible ? 'bottom-[9px] right-[9px]' : 'bottom-[7px] right-[7px]'
>>>>>>> ce4ca536
                        )}
                    >
                        <AIConsentPopoverWrapper
                            placement="bottom-end"
                            showArrow
                            onApprove={() => askMax(question)}
                            onDismiss={() => completeThreadGeneration()}
                            middleware={[
                                offset((state) => ({
                                    mainAxis: state.placement.includes('top') ? 30 : 1,
                                })),
                            ]}
                            hidden={!threadLoading}
                        >
                            <LemonButton
                                type={(isThreadVisible && !question) || threadLoading ? 'secondary' : 'primary'}
                                onClick={() => {
                                    if (threadLoading) {
                                        stopGeneration()
                                    } else {
                                        askMax(question)
                                    }
                                }}
                                tooltip={
                                    threadLoading ? (
                                        "Let's bail"
                                    ) : (
                                        <>
                                            Let's go! <KeyboardShortcut enter />
                                        </>
                                    )
                                }
                                loading={threadLoading && !dataProcessingAccepted}
                                disabledReason={
                                    threadLoading && !dataProcessingAccepted
                                        ? 'Pending approval'
                                        : submissionDisabledReason
                                }
                                size="small"
                                icon={
                                    threadLoading ? (
                                        <IconStopFilled />
                                    ) : (
                                        MAX_SLASH_COMMANDS.find((cmd) => cmd.name === question.split(' ', 1)[0])
                                            ?.icon || <IconArrowRight />
                                    )
                                }
                            />
                        </AIConsentPopoverWrapper>
                    </div>
                </div>
                {!isSharedThread && (
                    <ToolsDisplay
                        isFloating={isThreadVisible}
                        tools={tools}
                        bottomActions={bottomActions}
                        deepResearchMode={deepResearchMode}
                    />
                )}
                {!isSharedThread && showDeepResearchModeToggle && (
                    <div className="flex justify-end gap-1 w-full p-1">
                        <LemonSwitch
                            checked={deepResearchMode}
                            label="Think harder"
                            disabled={threadLoading}
                            onChange={(checked) => setDeepResearchMode(checked)}
                            size="xxsmall"
                            tooltip="This will make PostHog AI think harder about your question"
                        />
                    </div>
                )}
            </div>
        </div>
    )
})<|MERGE_RESOLUTION|>--- conflicted
+++ resolved
@@ -149,12 +149,8 @@
                     <div
                         className={clsx(
                             'absolute flex items-center',
-<<<<<<< HEAD
-                            isThreadVisible ? 'bottom-[11px] right-3' : 'bottom-[7px] right-2',
-                            isSharedThread && 'hidden' // Submit not available at all for shared threads
-=======
+                            isSharedThread && 'hidden', // Submit not available at all for shared threads
                             isThreadVisible ? 'bottom-[9px] right-[9px]' : 'bottom-[7px] right-[7px]'
->>>>>>> ce4ca536
                         )}
                     >
                         <AIConsentPopoverWrapper
