--- conflicted
+++ resolved
@@ -55,12 +55,15 @@
     const { dataProcessingAccepted, tools } = useValues(maxGlobalLogic)
     const { question } = useValues(maxLogic)
     const { setQuestion } = useActions(maxLogic)
-<<<<<<< HEAD
-    const { conversation, threadLoading, inputDisabled, submissionDisabledReason, isSharedThread, deepResearchMode } =
-=======
-    const { threadLoading, inputDisabled, cancelLoading, submissionDisabledReason, deepResearchMode } =
->>>>>>> fcf10f01
-        useValues(maxThreadLogic)
+    const {
+        conversation,
+        threadLoading,
+        inputDisabled,
+        submissionDisabledReason,
+        isSharedThread,
+        deepResearchMode,
+        cancelLoading,
+    } = useValues(maxThreadLogic)
     const { askMax, stopGeneration, completeThreadGeneration, setDeepResearchMode } = useActions(maxThreadLogic)
 
     const [showAutocomplete, setShowAutocomplete] = useState(false)
