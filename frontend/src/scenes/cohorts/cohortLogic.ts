import { actions, afterMount, beforeUnmount, kea, key, listeners, path, props, reducers, selectors } from 'kea'
import api from 'lib/api'
import { cohortsModel } from '~/models/cohortsModel'
import { ENTITY_MATCH_TYPE, FEATURE_FLAGS, PROPERTY_MATCH_TYPE } from 'lib/constants'
import { cohortLogicType } from './cohortLogicType'
import {
    AnyCohortCriteriaType,
    AnyCohortGroupType,
    Breadcrumb,
    CohortCriteriaGroupFilter,
    CohortGroupType,
    CohortType,
    FilterLogicalOperator,
} from '~/types'
import { personsLogic } from 'scenes/persons/personsLogic'
import { lemonToast } from 'lib/components/lemonToast'
import { urls } from 'scenes/urls'
import { router } from 'kea-router'
<<<<<<< HEAD
import { featureFlagLogic } from 'lib/logic/featureFlagLogic'
import {
    applyAllCriteriaGroup,
    applyAllNestedCriteria,
    cleanCriteria,
    createCohortFormData,
    isCohortCriteriaGroup,
    processCohortOnSet,
    validateGroup,
} from 'scenes/cohorts/cohortUtils'
import { NEW_COHORT, NEW_CRITERIA, NEW_CRITERIA_GROUP } from 'scenes/cohorts/CohortFilters/constants'
=======
import { actionToUrl } from 'kea-router'
import { loaders } from 'kea-loaders'
import { forms } from 'kea-forms'

function createCohortFormData(cohort: CohortType): FormData {
    const rawCohort = {
        ...(cohort.name ? { name: cohort.name } : {}),
        ...(cohort.description ? { description: cohort.description } : {}),
        ...(cohort.csv ? { csv: cohort.csv } : {}),
        ...(cohort.is_static ? { is_static: cohort.is_static } : {}),
        groups: JSON.stringify(
            cohort.is_static
                ? []
                : cohort.groups.map((group: CohortGroupType) => ({ ...group, id: undefined, matchType: undefined }))
        ),
    }
    // Must use FormData to encode file binary in request
    const cohortFormData = new FormData()
    for (const [itemKey, value] of Object.entries(rawCohort)) {
        cohortFormData.append(itemKey, value as string | Blob)
    }
    return cohortFormData
}

function addLocalCohortGroupId(group: Partial<CohortGroupType>): CohortGroupType {
    const matchType = group.action_id || group.event_id ? ENTITY_MATCH_TYPE : PROPERTY_MATCH_TYPE

    return {
        matchType,
        id: Math.random().toString().substr(2, 5),
        ...group,
    }
}

function processCohortOnSet(cohort: CohortType): CohortType {
    if (cohort.groups) {
        cohort.groups = cohort.groups.map((group) => addLocalCohortGroupId(group))
        cohort.groups = cohort.groups.map((group) => {
            if (group.properties) {
                return {
                    ...group,
                    properties: convertPropertyGroupToProperties(group.properties),
                }
            }
            return group
        })
    }

    return cohort
}

export const NEW_COHORT: CohortType = processCohortOnSet({
    id: 'new',
    groups: [
        {
            id: Math.random().toString().substr(2, 5),
            matchType: PROPERTY_MATCH_TYPE,
            properties: [],
        },
    ],
})
>>>>>>> 2aefd12f

export interface CohortLogicProps {
    id?: CohortType['id']
}

export const cohortLogic = kea<cohortLogicType<CohortLogicProps>>([
    props({} as CohortLogicProps),
    key((props) => props.id || 'new'),
    path(['scenes', 'cohorts', 'cohortLogic']),

    actions({
        saveCohort: (cohortParams = {}) => ({ cohortParams }),
        setCohort: (cohort: CohortType) => ({ cohort }),
        deleteCohort: true,
        fetchCohort: (id: CohortType['id']) => ({ id }),
        onCriteriaChange: (newGroup: Partial<CohortGroupType>, id: string) => ({ newGroup, id }),
        setPollTimeout: (pollTimeout: NodeJS.Timeout | null) => ({ pollTimeout }),
        checkIfFinishedCalculating: (cohort: CohortType) => ({ cohort }),

        setOuterGroupsType: (type: FilterLogicalOperator) => ({ type }),
        setInnerGroupType: (type: FilterLogicalOperator, groupIndex: number) => ({ type, groupIndex }),
        duplicateFilter: (groupIndex: number, criteriaIndex?: number) => ({ groupIndex, criteriaIndex }),
        addFilter: (groupIndex?: number) => ({ groupIndex }),
        removeFilter: (groupIndex: number, criteriaIndex?: number) => ({ groupIndex, criteriaIndex }),
        setCriteria: (newCriteria: AnyCohortCriteriaType, groupIndex: number, criteriaIndex: number) => ({
            newCriteria,
            groupIndex,
            criteriaIndex,
        }),
    }),

    reducers(() => ({
        cohort: [
            NEW_COHORT as CohortType,
            {
                setOuterGroupsType: (state, { type }) => ({
                    ...state,
                    filters: {
                        properties: {
                            ...state.filters.properties,
                            type,
                        },
                    },
                }),
                setInnerGroupType: (state, { type, groupIndex }) =>
                    applyAllCriteriaGroup(
                        state,
                        (groupList) =>
                            groupList.map((group, groupI) =>
                                groupI === groupIndex ? { ...group, type } : group
                            ) as CohortCriteriaGroupFilter[]
                    ),
                duplicateFilter: (state, { groupIndex, criteriaIndex }) => {
                    if (criteriaIndex !== undefined) {
                        return applyAllNestedCriteria(
                            state,
                            (criteriaList) => [
                                ...criteriaList.slice(0, criteriaIndex),
                                criteriaList[criteriaIndex],
                                ...criteriaList.slice(criteriaIndex),
                            ],
                            groupIndex
                        )
                    }
                    return applyAllCriteriaGroup(state, (groupList) => [
                        ...groupList.slice(0, groupIndex),
                        groupList[groupIndex],
                        ...groupList.slice(groupIndex),
                    ])
                },
                addFilter: (state, { groupIndex }) => {
                    if (groupIndex !== undefined) {
                        return applyAllNestedCriteria(
                            state,
                            (criteriaList) => [...criteriaList, NEW_CRITERIA],
                            groupIndex
                        )
                    }
                    return applyAllCriteriaGroup(state, (groupList) => [...groupList, NEW_CRITERIA_GROUP])
                },
                removeFilter: (state, { groupIndex, criteriaIndex }) => {
                    if (criteriaIndex !== undefined) {
                        return applyAllNestedCriteria(
                            state,
                            (criteriaList) => [
                                ...criteriaList.slice(0, criteriaIndex),
                                ...criteriaList.slice(criteriaIndex + 1),
                            ],
                            groupIndex
                        )
                    }
                    return applyAllCriteriaGroup(state, (groupList) => [
                        ...groupList.slice(0, groupIndex),
                        ...groupList.slice(groupIndex + 1),
                    ])
                },
                setCriteria: (state, { newCriteria, groupIndex, criteriaIndex }) =>
                    applyAllNestedCriteria(
                        state,
                        (criteriaList) =>
                            criteriaList.map((oldCriteria, criteriaI) =>
                                isCohortCriteriaGroup(oldCriteria)
                                    ? oldCriteria
                                    : criteriaI === criteriaIndex
                                    ? cleanCriteria({ ...oldCriteria, ...newCriteria })
                                    : oldCriteria
                            ),
                        groupIndex
                    ),
            },
        ],
        pollTimeout: [
            null as NodeJS.Timeout | null,
            {
                setPollTimeout: (_, { pollTimeout }) => pollTimeout,
            },
        ],
    })),

<<<<<<< HEAD
    forms: ({ actions, values }) => ({
        cohort: {
            defaults: NEW_COHORT,
            validator: ({ name, csv, is_static, groups, filters }) => ({
=======
    forms(({ actions }) => ({
        cohort: {
            defaults: NEW_COHORT,
            errors: ({ name, csv, is_static, groups }) => ({
>>>>>>> 2aefd12f
                name: !name ? 'You need to set a name' : undefined,
                csv: is_static && !csv ? 'You need to upload a CSV file' : (null as any),
                ...(values.newCohortFiltersEnabled
                    ? {
                          filters: {
                              properties: {
                                  values: filters.properties.values.map(validateGroup),
                              },
                          },
                      }
                    : {
                          groups: is_static
                              ? undefined
                              : !groups || groups.length < 1
                              ? [{ id: 'You need at least one matching group' }]
                              : groups?.map(({ matchType, properties, action_id, event_id }) => {
                                    if (matchType === PROPERTY_MATCH_TYPE && !properties?.length) {
                                        return { id: 'Please select at least one property or remove this match group.' }
                                    }
                                    if (matchType === ENTITY_MATCH_TYPE && !(action_id || event_id)) {
                                        return { id: 'Please select an event or action.' }
                                    }
                                    return { id: undefined }
                                }),
                      }),
            }),
            submit: (cohort) => {
                actions.saveCohort(cohort)
            },
        },
    })),

    loaders(({ actions, values, key }) => ({
        cohort: [
            NEW_COHORT as CohortType,
            {
                setCohort: ({ cohort }) => {
                    return processCohortOnSet(cohort, values.newCohortFiltersEnabled)
                },
                fetchCohort: async ({ id }, breakpoint) => {
                    try {
                        const cohort = await api.cohorts.get(id)
                        breakpoint()
                        cohortsModel.actions.updateCohort(cohort)
                        actions.checkIfFinishedCalculating(cohort)
                        return processCohortOnSet(cohort, values.newCohortFiltersEnabled)
                    } catch (error: any) {
                        lemonToast.error(error.detail || 'Failed to fetch cohort')
                        return values.cohort
                    }
                },
                saveCohort: async ({ cohortParams }, breakpoint) => {
                    let cohort = { ...cohortParams }
                    const cohortFormData = createCohortFormData(cohort, values.newCohortFiltersEnabled)

                    try {
                        if (cohort.id !== 'new') {
                            cohort = await api.cohorts.update(cohort.id, cohortFormData as Partial<CohortType>)
                            cohortsModel.actions.updateCohort(cohort)
                        } else {
                            cohort = await api.cohorts.create(cohortFormData as Partial<CohortType>)
                            cohortsModel.actions.cohortCreated(cohort)
                        }
                    } catch (error: any) {
                        breakpoint()
                        lemonToast.error(error.detail || 'Failed to save cohort')
                        return values.cohort
                    }

                    cohort.is_calculating = true // this will ensure there is always a polling period to allow for backend calculation task to run
                    breakpoint()
                    delete cohort['csv']
                    actions.setCohort(cohort)
                    lemonToast.success('Cohort saved. Please wait up to a few minutes for it to be calculated', {
                        toastId: `cohort-saved-${key}`,
                    })
                    actions.checkIfFinishedCalculating(cohort)
                    return processCohortOnSet(cohort, values.newCohortFiltersEnabled)
                },
                onCriteriaChange: ({ newGroup, id }) => {
                    const cohort = { ...values.cohort }
                    const index = cohort.groups.findIndex((group: AnyCohortGroupType) => group.id === id)
                    if (newGroup.matchType) {
                        cohort.groups[index] = {
                            id: cohort.groups[index].id,
                            matchType: ENTITY_MATCH_TYPE,
                            ...newGroup,
                        }
                    } else {
                        cohort.groups[index] = {
                            ...cohort.groups[index],
                            ...newGroup,
                        }
                    }
                    return processCohortOnSet(cohort, values.newCohortFiltersEnabled)
                },
            },
        ],
    })),

<<<<<<< HEAD
    selectors: {
        newCohortFiltersEnabled: [
            () => [featureFlagLogic.selectors.featureFlags],
            (featureFlags) => !!featureFlags[FEATURE_FLAGS.COHORT_FILTERS],
        ],
=======
    selectors({
>>>>>>> 2aefd12f
        breadcrumbs: [
            (s) => [s.cohort],
            (cohort): Breadcrumb[] => [
                {
                    name: 'Cohorts',
                    path: urls.cohorts(),
                },
                ...(cohort ? [{ name: cohort.name || 'Untitled' }] : []),
            ],
        ],
    }),

    listeners(({ actions, values }) => ({
        deleteCohort: () => {
            cohortsModel.findMounted()?.actions.deleteCohort(values.cohort)
            router.actions.push(urls.cohorts())
        },
        checkIfFinishedCalculating: async ({ cohort }, breakpoint) => {
            if (cohort.is_calculating) {
                actions.setPollTimeout(
                    setTimeout(async () => {
                        const newCohort = await api.cohorts.get(cohort.id)
                        breakpoint()
                        actions.checkIfFinishedCalculating(newCohort)
                    }, 1000)
                )
            } else {
                actions.setCohort(cohort)
                cohortsModel.actions.updateCohort(cohort)
                personsLogic.findMounted({ syncWithUrl: true })?.actions.loadCohorts() // To ensure sync on person page
                if (values.pollTimeout) {
                    clearTimeout(values.pollTimeout)
                    actions.setPollTimeout(null)
                }
            }
        },
    })),

    actionToUrl(({ values }) => ({
        saveCohortSuccess: () => urls.cohort(values.cohort.id),
    })),

    afterMount(({ actions, props }) => {
        if (!props.id || props.id === 'new') {
            actions.setCohort(NEW_COHORT)
        } else {
            actions.fetchCohort(props.id)
        }
    }),
    beforeUnmount(({ values }) => {
        if (values.pollTimeout) {
            clearTimeout(values.pollTimeout)
        }
    }),
])<|MERGE_RESOLUTION|>--- conflicted
+++ resolved
@@ -16,7 +16,9 @@
 import { lemonToast } from 'lib/components/lemonToast'
 import { urls } from 'scenes/urls'
 import { router } from 'kea-router'
-<<<<<<< HEAD
+import { actionToUrl } from 'kea-router'
+import { loaders } from 'kea-loaders'
+import { forms } from 'kea-forms'
 import { featureFlagLogic } from 'lib/logic/featureFlagLogic'
 import {
     applyAllCriteriaGroup,
@@ -28,69 +30,6 @@
     validateGroup,
 } from 'scenes/cohorts/cohortUtils'
 import { NEW_COHORT, NEW_CRITERIA, NEW_CRITERIA_GROUP } from 'scenes/cohorts/CohortFilters/constants'
-=======
-import { actionToUrl } from 'kea-router'
-import { loaders } from 'kea-loaders'
-import { forms } from 'kea-forms'
-
-function createCohortFormData(cohort: CohortType): FormData {
-    const rawCohort = {
-        ...(cohort.name ? { name: cohort.name } : {}),
-        ...(cohort.description ? { description: cohort.description } : {}),
-        ...(cohort.csv ? { csv: cohort.csv } : {}),
-        ...(cohort.is_static ? { is_static: cohort.is_static } : {}),
-        groups: JSON.stringify(
-            cohort.is_static
-                ? []
-                : cohort.groups.map((group: CohortGroupType) => ({ ...group, id: undefined, matchType: undefined }))
-        ),
-    }
-    // Must use FormData to encode file binary in request
-    const cohortFormData = new FormData()
-    for (const [itemKey, value] of Object.entries(rawCohort)) {
-        cohortFormData.append(itemKey, value as string | Blob)
-    }
-    return cohortFormData
-}
-
-function addLocalCohortGroupId(group: Partial<CohortGroupType>): CohortGroupType {
-    const matchType = group.action_id || group.event_id ? ENTITY_MATCH_TYPE : PROPERTY_MATCH_TYPE
-
-    return {
-        matchType,
-        id: Math.random().toString().substr(2, 5),
-        ...group,
-    }
-}
-
-function processCohortOnSet(cohort: CohortType): CohortType {
-    if (cohort.groups) {
-        cohort.groups = cohort.groups.map((group) => addLocalCohortGroupId(group))
-        cohort.groups = cohort.groups.map((group) => {
-            if (group.properties) {
-                return {
-                    ...group,
-                    properties: convertPropertyGroupToProperties(group.properties),
-                }
-            }
-            return group
-        })
-    }
-
-    return cohort
-}
-
-export const NEW_COHORT: CohortType = processCohortOnSet({
-    id: 'new',
-    groups: [
-        {
-            id: Math.random().toString().substr(2, 5),
-            matchType: PROPERTY_MATCH_TYPE,
-            properties: [],
-        },
-    ],
-})
->>>>>>> 2aefd12f
 
 export interface CohortLogicProps {
     id?: CohortType['id']
@@ -210,17 +149,10 @@
         ],
     })),
 
-<<<<<<< HEAD
-    forms: ({ actions, values }) => ({
+    forms(({ actions, values }) => ({
         cohort: {
             defaults: NEW_COHORT,
-            validator: ({ name, csv, is_static, groups, filters }) => ({
-=======
-    forms(({ actions }) => ({
-        cohort: {
-            defaults: NEW_COHORT,
-            errors: ({ name, csv, is_static, groups }) => ({
->>>>>>> 2aefd12f
+            errors: ({ name, csv, is_static, groups, filters }) => ({
                 name: !name ? 'You need to set a name' : undefined,
                 csv: is_static && !csv ? 'You need to upload a CSV file' : (null as any),
                 ...(values.newCohortFiltersEnabled
@@ -321,15 +253,11 @@
         ],
     })),
 
-<<<<<<< HEAD
-    selectors: {
+    selectors({
         newCohortFiltersEnabled: [
             () => [featureFlagLogic.selectors.featureFlags],
             (featureFlags) => !!featureFlags[FEATURE_FLAGS.COHORT_FILTERS],
         ],
-=======
-    selectors({
->>>>>>> 2aefd12f
         breadcrumbs: [
             (s) => [s.cohort],
             (cohort): Breadcrumb[] => [
