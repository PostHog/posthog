import React, { useState } from 'react'
import { DeleteWithUndo, toParams } from 'lib/utils'
import { Table, Button, Input } from 'antd'
import { ExportOutlined, DeleteOutlined, InfoCircleOutlined, ClockCircleOutlined } from '@ant-design/icons'
import { cohortsModel } from '../../models/cohortsModel'
import { useValues, useActions, kea } from 'kea'
import { PageHeader } from 'lib/components/PageHeader'
import { PlusOutlined } from '@ant-design/icons'
import { Cohort, CohortFooter } from './Cohort'
import { Drawer } from 'lib/components/Drawer'
import { CohortType } from '~/types'
import api from 'lib/api'
import './Cohorts.scss'
import Fuse from 'fuse.js'
import { createdAtColumn, createdByColumn } from 'lib/components/Table/Table'
import { Tooltip } from 'lib/components/Tooltip'
import { cohortsUrlLogicType } from './CohortsType'
import { Link } from 'lib/components/Link'
import { PROPERTY_MATCH_TYPE } from 'lib/constants'
import { SceneExport } from 'scenes/sceneTypes'
import { dayjs } from 'lib/dayjs'
<<<<<<< HEAD
import { ColumnType } from 'antd/lib/table'
=======
import { Spinner } from 'lib/components/Spinner/Spinner'
>>>>>>> 6b76b986

const NEW_COHORT: CohortType = {
    id: 'new',
    groups: [
        {
            id: Math.random().toString().substr(2, 5),
            matchType: PROPERTY_MATCH_TYPE,
            properties: [],
        },
    ],
}

const cohortsUrlLogic = kea<cohortsUrlLogicType>({
    path: ['scenes', 'cohorts', 'cohortsUrlLogic'],
    actions: {
        setOpenCohort: (cohort: CohortType | null) => ({ cohort }),
    },
    reducers: {
        openCohort: [
            null as null | CohortType,
            {
                setOpenCohort: (_, { cohort }) => cohort,
            },
        ],
    },
    actionToUrl: ({ values }) => ({
        setOpenCohort: () => '/cohorts' + (values.openCohort ? '/' + (values.openCohort.id || 'new') : ''),
    }),
    urlToAction: ({ actions, values }) => ({
        '/cohorts(/:cohortId)': async ({ cohortId }) => {
            if (
                cohortId &&
                cohortId !== 'new' &&
                cohortId !== 'personsModalNew' &&
                Number(cohortId) !== values.openCohort?.id
            ) {
                const cohort = await api.cohorts.get(parseInt(cohortId))
                actions.setOpenCohort(cohort)
            } else if (cohortId === 'new') {
                actions.setOpenCohort(NEW_COHORT)
            } else if (!cohortId) {
                actions.setOpenCohort(null)
            }
        },
    }),
})

const searchCohorts = (sources: CohortType[], search: string): CohortType[] => {
    return new Fuse(sources, {
        keys: ['name'],
        threshold: 0.3,
    })
        .search(search)
        .map((result) => result.item)
}

export function Cohorts(): JSX.Element {
    const { cohorts, cohortsLoading } = useValues(cohortsModel)
    const { loadCohorts } = useActions(cohortsModel)
    const { openCohort } = useValues(cohortsUrlLogic)
    const { setOpenCohort } = useActions(cohortsUrlLogic)
    const [searchTerm, setSearchTerm] = useState(false as string | false)

    const columns: ColumnType<CohortType>[] = [
        {
            title: 'Name',
            dataIndex: 'name',
            key: 'name',
            className: 'ph-no-capture',
            sorter: (a, b) => ('' + a.name).localeCompare(b.name as string),
        },
        {
            title: 'Users in cohort',
            render: function RenderCount(_: any, cohort: CohortType) {
                return cohort.count?.toLocaleString()
            },
            sorter: (a, b) => (a.count || 0) - (b.count || 0),
        },
        createdAtColumn(),
        createdByColumn(cohorts),
        {
            title: (
                <span>
                    <Tooltip title="PostHog calculates what users belong to each cohort. This is then used when filtering on cohorts in the Trends page etc. Calculating happens every 15 minutes, or whenever a cohort is updated.">
                        Last calculation
                        <InfoCircleOutlined style={{ marginLeft: 6 }} />
                    </Tooltip>
                </span>
            ),
            render: function RenderCalculation(_: any, cohort: CohortType) {
                if (cohort.is_static) {
                    return <>N/A</>
                }
                return cohort.is_calculating ? (
                    <span style={{ display: 'inline-flex', alignItems: 'center' }}>
                        Calculating <Spinner size="sm" />
                    </span>
                ) : (
                    dayjs(cohort.last_calculation).fromNow()
                )
            },
        },
        {
            title: 'Actions',
            render: function RenderActions(cohort: CohortType) {
                const filters = {
                    filters: [
                        {
                            key: 'id',
                            label: cohort.name,
                            type: 'cohort',
                            value: cohort.id,
                        },
                    ],
                }

                const sessionsLink = '/sessions?' + toParams(filters)
                return (
                    <span>
                        <a href={'/api/person.csv?cohort=' + cohort.id}>
                            <Tooltip title="Export all users in this cohort as a .csv file">
                                <ExportOutlined />
                            </Tooltip>
                        </a>
                        {cohort.id !== 'new' && cohort.id !== 'personsModalNew' && (
                            <DeleteWithUndo
                                endpoint={api.cohorts.determineDeleteEndpoint()}
                                object={{ name: cohort.name, id: cohort.id }}
                                className="text-danger"
                                style={{ marginLeft: 8, marginRight: 8 }}
                                callback={loadCohorts}
                            >
                                <DeleteOutlined />
                            </DeleteWithUndo>
                        )}
                        <Link
                            onClick={(e) => {
                                e.stopPropagation()
                            }}
                            to={`${sessionsLink}#backTo=cohorts&backToURL=${window.location.pathname}`}
                            data-attr="cohorts-table-sessions"
                        >
                            Sessions <ClockCircleOutlined />
                        </Link>
                    </span>
                )
            },
        },
    ]

    return (
        <div>
            <PageHeader
                title="Cohorts"
                caption="Create lists of users who have something in common to use in analytics or feature flags."
            />
            <div>
                <Input.Search
                    allowClear
                    enterButton
                    style={{ maxWidth: 400, width: 'initial', flexGrow: 1 }}
                    onChange={(e) => {
                        setSearchTerm(e.target.value)
                    }}
                />
                <div className="mb float-right">
                    <Button
                        type="primary"
                        data-attr="create-cohort"
                        onClick={() => setOpenCohort(NEW_COHORT)}
                        icon={<PlusOutlined />}
                    >
                        New Cohort
                    </Button>
                </div>

                <Table
                    size="small"
                    columns={columns}
                    loading={cohortsLoading}
                    rowKey="id"
                    pagination={{ pageSize: 100, hideOnSinglePage: true }}
                    rowClassName="cursor-pointer"
                    onRow={(cohort) => ({
                        onClick: () => setOpenCohort(cohort),
                        'data-test-cohort-row': cohort.id,
                    })}
                    dataSource={searchTerm ? searchCohorts(cohorts, searchTerm) : cohorts}
                />
                <Drawer
                    title={openCohort?.id === 'new' ? 'New cohort' : openCohort?.name}
                    className="cohorts-drawer"
                    onClose={() => setOpenCohort(null)}
                    destroyOnClose={true}
                    visible={!!openCohort}
                    footer={openCohort && <CohortFooter cohort={openCohort} />}
                >
                    {openCohort && <Cohort cohort={openCohort} />}
                </Drawer>
            </div>
        </div>
    )
}

export const scene: SceneExport = {
    component: Cohorts,
    logic: cohortsUrlLogic,
}<|MERGE_RESOLUTION|>--- conflicted
+++ resolved
@@ -19,11 +19,8 @@
 import { PROPERTY_MATCH_TYPE } from 'lib/constants'
 import { SceneExport } from 'scenes/sceneTypes'
 import { dayjs } from 'lib/dayjs'
-<<<<<<< HEAD
 import { ColumnType } from 'antd/lib/table'
-=======
 import { Spinner } from 'lib/components/Spinner/Spinner'
->>>>>>> 6b76b986
 
 const NEW_COHORT: CohortType = {
     id: 'new',
