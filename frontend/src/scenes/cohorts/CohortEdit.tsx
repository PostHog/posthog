import { BindLogic, BuiltLogic, Logic, LogicWrapper, useActions, useValues } from 'kea'
import { Form } from 'kea-forms'
import { router } from 'kea-router'

import { IconClock, IconCopy, IconMinusSmall, IconPlusSmall, IconTrash, IconWarning } from '@posthog/icons'
import { LemonBanner, LemonDivider, LemonFileInput, Link, Tooltip } from '@posthog/lemon-ui'

import { NotFound } from 'lib/components/NotFound'
import { SceneAddToNotebookDropdownMenu } from 'lib/components/Scenes/InsightOrDashboard/SceneAddToNotebookDropdownMenu'
import { SceneFile } from 'lib/components/Scenes/SceneFile'
import { TZLabel } from 'lib/components/TZLabel'
import { CohortTypeEnum, FEATURE_FLAGS } from 'lib/constants'
import { LemonButton } from 'lib/lemon-ui/LemonButton'
import { LemonField } from 'lib/lemon-ui/LemonField'
import { LemonSelect } from 'lib/lemon-ui/LemonSelect'
import { Spinner } from 'lib/lemon-ui/Spinner/Spinner'
import { IconErrorOutline, IconUploadFile } from 'lib/lemon-ui/icons'
<<<<<<< HEAD
import { featureFlagLogic } from 'lib/logic/featureFlagLogic'
=======
import { useAttachedLogic } from 'lib/logic/scenes/useAttachedLogic'
>>>>>>> 49f43466
import { ButtonPrimitive } from 'lib/ui/Button/ButtonPrimitives'
import { WrappingLoadingSkeleton } from 'lib/ui/WrappingLoadingSkeleton/WrappingLoadingSkeleton'
import { cn } from 'lib/utils/css-classes'
import { CohortCriteriaGroups } from 'scenes/cohorts/CohortFilters/CohortCriteriaGroups'
import { COHORT_TYPE_OPTIONS } from 'scenes/cohorts/CohortFilters/constants'
import { cohortEditLogic } from 'scenes/cohorts/cohortEditLogic'
import { urls } from 'scenes/urls'

import {
    ScenePanel,
    ScenePanelActionsSection,
    ScenePanelDivider,
    ScenePanelInfoSection,
} from '~/layout/scenes/SceneLayout'
import { SceneContent } from '~/layout/scenes/components/SceneContent'
import { SceneDivider } from '~/layout/scenes/components/SceneDivider'
import { SceneSection } from '~/layout/scenes/components/SceneSection'
import { SceneTitleSection } from '~/layout/scenes/components/SceneTitleSection'
import { Query } from '~/queries/Query/Query'
import { AndOrFilterSelect } from '~/queries/nodes/InsightViz/PropertyGroupFilters/AndOrFilterSelect'
import { QueryContext } from '~/queries/types'
import { CohortType, PersonType } from '~/types'

import { AddPersonToCohortModal } from './AddPersonToCohortModal'
import { RemovePersonFromCohortButton } from './RemovePersonFromCohortButton'
import { addPersonToCohortModalLogic } from './addPersonToCohortModalLogic'
import { cohortCountWarningLogic } from './cohortCountWarningLogic'
import { createCohortDataNodeLogicKey } from './cohortUtils'

const RESOURCE_TYPE = 'cohort'

export interface CohortEditProps {
    id?: CohortType['id']
    attachTo?: BuiltLogic<Logic> | LogicWrapper<Logic>
    tabId: string
}

export function CohortEdit({ id, attachTo, tabId }: CohortEditProps): JSX.Element {
    const logicProps = { id, tabId }

    const renderRemovePersonFromCohortButton = ({ record }: { record: unknown }): JSX.Element => {
        if (!Array.isArray(record)) {
            console.error('Expected record to be an array for person.$delete column')
            return <></>
        }
        const personRecord = record[0] as PersonType

        return <RemovePersonFromCohortButton person={personRecord} />
    }

    const logic = cohortEditLogic(logicProps)
    useAttachedLogic(logic, attachTo)
    const {
        deleteCohort,
        setOuterGroupsType,
        setQuery,
        duplicateCohort,
        setCohortValue,
        addPersonToCreateStaticCohort,
        removePersonFromCreateStaticCohort,
        setCreationPersonQuery,
    } = useActions(logic)
    const modalLogic = addPersonToCohortModalLogic(logicProps)
    const { showAddPersonToCohortModal } = useActions(modalLogic)
    const {
        cohort,
        cohortLoading,
        cohortMissing,
        query,
        creationPersonQuery,
        personsToCreateStaticCohort,
        canRemovePersonFromCohort,
    } = useValues(logic)
    const { featureFlags } = useValues(featureFlagLogic)

    const isNewCohort = cohort.id === 'new' || cohort.id === undefined
    const dataNodeLogicKey = createCohortDataNodeLogicKey(cohort.id)
    const warningLogic = cohortCountWarningLogic({ cohort, query, dataNodeLogicKey })
    const { shouldShowCountWarning } = useValues(warningLogic)

    const createStaticCohortContext: QueryContext = {
        columns: {
            id: {
                renderTitle: () => null,
                render: (props) => {
                    const id = props.value as string
                    const isAdded = personsToCreateStaticCohort[id] != null
                    return (
                        <LemonButton
                            type="secondary"
                            status={isAdded ? 'danger' : 'default'}
                            size="small"
                            onClick={(e) => {
                                e.preventDefault()
                                if (isAdded) {
                                    removePersonFromCreateStaticCohort(id)
                                } else {
                                    addPersonToCreateStaticCohort(id)
                                }
                            }}
                        >
                            {isAdded ? <IconMinusSmall /> : <IconPlusSmall />}
                        </LemonButton>
                    )
                },
            },
        },
        showOpenEditorButton: false,
    }

    if (cohortMissing) {
        return <NotFound object="cohort" />
    }

    return (
        <BindLogic logic={cohortEditLogic} props={logicProps}>
            <div className="cohort">
                <AddPersonToCohortModal id={id} tabId={tabId} />

                <ScenePanel>
                    <ScenePanelInfoSection>
                        <SceneFile dataAttrKey={RESOURCE_TYPE} />
                    </ScenePanelInfoSection>

                    <ScenePanelDivider />

<<<<<<< HEAD
                    <ButtonPrimitive
                        onClick={() => duplicateCohort(true)}
                        disabledReasons={{
                            'Save the cohort first': isNewCohort,
                            'Cohort must be dynamic to duplicate': cohort.is_static === true,
                            'Cohort is still calculating': cohort.is_calculating ?? false,
                        }}
                        menuItem
                    >
                        <IconCopy /> Duplicate as static cohort
                    </ButtonPrimitive>

                    {!cohort.is_static && featureFlags[FEATURE_FLAGS.COHORT_CALCULATION_HISTORY] && (
                        <ButtonPrimitive
                            onClick={() => router.actions.push(urls.cohortCalculationHistory(cohort.id))}
                            disabledReasons={{
                                'Save the cohort first': isNewCohort,
                            }}
                            menuItem
                        >
                            <IconClock /> Calculation history
                        </ButtonPrimitive>
                    )}
                </ScenePanelActionsSection>
                {!isNewCohort && (
                    <>
                        <ScenePanelDivider />
                        <ScenePanelActionsSection>
                            <ButtonPrimitive
                                onClick={() => {
                                    deleteCohort()
                                }}
                                variant="danger"
                                menuItem
                                data-attr={`${RESOURCE_TYPE}-delete`}
                            >
                                <IconTrash />
                                Delete
                            </ButtonPrimitive>
                        </ScenePanelActionsSection>
                    </>
                )}
            </ScenePanel>

            <Form id="cohort" logic={cohortEditLogic} props={logicProps} formKey="cohort" enableFormOnSubmit>
                <SceneContent>
                    <LemonField name="name">
                        <SceneTitleSection
                            name={cohort.name}
                            description={cohort.description || ''}
                            resourceType={{
                                to: urls.cohorts(),
                                type: RESOURCE_TYPE,
=======
                    <ScenePanelActionsSection>
                        <SceneAddToNotebookDropdownMenu
                            dataAttrKey={RESOURCE_TYPE}
                            disabledReasons={{
                                'Save the cohort first': isNewCohort,
>>>>>>> 49f43466
                            }}
                        />

                        <ButtonPrimitive
                            onClick={() => duplicateCohort(false)}
                            disabledReasons={{
                                'Save the cohort first': isNewCohort,
                                'Cohort must be dynamic to duplicate': cohort.is_static === true,
                                'Cohort is still calculating': cohort.is_calculating ?? false,
                            }}
                            menuItem
                        >
                            <IconCopy /> Duplicate as dynamic cohort
                        </ButtonPrimitive>

                        <ButtonPrimitive
                            onClick={() => duplicateCohort(true)}
                            disabledReasons={{
                                'Save the cohort first': isNewCohort,
                                'Cohort must be dynamic to duplicate': cohort.is_static === true,
                                'Cohort is still calculating': cohort.is_calculating ?? false,
                            }}
                            menuItem
                        >
                            <IconCopy /> Duplicate as static cohort
                        </ButtonPrimitive>
                    </ScenePanelActionsSection>
                    {!isNewCohort && (
                        <>
                            <ScenePanelDivider />
                            <ScenePanelActionsSection>
                                <ButtonPrimitive
                                    onClick={() => {
                                        deleteCohort()
                                    }}
                                    variant="danger"
                                    menuItem
                                    data-attr={`${RESOURCE_TYPE}-delete`}
                                >
                                    <IconTrash />
                                    Delete
                                </ButtonPrimitive>
                            </ScenePanelActionsSection>
                        </>
                    )}
                </ScenePanel>

                <Form id="cohort" logic={cohortEditLogic} props={logicProps} formKey="cohort" enableFormOnSubmit>
                    <SceneContent>
                        <LemonField name="name">
                            <SceneTitleSection
                                name={cohort.name}
                                description={cohort.description || ''}
                                resourceType={{
                                    to: urls.cohorts(),
                                    type: RESOURCE_TYPE,
                                }}
                                isLoading={cohortLoading}
                                onNameChange={(value) => {
                                    setCohortValue('name', value)
                                }}
                                onDescriptionChange={(value) => {
                                    setCohortValue('description', value)
                                }}
                                canEdit
                                forceEdit={isNewCohort}
                                actions={
                                    <>
                                        {isNewCohort ? (
                                            <LemonButton
                                                data-attr="cancel-cohort"
                                                type="secondary"
                                                onClick={() => {
                                                    router.actions.push(urls.cohorts())
                                                }}
                                                size="small"
                                                disabled={cohortLoading}
                                            >
                                                Cancel
                                            </LemonButton>
                                        ) : null}
                                        <LemonButton
                                            type="primary"
                                            data-attr="save-cohort"
                                            htmlType="submit"
                                            loading={cohortLoading || cohort.is_calculating}
                                            form="cohort"
                                            size="small"
                                        >
                                            Save
                                        </LemonButton>
                                    </>
                                }
                            />
                        </LemonField>

                        <SceneDivider />

                        <SceneSection
                            title="Type"
                            description="Static cohorts are created once and never updated, while dynamic cohorts are recalculated based on the latest data."
                            className="max-w-200 flex flex-col gap-y-2"
                            hideTitleAndDescription
                        >
                            <div className="flex gap-4 flex-wrap">
                                <div className={cn('flex-1 flex flex-col gap-y-4')}>
                                    <LemonField name="is_static" label={null}>
                                        {({ value, onChange }) => (
                                            <LemonSelect
                                                disabledReason={
                                                    isNewCohort
                                                        ? null
                                                        : 'Create a new cohort to use a different type of cohort.'
                                                }
                                                options={COHORT_TYPE_OPTIONS}
                                                value={value ? CohortTypeEnum.Static : CohortTypeEnum.Dynamic}
                                                onChange={(cohortType) => {
                                                    onChange(cohortType === CohortTypeEnum.Static)
                                                }}
                                                fullWidth
                                                data-attr="cohort-type"
                                            />
                                        )}
                                    </LemonField>

                                    {!isNewCohort && !cohort?.is_static && (
                                        <div className="max-w-70 w-fit">
                                            <p className="flex items-center gap-x-1 my-0">
                                                <strong>Last calculated:</strong>
                                                {cohort.is_calculating ? (
                                                    <WrappingLoadingSkeleton>In progress...</WrappingLoadingSkeleton>
                                                ) : cohort.last_calculation ? (
                                                    <TZLabel time={cohort.last_calculation} />
                                                ) : (
                                                    <>Not yet calculated</>
                                                )}
                                            </p>

                                            {cohort.errors_calculating ? (
                                                <Tooltip
                                                    title={
                                                        "The last attempted calculation failed. This means your current cohort data can be stale. This doesn't affect feature flag evaluation."
                                                    }
                                                >
                                                    <div className="text-danger">
                                                        <IconErrorOutline className="text-danger text-xl shrink-0" />
                                                    </div>
                                                </Tooltip>
                                            ) : null}
                                        </div>
                                    )}
                                </div>
                            </div>
                        </SceneSection>
                        {cohort.is_static ? (
                            <>
                                <SceneDivider />
                                <SceneSection
                                    title={isNewCohort ? 'Upload users' : 'Add users'}
                                    description={
                                        isNewCohort
                                            ? `Upload a CSV file to add users to your cohort. For single-column files, include
                                        one distinct ID per row (all rows will be processed as data). For multi-column
                                        files, include a header row with a 'person_id', 'distinct_id', or 'email' column
                                        containing the user identifiers.`
                                            : undefined
                                    }
                                    className={cn('ph-ignore-input')}
                                >
                                    {!isNewCohort && (
                                        <div className="flex flex-col gap-y-0 flex-1 justify-center">
                                            <h3 className="text-sm">Upload a CSV</h3>
                                            <span className="max-w-prose">
                                                Upload a CSV file to add users to your cohort. For single-column files,
                                                include one distinct ID per row (all rows will be processed as data).
                                                For multi-column files, include a header row with a 'person_id',
                                                'distinct_id', or 'email' column containing the user identifiers.
                                            </span>
                                        </div>
                                    )}
                                    {/* TODO: @adamleithp Allow users to download a template CSV file */}
                                    {/* TODO: @adamleithp Tell users that adding ANOTHER file will NOT(?) replace the current one */}
                                    {/* TODO: @adamleithp Render the csv file and validate it */}
                                    {/* TODO: @adamleithp Adding a csv file doesn't show up with cohort.csv... */}
                                    <LemonField name="csv" data-attr="cohort-csv">
                                        {({ onChange }) => (
                                            <LemonFileInput
                                                accept=".csv"
                                                multiple={false}
                                                value={cohort.csv ? [cohort.csv] : []}
                                                onChange={(files) => onChange(files[0])}
                                                showUploadedFiles={false}
                                                callToAction={
                                                    <div
                                                        className={cn(
                                                            'flex flex-col items-center justify-center flex-1 cohort-csv-dragger text-text-3000 deprecated-space-y-1',
                                                            'text-primary mt-0 bg-transparent border border-dashed border-primary hover:border-secondary p-8',
                                                            cohort.csv?.name && 'border-success'
                                                        )}
                                                    >
                                                        {cohort.csv ? (
                                                            <>
                                                                <IconUploadFile
                                                                    style={{
                                                                        fontSize: '3rem',
                                                                        color: 'var(--color-text-primary)',
                                                                    }}
                                                                />
                                                                <div>{cohort.csv?.name ?? 'File chosen'}</div>
                                                            </>
                                                        ) : (
                                                            <>
                                                                <IconUploadFile
                                                                    style={{
                                                                        fontSize: '3rem',
                                                                        color: 'var(--color-text-primary)',
                                                                    }}
                                                                />
                                                                <div>
                                                                    Drag a file here or click to browse for a file
                                                                </div>
                                                                <div className="text-secondary text-xs">
                                                                    Accepts .csv files only
                                                                </div>
                                                            </>
                                                        )}
                                                    </div>
                                                }
                                            />
                                        )}
                                    </LemonField>
                                </SceneSection>
                                {isNewCohort && (
                                    <>
                                        <LemonDivider label="OR" />
                                        <div>
                                            <h3 className="font-semibold my-0 mb-1 max-w-prose">Add users manually</h3>
                                            <span className="max-w-prose">
                                                Select the users that you would like to add to the new cohort.
                                            </span>
                                        </div>
                                        <Query
                                            query={creationPersonQuery}
                                            setQuery={setCreationPersonQuery}
                                            context={createStaticCohortContext}
                                        />
                                    </>
                                )}
                                {!isNewCohort && (
                                    <>
                                        <LemonDivider label="OR" />
                                        <div>
                                            <h3 className="text-sm">Add users manually</h3>
                                            <span className="max-w-prose">
                                                Select the users that you would like to add to the cohort.
                                            </span>
                                            <LemonButton
                                                className="w-fit mt-4"
                                                type="primary"
                                                onClick={showAddPersonToCohortModal}
                                            >
                                                Add Users
                                            </LemonButton>
                                        </div>
                                    </>
                                )}
                            </>
                        ) : (
                            <>
                                <SceneDivider />
                                {!isNewCohort && cohort.experiment_set && cohort.experiment_set.length > 0 && (
                                    <LemonBanner type="info">
                                        This cohort manages exposure for an experiment. Editing this cohort may change
                                        experiment metrics. If unsure,{' '}
                                        <Link to={urls.experiment(cohort.experiment_set[0])}>
                                            check the experiment details.
                                        </Link>
                                    </LemonBanner>
                                )}
                                <SceneSection
                                    // TODO: @adamleithp Add a number of matching persons to the title "Matching criteria (100)"
                                    title="Matching criteria"
                                    description="Actors who match the following criteria will be part of the cohort. Continuously updated automatically."
                                    className={cn('flex items-start justify-between')}
                                    hideTitleAndDescription
                                >
                                    <AndOrFilterSelect
                                        value={cohort.filters.properties.type}
                                        onChange={(value) => {
                                            setOuterGroupsType(value)
                                        }}
                                        topLevelFilter={true}
                                        suffix={['criterion', 'criteria']}
                                    />
                                    <div className={cn('w-full [&>div]:my-0 [&>div]:w-full')}>
                                        <CohortCriteriaGroups id={logicProps.id} />
                                    </div>
                                </SceneSection>
                            </>
                        )}

                        {/* The typeof here is needed to pass the cohort id to the query below. Using `isNewCohort` won't work */}
                        {typeof cohort.id === 'number' && (
                            <>
                                <SceneDivider />
                                <SceneSection
                                    title={
                                        <>
                                            Persons in this cohort
                                            <span className="text-secondary ml-2">
                                                {!cohort.is_calculating &&
                                                    cohort.count != undefined &&
                                                    `(${cohort.count})`}
                                            </span>
                                            {shouldShowCountWarning && (
                                                <Tooltip title="The displayed number of persons is less than the cohort count due to deleted persons. This is expected behavior for dynamic cohorts where persons may be deleted after being counted.">
                                                    <IconWarning className="text-warning ml-2" />
                                                </Tooltip>
                                            )}
                                        </>
                                    }
                                    description="Persons who match the following criteria will be part of the cohort."
                                    hideTitleAndDescription
                                >
                                    <div>
                                        {cohort.is_calculating ? (
                                            <div className="cohort-recalculating flex items-center">
                                                <Spinner className="mr-4" />
                                                {cohort.is_static
                                                    ? "We're creating this cohort. This could take up to a couple of minutes."
                                                    : "We're recalculating who belongs to this cohort. This could take up to a couple of minutes."}
                                            </div>
                                        ) : (
                                            <Query
                                                query={query}
                                                setQuery={setQuery}
                                                context={{
                                                    refresh: 'force_blocking',
                                                    fileNameForExport: cohort.name,
                                                    dataNodeLogicKey: dataNodeLogicKey,
                                                    columns: canRemovePersonFromCohort
                                                        ? {
                                                              'person.$delete': {
                                                                  render: renderRemovePersonFromCohortButton,
                                                              },
                                                          }
                                                        : undefined,
                                                }}
                                            />
                                        )}
                                    </div>
                                </SceneSection>
                            </>
                        )}
                    </SceneContent>
                </Form>
            </div>
        </BindLogic>
    )
}<|MERGE_RESOLUTION|>--- conflicted
+++ resolved
@@ -15,11 +15,8 @@
 import { LemonSelect } from 'lib/lemon-ui/LemonSelect'
 import { Spinner } from 'lib/lemon-ui/Spinner/Spinner'
 import { IconErrorOutline, IconUploadFile } from 'lib/lemon-ui/icons'
-<<<<<<< HEAD
 import { featureFlagLogic } from 'lib/logic/featureFlagLogic'
-=======
 import { useAttachedLogic } from 'lib/logic/scenes/useAttachedLogic'
->>>>>>> 49f43466
 import { ButtonPrimitive } from 'lib/ui/Button/ButtonPrimitives'
 import { WrappingLoadingSkeleton } from 'lib/ui/WrappingLoadingSkeleton/WrappingLoadingSkeleton'
 import { cn } from 'lib/utils/css-classes'
@@ -146,67 +143,11 @@
 
                     <ScenePanelDivider />
 
-<<<<<<< HEAD
-                    <ButtonPrimitive
-                        onClick={() => duplicateCohort(true)}
-                        disabledReasons={{
-                            'Save the cohort first': isNewCohort,
-                            'Cohort must be dynamic to duplicate': cohort.is_static === true,
-                            'Cohort is still calculating': cohort.is_calculating ?? false,
-                        }}
-                        menuItem
-                    >
-                        <IconCopy /> Duplicate as static cohort
-                    </ButtonPrimitive>
-
-                    {!cohort.is_static && featureFlags[FEATURE_FLAGS.COHORT_CALCULATION_HISTORY] && (
-                        <ButtonPrimitive
-                            onClick={() => router.actions.push(urls.cohortCalculationHistory(cohort.id))}
-                            disabledReasons={{
-                                'Save the cohort first': isNewCohort,
-                            }}
-                            menuItem
-                        >
-                            <IconClock /> Calculation history
-                        </ButtonPrimitive>
-                    )}
-                </ScenePanelActionsSection>
-                {!isNewCohort && (
-                    <>
-                        <ScenePanelDivider />
-                        <ScenePanelActionsSection>
-                            <ButtonPrimitive
-                                onClick={() => {
-                                    deleteCohort()
-                                }}
-                                variant="danger"
-                                menuItem
-                                data-attr={`${RESOURCE_TYPE}-delete`}
-                            >
-                                <IconTrash />
-                                Delete
-                            </ButtonPrimitive>
-                        </ScenePanelActionsSection>
-                    </>
-                )}
-            </ScenePanel>
-
-            <Form id="cohort" logic={cohortEditLogic} props={logicProps} formKey="cohort" enableFormOnSubmit>
-                <SceneContent>
-                    <LemonField name="name">
-                        <SceneTitleSection
-                            name={cohort.name}
-                            description={cohort.description || ''}
-                            resourceType={{
-                                to: urls.cohorts(),
-                                type: RESOURCE_TYPE,
-=======
                     <ScenePanelActionsSection>
                         <SceneAddToNotebookDropdownMenu
                             dataAttrKey={RESOURCE_TYPE}
                             disabledReasons={{
                                 'Save the cohort first': isNewCohort,
->>>>>>> 49f43466
                             }}
                         />
 
@@ -233,6 +174,18 @@
                         >
                             <IconCopy /> Duplicate as static cohort
                         </ButtonPrimitive>
+
+                        {!cohort.is_static && featureFlags[FEATURE_FLAGS.COHORT_CALCULATION_HISTORY] && (
+                            <ButtonPrimitive
+                                onClick={() => router.actions.push(urls.cohortCalculationHistory(cohort.id))}
+                                disabledReasons={{
+                                    'Save the cohort first': isNewCohort,
+                                }}
+                                menuItem
+                            >
+                                <IconClock /> Calculation history
+                            </ButtonPrimitive>
+                        )}
                     </ScenePanelActionsSection>
                     {!isNewCohort && (
                         <>
