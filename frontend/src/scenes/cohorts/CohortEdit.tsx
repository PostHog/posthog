import { BindLogic, BuiltLogic, Logic, LogicWrapper, useActions, useValues } from 'kea'
import { Form } from 'kea-forms'
import { router } from 'kea-router'

import {
    IconClock,
    IconCopy,
    IconMinusSmall,
    IconPlusSmall,
    IconRefresh,
    IconTrash,
    IconUpload,
    IconWarning,
} from '@posthog/icons'
import { LemonBanner, LemonDialog, LemonDivider, LemonFileInput, Link, Tooltip } from '@posthog/lemon-ui'

import { NotFound } from 'lib/components/NotFound'
import { SceneAddToNotebookDropdownMenu } from 'lib/components/Scenes/InsightOrDashboard/SceneAddToNotebookDropdownMenu'
import { SceneFile } from 'lib/components/Scenes/SceneFile'
import { TZLabel } from 'lib/components/TZLabel'
import { CohortTypeEnum, FEATURE_FLAGS } from 'lib/constants'
import { useFileSystemLogView } from 'lib/hooks/useFileSystemLogView'
import { LemonButton } from 'lib/lemon-ui/LemonButton'
import { LemonField } from 'lib/lemon-ui/LemonField'
import { LemonSelect } from 'lib/lemon-ui/LemonSelect'
import { Spinner } from 'lib/lemon-ui/Spinner/Spinner'
import { featureFlagLogic } from 'lib/logic/featureFlagLogic'
import { useAttachedLogic } from 'lib/logic/scenes/useAttachedLogic'
import { ButtonPrimitive } from 'lib/ui/Button/ButtonPrimitives'
import { WrappingLoadingSkeleton } from 'lib/ui/WrappingLoadingSkeleton/WrappingLoadingSkeleton'
import { cn } from 'lib/utils/css-classes'
import { CohortCriteriaGroups } from 'scenes/cohorts/CohortFilters/CohortCriteriaGroups'
import { COHORT_TYPE_OPTIONS } from 'scenes/cohorts/CohortFilters/constants'
import { cohortEditLogic } from 'scenes/cohorts/cohortEditLogic'
import { urls } from 'scenes/urls'

import { sidePanelStateLogic } from '~/layout/navigation-3000/sidepanel/sidePanelStateLogic'
import {
    ScenePanel,
    ScenePanelActionsSection,
    ScenePanelDivider,
    ScenePanelInfoSection,
} from '~/layout/scenes/SceneLayout'
import { SceneContent } from '~/layout/scenes/components/SceneContent'
import { SceneDivider } from '~/layout/scenes/components/SceneDivider'
import { SceneSection } from '~/layout/scenes/components/SceneSection'
import { SceneTitleSection } from '~/layout/scenes/components/SceneTitleSection'
import { Query } from '~/queries/Query/Query'
import { AndOrFilterSelect } from '~/queries/nodes/InsightViz/PropertyGroupFilters/AndOrFilterSelect'
import { QueryContext } from '~/queries/types'
import { CohortType, SidePanelTab } from '~/types'

import { AddPersonToCohortModal } from './AddPersonToCohortModal'
import { PersonDisplayNameType, RemovePersonFromCohortButton } from './RemovePersonFromCohortButton'
import { addPersonToCohortModalLogic } from './addPersonToCohortModalLogic'
import { cohortCountWarningLogic } from './cohortCountWarningLogic'
import { createCohortDataNodeLogicKey } from './cohortUtils'

const RESOURCE_TYPE = 'cohort'

export interface CohortEditProps {
    id?: CohortType['id']
    attachTo?: BuiltLogic<Logic> | LogicWrapper<Logic>
    tabId: string
}

export function CohortEdit({ id, attachTo, tabId }: CohortEditProps): JSX.Element {
    const logicProps = { id, tabId }

    const renderRemovePersonFromCohortButton = ({ record }: { record: unknown }): JSX.Element => {
        if (!Array.isArray(record)) {
            console.error('Expected record to be an array for person.$delete column')
            return <></>
        }
        const personRecord = record[0] as PersonDisplayNameType

        return <RemovePersonFromCohortButton person={personRecord} />
    }

    const logic = cohortEditLogic(logicProps)
    useAttachedLogic(logic, attachTo)
    const {
        deleteCohort,
        restoreCohort,
        setOuterGroupsType,
        setQuery,
        duplicateCohort,
        setCohortValue,
        addPersonToCreateStaticCohort,
        removePersonFromCreateStaticCohort,
        setCreationPersonQuery,
    } = useActions(logic)
    const modalLogic = addPersonToCohortModalLogic(logicProps)
    const { showAddPersonToCohortModal } = useActions(modalLogic)
    const {
        cohort,
        cohortLoading,
        cohortMissing,
        query,
        creationPersonQuery,
        personsToCreateStaticCohort,
        canRemovePersonFromCohort,
    } = useValues(logic)
    const { featureFlags } = useValues(featureFlagLogic)
    const { openSidePanel } = useActions(sidePanelStateLogic)

    const isNewCohort = cohort.id === 'new' || cohort.id === undefined
    const dataNodeLogicKey = createCohortDataNodeLogicKey(cohort.id)
    const warningLogic = cohortCountWarningLogic({ cohort, query, dataNodeLogicKey })
    const { shouldShowCountWarning } = useValues(warningLogic)

    const cohortId = typeof cohort.id === 'number' ? cohort.id : null

    useFileSystemLogView({
        type: 'cohort',
        ref: cohortId,
        enabled: Boolean(cohortId && !cohortLoading && !cohortMissing && !cohort.deleted),
        deps: [cohortId, cohortLoading, cohortMissing, cohort.deleted],
    })

    const createStaticCohortContext: QueryContext = {
        columns: {
            id: {
                renderTitle: () => null,
                render: (props) => {
                    const id = props.value as string
                    const isAdded = personsToCreateStaticCohort[id] != null
                    return (
                        <LemonButton
                            type="secondary"
                            status={isAdded ? 'danger' : 'default'}
                            size="small"
                            onClick={(e) => {
                                e.preventDefault()
                                if (isAdded) {
                                    removePersonFromCreateStaticCohort(id)
                                } else {
                                    addPersonToCreateStaticCohort(id)
                                }
                            }}
                        >
                            {isAdded ? <IconMinusSmall /> : <IconPlusSmall />}
                        </LemonButton>
                    )
                },
            },
        },
        showOpenEditorButton: false,
        emptyStateHeading: 'There are no persons matching your search',
        emptyStateDetail: 'Try adjusting your search to see more results.',
    }

    if (cohortMissing) {
        return <NotFound object="cohort" />
    }

    if (cohort.deleted) {
        return (
            <div>
                <LemonBanner type="error">The cohort '{cohort.name}' has been soft deleted.</LemonBanner>
                <ScenePanel>
                    <ButtonPrimitive
                        disabled={cohortLoading}
                        onClick={() => {
                            restoreCohort()
                        }}
                        menuItem
                    >
                        <IconRefresh /> Restore
                    </ButtonPrimitive>
                </ScenePanel>
            </div>
        )
    }

    return (
        <BindLogic logic={cohortEditLogic} props={logicProps}>
            <div className="cohort">
                <AddPersonToCohortModal id={id} tabId={tabId} />

                <ScenePanel>
                    <ScenePanelInfoSection>
                        <SceneFile dataAttrKey={RESOURCE_TYPE} />
                    </ScenePanelInfoSection>

                    <ScenePanelDivider />

                    <ScenePanelActionsSection>
                        <SceneAddToNotebookDropdownMenu
                            dataAttrKey={RESOURCE_TYPE}
                            disabledReasons={{
                                'Save the cohort first': isNewCohort,
                            }}
                        />

                        <ButtonPrimitive
                            onClick={() => duplicateCohort(false)}
                            disabledReasons={{
                                'Save the cohort first': isNewCohort,
                                'Cohort must be dynamic to duplicate': cohort.is_static === true,
                                'Cohort is still calculating': cohort.is_calculating ?? false,
                            }}
                            menuItem
                        >
                            <IconCopy /> Duplicate as dynamic cohort
                        </ButtonPrimitive>

                        <ButtonPrimitive
                            onClick={() => duplicateCohort(true)}
                            disabledReasons={{
                                'Save the cohort first': isNewCohort,
                                'Cohort is still calculating': cohort.is_calculating ?? false,
                            }}
                            menuItem
                        >
                            <IconCopy /> Duplicate as static cohort
                        </ButtonPrimitive>

                        {!cohort.is_static && featureFlags[FEATURE_FLAGS.COHORT_CALCULATION_HISTORY] && (
                            <ButtonPrimitive
                                onClick={() => router.actions.push(urls.cohortCalculationHistory(cohort.id))}
                                disabledReasons={{
                                    'Save the cohort first': isNewCohort,
                                }}
                                menuItem
                            >
                                <IconClock /> Calculation history
                            </ButtonPrimitive>
                        )}
                    </ScenePanelActionsSection>
                    {!isNewCohort && (
                        <>
                            <ScenePanelDivider />
                            <ScenePanelActionsSection>
                                <ButtonPrimitive
                                    onClick={() => {
                                        LemonDialog.open({
                                            title: 'Delete cohort?',
                                            description: `Are you sure you want to delete "${cohort.name}"?`,
                                            primaryButton: {
                                                children: 'Delete',
                                                status: 'danger',
                                                onClick: () => deleteCohort(),
                                                size: 'small',
                                            },
                                            secondaryButton: {
                                                children: 'Cancel',
                                                type: 'tertiary',
                                                size: 'small',
                                            },
                                        })
                                    }}
                                    variant="danger"
                                    menuItem
                                    data-attr={`${RESOURCE_TYPE}-delete`}
                                >
                                    <IconTrash />
                                    Delete
                                </ButtonPrimitive>
                            </ScenePanelActionsSection>
                        </>
                    )}
                </ScenePanel>

                <Form id="cohort" logic={cohortEditLogic} props={logicProps} formKey="cohort" enableFormOnSubmit>
                    <SceneContent>
                        <LemonField name="name" className="contents">
                            <SceneTitleSection
                                name={cohort.name}
                                description={cohort.description || ''}
                                resourceType={{
                                    to: urls.cohorts(),
                                    type: RESOURCE_TYPE,
                                }}
                                isLoading={cohortLoading}
                                onNameChange={(value) => {
                                    setCohortValue('name', value)
                                }}
                                onDescriptionChange={(value) => {
                                    setCohortValue('description', value)
                                }}
                                canEdit
                                forceEdit={isNewCohort}
                                actions={
                                    <>
                                        {isNewCohort ? (
                                            <LemonButton
                                                data-attr="cancel-cohort"
                                                type="secondary"
                                                onClick={() => {
                                                    router.actions.push(urls.cohorts())
                                                }}
                                                size="small"
                                                disabled={cohortLoading}
                                            >
                                                Cancel
                                            </LemonButton>
                                        ) : null}
                                        <LemonButton
                                            type="primary"
                                            data-attr="save-cohort"
                                            htmlType="submit"
                                            loading={cohortLoading || cohort.is_calculating}
                                            form="cohort"
                                            size="small"
                                        >
                                            Save
                                        </LemonButton>
                                    </>
                                }
                            />
                        </LemonField>

                        <SceneSection
                            title="Type"
                            description="Static cohorts are created once and never updated, while dynamic cohorts are recalculated based on the latest data."
                            className="max-w-200 flex flex-col gap-y-2"
                            hideTitleAndDescription
                        >
                            <div className="flex gap-4 flex-wrap">
                                <div className={cn('flex-1 flex flex-col gap-y-4')}>
                                    <LemonField name="is_static" label={null}>
                                        {({ value, onChange }) => (
                                            <LemonSelect
                                                disabledReason={
                                                    isNewCohort
                                                        ? null
                                                        : 'Create a new cohort to use a different type of cohort.'
                                                }
                                                options={COHORT_TYPE_OPTIONS}
                                                value={value ? CohortTypeEnum.Static : CohortTypeEnum.Dynamic}
                                                onChange={(cohortType) => {
                                                    onChange(cohortType === CohortTypeEnum.Static)
                                                }}
                                                fullWidth
                                                data-attr="cohort-type"
                                            />
                                        )}
                                    </LemonField>

                                    {!isNewCohort && !cohort?.is_static && (
                                        <div className="flex flex-col gap-y-2">
                                            <p className="flex items-center gap-x-1 my-0">
                                                <strong>Last calculated:</strong>
                                                {cohort.is_calculating ? (
                                                    <WrappingLoadingSkeleton>In progress...</WrappingLoadingSkeleton>
                                                ) : cohort.last_calculation ? (
                                                    <TZLabel time={cohort.last_calculation} />
                                                ) : (
                                                    <>Not yet calculated</>
                                                )}
                                            </p>

                                            {cohort.errors_calculating ? (
<<<<<<< HEAD
                                                <Tooltip title="The last attempted calculation failed. This means your current cohort data can be stale. This doesn't affect feature flag evaluation.">
                                                    <div className="text-destructive-foreground">
                                                        <IconErrorOutline className="text-destructive-foreground text-xl shrink-0" />
                                                    </div>
                                                </Tooltip>
=======
                                                <LemonBanner
                                                    type="error"
                                                    action={{
                                                        onClick: () =>
                                                            openSidePanel(SidePanelTab.Support, 'bug:cohorts::true'),
                                                        children: 'Contact support',
                                                    }}
                                                >
                                                    <strong>Calculation failed:</strong>{' '}
                                                    {cohort.last_error_message ||
                                                        'Unable to calculate this cohort. Please check your matching criteria and try again.'}
                                                </LemonBanner>
>>>>>>> 983b3d78
                                            ) : null}
                                        </div>
                                    )}
                                </div>
                            </div>
                        </SceneSection>
                        {cohort.is_static ? (
                            <>
                                <SceneDivider />
                                <SceneSection
                                    title={isNewCohort ? 'Upload users' : 'Add users'}
                                    description={
                                        isNewCohort
                                            ? `Upload a CSV file to add users to your cohort. For single-column files, include
                                        one distinct ID per row (all rows will be processed as data). For multi-column
                                        files, include a header row with a 'person_id', 'distinct_id', or 'email' column
                                        containing the user identifiers.`
                                            : undefined
                                    }
                                    className={cn('ph-ignore-input')}
                                >
                                    {!isNewCohort && (
                                        <div className="flex flex-col gap-y-0 flex-1 justify-center">
                                            <h3 className="text-sm">Upload a CSV</h3>
                                            <span className="max-w-prose">
                                                Upload a CSV file to add users to your cohort. For single-column files,
                                                include one distinct ID per row (all rows will be processed as data).
                                                For multi-column files, include a header row with a 'person_id',
                                                'distinct_id', or 'email' column containing the user identifiers.
                                            </span>
                                        </div>
                                    )}
                                    {/* TODO: @adamleithp Allow users to download a template CSV file */}
                                    {/* TODO: @adamleithp Tell users that adding ANOTHER file will NOT(?) replace the current one */}
                                    {/* TODO: @adamleithp Render the csv file and validate it */}
                                    {/* TODO: @adamleithp Adding a csv file doesn't show up with cohort.csv... */}
                                    <LemonField name="csv" data-attr="cohort-csv">
                                        {({ onChange }) => (
                                            <LemonFileInput
                                                accept=".csv"
                                                multiple={false}
                                                value={cohort.csv ? [cohort.csv] : []}
                                                onChange={(files) => onChange(files[0])}
                                                showUploadedFiles={false}
                                                callToAction={
                                                    <div
                                                        className={cn(
                                                            'flex flex-col items-center justify-center flex-1 cohort-csv-dragger text-foreground deprecated-space-y-1',
                                                            'text-foreground mt-0 bg-transparent border border-dashed border-border hover:border-border-strong p-8',
                                                            cohort.csv?.name && 'border-success'
                                                        )}
                                                    >
                                                        {cohort.csv ? (
                                                            <>
                                                                <IconUpload
                                                                    style={{
                                                                        fontSize: '3rem',
                                                                        color: 'var(--color-foreground)',
                                                                    }}
                                                                />
                                                                <div>{cohort.csv?.name ?? 'File chosen'}</div>
                                                            </>
                                                        ) : (
                                                            <>
                                                                <IconUpload
                                                                    style={{
                                                                        fontSize: '3rem',
                                                                        color: 'var(--color-foreground)',
                                                                    }}
                                                                />
                                                                <div>
                                                                    Drag a file here or click to browse for a file
                                                                </div>
                                                                <div className="text-secondary text-xs">
                                                                    Accepts .csv files only
                                                                </div>
                                                            </>
                                                        )}
                                                    </div>
                                                }
                                            />
                                        )}
                                    </LemonField>
                                </SceneSection>
                                {isNewCohort && (
                                    <>
                                        <LemonDivider label="OR" />
                                        <div>
                                            <h3 className="font-semibold my-0 mb-1 max-w-prose">Add users manually</h3>
                                            <span className="max-w-prose">
                                                Select the users that you would like to add to the new cohort.
                                            </span>
                                        </div>
                                        <Query
                                            query={creationPersonQuery}
                                            setQuery={setCreationPersonQuery}
                                            context={createStaticCohortContext}
                                        />
                                    </>
                                )}
                                {!isNewCohort && (
                                    <>
                                        <LemonDivider label="OR" />
                                        <div>
                                            <h3 className="text-sm">Add users manually</h3>
                                            <span className="max-w-prose">
                                                Select the users that you would like to add to the cohort.
                                            </span>
                                            <LemonButton
                                                className="w-fit mt-4"
                                                type="primary"
                                                onClick={showAddPersonToCohortModal}
                                            >
                                                Add Users
                                            </LemonButton>
                                        </div>
                                    </>
                                )}
                            </>
                        ) : (
                            <>
                                <SceneDivider />
                                {!isNewCohort && cohort.experiment_set && cohort.experiment_set.length > 0 && (
                                    <LemonBanner type="info">
                                        This cohort manages exposure for an experiment. Editing this cohort may change
                                        experiment metrics. If unsure,{' '}
                                        <Link to={urls.experiment(cohort.experiment_set[0])}>
                                            check the experiment details.
                                        </Link>
                                    </LemonBanner>
                                )}
                                <SceneSection
                                    // TODO: @adamleithp Add a number of matching persons to the title "Matching criteria (100)"
                                    title="Matching criteria"
                                    description="Actors who match the following criteria will be part of the cohort. Continuously updated automatically."
                                    className={cn('flex items-start justify-between')}
                                    hideTitleAndDescription
                                >
                                    <AndOrFilterSelect
                                        value={cohort.filters.properties.type}
                                        onChange={(value) => {
                                            setOuterGroupsType(value)
                                        }}
                                        topLevelFilter={true}
                                        suffix={['criterion', 'criteria']}
                                    />
                                    <div className={cn('w-full [&>div]:my-0 [&>div]:w-full')}>
                                        <CohortCriteriaGroups id={logicProps.id} />
                                    </div>
                                </SceneSection>
                            </>
                        )}

                        {/* The typeof here is needed to pass the cohort id to the query below. Using `isNewCohort` won't work */}
                        {typeof cohort.id === 'number' && (
                            <>
                                <SceneDivider />
                                <SceneSection
                                    title={
                                        <>
                                            Persons in this cohort
                                            <span className="text-secondary ml-2">
                                                {!cohort.is_calculating &&
                                                    cohort.count != undefined &&
                                                    `(${cohort.count})`}
                                            </span>
                                            {shouldShowCountWarning && (
                                                <Tooltip title="The displayed number of persons is less than the cohort count due to deleted persons. This is expected behavior for dynamic cohorts where persons may be deleted after being counted.">
                                                    <IconWarning className="text-warning-foreground ml-2" />
                                                </Tooltip>
                                            )}
                                        </>
                                    }
                                    description="Persons who match the following criteria will be part of the cohort."
                                    hideTitleAndDescription
                                >
                                    <div>
                                        {cohort.is_calculating ? (
                                            <div className="cohort-recalculating flex items-center">
                                                <Spinner className="mr-4" />
                                                {cohort.is_static
                                                    ? "We're creating this cohort. This could take up to a couple of minutes."
                                                    : "We're recalculating who belongs to this cohort. This could take up to a couple of minutes."}
                                            </div>
                                        ) : (
                                            <Query
                                                query={query}
                                                setQuery={setQuery}
                                                context={{
                                                    refresh: 'force_blocking',
                                                    fileNameForExport: cohort.name,
                                                    cohortId: cohortId,
                                                    dataNodeLogicKey: dataNodeLogicKey,
                                                    columns: canRemovePersonFromCohort
                                                        ? {
                                                              'person.$delete': {
                                                                  render: renderRemovePersonFromCohortButton,
                                                              },
                                                          }
                                                        : undefined,
                                                    emptyStateHeading: 'There are no matching persons for this cohort',
                                                    emptyStateDetail:
                                                        'Try adjusting your matching criteria or search to see more results.',
                                                }}
                                            />
                                        )}
                                    </div>
                                </SceneSection>
                            </>
                        )}
                    </SceneContent>
                </Form>
            </div>
        </BindLogic>
    )
}<|MERGE_RESOLUTION|>--- conflicted
+++ resolved
@@ -352,13 +352,6 @@
                                             </p>
 
                                             {cohort.errors_calculating ? (
-<<<<<<< HEAD
-                                                <Tooltip title="The last attempted calculation failed. This means your current cohort data can be stale. This doesn't affect feature flag evaluation.">
-                                                    <div className="text-destructive-foreground">
-                                                        <IconErrorOutline className="text-destructive-foreground text-xl shrink-0" />
-                                                    </div>
-                                                </Tooltip>
-=======
                                                 <LemonBanner
                                                     type="error"
                                                     action={{
@@ -371,7 +364,6 @@
                                                     {cohort.last_error_message ||
                                                         'Unable to calculate this cohort. Please check your matching criteria and try again.'}
                                                 </LemonBanner>
->>>>>>> 983b3d78
                                             ) : null}
                                         </div>
                                     )}
