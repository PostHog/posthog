import { useActions, useValues } from 'kea'
import { Form } from 'kea-forms'
import { router } from 'kea-router'

<<<<<<< HEAD
import { IconCopy, IconTrash, IconWarning } from '@posthog/icons'
=======
import { IconCopy, IconMinusSmall, IconPlusSmall, IconTrash } from '@posthog/icons'
>>>>>>> 6ea53d4d
import { LemonBanner, LemonDivider, LemonFileInput, Link, Tooltip } from '@posthog/lemon-ui'

import { NotFound } from 'lib/components/NotFound'
import { PageHeader } from 'lib/components/PageHeader'
import { SceneAddToNotebookDropdownMenu } from 'lib/components/Scenes/InsightOrDashboard/SceneAddToNotebookDropdownMenu'
import { SceneFile } from 'lib/components/Scenes/SceneFile'
import { TZLabel } from 'lib/components/TZLabel'
import { CohortTypeEnum } from 'lib/constants'
import { LemonButton } from 'lib/lemon-ui/LemonButton'
import { LemonField } from 'lib/lemon-ui/LemonField'
import { LemonSelect } from 'lib/lemon-ui/LemonSelect'
import { Spinner } from 'lib/lemon-ui/Spinner/Spinner'
import { IconErrorOutline, IconUploadFile } from 'lib/lemon-ui/icons'
import { ButtonPrimitive } from 'lib/ui/Button/ButtonPrimitives'
import { WrappingLoadingSkeleton } from 'lib/ui/WrappingLoadingSkeleton/WrappingLoadingSkeleton'
import { cn } from 'lib/utils/css-classes'
import { CohortCriteriaGroups } from 'scenes/cohorts/CohortFilters/CohortCriteriaGroups'
import { COHORT_TYPE_OPTIONS } from 'scenes/cohorts/CohortFilters/constants'
import { CohortLogicProps, cohortEditLogic } from 'scenes/cohorts/cohortEditLogic'
import { urls } from 'scenes/urls'

import { ScenePanel, ScenePanelActions, ScenePanelDivider, ScenePanelMetaInfo } from '~/layout/scenes/SceneLayout'
import { SceneContent } from '~/layout/scenes/components/SceneContent'
import { SceneDivider } from '~/layout/scenes/components/SceneDivider'
import { SceneSection } from '~/layout/scenes/components/SceneSection'
import { SceneTitleSection } from '~/layout/scenes/components/SceneTitleSection'
import { Query } from '~/queries/Query/Query'
import { AndOrFilterSelect } from '~/queries/nodes/InsightViz/PropertyGroupFilters/AndOrFilterSelect'
import { QueryContext } from '~/queries/types'

import { AddPersonToCohortModal } from './AddPersonToCohortModal'
import { addPersonToCohortModalLogic } from './addPersonToCohortModalLogic'
import { cohortCountWarningLogic } from './cohortCountWarningLogic'
import { createCohortDataNodeLogicKey } from './cohortUtils'

const RESOURCE_TYPE = 'cohort'

export function CohortEdit({ id }: CohortLogicProps): JSX.Element {
    const logicProps = { id }

    const logic = cohortEditLogic(logicProps)
    const {
        deleteCohort,
        setOuterGroupsType,
        setQuery,
        duplicateCohort,
        setCohortValue,
        addPersonToCreateStaticCohort,
        removePersonFromCreateStaticCohort,
        setCreationPersonQuery,
    } = useActions(logic)
    const modalLogic = addPersonToCohortModalLogic(logicProps)
    const { showAddPersonToCohortModal } = useActions(modalLogic)
    const { cohort, cohortLoading, cohortMissing, query, creationPersonQuery, personsToCreateStaticCohort } =
        useValues(logic)
    const isNewCohort = cohort.id === 'new' || cohort.id === undefined
    const dataNodeLogicKey = createCohortDataNodeLogicKey(cohort.id)
    const warningLogic = cohortCountWarningLogic({ cohort, query, dataNodeLogicKey })
    const { shouldShowCountWarning } = useValues(warningLogic)

    const createStaticCohortContext: QueryContext = {
        columns: {
            id: {
                renderTitle: () => null,
                render: (props) => {
                    const id = props.value as string
                    const isAdded = personsToCreateStaticCohort[id] != null
                    return (
                        <LemonButton
                            type="secondary"
                            status={isAdded ? 'danger' : 'default'}
                            size="small"
                            onClick={(e) => {
                                e.preventDefault()
                                if (isAdded) {
                                    removePersonFromCreateStaticCohort(id)
                                } else {
                                    addPersonToCreateStaticCohort(id)
                                }
                            }}
                        >
                            {isAdded ? <IconMinusSmall /> : <IconPlusSmall />}
                        </LemonButton>
                    )
                },
            },
        },
        showOpenEditorButton: false,
    }

    if (cohortMissing) {
        return <NotFound object="cohort" />
    }

    return (
        <div className="cohort">
            <AddPersonToCohortModal id={id} />
            <PageHeader
                buttons={
                    <div className="flex items-center gap-2">
                        {isNewCohort ? (
                            <LemonButton
                                data-attr="cancel-cohort"
                                type="secondary"
                                onClick={() => {
                                    router.actions.push(urls.cohorts())
                                }}
                                disabled={cohortLoading}
                            >
                                Cancel
                            </LemonButton>
                        ) : null}
                        <LemonButton
                            type="primary"
                            data-attr="save-cohort"
                            htmlType="submit"
                            loading={cohortLoading || cohort.is_calculating}
                            form="cohort"
                        >
                            Save
                        </LemonButton>
                    </div>
                }
            />

            <ScenePanel>
                <ScenePanelMetaInfo>
                    <SceneFile dataAttrKey={RESOURCE_TYPE} />
                </ScenePanelMetaInfo>

                <ScenePanelDivider />

                <ScenePanelActions>
                    <SceneAddToNotebookDropdownMenu
                        dataAttrKey={RESOURCE_TYPE}
                        disabledReasons={{
                            'Save the cohort first': isNewCohort,
                        }}
                    />

                    <ButtonPrimitive
                        onClick={() => duplicateCohort(false)}
                        disabledReasons={{
                            'Save the cohort first': isNewCohort,
                            'Cohort must be dynamic to duplicate': cohort.is_static === true,
                            'Cohort is still calculating': cohort.is_calculating ?? false,
                        }}
                        menuItem
                    >
                        <IconCopy /> Duplicate as dynamic cohort
                    </ButtonPrimitive>

                    <ButtonPrimitive
                        onClick={() => duplicateCohort(true)}
                        disabledReasons={{
                            'Save the cohort first': isNewCohort,
                            'Cohort must be dynamic to duplicate': cohort.is_static === true,
                            'Cohort is still calculating': cohort.is_calculating ?? false,
                        }}
                        menuItem
                    >
                        <IconCopy /> Duplicate as static cohort
                    </ButtonPrimitive>

                    <ScenePanelDivider />

                    <ButtonPrimitive
                        onClick={() => {
                            deleteCohort()
                        }}
                        variant="danger"
                        menuItem
                        data-attr={`${RESOURCE_TYPE}-delete`}
                    >
                        <IconTrash />
                        Delete
                    </ButtonPrimitive>
                </ScenePanelActions>
            </ScenePanel>

            <Form id="cohort" logic={cohortEditLogic} props={logicProps} formKey="cohort" enableFormOnSubmit>
                <SceneContent>
                    <LemonField name="name">
                        <SceneTitleSection
                            name={cohort.name}
                            description={cohort.description || ''}
                            resourceType={{
                                to: urls.cohorts(),
                                type: RESOURCE_TYPE,
                            }}
                            isLoading={cohortLoading}
                            onNameChange={(value) => {
                                setCohortValue('name', value)
                            }}
                            onDescriptionChange={(value) => {
                                setCohortValue('description', value)
                            }}
                            canEdit
                            forceEdit={isNewCohort}
                        />
                    </LemonField>

                    <SceneDivider />

                    <SceneSection
                        title="Type"
                        description="Static cohorts are created once and never updated, while dynamic cohorts are recalculated based on the latest data."
                        className="max-w-200 flex flex-col gap-y-2"
                        hideTitleAndDescription
                    >
                        <div className="flex gap-4 flex-wrap">
                            <div className={cn('flex-1 flex flex-col gap-y-4')}>
                                <LemonField name="is_static" label={null}>
                                    {({ value, onChange }) => (
                                        <LemonSelect
                                            disabledReason={
                                                isNewCohort
                                                    ? null
                                                    : 'Create a new cohort to use a different type of cohort.'
                                            }
                                            options={COHORT_TYPE_OPTIONS}
                                            value={value ? CohortTypeEnum.Static : CohortTypeEnum.Dynamic}
                                            onChange={(cohortType) => {
                                                onChange(cohortType === CohortTypeEnum.Static)
                                            }}
                                            fullWidth
                                            data-attr="cohort-type"
                                        />
                                    )}
                                </LemonField>

                                {!isNewCohort && !cohort?.is_static && (
                                    <div className="max-w-70 w-fit">
                                        <p className="flex items-center gap-x-1 my-0">
                                            <strong>Last calculated:</strong>
                                            {cohort.is_calculating ? (
                                                <WrappingLoadingSkeleton>In progress...</WrappingLoadingSkeleton>
                                            ) : cohort.last_calculation ? (
                                                <TZLabel time={cohort.last_calculation} />
                                            ) : (
                                                <>Not yet calculated</>
                                            )}
                                        </p>

                                        {cohort.errors_calculating ? (
                                            <Tooltip
                                                title={
                                                    "The last attempted calculation failed. This means your current cohort data can be stale. This doesn't affect feature flag evaluation."
                                                }
                                            >
                                                <div className="text-danger">
                                                    <IconErrorOutline className="text-danger text-xl shrink-0" />
                                                </div>
                                            </Tooltip>
                                        ) : null}
                                    </div>
                                )}
                            </div>
                        </div>
                    </SceneSection>
                    {cohort.is_static ? (
                        <>
                            <SceneDivider />
                            <SceneSection
                                title={isNewCohort ? 'Upload users' : 'Add users'}
                                description={
                                    isNewCohort
                                        ? `Upload a CSV file to add users to your cohort. For single-column files, include
                                        one distinct ID per row (all rows will be processed as data). For multi-column
                                        files, include a header row with a 'distinct_id' column containing the user
                                        identifiers.`
                                        : undefined
                                }
                                className={cn('ph-ignore-input')}
                            >
                                {!isNewCohort && (
                                    <div className="flex flex-col gap-y-0 flex-1 justify-center">
                                        <h3 className="text-sm">Upload a CSV</h3>
                                        <span className="max-w-prose">
                                            Upload a CSV file to add users to your cohort. For single-column files,
                                            include one distinct ID per row (all rows will be processed as data). For
                                            multi-column files, include a header row with a 'distinct_id' column
                                            containing the user identifiers.
                                        </span>
                                    </div>
                                )}
                                {/* TODO: @adamleithp Allow users to download a template CSV file */}
                                {/* TODO: @adamleithp Tell users that adding ANOTHER file will NOT(?) replace the current one */}
                                {/* TODO: @adamleithp Render the csv file and validate it */}
                                {/* TODO: @adamleithp Adding a csv file doesn't show up with cohort.csv... */}
                                <LemonField name="csv" data-attr="cohort-csv">
                                    {({ onChange }) => (
                                        <LemonFileInput
                                            accept=".csv"
                                            multiple={false}
                                            value={cohort.csv ? [cohort.csv] : []}
                                            onChange={(files) => onChange(files[0])}
                                            showUploadedFiles={false}
                                            callToAction={
                                                <div
                                                    className={cn(
                                                        'flex flex-col items-center justify-center flex-1 cohort-csv-dragger text-text-3000 deprecated-space-y-1',
                                                        'text-primary mt-0 bg-transparent border border-dashed border-primary hover:border-secondary p-8',
                                                        cohort.csv?.name && 'border-success'
                                                    )}
                                                >
                                                    {cohort.csv ? (
                                                        <>
                                                            <IconUploadFile
                                                                style={{
                                                                    fontSize: '3rem',
                                                                    color: 'var(--color-text-primary)',
                                                                }}
                                                            />
                                                            <div>{cohort.csv?.name ?? 'File chosen'}</div>
                                                        </>
                                                    ) : (
                                                        <>
                                                            <IconUploadFile
                                                                style={{
                                                                    fontSize: '3rem',
                                                                    color: 'var(--color-text-primary)',
                                                                }}
                                                            />
                                                            <div>Drag a file here or click to browse for a file</div>
                                                            <div className="text-secondary text-xs">
                                                                Accepts .csv files only
                                                            </div>
                                                        </>
                                                    )}
                                                </div>
                                            }
                                        />
                                    )}
                                </LemonField>
                            </SceneSection>
                            {isNewCohort && (
                                <>
                                    <LemonDivider label="OR" />
                                    <div>
                                        <h3 className="font-semibold my-0 mb-1 max-w-prose">Add users manually</h3>
                                        <span className="max-w-prose">
                                            Select the users that you would like to add to the new cohort.
                                        </span>
                                    </div>
                                    <Query
                                        query={creationPersonQuery}
                                        setQuery={setCreationPersonQuery}
                                        context={createStaticCohortContext}
                                    />
                                </>
                            )}
                            {!isNewCohort && (
                                <>
                                    <LemonDivider label="OR" />
                                    <div>
                                        <h3 className="text-sm">Add users manually</h3>
                                        <span className="max-w-prose">
                                            Select the users that you would like to add to the cohort.
                                        </span>
                                        <LemonButton
                                            className="w-fit mt-4"
                                            type="primary"
                                            onClick={showAddPersonToCohortModal}
                                        >
                                            Add Users
                                        </LemonButton>
                                    </div>
                                </>
                            )}
                        </>
                    ) : (
                        <>
                            <SceneDivider />
                            {!isNewCohort && cohort.experiment_set && cohort.experiment_set.length > 0 && (
                                <LemonBanner type="info">
                                    This cohort manages exposure for an experiment. Editing this cohort may change
                                    experiment metrics. If unsure,{' '}
                                    <Link to={urls.experiment(cohort.experiment_set[0])}>
                                        check the experiment details.
                                    </Link>
                                </LemonBanner>
                            )}
                            <SceneSection
                                // TODO: @adamleithp Add a number of matching persons to the title "Matching criteria (100)"
                                title="Matching criteria"
                                description="Actors who match the following criteria will be part of the cohort. Continuously updated automatically."
                                className={cn('flex items-start justify-between')}
                                hideTitleAndDescription
                            >
                                <AndOrFilterSelect
                                    value={cohort.filters.properties.type}
                                    onChange={(value) => {
                                        setOuterGroupsType(value)
                                    }}
                                    topLevelFilter={true}
                                    suffix={['criterion', 'criteria']}
                                />
                                <div className={cn('w-full [&>div]:my-0 [&>div]:w-full')}>
                                    <CohortCriteriaGroups id={logicProps.id} />
                                </div>
                            </SceneSection>
                        </>
                    )}

                    {/* The typeof here is needed to pass the cohort id to the query below. Using `isNewCohort` won't work */}
                    {typeof cohort.id === 'number' && (
                        <>
                            <SceneDivider />
                            <SceneSection
                                title={
                                    <>
                                        Persons in this cohort
                                        <span className="text-secondary ml-2">
                                            {!cohort.is_calculating && cohort.count != undefined && `(${cohort.count})`}
                                        </span>
                                        {shouldShowCountWarning && (
                                            <Tooltip title="The displayed number of persons is less than the cohort count due to deleted persons. This is expected behavior for dynamic cohorts where persons may be deleted after being counted.">
                                                <IconWarning className="text-warning ml-2" />
                                            </Tooltip>
                                        )}
                                    </>
                                }
                                description="Persons who match the following criteria will be part of the cohort."
                                hideTitleAndDescription
                            >
                                <div>
                                    {cohort.is_calculating ? (
                                        <div className="cohort-recalculating flex items-center">
                                            <Spinner className="mr-4" />
                                            {cohort.is_static
                                                ? "We're creating this cohort. This could take up to a couple of minutes."
                                                : "We're recalculating who belongs to this cohort. This could take up to a couple of minutes."}
                                        </div>
                                    ) : (
                                        <Query
                                            query={query}
                                            setQuery={setQuery}
                                            context={{
                                                refresh: 'force_blocking',
                                                fileNameForExport: cohort.name,
                                                dataNodeLogicKey: dataNodeLogicKey,
                                            }}
                                        />
                                    )}
                                </div>
                            </SceneSection>
                        </>
                    )}
                </SceneContent>
            </Form>
        </div>
    )
}<|MERGE_RESOLUTION|>--- conflicted
+++ resolved
@@ -2,11 +2,7 @@
 import { Form } from 'kea-forms'
 import { router } from 'kea-router'
 
-<<<<<<< HEAD
-import { IconCopy, IconTrash, IconWarning } from '@posthog/icons'
-=======
-import { IconCopy, IconMinusSmall, IconPlusSmall, IconTrash } from '@posthog/icons'
->>>>>>> 6ea53d4d
+import { IconCopy, IconMinusSmall, IconPlusSmall, IconTrash, IconWarning } from '@posthog/icons'
 import { LemonBanner, LemonDivider, LemonFileInput, Link, Tooltip } from '@posthog/lemon-ui'
 
 import { NotFound } from 'lib/components/NotFound'
