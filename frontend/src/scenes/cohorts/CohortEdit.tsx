import { cohortEditLogic } from 'scenes/cohorts/cohortEditLogic'
import { useActions, useValues } from 'kea'
import { userLogic } from 'scenes/userLogic'
import { CohortLogicProps } from 'scenes/cohorts/cohortLogic'
import { PageHeader } from 'lib/components/PageHeader'
import { LemonButton } from 'lib/components/LemonButton'
import { router } from 'kea-router'
import { urls } from 'scenes/urls'
import { Divider } from 'antd'
import { Field } from 'lib/forms/Field'
import { LemonInput } from 'lib/components/LemonInput/LemonInput'
import { Tooltip } from 'lib/components/Tooltip'
import { LemonSelect } from 'lib/components/LemonSelect'
import { COHORT_TYPE_OPTIONS } from 'scenes/cohorts/CohortFilters/constants'
import { CohortTypeEnum, FEATURE_FLAGS } from 'lib/constants'
import { AvailableFeature } from '~/types'
import { LemonTextArea } from 'lib/components/LemonTextArea/LemonTextArea'
import Dragger from 'antd/lib/upload/Dragger'
import { UploadFile } from 'antd/es/upload/interface'
import { IconUploadFile } from 'lib/components/icons'
import { AndOrFilterSelect } from 'lib/components/PropertyGroupFilters/PropertyGroupFilters'
import { CohortCriteriaGroups } from 'scenes/cohorts/CohortFilters/CohortCriteriaGroups'
import { Spinner } from 'lib/components/Spinner/Spinner'
import { Persons } from 'scenes/persons/Persons'
import { LemonLabel } from 'lib/components/LemonLabel/LemonLabel'
import { Form } from 'kea-forms'
import { NotFound } from 'lib/components/NotFound'
<<<<<<< HEAD
import { featureFlagLogic } from 'lib/logic/featureFlagLogic'
import { NodeKind } from '~/queries/schema'
import { Query } from '~/queries/Query/Query'
=======
import { pluralize } from 'lib/utils'
>>>>>>> 67d59fb3

export function CohortEdit({ id }: CohortLogicProps): JSX.Element {
    const logicProps = { id }
    const logic = cohortEditLogic(logicProps)
    const { deleteCohort, setOuterGroupsType } = useActions(logic)
    const { cohort, cohortLoading, cohortMissing } = useValues(logic)
    const { hasAvailableFeature } = useValues(userLogic)
    const isNewCohort = cohort.id === 'new' || cohort.id === undefined
    const { featureFlags } = useValues(featureFlagLogic)
    const featureDataExploration = featureFlags[FEATURE_FLAGS.DATA_EXPLORATION_LIVE_EVENTS]

    if (cohortMissing) {
        return <NotFound object="cohort" />
    }
    return (
        <div className="cohort">
            <Form logic={cohortEditLogic} props={logicProps} formKey="cohort" enableFormOnSubmit>
                <PageHeader
                    title={isNewCohort ? 'New cohort' : cohort.name || 'Untitled'}
                    buttons={
                        <div className="flex items-center gap-2">
                            {isNewCohort ? (
                                <LemonButton
                                    data-attr="cancel-cohort"
                                    type="secondary"
                                    onClick={() => {
                                        router.actions.push(urls.cohorts())
                                    }}
                                    disabled={cohortLoading}
                                >
                                    Cancel
                                </LemonButton>
                            ) : (
                                <LemonButton
                                    data-attr="delete-cohort"
                                    status="danger"
                                    type="secondary"
                                    onClick={() => {
                                        deleteCohort()
                                    }}
                                    disabled={cohortLoading}
                                >
                                    Delete
                                </LemonButton>
                            )}
                            <LemonButton
                                type="primary"
                                data-attr="save-cohort"
                                htmlType="submit"
                                loading={cohortLoading || cohort.is_calculating}
                                disabled={cohortLoading || cohort.is_calculating}
                            >
                                Save
                            </LemonButton>
                        </div>
                    }
                />
                <Divider />
                <div className="space-y-2" style={{ maxWidth: 640 }}>
                    <div className="flex gap-4 flex-wrap">
                        <div className="flex-1">
                            <Field name="name" label="Name">
                                <LemonInput data-attr="cohort-name" />
                            </Field>
                        </div>
                        <div className="flex-1">
                            <Field name="is_static" label="Type">
                                {({ value, onChange }) => (
                                    <Tooltip
                                        title={
                                            isNewCohort
                                                ? null
                                                : 'Create a new cohort to use a different type of cohort.'
                                        }
                                    >
                                        <div>
                                            <LemonSelect
                                                disabled={!isNewCohort}
                                                options={COHORT_TYPE_OPTIONS}
                                                value={value ? CohortTypeEnum.Static : CohortTypeEnum.Dynamic}
                                                onChange={(cohortType) => {
                                                    onChange(cohortType === CohortTypeEnum.Static)
                                                }}
                                                fullWidth
                                                data-attr="cohort-type"
                                            />
                                        </div>
                                    </Tooltip>
                                )}
                            </Field>
                        </div>
                    </div>
                    {hasAvailableFeature(AvailableFeature.DASHBOARD_COLLABORATION) && (
                        <div className="ph-ignore-input">
                            <Field name="description" label="Description" data-attr="cohort-description">
                                <LemonTextArea />
                            </Field>
                        </div>
                    )}
                </div>
                {cohort.is_static ? (
                    <div className="mt-4 ph-ignore-input">
                        <Field name="csv" label={isNewCohort ? 'Upload users' : 'Add users'} data-attr="cohort-csv">
                            {({ onChange }) => (
                                <>
                                    <span>
                                        Upload a CSV file to add users to your cohort. The CSV file only requires a
                                        single column with the user’s distinct ID. The very first row (the header) will
                                        be skipped during import.
                                    </span>
                                    <Dragger
                                        name="file"
                                        multiple={false}
                                        fileList={cohort.csv ? [cohort.csv] : []}
                                        accept=".csv"
                                        showUploadList={false}
                                        beforeUpload={(file: UploadFile) => {
                                            onChange(file)
                                            return false
                                        }}
                                        className="cohort-csv-dragger"
                                    >
                                        {cohort.csv ? (
                                            <>
                                                <IconUploadFile
                                                    style={{ fontSize: '3rem', color: 'var(--muted-alt)' }}
                                                />
                                                <div className="ant-upload-text">
                                                    {cohort.csv?.name ?? 'File chosen'}
                                                </div>
                                            </>
                                        ) : (
                                            <>
                                                <IconUploadFile
                                                    style={{ fontSize: '3rem', color: 'var(--muted-alt)' }}
                                                />
                                                <div className="ant-upload-text">
                                                    Drag a file here or click to browse for a file
                                                </div>
                                            </>
                                        )}
                                    </Dragger>
                                </>
                            )}
                        </Field>
                    </div>
                ) : (
                    <>
                        <Divider />
                        <div className="flex items-center justify-between my-4">
                            <div className="flex flex-col">
                                <LemonLabel htmlFor="groups">Matching criteria</LemonLabel>
                                <span>
                                    Actors who match the following criteria will be part of the cohort. Continuously
                                    updated automatically.
                                </span>
                            </div>
                            <AndOrFilterSelect
                                value={cohort.filters.properties.type}
                                onChange={(value) => {
                                    setOuterGroupsType(value)
                                }}
                                topLevelFilter={true}
                                suffix="criteria"
                            />
                        </div>
                        <CohortCriteriaGroups id={logicProps.id} />
                    </>
                )}

                {typeof cohort.id === 'number' && (
                    <>
                        <Divider />
                        <div>
                            <h3 className="l3 mb-4">
                                Persons in this cohort
                                <span className="text-muted ml-2">
                                    {!cohort.is_calculating &&
                                        `(${cohort.count} matching ${pluralize(
                                            cohort.count ?? 0,
                                            'person',
                                            'persons',
                                            false
                                        )})`}
                                </span>
                            </h3>
                            {cohort.is_calculating ? (
                                <div className="cohort-recalculating flex items-center">
                                    <Spinner className="mr-4" />
                                    We're recalculating who belongs to this cohort. This could take up to a couple of
                                    minutes.
                                </div>
                            ) : featureDataExploration ? (
                                <Query
                                    query={{
                                        kind: NodeKind.DataTableNode,
                                        source: {
                                            kind: NodeKind.PersonsNode,
                                            cohort: cohort.id,
                                        },
                                        columns: [
                                            'person',
                                            'id',
                                            'created_at',
                                            'properties.$geoip_country_name',
                                            'properties.$browser',
                                        ],
                                        showSearch: true,
                                        showPropertyFilter: true,
                                        showExport: true,
                                        showReload: true,
                                    }}
                                />
                            ) : (
                                <Persons cohort={cohort.id} />
                            )}
                        </div>
                    </>
                )}
            </Form>
        </div>
    )
}<|MERGE_RESOLUTION|>--- conflicted
+++ resolved
@@ -25,13 +25,10 @@
 import { LemonLabel } from 'lib/components/LemonLabel/LemonLabel'
 import { Form } from 'kea-forms'
 import { NotFound } from 'lib/components/NotFound'
-<<<<<<< HEAD
 import { featureFlagLogic } from 'lib/logic/featureFlagLogic'
 import { NodeKind } from '~/queries/schema'
 import { Query } from '~/queries/Query/Query'
-=======
 import { pluralize } from 'lib/utils'
->>>>>>> 67d59fb3
 
 export function CohortEdit({ id }: CohortLogicProps): JSX.Element {
     const logicProps = { id }
