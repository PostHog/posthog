import { useActions, useValues } from 'kea'
import { Form } from 'kea-forms'
import { router } from 'kea-router'

<<<<<<< HEAD
import { IconCopy, IconInfo, IconTrash, IconWarning } from '@posthog/icons'
import { LemonBanner, LemonDivider, LemonFileInput, LemonSkeleton, Link, Tooltip } from '@posthog/lemon-ui'
=======
import { IconCopy, IconTrash } from '@posthog/icons'
import { LemonBanner, LemonDivider, LemonFileInput, Link, Tooltip } from '@posthog/lemon-ui'
>>>>>>> ce41cc56

import { NotFound } from 'lib/components/NotFound'
import { PageHeader } from 'lib/components/PageHeader'
import { SceneAddToNotebookDropdownMenu } from 'lib/components/Scenes/InsightOrDashboard/SceneAddToNotebookDropdownMenu'
import { SceneFile } from 'lib/components/Scenes/SceneFile'
import { TZLabel } from 'lib/components/TZLabel'
import { CohortTypeEnum } from 'lib/constants'
import { LemonButton } from 'lib/lemon-ui/LemonButton'
import { LemonField } from 'lib/lemon-ui/LemonField'
import { LemonSelect } from 'lib/lemon-ui/LemonSelect'
import { Spinner } from 'lib/lemon-ui/Spinner/Spinner'
import { IconErrorOutline, IconUploadFile } from 'lib/lemon-ui/icons'
import { ButtonPrimitive } from 'lib/ui/Button/ButtonPrimitives'
import { WrappingLoadingSkeleton } from 'lib/ui/WrappingLoadingSkeleton/WrappingLoadingSkeleton'
import { cn } from 'lib/utils/css-classes'
import { CohortCriteriaGroups } from 'scenes/cohorts/CohortFilters/CohortCriteriaGroups'
import { COHORT_TYPE_OPTIONS } from 'scenes/cohorts/CohortFilters/constants'
import { CohortLogicProps, cohortEditLogic } from 'scenes/cohorts/cohortEditLogic'
import { urls } from 'scenes/urls'

import { ScenePanel, ScenePanelActions, ScenePanelDivider, ScenePanelMetaInfo } from '~/layout/scenes/SceneLayout'
import { SceneContent } from '~/layout/scenes/components/SceneContent'
import { SceneDivider } from '~/layout/scenes/components/SceneDivider'
import { SceneSection } from '~/layout/scenes/components/SceneSection'
import { SceneTitleSection } from '~/layout/scenes/components/SceneTitleSection'
import { Query } from '~/queries/Query/Query'
import { AndOrFilterSelect } from '~/queries/nodes/InsightViz/PropertyGroupFilters/AndOrFilterSelect'

import { AddPersonToCohortModal } from './AddPersonToCohortModal'
import { addPersonToCohortModalLogic } from './addPersonToCohortModalLogic'
import { cohortCountWarningLogic } from './cohortCountWarningLogic'
import { createCohortDataNodeLogicKey } from './cohortUtils'

const RESOURCE_TYPE = 'cohort'

export function CohortEdit({ id }: CohortLogicProps): JSX.Element {
    const logicProps = { id }

    const logic = cohortEditLogic(logicProps)
    const { deleteCohort, setOuterGroupsType, setQuery, duplicateCohort, setCohortValue } = useActions(logic)
    const modalLogic = addPersonToCohortModalLogic(logicProps)
    const { showAddPersonToCohortModal } = useActions(modalLogic)
    const { cohort, cohortLoading, cohortMissing, query } = useValues(logic)
    const isNewCohort = cohort.id === 'new' || cohort.id === undefined
    const dataNodeLogicKey = createCohortDataNodeLogicKey(cohort.id)
    const warningLogic = cohortCountWarningLogic({ cohort, query, dataNodeLogicKey })
    const { shouldShowCountWarning } = useValues(warningLogic)

    if (cohortMissing) {
        return <NotFound object="cohort" />
    }

    return (
        <div className="cohort">
            <AddPersonToCohortModal id={id} />
            <PageHeader
                buttons={
                    <div className="flex items-center gap-2">
                        {isNewCohort ? (
                            <LemonButton
                                data-attr="cancel-cohort"
                                type="secondary"
                                onClick={() => {
                                    router.actions.push(urls.cohorts())
                                }}
                                disabled={cohortLoading}
                            >
                                Cancel
                            </LemonButton>
                        ) : null}
                        <LemonButton
                            type="primary"
                            data-attr="save-cohort"
                            htmlType="submit"
                            loading={cohortLoading || cohort.is_calculating}
                            form="cohort"
                        >
                            Save
                        </LemonButton>
                    </div>
                }
            />

            <ScenePanel>
                <ScenePanelMetaInfo>
                    <SceneFile dataAttrKey={RESOURCE_TYPE} />
                </ScenePanelMetaInfo>

                <ScenePanelDivider />

                <ScenePanelActions>
                    <SceneAddToNotebookDropdownMenu
                        dataAttrKey={RESOURCE_TYPE}
                        disabledReasons={{
                            'Save the cohort first': isNewCohort,
                        }}
                    />

                    <ButtonPrimitive
                        onClick={() => duplicateCohort(false)}
                        disabledReasons={{
                            'Save the cohort first': isNewCohort,
                            'Cohort must be dynamic to duplicate': cohort.is_static === true,
                            'Cohort is still calculating': cohort.is_calculating ?? false,
                        }}
                        menuItem
                    >
                        <IconCopy /> Duplicate as dynamic cohort
                    </ButtonPrimitive>

                    <ButtonPrimitive
                        onClick={() => duplicateCohort(true)}
                        disabledReasons={{
                            'Save the cohort first': isNewCohort,
                            'Cohort must be dynamic to duplicate': cohort.is_static === true,
                            'Cohort is still calculating': cohort.is_calculating ?? false,
                        }}
                        menuItem
                    >
                        <IconCopy /> Duplicate as static cohort
                    </ButtonPrimitive>

                    <ScenePanelDivider />

                    <ButtonPrimitive
                        onClick={() => {
                            deleteCohort()
                        }}
                        variant="danger"
                        menuItem
                        data-attr={`${RESOURCE_TYPE}-delete`}
                    >
                        <IconTrash />
                        Delete
                    </ButtonPrimitive>
                </ScenePanelActions>
            </ScenePanel>

            <Form id="cohort" logic={cohortEditLogic} props={logicProps} formKey="cohort" enableFormOnSubmit>
                <SceneContent>
                    <LemonField name="name">
                        <SceneTitleSection
                            name={cohort.name}
                            description={cohort.description || ''}
                            resourceType={{
                                to: urls.cohorts(),
                                type: RESOURCE_TYPE,
                            }}
                            isLoading={cohortLoading}
                            onNameChange={(value) => {
                                setCohortValue('name', value)
                            }}
                            onDescriptionChange={(value) => {
                                setCohortValue('description', value)
                            }}
                            canEdit
                            forceEdit={isNewCohort}
                        />
                    </LemonField>

                    <SceneDivider />

                    <SceneSection
                        title="Type"
                        description="Static cohorts are created once and never updated, while dynamic cohorts are recalculated based on the latest data."
                        className="max-w-200 flex flex-col gap-y-2"
                        hideTitleAndDescription
                    >
                        <div className="flex gap-4 flex-wrap">
                            <div className={cn('flex-1 flex flex-col gap-y-4')}>
                                <LemonField name="is_static" label={null}>
                                    {({ value, onChange }) => (
                                        <LemonSelect
                                            disabledReason={
                                                isNewCohort
                                                    ? null
                                                    : 'Create a new cohort to use a different type of cohort.'
                                            }
                                            options={COHORT_TYPE_OPTIONS}
                                            value={value ? CohortTypeEnum.Static : CohortTypeEnum.Dynamic}
                                            onChange={(cohortType) => {
                                                onChange(cohortType === CohortTypeEnum.Static)
                                            }}
                                            fullWidth
                                            data-attr="cohort-type"
                                        />
                                    )}
                                </LemonField>

                                {!isNewCohort && !cohort?.is_static && (
                                    <div className="max-w-70 w-fit">
                                        <p className="flex items-center gap-x-1 my-0">
                                            <strong>Last calculated:</strong>
                                            {cohort.is_calculating ? (
                                                <WrappingLoadingSkeleton>In progress...</WrappingLoadingSkeleton>
                                            ) : cohort.last_calculation ? (
                                                <TZLabel time={cohort.last_calculation} />
                                            ) : (
                                                <>Not yet calculated</>
                                            )}
                                        </p>

                                        {cohort.errors_calculating ? (
                                            <Tooltip
                                                title={
                                                    "The last attempted calculation failed. This means your current cohort data can be stale. This doesn't affect feature flag evaluation."
                                                }
                                            >
                                                <div className="text-danger">
                                                    <IconErrorOutline className="text-danger text-xl shrink-0" />
                                                </div>
                                            </Tooltip>
                                        ) : null}
                                    </div>
                                )}
                            </div>
                        </div>
                    </SceneSection>
                    {cohort.is_static ? (
                        <>
                            <SceneDivider />
                            <SceneSection
                                title={isNewCohort ? 'Upload users' : 'Add users'}
                                description={
                                    isNewCohort
                                        ? `Upload a CSV file to add users to your cohort. For single-column files, include
                                        one distinct ID per row (all rows will be processed as data). For multi-column
                                        files, include a header row with a 'distinct_id' column containing the user
                                        identifiers.`
                                        : undefined
                                }
                                className={cn('ph-ignore-input')}
                            >
                                {!isNewCohort && (
                                    <div className="flex flex-col gap-y-0 flex-1 justify-center">
                                        <h3 className="text-sm">Upload a CSV</h3>
                                        <span className="max-w-prose">
                                            Upload a CSV file to add users to your cohort. For single-column files,
                                            include one distinct ID per row (all rows will be processed as data). For
                                            multi-column files, include a header row with a 'distinct_id' column
                                            containing the user identifiers.
                                        </span>
                                    </div>
                                )}
                                {/* TODO: @adamleithp Allow users to download a template CSV file */}
                                {/* TODO: @adamleithp Tell users that adding ANOTHER file will NOT(?) replace the current one */}
                                {/* TODO: @adamleithp Render the csv file and validate it */}
                                {/* TODO: @adamleithp Adding a csv file doesn't show up with cohort.csv... */}
                                <LemonField name="csv" data-attr="cohort-csv">
                                    {({ onChange }) => (
                                        <LemonFileInput
                                            accept=".csv"
                                            multiple={false}
                                            value={cohort.csv ? [cohort.csv] : []}
                                            onChange={(files) => onChange(files[0])}
                                            showUploadedFiles={false}
                                            callToAction={
                                                <div
                                                    className={cn(
                                                        'flex flex-col items-center justify-center flex-1 cohort-csv-dragger text-text-3000 deprecated-space-y-1',
                                                        'text-primary mt-0 bg-transparent border border-dashed border-primary hover:border-secondary p-8',
                                                        cohort.csv?.name && 'border-success'
                                                    )}
                                                >
                                                    {cohort.csv ? (
                                                        <>
                                                            <IconUploadFile
                                                                style={{
                                                                    fontSize: '3rem',
                                                                    color: 'var(--color-text-primary)',
                                                                }}
                                                            />
                                                            <div>{cohort.csv?.name ?? 'File chosen'}</div>
                                                        </>
                                                    ) : (
                                                        <>
                                                            <IconUploadFile
                                                                style={{
                                                                    fontSize: '3rem',
                                                                    color: 'var(--color-text-primary)',
                                                                }}
                                                            />
                                                            <div>Drag a file here or click to browse for a file</div>
                                                            <div className="text-secondary text-xs">
                                                                Accepts .csv files only
                                                            </div>
                                                        </>
                                                    )}
                                                </div>
                                            }
                                        />
                                    )}
                                </LemonField>
                            </SceneSection>
                            {!isNewCohort && (
                                <>
                                    <LemonDivider label="OR" />
                                    <div>
                                        <h3 className="text-sm">Add users manually</h3>
                                        <span className="max-w-prose">
                                            Select the users that you would like to add to the cohort.
                                        </span>
                                        <LemonButton
                                            className="w-fit mt-4"
                                            type="primary"
                                            onClick={showAddPersonToCohortModal}
                                        >
                                            Add Users
                                        </LemonButton>
                                    </div>
                                </>
                            )}
                        </>
                    ) : (
                        <>
                            <SceneDivider />
                            {!isNewCohort && cohort.experiment_set && cohort.experiment_set.length > 0 && (
                                <LemonBanner type="info">
                                    This cohort manages exposure for an experiment. Editing this cohort may change
                                    experiment metrics. If unsure,{' '}
                                    <Link to={urls.experiment(cohort.experiment_set[0])}>
                                        check the experiment details.
                                    </Link>
                                </LemonBanner>
                            )}
                            <SceneSection
                                // TODO: @adamleithp Add a number of matching persons to the title "Matching criteria (100)"
                                title="Matching criteria"
                                description="Actors who match the following criteria will be part of the cohort. Continuously updated automatically."
                                className={cn('flex items-start justify-between')}
                                hideTitleAndDescription
                            >
                                <AndOrFilterSelect
                                    value={cohort.filters.properties.type}
                                    onChange={(value) => {
                                        setOuterGroupsType(value)
                                    }}
                                    topLevelFilter={true}
                                    suffix={['criterion', 'criteria']}
                                />
                                <div className={cn('w-full [&>div]:my-0 [&>div]:w-full')}>
                                    <CohortCriteriaGroups id={logicProps.id} />
                                </div>
                            </SceneSection>
                        </>
                    )}

                    {/* The typeof here is needed to pass the cohort id to the query below. Using `isNewCohort` won't work */}
                    {typeof cohort.id === 'number' && (
                        <>
                            <SceneDivider />
                            <SceneSection
                                title={
                                    <>
                                        Persons in this cohort
                                        <span className="text-secondary ml-2">
                                            {!cohort.is_calculating && cohort.count != undefined && `(${cohort.count})`}
                                        </span>
                                        {shouldShowCountWarning && (
                                            <Tooltip title="The displayed number of persons is less than the cohort count due to deleted persons. This is expected behavior for dynamic cohorts where persons may be deleted after being counted.">
                                                <IconWarning className="text-warning ml-2" />
                                            </Tooltip>
                                        )}
                                    </>
                                }
                                description="Persons who match the following criteria will be part of the cohort."
                                hideTitleAndDescription
                            >
                                <div>
<<<<<<< HEAD
                                    {!newSceneLayout && (
                                        <h3 className="l3 mb-4">
                                            Persons in this cohort
                                            <span className="text-secondary ml-2">
                                                {!cohort.is_calculating &&
                                                    cohort.count !== undefined &&
                                                    `(${cohort.count} matching ${pluralize(
                                                        cohort.count,
                                                        'person',
                                                        'persons',
                                                        false
                                                    )})`}
                                            </span>
                                            {shouldShowCountWarning && (
                                                <Tooltip title="The displayed number of persons is less than the cohort count due to deleted persons. This is expected behavior for dynamic cohorts where persons may be deleted after being counted.">
                                                    <IconWarning className="text-warning ml-2" />
                                                </Tooltip>
                                            )}
                                        </h3>
                                    )}
=======
>>>>>>> ce41cc56
                                    {cohort.is_calculating ? (
                                        <div className="cohort-recalculating flex items-center">
                                            <Spinner className="mr-4" />
                                            {cohort.is_static
                                                ? "We're creating this cohort. This could take up to a couple of minutes."
                                                : "We're recalculating who belongs to this cohort. This could take up to a couple of minutes."}
                                        </div>
                                    ) : (
                                        <Query
                                            query={query}
                                            setQuery={setQuery}
                                            context={{
                                                refresh: 'force_blocking',
                                                fileNameForExport: cohort.name,
                                                dataNodeLogicKey: dataNodeLogicKey,
                                            }}
                                        />
                                    )}
                                </div>
                            </SceneSection>
                        </>
                    )}
                </SceneContent>
            </Form>
        </div>
    )
}<|MERGE_RESOLUTION|>--- conflicted
+++ resolved
@@ -2,13 +2,8 @@
 import { Form } from 'kea-forms'
 import { router } from 'kea-router'
 
-<<<<<<< HEAD
-import { IconCopy, IconInfo, IconTrash, IconWarning } from '@posthog/icons'
-import { LemonBanner, LemonDivider, LemonFileInput, LemonSkeleton, Link, Tooltip } from '@posthog/lemon-ui'
-=======
-import { IconCopy, IconTrash } from '@posthog/icons'
+import { IconCopy, IconTrash, IconWarning } from '@posthog/icons'
 import { LemonBanner, LemonDivider, LemonFileInput, Link, Tooltip } from '@posthog/lemon-ui'
->>>>>>> ce41cc56
 
 import { NotFound } from 'lib/components/NotFound'
 import { PageHeader } from 'lib/components/PageHeader'
@@ -378,29 +373,6 @@
                                 hideTitleAndDescription
                             >
                                 <div>
-<<<<<<< HEAD
-                                    {!newSceneLayout && (
-                                        <h3 className="l3 mb-4">
-                                            Persons in this cohort
-                                            <span className="text-secondary ml-2">
-                                                {!cohort.is_calculating &&
-                                                    cohort.count !== undefined &&
-                                                    `(${cohort.count} matching ${pluralize(
-                                                        cohort.count,
-                                                        'person',
-                                                        'persons',
-                                                        false
-                                                    )})`}
-                                            </span>
-                                            {shouldShowCountWarning && (
-                                                <Tooltip title="The displayed number of persons is less than the cohort count due to deleted persons. This is expected behavior for dynamic cohorts where persons may be deleted after being counted.">
-                                                    <IconWarning className="text-warning ml-2" />
-                                                </Tooltip>
-                                            )}
-                                        </h3>
-                                    )}
-=======
->>>>>>> ce41cc56
                                     {cohort.is_calculating ? (
                                         <div className="cohort-recalculating flex items-center">
                                             <Spinner className="mr-4" />
