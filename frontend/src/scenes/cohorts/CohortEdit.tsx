--- conflicted
+++ resolved
@@ -31,11 +31,8 @@
 import { SceneTitleSection } from '~/layout/scenes/components/SceneTitleSection'
 import { Query } from '~/queries/Query/Query'
 import { AndOrFilterSelect } from '~/queries/nodes/InsightViz/PropertyGroupFilters/AndOrFilterSelect'
-<<<<<<< HEAD
+import { QueryContext } from '~/queries/types'
 import { PersonType } from '~/types'
-=======
-import { QueryContext } from '~/queries/types'
->>>>>>> b75fe11d
 
 import { AddPersonToCohortModal } from './AddPersonToCohortModal'
 import { RemovePersonFromCohortButton } from './RemovePersonFromCohortButton'
@@ -70,13 +67,16 @@
     } = useActions(logic)
     const modalLogic = addPersonToCohortModalLogic(logicProps)
     const { showAddPersonToCohortModal } = useActions(modalLogic)
-<<<<<<< HEAD
-    const { cohort, cohortLoading, cohortMissing, query, canRemovePersonFromCohort } = useValues(logic)
-
-=======
-    const { cohort, cohortLoading, cohortMissing, query, creationPersonQuery, personsToCreateStaticCohort } =
-        useValues(logic)
->>>>>>> b75fe11d
+    const {
+        cohort,
+        cohortLoading,
+        cohortMissing,
+        query,
+        creationPersonQuery,
+        personsToCreateStaticCohort,
+        canRemovePersonFromCohort,
+    } = useValues(logic)
+
     const isNewCohort = cohort.id === 'new' || cohort.id === undefined
     const dataNodeLogicKey = createCohortDataNodeLogicKey(cohort.id)
 
