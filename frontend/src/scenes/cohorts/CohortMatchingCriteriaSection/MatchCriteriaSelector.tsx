--- conflicted
+++ resolved
@@ -1,12 +1,6 @@
-<<<<<<< HEAD
-import React, { useState } from 'react'
-import { Col, Input, Row, Select } from 'antd'
-import { CohortEntityFilterBox } from './CohortEntityFilterBox'
-=======
 import React from 'react'
 import { Col, Input, Row, Select } from 'antd'
 import { PropertyKeyInfo } from 'lib/components/PropertyKeyInfo'
->>>>>>> 28a16fea
 import { CohortGroupType, MatchType } from '~/types'
 import { ENTITY_MATCH_TYPE, PROPERTY_MATCH_TYPE } from 'lib/constants'
 import { PropertyFilters } from 'lib/components/PropertyFilters/PropertyFilters'
@@ -148,13 +142,6 @@
         onEntityCriteriaChange({ count: newCount })
     }
 
-<<<<<<< HEAD
-    const onEntityChange = (type: TaxonomicFilterGroupType, id: string | number, newLabel: string): void => {
-        if (type === TaxonomicFilterGroupType.Events && typeof id === 'string') {
-            onEntityCriteriaChange({ event_id: id, label: newLabel })
-        } else if (type === TaxonomicFilterGroupType.Actions && typeof id === 'number') {
-            onEntityCriteriaChange({ action_id: id, label: newLabel })
-=======
     const onEntityChange = (type: TaxonomicFilterGroupType, id: string | number): void => {
         if (type === TaxonomicFilterGroupType.Events && typeof id === 'string') {
             onEntityCriteriaChange({ event_id: id, action_id: undefined, label: id })
@@ -164,7 +151,6 @@
                 event_id: undefined,
                 label: findActionName(id) || `Action #${id}`,
             })
->>>>>>> 28a16fea
         }
     }
 
@@ -172,18 +158,6 @@
         <div style={{ marginTop: 16, width: '100%' }}>
             <Row gutter={8}>
                 <Col flex="auto">
-<<<<<<< HEAD
-                    <CohortEntityFilterBox
-                        filter={{ name: label ?? null }}
-                        open={open}
-                        onSelect={onEntityChange}
-                        onOpen={() => {
-                            setOpen(true)
-                        }}
-                        onClose={() => {
-                            setOpen(false)
-                        }}
-=======
                     <TaxonomicPopup
                         groupTypes={[TaxonomicFilterGroupType.Events, TaxonomicFilterGroupType.Actions]}
                         groupType={group.action_id ? TaxonomicFilterGroupType.Actions : TaxonomicFilterGroupType.Events}
@@ -191,7 +165,6 @@
                         onChange={(value, groupType) => onEntityChange(groupType, value)}
                         renderValue={() => <PropertyKeyInfo value={label || 'Select an event'} disablePopover={true} />}
                         dataAttr="edit-cohort-entity-filter"
->>>>>>> 28a16fea
                     />
                 </Col>
                 <Col span={4}>
