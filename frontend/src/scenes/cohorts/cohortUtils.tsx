--- conflicted
+++ resolved
@@ -476,11 +476,7 @@
                     words.push(<pre>{cohortsById?.[value]?.name ?? `Cohort ${value}`}</pre>)
                 } else if (type === FilterType.EventsAndActions && typeof value === 'number') {
                     words.push(<pre>{actionsById?.[value]?.name ?? `Action ${value}`}</pre>)
-<<<<<<< HEAD
-                } else if (type === FilterType.EventFilters) {
-=======
                 } else if (type === FilterType.EventFilters && (criteria.event_filters?.length || 0) > 0) {
->>>>>>> aeaf6cdc
                     words.push(<pre>with filters</pre>)
                 } else {
                     words.push(<pre>{value}</pre>)
