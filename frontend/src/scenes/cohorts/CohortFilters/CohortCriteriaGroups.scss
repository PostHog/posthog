--- conflicted
+++ resolved
@@ -3,13 +3,7 @@
     padding-top: 1rem;
     margin: 0.5rem 0;
     border: 1px solid var(--border);
-<<<<<<< HEAD
     border-radius: var(--radius);
-    width: 100%;
-    margin: 0.5rem 0;
-=======
-    border-radius: 4px;
->>>>>>> 984bef92
 
     &.CohortCriteriaGroups__matching-group--error {
         border: 1px solid var(--danger);
