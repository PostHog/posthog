--- conflicted
+++ resolved
@@ -28,12 +28,9 @@
 import { DuplicateDashboardModal } from 'scenes/dashboard/DuplicateDashboardModal'
 import { deleteDashboardLogic } from 'scenes/dashboard/deleteDashboardLogic'
 import { duplicateDashboardLogic } from 'scenes/dashboard/duplicateDashboardLogic'
-<<<<<<< HEAD
 import { MaxTool } from 'scenes/max/MaxTool'
-=======
 import { Scene } from 'scenes/sceneTypes'
 import { sceneConfigurations } from 'scenes/scenes'
->>>>>>> c117347d
 import { urls } from 'scenes/urls'
 import { userLogic } from 'scenes/userLogic'
 
