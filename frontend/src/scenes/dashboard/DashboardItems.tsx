--- conflicted
+++ resolved
@@ -14,13 +14,9 @@
 import { DashboardEventSource } from 'lib/utils/eventUsageLogic'
 
 export function DashboardItems(): JSX.Element {
-<<<<<<< HEAD
-    const { dashboard, tiles, layouts, dashboardMode, placement, isRefreshing, highlightedInsightId, refreshStatus } =
-        useValues(dashboardLogic)
-=======
     const {
         dashboard,
-        items,
+        tiles,
         layouts,
         dashboardMode,
         placement,
@@ -29,22 +25,16 @@
         refreshStatus,
         canEditDashboard,
     } = useValues(dashboardLogic)
->>>>>>> 357d489c
     const {
         updateLayouts,
         updateContainerWidth,
         updateItemColor,
         removeItem,
         refreshAllDashboardItems,
-<<<<<<< HEAD
         moveToDashboard,
+        setDashboardMode,
     } = useActions(dashboardLogic)
     const { duplicateInsight, renameInsight } = useActions(insightsModel)
-=======
-        setDashboardMode,
-    } = useActions(dashboardLogic)
-    const { duplicateInsight, renameInsight, moveToDashboard } = useActions(insightsModel)
->>>>>>> 357d489c
 
     const [resizingItem, setResizingItem] = useState<any>(null)
 
@@ -105,14 +95,12 @@
                 }}
                 draggableCancel=".anticon,.ant-dropdown,table,.ant-popover-content,button,.Popup"
             >
-<<<<<<< HEAD
                 {tiles?.map((tile: DashboardTile) => {
                     const { insight } = tile
                     return (
                         <InsightCard
                             key={insight.short_id}
                             insight={insight}
-                            ribbonColor={tile.color}
                             dashboardId={dashboard?.id}
                             loading={isRefreshing(insight.short_id)}
                             apiErrored={refreshStatus[insight.short_id]?.error || false}
@@ -135,52 +123,22 @@
                                 DashboardPlacement.ProjectHomepage,
                             ].includes(placement)}
                             showDetailsControls={placement != DashboardPlacement.Export}
+                            moreButtons={
+                                canEditDashboard ? (
+                                    <LemonButton
+                                        onClick={() =>
+                                            setDashboardMode(DashboardMode.Edit, DashboardEventSource.MoreDropdown)
+                                        }
+                                        status="stealth"
+                                        fullWidth
+                                    >
+                                        Edit layout (E)
+                                    </LemonButton>
+                                ) : null
+                            }
                         />
                     )
                 })}
-=======
-                {items?.map((item: InsightModel) => (
-                    <InsightCard
-                        key={item.short_id}
-                        insight={item}
-                        dashboardId={dashboard?.id}
-                        loading={isRefreshing(item.short_id)}
-                        apiErrored={refreshStatus[item.short_id]?.error || false}
-                        highlighted={highlightedInsightId && item.short_id === highlightedInsightId}
-                        showResizeHandles={dashboardMode === DashboardMode.Edit}
-                        canResizeWidth={canResizeWidth}
-                        updateColor={(color) => updateItemColor(item.id, color)}
-                        removeFromDashboard={() => removeItem(item)}
-                        refresh={() => refreshAllDashboardItems([item])}
-                        rename={() => renameInsight(item)}
-                        duplicate={() => duplicateInsight(item)}
-                        moveToDashboard={({ id, name }: Pick<DashboardType, 'id' | 'name'>) => {
-                            if (!dashboard) {
-                                throw new Error('must be on a dashboard to move an insight')
-                            }
-                            moveToDashboard(item, dashboard.id, id, name)
-                        }}
-                        showEditingControls={[
-                            DashboardPlacement.Dashboard,
-                            DashboardPlacement.ProjectHomepage,
-                        ].includes(placement)}
-                        showDetailsControls={placement != DashboardPlacement.Export}
-                        moreButtons={
-                            canEditDashboard ? (
-                                <LemonButton
-                                    onClick={() =>
-                                        setDashboardMode(DashboardMode.Edit, DashboardEventSource.MoreDropdown)
-                                    }
-                                    status="stealth"
-                                    fullWidth
-                                >
-                                    Edit layout (E)
-                                </LemonButton>
-                            ) : null
-                        }
-                    />
-                ))}
->>>>>>> 357d489c
             </ReactGridLayout>
         </div>
     )
