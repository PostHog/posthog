import React from 'react'
import { useActions, useValues } from 'kea'
import { Field } from 'lib/forms/Field'
import { LemonButton } from 'lib/components/LemonButton'
import { AvailableFeature } from '~/types'
import { LemonSelect } from 'lib/components/LemonSelect'
import { PayGateMini } from 'lib/components/PayGateMini/PayGateMini'
import { newDashboardLogic } from 'scenes/dashboard/newDashboardLogic'
import { LemonInput } from 'lib/components/LemonInput/LemonInput'
import { LemonTextArea } from 'lib/components/LemonTextArea/LemonTextArea'
import { DASHBOARD_RESTRICTION_OPTIONS } from './DashboardCollaborators'
<<<<<<< HEAD
import { LemonModal } from 'lib/components/LemonModal'
=======
import { Form } from 'kea-forms'
>>>>>>> 96bb1b98

export function NewDashboardModal(): JSX.Element {
    const { hideNewDashboardModal, createAndGoToDashboard } = useActions(newDashboardLogic)
    const { isNewDashboardSubmitting, newDashboardModalVisible } = useValues(newDashboardLogic)

    return (
        <LemonModal
            title="New dashboard"
            description="Use dashboards to compose multiple insights into a single view."
            onClose={hideNewDashboardModal}
            isOpen={newDashboardModalVisible}
            footer={
                <>
                    <LemonButton
                        form="new-dashboard-form"
                        type="secondary"
                        data-attr="dashboard-cancel"
                        loading={isNewDashboardSubmitting}
                        onClick={hideNewDashboardModal}
                    >
                        Cancel
                    </LemonButton>
                    <LemonButton
                        form="new-dashboard-form"
                        type="secondary"
                        data-attr="dashboard-submit-and-go"
                        loading={isNewDashboardSubmitting}
                        disabled={isNewDashboardSubmitting}
                        onClick={createAndGoToDashboard}
                    >
                        Create and go to dashboard
                    </LemonButton>
                    <LemonButton
                        form="new-dashboard-form"
                        htmlType="submit"
                        type="primary"
                        data-attr="dashboard-submit"
                        loading={isNewDashboardSubmitting}
                        disabled={isNewDashboardSubmitting}
                    >
                        Create
                    </LemonButton>
                </>
            }
        >
<<<<<<< HEAD
            <VerticalForm logic={newDashboardLogic} formKey="newDashboard" id="new-dashboard-form" enableFormOnSubmit>
=======
            <Form
                logic={newDashboardLogic}
                formKey="newDashboard"
                id="new-dashboard-form"
                enableFormOnSubmit
                className="space-y-2"
            >
                <p>Use dashboards to compose multiple insights into a single view.</p>
>>>>>>> 96bb1b98
                <Field name="name" label="Name">
                    <LemonInput autoFocus={true} data-attr="dashboard-name-input" className="ph-ignore-input" />
                </Field>
                <Field name="description" label="Description" showOptional>
                    <LemonTextArea data-attr="dashboard-description-input" className="ph-ignore-input" />
                </Field>
                <Field name="useTemplate" label="Template" showOptional>
                    <LemonSelect
                        placeholder="Optionally start from template"
                        allowClear
                        options={{
                            DEFAULT_APP: {
                                label: 'Website',
                                'data-attr': 'dashboard-select-default-app',
                            },
                        }}
                        status="stealth"
                        type="secondary"
                        fullWidth
                        data-attr="copy-from-template"
                    />
                </Field>
                <Field name="restrictionLevel" label="Collaboration settings">
                    {({ value, onChange }) => (
                        <PayGateMini feature={AvailableFeature.DASHBOARD_PERMISSIONING}>
                            <LemonSelect
                                value={value}
                                onChange={onChange}
                                options={DASHBOARD_RESTRICTION_OPTIONS}
                                loading={isNewDashboardSubmitting}
                                status="stealth"
                                type="secondary"
                                fullWidth
                            />
                        </PayGateMini>
                    )}
                </Field>
            </Form>
        </LemonModal>
    )
}<|MERGE_RESOLUTION|>--- conflicted
+++ resolved
@@ -9,11 +9,8 @@
 import { LemonInput } from 'lib/components/LemonInput/LemonInput'
 import { LemonTextArea } from 'lib/components/LemonTextArea/LemonTextArea'
 import { DASHBOARD_RESTRICTION_OPTIONS } from './DashboardCollaborators'
-<<<<<<< HEAD
 import { LemonModal } from 'lib/components/LemonModal'
-=======
 import { Form } from 'kea-forms'
->>>>>>> 96bb1b98
 
 export function NewDashboardModal(): JSX.Element {
     const { hideNewDashboardModal, createAndGoToDashboard } = useActions(newDashboardLogic)
@@ -59,9 +56,6 @@
                 </>
             }
         >
-<<<<<<< HEAD
-            <VerticalForm logic={newDashboardLogic} formKey="newDashboard" id="new-dashboard-form" enableFormOnSubmit>
-=======
             <Form
                 logic={newDashboardLogic}
                 formKey="newDashboard"
@@ -70,7 +64,6 @@
                 className="space-y-2"
             >
                 <p>Use dashboards to compose multiple insights into a single view.</p>
->>>>>>> 96bb1b98
                 <Field name="name" label="Name">
                     <LemonInput autoFocus={true} data-attr="dashboard-name-input" className="ph-ignore-input" />
                 </Field>
