--- conflicted
+++ resolved
@@ -6,16 +6,11 @@
 import { DashboardHeader } from 'scenes/dashboard/DashboardHeader'
 import { DashboardItems } from 'scenes/dashboard/DashboardItems'
 import { dashboardsModel } from '~/models/dashboardsModel'
-<<<<<<< HEAD
-import { hot } from 'react-hot-loader/root'
-import { DateFilter } from 'lib/components/DateFilter'
+import { DateFilter } from 'lib/components/DateFilter/DateFilter'
 import { CalendarOutlined, ReloadOutlined } from '@ant-design/icons'
 import moment from 'moment'
 import { Button } from 'antd'
 import './Dashboard.scss'
-=======
-import { HedgehogOverlay } from 'lib/components/HedgehogOverlay/HedgehogOverlay'
->>>>>>> 316e2a6f
 
 interface Props {
     id: string
