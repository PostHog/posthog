import { expectLogic, truth } from 'kea-test-utils'
import { initKeaTests } from '~/test/init'
import { dashboardLogic } from 'scenes/dashboard/dashboardLogic'
import _dashboardJson from './__mocks__/dashboard.json'
import { dashboardsModel } from '~/models/dashboardsModel'
import { insightsModel } from '~/models/insightsModel'
import { eventUsageLogic } from 'lib/utils/eventUsageLogic'
import { InsightModel, AppContext, DashboardType, InsightShortId } from '~/types'
import { resumeKeaLoadersErrors, silenceKeaLoadersErrors } from '~/initKea'
import { useMocks } from '~/mocks/jest'
import { dayjs, now } from 'lib/dayjs'
import posthog from 'posthog-js'
import { teamLogic } from 'scenes/teamLogic'
import { featureFlagLogic } from 'lib/logic/featureFlagLogic'

const dashboardJson = _dashboardJson as any as DashboardType

function insightsOnDashboard(dashboardsRelation: number[]): InsightModel[] {
    return dashboardJson.items.map((i) => ({ ...i, dashboards: dashboardsRelation }))
}

const dashboardResult = (dashboardId: number, items: InsightModel[]): DashboardType => {
    return {
        ...dashboardJson,
        id: dashboardId,
        items: [...items],
    }
}

const uncached = (insight: InsightModel): InsightModel => ({ ...insight, result: null, last_refresh: null })

describe('dashboardLogic', () => {
    let logic: ReturnType<typeof dashboardLogic.build>

    /**
     * This test setup is tightly coupled to how the API behaves
     *  (instead of being a list of mock results based on order of calls)
     *  in order to clarify the behaviour of the interacting logics it tests
     *
     * starting state
     *
     * dashboards:  5, 6, 8, 9, 10
     * insights: 175, 172, 666, 800, 999, 1001
     *
     *                  d5             d8 - i1001
     *                /    \
     *             i172    i175
     *               \      /
     *                  d6              d9 - i800 - d10
     *               /     \
     *             i666    i999
     */
    let dashboards = {}

    beforeEach(() => {
        const insights: Record<number, InsightModel> = {
            172: { ...insightsOnDashboard([5, 6])[1], short_id: '172' as InsightShortId },
            175: { ...insightsOnDashboard([5, 6])[0], short_id: '175' as InsightShortId },
            666: {
                ...insightsOnDashboard([6])[0],
                id: 666,
                short_id: '666' as InsightShortId,
                last_refresh: now().toISOString(),
            },
            999: {
                ...insightsOnDashboard([6])[0],
                id: 999,
                short_id: '999' as InsightShortId,
                last_refresh: now().toISOString(),
            },
            1001: { id: 1001, short_id: '1001' as InsightShortId } as unknown as InsightModel,
            800: {
                ...insightsOnDashboard([9, 10])[1],
                id: 800,
                short_id: '800' as InsightShortId,
                last_refresh: now().toISOString(),
            },
        }
        dashboards = {
            5: { ...dashboardResult(5, [insights['172'], insights['175']]) },
            6: {
                ...dashboardResult(6, [
                    uncached(insights['172']),
                    uncached(insights['175']),
                    insights['666'],
                    insights['999'],
                ]),
            },
            8: {
                ...dashboardResult(8, [insights['1001']]),
            },
            9: {
                ...dashboardResult(9, [insights['800']]),
            },
            10: {
                ...dashboardResult(10, [insights['800']]),
            },
        }
        useMocks({
            get: {
                '/api/projects/:team/dashboards/5/': { ...dashboards['5'] },
                '/api/projects/:team/dashboards/6/': { ...dashboards['6'] },
                '/api/projects/:team/dashboards/7/': () => [500, '💣'],
                '/api/projects/:team/dashboards/8/': { ...dashboards['8'] },
                '/api/projects/:team/dashboards/9/': { ...dashboards['9'] },
                '/api/projects/:team/dashboards/10/': { ...dashboards['10'] },
                '/api/projects/:team/dashboards/': {
                    count: 6,
                    next: null,
                    previous: null,
                    results: [
                        { ...dashboards['5'] },
                        { ...dashboards['6'] },
                        { ...dashboards['8'] },
                        { ...dashboards['9'] },
                        { ...dashboards['10'] },
                    ],
                },
                '/api/projects/:team/insights/1001/': () => [500, '💣'],
                '/api/projects/:team/insights/800/': () => [200, { ...insights['800'] }],
                '/api/projects/:team/insights/:id/': (req) => {
                    const dashboard = req.url.searchParams.get('from_dashboard')
                    if (!dashboard) {
                        throw new Error('the logic must always add this param')
                    }
                    const matched = insights[req.params['id']]
                    if (matched) {
                        return [200, matched]
                    } else {
                        return [404, null]
                    }
                },
            },
            patch: {
                '/api/projects/:team/insights/:id/': (req) => {
                    try {
                        if (typeof req.body !== 'object') {
                            return [500, `this update should receive an object body not ${req.body}`]
                        }
                        const updates = req.body
                        const insightId = req.params.id

                        const starting = insights[insightId]
                        insights[insightId] = {
                            ...starting,
                            ...updates,
                        }

                        starting.dashboards?.forEach((dashboardId) => {
                            // remove this insight from any dashboard it is already on
                            dashboards[dashboardId].items = dashboards[dashboardId].items.filter(
                                (i: InsightModel) => i.id !== starting.id
                            )
                        })

                        insights[insightId].dashboards?.forEach((dashboardId) => {
                            // then add it to any it now references
                            dashboards[dashboardId].items.push(insights[insightId])
                        })

                        return [200, insights[insightId]]
                    } catch (e) {
                        return [500, e]
                    }
                },
            },
        })
        initKeaTests()
    })

<<<<<<< HEAD
=======
    describe('moving between dashboards', () => {
        beforeEach(() => {
            logic = dashboardLogic({ id: 9 })
            logic.mount()
        })

        it('only replaces the source dashboard with the target', async () => {
            const startingDashboard = dashboards['9']
            const expectedDashboard = dashboardResult(9, [])

            const insights = startingDashboard.items
            const sourceInsight = insights[0]

            await expectLogic(logic, () => {
                insightsModel.actions.moveToDashboard(sourceInsight, 9, 8, 'targetDashboard')
            })
                .toFinishAllListeners()
                .toMatchValues({
                    allItems: expectedDashboard,
                })
        })
    })

    describe('when there is no props id', () => {
        beforeEach(() => {
            logic = dashboardLogic({ id: undefined })
            logic.mount()
        })

        it('does not fetch dashboard items on mount', async () => {
            await expectLogic(logic).toNotHaveDispatchedActions(['loadDashboardItems'])
        })
    })

>>>>>>> 8fe02102
    describe('when the dashboard API errors', () => {
        beforeEach(silenceKeaLoadersErrors)
        afterEach(resumeKeaLoadersErrors)

        beforeEach(() => {
            logic = dashboardLogic({ id: 7 })
            logic.mount()
        })

        it('allows consumers to respond', async () => {
            await expectLogic(logic).toFinishAllListeners().toMatchValues({
                receivedErrorsFromAPI: true,
            })
        })
    })

    describe('when a dashboard item API errors', () => {
        beforeEach(() => {
            logic = dashboardLogic({ id: 8 })
            logic.mount()
        })

        it('allows consumers to respond', async () => {
            await expectLogic(logic, () => {
                // try and load dashboard items data once dashboard is loaded
                logic.actions.refreshAllDashboardItemsManual()
            })
                .toFinishAllListeners()
                .toMatchValues({
                    refreshStatus: { 1001: { error: true } },
                })
        })
    })

    describe('when props id is set to a number', () => {
        beforeEach(async () => {
            logic = dashboardLogic({ id: 5 })
            logic.mount()
            await expectLogic(logic).toFinishAllListeners()
        })

        describe('on load', () => {
            it('mounts other logics', async () => {
                await expectLogic(logic).toMount([
                    dashboardsModel,
                    insightsModel,
                    eventUsageLogic,
                    teamLogic,
                    featureFlagLogic,
                ])
            })

            it('fetches dashboard items on mount', async () => {
                await expectLogic(logic)
                    .toDispatchActions(['loadDashboardItems'])
                    .toMatchValues({
                        allItems: null,
                        items: undefined,
                    })
                    .toDispatchActions(['loadDashboardItemsSuccess'])
                    .toMatchValues({
                        allItems: dashboards['5'],
                        items: truth((items) => items.length === 2),
                        receivedErrorsFromAPI: false,
                    })
            })
        })

        describe('reload items', () => {
            it('reloads all items', async () => {
                await expectLogic(logic, () => {
                    logic.actions.refreshAllDashboardItemsManual()
                })
                    .toDispatchActions([
                        // starts loading
                        'refreshAllDashboardItemsManual',
                        'refreshAllDashboardItems',
                        // sets the "reloading" status
                        logic.actionCreators.setRefreshStatuses(
                            dashboards['5'].items.map(({ short_id }: InsightModel) => short_id),
                            true
                        ),
                    ])
                    .toMatchValues({
                        refreshStatus: {
                            [dashboards['5'].items[0].short_id]: { loading: true },
                            [dashboards['5'].items[1].short_id]: { loading: true },
                        },
                        refreshMetrics: {
                            completed: 0,
                            total: 2,
                        },
                    })
                    .toDispatchActionsInAnyOrder([
                        // and updates the action in the model
                        (a) =>
                            a.type === dashboardsModel.actionTypes.updateDashboardItem &&
                            a.payload.item.short_id === dashboards['5'].items[1].short_id,
                        (a) =>
                            a.type === dashboardsModel.actionTypes.updateDashboardItem &&
                            a.payload.item.short_id === dashboards['5'].items[0].short_id,
                        // no longer reloading
                        logic.actionCreators.setRefreshStatus(dashboards['5'].items[0].short_id, false),
                        logic.actionCreators.setRefreshStatus(dashboards['5'].items[1].short_id, false),
                    ])
                    .toMatchValues({
                        refreshStatus: {
                            [dashboards['5'].items[0].short_id]: { refreshed: true },
                            [dashboards['5'].items[1].short_id]: { refreshed: true },
                        },
                        refreshMetrics: {
                            completed: 2,
                            total: 2,
                        },
                    })
            })

            it('reloads selected items', async () => {
                await expectLogic(logic, () => {
                    logic.actions.refreshAllDashboardItems([dashboards['5'].items[0] as any])
                })
                    .toFinishAllListeners()
                    .toDispatchActions([
                        'refreshAllDashboardItems',
                        logic.actionCreators.setRefreshStatuses([dashboards['5'].items[0].short_id], true),
                    ])
                    .toMatchValues({
                        refreshStatus: {
                            [dashboards['5'].items[0].short_id]: { loading: true },
                        },
                        refreshMetrics: {
                            completed: 0,
                            total: 1,
                        },
                    })
                    .toDispatchActionsInAnyOrder([
                        (a) =>
                            a.type === dashboardsModel.actionTypes.updateDashboardItem &&
                            a.payload.item.short_id === dashboards['5'].items[0].short_id,
                        logic.actionCreators.setRefreshStatus(dashboards['5'].items[0].short_id, false),
                    ])
                    .toMatchValues({
                        refreshStatus: {
                            [dashboards['5'].items[0].short_id]: { refreshed: true },
                        },
                        refreshMetrics: {
                            completed: 1,
                            total: 1,
                        },
                    })
            })
        })
    })

    describe('with a half-cached dashboard', () => {
        beforeEach(() => {
            logic = dashboardLogic({ id: 6 })
            logic.mount()
        })

        it('fetches dashboard items on mount', async () => {
            await expectLogic(logic)
                .toFinishAllListeners()
                .toDispatchActions(['loadDashboardItemsSuccess'])
                .toMatchValues({
                    allItems: truth(({ items }) => items.filter((i: InsightModel) => i.result === null).length === 2),
                    items: truth((items) => items.length === 4),
                })
                .toDispatchActions(['refreshAllDashboardItems', 'setRefreshStatuses'])
                .toMatchValues({
                    refreshMetrics: {
                        completed: 0,
                        total: 2,
                    },
                })
                .toDispatchActions(['setRefreshStatus', 'setRefreshStatus'])
                .toMatchValues({
                    refreshMetrics: {
                        completed: 2,
                        total: 2,
                    },
                })
                .toMatchValues({
                    allItems: truth(({ items }) => items.filter((i: InsightModel) => i.result === null).length === 0),
                    items: truth((items) => items.length === 4),
                })
        })
    })
    describe('lastRefreshed', () => {
        it('should be the earliest refreshed dashboard', async () => {
            logic = dashboardLogic({ id: 5 })
            logic.mount()
            await expectLogic(logic)
                .toFinishAllListeners()
                .toMatchValues({
                    lastRefreshed: dayjs('2021-09-21T11:48:48.444504Z'),
                })
        })

        it('should refresh all dashboards if lastRefreshed is older than 3 hours and the feature flag is set', async () => {
            // Bit of a hack to set the 'auto-refresh-dashboards' feature flag
            window.POSTHOG_APP_CONTEXT = {
                ...window.POSTHOG_APP_CONTEXT,
                persisted_feature_flags: ['auto-refresh-dashboards'],
            } as unknown as AppContext
            posthog.reloadFeatureFlags()

            logic = dashboardLogic({ id: 5 })
            logic.mount()
            await expectLogic(logic).toDispatchActions(['refreshAllDashboardItems']).toFinishAllListeners()
        })

        it('should not refresh all dashboards if lastRefreshed is older than 3 hours but the feature flag is not set', async () => {
            logic = dashboardLogic({ id: 5 })
            logic.mount()
            await expectLogic(logic).toNotHaveDispatchedActions(['refreshAllDashboardItems']).toFinishAllListeners()
        })

        it('should not refresh if lastRefreshed is less than 3 hours', async () => {
            logic = dashboardLogic({ id: 9 })
            logic.mount()
            await expectLogic(logic)
                .toDispatchActions(['loadDashboardItemsSuccess'])
                .toNotHaveDispatchedActions(['refreshAllDashboardItems'])
                .toFinishListeners()
        })
    })
})<|MERGE_RESOLUTION|>--- conflicted
+++ resolved
@@ -168,8 +168,6 @@
         initKeaTests()
     })
 
-<<<<<<< HEAD
-=======
     describe('moving between dashboards', () => {
         beforeEach(() => {
             logic = dashboardLogic({ id: 9 })
@@ -193,18 +191,6 @@
         })
     })
 
-    describe('when there is no props id', () => {
-        beforeEach(() => {
-            logic = dashboardLogic({ id: undefined })
-            logic.mount()
-        })
-
-        it('does not fetch dashboard items on mount', async () => {
-            await expectLogic(logic).toNotHaveDispatchedActions(['loadDashboardItems'])
-        })
-    })
-
->>>>>>> 8fe02102
     describe('when the dashboard API errors', () => {
         beforeEach(silenceKeaLoadersErrors)
         afterEach(resumeKeaLoadersErrors)
