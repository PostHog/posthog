--- conflicted
+++ resolved
@@ -3,15 +3,9 @@
 import { useActions, useValues } from 'kea'
 import { Layout } from 'antd'
 import { ToastContainer, Slide } from 'react-toastify'
-<<<<<<< HEAD
 
 import { MainNavigation, TopNavigation, DemoWarnings } from '~/layout/navigation'
-import { BillingToolbar } from 'lib/components/BillingToolbar'
-
-=======
-import { MainNavigation, TopNavigation } from '~/layout/navigation'
 import { BillingAlerts } from 'lib/components/BillingAlerts'
->>>>>>> ba7866a8
 import { userLogic } from 'scenes/userLogic'
 import { sceneLogic, Scene } from 'scenes/sceneLogic'
 import { SceneLoading } from 'lib/utils'
