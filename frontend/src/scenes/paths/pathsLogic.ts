--- conflicted
+++ resolved
@@ -5,15 +5,7 @@
 import { insightLogic } from 'scenes/insights/insightLogic'
 import { insightHistoryLogic } from 'scenes/insights/InsightHistoryPanel/insightHistoryLogic'
 import { pathsLogicType } from './pathsLogicType'
-<<<<<<< HEAD
 import { DashboardItemLogicProps, FilterType, PathType, PropertyFilter, ViewType } from '~/types'
-import { propertyDefinitionsModel } from '~/models/propertyDefinitionsModel'
-import { featureFlagLogic } from 'lib/logic/featureFlagLogic'
-import { FEATURE_FLAGS } from 'lib/constants'
-=======
-import { FilterType, PathType, PropertyFilter, ViewType } from '~/types'
-import { dashboardItemsModel } from '~/models/dashboardItemsModel'
->>>>>>> a022e03d
 import { dashboardsModel } from '~/models/dashboardsModel'
 
 export const pathOptionsToLabels = {
