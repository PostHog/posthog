import { useActions, useValues } from 'kea'
import { Form, Group } from 'kea-forms'
import { router } from 'kea-router'

import { IconPlus, IconTrash } from '@posthog/icons'
import { LemonButton, LemonDivider, LemonInput, LemonSegmentedButton } from '@posthog/lemon-ui'

import { PageHeader } from 'lib/components/PageHeader'
import { LemonField } from 'lib/lemon-ui/LemonField'
import { groupsNewLogic } from 'scenes/groups/groupsNewLogic'
import { SceneExport } from 'scenes/sceneTypes'
import { urls } from 'scenes/urls'
<<<<<<< HEAD
import { groupsNewLogic, GroupsNewLogicProps } from 'scenes/groups/groupsNewLogic'
import { useActions, useValues } from 'kea'
import { Form, Group } from 'kea-forms'
import { LemonField } from 'lib/lemon-ui/LemonField'
import { IconPlus, IconTrash } from '@posthog/icons'
=======
>>>>>>> 9db7d376

export const scene: SceneExport<GroupsNewLogicProps> = {
    component: GroupsNew,
    logic: groupsNewLogic,
    paramsToProps: ({ params: { groupTypeIndex } }) => ({
        groupTypeIndex: parseInt(groupTypeIndex ?? '0'),
    }),
}

export function GroupsNew(): JSX.Element {
    const { logicProps, group } = useValues(groupsNewLogic)
    const { addFormProperty, removeFormProperty, setGroupValue } = useActions(groupsNewLogic)

    return (
        <div className="groups-new">
            <Form id="group" logic={groupsNewLogic} props={logicProps} formKey="group" enableFormOnSubmit>
                <PageHeader
                    buttons={
                        <div className="flex items-center gap-2">
                            <LemonButton
                                data-attr="cancel-group"
                                type="secondary"
                                onClick={() => {
                                    router.actions.push(urls.groups(logicProps.groupTypeIndex))
                                }}
                            >
                                Cancel
                            </LemonButton>
                            <LemonButton type="primary" data-attr="save-group" htmlType="submit" form="group">
                                Save
                            </LemonButton>
                        </div>
                    }
                />
                <div className="deprecated-space-y-2 max-w-200 gap-4">
                    <div className="flex gap-4 flex-wrap">
                        <div className="flex-1">
                            <LemonField name="name" label="Name">
                                <LemonInput data-attr="group-name" />
                            </LemonField>
                        </div>
                        <div className="flex-1">
                            <LemonField name="group_key" label="ID">
                                <LemonInput data-attr="group-key" />
                            </LemonField>
                        </div>
                    </div>
                    <LemonDivider className="my-4" />
                </div>
                <div className="deprecated-space-y-2 max-w-214 gap-4">
                    <div className="mt-4">
                        <h3 className="text-md font-medium mb-2">Properties</h3>

                        {group.customProperties && group.customProperties.length > 0 && (
                            <div className="flex gap-4 mb-2 text-s font-medium">
                                <div className="flex-1">Name</div>
                                <div className="flex-1">Type</div>
                                <div className="flex-1">Value</div>
                                <div className="w-8" /> {/* Space for trash button */}
                            </div>
                        )}

                        {group.customProperties &&
                            group.customProperties.map((_, index: number) => (
                                <Group key={index} name={['customProperties', index]}>
                                    <div className="flex gap-4 mb-2 items-start">
                                        <div className="flex-1">
                                            <LemonField name="name">
                                                <LemonInput placeholder="e.g. is_subscribed" />
                                            </LemonField>
                                        </div>
                                        <div className="flex-1">
                                            <LemonField name="type">
                                                <LemonSegmentedButton
                                                    onChange={(value: 'string' | 'boolean') => {
                                                        const currentProperties = group.customProperties || []
                                                        const updatedProperties = currentProperties.map((prop, i) =>
                                                            i === index
                                                                ? {
                                                                      ...prop,
                                                                      type: value,
                                                                      value: value === 'string' ? '' : 'true',
                                                                  }
                                                                : prop
                                                        )
                                                        setGroupValue('customProperties', updatedProperties)
                                                    }}
                                                    value={group.customProperties?.[index]?.type || 'string'}
                                                    options={[
                                                        {
                                                            value: 'string',
                                                            label: 'Text or Number',
                                                        },
                                                        {
                                                            value: 'boolean',
                                                            label: 'Boolean or Null',
                                                        },
                                                    ]}
                                                    size="small"
                                                />
                                            </LemonField>
                                        </div>
                                        <div className="flex-1">
                                            <LemonField name="value">
                                                {group.customProperties?.[index]?.type === 'boolean' ? (
                                                    <LemonSegmentedButton
                                                        onChange={(value: string) => {
                                                            const currentProperties = group.customProperties || []
                                                            const updatedProperties = currentProperties.map(
                                                                (prop, i) => (i === index ? { ...prop, value } : prop)
                                                            )
                                                            setGroupValue('customProperties', updatedProperties)
                                                        }}
                                                        value={group.customProperties?.[index]?.value || 'true'}
                                                        options={[
                                                            {
                                                                value: 'true',
                                                                label: 'True',
                                                            },
                                                            {
                                                                value: 'false',
                                                                label: 'False',
                                                            },
                                                            {
                                                                value: 'null',
                                                                label: 'Null',
                                                            },
                                                        ]}
                                                        size="small"
                                                    />
                                                ) : (
                                                    <LemonInput placeholder="e.g. subscription_tier" />
                                                )}
                                            </LemonField>
                                        </div>
                                        <LemonButton
                                            icon={<IconTrash />}
                                            size="small"
                                            type="secondary"
                                            status="danger"
                                            onClick={() => removeFormProperty(index)}
                                            data-attr={`remove-property-${index}`}
                                        />
                                    </div>
                                </Group>
                            ))}

                        <LemonButton
                            icon={<IconPlus />}
                            type="secondary"
                            onClick={addFormProperty}
                            data-attr="add-property"
                        >
                            Add property
                        </LemonButton>
                    </div>
                </div>
            </Form>
        </div>
    )
}<|MERGE_RESOLUTION|>--- conflicted
+++ resolved
@@ -7,17 +7,9 @@
 
 import { PageHeader } from 'lib/components/PageHeader'
 import { LemonField } from 'lib/lemon-ui/LemonField'
-import { groupsNewLogic } from 'scenes/groups/groupsNewLogic'
+import { GroupsNewLogicProps, groupsNewLogic } from 'scenes/groups/groupsNewLogic'
 import { SceneExport } from 'scenes/sceneTypes'
 import { urls } from 'scenes/urls'
-<<<<<<< HEAD
-import { groupsNewLogic, GroupsNewLogicProps } from 'scenes/groups/groupsNewLogic'
-import { useActions, useValues } from 'kea'
-import { Form, Group } from 'kea-forms'
-import { LemonField } from 'lib/lemon-ui/LemonField'
-import { IconPlus, IconTrash } from '@posthog/icons'
-=======
->>>>>>> 9db7d376
 
 export const scene: SceneExport<GroupsNewLogicProps> = {
     component: GroupsNew,
