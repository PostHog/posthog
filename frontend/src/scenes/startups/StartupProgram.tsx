import { useActions, useValues } from 'kea'
import { Form } from 'kea-forms'

import { IconArrowRight, IconCheck, IconUpload, IconX } from '@posthog/icons'
import { LemonButton, LemonFileInput, LemonInput, LemonSelect, Link, Spinner, lemonToast } from '@posthog/lemon-ui'

import { BillingUpgradeCTA } from 'lib/components/BillingUpgradeCTA'
import { ClimberHog1, ClimberHog2, YCHog } from 'lib/components/hedgehogs'
import { useUploadFiles } from 'lib/hooks/useUploadFiles'
import { LemonBanner } from 'lib/lemon-ui/LemonBanner'
import { LemonCalendarSelectInput } from 'lib/lemon-ui/LemonCalendar/LemonCalendarSelect'
import { LemonField } from 'lib/lemon-ui/LemonField'
import { billingLogic } from 'scenes/billing/billingLogic'
import { billingProductLogic } from 'scenes/billing/billingProductLogic'
import { paymentEntryLogic } from 'scenes/billing/paymentEntryLogic'
import { SceneExport } from 'scenes/sceneTypes'
import { urls } from 'scenes/urls'

import { ProductKey } from '~/queries/schema/schema-general'
import { BillingProductV2Type, StartupProgramLabel } from '~/types'

import { RAISED_OPTIONS } from './constants'
import { StartupProgramLogicProps, startupProgramLogic } from './startupProgramLogic'

const YC_DEAL_BOOKFACE = 'https://bookface.ycombinator.com/deals/687'

const BillingUpgradeCTAWrapper: React.FC<{ platformAndSupportProduct: BillingProductV2Type }> = ({
    platformAndSupportProduct,
}) => {
    const { billing } = useValues(billingLogic)
    const { startPaymentEntryFlow } = useActions(paymentEntryLogic)
    const { billingProductLoading } = useValues(billingProductLogic({ product: platformAndSupportProduct }))
    return (
        <BillingUpgradeCTA
            type="primary"
            data-attr="startup-program-upgrade-cta"
            disableClientSideRouting
            loading={!!billingProductLoading}
            onClick={() =>
                startPaymentEntryFlow(platformAndSupportProduct, window.location.pathname + window.location.search)
            }
        >
            {billing?.customer_id ? 'Subscribe' : 'Add billing details'}
        </BillingUpgradeCTA>
    )
}

export const scene: SceneExport<StartupProgramLogicProps> = {
    component: StartupProgram,
    logic: startupProgramLogic,
    paramsToProps: ({ params: { referrer } }) => ({ referrer: referrer || undefined }),
}

export function StartupProgram(): JSX.Element {
    const {
        startupProgram,
        formSubmitted,
        isCurrentlyOnStartupPlan,
        wasPreviouslyOnStartupPlan,
        isAdminOrOwner,
        isYC,
        isReferralProgram,
        referrerDisplayName,
        ycBatchOptions,
        currentStartupProgramLabel,
    } = useValues(startupProgramLogic)
    const { billing, billingLoading, isAnnualPlanCustomer, accountOwner } = useValues(billingLogic)
    const { setStartupProgramValue } = useActions(startupProgramLogic)

    const currentProgramName = currentStartupProgramLabel === StartupProgramLabel.YC ? 'YC Program' : 'Startup Program'
    const platformAndSupportProduct = billing?.products?.find(
        (product) => product.type === ProductKey.PLATFORM_AND_SUPPORT
    )

    const { setFilesToUpload, filesToUpload, uploading } = useUploadFiles({
        onUpload: (url) => {
            setStartupProgramValue('yc_proof_screenshot_url', url)
        },
        onError: (detail) => {
            lemonToast.error(`Error uploading screenshot: ${detail}`)
            setStartupProgramValue('yc_proof_screenshot_url', undefined)
        },
    })

    // Show early return banner only for non-YC pages when already on a plan
    // For YC pages, we show the full page with a status box instead
    if (isCurrentlyOnStartupPlan && !isYC) {
        return (
            <div className="mx-auto max-w-200 mt-6 px-4">
                <LemonBanner type="info">
                    <h2 className="mb-2">You are already in the {currentProgramName}</h2>
                    <p>It looks like your organization is already part of our {currentProgramName}.</p>
                    {currentStartupProgramLabel === StartupProgramLabel.YC && (
                        <p>
                            Your credits will renew automatically{' '}
                            <span className="font-semibold">every year, forever.</span>
                        </p>
                    )}
                    <p>If you have any questions, please contact our support team.</p>
                    <LemonButton type="primary" to={urls.projectRoot()} className="mt-2">
                        Return to PostHog
                    </LemonButton>
                </LemonBanner>
            </div>
        )
    }

    // YC customers can re-apply
    if (wasPreviouslyOnStartupPlan && !isYC) {
        return (
            <div className="mx-auto max-w-200 mt-6 px-4">
                <LemonBanner type="info">
                    <h2 className="mb-2">You were already in the Startup Program</h2>
                    <p>
                        It looks like your organization was already part of our Startup Program. If you have any
                        questions, please contact our support team.
                    </p>
                    <LemonButton type="primary" to={urls.projectRoot()} className="mt-2">
                        Return to PostHog
                    </LemonButton>
                </LemonBanner>
            </div>
        )
    }

    if (isAnnualPlanCustomer) {
        return (
            <div className="mx-auto max-w-200 mt-6 px-4">
                <LemonBanner type="info">
                    <h2 className="mb-2">You are already on an annual plan</h2>
                    <p>
                        It looks like your organization is already on our annual plan. If you have any questions, please
                        contact{' '}
                        {accountOwner?.name && accountOwner?.email
                            ? `your PostHog human ${accountOwner.name.split(' ')[0]} at ${accountOwner.email}`
                            : 'our support team'}
                    </p>
                    <LemonButton type="primary" to={urls.projectRoot()} className="mt-2">
                        Return to PostHog
                    </LemonButton>
                </LemonBanner>
            </div>
        )
    }

    if (!isAdminOrOwner) {
        return (
            <div className="mx-auto max-w-200 mt-6 px-4">
                <LemonBanner type="warning">
                    <h2 className="mb-2">Admin or owner permission required</h2>
                    <p>
                        You need to be an organization admin or owner to apply for the startup program. Please contact
                        your organization admin for assistance.
                    </p>
                    <LemonButton type="primary" to={urls.projectRoot()} className="mt-2">
                        Return to PostHog
                    </LemonButton>
                </LemonBanner>
            </div>
        )
    }

    return (
        <div className="mx-auto max-w-[1200px]">
            <div className="flex flex-col items-center mb-8">
                {isYC ? (
                    <div className="flex flex-col items-center mt-8">
                        <div className="px-4 w-full max-w-100 mb-4">
                            <div className="relative">
                                <YCHog className="h-auto w-full" />
                            </div>
                        </div>
                        <div className="text-center">
                            <h1 className="text-2xl sm:text-3xl mb-2 sm:mb-3">
                                You've found our secret Y Combinator offer!
                            </h1>
                            <p className="text-sm sm:text-base text-muted-foreground">
                                Get $50,000 in credits <span className="font-semibold">every. year. forever.</span>{' '}
                                (plus extras you'll actually use) to help you get to product-market fit.
                            </p>
                        </div>
                    </div>
                ) : (
                    <div className="flex items-center justify-center -mt-6 md:gap-8 mb-3">
                        <div className="flex items-end self-end">
                            <div className="relative w-35 min-w-18">
                                <ClimberHog1 className="h-auto w-full" />
                            </div>
                        </div>
                        <div className="text-center">
                            <h1 className="text-xl sm:text-3xl mb-2 sm:mb-3">
                                {isReferralProgram && referrerDisplayName
                                    ? `PostHog x ${referrerDisplayName}`
                                    : "Apply for PostHog's startup program"}
                            </h1>
                            <p className="text-sm sm:text-base text-muted-foreground">
                                Get $50,000 in credits (plus extras you'll actually use) to help you get to
                                product-market fit.
                            </p>
                        </div>
                        <div className="flex items-center">
                            <div className="relative w-35 min-w-18">
                                <ClimberHog2 className="h-auto w-full" />
                            </div>
                        </div>
                    </div>
                )}
            </div>

            <div className="grid md:grid-cols-2 gap-8 mb-8">
                <div className="bg-muted rounded-lg p-6">
                    <h2 className="text-xl mb-4">
                        {isReferralProgram && referrerDisplayName
                            ? `We've teamed up with ${referrerDisplayName} to offer you`
                            : 'What you can get'}
                    </h2>
                    <div className="space-y-3">
                        <div className="flex items-start">
                            <IconCheck className="text-success shrink-0 mt-1 mr-2" />
                            <div>
                                <h4 className="font-semibold">
                                    $50,000 in PostHog credit{}
                                    {isYC && (
                                        <>
                                            {' '}
                                            every. year. forever.
                                            <span className="text-[0.66em] align-super text-muted-foreground"> 1</span>
                                        </>
                                    )}
                                </h4>
                                <p className="text-muted-foreground-foreground text-sm">
                                    {isYC
                                        ? 'Valid to use across all products'
                                        : 'Valid for 1 year to use across all products'}
                                </p>
                            </div>
                        </div>
                        <div className="flex items-start">
                            <IconCheck className="text-success shrink-0 mt-1 mr-2" />
                            <div>
                                <h4 className="font-semibold">
                                    Exclusive founder merch
                                    {isYC && (
                                        <span className="text-[0.66em] align-super text-muted-foreground"> 2</span>
                                    )}
                                </h4>
                                <p className="text-muted-foreground-foreground text-sm">
                                    Who wouldn't want free laptop stickers, hats, or t-shirts?
                                </p>
                            </div>
                        </div>
                        <div className="flex items-start">
                            <IconCheck className="text-success shrink-0 mt-1 mr-2" />
                            <div>
                                <h4 className="font-semibold">50% off Mintlify for 6 months</h4>
                                <p className="text-muted-foreground-foreground text-sm">
                                    So you can build better documentation
                                </p>
                            </div>
                        </div>
                        <div className="flex items-start">
                            <IconCheck className="text-success shrink-0 mt-1 mr-2" />
                            <div>
                                <h4 className="font-semibold">50% off Speakeasy for 6 months</h4>
                                <p className="text-muted-foreground-foreground text-sm">
                                    So you can build better APIs, faster
                                </p>
                            </div>
                        </div>
                        <div className="flex items-start">
                            <IconCheck className="text-success shrink-0 mt-1 mr-2" />
                            <div>
                                <h4 className="font-semibold">$5,000 in Chroma credit</h4>
                                <p className="text-muted-foreground-foreground text-sm">
                                    Great for building better AI agents
                                </p>
                            </div>
                        </div>
                        {isYC && (
                            <div className="flex items-start">
                                <IconCheck className="text-success shrink-0 mt-1 mr-2" />
                                <div>
                                    <h4 className="font-semibold">Priority support</h4>
                                    <p className="text-muted-foreground-foreground text-sm">
                                        Direct access to our engineering team for technical support
                                    </p>
                                </div>
                            </div>
                        )}
                    </div>

                    {!isYC && (
                        <div className="mt-6">
                            <h3 className="text-lg mb-3">As long as</h3>
                            <ul className="space-y-2">
                                <li className="flex items-center text-sm">
                                    <IconArrowRight className="text-muted-foreground-foreground shrink-0 mr-2" />
                                    Your company was founded less than 2 years ago
                                </li>
                                <li className="flex items-center text-sm">
                                    <IconArrowRight className="text-muted-foreground-foreground shrink-0 mr-2" />
                                    You've raised less than $5 million in funding
                                </li>
                            </ul>
                        </div>
                    )}

                    {isYC && (
                        <div className="mt-4">
                            <div className="text-xs text-muted-foreground-foreground space-y-1">
                                <div className="flex gap-1">
                                    <span className="text-xxs align-super">1</span>
                                    Credits renew automatically each year. If you've previously been in the program and
                                    your credits expired, you can reapply and continue getting $50,000 annually.
                                </div>
                                <div className="flex gap-1">
                                    <span className="text-xxs align-super">2</span>
                                    Boring international customs reasons mean users outside US/Canada get a $150 PostHog
                                    merch voucher instead.
                                </div>
                            </div>
                        </div>
                    )}
                </div>

                <div className="space-y-4">
<<<<<<< HEAD
                    {/* Step 1: Add billing details */}
                    <div className="bg-muted rounded-lg p-6">
                        <div className="flex items-center justify-between mb-4">
                            <h2 className="text-xl m-0">Step 1: Add billing details</h2>
                        </div>
                        {billingLoading ? (
                            <div className="flex items-center gap-2">
                                <Spinner className="text-lg" />
                                <span>Checking if you're on a paid plan</span>
                            </div>
                        ) : billing?.has_active_subscription ? (
                            <div className="flex items-center gap-2 text-success">
                                <IconCheck className="shrink-0" />
                                <span>You're on a paid plan</span>
                            </div>
                        ) : (
                            <div className="flex flex-col items-start gap-2">
                                <p className="text-muted-foreground-foreground mb-2">
                                    To be eligible for the startup program, you need to be on a paid plan.
                                </p>
                                <p className="text-muted-foreground-foreground mb-2">
                                    Don't worry - you'll only pay for what you use and can set billing limits as low as
                                    $0 to control your spend.
                                </p>
                                <p className="text-muted-foreground-foreground mb-2 italic">
                                    P.S. You still keep the monthly free allowance for every product!
                                </p>
                                {platformAndSupportProduct && (
                                    <BillingUpgradeCTAWrapper platformAndSupportProduct={platformAndSupportProduct} />
                                )}
                            </div>
                        )}
                    </div>

                    {/* Step 2: Submit application form */}
                    <div className="bg-muted rounded-lg p-6">
                        <div className="flex items-center justify-between mb-4">
                            <h2 className="text-xl m-0">Step 2: Submit application</h2>
                        </div>

                        {/* Show reapplication banner for YC users who were previously in a program */}
                        {wasPreviouslyOnStartupPlan && isYC && (
                            <LemonBanner type="info" className="mb-4">
=======
                    {/* Show status box for current startup plan customers visiting YC page */}
                    {isCurrentlyOnStartupPlan && isYC ? (
                        <div className="bg-surface-secondary rounded-lg p-6">
                            <div className="flex items-center gap-2 mb-4">
                                <IconCheck className="text-success shrink-0 size-6" />
                                <h2 className="text-xl m-0">You're in the {currentProgramName}</h2>
                            </div>
                            {currentStartupProgramLabel === StartupProgramLabel.YC ? (
                                <p>
                                    Your credits will renew automatically{' '}
                                    <span className="font-semibold">every year, forever.</span>
                                </p>
                            ) : (
>>>>>>> 983b3d78
                                <p>
                                    If you qualify for the YC Program and your Startup Program credits expire, you can
                                    reapply for the YC deal and receive $50,000 in credits annually.
                                </p>
                            )}
                            <p className="mt-2">If you have any questions, please contact our support team.</p>
                            <LemonButton type="primary" to={urls.projectRoot()} className="mt-4">
                                Return to PostHog
                            </LemonButton>
                        </div>
                    ) : (
                        <>
                            {/* Step 1: Add billing details */}
                            <div className="bg-surface-secondary rounded-lg p-6">
                                <div className="flex items-center justify-between mb-4">
                                    <h2 className="text-xl m-0">Step 1: Add billing details</h2>
                                </div>
<<<<<<< HEAD
                                <p className="text-muted-foreground">
                                    Thank you for your application! We'll review it and get back to you as soon as
                                    possible. In the meantime, you can continue using PostHog.
                                </p>
                                <LemonButton type="primary" to={urls.projectRoot()}>
                                    Return to PostHog
                                </LemonButton>
                            </div>
                        ) : (
                            <Form
                                logic={startupProgramLogic}
                                formKey="startupProgram"
                                enableFormOnSubmit
                                className="space-y-3"
                            >
                                <div className="hidden">
                                    <div className="grid md:grid-cols-2 gap-3">
                                        <LemonField name="first_name" label="First name">
                                            <LemonInput placeholder="Jane" />
                                        </LemonField>

                                        <LemonField name="last_name" label="Last name">
                                            <LemonInput placeholder="Doe" />
                                        </LemonField>
=======
                                {billingLoading ? (
                                    <div className="flex items-center gap-2">
                                        <Spinner className="text-lg" />
                                        <span>Checking if you're on a paid plan</span>
>>>>>>> 983b3d78
                                    </div>
                                ) : billing?.has_active_subscription ? (
                                    <div className="flex items-center gap-2 text-success">
                                        <IconCheck className="shrink-0" />
                                        <span>You're on a paid plan</span>
                                    </div>
                                ) : (
                                    <div className="flex flex-col items-start gap-2">
                                        <p className="text-muted mb-2">
                                            To be eligible for the startup program, you need to be on a paid plan.
                                        </p>
                                        <p className="text-muted mb-2">
                                            Don't worry - you'll only pay for what you use and can set billing limits as
                                            low as $0 to control your spend.
                                        </p>
                                        <p className="text-muted mb-2 italic">
                                            P.S. You still keep the monthly free allowance for every product!
                                        </p>
                                        {platformAndSupportProduct && (
                                            <BillingUpgradeCTAWrapper
                                                platformAndSupportProduct={platformAndSupportProduct}
                                            />
                                        )}
                                    </div>
                                )}
                            </div>

                            {/* Step 2: Submit application form */}
                            <div className="bg-surface-secondary rounded-lg p-6">
                                <div className="flex items-center justify-between mb-4">
                                    <h2 className="text-xl m-0">Step 2: Submit application</h2>
                                </div>

                                {/* Show reapplication banner for YC users who were previously in a program */}
                                {wasPreviouslyOnStartupPlan && isYC && (
                                    <LemonBanner type="info" className="mb-4">
                                        <p>
                                            You can reapply for the YC Program and receive $50,000 in credits annually,
                                            renewed each year.
                                        </p>
                                    </LemonBanner>
                                )}

<<<<<<< HEAD
                                {!isYC && (
                                    <>
                                        <LemonField
                                            name="raised"
                                            label="How much in total funding have you raised (USD)"
                                        >
                                            <LemonSelect options={RAISED_OPTIONS} className="bg-card" />
                                        </LemonField>
=======
                                {formSubmitted ? (
                                    <div className="space-y-4">
                                        <div className="flex items-center gap-2 text-success">
                                            <IconCheck className="shrink-0" />
                                            <span>Application submitted successfully!</span>
                                        </div>
                                        <p className="text-muted">
                                            Thank you for your application! We'll review it and get back to you as soon
                                            as possible. In the meantime, you can continue using PostHog.
                                        </p>
                                        <LemonButton type="primary" to={urls.projectRoot()}>
                                            Return to PostHog
                                        </LemonButton>
                                    </div>
                                ) : (
                                    <Form
                                        logic={startupProgramLogic}
                                        formKey="startupProgram"
                                        enableFormOnSubmit
                                        className="space-y-3"
                                    >
                                        <div className="hidden">
                                            <div className="grid md:grid-cols-2 gap-3">
                                                <LemonField name="first_name" label="First name">
                                                    <LemonInput placeholder="Jane" />
                                                </LemonField>

                                                <LemonField name="last_name" label="Last name">
                                                    <LemonInput placeholder="Doe" />
                                                </LemonField>
                                            </div>

                                            <LemonField name="email" label="Email">
                                                <LemonInput placeholder="you@example.com" />
                                            </LemonField>

                                            <LemonField name="startup_domain" label="Company domain">
                                                <LemonInput placeholder="example.com" />
                                            </LemonField>
                                        </div>
>>>>>>> 983b3d78

                                        <LemonField
                                            name="organization_name"
                                            label="PostHog organization"
                                            info="To apply for a different organization, switch to that organization first"
                                        >
<<<<<<< HEAD
                                            <LemonCalendarSelectInput
                                                clearable={false}
                                                format="YYYY-MM-DD"
                                                buttonProps={{ className: 'bg-card' }}
                                                placeholder=" "
                                                selectionPeriod="past"
                                            />
=======
                                            <LemonInput placeholder="Your PostHog organization" disabled />
>>>>>>> 983b3d78
                                        </LemonField>

<<<<<<< HEAD
                                {isYC && (
                                    <>
                                        <LemonField name="yc_batch" label="Which YC batch are you?">
                                            <LemonSelect options={ycBatchOptions} className="bg-card" />
                                        </LemonField>

                                        <LemonField
                                            name="yc_proof_screenshot_url"
                                            label={
                                                <span>
                                                    Screenshot showing you're using{' '}
                                                    <Link target="_blank" to={YC_DEAL_BOOKFACE}>
                                                        PostHog deal
                                                    </Link>{' '}
                                                    on Bookface
                                                </span>
                                            }
                                            info="Open PostHog deal on Bookface, click 'Mark Using', take a screenshot and attach it below"
                                        >
                                            <LemonFileInput
                                                accept="image/*"
                                                multiple={false}
                                                value={filesToUpload}
                                                showUploadedFiles={false}
                                                onChange={setFilesToUpload}
                                                loading={uploading}
                                                callToAction={
                                                    <div className="border border-dashed rounded p-2 w-full">
                                                        {startupProgram.yc_proof_screenshot_url ? (
                                                            <div className="flex items-center justify-center gap-4 w-full">
                                                                <span className="font-semibold">
                                                                    YC deal screenshot
                                                                </span>
                                                                <div className="relative">
                                                                    <img
                                                                        src={startupProgram.yc_proof_screenshot_url}
                                                                        alt="YC Profile"
                                                                        className="h-10 w-10 rounded object-cover"
                                                                    />
                                                                    <LemonButton
                                                                        type="tertiary"
                                                                        status="danger"
                                                                        size="xsmall"
                                                                        icon={<IconX className="text-sm" />}
                                                                        onClick={(e) => {
                                                                            e.preventDefault()
                                                                            setStartupProgramValue(
                                                                                'yc_proof_screenshot_url',
                                                                                undefined
                                                                            )
                                                                        }}
                                                                        tooltip="Remove screenshot"
                                                                        className="absolute -top-1 -right-1 p-0.5 !bg-card rounded-full"
                                                                        noPadding
                                                                    />
                                                                </div>
                                                            </div>
                                                        ) : (
                                                            <div className="flex items-center justify-center gap-2">
                                                                <IconUpload className="text-2xl" />
                                                                <span>Upload Screenshot</span>
=======
                                        <LemonField name="organization_id" className="hidden">
                                            <LemonInput />
                                        </LemonField>

                                        {!isYC && (
                                            <>
                                                <LemonField
                                                    name="raised"
                                                    label="How much in total funding have you raised (USD)"
                                                >
                                                    <LemonSelect options={RAISED_OPTIONS} className="bg-bg-light" />
                                                </LemonField>

                                                <LemonField
                                                    name="incorporation_date"
                                                    label="The date that your company was incorporated"
                                                >
                                                    <LemonCalendarSelectInput
                                                        clearable={false}
                                                        format="YYYY-MM-DD"
                                                        buttonProps={{ className: 'bg-bg-light' }}
                                                        placeholder=" "
                                                        selectionPeriod="past"
                                                    />
                                                </LemonField>
                                            </>
                                        )}

                                        {isYC && (
                                            <>
                                                <LemonField name="yc_batch" label="Which YC batch are you?">
                                                    <LemonSelect options={ycBatchOptions} className="bg-bg-light" />
                                                </LemonField>

                                                <LemonField
                                                    name="yc_proof_screenshot_url"
                                                    label={
                                                        <span>
                                                            Screenshot showing you're using{' '}
                                                            <Link target="_blank" to={YC_DEAL_BOOKFACE}>
                                                                PostHog deal
                                                            </Link>{' '}
                                                            on Bookface
                                                        </span>
                                                    }
                                                    info="Open PostHog deal on Bookface, click 'Mark Using', take a screenshot and attach it below"
                                                >
                                                    <LemonFileInput
                                                        accept="image/*"
                                                        multiple={false}
                                                        value={filesToUpload}
                                                        showUploadedFiles={false}
                                                        onChange={setFilesToUpload}
                                                        loading={uploading}
                                                        callToAction={
                                                            <div className="border border-dashed rounded p-2 w-full">
                                                                {startupProgram.yc_proof_screenshot_url ? (
                                                                    <div className="flex items-center justify-center gap-4 w-full">
                                                                        <span className="font-semibold">
                                                                            YC deal screenshot
                                                                        </span>
                                                                        <div className="relative">
                                                                            <img
                                                                                src={
                                                                                    startupProgram.yc_proof_screenshot_url
                                                                                }
                                                                                alt="YC Profile"
                                                                                className="h-10 w-10 rounded object-cover"
                                                                            />
                                                                            <LemonButton
                                                                                type="tertiary"
                                                                                status="danger"
                                                                                size="xsmall"
                                                                                icon={<IconX className="text-sm" />}
                                                                                onClick={(e) => {
                                                                                    e.preventDefault()
                                                                                    setStartupProgramValue(
                                                                                        'yc_proof_screenshot_url',
                                                                                        undefined
                                                                                    )
                                                                                }}
                                                                                tooltip="Remove screenshot"
                                                                                className="absolute -top-1 -right-1 p-0.5 !bg-bg-light rounded-full"
                                                                                noPadding
                                                                            />
                                                                        </div>
                                                                    </div>
                                                                ) : (
                                                                    <div className="flex items-center justify-center gap-2">
                                                                        <IconUpload className="text-2xl" />
                                                                        <span>Upload Screenshot</span>
                                                                    </div>
                                                                )}
>>>>>>> 983b3d78
                                                            </div>
                                                        }
                                                    />
                                                </LemonField>

                                                <LemonField
                                                    name="yc_merch_count"
                                                    label="How many merch packs do you need for you and your co-founder(s)?"
                                                >
                                                    <LemonInput type="number" min={1} max={5} />
                                                </LemonField>
                                            </>
                                        )}

                                        <LemonButton
                                            type="primary"
                                            htmlType="submit"
                                            className="mt-4"
                                            data-attr="startup-program-submit"
                                        >
                                            Submit Application
                                        </LemonButton>

                                        {/* This will display a form error if user is not on a paid plan. Kea forms requires a child element */}
                                        <LemonField name="_form">
                                            <span />
                                        </LemonField>
                                    </Form>
                                )}
                            </div>
                        </>
                    )}
                </div>
            </div>
        </div>
    )
}

export default StartupProgram<|MERGE_RESOLUTION|>--- conflicted
+++ resolved
@@ -228,7 +228,7 @@
                                         </>
                                     )}
                                 </h4>
-                                <p className="text-muted-foreground-foreground text-sm">
+                                <p className="text-muted-foreground text-sm">
                                     {isYC
                                         ? 'Valid to use across all products'
                                         : 'Valid for 1 year to use across all products'}
@@ -244,7 +244,7 @@
                                         <span className="text-[0.66em] align-super text-muted-foreground"> 2</span>
                                     )}
                                 </h4>
-                                <p className="text-muted-foreground-foreground text-sm">
+                                <p className="text-muted-foreground text-sm">
                                     Who wouldn't want free laptop stickers, hats, or t-shirts?
                                 </p>
                             </div>
@@ -253,27 +253,21 @@
                             <IconCheck className="text-success shrink-0 mt-1 mr-2" />
                             <div>
                                 <h4 className="font-semibold">50% off Mintlify for 6 months</h4>
-                                <p className="text-muted-foreground-foreground text-sm">
-                                    So you can build better documentation
-                                </p>
+                                <p className="text-muted-foreground text-sm">So you can build better documentation</p>
                             </div>
                         </div>
                         <div className="flex items-start">
                             <IconCheck className="text-success shrink-0 mt-1 mr-2" />
                             <div>
                                 <h4 className="font-semibold">50% off Speakeasy for 6 months</h4>
-                                <p className="text-muted-foreground-foreground text-sm">
-                                    So you can build better APIs, faster
-                                </p>
+                                <p className="text-muted-foreground text-sm">So you can build better APIs, faster</p>
                             </div>
                         </div>
                         <div className="flex items-start">
                             <IconCheck className="text-success shrink-0 mt-1 mr-2" />
                             <div>
                                 <h4 className="font-semibold">$5,000 in Chroma credit</h4>
-                                <p className="text-muted-foreground-foreground text-sm">
-                                    Great for building better AI agents
-                                </p>
+                                <p className="text-muted-foreground text-sm">Great for building better AI agents</p>
                             </div>
                         </div>
                         {isYC && (
@@ -281,7 +275,7 @@
                                 <IconCheck className="text-success shrink-0 mt-1 mr-2" />
                                 <div>
                                     <h4 className="font-semibold">Priority support</h4>
-                                    <p className="text-muted-foreground-foreground text-sm">
+                                    <p className="text-muted-foreground text-sm">
                                         Direct access to our engineering team for technical support
                                     </p>
                                 </div>
@@ -294,11 +288,11 @@
                             <h3 className="text-lg mb-3">As long as</h3>
                             <ul className="space-y-2">
                                 <li className="flex items-center text-sm">
-                                    <IconArrowRight className="text-muted-foreground-foreground shrink-0 mr-2" />
+                                    <IconArrowRight className="text-muted-foreground shrink-0 mr-2" />
                                     Your company was founded less than 2 years ago
                                 </li>
                                 <li className="flex items-center text-sm">
-                                    <IconArrowRight className="text-muted-foreground-foreground shrink-0 mr-2" />
+                                    <IconArrowRight className="text-muted-foreground shrink-0 mr-2" />
                                     You've raised less than $5 million in funding
                                 </li>
                             </ul>
@@ -307,7 +301,7 @@
 
                     {isYC && (
                         <div className="mt-4">
-                            <div className="text-xs text-muted-foreground-foreground space-y-1">
+                            <div className="text-xs text-muted-foreground space-y-1">
                                 <div className="flex gap-1">
                                     <span className="text-xxs align-super">1</span>
                                     Credits renew automatically each year. If you've previously been in the program and
@@ -324,56 +318,11 @@
                 </div>
 
                 <div className="space-y-4">
-<<<<<<< HEAD
-                    {/* Step 1: Add billing details */}
-                    <div className="bg-muted rounded-lg p-6">
-                        <div className="flex items-center justify-between mb-4">
-                            <h2 className="text-xl m-0">Step 1: Add billing details</h2>
-                        </div>
-                        {billingLoading ? (
-                            <div className="flex items-center gap-2">
-                                <Spinner className="text-lg" />
-                                <span>Checking if you're on a paid plan</span>
-                            </div>
-                        ) : billing?.has_active_subscription ? (
-                            <div className="flex items-center gap-2 text-success">
-                                <IconCheck className="shrink-0" />
-                                <span>You're on a paid plan</span>
-                            </div>
-                        ) : (
-                            <div className="flex flex-col items-start gap-2">
-                                <p className="text-muted-foreground-foreground mb-2">
-                                    To be eligible for the startup program, you need to be on a paid plan.
-                                </p>
-                                <p className="text-muted-foreground-foreground mb-2">
-                                    Don't worry - you'll only pay for what you use and can set billing limits as low as
-                                    $0 to control your spend.
-                                </p>
-                                <p className="text-muted-foreground-foreground mb-2 italic">
-                                    P.S. You still keep the monthly free allowance for every product!
-                                </p>
-                                {platformAndSupportProduct && (
-                                    <BillingUpgradeCTAWrapper platformAndSupportProduct={platformAndSupportProduct} />
-                                )}
-                            </div>
-                        )}
-                    </div>
-
-                    {/* Step 2: Submit application form */}
-                    <div className="bg-muted rounded-lg p-6">
-                        <div className="flex items-center justify-between mb-4">
-                            <h2 className="text-xl m-0">Step 2: Submit application</h2>
-                        </div>
-
-                        {/* Show reapplication banner for YC users who were previously in a program */}
-                        {wasPreviouslyOnStartupPlan && isYC && (
-                            <LemonBanner type="info" className="mb-4">
-=======
                     {/* Show status box for current startup plan customers visiting YC page */}
                     {isCurrentlyOnStartupPlan && isYC ? (
-                        <div className="bg-surface-secondary rounded-lg p-6">
+                        <div className="bg-muted rounded-lg p-6">
                             <div className="flex items-center gap-2 mb-4">
-                                <IconCheck className="text-success shrink-0 size-6" />
+                                <IconCheck className="text-success-foreground shrink-0 size-6" />
                                 <h2 className="text-xl m-0">You're in the {currentProgramName}</h2>
                             </div>
                             {currentStartupProgramLabel === StartupProgramLabel.YC ? (
@@ -382,7 +331,6 @@
                                     <span className="font-semibold">every year, forever.</span>
                                 </p>
                             ) : (
->>>>>>> 983b3d78
                                 <p>
                                     If you qualify for the YC Program and your Startup Program credits expire, you can
                                     reapply for the YC deal and receive $50,000 in credits annually.
@@ -396,57 +344,30 @@
                     ) : (
                         <>
                             {/* Step 1: Add billing details */}
-                            <div className="bg-surface-secondary rounded-lg p-6">
+                            <div className="bg-muted rounded-lg p-6">
                                 <div className="flex items-center justify-between mb-4">
                                     <h2 className="text-xl m-0">Step 1: Add billing details</h2>
                                 </div>
-<<<<<<< HEAD
-                                <p className="text-muted-foreground">
-                                    Thank you for your application! We'll review it and get back to you as soon as
-                                    possible. In the meantime, you can continue using PostHog.
-                                </p>
-                                <LemonButton type="primary" to={urls.projectRoot()}>
-                                    Return to PostHog
-                                </LemonButton>
-                            </div>
-                        ) : (
-                            <Form
-                                logic={startupProgramLogic}
-                                formKey="startupProgram"
-                                enableFormOnSubmit
-                                className="space-y-3"
-                            >
-                                <div className="hidden">
-                                    <div className="grid md:grid-cols-2 gap-3">
-                                        <LemonField name="first_name" label="First name">
-                                            <LemonInput placeholder="Jane" />
-                                        </LemonField>
-
-                                        <LemonField name="last_name" label="Last name">
-                                            <LemonInput placeholder="Doe" />
-                                        </LemonField>
-=======
                                 {billingLoading ? (
                                     <div className="flex items-center gap-2">
                                         <Spinner className="text-lg" />
                                         <span>Checking if you're on a paid plan</span>
->>>>>>> 983b3d78
                                     </div>
                                 ) : billing?.has_active_subscription ? (
-                                    <div className="flex items-center gap-2 text-success">
+                                    <div className="flex items-center gap-2 text-success-foreground">
                                         <IconCheck className="shrink-0" />
                                         <span>You're on a paid plan</span>
                                     </div>
                                 ) : (
                                     <div className="flex flex-col items-start gap-2">
-                                        <p className="text-muted mb-2">
+                                        <p className="text-muted-foreground mb-2">
                                             To be eligible for the startup program, you need to be on a paid plan.
                                         </p>
-                                        <p className="text-muted mb-2">
+                                        <p className="text-muted-foreground mb-2">
                                             Don't worry - you'll only pay for what you use and can set billing limits as
                                             low as $0 to control your spend.
                                         </p>
-                                        <p className="text-muted mb-2 italic">
+                                        <p className="text-muted-foreground mb-2 italic">
                                             P.S. You still keep the monthly free allowance for every product!
                                         </p>
                                         {platformAndSupportProduct && (
@@ -459,7 +380,7 @@
                             </div>
 
                             {/* Step 2: Submit application form */}
-                            <div className="bg-surface-secondary rounded-lg p-6">
+                            <div className="bg-muted rounded-lg p-6">
                                 <div className="flex items-center justify-between mb-4">
                                     <h2 className="text-xl m-0">Step 2: Submit application</h2>
                                 </div>
@@ -474,23 +395,13 @@
                                     </LemonBanner>
                                 )}
 
-<<<<<<< HEAD
-                                {!isYC && (
-                                    <>
-                                        <LemonField
-                                            name="raised"
-                                            label="How much in total funding have you raised (USD)"
-                                        >
-                                            <LemonSelect options={RAISED_OPTIONS} className="bg-card" />
-                                        </LemonField>
-=======
                                 {formSubmitted ? (
                                     <div className="space-y-4">
-                                        <div className="flex items-center gap-2 text-success">
+                                        <div className="flex items-center gap-2 text-success-foreground">
                                             <IconCheck className="shrink-0" />
                                             <span>Application submitted successfully!</span>
                                         </div>
-                                        <p className="text-muted">
+                                        <p className="text-muted-foreground">
                                             Thank you for your application! We'll review it and get back to you as soon
                                             as possible. In the meantime, you can continue using PostHog.
                                         </p>
@@ -524,89 +435,15 @@
                                                 <LemonInput placeholder="example.com" />
                                             </LemonField>
                                         </div>
->>>>>>> 983b3d78
 
                                         <LemonField
                                             name="organization_name"
                                             label="PostHog organization"
                                             info="To apply for a different organization, switch to that organization first"
                                         >
-<<<<<<< HEAD
-                                            <LemonCalendarSelectInput
-                                                clearable={false}
-                                                format="YYYY-MM-DD"
-                                                buttonProps={{ className: 'bg-card' }}
-                                                placeholder=" "
-                                                selectionPeriod="past"
-                                            />
-=======
                                             <LemonInput placeholder="Your PostHog organization" disabled />
->>>>>>> 983b3d78
                                         </LemonField>
 
-<<<<<<< HEAD
-                                {isYC && (
-                                    <>
-                                        <LemonField name="yc_batch" label="Which YC batch are you?">
-                                            <LemonSelect options={ycBatchOptions} className="bg-card" />
-                                        </LemonField>
-
-                                        <LemonField
-                                            name="yc_proof_screenshot_url"
-                                            label={
-                                                <span>
-                                                    Screenshot showing you're using{' '}
-                                                    <Link target="_blank" to={YC_DEAL_BOOKFACE}>
-                                                        PostHog deal
-                                                    </Link>{' '}
-                                                    on Bookface
-                                                </span>
-                                            }
-                                            info="Open PostHog deal on Bookface, click 'Mark Using', take a screenshot and attach it below"
-                                        >
-                                            <LemonFileInput
-                                                accept="image/*"
-                                                multiple={false}
-                                                value={filesToUpload}
-                                                showUploadedFiles={false}
-                                                onChange={setFilesToUpload}
-                                                loading={uploading}
-                                                callToAction={
-                                                    <div className="border border-dashed rounded p-2 w-full">
-                                                        {startupProgram.yc_proof_screenshot_url ? (
-                                                            <div className="flex items-center justify-center gap-4 w-full">
-                                                                <span className="font-semibold">
-                                                                    YC deal screenshot
-                                                                </span>
-                                                                <div className="relative">
-                                                                    <img
-                                                                        src={startupProgram.yc_proof_screenshot_url}
-                                                                        alt="YC Profile"
-                                                                        className="h-10 w-10 rounded object-cover"
-                                                                    />
-                                                                    <LemonButton
-                                                                        type="tertiary"
-                                                                        status="danger"
-                                                                        size="xsmall"
-                                                                        icon={<IconX className="text-sm" />}
-                                                                        onClick={(e) => {
-                                                                            e.preventDefault()
-                                                                            setStartupProgramValue(
-                                                                                'yc_proof_screenshot_url',
-                                                                                undefined
-                                                                            )
-                                                                        }}
-                                                                        tooltip="Remove screenshot"
-                                                                        className="absolute -top-1 -right-1 p-0.5 !bg-card rounded-full"
-                                                                        noPadding
-                                                                    />
-                                                                </div>
-                                                            </div>
-                                                        ) : (
-                                                            <div className="flex items-center justify-center gap-2">
-                                                                <IconUpload className="text-2xl" />
-                                                                <span>Upload Screenshot</span>
-=======
                                         <LemonField name="organization_id" className="hidden">
                                             <LemonInput />
                                         </LemonField>
@@ -627,7 +464,7 @@
                                                     <LemonCalendarSelectInput
                                                         clearable={false}
                                                         format="YYYY-MM-DD"
-                                                        buttonProps={{ className: 'bg-bg-light' }}
+                                                        buttonProps={{ className: 'bg-card' }}
                                                         placeholder=" "
                                                         selectionPeriod="past"
                                                     />
@@ -700,7 +537,6 @@
                                                                         <span>Upload Screenshot</span>
                                                                     </div>
                                                                 )}
->>>>>>> 983b3d78
                                                             </div>
                                                         }
                                                     />
