import { IconArrowRight, IconCheck, IconUpload, IconX } from '@posthog/icons'
import { LemonButton, LemonFileInput, LemonInput, LemonSelect, lemonToast, Link, Spinner } from '@posthog/lemon-ui'
import { useActions, useValues } from 'kea'
import { Form } from 'kea-forms'
import { BillingUpgradeCTA } from 'lib/components/BillingUpgradeCTA'
import { ClimberHog1, ClimberHog2, YCHog } from 'lib/components/hedgehogs'
import { useUploadFiles } from 'lib/hooks/useUploadFiles'
import { LemonBanner } from 'lib/lemon-ui/LemonBanner'
import { LemonCalendarSelectInput } from 'lib/lemon-ui/LemonCalendar/LemonCalendarSelect'
import { LemonField } from 'lib/lemon-ui/LemonField'
import { billingLogic } from 'scenes/billing/billingLogic'
import { SceneExport } from 'scenes/sceneTypes'
import { urls } from 'scenes/urls'

import { RAISED_OPTIONS } from './constants'
import { startupProgramLogic } from './startupProgramLogic'

const YC_DEAL_BOOKFACE = 'https://bookface.ycombinator.com/deals/687'

export const scene: SceneExport = {
    component: StartupProgram,
    logic: startupProgramLogic,
    paramsToProps: ({ params: { referrer } }): { referrer?: string } => ({
        referrer: referrer || undefined,
    }),
}

export function StartupProgram(): JSX.Element {
    const {
<<<<<<< HEAD
        location: { pathname },
    } = useValues(router)
    const isYC = pathname.endsWith('/yc')

    const logic = startupProgramLogic({ isYC })
    const { startupProgram, formSubmitted, isAlreadyOnStartupPlan, isUserOrganizationOwnerOrAdmin, ycBatchOptions } =
        useValues(logic)
=======
        startupProgram,
        formSubmitted,
        isAlreadyOnStartupPlan,
        isUserOrganizationOwnerOrAdmin,
        isYC,
        isReferralProgram,
        referrerDisplayName,
    } = useValues(startupProgramLogic)
>>>>>>> dfa873eb
    const { billing, billingLoading } = useValues(billingLogic)
    const { setStartupProgramValue, showPaymentEntryModal } = useActions(startupProgramLogic)

    const programName = isYC ? 'YC Program' : 'Startup Program'

    const { setFilesToUpload, filesToUpload, uploading } = useUploadFiles({
        onUpload: (url) => {
            setStartupProgramValue('yc_proof_screenshot_url', url)
        },
        onError: (detail) => {
            lemonToast.error(`Error uploading screenshot: ${detail}`)
            setStartupProgramValue('yc_proof_screenshot_url', undefined)
        },
    })

    if (isAlreadyOnStartupPlan) {
        return (
            <div className="mx-auto max-w-200 mt-6 px-4">
                <LemonBanner type="info">
                    <h2 className="mb-2">You're already in the {programName}</h2>
                    <p>
                        It looks like your organization is already part of our {programName}. If you have any questions,
                        please contact our support team.
                    </p>
                    <LemonButton type="primary" to={urls.projectHomepage()} className="mt-2">
                        Return to PostHog
                    </LemonButton>
                </LemonBanner>
            </div>
        )
    }

    if (!isUserOrganizationOwnerOrAdmin) {
        return (
            <div className="mx-auto max-w-200 mt-6 px-4">
                <LemonBanner type="warning">
                    <h2 className="mb-2">Admin or owner permission required</h2>
                    <p>
                        You need to be an organization admin or owner to apply for the startup program. Please contact
                        your organization admin for assistance.
                    </p>
                    <LemonButton type="primary" to={urls.projectHomepage()} className="mt-2">
                        Return to PostHog
                    </LemonButton>
                </LemonBanner>
            </div>
        )
    }

    return (
        <div className="mx-auto max-w-[1200px]">
            <div className="flex flex-col items-center mb-8">
                {isYC ? (
                    <div className="flex flex-col items-center mt-8">
                        <div className="px-4 w-full max-w-100 mb-4">
                            <div className="relative">
                                <YCHog className="h-auto w-full" />
                            </div>
                        </div>
                        <div className="text-center">
                            <h1 className="text-2xl sm:text-3xl mb-2 sm:mb-3">
                                You've found our secret Y Combinator offer!
                            </h1>
                            <p className="text-sm sm:text-base text-muted">
                                Get $50,000 in credits (plus extras you'll actually use) to help you get to
                                product-market fit.
                            </p>
                        </div>
                    </div>
                ) : (
                    <div className="flex items-center justify-center -mt-6 md:gap-8 mb-3">
                        <div className="flex items-end self-end">
                            <div className="relative w-35 min-w-18">
                                <ClimberHog1 className="h-auto w-full" />
                            </div>
                        </div>
                        <div className="text-center">
                            <h1 className="text-xl sm:text-3xl mb-2 sm:mb-3">
                                {isReferralProgram && referrerDisplayName
                                    ? `PostHog x ${referrerDisplayName}`
                                    : "Apply for PostHog's startup program"}
                            </h1>
                            <p className="text-sm sm:text-base text-muted">
                                Get $50,000 in credits (plus extras you'll actually use) to help you get to
                                product-market fit.
                            </p>
                        </div>
                        <div className="flex items-center">
                            <div className="relative w-35 min-w-18">
                                <ClimberHog2 className="h-auto w-full" />
                            </div>
                        </div>
                    </div>
                )}
            </div>

            <div className="grid md:grid-cols-2 gap-8 mb-8">
                <div className="bg-surface-secondary rounded-lg p-6">
                    <h2 className="text-xl mb-4">
                        {isReferralProgram && referrerDisplayName
                            ? `We've teamed up with ${referrerDisplayName} to offer you`
                            : 'What you can get'}
                    </h2>
                    <div className="space-y-3">
                        <div className="flex items-start">
                            <IconCheck className="text-success shrink-0 mt-1 mr-2" />
                            <div>
                                <h4 className="font-semibold">
                                    $50,000 in PostHog credit{' '}
                                    <span className="text-[0.66em] align-super text-muted">1</span>
                                </h4>
                                <p className="text-muted text-sm">Valid for 1 year to use across all products</p>
                            </div>
                        </div>
                        <div className="flex items-start">
                            <IconCheck className="text-success shrink-0 mt-1 mr-2" />
                            <div>
                                <h4 className="font-semibold">
                                    Exclusive founder merch{' '}
                                    <span className="text-[0.66em] align-super text-muted">2</span>
                                </h4>
                                <p className="text-muted text-sm">
                                    Who wouldn't want free laptop stickers, hats, or t-shirts?
                                </p>
                            </div>
                        </div>
                        <div className="flex items-start">
                            <IconCheck className="text-success shrink-0 mt-1 mr-2" />
                            <div>
                                <h4 className="font-semibold">50% off Mintlify and Speakeasy for 6 months</h4>
                                <p className="text-muted text-sm">The best products deserve the best documentation</p>
                            </div>
                        </div>
                        {isYC && (
                            <div className="flex items-start">
                                <IconCheck className="text-success shrink-0 mt-1 mr-2" />
                                <div>
                                    <h4 className="font-semibold">Priority support</h4>
                                    <p className="text-muted text-sm">
                                        Direct access to our engineering team for technical support
                                    </p>
                                </div>
                            </div>
                        )}
                    </div>

                    {!isYC && (
                        <div className="mt-6">
                            <h3 className="text-lg mb-3">As long as</h3>
                            <ul className="space-y-2">
                                <li className="flex items-center text-sm">
                                    <IconArrowRight className="text-muted shrink-0 mr-2" />
                                    Your company was founded less than 2 years ago
                                </li>
                                <li className="flex items-center text-sm">
                                    <IconArrowRight className="text-muted shrink-0 mr-2" />
                                    You've raised less than $5 million in funding
                                </li>
                            </ul>
                        </div>
                    )}

                    {isYC && (
                        <div className="mt-4">
                            <div className="text-xs text-muted space-y-1">
                                <div className="flex gap-1">
                                    <span className="text-xxs align-super">1</span>
                                    Applies to current and previous 4 batches. Earlier batches get $25,000 for 12
                                    months.
                                </div>
                                <div className="flex gap-1">
                                    <span className="text-xxs align-super">2</span>
                                    Boring international customs reasons mean users outside US/Canada get a $150 PostHog
                                    merch voucher instead.
                                </div>
                            </div>
                        </div>
                    )}
                </div>

                <div className="space-y-4">
                    {/* Step 1: Add billing details */}
                    <div className="bg-surface-secondary rounded-lg p-6">
                        <div className="flex items-center justify-between mb-4">
                            <h2 className="text-xl m-0">Step 1: Add billing details</h2>
                        </div>
                        {billingLoading ? (
                            <div className="flex items-center gap-2">
                                <Spinner className="text-lg" />
                                <span>Checking if you're on a paid plan</span>
                            </div>
                        ) : billing?.has_active_subscription ? (
                            <div className="flex items-center gap-2 text-success">
                                <IconCheck className="shrink-0" />
                                <span>You're on a paid plan</span>
                            </div>
                        ) : (
                            <div className="flex flex-col items-start gap-2">
                                <p className="text-muted mb-2">
                                    To be eligible for the startup program, you need to be on a paid plan.
                                </p>
                                <p className="text-muted mb-2">
                                    Don't worry - you'll only pay for what you use and can set billing limits as low as
                                    $0 to control your spend.
                                </p>
                                <p className="text-muted mb-2 italic">
                                    P.S. You still keep the monthly free allowance for every product!
                                </p>
                                <BillingUpgradeCTA
                                    type="primary"
                                    data-attr="startup-program-upgrade-cta"
                                    disableClientSideRouting
                                    onClick={() => showPaymentEntryModal()}
                                >
                                    Add billing details
                                </BillingUpgradeCTA>
                            </div>
                        )}
                    </div>

                    {/* Step 2: Submit application form */}
                    <div className="bg-surface-secondary rounded-lg p-6">
                        <div className="flex items-center justify-between mb-4">
                            <h2 className="text-xl m-0">Step 2: Submit application</h2>
                        </div>

                        {formSubmitted ? (
                            <div className="space-y-4">
                                <div className="flex items-center gap-2 text-success">
                                    <IconCheck className="shrink-0" />
                                    <span>Application submitted successfully!</span>
                                </div>
                                <p className="text-muted">
                                    Thank you for your application! We'll review it and get back to you as soon as
                                    possible. In the meantime, you can continue using PostHog.
                                </p>
                                <LemonButton type="primary" to={urls.projectHomepage()}>
                                    Return to PostHog
                                </LemonButton>
                            </div>
                        ) : (
                            <Form
                                logic={startupProgramLogic}
                                formKey="startupProgram"
                                enableFormOnSubmit
                                className="space-y-3"
                            >
                                <div className="hidden">
                                    <div className="grid md:grid-cols-2 gap-3">
                                        <LemonField name="first_name" label="First name">
                                            <LemonInput placeholder="Jane" />
                                        </LemonField>

                                        <LemonField name="last_name" label="Last name">
                                            <LemonInput placeholder="Doe" />
                                        </LemonField>
                                    </div>

                                    <LemonField name="email" label="Email">
                                        <LemonInput placeholder="you@example.com" />
                                    </LemonField>

                                    <LemonField name="startup_domain" label="Company domain">
                                        <LemonInput placeholder="example.com" />
                                    </LemonField>
                                </div>

                                <LemonField
                                    name="organization_name"
                                    label="PostHog organization"
                                    info="To apply for a different organization, switch to that organization first"
                                >
                                    <LemonInput placeholder="Your PostHog organization" disabled />
                                </LemonField>

                                <LemonField name="organization_id" className="hidden">
                                    <LemonInput />
                                </LemonField>

                                {!isYC && (
                                    <>
                                        <LemonField
                                            name="raised"
                                            label="How much in total funding have you raised (USD)"
                                        >
                                            <LemonSelect options={RAISED_OPTIONS} className="bg-bg-light" />
                                        </LemonField>

                                        <LemonField
                                            name="incorporation_date"
                                            label="The date that your company was incorporated"
                                        >
                                            <LemonCalendarSelectInput
                                                clearable={false}
                                                format="YYYY-MM-DD"
                                                buttonProps={{ className: 'bg-bg-light' }}
                                                placeholder=" "
                                                selectionPeriod="past"
                                            />
                                        </LemonField>
                                    </>
                                )}

                                {isYC && (
                                    <>
                                        <LemonField name="yc_batch" label="Which YC batch are you?">
                                            <LemonSelect options={ycBatchOptions} className="bg-bg-light" />
                                        </LemonField>

                                        <LemonField
                                            name="yc_proof_screenshot_url"
                                            label={
                                                <span>
                                                    Screenshot showing you're using{' '}
                                                    <Link target="_blank" to={YC_DEAL_BOOKFACE}>
                                                        PostHog deal
                                                    </Link>{' '}
                                                    on Bookface
                                                </span>
                                            }
                                            info="Open PostHog deal on Bookface, click 'Mark Using', take a screenshot and attach it below"
                                        >
                                            <LemonFileInput
                                                accept="image/*"
                                                multiple={false}
                                                value={filesToUpload}
                                                showUploadedFiles={false}
                                                onChange={setFilesToUpload}
                                                loading={uploading}
                                                callToAction={
                                                    <div className="border border-dashed rounded p-2 w-full">
                                                        {startupProgram.yc_proof_screenshot_url ? (
                                                            <div className="flex items-center justify-center gap-4 w-full">
                                                                <span className="font-semibold">
                                                                    YC deal screenshot
                                                                </span>
                                                                <div className="relative">
                                                                    <img
                                                                        src={startupProgram.yc_proof_screenshot_url}
                                                                        alt="YC Profile"
                                                                        className="h-10 w-10 rounded object-cover"
                                                                    />
                                                                    <LemonButton
                                                                        type="tertiary"
                                                                        status="danger"
                                                                        size="xsmall"
                                                                        icon={<IconX className="text-sm" />}
                                                                        onClick={(e) => {
                                                                            e.preventDefault()
                                                                            setStartupProgramValue(
                                                                                'yc_proof_screenshot_url',
                                                                                undefined
                                                                            )
                                                                        }}
                                                                        tooltip="Remove screenshot"
                                                                        className="absolute -top-1 -right-1 p-0.5 !bg-bg-light rounded-full"
                                                                        noPadding
                                                                    />
                                                                </div>
                                                            </div>
                                                        ) : (
                                                            <div className="flex items-center justify-center gap-2">
                                                                <IconUpload className="text-2xl" />
                                                                <span>Upload Screenshot</span>
                                                            </div>
                                                        )}
                                                    </div>
                                                }
                                            />
                                        </LemonField>

                                        <LemonField
                                            name="yc_merch_count"
                                            label="How many merch packs do you need for you and your co-founder(s)?"
                                        >
                                            <LemonInput type="number" min={1} max={5} />
                                        </LemonField>
                                    </>
                                )}

                                <LemonButton
                                    type="primary"
                                    htmlType="submit"
                                    className="mt-4"
                                    data-attr="startup-program-submit"
                                >
                                    Submit Application
                                </LemonButton>

                                {/* This will display a form error if user is not on a paid plan. Kea forms requires a child element */}
                                <LemonField name="_form">
                                    <span />
                                </LemonField>
                            </Form>
                        )}
                    </div>
                </div>
            </div>
        </div>
    )
}

export default StartupProgram<|MERGE_RESOLUTION|>--- conflicted
+++ resolved
@@ -27,15 +27,6 @@
 
 export function StartupProgram(): JSX.Element {
     const {
-<<<<<<< HEAD
-        location: { pathname },
-    } = useValues(router)
-    const isYC = pathname.endsWith('/yc')
-
-    const logic = startupProgramLogic({ isYC })
-    const { startupProgram, formSubmitted, isAlreadyOnStartupPlan, isUserOrganizationOwnerOrAdmin, ycBatchOptions } =
-        useValues(logic)
-=======
         startupProgram,
         formSubmitted,
         isAlreadyOnStartupPlan,
@@ -43,8 +34,8 @@
         isYC,
         isReferralProgram,
         referrerDisplayName,
+        ycBatchOptions,
     } = useValues(startupProgramLogic)
->>>>>>> dfa873eb
     const { billing, billingLoading } = useValues(billingLogic)
     const { setStartupProgramValue, showPaymentEntryModal } = useActions(startupProgramLogic)
 
