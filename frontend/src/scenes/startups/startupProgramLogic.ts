--- conflicted
+++ resolved
@@ -129,9 +129,6 @@
         ],
     }),
     selectors({
-<<<<<<< HEAD
-        isCurrentlyOnStartupPlan: [
-=======
         isYC: [() => [(_, props) => props.referrer], (referrer: string | undefined) => referrer === 'yc'],
         isReferralProgram: [
             () => [(_, props) => props.referrer],
@@ -147,8 +144,7 @@
                 return referrer.split('-').join(' ')
             },
         ],
-        isAlreadyOnStartupPlan: [
->>>>>>> dfa873eb
+        isCurrentlyOnStartupPlan: [
             (s) => [s.billing],
             (billing: BillingType | null) => {
                 return !!billing?.startup_program_label
