import React from 'react'
import { useActions, useValues } from 'kea'
import { useInterval } from 'lib/hooks/useInterval'
import { CardContainer } from 'scenes/ingestion/CardContainer'
import { ingestionLogic } from 'scenes/ingestion/ingestionLogic'
import { teamLogic } from 'scenes/teamLogic'
import { Spinner } from 'lib/components/Spinner/Spinner'
import { LemonButton } from 'lib/components/LemonButton'
import { PanelSupport } from './PanelComponents'
import './Panels.scss'
import { IconCheckCircleOutline } from 'lib/components/icons'
import { eventUsageLogic } from 'lib/utils/eventUsageLogic'

export function VerificationPanel(): JSX.Element {
    const { loadCurrentTeam } = useActions(teamLogic)
    const { currentTeam } = useValues(teamLogic)
    const { setVerify, completeOnboarding } = useActions(ingestionLogic)
<<<<<<< HEAD
    const { index, onboardingSidebar } = useValues(ingestionLogic)
    const { reportIngestionContinueWithoutVerifying } = useActions(eventUsageLogic)
=======
    const { index } = useValues(ingestionLogic)
    const { reportIngestionContinueWithoutVerifying, reportTeamHasIngestedEvents } = useActions(eventUsageLogic)
>>>>>>> b5fa21e7

    useInterval(() => {
        if (!currentTeam?.ingested_event) {
            loadCurrentTeam()
        }
    }, 2000)

    return (
        <CardContainer index={index} onBack={() => setVerify(false)}>
            <div style={{ paddingLeft: 24, paddingRight: 24 }} className="text-center">
                {!currentTeam?.ingested_event ? (
                    <>
                        <div className="ingestion-listening-for-events">
                            <Spinner size="lg" />
                            <h1 className="ingestion-title pt">Listening for events...</h1>
                            <p className="prompt-text">
                                Once you have integrated the snippet and sent an event, we will verify it was properly
                                received and continue.
                            </p>
                            <LemonButton
                                fullWidth
                                center
                                type="secondary"
                                onClick={() => {
                                    completeOnboarding()
                                    reportIngestionContinueWithoutVerifying()
                                }}
                            >
                                Continue without verifying
                            </LemonButton>
                        </div>
                        {!onboardingSidebar && <PanelSupport />}
                    </>
                ) : (
                    <>
                        <IconCheckCircleOutline style={{ color: 'var(--success)' }} />
                        <h1 className="ingestion-title">Successfully sent events!</h1>
                        <p className="prompt-text text-muted">
                            You will now be able to explore PostHog and take advantage of all its features to understand
                            your users.
                        </p>
                        <div className="mb">
                            <LemonButton
                                data-attr="wizard-complete-button"
                                type="primary"
                                onClick={() => {
                                    completeOnboarding()
                                    reportTeamHasIngestedEvents()
                                }}
                                fullWidth
                                center
                            >
                                Complete
                            </LemonButton>
                        </div>
                        {!onboardingSidebar && <PanelSupport />}
                    </>
                )}
            </div>
        </CardContainer>
    )
}<|MERGE_RESOLUTION|>--- conflicted
+++ resolved
@@ -15,13 +15,8 @@
     const { loadCurrentTeam } = useActions(teamLogic)
     const { currentTeam } = useValues(teamLogic)
     const { setVerify, completeOnboarding } = useActions(ingestionLogic)
-<<<<<<< HEAD
     const { index, onboardingSidebar } = useValues(ingestionLogic)
     const { reportIngestionContinueWithoutVerifying } = useActions(eventUsageLogic)
-=======
-    const { index } = useValues(ingestionLogic)
-    const { reportIngestionContinueWithoutVerifying, reportTeamHasIngestedEvents } = useActions(eventUsageLogic)
->>>>>>> b5fa21e7
 
     useInterval(() => {
         if (!currentTeam?.ingested_event) {
@@ -67,10 +62,7 @@
                             <LemonButton
                                 data-attr="wizard-complete-button"
                                 type="primary"
-                                onClick={() => {
-                                    completeOnboarding()
-                                    reportTeamHasIngestedEvents()
-                                }}
+                                onClick={() => completeOnboarding()}
                                 fullWidth
                                 center
                             >
