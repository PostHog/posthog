--- conflicted
+++ resolved
@@ -7,16 +7,13 @@
 import { useFeatureFlag } from 'lib/hooks/useFeatureFlag'
 import { LemonInput } from 'lib/lemon-ui/LemonInput/LemonInput'
 import { LemonSelect } from 'lib/lemon-ui/LemonSelect'
-<<<<<<< HEAD
 import { featureFlagLogic } from 'lib/logic/featureFlagLogic'
-=======
->>>>>>> 1a4f8bd7
 import { cn } from 'lib/utils/css-classes'
 import { INSIGHT_TYPE_OPTIONS } from 'scenes/saved-insights/SavedInsights'
 import { SavedInsightFilters } from 'scenes/saved-insights/savedInsightsLogic'
 
 import { dashboardsModel } from '~/models/dashboardsModel'
-import { SavedInsightsTabs } from '~/types'
+import { InsightType, SavedInsightsTabs } from '~/types'
 
 export function SavedInsightsFilters({
     filters,
@@ -26,29 +23,19 @@
     setFilters: (filters: Partial<SavedInsightFilters>) => void
 }): JSX.Element {
     const { nameSortedDashboards } = useValues(dashboardsModel)
-<<<<<<< HEAD
     const { featureFlags } = useValues(featureFlagLogic)
 
-    const calendarHeatmapInsightEnabled = !!featureFlags[FEATURE_FLAGS.CALENDAR_HEATMAP_INSIGHT]
     const newSceneLayout = useFeatureFlag('NEW_SCENE_LAYOUT')
     const showPathsV2 = !!featureFlags[FEATURE_FLAGS.PATHS_V2]
 
     const { tab, createdBy, insightType, dateFrom, dateTo, dashboardId, search } = filters
 
     const insightTypeOptions = INSIGHT_TYPE_OPTIONS.filter((option) => {
-        if (option.value === InsightType.CALENDAR_HEATMAP && !calendarHeatmapInsightEnabled) {
-            return false
-        }
         if (option.value === InsightType.PATHS_V2 && !showPathsV2) {
             return false
         }
         return true
     })
-=======
-    const newSceneLayout = useFeatureFlag('NEW_SCENE_LAYOUT')
-
-    const { tab, createdBy, insightType, dateFrom, dateTo, dashboardId, search } = filters
->>>>>>> 1a4f8bd7
 
     return (
         <div className={cn('flex justify-between gap-2 mb-2 items-center flex-wrap', newSceneLayout && 'mb-0')}>
@@ -82,7 +69,7 @@
                     <span>Type:</span>
                     <LemonSelect
                         size="small"
-                        options={INSIGHT_TYPE_OPTIONS}
+                        options={insightTypeOptions}
                         value={insightType}
                         onChange={(v?: string): void => setFilters({ insightType: v })}
                         dropdownMatchSelectWidth={false}
