import { useValues } from 'kea'

import { IconCalendar } from '@posthog/icons'

import { DateFilter } from 'lib/components/DateFilter/DateFilter'
import { MemberSelect } from 'lib/components/MemberSelect'
<<<<<<< HEAD
import { useFeatureFlag } from 'lib/hooks/useFeatureFlag'
import { LemonCheckbox } from 'lib/lemon-ui/LemonCheckbox'
=======
>>>>>>> dcaf95f4
import { LemonInput } from 'lib/lemon-ui/LemonInput/LemonInput'
import { LemonSelect } from 'lib/lemon-ui/LemonSelect'
import { cn } from 'lib/utils/css-classes'
import { INSIGHT_TYPE_OPTIONS } from 'scenes/saved-insights/SavedInsights'
import { SavedInsightFilters } from 'scenes/saved-insights/savedInsightsLogic'

import { dashboardsModel } from '~/models/dashboardsModel'
import { SavedInsightsTabs } from '~/types'

export function SavedInsightsFilters({
    filters,
    setFilters,
}: {
    filters: SavedInsightFilters
    setFilters: (filters: Partial<SavedInsightFilters>) => void
}): JSX.Element {
    const { nameSortedDashboards } = useValues(dashboardsModel)

    const { tab, createdBy, insightType, dateFrom, dateTo, dashboardId, search, hideFeatureFlagInsights } = filters

    return (
        <div className={cn('flex justify-between gap-2 mb-2 items-center flex-wrap mb-0')}>
            <LemonInput
                type="search"
                placeholder="Search for insights"
                onChange={(value) => setFilters({ search: value })}
                value={search || ''}
            />
            <div className="flex items-center gap-2 flex-wrap">
                {nameSortedDashboards.length > 0 && (
                    <div className="flex items-center gap-2">
                        <span>On dashboard:</span>
                        <LemonSelect
                            size="small"
                            options={nameSortedDashboards.map((nsd) => ({
                                value: nsd.id,
                                label: nsd.name,
                            }))}
                            value={dashboardId}
                            onChange={(newValue) => {
                                setFilters({ dashboardId: newValue })
                            }}
                            dropdownMatchSelectWidth={false}
                            data-attr="insight-on-dashboard"
                            allowClear={true}
                        />
                    </div>
                )}
                <div className="flex items-center gap-2">
                    <span>Type:</span>
                    <LemonSelect
                        size="small"
                        options={INSIGHT_TYPE_OPTIONS}
                        value={insightType}
                        onChange={(v?: string): void => setFilters({ insightType: v })}
                        dropdownMatchSelectWidth={false}
                        data-attr="insight-type"
                    />
                </div>
                <div className="flex items-center gap-2">
                    <span>Last modified:</span>
                    <DateFilter
                        disabled={false}
                        dateFrom={dateFrom}
                        dateTo={dateTo}
                        onChange={(fromDate, toDate) => setFilters({ dateFrom: fromDate, dateTo: toDate ?? undefined })}
                        makeLabel={(key) => (
                            <>
                                <IconCalendar />
                                <span className="hide-when-small"> {key}</span>
                            </>
                        )}
                    />
                </div>
                {tab !== SavedInsightsTabs.Yours ? (
                    <div className="flex items-center gap-2">
                        <span>Created by:</span>
                        <MemberSelect
                            value={createdBy === 'All users' ? null : createdBy}
                            onChange={(user) => setFilters({ createdBy: user?.id || 'All users' })}
                        />
                    </div>
                ) : null}
                <LemonCheckbox
                    checked={hideFeatureFlagInsights || false}
                    onChange={(checked) => setFilters({ hideFeatureFlagInsights: checked })}
                    label="Hide auto-generated feature flag insights"
                    size="small"
                />
            </div>
        </div>
    )
}<|MERGE_RESOLUTION|>--- conflicted
+++ resolved
@@ -4,11 +4,7 @@
 
 import { DateFilter } from 'lib/components/DateFilter/DateFilter'
 import { MemberSelect } from 'lib/components/MemberSelect'
-<<<<<<< HEAD
-import { useFeatureFlag } from 'lib/hooks/useFeatureFlag'
 import { LemonCheckbox } from 'lib/lemon-ui/LemonCheckbox'
-=======
->>>>>>> dcaf95f4
 import { LemonInput } from 'lib/lemon-ui/LemonInput/LemonInput'
 import { LemonSelect } from 'lib/lemon-ui/LemonSelect'
 import { cn } from 'lib/utils/css-classes'
