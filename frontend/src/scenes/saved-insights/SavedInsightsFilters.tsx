import { IconCalendar, IconFlag } from '@posthog/icons'

import { DateFilter } from 'lib/components/DateFilter/DateFilter'
import { MemberSelect } from 'lib/components/MemberSelect'
import { LemonButton } from 'lib/lemon-ui/LemonButton'
import { LemonInput } from 'lib/lemon-ui/LemonInput/LemonInput'
import { LemonSelect } from 'lib/lemon-ui/LemonSelect'
<<<<<<< HEAD
import { featureFlagLogic } from 'lib/logic/featureFlagLogic'
=======
import { LemonSwitch } from 'lib/lemon-ui/LemonSwitch'
import { Tooltip } from 'lib/lemon-ui/Tooltip'
>>>>>>> 19254a50
import { cn } from 'lib/utils/css-classes'
import { INSIGHT_TYPE_OPTIONS } from 'scenes/saved-insights/SavedInsights'
import { SavedInsightFilters } from 'scenes/saved-insights/savedInsightsLogic'

<<<<<<< HEAD
import { dashboardsModel } from '~/models/dashboardsModel'
import { InsightType, SavedInsightsTabs } from '~/types'
=======
import { SavedInsightsTabs } from '~/types'
>>>>>>> 19254a50

export function SavedInsightsFilters({
    filters,
    setFilters,
}: {
    filters: SavedInsightFilters
    setFilters: (filters: Partial<SavedInsightFilters>) => void
}): JSX.Element {
<<<<<<< HEAD
    const { nameSortedDashboards } = useValues(dashboardsModel)
    const { featureFlags } = useValues(featureFlagLogic)

    const newSceneLayout = useFeatureFlag('NEW_SCENE_LAYOUT')
    const showPathsV2 = !!featureFlags[FEATURE_FLAGS.PATHS_V2]

    const { tab, createdBy, insightType, dateFrom, dateTo, dashboardId, search } = filters
=======
    const { tab, createdBy, insightType, dateFrom, dateTo, search, hideFeatureFlagInsights } = filters
>>>>>>> 19254a50

    const insightTypeOptions = INSIGHT_TYPE_OPTIONS.filter((option) => {
        if (option.value === InsightType.PATHS_V2 && !showPathsV2) {
            return false
        }
        return true
    })

    return (
        <div className={cn('flex justify-between gap-2 items-center flex-wrap')}>
            <LemonInput
                type="search"
                placeholder="Search for insights"
                onChange={(value) => setFilters({ search: value })}
                value={search || ''}
            />
            <div className="flex items-center gap-2 flex-wrap">
                <div className="flex items-center gap-2">
                    <span>Type:</span>
                    <LemonSelect
                        size="small"
                        options={insightTypeOptions}
                        value={insightType}
                        onChange={(v?: string): void => setFilters({ insightType: v })}
                        dropdownMatchSelectWidth={false}
                        data-attr="insight-type"
                    />
                </div>
                <div className="flex items-center gap-2">
                    <span>Last modified:</span>
                    <DateFilter
                        disabled={false}
                        dateFrom={dateFrom}
                        dateTo={dateTo}
                        onChange={(fromDate, toDate) => setFilters({ dateFrom: fromDate, dateTo: toDate ?? undefined })}
                        makeLabel={(key) => (
                            <>
                                <IconCalendar />
                                <span className="hide-when-small"> {key}</span>
                            </>
                        )}
                    />
                </div>
                {tab !== SavedInsightsTabs.Yours ? (
                    <div className="flex items-center gap-2">
                        <span>Created by:</span>
                        <MemberSelect
                            value={createdBy === 'All users' ? null : createdBy}
                            onChange={(user) => setFilters({ createdBy: user?.id || 'All users' })}
                        />
                    </div>
                ) : null}
                <FeatureFlagInsightsToggle
                    hideFeatureFlagInsights={hideFeatureFlagInsights ?? undefined}
                    onToggle={(checked) => setFilters({ hideFeatureFlagInsights: checked })}
                />
            </div>
        </div>
    )
}

const FeatureFlagInsightsToggle = ({
    hideFeatureFlagInsights,
    onToggle,
}: {
    hideFeatureFlagInsights?: boolean
    onToggle: (checked: boolean) => void
}): JSX.Element => {
    return (
        <Tooltip
            title={
                <div>
                    <p>
                        PostHog automatically creates insights by default for feature flags to help you understand their
                        performance.
                    </p>
                    <p>Use this toggle to hide these auto-generated insights from your insights list.</p>
                </div>
            }
            placement="top"
        >
            <LemonButton
                icon={<IconFlag />}
                onClick={() => onToggle(!hideFeatureFlagInsights)}
                type="secondary"
                size="small"
            >
                Hide feature flag insights: <LemonSwitch checked={hideFeatureFlagInsights || false} className="ml-1" />
            </LemonButton>
        </Tooltip>
    )
}<|MERGE_RESOLUTION|>--- conflicted
+++ resolved
@@ -1,26 +1,21 @@
+import { useValues } from 'kea'
+
 import { IconCalendar, IconFlag } from '@posthog/icons'
 
 import { DateFilter } from 'lib/components/DateFilter/DateFilter'
 import { MemberSelect } from 'lib/components/MemberSelect'
+import { FEATURE_FLAGS } from 'lib/constants'
 import { LemonButton } from 'lib/lemon-ui/LemonButton'
 import { LemonInput } from 'lib/lemon-ui/LemonInput/LemonInput'
 import { LemonSelect } from 'lib/lemon-ui/LemonSelect'
-<<<<<<< HEAD
-import { featureFlagLogic } from 'lib/logic/featureFlagLogic'
-=======
 import { LemonSwitch } from 'lib/lemon-ui/LemonSwitch'
 import { Tooltip } from 'lib/lemon-ui/Tooltip'
->>>>>>> 19254a50
+import { featureFlagLogic } from 'lib/logic/featureFlagLogic'
 import { cn } from 'lib/utils/css-classes'
 import { INSIGHT_TYPE_OPTIONS } from 'scenes/saved-insights/SavedInsights'
 import { SavedInsightFilters } from 'scenes/saved-insights/savedInsightsLogic'
 
-<<<<<<< HEAD
-import { dashboardsModel } from '~/models/dashboardsModel'
 import { InsightType, SavedInsightsTabs } from '~/types'
-=======
-import { SavedInsightsTabs } from '~/types'
->>>>>>> 19254a50
 
 export function SavedInsightsFilters({
     filters,
@@ -29,17 +24,10 @@
     filters: SavedInsightFilters
     setFilters: (filters: Partial<SavedInsightFilters>) => void
 }): JSX.Element {
-<<<<<<< HEAD
-    const { nameSortedDashboards } = useValues(dashboardsModel)
     const { featureFlags } = useValues(featureFlagLogic)
+    const { tab, createdBy, insightType, dateFrom, dateTo, search, hideFeatureFlagInsights } = filters
 
-    const newSceneLayout = useFeatureFlag('NEW_SCENE_LAYOUT')
     const showPathsV2 = !!featureFlags[FEATURE_FLAGS.PATHS_V2]
-
-    const { tab, createdBy, insightType, dateFrom, dateTo, dashboardId, search } = filters
-=======
-    const { tab, createdBy, insightType, dateFrom, dateTo, search, hideFeatureFlagInsights } = filters
->>>>>>> 19254a50
 
     const insightTypeOptions = INSIGHT_TYPE_OPTIONS.filter((option) => {
         if (option.value === InsightType.PATHS_V2 && !showPathsV2) {
