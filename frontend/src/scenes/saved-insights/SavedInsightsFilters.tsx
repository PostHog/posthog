--- conflicted
+++ resolved
@@ -24,14 +24,10 @@
     setFilters: (filters: Partial<SavedInsightFilters>) => void
 }): JSX.Element {
     const { nameSortedDashboards } = useValues(dashboardsModel)
-<<<<<<< HEAD
-=======
-    const newSceneLayout = useFeatureFlag('NEW_SCENE_LAYOUT')
-
->>>>>>> 0b337c02
     const { featureFlags } = useValues(featureFlagLogic)
 
     const calendarHeatmapInsightEnabled = !!featureFlags[FEATURE_FLAGS.CALENDAR_HEATMAP_INSIGHT]
+    const newSceneLayout = useFeatureFlag('NEW_SCENE_LAYOUT')
     const showPathsV2 = !!featureFlags[FEATURE_FLAGS.PATHS_V2]
 
     const { tab, createdBy, insightType, dateFrom, dateTo, dashboardId, search } = filters
