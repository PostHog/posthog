--- conflicted
+++ resolved
@@ -499,15 +499,14 @@
         icon: IconHogQL,
         inMenu: false,
     },
-<<<<<<< HEAD
     [NodeKind.MarketingAnalyticsAggregatedQuery]: {
         name: 'Marketing Analytics Aggregated',
         icon: IconHogQL,
-=======
+        inMenu: false,
+    },
     [NodeKind.UsageMetricsQuery]: {
         name: 'Usage Metrics',
         icon: IconPieChart,
->>>>>>> 14688c08
         inMenu: false,
     },
 }
