--- conflicted
+++ resolved
@@ -42,11 +42,7 @@
 import { ActivityLog } from 'lib/components/ActivityLog/ActivityLog'
 import { insightActivityDescriber } from 'scenes/saved-insights/activityDescriptions'
 import { CalendarOutlined } from '@ant-design/icons'
-<<<<<<< HEAD
-import { LemonInput, LemonSelect, LemonSelectOptions } from '@posthog/lemon-ui'
-=======
 import { LemonInput, LemonInputWidths, LemonSelect, LemonSelectOptions } from '@posthog/lemon-ui'
->>>>>>> 00d12952
 
 const { TabPane } = Tabs
 
@@ -364,18 +360,6 @@
             ) : (
                 <>
                     <div className="flex justify-between gap-2 mb-2 items-center flex-wrap">
-<<<<<<< HEAD
-                        <div style={{ width: 360 }}>
-                            <LemonInput
-                                icon={<IconMagnifier />}
-                                allowClear
-                                placeholder="Search for insights"
-                                style={{ width: 240 }}
-                                onChange={(value) => setSavedInsightsFilters({ search: value })}
-                                value={search || ''}
-                            />
-                        </div>
-=======
                         <LemonInput
                             icon={<IconMagnifier />}
                             allowClear
@@ -384,7 +368,6 @@
                             onChange={(value) => setSavedInsightsFilters({ search: value })}
                             value={search || ''}
                         />
->>>>>>> 00d12952
                         <div className="flex items-center gap-2 flex-wrap">
                             <div className="flex items-center gap-2">
                                 <span>Type:</span>
