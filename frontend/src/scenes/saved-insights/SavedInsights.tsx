--- conflicted
+++ resolved
@@ -15,12 +15,8 @@
     IconBarChart,
     IconCoffee,
     IconEvent,
-<<<<<<< HEAD
     IconGridView,
-    IconInternetExplorer,
     IconListView,
-=======
->>>>>>> bd136ea6
     IconPerson,
     IconQuestionAnswer,
     IconSelectEvents,
