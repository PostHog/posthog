--- conflicted
+++ resolved
@@ -272,14 +272,6 @@
 export function NewInsightButton({ dataAttr }: NewInsightButtonProps): JSX.Element {
     const { featureFlags } = useValues(featureFlagLogic)
 
-<<<<<<< HEAD
-    let menuEntries = Object.entries(INSIGHT_TYPES_METADATA)
-    if (!featureFlags[FEATURE_FLAGS.DATA_EXPLORATION_QUERY_TAB]) {
-        menuEntries = menuEntries.filter(
-            ([insightType]) => insightType !== InsightType.QUERY && insightType !== InsightType.SQL
-        )
-    }
-
     const overrides3000: Partial<LemonButtonWithSideActionProps> = featureFlags[FEATURE_FLAGS.POSTHOG_3000]
         ? {
               size: 'small',
@@ -287,8 +279,6 @@
           }
         : {}
 
-=======
->>>>>>> bd93803a
     return (
         <LemonButtonWithSideAction
             type="primary"
