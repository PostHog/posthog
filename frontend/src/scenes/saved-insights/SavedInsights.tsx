<<<<<<< HEAD
import { Button, Col, Dropdown, Menu, Row, Table, Tabs } from 'antd'
import { ColumnType } from 'antd/lib/table'
=======
import { Button, Col, Dropdown, Input, Menu, Row, Select, Table, Tabs } from 'antd'
>>>>>>> ce2f4462
import { useActions, useValues } from 'kea'
import { Link } from 'lib/components/Link'
import { ObjectTags } from 'lib/components/ObjectTags'
import { deleteWithUndo, humanFriendlyDetailedTime } from 'lib/utils'
import React from 'react'
import { DashboardItemType, LayoutView, SavedInsightsTabs, ViewType } from '~/types'
import { savedInsightsLogic } from './savedInsightsLogic'
import {
    StarOutlined,
    StarFilled,
    LeftOutlined,
    RightOutlined,
    UnorderedListOutlined,
    AppstoreFilled,
<<<<<<< HEAD
    CaretDownFilled,
} from '@ant-design/icons'
import './SavedInsights.scss'
import { organizationLogic } from 'scenes/organizationLogic'
import { PageHeader } from 'lib/components/PageHeader'
=======
    EllipsisOutlined,
    LineChartOutlined,
    BarChartOutlined,
    PartitionOutlined,
    TableOutlined,
    CalendarOutlined,
    ArrowDownOutlined,
    MenuOutlined,
} from '@ant-design/icons'
import './SavedInsights.scss'
import { organizationLogic } from 'scenes/organizationLogic'
import { DashboardItem, DisplayedType, displayMap } from 'scenes/dashboard/DashboardItem'
import { membersLogic } from 'scenes/organization/Settings/membersLogic'
import { normalizeColumnTitle } from 'lib/components/Table/utils'
import { dashboardsModel } from '~/models/dashboardsModel'
import { DateFilter } from 'lib/components/DateFilter/DateFilter'
import '../insights/InsightHistoryPanel/InsightHistoryPanel.scss'
import dayjs from 'dayjs'
>>>>>>> ce2f4462
const { TabPane } = Tabs

interface InsightType {
    type: string
    icon?: JSX.Element
}

export function SavedInsights(): JSX.Element {
<<<<<<< HEAD
    const { loadInsights, updateFavoritedInsight, loadPaginatedInsights, addGraph } = useActions(savedInsightsLogic)
    const { insights, count, offset, nextResult, previousResult, insightsLoading } = useValues(savedInsightsLogic)
    const { hasDashboardCollaboration } = useValues(organizationLogic)
    
    interface InsightItem {
        type: string 
        description: string
=======
    const {
        loadInsights,
        updateFavoritedInsight,
        loadPaginatedInsights,
        setLayoutView,
        setSearchTerm,
        setTab,
        setInsightType,
        setCreatedBy,
        renameInsight,
        duplicateInsight,
        addToDashboard,
        setDates,
        orderByUpdatedAt,
        orderByCreator,
    } = useActions(savedInsightsLogic)
    const {
        insights,
        count,
        offset,
        nextResult,
        previousResult,
        insightsLoading,
        layoutView,
        searchTerm,
        dates: { dateFrom, dateTo },
    } = useValues(savedInsightsLogic)
    const { dashboards } = useValues(dashboardsModel)
    const { hasDashboardCollaboration } = useValues(organizationLogic)
    const { members } = useValues(membersLogic)
    const insightTypes: InsightType[] = [
        { type: 'All types' },
        { type: 'Trends', icon: <LineChartOutlined /> },
        { type: 'Funnels', icon: <BarChartOutlined /> },
        { type: 'Retention', icon: <TableOutlined /> },
        { type: 'Paths', icon: <PartitionOutlined /> },
        { type: 'Sessions', icon: <CalendarOutlined /> },
        { type: 'Stickiness', icon: <LineChartOutlined /> },
        { type: 'Lifecycle', icon: <BarChartOutlined /> },
    ]
    const pageLimit = 15
    const paginationCount = (): number => {
        if (!previousResult) {
            // no previous url means it's the first result set
            return 1
        }
        if (nextResult) {
            return offset - pageLimit
        }
        return count - (insights?.results.length || 0)
>>>>>>> ce2f4462
    }

    const columns = [
        {
            title: 'Name',
            dataIndex: 'name',
            key: 'name',
            render: function renderName(
                name: string,
                {
                    short_id,
                    id,
                    description,
                    favorited,
                }: { short_id: string; id: number; description?: string; favorited?: boolean }
            ) {
                return (
                    <Col>
                        <Row>
                            <Link to={`/i/${short_id}`} style={{ marginRight: 12 }}>
                                <strong>{name || `Insight #${id}`}</strong>
                            </Link>
                            <div
                                style={{ cursor: 'pointer', width: 'fit-content' }}
                                onClick={() => updateFavoritedInsight({ id, favorited: !favorited })}
                            >
                                {favorited ? (
                                    <StarFilled className="text-warning" />
                                ) : (
                                    <StarOutlined className="star-outlined" />
                                )}
                            </div>
                        </Row>
                        {hasDashboardCollaboration && (
                            <div className="text-muted-alt">{description || 'No description provided'}</div>
                        )}
                    </Col>
                )
            },
        },
        hasDashboardCollaboration
            ? {
                  title: 'Tags',
                  dataIndex: 'tags',
                  key: 'tags',
                  render: function renderTags(tags: string[]) {
                      return <ObjectTags tags={tags} staticOnly />
                  },
              }
            : {},
        {
            title: (
                <div className="order-by" onClick={orderByUpdatedAt}>
                    Last modified{' '}
                    <div style={{ fontSize: 10, paddingLeft: 8 }}>
                        <ArrowDownOutlined />
                        <MenuOutlined />
                    </div>
                </div>
            ),
            dataIndex: 'updated_at',
            key: 'updated_at',
            render: function renderLastModified(updated_at: string) {
                return <span>{humanFriendlyDetailedTime(updated_at)}</span>
            },
        },
        {
            title: (
                <div className="order-by" onClick={orderByCreator}>
                    {normalizeColumnTitle('Created by')}
                </div>
            ),
            render: function Render(_: any, item: DashboardItemType) {
                return (
                    <Row style={{ alignItems: 'center', justifyContent: 'space-between' }}>
                        <div>{item.created_by ? item.created_by.first_name || item.created_by.email : '-'}</div>
                        <Dropdown
                            placement="bottomRight"
                            trigger={['click']}
                            overlayStyle={{ minWidth: 240, border: '1px solid var(--primary)' }}
                            overlay={
                                <Menu style={{ padding: '12px 4px' }} data-attr={`insight-${item.id}-dropdown-menu`}>
                                    {dashboards.filter((d) => d.id !== item.id).length > 0 ? (
                                        <Menu.SubMenu
                                            data-attr={'insight-' + item.id + '-dropdown-move'}
                                            key="move"
                                            title="Add to dashboard"
                                        >
                                            {dashboards
                                                .filter((d) => d.id !== item.id)
                                                .map((dashboard, moveIndex) => (
                                                    <Menu.Item
                                                        data-attr={`insight-item-${item.id}-dropdown-move-${moveIndex}`}
                                                        key={dashboard.id}
                                                        onClick={() => addToDashboard(item, dashboard.id)}
                                                    >
                                                        {dashboard.name}
                                                    </Menu.Item>
                                                ))}
                                        </Menu.SubMenu>
                                    ) : null}
                                    <Menu.Item
                                        onClick={() => renameInsight(item.id)}
                                        data-attr={`insight-item-${item.id}-dropdown-rename`}
                                        title="Rename"
                                    >
                                        Rename
                                    </Menu.Item>
                                    <Menu.Item
                                        onClick={() => duplicateInsight(item)}
                                        data-attr={`insight-item-${item.id}-dropdown-duplicate`}
                                    >
                                        Duplicate
                                    </Menu.Item>
                                    <Menu.Item
                                        onClick={() =>
                                            deleteWithUndo({
                                                object: item,
                                                endpoint: 'insight',
                                                callback: loadInsights,
                                            })
                                        }
                                        style={{ color: 'var(--danger)' }}
                                        data-attr={`insight-item-${item.id}-dropdown-remove`}
                                    >
                                        Remove
                                    </Menu.Item>
                                </Menu>
                            }
                        >
                            <EllipsisOutlined className="insight-dropdown-actions" />
                        </Dropdown>
                    </Row>
                )
            },
        },
    ]

    const menuItems: InsightItem[] = [
        { type: 'Trends', description: 'Visualize how actions or events are varying over time' },
        { type: 'Funnels', description: 'Visualize completion and dropoff between events' },
        { type: 'Sessions', description: 'Understand how users are spending their time in your product' },
        { type: 'Retention', description: 'Visualize how many users return on subsequent days after a session' },
        { type: 'User Paths', description: 'Understand how traffic is flowing through your product' },
        { type: 'Stickiness', description: 'See how many days users performed an action within a timeframe' },
        { type: 'Lifecycle', description: 'See new, resurrected, returning, and dormant users' },
    ]

    return (
        <div className="saved-insights">
<<<<<<< HEAD
            <Row style={{ justifyContent: 'space-between', alignItems: 'baseline' }}>
                <PageHeader style={{marginTop: 0 }} title={'Insights'} />
                <Dropdown
                    overlay={
                        <Menu style={{ maxWidth: 320, border: '1px solid var(--primary)' }}>
                            {menuItems.map((menuItem) => (
                                <Menu.Item onClick={({ key }) => addGraph(key)} style={{ margin: 8 }} key={menuItem.type}>
                                    <Col>
                                        <span style={{ fontWeight: 600 }}>{menuItem.type}</span>
                                        <p className="text-muted" style={{ whiteSpace: 'break-spaces' }}>
                                            {menuItem.description}
                                        </p>
                                    </Col>
                                </Menu.Item>
                            ))}
                        </Menu>
                    }
                    trigger={['click']}
                >
                    <a className="new-insight-dropdown-btn" onClick={(e) => e.preventDefault()}>
                        New Insight <CaretDownFilled style={{paddingLeft: 12}}/>
                    </a>
                </Dropdown>
            </Row>

            <Tabs defaultActiveKey="1" style={{ borderColor: '#D9D9D9' }} onChange={(key) => loadInsights(key)}>
                <TabPane tab="All Insights" key={SavedInsightsParamOptions.All} />
                <TabPane tab="Your Insights" key={SavedInsightsParamOptions.Yours} />
                <TabPane tab="Favorites" key={SavedInsightsParamOptions.Favorites} />
=======
            <Tabs defaultActiveKey="1" style={{ borderColor: '#D9D9D9' }} onChange={(tab) => setTab(tab)}>
                <TabPane tab="All Insights" key={SavedInsightsTabs.All} />
                <TabPane tab="Your Insights" key={SavedInsightsTabs.Yours} />
                <TabPane tab="Favorites" key={SavedInsightsTabs.Favorites} />
>>>>>>> ce2f4462
            </Tabs>
            <Row style={{ paddingBottom: 16, justifyContent: 'space-between' }}>
                <Col>
                    <Input.Search
                        allowClear
                        enterButton
                        placeholder="Search for insights"
                        style={{ width: 240 }}
                        onChange={(e) => setSearchTerm(e.target.value)}
                        value={searchTerm || ''}
                        onSearch={() => loadInsights()}
                    />
                </Col>
                <Col>
                    Type
                    <Select defaultValue="All types" style={{ paddingLeft: 8, width: 120 }} onChange={setInsightType}>
                        {insightTypes.map((insight: InsightType, index) => (
                            <Select.Option key={index} value={insight.type}>
                                {insight.icon}
                                <span style={{ paddingLeft: 8 }}>{insight.type}</span>
                            </Select.Option>
                        ))}
                    </Select>
                </Col>
                <Col>
                    <div>
                        <span style={{ paddingRight: 8 }}>Last modified</span>
                        <DateFilter
                            defaultValue="All time"
                            disabled={false}
                            bordered={true}
                            dateFrom={dateFrom}
                            dateTo={dateTo}
                            onChange={setDates}
                        />
                    </div>
                </Col>
                <Col>
                    Created by
                    <Select
                        defaultValue="All users"
                        style={{ paddingLeft: 8, width: 120 }}
                        onChange={(userId) => {
                            const createdBy = userId === 'All users' ? undefined : userId
                            setCreatedBy({ id: createdBy })
                        }}
                    >
                        <Select.Option value={'All users'}>All users</Select.Option>
                        {members.map((member) => (
                            <Select.Option key={member.user_id} value={member.user_id}>
                                {member.user_first_name}
                            </Select.Option>
                        ))}
                    </Select>
                </Col>
            </Row>
            {insights.count > 0 && (
                <Row className="list-or-card-layout">
                    Showing {paginationCount()} - {nextResult ? offset : count} of {count} insights
                    <div>
                        <Button
                            type={layoutView === LayoutView.List ? 'primary' : 'default'}
                            onClick={() => setLayoutView(LayoutView.List)}
                        >
                            <UnorderedListOutlined />
                            List
                        </Button>
                        <Button
                            type={layoutView === LayoutView.Card ? 'primary' : 'default'}
                            onClick={() => setLayoutView(LayoutView.Card)}
                        >
                            <AppstoreFilled />
                            Card
                        </Button>
                    </div>
                </Row>
            )}
            {layoutView === LayoutView.List ? (
                <Table
                    loading={insightsLoading}
                    columns={columns}
                    dataSource={insights.results}
                    pagination={false}
                    rowKey="id"
                    footer={() => (
                        <Row className="footer-pagination">
                            <span className="text-muted-alt">
                                {insights.count > 0 &&
                                    `Showing ${paginationCount()} - ${
                                        nextResult ? offset : count
                                    } of ${count} insights`}
                            </span>
                            <LeftOutlined
                                style={{ paddingRight: 16 }}
                                className={`${!previousResult ? 'paginate-disabled' : ''}`}
                                onClick={() => {
                                    previousResult && loadPaginatedInsights(previousResult)
                                }}
                            />
                            <RightOutlined
                                className={`${!nextResult ? 'paginate-disabled' : ''}`}
                                onClick={() => {
                                    nextResult && loadPaginatedInsights(nextResult)
                                }}
                            />
                        </Row>
                    )}
                />
            ) : (
                <Row gutter={[16, 16]}>
                    {insights &&
                        insights.results.map((insight: DashboardItemType, index: number) => (
                            <Col
                                xs={24}
                                sm={12}
                                md={insights.results.length > 1 ? 8 : 12}
                                key={insight.id}
                                style={{ height: 270 }}
                            >
                                <DashboardItem
                                    item={{ ...insight, color: null }}
                                    key={insight.id + '_user'}
                                    loadDashboardItems={() => {
                                        loadInsights()
                                    }}
                                    dashboardMode={null}
                                    onClick={() => {
                                        const _type: DisplayedType =
                                            insight.filters.insight === ViewType.RETENTION
                                                ? 'RetentionContainer'
                                                : insight.filters.display
                                        window.open(displayMap[_type].link(insight))
                                    }}
                                    preventLoading={true}
                                    index={index}
                                    isOnEditMode={false}
                                    footer={
                                        <div className="dashboard-item-footer">
                                            {
                                                <>
                                                    Saved {dayjs(insight.created_at).fromNow()} by{' '}
                                                    {insight.created_by?.first_name ||
                                                        insight.created_by?.email ||
                                                        'unknown'}
                                                </>
                                            }
                                        </div>
                                    }
                                />
                            </Col>
                        ))}
                </Row>
            )}
        </div>
    )
}<|MERGE_RESOLUTION|>--- conflicted
+++ resolved
@@ -1,9 +1,4 @@
-<<<<<<< HEAD
-import { Button, Col, Dropdown, Menu, Row, Table, Tabs } from 'antd'
-import { ColumnType } from 'antd/lib/table'
-=======
 import { Button, Col, Dropdown, Input, Menu, Row, Select, Table, Tabs } from 'antd'
->>>>>>> ce2f4462
 import { useActions, useValues } from 'kea'
 import { Link } from 'lib/components/Link'
 import { ObjectTags } from 'lib/components/ObjectTags'
@@ -18,13 +13,6 @@
     RightOutlined,
     UnorderedListOutlined,
     AppstoreFilled,
-<<<<<<< HEAD
-    CaretDownFilled,
-} from '@ant-design/icons'
-import './SavedInsights.scss'
-import { organizationLogic } from 'scenes/organizationLogic'
-import { PageHeader } from 'lib/components/PageHeader'
-=======
     EllipsisOutlined,
     LineChartOutlined,
     BarChartOutlined,
@@ -33,6 +21,7 @@
     CalendarOutlined,
     ArrowDownOutlined,
     MenuOutlined,
+    CaretDownFilled,
 } from '@ant-design/icons'
 import './SavedInsights.scss'
 import { organizationLogic } from 'scenes/organizationLogic'
@@ -43,7 +32,7 @@
 import { DateFilter } from 'lib/components/DateFilter/DateFilter'
 import '../insights/InsightHistoryPanel/InsightHistoryPanel.scss'
 import dayjs from 'dayjs'
->>>>>>> ce2f4462
+import { PageHeader } from 'lib/components/PageHeader'
 const { TabPane } = Tabs
 
 interface InsightType {
@@ -51,16 +40,12 @@
     icon?: JSX.Element
 }
 
+interface InsightItem {
+    type: string
+    description: string
+}
+
 export function SavedInsights(): JSX.Element {
-<<<<<<< HEAD
-    const { loadInsights, updateFavoritedInsight, loadPaginatedInsights, addGraph } = useActions(savedInsightsLogic)
-    const { insights, count, offset, nextResult, previousResult, insightsLoading } = useValues(savedInsightsLogic)
-    const { hasDashboardCollaboration } = useValues(organizationLogic)
-    
-    interface InsightItem {
-        type: string 
-        description: string
-=======
     const {
         loadInsights,
         updateFavoritedInsight,
@@ -76,6 +61,7 @@
         setDates,
         orderByUpdatedAt,
         orderByCreator,
+        addGraph,
     } = useActions(savedInsightsLogic)
     const {
         insights,
@@ -111,7 +97,6 @@
             return offset - pageLimit
         }
         return count - (insights?.results.length || 0)
->>>>>>> ce2f4462
     }
 
     const columns = [
@@ -262,14 +247,17 @@
 
     return (
         <div className="saved-insights">
-<<<<<<< HEAD
             <Row style={{ justifyContent: 'space-between', alignItems: 'baseline' }}>
-                <PageHeader style={{marginTop: 0 }} title={'Insights'} />
+                <PageHeader style={{ marginTop: 0 }} title={'Insights'} />
                 <Dropdown
                     overlay={
                         <Menu style={{ maxWidth: 320, border: '1px solid var(--primary)' }}>
                             {menuItems.map((menuItem) => (
-                                <Menu.Item onClick={({ key }) => addGraph(key)} style={{ margin: 8 }} key={menuItem.type}>
+                                <Menu.Item
+                                    onClick={({ key }) => addGraph(key)}
+                                    style={{ margin: 8 }}
+                                    key={menuItem.type}
+                                >
                                     <Col>
                                         <span style={{ fontWeight: 600 }}>{menuItem.type}</span>
                                         <p className="text-muted" style={{ whiteSpace: 'break-spaces' }}>
@@ -283,21 +271,15 @@
                     trigger={['click']}
                 >
                     <a className="new-insight-dropdown-btn" onClick={(e) => e.preventDefault()}>
-                        New Insight <CaretDownFilled style={{paddingLeft: 12}}/>
+                        New Insight <CaretDownFilled style={{ paddingLeft: 12 }} />
                     </a>
                 </Dropdown>
             </Row>
 
-            <Tabs defaultActiveKey="1" style={{ borderColor: '#D9D9D9' }} onChange={(key) => loadInsights(key)}>
-                <TabPane tab="All Insights" key={SavedInsightsParamOptions.All} />
-                <TabPane tab="Your Insights" key={SavedInsightsParamOptions.Yours} />
-                <TabPane tab="Favorites" key={SavedInsightsParamOptions.Favorites} />
-=======
             <Tabs defaultActiveKey="1" style={{ borderColor: '#D9D9D9' }} onChange={(tab) => setTab(tab)}>
                 <TabPane tab="All Insights" key={SavedInsightsTabs.All} />
                 <TabPane tab="Your Insights" key={SavedInsightsTabs.Yours} />
                 <TabPane tab="Favorites" key={SavedInsightsTabs.Favorites} />
->>>>>>> ce2f4462
             </Tabs>
             <Row style={{ paddingBottom: 16, justifyContent: 'space-between' }}>
                 <Col>
