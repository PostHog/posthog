<<<<<<< HEAD
import { Col, Input, Radio, Row, Select, Tabs } from 'antd'
=======
import { Col, Dropdown, Input, Menu, Radio, Row, Select, Table, Tabs } from 'antd'
import { router } from 'kea-router'
>>>>>>> 9931dfba
import { useActions, useValues } from 'kea'
import { Link } from 'lib/components/Link'
import { ObjectTags } from 'lib/components/ObjectTags'
import { deleteWithUndo } from 'lib/utils'
import React from 'react'
import { DashboardItemType, LayoutView, SavedInsightsTabs, InsightType } from '~/types'
import { INSIGHTS_PER_PAGE, savedInsightsLogic } from './savedInsightsLogic'
import {
    AppstoreFilled,
    ArrowDownOutlined,
    ArrowUpOutlined,
    MenuOutlined,
    StarFilled,
    StarOutlined,
    UnorderedListOutlined,
} from '@ant-design/icons'
import './SavedInsights.scss'
import { organizationLogic } from 'scenes/organizationLogic'
import { DashboardItem, displayMap, getDisplayedType } from 'scenes/dashboard/DashboardItem'
import { membersLogic } from 'scenes/organization/Settings/membersLogic'
import { DateFilter } from 'lib/components/DateFilter/DateFilter'

import { PageHeader } from 'lib/components/PageHeader'
import { SavedInsightsEmptyState, UNNAMED_INSIGHT_NAME } from 'scenes/insights/EmptyStates'
import { teamLogic } from '../teamLogic'
import {
    IconArrowDropDown,
    InsightsFunnelsIcon,
    InsightsLifecycleIcon,
    InsightsPathsIcon,
    InsightsRetentionIcon,
    InsightsSessionsIcon,
    InsightsStickinessIcon,
    InsightsTrendsIcon,
} from 'lib/components/icons'
import { SceneExport } from 'scenes/sceneTypes'
import { TZLabel } from 'lib/components/TimezoneAware'
import { urls } from 'scenes/urls'
import { eventUsageLogic } from 'lib/utils/eventUsageLogic'
import { dayjs } from 'lib/dayjs'
import { LemonTable, LemonTableColumn, LemonTableColumns } from 'lib/components/LemonTable/LemonTable'
import { LemonSpacer } from 'lib/components/LemonRow'
import { More } from 'lib/components/LemonButton/More'
import { createdAtColumn, createdByColumn } from 'lib/components/LemonTable/columnUtils'

const { TabPane } = Tabs

interface SavedInsightType {
    type: InsightType
    name: string
    description?: string
    icon?: (props?: any) => JSX.Element
    inMenu: boolean
}

const insightTypes: SavedInsightType[] = [
    {
        type: InsightType.TRENDS,
        name: 'Trends',
        description: 'Understand how users are spending their time in your product',
        icon: InsightsTrendsIcon,
        inMenu: true,
    },
    {
        type: InsightType.FUNNELS,
        name: 'Funnels',
        description: 'Visualize completion and dropoff between events',
        icon: InsightsFunnelsIcon,
        inMenu: true,
    },
    {
        type: InsightType.SESSIONS,
        name: 'Sessions',
        description: 'Understand how users are spending their time in your product',
        icon: InsightsSessionsIcon,
        inMenu: false,
    },
    {
        type: InsightType.RETENTION,
        name: 'Retention',
        description: 'Visualize how many users return on subsequent days after a session',
        icon: InsightsRetentionIcon,
        inMenu: true,
    },
    {
        type: InsightType.PATHS,
        name: 'Paths',
        description: 'Understand how traffic is flowing through your product',
        icon: InsightsPathsIcon,
        inMenu: true,
    },
    {
        type: InsightType.STICKINESS,
        name: 'Stickiness',
        description: 'See how many days users performed an action within a timeframe',
        icon: InsightsStickinessIcon,
        inMenu: true,
    },
    {
        type: InsightType.LIFECYCLE,
        name: 'Lifecycle',
        description: 'See new, resurrected, returning, and dormant users',
        icon: InsightsLifecycleIcon,
        inMenu: true,
    },
]

export const scene: SceneExport = {
    component: SavedInsights,
    logic: savedInsightsLogic,
}

export const columnSort = (direction: 'up' | 'down' | 'none'): JSX.Element => (
    <div
        style={{
            fontSize: 10,
            paddingLeft: 8,
            whiteSpace: 'nowrap',
            width: 20,
            display: 'flex',
            justifyContent: 'center',
        }}
    >
        {direction === 'down' ? <ArrowDownOutlined /> : direction === 'up' ? <ArrowUpOutlined /> : null}
        <MenuOutlined />
    </div>
)

function NewInsightButton(): JSX.Element {
    const menu = (
        <Menu
            style={{
                maxWidth: '19rem',
                borderRadius: 'var(--radius)',
                border: '1px solid var(--primary)',
                padding: '0.5rem',
            }}
        >
            {insightTypes.map(
                (listedInsightType) =>
                    listedInsightType.inMenu && (
                        <Menu.Item
                            key={listedInsightType.type}
                            onClick={() => {
                                eventUsageLogic.actions.reportSavedInsightNewInsightClicked(listedInsightType.type)
                                router.actions.push(urls.newInsight(listedInsightType.type))
                            }}
                            data-attr="saved-insights-create-new-insight"
                            data-attr-insight-type={listedInsightType.type}
                        >
                            <Row wrap={false}>
                                <Col flex="none">
                                    {listedInsightType.icon && (
                                        <listedInsightType.icon color="var(--muted-alt)" noBackground />
                                    )}
                                </Col>
                                <Col flex="Auto" style={{ paddingLeft: '1rem' }}>
                                    <strong>{listedInsightType.name}</strong>
                                    <br />
                                    <div style={{ whiteSpace: 'initial', fontSize: '0.8125rem' }}>
                                        {listedInsightType.description}
                                    </div>
                                </Col>
                            </Row>
                        </Menu.Item>
                    )
            )}
        </Menu>
    )

    return (
        <Dropdown.Button
            overlayStyle={{ borderColor: 'var(--primary)' }}
            style={{ marginLeft: 8 }}
            size="large"
            type="primary"
            onClick={() => {
                router.actions.push(urls.newInsight(InsightType.TRENDS))
            }}
            overlay={menu}
            icon={<IconArrowDropDown style={{ fontSize: 25 }} data-attr="saved-insights-new-insight-dropdown" />}
        >
            New Insight
        </Dropdown.Button>
    )
}

export function SavedInsights(): JSX.Element {
    const { loadInsights, updateFavoritedInsight, renameInsight, duplicateInsight, setSavedInsightsFilters } =
        useActions(savedInsightsLogic)
    const { insights, count, insightsLoading, filters, sorting } = useValues(savedInsightsLogic)

    const { hasDashboardCollaboration } = useValues(organizationLogic)
    const { currentTeamId } = useValues(teamLogic)
    const { members } = useValues(membersLogic)

    const { tab, createdBy, layoutView, search, insightType, dateFrom, dateTo, page } = filters

    const startCount = (page - 1) * INSIGHTS_PER_PAGE + 1
    const endCount = page * INSIGHTS_PER_PAGE < count ? page * INSIGHTS_PER_PAGE : count

    const columns: LemonTableColumns<DashboardItemType> = [
        {
            key: 'id',
            className: 'icon-column',
            render: function renderType(_, insight) {
                const rawType = insight.filters?.insight || InsightType.TRENDS
                const type = insightTypes.find(({ type: iterationType }) => iterationType === rawType)
                if (type && type.icon) {
                    return <type.icon />
                }
            },
        },
        {
            title: 'Name',
            dataIndex: 'name',
            key: 'name',
            render: function renderName(name: string, insight) {
                const link = displayMap[getDisplayedType(insight.filters)].link(insight)

                return (
                    <Col>
                        <Row wrap={false}>
                            <Link to={link}>
                                <h4 className="row-name">{name || <i>{UNNAMED_INSIGHT_NAME}</i>}</h4>
                            </Link>
                            <div
                                style={{ cursor: 'pointer', width: 'fit-content', marginLeft: 8 }}
                                onClick={() =>
                                    updateFavoritedInsight({ id: insight.id, favorited: !insight.favorited })
                                }
                            >
                                {insight.favorited ? (
                                    <StarFilled className="text-warning" />
                                ) : (
                                    <StarOutlined className="star-outlined" />
                                )}
                            </div>
                        </Row>
                        {hasDashboardCollaboration && insight.description && (
                            <span className="row-description">{insight.description}</span>
                        )}
                    </Col>
                )
            },
        },
        hasDashboardCollaboration
            ? {
                  title: 'Tags',
                  dataIndex: 'tags',
                  key: 'tags',
                  render: function renderTags(tags: string[]) {
                      return <ObjectTags tags={tags} staticOnly />
                  },
              }
            : {},
        {
            title: 'Last modified',
            sorter: true,
            dataIndex: 'updated_at',
            render: function renderLastModified(updated_at: string) {
                return <div style={{ whiteSpace: 'nowrap' }}>{updated_at && <TZLabel time={updated_at} />}</div>
            },
        },
        ...(tab === SavedInsightsTabs.Yours
            ? []
            : [createdByColumn() as LemonTableColumn<DashboardItemType, keyof DashboardItemType>]),
        createdAtColumn() as LemonTableColumn<DashboardItemType, keyof DashboardItemType>,
        {
            className: 'options-column',
            render: function Render(_: any, insight) {
                const link = displayMap[getDisplayedType(insight.filters)].link(insight)
                return (
                    <More
                        overlay={
                            <>
                                <LemonButton type="stealth" to={link} fullWidth>
                                    View
                                </LemonButton>
                                <LemonButton
                                    type="stealth"
                                    onClick={() => renameInsight(insight)}
                                    data-attr={`insight-item-${insight.id}-dropdown-rename`}
                                    fullWidth
                                >
                                    Rename
                                </LemonButton>
                                <LemonButton
                                    type="stealth"
                                    onClick={() => duplicateInsight(insight)}
                                    data-attr={`insight-item-${insight.id}-dropdown-duplicate`}
                                    fullWidth
                                >
                                    Duplicate
                                </LemonButton>
                                <LemonSpacer />
                                <LemonButton
                                    type="stealth"
                                    style={{ color: 'var(--danger)' }}
                                    onClick={() =>
                                        deleteWithUndo({
                                            object: insight,
                                            endpoint: `projects/${currentTeamId}/insights`,
                                            callback: loadInsights,
                                        })
                                    }
                                    data-attr={`insight-item-${insight.id}-dropdown-remove`}
                                    fullWidth
                                >
                                    Delete insight
                                </LemonButton>
                            </>
                        }
                    />
                )
            },
        },
    ]

    return (
        <div className="saved-insights">
            <PageHeader title="Insights" buttons={<NewInsightButton />} />

            <Tabs
                activeKey={tab}
                style={{ borderColor: '#D9D9D9' }}
                onChange={(t) => setSavedInsightsFilters({ tab: t as SavedInsightsTabs })}
            >
                <TabPane tab="All Insights" key={SavedInsightsTabs.All} />
                <TabPane tab="Your Insights" key={SavedInsightsTabs.Yours} />
                <TabPane tab="Favorites" key={SavedInsightsTabs.Favorites} />
            </Tabs>
            <Row style={{ paddingBottom: 16, justifyContent: 'space-between' }}>
                <Col>
                    <Input.Search
                        allowClear
                        enterButton
                        placeholder="Search for insights"
                        style={{ width: 240 }}
                        onChange={(e) => setSavedInsightsFilters({ search: e.target.value })}
                        value={search || ''}
                        onSearch={() => loadInsights()}
                    />
                </Col>
                <Col>
                    Type
                    <Select
                        className="insight-type-icon-dropdown"
                        value={insightType}
                        style={{ paddingLeft: 8, width: 140 }}
                        onChange={(it) => setSavedInsightsFilters({ insightType: it })}
                    >
                        {[
                            { name: 'All types', type: 'All types' as InsightType, inMenu: false } as SavedInsightType,
                            ...insightTypes,
                        ].map((insight, index) => (
                            <Select.Option key={index} value={insight.type}>
                                <div className="insight-type-icon-wrapper">
                                    {insight.icon ? (
                                        <div className="icon-container">
                                            <div className="icon-container-inner">
                                                {<insight.icon color="#747EA2" noBackground />}
                                            </div>
                                        </div>
                                    ) : null}
                                    <div>{insight.name}</div>
                                </div>
                            </Select.Option>
                        ))}
                    </Select>
                </Col>
                <Col>
                    <span style={{ paddingRight: 8 }}>Last modified</span>
                    <DateFilter
                        defaultValue="All time"
                        disabled={false}
                        bordered={true}
                        dateFrom={dateFrom}
                        dateTo={dateTo}
                        onChange={(fromDate, toDate) => setSavedInsightsFilters({ dateFrom: fromDate, dateTo: toDate })}
                    />
                </Col>
                {tab !== SavedInsightsTabs.Yours ? (
                    <Col>
                        Created by
                        <Select
                            value={createdBy}
                            style={{ paddingLeft: 8, width: 140 }}
                            onChange={(cb) => {
                                setSavedInsightsFilters({ createdBy: cb })
                            }}
                        >
                            <Select.Option value={'All users'}>All users</Select.Option>
                            {members.map((member) => (
                                <Select.Option key={member.user.id} value={member.user.id}>
                                    {member.user.first_name}
                                </Select.Option>
                            ))}
                        </Select>
                    </Col>
                ) : null}
            </Row>
            {insights.count > 0 && (
                <Row className="list-or-card-layout">
                    {startCount}
                    {endCount !== startCount && `-${endCount}`} of {count} insight{count === 1 ? '' : 's'}
                    <div>
                        <Radio.Group
                            onChange={(e) => setSavedInsightsFilters({ layoutView: e.target.value })}
                            value={layoutView}
                            buttonStyle="solid"
                        >
                            <Radio.Button value={LayoutView.List}>
                                <UnorderedListOutlined className="mr-05" />
                                List
                            </Radio.Button>
                            <Radio.Button value={LayoutView.Card}>
                                <AppstoreFilled className="mr-05" />
                                Card
                            </Radio.Button>
                        </Radio.Group>
                    </div>
                </Row>
            )}
            {!insightsLoading && insights.count < 1 ? (
                <SavedInsightsEmptyState />
            ) : (
                <>
                    {layoutView === LayoutView.List ? (
                        <LemonTable
                            loading={insightsLoading}
                            columns={columns}
                            dataSource={insights.results}
                            pagination={{
                                pageSize: INSIGHTS_PER_PAGE,
                                currentPage: page,
                                entryCount: count,
                                onBackward: () =>
                                    setSavedInsightsFilters({
                                        page: page - 1,
                                    }),
                                onForward: () =>
                                    setSavedInsightsFilters({
                                        page: page + 1,
                                    }),
                            }}
                            disableSortingCancellation
                            sorting={sorting}
                            onSort={(newSorting) =>
                                setSavedInsightsFilters({
                                    order: newSorting
                                        ? `${newSorting.order === -1 ? '-' : ''}${newSorting.columnKey}`
                                        : undefined,
                                })
                            }
                            rowKey="id"
                            nouns={['insight', 'insights']}
                        />
                    ) : (
                        <Row gutter={[16, 16]}>
                            {insights &&
                                insights.results.map((insight: DashboardItemType, index: number) => (
                                    <Col
                                        xs={24}
                                        sm={24}
                                        md={24}
                                        lg={12}
                                        xl={12}
                                        xxl={8}
                                        key={insight.id}
                                        style={{ height: 340 }}
                                    >
                                        <DashboardItem
                                            item={{ ...insight, color: null }}
                                            key={insight.id + '_user'}
                                            loadDashboardItems={() => {
                                                loadInsights()
                                            }}
                                            dashboardMode={null}
                                            index={index}
                                            isOnEditMode={false}
                                            footer={
                                                <div className="dashboard-item-footer">
                                                    {
                                                        <>
                                                            Saved {dayjs(insight.created_at).fromNow()} by{' '}
                                                            {insight.created_by?.first_name ||
                                                                insight.created_by?.email ||
                                                                'unknown'}
                                                        </>
                                                    }
                                                </div>
                                            }
                                        />
                                    </Col>
                                ))}
                        </Row>
                    )}
                </>
            )}
        </div>
    )
}<|MERGE_RESOLUTION|>--- conflicted
+++ resolved
@@ -1,9 +1,5 @@
-<<<<<<< HEAD
-import { Col, Input, Radio, Row, Select, Tabs } from 'antd'
-=======
-import { Col, Dropdown, Input, Menu, Radio, Row, Select, Table, Tabs } from 'antd'
+import { Col, Dropdown, Input, Menu, Radio, Row, Select, Tabs } from 'antd'
 import { router } from 'kea-router'
->>>>>>> 9931dfba
 import { useActions, useValues } from 'kea'
 import { Link } from 'lib/components/Link'
 import { ObjectTags } from 'lib/components/ObjectTags'
@@ -48,6 +44,7 @@
 import { LemonSpacer } from 'lib/components/LemonRow'
 import { More } from 'lib/components/LemonButton/More'
 import { createdAtColumn, createdByColumn } from 'lib/components/LemonTable/columnUtils'
+import { LemonButton } from 'lib/components/LemonButton'
 
 const { TabPane } = Tabs
 
