import { useActions, useValues } from 'kea'
import { Link } from 'lib/lemon-ui/Link'
import { ObjectTags } from 'lib/components/ObjectTags/ObjectTags'
import { deleteWithUndo } from 'lib/utils'
import { InsightModel, InsightType, LayoutView, SavedInsightsTabs } from '~/types'
import { INSIGHTS_PER_PAGE, savedInsightsLogic } from './savedInsightsLogic'
import './SavedInsights.scss'
import { organizationLogic } from 'scenes/organizationLogic'
import { PageHeader } from 'lib/components/PageHeader'
import { SavedInsightsEmptyState } from 'scenes/insights/EmptyStates'
import { teamLogic } from '../teamLogic'
import {
    IconAction,
    IconBarChart,
    IconCoffee,
    IconEvent,
    IconGridView,
    IconListView,
    IconPerson,
    IconQuestionAnswer,
    IconSelectEvents,
    IconStarFilled,
    IconStarOutline,
    IconTableChart,
    InsightsFunnelsIcon,
    InsightsLifecycleIcon,
    InsightsPathsIcon,
    InsightSQLIcon,
    InsightsRetentionIcon,
    InsightsStickinessIcon,
    InsightsTrendsIcon,
} from 'lib/lemon-ui/icons'
import { SceneExport } from 'scenes/sceneTypes'
import { TZLabel } from 'lib/components/TZLabel'
import { urls } from 'scenes/urls'
import { eventUsageLogic } from 'lib/utils/eventUsageLogic'
import { LemonTable, LemonTableColumn, LemonTableColumns } from 'lib/lemon-ui/LemonTable'
import { LemonDivider } from 'lib/lemon-ui/LemonDivider'
import { More } from 'lib/lemon-ui/LemonButton/More'
import { createdAtColumn, createdByColumn } from 'lib/lemon-ui/LemonTable/columnUtils'
import { LemonButton, LemonButtonWithSideAction } from 'lib/lemon-ui/LemonButton'
import { InsightCard } from 'lib/components/Cards/InsightCard'
import { insightTypeURL, summariseInsight } from 'scenes/insights/utils'
import { groupsModel } from '~/models/groupsModel'
import { cohortsModel } from '~/models/cohortsModel'
import { mathsLogic } from 'scenes/trends/mathsLogic'
import { PaginationControl, usePagination } from 'lib/lemon-ui/PaginationControl'
import { ActivityScope } from 'lib/components/ActivityLog/humanizeActivity'
import { ActivityLog } from 'lib/components/ActivityLog/ActivityLog'
import { LemonSelectOptions } from '@posthog/lemon-ui'
import { SpinnerOverlay } from 'lib/lemon-ui/Spinner/Spinner'
import { SavedInsightsFilters } from 'scenes/saved-insights/SavedInsightsFilters'
import { NodeKind } from '~/queries/schema'
import { LemonSegmentedButton } from 'lib/lemon-ui/LemonSegmentedButton'
import { LemonTabs } from 'lib/lemon-ui/LemonTabs'
import { featureFlagLogic } from 'lib/logic/featureFlagLogic'
import { FEATURE_FLAGS } from 'lib/constants'
import { isInsightVizNode } from '~/queries/utils'

interface NewInsightButtonProps {
    dataAttr: string
}

export interface InsightTypeMetadata {
    name: string
    description?: string
    icon: (props?: any) => JSX.Element
    inMenu: boolean
}

export const INSIGHT_TYPES_METADATA: Record<InsightType, InsightTypeMetadata> = {
    [InsightType.TRENDS]: {
        name: 'Trends',
        description: 'Visualize and break down how actions or events vary over time',
        icon: InsightsTrendsIcon,
        inMenu: true,
    },
    [InsightType.FUNNELS]: {
        name: 'Funnel',
        description: 'Discover how many users complete or drop out of a sequence of actions',
        icon: InsightsFunnelsIcon,
        inMenu: true,
    },
    [InsightType.RETENTION]: {
        name: 'Retention',
        description: 'See how many users return on subsequent days after an intial action',
        icon: InsightsRetentionIcon,
        inMenu: true,
    },
    [InsightType.PATHS]: {
        name: 'Paths',
        description: 'Trace the journeys users take within your product and where they drop off',
        icon: InsightsPathsIcon,
        inMenu: true,
    },
    [InsightType.STICKINESS]: {
        name: 'Stickiness',
        description: 'See what keeps users coming back by viewing the interval between repeated actions',
        icon: InsightsStickinessIcon,
        inMenu: true,
    },
    [InsightType.LIFECYCLE]: {
        name: 'Lifecycle',
        description: 'Understand growth by breaking down new, resurrected, returning and dormant users',
        icon: InsightsLifecycleIcon,
        inMenu: true,
    },
    [InsightType.SQL]: {
        name: 'SQL',
        description: 'Use PostHog SQL to query your data',
        icon: InsightSQLIcon,
        inMenu: true,
    },
    [InsightType.JSON]: {
        name: 'JSON',
<<<<<<< HEAD
        description: 'Build custom insights with our powerful JSON query language',
=======
        description: 'Build custom insights with our JSON query language',
>>>>>>> 9e78e805
        icon: InsightSQLIcon,
        inMenu: true,
    },
}

export const QUERY_TYPES_METADATA: Record<NodeKind, InsightTypeMetadata> = {
    [NodeKind.TrendsQuery]: {
        name: 'Trends',
        description: 'Visualize and break down how actions or events vary over time',
        icon: InsightsTrendsIcon,
        inMenu: true,
    },
    [NodeKind.FunnelsQuery]: {
        name: 'Funnel',
        description: 'Discover how many users complete or drop out of a sequence of actions',
        icon: InsightsFunnelsIcon,
        inMenu: true,
    },
    [NodeKind.RetentionQuery]: {
        name: 'Retention',
        description: 'See how many users return on subsequent days after an intial action',
        icon: InsightsRetentionIcon,
        inMenu: true,
    },
    [NodeKind.PathsQuery]: {
        name: 'Paths',
        description: 'Trace the journeys users take within your product and where they drop off',
        icon: InsightsPathsIcon,
        inMenu: true,
    },
    [NodeKind.StickinessQuery]: {
        name: 'Stickiness',
        description: 'See what keeps users coming back by viewing the interval between repeated actions',
        icon: InsightsStickinessIcon,
        inMenu: true,
    },
    [NodeKind.LifecycleQuery]: {
        name: 'Lifecycle',
        description: 'Understand growth by breaking down new, resurrected, returning and dormant users',
        icon: InsightsLifecycleIcon,
        inMenu: true,
    },
    [NodeKind.EventsNode]: {
        name: 'Events',
        description: 'List and explore events',
        icon: IconSelectEvents,
        inMenu: true,
    },
    [NodeKind.ActionsNode]: {
        name: 'Actions',
        description: 'List and explore actions',
        icon: IconAction,
        inMenu: true,
    },
    [NodeKind.NewEntityNode]: {
        name: 'New Entity',
        description: 'Something to do with new series 🤷',
        icon: IconQuestionAnswer,
        inMenu: true,
    },
    [NodeKind.EventsQuery]: {
        name: 'Events Query',
        description: 'Hmmm, not every kind should be displayable I guess',
        icon: IconEvent,
        inMenu: true,
    },
    [NodeKind.PersonsNode]: {
        name: 'Persons',
        description: 'List and explore your persons',
        icon: IconPerson,
        inMenu: true,
    },
    [NodeKind.DataTableNode]: {
        name: 'Data table',
        description: 'Slice and dice your data in a table',
        icon: IconTableChart,
        inMenu: true,
    },
    [NodeKind.InsightVizNode]: {
        name: 'Insight visualization',
        description: 'View your insights',
        icon: IconBarChart,
        inMenu: true,
    },
    [NodeKind.LegacyQuery]: {
        name: 'A legacy query',
        description: 'Watch out for these, they might be dangerous',
        icon: IconQuestionAnswer,
        inMenu: true,
    },
    [NodeKind.TimeToSeeDataSessionsQuery]: {
        name: 'Internal PostHog performance data',
        description: 'View performance data about a session in PostHog itself',
        icon: IconCoffee,
        inMenu: true,
    },
    [NodeKind.TimeToSeeDataQuery]: {
        name: 'Internal PostHog performance data',
        description: 'View listings of sessions holding performance data in PostHog itself',
        icon: IconCoffee,
        inMenu: true,
    },
    [NodeKind.RecentPerformancePageViewNode]: {
        name: 'PostHog performance data',
        description: 'PageViews where we recorded performance data about your site',
        icon: IconCoffee,
        inMenu: true,
    },
    [NodeKind.TimeToSeeDataSessionsJSONNode]: {
        name: 'Internal PostHog performance data',
        description: 'View performance data about a session in PostHog itself as JSON',
        icon: IconCoffee,
        inMenu: true,
    },
    [NodeKind.TimeToSeeDataSessionsWaterfallNode]: {
        name: 'Internal PostHog performance data',
        description: 'View performance data about a session in PostHog itself in a trace/waterfall view',
        icon: IconCoffee,
        inMenu: true,
    },
    [NodeKind.HogQLQuery]: {
        name: 'HogQL',
        description: 'Direct HogQL query',
        icon: InsightSQLIcon,
        inMenu: true,
    },
}

export const INSIGHT_TYPE_OPTIONS: LemonSelectOptions<string> = [
    { value: 'All types', label: 'All types' },
    ...Object.entries(INSIGHT_TYPES_METADATA).map(([value, meta]) => ({
        value,
        label: meta.name,
        icon: meta.icon ? <meta.icon color="#747EA2" noBackground /> : undefined,
    })),
]

export const scene: SceneExport = {
    component: SavedInsights,
    logic: savedInsightsLogic,
}

<<<<<<< HEAD
const insightTypeURL: Record<InsightType, string> = {
    TRENDS: urls.insightNew({ insight: InsightType.TRENDS }),
    STICKINESS: urls.insightNew({ insight: InsightType.STICKINESS }),
    LIFECYCLE: urls.insightNew({ insight: InsightType.LIFECYCLE }),
    FUNNELS: urls.insightNew({ insight: InsightType.FUNNELS }),
    RETENTION: urls.insightNew({ insight: InsightType.RETENTION }),
    PATHS: urls.insightNew({ insight: InsightType.PATHS }),
    JSON: urls.insightNew(undefined, undefined, JSON.stringify(examples.EventsTableFull)),
    SQL: urls.insightNew(undefined, undefined, JSON.stringify(examples.HogQLTable)),
}

=======
>>>>>>> 9e78e805
export function InsightIcon({ insight }: { insight: InsightModel }): JSX.Element | null {
    let insightType = insight?.filters?.insight || InsightType.TRENDS
    if (!!insight.query && !isInsightVizNode(insight.query)) {
        insightType = InsightType.JSON
    }
    const insightMetadata = INSIGHT_TYPES_METADATA[insightType]
    if (insightMetadata && insightMetadata.icon) {
        return <insightMetadata.icon style={{ display: 'block', fontSize: '2rem' }} />
    }
    return null
}

export function NewInsightButton({ dataAttr }: NewInsightButtonProps): JSX.Element {
    const { featureFlags } = useValues(featureFlagLogic)

    let menuEntries = Object.entries(INSIGHT_TYPES_METADATA)
    if (!featureFlags[FEATURE_FLAGS.DATA_EXPLORATION_QUERY_TAB]) {
        menuEntries = menuEntries.filter(
            ([insightType]) => insightType !== InsightType.JSON && insightType !== InsightType.SQL
        )
    }

    return (
        <LemonButtonWithSideAction
            type="primary"
            to={urls.insightNew()}
            sideAction={{
                dropdown: {
                    placement: 'bottom-end',
                    className: 'new-insight-overlay',
                    actionable: true,
                    overlay: menuEntries.map(
                        ([listedInsightType, listedInsightTypeMetadata]) =>
                            listedInsightTypeMetadata.inMenu && (
                                <LemonButton
                                    key={listedInsightType}
                                    status="stealth"
                                    icon={
                                        listedInsightTypeMetadata.icon && (
                                            <listedInsightTypeMetadata.icon color="var(--muted-alt)" noBackground />
                                        )
                                    }
                                    to={insightTypeURL[listedInsightType as InsightType]}
                                    data-attr={dataAttr}
                                    data-attr-insight-type={listedInsightType}
                                    onClick={() => {
                                        eventUsageLogic.actions.reportSavedInsightNewInsightClicked(listedInsightType)
                                    }}
                                    fullWidth
                                >
                                    <div className="text-default flex flex-col text-sm py-1">
                                        <strong>{listedInsightTypeMetadata.name}</strong>
                                        <span className="text-xs">{listedInsightTypeMetadata.description}</span>
                                    </div>
                                </LemonButton>
                            )
                    ),
                },
                'data-attr': 'saved-insights-new-insight-dropdown',
            }}
            data-attr="saved-insights-new-insight-button"
        >
            New insight
        </LemonButtonWithSideAction>
    )
}

function SavedInsightsGrid(): JSX.Element {
    const { loadInsights, renameInsight, duplicateInsight } = useActions(savedInsightsLogic)
    const { insights, insightsLoading, pagination } = useValues(savedInsightsLogic)
    const { currentTeamId } = useValues(teamLogic)

    const paginationState = usePagination(insights?.results || [], pagination)

    return (
        <>
            <div className="saved-insights-grid">
                {paginationState.dataSourcePage.map((insight: InsightModel) => (
                    <InsightCard
                        key={insight.short_id}
                        insight={{ ...insight }}
                        rename={() => renameInsight(insight)}
                        duplicate={() => duplicateInsight(insight)}
                        deleteWithUndo={() =>
                            deleteWithUndo({
                                object: insight,
                                endpoint: `projects/${currentTeamId}/insights`,
                                callback: loadInsights,
                            })
                        }
                        placement={'SavedInsightGrid'}
                    />
                ))}
                {insightsLoading && (
                    // eslint-disable-next-line react/forbid-dom-props
                    <div style={{ minHeight: '30rem' }}>
                        <SpinnerOverlay />
                    </div>
                )}
            </div>
            <PaginationControl {...paginationState} nouns={['insight', 'insights']} />
        </>
    )
}

export function SavedInsights(): JSX.Element {
    const { featureFlags } = useValues(featureFlagLogic)
    const isUsingDataExploration = !!featureFlags[FEATURE_FLAGS.DATA_EXPLORATION_INSIGHTS]

    const { loadInsights, updateFavoritedInsight, renameInsight, duplicateInsight, setSavedInsightsFilters } =
        useActions(savedInsightsLogic)
    const { insights, count, insightsLoading, filters, sorting, pagination } = useValues(savedInsightsLogic)
    const { hasDashboardCollaboration } = useValues(organizationLogic)
    const { currentTeamId } = useValues(teamLogic)
    const { aggregationLabel } = useValues(groupsModel)
    const { cohortsById } = useValues(cohortsModel)
    const { mathDefinitions } = useValues(mathsLogic)

    const { tab, layoutView, page } = filters

    const startCount = (page - 1) * INSIGHTS_PER_PAGE + 1
    const endCount = page * INSIGHTS_PER_PAGE < count ? page * INSIGHTS_PER_PAGE : count

    const columns: LemonTableColumns<InsightModel> = [
        {
            key: 'id',
            className: 'icon-column',
            width: 32,
            render: function renderType(_, insight) {
                return <InsightIcon insight={insight} />
            },
        },
        {
            title: 'Name',
            dataIndex: 'name',
            key: 'name',
            render: function renderName(name: string, insight) {
                return (
                    <>
                        <span className="row-name">
                            <Link to={urls.insightView(insight.short_id)}>
                                {name || (
                                    <i>
                                        {summariseInsight(
                                            isUsingDataExploration,
                                            insight.query,
                                            aggregationLabel,
                                            cohortsById,
                                            mathDefinitions,
                                            insight.filters
                                        )}
                                    </i>
                                )}
                            </Link>
                            <LemonButton
                                className="ml-1"
                                size="small"
                                onClick={() => updateFavoritedInsight(insight, !insight.favorited)}
                                icon={
                                    insight.favorited ? (
                                        <IconStarFilled className="text-warning" />
                                    ) : (
                                        <IconStarOutline className="text-muted" />
                                    )
                                }
                                tooltip={`${insight.favorited ? 'Add to' : 'Remove from'} favorite insights`}
                            />
                        </span>
                        {hasDashboardCollaboration && insight.description && (
                            <span className="row-description">{insight.description}</span>
                        )}
                    </>
                )
            },
        },
        ...(hasDashboardCollaboration
            ? [
                  {
                      title: 'Tags',
                      dataIndex: 'tags' as keyof InsightModel,
                      key: 'tags',
                      render: function renderTags(tags: string[]) {
                          return <ObjectTags tags={tags} staticOnly />
                      },
                  },
              ]
            : []),
        ...(tab === SavedInsightsTabs.Yours
            ? []
            : [createdByColumn() as LemonTableColumn<InsightModel, keyof InsightModel | undefined>]),
        createdAtColumn() as LemonTableColumn<InsightModel, keyof InsightModel | undefined>,
        {
            title: 'Last modified',
            sorter: true,
            dataIndex: 'last_modified_at',
            render: function renderLastModified(last_modified_at: string) {
                return (
                    <div className={'whitespace-nowrap'}>{last_modified_at && <TZLabel time={last_modified_at} />}</div>
                )
            },
        },
        {
            width: 0,
            render: function Render(_, insight) {
                return (
                    <More
                        overlay={
                            <>
                                <LemonButton status="stealth" to={urls.insightView(insight.short_id)} fullWidth>
                                    View
                                </LemonButton>
                                <LemonDivider />
                                <LemonButton status="stealth" to={urls.insightEdit(insight.short_id)} fullWidth>
                                    Edit
                                </LemonButton>
                                <LemonButton
                                    status="stealth"
                                    onClick={() => renameInsight(insight)}
                                    data-attr={`insight-item-${insight.short_id}-dropdown-rename`}
                                    fullWidth
                                >
                                    Rename
                                </LemonButton>
                                <LemonButton
                                    status="stealth"
                                    onClick={() => duplicateInsight(insight)}
                                    data-attr={`duplicate-insight-from-list-view`}
                                    fullWidth
                                >
                                    Duplicate
                                </LemonButton>
                                <LemonDivider />
                                <LemonButton
                                    status="danger"
                                    onClick={() =>
                                        deleteWithUndo({
                                            object: insight,
                                            endpoint: `projects/${currentTeamId}/insights`,
                                            callback: loadInsights,
                                        })
                                    }
                                    data-attr={`insight-item-${insight.short_id}-dropdown-remove`}
                                    fullWidth
                                >
                                    Delete insight
                                </LemonButton>
                            </>
                        }
                    />
                )
            },
        },
    ]

    return (
        <div className="saved-insights">
            <PageHeader title="Insights" buttons={<NewInsightButton dataAttr="saved-insights-create-new-insight" />} />

            <LemonTabs
                activeKey={tab}
                onChange={(tab) => setSavedInsightsFilters({ tab })}
                tabs={[
                    { key: SavedInsightsTabs.All, label: 'All insights' },
                    { key: SavedInsightsTabs.Yours, label: 'Your insights' },
                    { key: SavedInsightsTabs.Favorites, label: 'Favorites' },
                    { key: SavedInsightsTabs.History, label: 'History' },
                ]}
            />

            {tab === SavedInsightsTabs.History ? (
                <ActivityLog scope={ActivityScope.INSIGHT} />
            ) : (
                <>
                    <SavedInsightsFilters />
                    <LemonDivider />
                    <div className="flex justify-between mb-4 mt-2 items-center">
                        <span className="text-muted-alt">
                            {count
                                ? `${startCount}${endCount - startCount > 1 ? '-' + endCount : ''} of ${count} insight${
                                      count === 1 ? '' : 's'
                                  }`
                                : null}
                        </span>
                        <div>
                            <LemonSegmentedButton
                                onChange={(newValue) => setSavedInsightsFilters({ layoutView: newValue })}
                                value={layoutView}
                                options={[
                                    {
                                        value: LayoutView.List,
                                        label: 'List',
                                        icon: <IconListView />,
                                    },
                                    {
                                        value: LayoutView.Card,
                                        label: 'Cards',
                                        icon: <IconGridView />,
                                    },
                                ]}
                                size="small"
                            />
                        </div>
                    </div>
                    {!insightsLoading && insights.count < 1 ? (
                        <SavedInsightsEmptyState />
                    ) : (
                        <>
                            {layoutView === LayoutView.List ? (
                                <LemonTable
                                    loading={insightsLoading}
                                    columns={columns}
                                    dataSource={insights.results}
                                    pagination={pagination}
                                    noSortingCancellation
                                    sorting={sorting}
                                    onSort={(newSorting) =>
                                        setSavedInsightsFilters({
                                            order: newSorting
                                                ? `${newSorting.order === -1 ? '-' : ''}${newSorting.columnKey}`
                                                : undefined,
                                        })
                                    }
                                    rowKey="id"
                                    loadingSkeletonRows={15}
                                    nouns={['insight', 'insights']}
                                />
                            ) : (
                                <SavedInsightsGrid />
                            )}
                        </>
                    )}
                </>
            )}
        </div>
    )
}<|MERGE_RESOLUTION|>--- conflicted
+++ resolved
@@ -113,11 +113,7 @@
     },
     [InsightType.JSON]: {
         name: 'JSON',
-<<<<<<< HEAD
-        description: 'Build custom insights with our powerful JSON query language',
-=======
         description: 'Build custom insights with our JSON query language',
->>>>>>> 9e78e805
         icon: InsightSQLIcon,
         inMenu: true,
     },
@@ -260,20 +256,6 @@
     logic: savedInsightsLogic,
 }
 
-<<<<<<< HEAD
-const insightTypeURL: Record<InsightType, string> = {
-    TRENDS: urls.insightNew({ insight: InsightType.TRENDS }),
-    STICKINESS: urls.insightNew({ insight: InsightType.STICKINESS }),
-    LIFECYCLE: urls.insightNew({ insight: InsightType.LIFECYCLE }),
-    FUNNELS: urls.insightNew({ insight: InsightType.FUNNELS }),
-    RETENTION: urls.insightNew({ insight: InsightType.RETENTION }),
-    PATHS: urls.insightNew({ insight: InsightType.PATHS }),
-    JSON: urls.insightNew(undefined, undefined, JSON.stringify(examples.EventsTableFull)),
-    SQL: urls.insightNew(undefined, undefined, JSON.stringify(examples.HogQLTable)),
-}
-
-=======
->>>>>>> 9e78e805
 export function InsightIcon({ insight }: { insight: InsightModel }): JSX.Element | null {
     let insightType = insight?.filters?.insight || InsightType.TRENDS
     if (!!insight.query && !isInsightVizNode(insight.query)) {
