--- conflicted
+++ resolved
@@ -13,14 +13,10 @@
 
     .new-insight-dropdown-btn {
         height: 40px;
-<<<<<<< HEAD
-=======
-        background-color: var(--primary-3000);
->>>>>>> 266c3ff5
         padding: 8px 12px 8px 16px;
         color: white;
         cursor: pointer;
-        background-color: var(--primary);
+        background-color: var(--primary-3000);
         border: 1px solid var(--border);
         border-radius: 4px;
     }
