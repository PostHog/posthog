--- conflicted
+++ resolved
@@ -7,13 +7,8 @@
 // are more specific than the other insights css
 .insights-page {
     .insights-graph-container {
-<<<<<<< HEAD
         .RetentionContainer {
-            .graph-container {
-=======
-        .retention-container {
             .LineGraph {
->>>>>>> 5c9f5501
                 position: relative;
                 margin-top: 0.5rem;
                 margin-bottom: 1rem;
