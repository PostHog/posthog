--- conflicted
+++ resolved
@@ -44,17 +44,8 @@
         {
             title: 'Date',
             key: 'date',
-<<<<<<< HEAD
             render: (row) => dayjs(row.date).format(period === 'h' ? 'MMM D, h a' : 'MMM D'),
             align: 'center',
-=======
-            render: (row) =>
-                moment
-                    .utc(row.date)
-                    .local()
-                    .format(period === 'Hour' ? 'MMM D, h a' : 'MMM D'),
-            align: period === 'Hour' ? 'left' : 'center',
->>>>>>> 3536f189
         },
         {
             title: 'Cohort Size',
