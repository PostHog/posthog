import { kea } from 'kea'
import { router } from 'kea-router'
import api from 'lib/api'
import { toParams, objectsEqual } from 'lib/utils'
import { ViewType, insightLogic } from 'scenes/insights/insightLogic'
import { insightHistoryLogic } from 'scenes/insights/InsightHistoryPanel/insightHistoryLogic'
import moment, { Moment } from 'moment'
import { retentionTableLogicType } from 'types/scenes/retention/retentionTableLogicType'

export const dateOptions = {
    h: 'Hour',
    d: 'Day',
    w: 'Week',
    m: 'Month',
}

const RETENTION_RECURRING = 'retention_recurring'
const RETENTION_FIRST_TIME = 'retention_first_time'

export const retentionOptions = {
    [`${RETENTION_FIRST_TIME}`]: 'First Time',
    [`${RETENTION_RECURRING}`]: 'Recurring',
}

export const retentionOptionDescriptions = {
    [`${RETENTION_RECURRING}`]: 'A user will belong to any cohort where they have performed the event in its Period 0.',
    [`${RETENTION_FIRST_TIME}`]: 'A user will only belong to the cohort for which they performed the event for the first time.',
}

const DEFAULT_RETENTION_LOGIC_KEY = 'default_retention_key'

function cleanRetentionParams(filters, properties): any {
    return {
        ...filters,
        selectedDate: filters.selectedDate?.format('YYYY-MM-DD HH:00') || moment().format('YYYY-MM-DD HH:00'),
        properties: properties,
        insight: ViewType.RETENTION,
    }
}

function cleanFilters(filters): any {
    return {
        startEntity: filters.startEntity || {
            events: [{ id: '$pageview', name: '$pageview', type: 'events' }],
        },
        returningEntity: filters.returningEntity || {
            events: [{ id: '$pageview', name: '$pageview', type: 'events' }],
        },
        retentionType: filters.retentionType || RETENTION_FIRST_TIME,
        selectedDate: filters.selectedDate ? moment(filters.selectedDate) : moment().startOf('hour'),
        period: filters.period || 'd',
    }
}

export const retentionTableLogic = kea<retentionTableLogicType<Moment>>({
    key: (props) => {
        return props.dashboardItemId || DEFAULT_RETENTION_LOGIC_KEY
    },
    loaders: ({ values }) => ({
        retention: {
            __default: {},
            loadRetention: async (_: any, breakpoint) => {
                const params: Record<string, any> = {}
                params['properties'] = values.properties
                if (values.selectedDate) {
                    params['date_to'] = values.selectedDate.toISOString()
                }
                if (values.period) {
                    params['period'] = dateOptions[values.period]
                }
                if (values.startEntity) {
                    params['target_entity'] = values.startEntity
                }
                if (values.retentionType) {
                    params['retention_type'] = values.retentionType
                }
                if (values.returningEntity) {
                    params['actions'] = Array.isArray(values.filters.returningEntity.actions)
                        ? values.filters.returningEntity.actions
                        : []
                    params['events'] = Array.isArray(values.filters.returningEntity.events)
                        ? values.filters.returningEntity.events
                        : []
                }
                const urlParams = toParams(params)
                const res = await api.get(`api/projects/@current/insights/retention/?${urlParams}`)
                breakpoint()
                return res
            },
        },
        people: {
            __default: {},
            loadPeople: async (rowIndex) => {
                const people = values.retention.data[rowIndex].values[0].people

<<<<<<< HEAD
                if (people.length === 0) return []
                const results = (await api.get('api/projects/@current/persons/?id=' + people.join(','))).results
=======
                if (people.length === 0) {
                    return []
                }
                const results = (await api.get('api/person/?id=' + people.join(','))).results
>>>>>>> 6426408c
                results.sort(function (a, b) {
                    return people.indexOf(a.id) - people.indexOf(b.id)
                })
                return {
                    ...values.people,
                    [`${rowIndex}`]: results,
                }
            },
        },
    }),
    connect: {
        actions: [insightLogic, ['setAllFilters'], insightHistoryLogic, ['createInsight']],
    },
    actions: () => ({
        setProperties: (properties) => ({ properties }),
        setFilters: (filters) => ({ filters }),
        loadMore: (selectedIndex) => ({ selectedIndex }),
        loadMorePeople: (selectedIndex, peopleIds) => ({ selectedIndex, peopleIds }),
        updatePeople: (selectedIndex, people) => ({ selectedIndex, people }),
        updateRetention: (retention) => ({ retention }),
        clearPeople: true,
    }),
    reducers: ({ props }) => ({
        initialPathname: [(state) => router.selectors.location(state).pathname, { noop: (a) => a }],
        properties: [
            props.filters
                ? props.filters.properties || []
                : (state) => router.selectors.searchParams(state).properties || [],
            {
                setProperties: (_, { properties }) => properties,
            },
        ],
        filters: [
            props.filters
                ? {
                      startEntity: props.filters.startEntity || {
                          events: [{ id: '$pageview', name: '$pageview', type: 'events' }],
                      },
                      selectedDate: moment(props.filters.selectedDate) || moment().startOf('hour'),
                      returningEntity: props.filters.returningEntity || {
                          events: [{ id: '$pageview', type: 'events', name: '$pageview' }],
                          actions: [],
                      },
                      period: props.filters.period || 'd',
                      retentionType: props.filters.retentionType || RETENTION_FIRST_TIME,
                  }
                : (state) => cleanFilters(router.selectors.searchParams(state)),
            {
                setFilters: (state, { filters }) => ({ ...state, ...filters }),
            },
        ],
        people: {
            clearPeople: () => ({}),
            updatePeople: (state, { selectedIndex, people }) => ({
                ...state,
                [`${selectedIndex}`]: [...state[selectedIndex], ...people],
            }),
        },
        retention: {
            updateRetention: (_, { retention }) => retention,
        },
        loadingMore: [
            false,
            {
                loadMore: () => true,
                updatePeople: () => false,
            },
        ],
    }),
    selectors: ({ selectors }) => ({
        propertiesForUrl: [
            () => [selectors.filters, selectors.properties],
            (filters, properties) => {
                return cleanRetentionParams(filters, properties)
            },
        ],
        startEntity: [
            () => [selectors.filters],
            (filters) => {
                const result = Object.keys(filters.startEntity).reduce(function (r, k) {
                    return r.concat(filters.startEntity[k])
                }, [])

                return result[0] || { id: '$pageview', type: 'events', name: '$pageview' }
            },
        ],
        returningEntity: [
            () => [selectors.filters],
            (filters) => {
                const result = Object.keys(filters.returningEntity).reduce(function (r, k) {
                    return r.concat(filters.returningEntity[k])
                }, [])

                return result[0] || { id: '$pageview', type: 'events', name: '$pageview' }
            },
        ],
        selectedDate: [
            () => [selectors.filters],
            (filters) => {
                return filters.selectedDate
            },
        ],
        retentionType: [
            () => [selectors.filters],
            (filters) => {
                return filters.retentionType
            },
        ],
        period: [
            () => [selectors.filters],
            (filters) => {
                return filters.period
            },
        ],
    }),
    events: ({ actions }) => ({
        afterMount: actions.loadRetention,
    }),
    actionToUrl: ({ values }) => ({
        setFilters: () => {
            return ['/insights', values.propertiesForUrl]
        },
        setProperties: () => {
            return ['/insights', values.propertiesForUrl]
        },
    }),
    urlToAction: ({ actions, values, key }) => ({
        '/insights': (_, searchParams: Record<string, any>) => {
            if (searchParams.insight === ViewType.RETENTION) {
                if (key != DEFAULT_RETENTION_LOGIC_KEY) {
                    return
                }
                const cleanSearchParams = cleanFilters(searchParams)
                const cleanedFilters = cleanFilters(values.filters)
                if (!objectsEqual(cleanSearchParams, cleanedFilters)) {
                    actions.setFilters(cleanSearchParams)
                }
                if (!objectsEqual(searchParams.properties, values.properties)) {
                    actions.setProperties(searchParams.properties || [])
                }
            }
        },
    }),
    listeners: ({ actions, values }) => ({
        setProperties: () => {
            actions.loadRetention(true)
        },
        setFilters: () => {
            actions.loadRetention(true)
        },
        loadRetention: () => {
            actions.clearPeople()
            actions.setAllFilters(cleanRetentionParams(values.filters, values.properties))
            actions.createInsight(cleanRetentionParams(values.filters, values.properties))
        },
        loadMore: async ({ selectedIndex }) => {
            let peopleToAdd = []
            for (const [index, { next, offset }] of values.retention.data[selectedIndex].values.entries()) {
                if (next) {
                    const params = toParams({ id: next, offset })
                    const referenceResults = await api.get(`api/projects/@current/persons/references/?${params}`)
                    const retentionCopy = { ...values.retention }
                    if (referenceResults.offset) {
                        retentionCopy.data[selectedIndex].values[index].offset = referenceResults.offset
                    } else {
                        retentionCopy.data[selectedIndex].values[index].next = null
                    }
                    retentionCopy.data[selectedIndex].values[index].people = [
                        ...retentionCopy.data[selectedIndex].values[index].people,
                        ...referenceResults.result,
                    ]
                    actions.updateRetention(retentionCopy)
                    if (index === 0) {
                        peopleToAdd = referenceResults.result
                    }
                }
            }

            actions.loadMorePeople(selectedIndex, peopleToAdd)
        },
        loadMorePeople: async ({ selectedIndex, peopleIds }) => {
<<<<<<< HEAD
            if (peopleIds.length === 0) actions.updatePeople(selectedIndex, [])
            const peopleResult = (await api.get('api/projects/@current/persons/?id=' + peopleIds.join(','))).results
=======
            if (peopleIds.length === 0) {
                actions.updatePeople(selectedIndex, [])
            }
            const peopleResult = (await api.get('api/person/?id=' + peopleIds.join(','))).results
>>>>>>> 6426408c
            peopleResult.sort(function (a, b) {
                return peopleIds.indexOf(a.id) - peopleIds.indexOf(b.id)
            })
            actions.updatePeople(selectedIndex, peopleResult)
        },
    }),
})<|MERGE_RESOLUTION|>--- conflicted
+++ resolved
@@ -93,15 +93,10 @@
             loadPeople: async (rowIndex) => {
                 const people = values.retention.data[rowIndex].values[0].people
 
-<<<<<<< HEAD
-                if (people.length === 0) return []
-                const results = (await api.get('api/projects/@current/persons/?id=' + people.join(','))).results
-=======
                 if (people.length === 0) {
                     return []
                 }
-                const results = (await api.get('api/person/?id=' + people.join(','))).results
->>>>>>> 6426408c
+                const results = (await api.get('api/projects/@current/persons/?id=' + people.join(','))).results
                 results.sort(function (a, b) {
                     return people.indexOf(a.id) - people.indexOf(b.id)
                 })
@@ -283,15 +278,10 @@
             actions.loadMorePeople(selectedIndex, peopleToAdd)
         },
         loadMorePeople: async ({ selectedIndex, peopleIds }) => {
-<<<<<<< HEAD
-            if (peopleIds.length === 0) actions.updatePeople(selectedIndex, [])
-            const peopleResult = (await api.get('api/projects/@current/persons/?id=' + peopleIds.join(','))).results
-=======
             if (peopleIds.length === 0) {
                 actions.updatePeople(selectedIndex, [])
             }
-            const peopleResult = (await api.get('api/person/?id=' + peopleIds.join(','))).results
->>>>>>> 6426408c
+            const peopleResult = (await api.get('api/projects/@current/persons/?id=' + peopleIds.join(','))).results
             peopleResult.sort(function (a, b) {
                 return peopleIds.indexOf(a.id) - peopleIds.indexOf(b.id)
             })
