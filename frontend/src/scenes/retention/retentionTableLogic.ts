import { connect, kea, key, path, props, selectors } from 'kea'
import { dayjs } from 'lib/dayjs'
import { range } from 'lib/utils'
import { insightVizDataLogic } from 'scenes/insights/insightVizDataLogic'
import { keyForInsightLogicProps } from 'scenes/insights/sharedUtils'
<<<<<<< HEAD

import { InsightLogicProps } from '~/types'
=======
import { InsightLogicProps, InsightType } from '~/types'
>>>>>>> 43d93286

import { retentionLogic } from './retentionLogic'
import type { retentionTableLogicType } from './retentionTableLogicType'

const DEFAULT_RETENTION_LOGIC_KEY = 'default_retention_key'

const periodIsLatest = (date_to: string | null, period: string | null): boolean => {
    if (!date_to || !period) {
        return true
    }

    const curr = dayjs(date_to)
    if (
        (period == 'Hour' && curr.isSame(dayjs(), 'hour')) ||
        (period == 'Day' && curr.isSame(dayjs(), 'day')) ||
        (period == 'Week' && curr.isSame(dayjs(), 'week')) ||
        (period == 'Month' && curr.isSame(dayjs(), 'month'))
    ) {
        return true
    } else {
        return false
    }
}

export const retentionTableLogic = kea<retentionTableLogicType>([
    props({} as InsightLogicProps),
    key(keyForInsightLogicProps(DEFAULT_RETENTION_LOGIC_KEY)),
    path((key) => ['scenes', 'retention', 'retentionTableLogic', key]),
    connect((props: InsightLogicProps) => ({
        values: [
            insightVizDataLogic(props),
            ['dateRange', 'retentionFilter', 'breakdown', 'vizSpecificOptions'],
            retentionLogic(props),
            ['results'],
        ],
    })),
    selectors({
        isLatestPeriod: [
            (s) => [s.dateRange, s.retentionFilter],
            (dateRange, retentionFilter) => periodIsLatest(dateRange?.date_to || null, retentionFilter?.period || null),
        ],

        retentionVizOptions: [
            (s) => [s.vizSpecificOptions],
            (vizSpecificOptions) => vizSpecificOptions?.[InsightType.RETENTION],
        ],
        hideSizeColumn: [(s) => [s.retentionVizOptions], (retentionVizOptions) => retentionVizOptions?.hideSizeColumn],

        maxIntervalsCount: [
            (s) => [s.results],
            (results) => {
                return Math.max(...results.map((result) => result.values.length))
            },
        ],

        tableHeaders: [
            (s) => [s.results, s.hideSizeColumn],
            (results, hideSizeColumn) => {
                return ['Cohort', ...(hideSizeColumn ? [] : ['Size']), ...results.map((x) => x.label)]
            },
        ],

        tableRows: [
            (s) => [s.results, s.maxIntervalsCount, s.retentionFilter, s.breakdown, s.hideSizeColumn],
            (results, maxIntervalsCount, retentionFilter, breakdown, hideSizeColumn) => {
                const { period } = retentionFilter || {}
                const { breakdowns } = breakdown || {}

                return range(maxIntervalsCount).map((rowIndex: number) => [
                    // First column is the cohort label
                    breakdowns?.length
                        ? results[rowIndex].label
                        : period === 'Hour'
                        ? dayjs(results[rowIndex].date).format('MMM D, h A')
                        : dayjs(results[rowIndex].date).format('MMM D'),
                    // Second column is the first value (which is essentially the total)
                    ...(hideSizeColumn ? [] : [results[rowIndex].values[0].count]),
                    // All other columns are rendered as percentage
                    ...results[rowIndex].values.map((row) => {
                        const percentage =
                            results[rowIndex].values[0]['count'] > 0
                                ? (row['count'] / results[rowIndex].values[0]['count']) * 100
                                : 0

                        return {
                            count: row['count'],
                            percentage,
                        }
                    }),
                ])
            },
        ],
    }),
])<|MERGE_RESOLUTION|>--- conflicted
+++ resolved
@@ -3,12 +3,8 @@
 import { range } from 'lib/utils'
 import { insightVizDataLogic } from 'scenes/insights/insightVizDataLogic'
 import { keyForInsightLogicProps } from 'scenes/insights/sharedUtils'
-<<<<<<< HEAD
 
-import { InsightLogicProps } from '~/types'
-=======
 import { InsightLogicProps, InsightType } from '~/types'
->>>>>>> 43d93286
 
 import { retentionLogic } from './retentionLogic'
 import type { retentionTableLogicType } from './retentionTableLogicType'
