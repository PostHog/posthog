--- conflicted
+++ resolved
@@ -52,20 +52,15 @@
                 if (!refresh && (props.cachedResults || props.preventLoading)) {
                     return props.cachedResults
                 }
-<<<<<<< HEAD
                 insightLogic.actions.startQuery()
                 let res
-                const urlParams = toParams(values.filters)
+                const urlParams = toParams({ ...values.filters, ...(refresh ? { refresh: true } : {}) })
                 try {
                     res = await api.get(`api/insight/retention/?${urlParams}`)
                 } catch (e) {
                     insightLogic.actions.endQuery(ViewType.RETENTION, e)
                     return []
                 }
-=======
-                const urlParams = toParams({ ...values.filters, ...(refresh ? { refresh: true } : {}) })
-                const res = await api.get(`api/insight/retention/?${urlParams}`)
->>>>>>> 2fef1031
                 breakpoint()
                 insightLogic.actions.endQuery(ViewType.RETENTION)
                 return res.data
