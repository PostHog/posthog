import { kea } from 'kea'
import { router } from 'kea-router'
import api from 'lib/api'
import { toParams, objectsEqual } from 'lib/utils'
import { ViewType, insightLogic } from 'scenes/insights/insightLogic'
import { insightHistoryLogic } from 'scenes/insights/InsightHistoryPanel/insightHistoryLogic'
import moment, { Moment } from 'moment'
import { retentionTableLogicType } from 'types/scenes/retention/retentionTableLogicType'
import { ACTIONS_LINE_GRAPH_LINEAR, ACTIONS_TABLE } from 'lib/constants'

export const dateOptions = {
    h: 'Hour',
    d: 'Day',
    w: 'Week',
    m: 'Month',
}

const RETENTION_RECURRING = 'retention_recurring'
const RETENTION_FIRST_TIME = 'retention_first_time'

export const retentionOptions = {
    [`${RETENTION_FIRST_TIME}`]: 'First Time',
    [`${RETENTION_RECURRING}`]: 'Recurring',
}

export const retentionOptionDescriptions = {
    [`${RETENTION_RECURRING}`]: 'A user will belong to any cohort where they have performed the event in its Period 0.',
    [`${RETENTION_FIRST_TIME}`]: 'A user will only belong to the cohort for which they performed the event for the first time.',
}

const DEFAULT_RETENTION_LOGIC_KEY = 'default_retention_key'

function cleanRetentionParams(filters, properties): any {
    return {
        ...filters,
        selectedDate: filters.selectedDate?.format('YYYY-MM-DD HH:00') || moment().format('YYYY-MM-DD HH:00'),
        properties: properties,
        insight: ViewType.RETENTION,
    }
}

function cleanFilters(filters): any {
    return {
        startEntity: filters.startEntity || {
            events: [{ id: '$pageview', name: '$pageview', type: 'events' }],
        },
        returningEntity: filters.returningEntity || {
            events: [{ id: '$pageview', name: '$pageview', type: 'events' }],
        },
        retentionType: filters.retentionType || RETENTION_FIRST_TIME,
        selectedDate: filters.selectedDate ? moment(filters.selectedDate) : moment().startOf('hour'),
        period: filters.period || 'd',
        display: filters.display || 'ActionsTable',
    }
}

function toUrlParams(values: Record<string, unknown>, extraVals?: Record<string, unknown>): string {
    let params: Record<string, any> = { ...values.filters }
    params['properties'] = values.properties
    if (values.selectedDate) params['date_to'] = values.selectedDate.toISOString()
    if (values.period) params['period'] = dateOptions[values.period]
    if (values.startEntity) params['target_entity'] = values.startEntity
    if (values.retentionType) params['retention_type'] = values.retentionType
    if (values.returningEntity) {
        params['actions'] = Array.isArray(values.filters.returningEntity.actions)
            ? values.filters.returningEntity.actions
            : []
        params['events'] = Array.isArray(values.filters.returningEntity.events)
            ? values.filters.returningEntity.events
            : []
    }
    params = {
        ...params,
        ...extraVals,
    }
    const urlParams = toParams(params)
    return urlParams
}

export const retentionTableLogic = kea<retentionTableLogicType<Moment>>({
    key: (props) => {
        return props.dashboardItemId || DEFAULT_RETENTION_LOGIC_KEY
    },
    loaders: ({ values }) => ({
        retention: {
            __default: ({} as Record<string, unknown>) || Array,
            loadRetention: async (_: any, breakpoint) => {
<<<<<<< HEAD
                const urlParams = toUrlParams(values)
=======
                const params: Record<string, any> = {}
                params['properties'] = values.properties
                if (values.selectedDate) {
                    params['date_to'] = values.selectedDate.toISOString()
                }
                if (values.period) {
                    params['period'] = dateOptions[values.period]
                }
                if (values.startEntity) {
                    params['target_entity'] = values.startEntity
                }
                if (values.retentionType) {
                    params['retention_type'] = values.retentionType
                }
                if (values.returningEntity) {
                    params['actions'] = Array.isArray(values.filters.returningEntity.actions)
                        ? values.filters.returningEntity.actions
                        : []
                    params['events'] = Array.isArray(values.filters.returningEntity.events)
                        ? values.filters.returningEntity.events
                        : []
                }
                const urlParams = toParams(params)
>>>>>>> 23f129e0
                const res = await api.get(`api/insight/retention/?${urlParams}`)
                breakpoint()
                return res
            },
        },
        people: {
            __default: {} as Record<string, unknown>,
            loadPeople: async (rowIndex) => {
                if (values.filters.display === ACTIONS_LINE_GRAPH_LINEAR) {
                    const urlParams = toUrlParams(values, { selected_interval: rowIndex })
                    const res = await api.get(`api/person/retention/?${urlParams}`)

                    return res
                } else {
                    const people = values.retention.data[rowIndex].values[0].people

<<<<<<< HEAD
                    if (people.length === 0) return []
                    const results = (await api.get('api/person/?id=' + people.join(','))).results
                    results.sort(function (a, b) {
                        return people.indexOf(a.id) - people.indexOf(b.id)
                    })
                    return {
                        ...values.people,
                        [`${rowIndex}`]: results,
                    }
=======
                if (people.length === 0) {
                    return []
                }
                const results = (await api.get('api/person/?id=' + people.join(','))).results
                results.sort(function (a, b) {
                    return people.indexOf(a.id) - people.indexOf(b.id)
                })
                return {
                    ...values.people,
                    [`${rowIndex}`]: results,
>>>>>>> 23f129e0
                }
            },
        },
    }),
    connect: {
        actions: [insightLogic, ['setAllFilters'], insightHistoryLogic, ['createInsight']],
    },
    actions: () => ({
        setProperties: (properties) => ({ properties }),
        setFilters: (filters) => ({ filters }),
        loadMore: (selectedIndex) => ({ selectedIndex }),
        loadMorePeople: (selectedIndex, peopleIds) => ({ selectedIndex, peopleIds }),
        loadMoreGraphPeople: true,
        updateGraphPeople: (people) => ({ people }),
        updatePeople: (selectedIndex, people) => ({ selectedIndex, people }),
        updateRetention: (retention) => ({ retention }),
        clearPeople: true,
        clearRetention: true,
    }),
    reducers: ({ props }) => ({
        initialPathname: [(state) => router.selectors.location(state).pathname, { noop: (a) => a }],
        properties: [
            props.filters
                ? props.filters.properties || []
                : (state) => router.selectors.searchParams(state).properties || [],
            {
                setProperties: (_, { properties }) => properties,
            },
        ],
        filters: [
            props.filters
                ? {
                      startEntity: props.filters.startEntity || {
                          events: [{ id: '$pageview', name: '$pageview', type: 'events' }],
                      },
                      selectedDate: moment(props.filters.selectedDate) || moment().startOf('hour'),
                      returningEntity: props.filters.returningEntity || {
                          events: [{ id: '$pageview', type: 'events', name: '$pageview' }],
                          actions: [],
                      },
                      period: props.filters.period || 'd',
                      retentionType: props.filters.retentionType || RETENTION_FIRST_TIME,
                      display: props.filters.display || ACTIONS_TABLE,
                  }
                : (state) => cleanFilters(router.selectors.searchParams(state)),
            {
                setFilters: (state, { filters }) => ({ ...state, ...filters }),
            },
        ],
        people: {
            clearPeople: () => ({}),
            updatePeople: (state, { selectedIndex, people }) => ({
                ...state,
                [`${selectedIndex}`]: [...state[selectedIndex], ...people],
            }),
            updateGraphPeople: (_, { people }) => people,
        },
        retention: {
            updateRetention: (_, { retention }) => retention,
            clearRetention: () => ({}),
        },
        loadingMore: [
            false,
            {
                loadMore: () => true,
                updatePeople: () => false,
                updateGraphPeople: () => false,
                loadMoreGraphPeople: () => true,
            },
        ],
    }),
    selectors: ({ selectors }) => ({
        propertiesForUrl: [
            () => [selectors.filters, selectors.properties],
            (filters, properties) => {
                return cleanRetentionParams(filters, properties)
            },
        ],
        startEntity: [
            () => [selectors.filters],
            (filters) => {
                const result = Object.keys(filters.startEntity).reduce(function (r, k) {
                    return r.concat(filters.startEntity[k])
                }, [])

                return result[0] || { id: '$pageview', type: 'events', name: '$pageview' }
            },
        ],
        returningEntity: [
            () => [selectors.filters],
            (filters) => {
                const result = Object.keys(filters.returningEntity).reduce(function (r, k) {
                    return r.concat(filters.returningEntity[k])
                }, [])

                return result[0] || { id: '$pageview', type: 'events', name: '$pageview' }
            },
        ],
        selectedDate: [
            () => [selectors.filters],
            (filters) => {
                return filters.selectedDate
            },
        ],
        retentionType: [
            () => [selectors.filters],
            (filters) => {
                return filters.retentionType
            },
        ],
        period: [
            () => [selectors.filters],
            (filters) => {
                return filters.period
            },
        ],
    }),
    events: ({ actions }) => ({
        afterMount: actions.loadRetention,
    }),
    actionToUrl: ({ props, values }) => ({
        setFilters: () => {
            if (props.dashboardItemId) {
                return // don't use the URL if on the dashboard
            }
            return ['/insights', values.propertiesForUrl]
        },
        setProperties: () => {
            if (props.dashboardItemId) {
                return // don't use the URL if on the dashboard
            }
            return ['/insights', values.propertiesForUrl]
        },
    }),
    urlToAction: ({ actions, values, key }) => ({
        '/insights': (_, searchParams: Record<string, any>) => {
            if (searchParams.insight === ViewType.RETENTION) {
                if (key != DEFAULT_RETENTION_LOGIC_KEY) return

                const cleanSearchParams = cleanFilters(searchParams)
                const cleanedFilters = cleanFilters(values.filters)

                if (cleanSearchParams.display !== cleanedFilters.display) {
                    actions.clearRetention()
                    actions.clearPeople()
                }
                if (!objectsEqual(cleanSearchParams, cleanedFilters)) actions.setFilters(cleanSearchParams)
                if (!objectsEqual(searchParams.properties, values.properties))
                    actions.setProperties(searchParams.properties || [])
            }
        },
    }),
    listeners: ({ actions, values }) => ({
        setProperties: () => {
            actions.loadRetention(true)
        },
        setFilters: () => {
            actions.loadRetention(true)
        },
        loadRetention: () => {
            actions.clearPeople()
            actions.setAllFilters(cleanRetentionParams(values.filters, values.properties))
            actions.createInsight(cleanRetentionParams(values.filters, values.properties))
        },
        loadMore: async ({ selectedIndex }) => {
            let peopleToAdd = []
            for (const [index, { next, offset }] of values.retention.data[selectedIndex].values.entries()) {
                if (next) {
                    const params = toParams({ id: next, offset })
                    const referenceResults = await api.get(`api/person/references/?${params}`)
                    const retentionCopy = { ...values.retention }
                    if (referenceResults.offset) {
                        retentionCopy.data[selectedIndex].values[index].offset = referenceResults.offset
                    } else {
                        retentionCopy.data[selectedIndex].values[index].next = null
                    }
                    retentionCopy.data[selectedIndex].values[index].people = [
                        ...retentionCopy.data[selectedIndex].values[index].people,
                        ...referenceResults.result,
                    ]
                    actions.updateRetention(retentionCopy)
                    if (index === 0) {
                        peopleToAdd = referenceResults.result
                    }
                }
            }

            actions.loadMorePeople(selectedIndex, peopleToAdd)
        },
        loadMorePeople: async ({ selectedIndex, peopleIds }) => {
            if (peopleIds.length === 0) {
                actions.updatePeople(selectedIndex, [])
            }
            const peopleResult = (await api.get('api/person/?id=' + peopleIds.join(','))).results
            peopleResult.sort(function (a, b) {
                return peopleIds.indexOf(a.id) - peopleIds.indexOf(b.id)
            })
            actions.updatePeople(selectedIndex, peopleResult)
        },
        loadMoreGraphPeople: async () => {
            if (values.people.next) {
                const peopleResult = await api.get(values.people.next)
                const newPeople = {
                    result: [...values.people.result, ...peopleResult['result']],
                    next: peopleResult['next'],
                }
                actions.updateGraphPeople(newPeople)
            }
        },
    }),
})<|MERGE_RESOLUTION|>--- conflicted
+++ resolved
@@ -57,10 +57,18 @@
 function toUrlParams(values: Record<string, unknown>, extraVals?: Record<string, unknown>): string {
     let params: Record<string, any> = { ...values.filters }
     params['properties'] = values.properties
-    if (values.selectedDate) params['date_to'] = values.selectedDate.toISOString()
-    if (values.period) params['period'] = dateOptions[values.period]
-    if (values.startEntity) params['target_entity'] = values.startEntity
-    if (values.retentionType) params['retention_type'] = values.retentionType
+    if (values.selectedDate) {
+        params['date_to'] = values.selectedDate.toISOString()
+    }
+    if (values.period) {
+        params['period'] = dateOptions[values.period]
+    }
+    if (values.startEntity) {
+        params['target_entity'] = values.startEntity
+    }
+    if (values.retentionType) {
+        params['retention_type'] = values.retentionType
+    }
     if (values.returningEntity) {
         params['actions'] = Array.isArray(values.filters.returningEntity.actions)
             ? values.filters.returningEntity.actions
@@ -85,33 +93,7 @@
         retention: {
             __default: ({} as Record<string, unknown>) || Array,
             loadRetention: async (_: any, breakpoint) => {
-<<<<<<< HEAD
                 const urlParams = toUrlParams(values)
-=======
-                const params: Record<string, any> = {}
-                params['properties'] = values.properties
-                if (values.selectedDate) {
-                    params['date_to'] = values.selectedDate.toISOString()
-                }
-                if (values.period) {
-                    params['period'] = dateOptions[values.period]
-                }
-                if (values.startEntity) {
-                    params['target_entity'] = values.startEntity
-                }
-                if (values.retentionType) {
-                    params['retention_type'] = values.retentionType
-                }
-                if (values.returningEntity) {
-                    params['actions'] = Array.isArray(values.filters.returningEntity.actions)
-                        ? values.filters.returningEntity.actions
-                        : []
-                    params['events'] = Array.isArray(values.filters.returningEntity.events)
-                        ? values.filters.returningEntity.events
-                        : []
-                }
-                const urlParams = toParams(params)
->>>>>>> 23f129e0
                 const res = await api.get(`api/insight/retention/?${urlParams}`)
                 breakpoint()
                 return res
@@ -128,8 +110,9 @@
                 } else {
                     const people = values.retention.data[rowIndex].values[0].people
 
-<<<<<<< HEAD
-                    if (people.length === 0) return []
+                    if (people.length === 0) {
+                        return []
+                    }
                     const results = (await api.get('api/person/?id=' + people.join(','))).results
                     results.sort(function (a, b) {
                         return people.indexOf(a.id) - people.indexOf(b.id)
@@ -138,18 +121,6 @@
                         ...values.people,
                         [`${rowIndex}`]: results,
                     }
-=======
-                if (people.length === 0) {
-                    return []
-                }
-                const results = (await api.get('api/person/?id=' + people.join(','))).results
-                results.sort(function (a, b) {
-                    return people.indexOf(a.id) - people.indexOf(b.id)
-                })
-                return {
-                    ...values.people,
-                    [`${rowIndex}`]: results,
->>>>>>> 23f129e0
                 }
             },
         },
@@ -287,7 +258,9 @@
     urlToAction: ({ actions, values, key }) => ({
         '/insights': (_, searchParams: Record<string, any>) => {
             if (searchParams.insight === ViewType.RETENTION) {
-                if (key != DEFAULT_RETENTION_LOGIC_KEY) return
+                if (key != DEFAULT_RETENTION_LOGIC_KEY) {
+                    return
+                }
 
                 const cleanSearchParams = cleanFilters(searchParams)
                 const cleanedFilters = cleanFilters(values.filters)
@@ -296,9 +269,12 @@
                     actions.clearRetention()
                     actions.clearPeople()
                 }
-                if (!objectsEqual(cleanSearchParams, cleanedFilters)) actions.setFilters(cleanSearchParams)
-                if (!objectsEqual(searchParams.properties, values.properties))
+                if (!objectsEqual(cleanSearchParams, cleanedFilters)) {
+                    actions.setFilters(cleanSearchParams)
+                }
+                if (!objectsEqual(searchParams.properties, values.properties)) {
                     actions.setProperties(searchParams.properties || [])
+                }
             }
         },
     }),
