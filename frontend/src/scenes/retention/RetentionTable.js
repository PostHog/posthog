--- conflicted
+++ resolved
@@ -1,31 +1,5 @@
 import React, { useState } from 'react'
 import { useValues, useActions } from 'kea'
-<<<<<<< HEAD
-import { DatePicker, Select, Row, Table, Modal, Button, Spin } from 'antd'
-import { PropertyFilters } from 'lib/components/PropertyFilters/PropertyFilters'
-import { percentage } from 'lib/utils'
-import { Link } from 'lib/components/Link'
-import { DownOutlined } from '@ant-design/icons'
-import { entityFilterLogic } from 'scenes/trends/ActionFilter/entityFilterLogic'
-import { ActionFilterDropdown } from 'scenes/trends/ActionFilter/ActionFilterDropdown'
-import { dateOptions } from './retentionTableLogic'
-
-export function RetentionTable({ logic }) {
-    const node = useRef()
-    const [open, setOpen] = useState(false)
-    const {
-        retention,
-        retentionLoading,
-        peopleLoading,
-        people,
-        loadingMore,
-        startEntity,
-        filters,
-        selectedDate,
-        period,
-    } = useValues(logic)
-    const { loadPeople, loadMore, setFilters, setPeriod, dateChanged } = useActions(logic)
-=======
 import { Table, Modal, Button, Spin } from 'antd'
 import { percentage } from 'lib/utils'
 import { Link } from 'lib/components/Link'
@@ -34,7 +8,6 @@
 export function RetentionTable() {
     const { retention, retentionLoading, peopleLoading, people, loadingMore } = useValues(retentionTableLogic)
     const { loadPeople, loadMore } = useActions(retentionTableLogic)
->>>>>>> 46f72ba2
     const [modalVisible, setModalVisible] = useState(false)
     const [selectedRow, selectRow] = useState(0)
 
@@ -71,63 +44,6 @@
     }
     return (
         <>
-<<<<<<< HEAD
-            <Row>
-                <div>
-                    <span style={{ marginRight: 5 }}>Start Day:</span>
-                    <DatePicker
-                        className="mb-2"
-                        value={selectedDate}
-                        onChange={dateChanged}
-                        allowClear={false}
-                    ></DatePicker>
-                </div>
-                <div>
-                    <span style={{ marginLeft: 10, marginRight: 5 }}>Period:</span>
-                    <Select
-                        value={dateOptions[period]}
-                        onChange={(value) => setPeriod(value)}
-                        dropdownMatchSelectWidth={true}
-                    >
-                        {Object.entries(dateOptions).map(([key, value]) => (
-                            <Select.Option key={key} value={key}>
-                                {value}
-                            </Select.Option>
-                        ))}
-                    </Select>
-                </div>
-            </Row>
-
-            <h4 className="secondary">Filters</h4>
-            <PropertyFilters pageKey="RetentionTable" />
-            <div className="mb-4">
-                <h4 className="secondary">Target Event</h4>
-                <button
-                    ref={node}
-                    className="filter-action btn btn-sm btn-light"
-                    type="button"
-                    onClick={() => setOpen(!open)}
-                    style={{
-                        fontWeight: 500,
-                    }}
-                >
-                    {startEntity?.name || 'Select action'}
-                    <DownOutlined style={{ marginLeft: '3px', color: 'rgba(0, 0, 0, 0.25)' }} />
-                </button>
-                {open && (
-                    <ActionFilterDropdown
-                        logic={entityLogic}
-                        onClickOutside={(e) => {
-                            if (node.current.contains(e.target)) {
-                                return
-                            }
-                            setOpen(false)
-                        }}
-                    />
-                )}
-            </div>
-=======
->>>>>>> 46f72ba2
             <Table
                 data-attr="retention-table"
                 size="small"
