import { kea } from 'kea'
import { router } from 'kea-router'
import api from 'lib/api'
import { toParams, objectsEqual } from 'lib/utils'
import moment from 'moment'

export const dateOptions = {
    h: 'Hour',
    d: 'Day',
    w: 'Week',
}

export const retentionTableLogic = kea({
    loaders: ({ values }) => ({
        retention: {
            __default: {},
            loadRetention: async () => {
<<<<<<< HEAD
                let params = { properties: values.properties }
                if (values.selectedDate) params['date_from'] = values.selectedDate.toISOString()
                if (values.period) params['period'] = dateOptions[values.period]
=======
                let params = {}
                params['properties'] = values.properties
                if (values.startEntity) params['start_entity'] = values.startEntity
>>>>>>> d0419fdd
                const urlParams = toParams(params)
                return await api.get(`api/action/retention/?${urlParams}`)
            },
        },
        people: {
            __default: {},
            loadPeople: async (rowIndex) => {
                const people = values.retention.data[rowIndex].values[0].people

                if (people.length === 0) return []
                let results = (await api.get('api/person/?id=' + people.join(','))).results
                results.sort(function (a, b) {
                    return people.indexOf(a.id) - people.indexOf(b.id)
                })
                return {
                    ...values.people,
                    [`${rowIndex}`]: results,
                }
            },
        },
    }),
    actions: () => ({
        setProperties: (properties) => ({ properties }),
<<<<<<< HEAD
        dateChanged: (date) => ({ date }),
        setPeriod: (period) => ({ period }),
=======
        setFilters: (filters) => ({ filters }),
        loadMore: (selectedIndex) => ({ selectedIndex }),
        loadMorePeople: (selectedIndex, peopleIds) => ({ selectedIndex, peopleIds }),
        updatePeople: (selectedIndex, people) => ({ selectedIndex, people }),
        updateRetention: (retention) => ({ retention }),
>>>>>>> d0419fdd
    }),
    reducers: () => ({
        initialPathname: [(state) => router.selectors.location(state).pathname, { noop: (a) => a }],
        properties: [
            [],
            {
                setProperties: (_, { properties }) => properties,
            },
        ],
<<<<<<< HEAD
        selectedDate: [moment().subtract(11, 'days').startOf('day'), { dateChanged: (_, { date }) => date }],
        period: ['d', { setPeriod: (_, { period }) => period }],
=======
        filters: [
            {},
            {
                setFilters: (_, { filters }) => filters,
            },
        ],
        people: {
            updatePeople: (state, { selectedIndex, people }) => ({
                ...state,
                [`${selectedIndex}`]: [...state[selectedIndex], ...people],
            }),
        },
        retention: {
            updateRetention: (_, { retention }) => retention,
        },
        loadingMore: [
            false,
            {
                loadMore: () => true,
                updatePeople: () => false,
            },
        ],
>>>>>>> d0419fdd
    }),
    selectors: ({ selectors }) => ({
        propertiesForUrl: [
            () => [selectors.properties, selectors.selectedDate, selectors.period],
            (properties, selectedDate, period) => {
                let result = {}
                if (Object.keys(properties).length > 0) {
                    result['properties'] = properties
                }
                if (selectedDate) {
                    result['date_from'] = selectedDate.format('YYYY-MM-DD')
                }
                if (selectedDate) {
                    result['period'] = period
                }

                return result
            },
        ],
        startEntity: [
            () => [selectors.filters],
            (filters) => {
                const result = Object.keys(filters).reduce(function (r, k) {
                    return r.concat(filters[k])
                }, [])

                return result[0] || { id: '$pageview', type: 'events', name: '$pageview' }
            },
        ],
    }),
    events: ({ actions }) => ({
        afterMount: actions.loadRetention,
    }),
    actionToUrl: ({ values }) => ({
        setProperties: () => {
            return [router.values.location.pathname, values.propertiesForUrl]
        },
        dateChanged: () => {
            return [router.values.location.pathname, values.propertiesForUrl]
        },
        setPeriod: () => {
            return [router.values.location.pathname, values.propertiesForUrl]
        },
    }),

    urlToAction: ({ actions, values }) => ({
        '*': (_, searchParams) => {
            try {
                // if the url changed, but we are not anymore on the page we were at when the logic was mounted
                if (router.values.location.pathname !== values.initialPathname) {
                    return
                }
            } catch (error) {
                // since this is a catch-all route, this code might run during or after the logic was unmounted
                // if we have an error accessing the filter value, the logic is gone and we should return
                return
            }

            if (!objectsEqual(searchParams.properties || {}, values.properties)) {
                actions.setProperties(searchParams.properties || {})
            }
            if (!objectsEqual(searchParams.date_from || {}, values.selectedDate.format('YYYY-MM-DD'))) {
                searchParams.date_from && actions.dateChanged(moment(searchParams.date_from))
            }
            if (searchParams.period !== values.period) {
                searchParams.period && actions.setPeriod(searchParams.period)
            }
        },
    }),
    listeners: ({ actions, values }) => ({
        setProperties: () => actions.loadRetention(),
<<<<<<< HEAD
        dateChanged: () => {
            actions.loadRetention()
        },
        setPeriod: () => {
            actions.loadRetention()
=======
        setFilters: () => actions.loadRetention(),
        loadMore: async ({ selectedIndex }) => {
            let peopleToAdd = []
            for (const [index, { next, offset }] of values.retention.data[selectedIndex].values.entries()) {
                if (next) {
                    const params = toParams({ id: next, offset })
                    const referenceResults = await api.get(`api/person/references/?${params}`)
                    let retentionCopy = { ...values.retention }
                    if (referenceResults.offset) {
                        retentionCopy.data[selectedIndex].values[index].offset = referenceResults.offset
                    } else {
                        retentionCopy.data[selectedIndex].values[index].next = null
                    }
                    retentionCopy.data[selectedIndex].values[index].people = [
                        ...retentionCopy.data[selectedIndex].values[index].people,
                        ...referenceResults.result,
                    ]
                    actions.updateRetention(retentionCopy)
                    if (index === 0) peopleToAdd = referenceResults.result
                }
            }

            actions.loadMorePeople(selectedIndex, peopleToAdd)
        },
        loadMorePeople: async ({ selectedIndex, peopleIds }) => {
            if (peopleIds.length === 0) actions.updatePeople(selectedIndex, [])
            const peopleResult = (await api.get('api/person/?id=' + peopleIds.join(','))).results
            peopleResult.sort(function (a, b) {
                return peopleIds.indexOf(a.id) - peopleIds.indexOf(b.id)
            })
            actions.updatePeople(selectedIndex, peopleResult)
>>>>>>> d0419fdd
        },
    }),
})<|MERGE_RESOLUTION|>--- conflicted
+++ resolved
@@ -15,15 +15,10 @@
         retention: {
             __default: {},
             loadRetention: async () => {
-<<<<<<< HEAD
                 let params = { properties: values.properties }
                 if (values.selectedDate) params['date_from'] = values.selectedDate.toISOString()
                 if (values.period) params['period'] = dateOptions[values.period]
-=======
-                let params = {}
-                params['properties'] = values.properties
                 if (values.startEntity) params['start_entity'] = values.startEntity
->>>>>>> d0419fdd
                 const urlParams = toParams(params)
                 return await api.get(`api/action/retention/?${urlParams}`)
             },
@@ -47,16 +42,13 @@
     }),
     actions: () => ({
         setProperties: (properties) => ({ properties }),
-<<<<<<< HEAD
         dateChanged: (date) => ({ date }),
         setPeriod: (period) => ({ period }),
-=======
         setFilters: (filters) => ({ filters }),
         loadMore: (selectedIndex) => ({ selectedIndex }),
         loadMorePeople: (selectedIndex, peopleIds) => ({ selectedIndex, peopleIds }),
         updatePeople: (selectedIndex, people) => ({ selectedIndex, people }),
         updateRetention: (retention) => ({ retention }),
->>>>>>> d0419fdd
     }),
     reducers: () => ({
         initialPathname: [(state) => router.selectors.location(state).pathname, { noop: (a) => a }],
@@ -66,10 +58,8 @@
                 setProperties: (_, { properties }) => properties,
             },
         ],
-<<<<<<< HEAD
         selectedDate: [moment().subtract(11, 'days').startOf('day'), { dateChanged: (_, { date }) => date }],
         period: ['d', { setPeriod: (_, { period }) => period }],
-=======
         filters: [
             {},
             {
@@ -92,7 +82,6 @@
                 updatePeople: () => false,
             },
         ],
->>>>>>> d0419fdd
     }),
     selectors: ({ selectors }) => ({
         propertiesForUrl: [
@@ -164,13 +153,12 @@
     }),
     listeners: ({ actions, values }) => ({
         setProperties: () => actions.loadRetention(),
-<<<<<<< HEAD
         dateChanged: () => {
             actions.loadRetention()
         },
         setPeriod: () => {
             actions.loadRetention()
-=======
+        },
         setFilters: () => actions.loadRetention(),
         loadMore: async ({ selectedIndex }) => {
             let peopleToAdd = []
@@ -202,7 +190,6 @@
                 return peopleIds.indexOf(a.id) - peopleIds.indexOf(b.id)
             })
             actions.updatePeople(selectedIndex, peopleResult)
->>>>>>> d0419fdd
         },
     }),
 })