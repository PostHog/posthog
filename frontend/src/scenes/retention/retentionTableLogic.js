import { kea } from 'kea'
import { router } from 'kea-router'
import api from 'lib/api'
import { toParams, objectsEqual } from 'lib/utils'
import { ViewType, insightLogic } from 'scenes/insights/insightLogic'
<<<<<<< HEAD
import { insightsModel } from '~/models/insightsModel'
=======
import { insightHistoryLogic } from 'scenes/insights/InsightHistoryPanel/insightHistoryLogic'
>>>>>>> 4518f0d5

function cleanRetentionParams(filters, properties) {
    return {
        ...filters,
        properties: properties,
        insight: ViewType.RETENTION,
    }
}

export const retentionTableLogic = kea({
    loaders: ({ values }) => ({
        retention: {
            __default: {},
            loadRetention: async () => {
                let params = {}
                params['properties'] = values.properties
                if (values.startEntity) params['start_entity'] = values.startEntity
                const urlParams = toParams(params)
                return await api.get(`api/action/retention/?${urlParams}`)
            },
        },
        people: {
            __default: {},
            loadPeople: async (rowIndex) => {
                const people = values.retention.data[rowIndex].values[0].people

                if (people.length === 0) return []
                let results = (await api.get('api/person/?id=' + people.join(','))).results
                results.sort(function (a, b) {
                    return people.indexOf(a.id) - people.indexOf(b.id)
                })
                return {
                    ...values.people,
                    [`${rowIndex}`]: results,
                }
            },
        },
    }),
    connect: {
<<<<<<< HEAD
        actions: [insightLogic, ['setAllFilters'], insightsModel, ['createInsight']],
=======
        actions: [insightLogic, ['setAllFilters'], insightHistoryLogic, ['createInsight']],
>>>>>>> 4518f0d5
    },
    actions: () => ({
        setProperties: (properties) => ({ properties }),
        setFilters: (filters) => ({ filters }),
        loadMore: (selectedIndex) => ({ selectedIndex }),
        loadMorePeople: (selectedIndex, peopleIds) => ({ selectedIndex, peopleIds }),
        updatePeople: (selectedIndex, people) => ({ selectedIndex, people }),
        updateRetention: (retention) => ({ retention }),
    }),
    reducers: () => ({
        initialPathname: [(state) => router.selectors.location(state).pathname, { noop: (a) => a }],
        properties: [
            [],
            {
                setProperties: (_, { properties }) => properties,
            },
        ],
        filters: [
            {},
            {
                setFilters: (_, { filters }) => filters,
            },
        ],
        people: {
            updatePeople: (state, { selectedIndex, people }) => ({
                ...state,
                [`${selectedIndex}`]: [...state[selectedIndex], ...people],
            }),
        },
        retention: {
            updateRetention: (_, { retention }) => retention,
        },
        loadingMore: [
            false,
            {
                loadMore: () => true,
                updatePeople: () => false,
            },
        ],
    }),
    selectors: ({ selectors }) => ({
        propertiesForUrl: [
            () => [selectors.properties],
            (properties) => {
                if (Object.keys(properties).length > 0) {
                    return { properties }
                } else {
                    return ''
                }
            },
        ],
        startEntity: [
            () => [selectors.filters],
            (filters) => {
                const result = Object.keys(filters).reduce(function (r, k) {
                    return r.concat(filters[k])
                }, [])

                return result[0] || { id: '$pageview', type: 'events', name: '$pageview' }
            },
        ],
    }),
    events: ({ actions }) => ({
        afterMount: actions.loadRetention,
    }),
    actionToUrl: ({ actions, values }) => ({
        [actions.setFilters]: () => {
            return ['/insights', { target: values.startEntity, insight: ViewType.RETENTION }]
        },
    }),
    urlToAction: ({ actions, values }) => ({
        '*': (_, searchParams) => {
            try {
                // if the url changed, but we are not anymore on the page we were at when the logic was mounted
                if (router.values.location.pathname !== values.initialPathname) {
                    return
                }
            } catch (error) {
                // since this is a catch-all route, this code might run during or after the logic was unmounted
                // if we have an error accessing the filter value, the logic is gone and we should return
                return
            }

            if (!objectsEqual(searchParams.properties || {}, values.properties)) {
                actions.setProperties(searchParams.properties || {})
            }
            if (searchParams.target && values.startEntity.id !== searchParams.target?.id) {
                actions.setFilters({
                    [`${searchParams.target.type}`]: [searchParams.target],
                })
            }
        },
    }),
    listeners: ({ actions, values }) => ({
        setProperties: () => {
            actions.loadRetention()
            actions.setAllFilters(cleanRetentionParams({ target: values.startEntity }, values.properties))
            actions.createInsight(cleanRetentionParams({ target: values.startEntity }, values.properties))
        },
        setFilters: () => {
            actions.loadRetention()
            actions.setAllFilters(cleanRetentionParams({ target: values.startEntity }, values.properties))
            actions.createInsight(cleanRetentionParams({ target: values.startEntity }, values.properties))
        },
        loadMore: async ({ selectedIndex }) => {
            let peopleToAdd = []
            for (const [index, { next, offset }] of values.retention.data[selectedIndex].values.entries()) {
                if (next) {
                    const params = toParams({ id: next, offset })
                    const referenceResults = await api.get(`api/person/references/?${params}`)
                    let retentionCopy = { ...values.retention }
                    if (referenceResults.offset) {
                        retentionCopy.data[selectedIndex].values[index].offset = referenceResults.offset
                    } else {
                        retentionCopy.data[selectedIndex].values[index].next = null
                    }
                    retentionCopy.data[selectedIndex].values[index].people = [
                        ...retentionCopy.data[selectedIndex].values[index].people,
                        ...referenceResults.result,
                    ]
                    actions.updateRetention(retentionCopy)
                    if (index === 0) peopleToAdd = referenceResults.result
                }
            }

            actions.loadMorePeople(selectedIndex, peopleToAdd)
        },
        loadMorePeople: async ({ selectedIndex, peopleIds }) => {
            if (peopleIds.length === 0) actions.updatePeople(selectedIndex, [])
            const peopleResult = (await api.get('api/person/?id=' + peopleIds.join(','))).results
            peopleResult.sort(function (a, b) {
                return peopleIds.indexOf(a.id) - peopleIds.indexOf(b.id)
            })
            actions.updatePeople(selectedIndex, peopleResult)
        },
    }),
})<|MERGE_RESOLUTION|>--- conflicted
+++ resolved
@@ -3,11 +3,7 @@
 import api from 'lib/api'
 import { toParams, objectsEqual } from 'lib/utils'
 import { ViewType, insightLogic } from 'scenes/insights/insightLogic'
-<<<<<<< HEAD
-import { insightsModel } from '~/models/insightsModel'
-=======
 import { insightHistoryLogic } from 'scenes/insights/InsightHistoryPanel/insightHistoryLogic'
->>>>>>> 4518f0d5
 
 function cleanRetentionParams(filters, properties) {
     return {
@@ -47,11 +43,7 @@
         },
     }),
     connect: {
-<<<<<<< HEAD
-        actions: [insightLogic, ['setAllFilters'], insightsModel, ['createInsight']],
-=======
         actions: [insightLogic, ['setAllFilters'], insightHistoryLogic, ['createInsight']],
->>>>>>> 4518f0d5
     },
     actions: () => ({
         setProperties: (properties) => ({ properties }),
