import { IconCheckCircle } from '@posthog/icons'
import { LemonButton } from '@posthog/lemon-ui'
import { useActions, useValues } from 'kea'
import { BillingUpgradeCTA } from 'lib/components/BillingUpgradeCTA'
import { StarHog } from 'lib/components/hedgehogs'
import { Spinner } from 'lib/lemon-ui/Spinner'
import { eventUsageLogic } from 'lib/utils/eventUsageLogic'
import { useState } from 'react'
import { AllProductsPlanComparison } from 'scenes/billing/AllProductsPlanComparison'
import { getUpgradeProductLink } from 'scenes/billing/billing-utils'
import { BillingHero } from 'scenes/billing/BillingHero'
import { billingLogic } from 'scenes/billing/billingLogic'
import { billingProductLogic } from 'scenes/billing/billingProductLogic'
import { PlanComparison } from 'scenes/billing/PlanComparison'

import { BillingProductV2Type } from '~/types'

import { onboardingLogic, OnboardingStepKey } from './onboardingLogic'
import { OnboardingStep } from './OnboardingStep'

export const OnboardingBillingStep = ({
    product,
    stepKey = OnboardingStepKey.PLANS,
}: {
    product: BillingProductV2Type
    stepKey?: OnboardingStepKey
}): JSX.Element => {
    const { billing, redirectPath } = useValues(billingLogic)
    const { productKey } = useValues(onboardingLogic)
    const { currentAndUpgradePlans } = useValues(billingProductLogic({ product }))
    const { reportBillingUpgradeClicked } = useActions(eventUsageLogic)
<<<<<<< HEAD
    const currentPlan = currentAndUpgradePlans?.currentPlan
=======
    const plan = currentAndUpgradePlans?.upgradePlan
>>>>>>> c2a6c45e

    const [showPlanComp, setShowPlanComp] = useState(false)

    const action = billing?.subscription_level === 'custom' ? 'Subscribe' : 'Upgrade'
    return (
        <OnboardingStep
            title="Plans"
            showSkip={!product.subscribed}
            stepKey={stepKey}
            continueOverride={
                product?.subscribed ? undefined : (
                    <BillingUpgradeCTA
                        // TODO: redirect path won't work properly until navigation is properly set up
                        to={getUpgradeProductLink({
                            product,
                            redirectPath,
                            includeAddons: true,
                        })}
                        type="primary"
                        status="alt"
                        center
                        disableClientSideRouting
                        onClick={() => {
                            reportBillingUpgradeClicked(product.type)
                        }}
                        data-attr="onboarding-subscribe-button"
                    >
                        {action}
                    </BillingUpgradeCTA>
                )
            }
        >
            {billing?.products && productKey && product ? (
                <div className="mt-6">
                    {product.subscribed && (
                        <div className="mb-8">
                            <div className="bg-success-highlight rounded p-6 flex justify-between items-center">
                                <div className="flex gap-x-4">
                                    <IconCheckCircle className="text-success text-3xl mb-6" />
                                    <div>
                                        <h3 className="text-lg font-bold mb-1 text-left">{action} successful</h3>
                                        <p className="mx-0 mb-0">You're all ready to use {product.name}.</p>
                                    </div>
                                </div>
                                <div className="h-20">
                                    <StarHog className="h-full w-full" />
                                </div>
                            </div>
                            <LemonButton
                                data-attr="show-plans"
                                className="mt-2"
                                onClick={() => setShowPlanComp(!showPlanComp)}
                            >
                                {showPlanComp ? 'Hide' : 'Show'} plans
                            </LemonButton>
                        </div>
                    )}

                    {(!product.subscribed || showPlanComp) && (
                        <>
                            <BillingHero />
                            {billing?.subscription_level === 'custom' ? (
                                <PlanComparison product={product} />
                            ) : (
                                <AllProductsPlanComparison product={product} />
                            )}
                        </>
                    )}
                </div>
            ) : (
                <Spinner className="text-lg" />
            )}
        </OnboardingStep>
    )
}<|MERGE_RESOLUTION|>--- conflicted
+++ resolved
@@ -29,11 +29,6 @@
     const { productKey } = useValues(onboardingLogic)
     const { currentAndUpgradePlans } = useValues(billingProductLogic({ product }))
     const { reportBillingUpgradeClicked } = useActions(eventUsageLogic)
-<<<<<<< HEAD
-    const currentPlan = currentAndUpgradePlans?.currentPlan
-=======
-    const plan = currentAndUpgradePlans?.upgradePlan
->>>>>>> c2a6c45e
 
     const [showPlanComp, setShowPlanComp] = useState(false)
 
