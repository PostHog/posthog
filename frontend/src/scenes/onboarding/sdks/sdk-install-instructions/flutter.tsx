import { Link } from '@posthog/lemon-ui'
import { useValues } from 'kea'
import { CodeSnippet, Language } from 'lib/components/CodeSnippet'
import { useJsSnippet } from 'lib/components/JSSnippet'
import { apiHostOrigin } from 'lib/utils/apiHost'
import { teamLogic } from 'scenes/teamLogic'

export interface FlutterSetupProps {
    includeReplay?: boolean
    includeSurveys?: boolean
    requiresManualInstall?: boolean
}

export interface FlutterInstallProps {
    apiToken?: string
}

function FlutterInstallSnippet(): JSX.Element {
    return <CodeSnippet language={Language.YAML}>posthog_flutter: ^5.0.0</CodeSnippet>
}

function FlutterDartSetup(props: FlutterSetupProps & FlutterInstallProps): JSX.Element {
    const configOptions = [
        props.includeReplay &&
            `// check https://posthog.com/docs/session-replay/installation?tab=Flutter
    // for more config and to learn about how we capture sessions on mobile
    // and what to expect
    config.sessionReplay = true;
    // choose whether to mask images or text
    config.sessionReplayConfig.maskAllTexts = false;
    config.sessionReplayConfig.maskAllImages = false;`,
        props.includeSurveys && `  config.surveys = true`,
    ]
        .filter(Boolean)
        .join('\n')

    return (
        <CodeSnippet language={Language.Dart}>
            {`import 'package:flutter/material.dart';

import 'package:posthog_flutter/posthog_flutter.dart';

Future<void> main() async {
  // init WidgetsFlutterBinding if not yet
  WidgetsFlutterBinding.ensureInitialized();
  final config = PostHogConfig('${props.apiToken}');
  config.host = '${apiHostOrigin()}';
  config.debug = true;
  config.captureApplicationLifecycleEvents = true;
${configOptions}
  // Setup PostHog with the given Context and Config
  await Posthog().setup(config);
  runApp(MyApp());
}`}
        </CodeSnippet>
    )
}

function InstallFlutterWidgetsAndObsserver(): JSX.Element {
    return (
        <CodeSnippet language={Language.Dart}>
            {`import 'package:flutter/material.dart';

import 'package:posthog_flutter/posthog_flutter.dart';

class MyApp extends StatefulWidget {
  const MyApp({super.key});

  @override
  State<MyApp> createState() => _MyAppState();
}

class _MyAppState extends State<MyApp> {
  @override
  void initState() {
    super.initState();
  }

  @override
  Widget build(BuildContext context) {
    // Wrap your App with PostHogWidget
    return PostHogWidget(
      child: MaterialApp(
        // Add PosthogObserver to your navigatorObservers
        navigatorObservers: [PosthogObserver()],
        title: 'My App',
        home: const HomeScreen(),
      ),
    );
  }
}
// If you're using go_router, check this page to learn how to set up the PosthogObserver
// https://posthog.com/docs/libraries/flutter#capturing-screen-views`}
        </CodeSnippet>
    )
}

function InstallFlutterObserver(): JSX.Element {
    return (
        <CodeSnippet language={Language.Dart}>
            {`import 'package:flutter/material.dart';

import 'package:posthog_flutter/posthog_flutter.dart';

class MyApp extends StatefulWidget {
  const MyApp({super.key});

  @override
  State<MyApp> createState() => _MyAppState();
}

class _MyAppState extends State<MyApp> {
  @override
  void initState() {
    super.initState();
  }

  @override
  Widget build(BuildContext context) {
    return MaterialApp(
        // Add PosthogObserver to your navigatorObservers
        navigatorObservers: [PosthogObserver()],
        title: 'My App',
        home: const HomeScreen(),
    );
}`}
        </CodeSnippet>
    )
}

function FlutterAndroidSetupSnippet({ requiresManualInstall }: FlutterSetupProps): JSX.Element {
    const { currentTeam } = useValues(teamLogic)
    const url = apiHostOrigin()

    const minSdkVersionInstructions = (
        <>
            <p>
                Update the minimum Android SDK version to <strong>21</strong> in{' '}
                <strong>android/app/build.gradle</strong>:
            </p>
            <CodeSnippet language={Language.Groovy}>
                {`defaultConfig {
    minSdkVersion 21
    // rest of your config
}`}
            </CodeSnippet>
        </>
    )

    if (requiresManualInstall) {
        return (
            <>
                <CodeSnippet language={Language.XML}>
                    {
                        '<application>\n\t<activity>\n\t\t[...]\n\t</activity>\n\t<meta-data android:name="com.posthog.posthog.AUTO_INIT" android:value="false" />\n</application>'
                    }
                </CodeSnippet>
<<<<<<< HEAD
                {minSdkVersionInstructions}
=======
>>>>>>> 3bb78140
            </>
        )
    }
    return (
        <>
            <CodeSnippet language={Language.XML}>
                {'<application>\n\t<activity>\n\t\t[...]\n\t</activity>\n\t<meta-data android:name="com.posthog.posthog.API_KEY" android:value="' +
                    currentTeam?.api_token +
                    '" />\n\t<meta-data android:name="com.posthog.posthog.POSTHOG_HOST" android:value="' +
                    url +
                    '" />\n\t<meta-data android:name="com.posthog.posthog.TRACK_APPLICATION_LIFECYCLE_EVENTS" android:value="true" />\n\t<meta-data android:name="com.posthog.posthog.DEBUG" android:value="true" />\n</application>'}
            </CodeSnippet>
            {minSdkVersionInstructions}
        </>
    )
}

function FlutterIOSSetupSnippet({ requiresManualInstall }: FlutterSetupProps): JSX.Element {
    const { currentTeam } = useValues(teamLogic)
    const url = apiHostOrigin()

    const minPlatformVersionInstructions = (
        <>
            <p>
                Update the minimum platform version to iOS <strong>13.0</strong> in your <strong>Podfile</strong>:
            </p>
            <CodeSnippet language={Language.YAML}>
                {`platform :ios, '13.0'
    # rest of your config`}
            </CodeSnippet>
        </>
    )

    if (requiresManualInstall) {
        return (
            <>
                <CodeSnippet language={Language.XML}>
                    {'<dict>\n\t[...]\n\t<key>com.posthog.posthog.AUTO_INIT</key>\n\t<false/>\n\t[...]\n</dict>'}
                </CodeSnippet>
<<<<<<< HEAD
                {minPlatformVersionInstructions}
=======
>>>>>>> 3bb78140
            </>
        )
    }
    return (
        <>
            <CodeSnippet language={Language.XML}>
                {'<dict>\n\t[...]\n\t<key>com.posthog.posthog.API_KEY</key>\n\t<string>' +
                    currentTeam?.api_token +
                    '</string>\n\t<key>com.posthog.posthog.POSTHOG_HOST</key>\n\t<string>' +
                    url +
                    '</string>\n\t<key>com.posthog.posthog.CAPTURE_APPLICATION_LIFECYCLE_EVENTS</key>\n\t<true/>\n\t<key>com.posthog.posthog.DEBUG</key>\n\t<true/>\n</dict>'}
            </CodeSnippet>
            {minPlatformVersionInstructions}
        </>
    )
}

function FlutterWebSetupSnippet(): JSX.Element {
    const jsSnippet = useJsSnippet(4)

    return (
        <CodeSnippet language={Language.HTML}>
            {`<!DOCTYPE html>
<html>
  <head>
    ...
${jsSnippet}
  </head>
</html>`}
        </CodeSnippet>
    )
}

export function SDKInstallFlutterInstructions(props: FlutterSetupProps): JSX.Element {
    const { currentTeam } = useValues(teamLogic)
<<<<<<< HEAD

=======
    const tokenProps = { apiToken: currentTeam?.api_token }
>>>>>>> 3bb78140
    return (
        <>
            <h3>Install</h3>
            <FlutterInstallSnippet />
            <h3>Android Setup</h3>
            <p className="prompt-text">Add these values in AndroidManifest.xml</p>
            <FlutterAndroidSetupSnippet {...props} />
            <h3>iOS/macOS Setup</h3>
            <p className="prompt-text">Add these values in Info.plist</p>
            <FlutterIOSSetupSnippet {...props} />
            <h3>Dart Setup</h3>
            <p className="prompt-text">Add these values in main.dart</p>
            <InstallFlutterSessionReplay {...tokenProps} />
            <p className="prompt-text">Install PosthogObserver</p>
            <InstallFlutterWidgetsSessionReplay />
            <h3>Web Setup</h3>
            <p className="prompt-text">Add these values in index.html</p>
            <FlutterWebSetupSnippet />
            {props.requiresManualInstall && (
                <>
                    <h3>Dart Setup</h3>
                    <p className="prompt-text">Initialize the PostHog SDK with the following configuration:</p>
                    <FlutterDartSetup {...props} apiToken={currentTeam?.api_token} />
                    {props.includeSurveys && (
                        <>
                            <p className="prompt-text">
                                Install the <strong>PosthogObserver</strong> to your app
                            </p>
                            <InstallFlutterObserver />
                        </>
                    )}
                    {props.includeReplay && (
                        <>
                            <p className="prompt-text">
                                Wrap your app with the <strong>PostHogWidget</strong> and install the{' '}
                                <strong>PosthogObserver</strong>:
                            </p>
                            <InstallFlutterWidgetsAndObsserver />
                        </>
                    )}
                </>
            )}
        </>
    )
}

export function SDKInstallFlutterTrackScreenInstructions(): JSX.Element {
    return (
        <>
            <p>
                With the <Link to="https://posthog.com/docs/libraries/flutter#example">PosthogObserver</Link> Observer,
                PostHog will try to record all screen changes automatically.
            </p>
            <p>
                If you want to manually send a new screen capture event, use the <code>screen</code> function.
            </p>
            <CodeSnippet language={Language.Dart}>{`import 'package:posthog_flutter/posthog_flutter.dart';

await Posthog().screen(
    screenName: 'Dashboard',
    properties: {
      'background': 'blue',
      'hero': 'superhog'
    });
`}</CodeSnippet>
        </>
    )
}<|MERGE_RESOLUTION|>--- conflicted
+++ resolved
@@ -23,13 +23,13 @@
     const configOptions = [
         props.includeReplay &&
             `// check https://posthog.com/docs/session-replay/installation?tab=Flutter
-    // for more config and to learn about how we capture sessions on mobile
-    // and what to expect
-    config.sessionReplay = true;
-    // choose whether to mask images or text
-    config.sessionReplayConfig.maskAllTexts = false;
-    config.sessionReplayConfig.maskAllImages = false;`,
-        props.includeSurveys && `  config.surveys = true`,
+  // for more config and to learn about how we capture sessions on mobile
+  // and what to expect
+  config.sessionReplay = true;
+  // choose whether to mask images or text
+  config.sessionReplayConfig.maskAllTexts = false;
+  config.sessionReplayConfig.maskAllImages = false;`,
+        props.includeSurveys && `config.surveys = true`,
     ]
         .filter(Boolean)
         .join('\n')
@@ -47,7 +47,7 @@
   config.host = '${apiHostOrigin()}';
   config.debug = true;
   config.captureApplicationLifecycleEvents = true;
-${configOptions}
+  ${configOptions}
   // Setup PostHog with the given Context and Config
   await Posthog().setup(config);
   runApp(MyApp());
@@ -123,7 +123,11 @@
         title: 'My App',
         home: const HomeScreen(),
     );
-}`}
+}
+// If you're using go_router, check this page to learn how to set up the PosthogObserver
+// https://posthog.com/docs/libraries/flutter#capturing-screen-views
+
+`}
         </CodeSnippet>
     )
 }
@@ -155,10 +159,7 @@
                         '<application>\n\t<activity>\n\t\t[...]\n\t</activity>\n\t<meta-data android:name="com.posthog.posthog.AUTO_INIT" android:value="false" />\n</application>'
                     }
                 </CodeSnippet>
-<<<<<<< HEAD
                 {minSdkVersionInstructions}
-=======
->>>>>>> 3bb78140
             </>
         )
     }
@@ -198,10 +199,7 @@
                 <CodeSnippet language={Language.XML}>
                     {'<dict>\n\t[...]\n\t<key>com.posthog.posthog.AUTO_INIT</key>\n\t<false/>\n\t[...]\n</dict>'}
                 </CodeSnippet>
-<<<<<<< HEAD
                 {minPlatformVersionInstructions}
-=======
->>>>>>> 3bb78140
             </>
         )
     }
@@ -237,11 +235,7 @@
 
 export function SDKInstallFlutterInstructions(props: FlutterSetupProps): JSX.Element {
     const { currentTeam } = useValues(teamLogic)
-<<<<<<< HEAD
-
-=======
-    const tokenProps = { apiToken: currentTeam?.api_token }
->>>>>>> 3bb78140
+
     return (
         <>
             <h3>Install</h3>
@@ -252,18 +246,10 @@
             <h3>iOS/macOS Setup</h3>
             <p className="prompt-text">Add these values in Info.plist</p>
             <FlutterIOSSetupSnippet {...props} />
-            <h3>Dart Setup</h3>
-            <p className="prompt-text">Add these values in main.dart</p>
-            <InstallFlutterSessionReplay {...tokenProps} />
-            <p className="prompt-text">Install PosthogObserver</p>
-            <InstallFlutterWidgetsSessionReplay />
-            <h3>Web Setup</h3>
-            <p className="prompt-text">Add these values in index.html</p>
-            <FlutterWebSetupSnippet />
             {props.requiresManualInstall && (
                 <>
                     <h3>Dart Setup</h3>
-                    <p className="prompt-text">Initialize the PostHog SDK with the following configuration:</p>
+                    <p className="prompt-text">Add these values in main.dart</p>
                     <FlutterDartSetup {...props} apiToken={currentTeam?.api_token} />
                     {props.includeSurveys && (
                         <>
@@ -277,13 +263,16 @@
                         <>
                             <p className="prompt-text">
                                 Wrap your app with the <strong>PostHogWidget</strong> and install the{' '}
-                                <strong>PosthogObserver</strong>:
+                                <strong>PosthogObserver</strong>
                             </p>
                             <InstallFlutterWidgetsAndObsserver />
                         </>
                     )}
                 </>
             )}
+            <h3>Web Setup</h3>
+            <p className="prompt-text">Add these values in index.html</p>
+            <FlutterWebSetupSnippet />
         </>
     )
 }
