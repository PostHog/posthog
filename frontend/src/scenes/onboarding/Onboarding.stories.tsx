--- conflicted
+++ resolved
@@ -4,10 +4,6 @@
 
 import { useDelayedOnMountEffect } from 'lib/hooks/useOnMountEffect'
 import { App } from 'scenes/App'
-<<<<<<< HEAD
-import empty from 'scenes/data-pipelines/__mocks__/empty.json'
-=======
->>>>>>> 3ffda4b4
 import { urls } from 'scenes/urls'
 
 import { mswDecorator, useStorybookMocks } from '~/mocks/browser'
@@ -39,9 +35,6 @@
                 '/api/billing/': {
                     ...billingJson,
                 },
-<<<<<<< HEAD
-                '/api/environments/:team_id/external_data_sources/wizard': empty,
-=======
                 '/api/environments/:team_id/external_data_sources/wizard': () => {
                     return [
                         200,
@@ -55,7 +48,6 @@
                         },
                     ]
                 },
->>>>>>> 3ffda4b4
             },
             patch: {
                 '/api/environments/@current/add_product_intent/': {},
