<<<<<<< HEAD
import { LemonButton, LemonCard } from '@posthog/lemon-ui'
=======
import { useWindowSize } from 'lib/hooks/useWindowSize'
import { OnboardingStep } from './OnboardingStep'
import { OnboardingStepKey, onboardingLogic } from './onboardingLogic'
>>>>>>> 43d93286
import { useActions, useValues } from 'kea'
import { ProductCard } from 'scenes/products/Products'

import { onboardingLogic, OnboardingStepKey } from './onboardingLogic'
import { OnboardingStep } from './OnboardingStep'

export const OnboardingOtherProductsStep = ({
    stepKey = OnboardingStepKey.OTHER_PRODUCTS,
}: {
    stepKey?: OnboardingStepKey
}): JSX.Element => {
    const { product, suggestedProducts } = useValues(onboardingLogic)
    const { completeOnboarding } = useActions(onboardingLogic)
    const { width } = useWindowSize()
    const horizontalCard = width && width >= 640

    return (
        <OnboardingStep
            title={`${product?.name} pairs with...`}
            subtitle="The magic in PostHog is having everything all in one place. Get started with our other products to unlock your product and data superpowers."
            showSkip
            continueOverride={<></>}
            stepKey={stepKey}
        >
            <div className="flex flex-col gap-y-6 my-6 items-center">
                {suggestedProducts?.map((suggestedProduct) => (
                    <ProductCard
                        product={suggestedProduct}
                        key={suggestedProduct.type}
                        getStartedActionOverride={() => completeOnboarding(suggestedProduct.type)}
                        orientation={horizontalCard ? 'horizontal' : 'vertical'}
                        className="w-full"
                    />
                ))}
            </div>
        </OnboardingStep>
    )
}<|MERGE_RESOLUTION|>--- conflicted
+++ resolved
@@ -1,11 +1,5 @@
-<<<<<<< HEAD
-import { LemonButton, LemonCard } from '@posthog/lemon-ui'
-=======
+import { useActions, useValues } from 'kea'
 import { useWindowSize } from 'lib/hooks/useWindowSize'
-import { OnboardingStep } from './OnboardingStep'
-import { OnboardingStepKey, onboardingLogic } from './onboardingLogic'
->>>>>>> 43d93286
-import { useActions, useValues } from 'kea'
 import { ProductCard } from 'scenes/products/Products'
 
 import { onboardingLogic, OnboardingStepKey } from './onboardingLogic'
