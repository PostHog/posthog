import { useActions, useValues } from 'kea'
import React, { useEffect, useRef } from 'react'
<<<<<<< HEAD
=======

import { LemonDivider, LemonSelect, LemonSwitch } from '@posthog/lemon-ui'

import { useOnMountEffect } from 'lib/hooks/useOnMountEffect'
import { pipelineDefaultEnabledLogic } from 'scenes/pipeline/pipelineDefaultEnabledLogic'
>>>>>>> 84b9766a

import { OnboardingStepKey, ProductKey } from '~/types'

import { OnboardingStep } from './OnboardingStep'
import { ProductConfigOption, onboardingProductConfigurationLogic } from './onboardingProductConfigurationLogic'

type ConfigType = 'toggle' | 'select'
type PluginType = 'plugin'
type ConfigOption =
    | {
          title: string
          description?: string
          type: ConfigType
          selectOptions?: { label: string; value: string | number }[]
          value: boolean | string | number
          onChange: (newValue: boolean | string | number) => void
      }
    | {
          title: string
          description?: string
          type: PluginType
          value: boolean
          onChange: (newValue: boolean) => void
      }

export const OnboardingProductConfiguration = ({
    stepKey = OnboardingStepKey.PRODUCT_CONFIGURATION,
    options,
}: {
    stepKey?: OnboardingStepKey
    options: (ProductConfigOption | undefined)[]
    // which product is being configured
    product?: ProductKey
}): JSX.Element | null => {
    const { configOptions } = useValues(onboardingProductConfigurationLogic)
    const { setConfigOptions, saveConfiguration } = useActions(onboardingProductConfigurationLogic)

    const configOptionsRef = useRef(configOptions)

    useEffect(() => {
        configOptionsRef.current = configOptions
    }, [configOptions])

    useOnMountEffect(() => {
        setConfigOptions(options.filter((option): option is ProductConfigOption => !!option))
    })

    const combinedList: ConfigOption[] = [
        ...configOptions
            .filter((option) => option.visible)
            .map((option) => ({
                title: option.title,
                description: option.description,
                type: option.type as ConfigType,
                selectOptions: option.selectOptions,
                value: option.value,
                onChange: (newValue: boolean | string | number) => {
                    // Use the current value from the ref to ensure that onChange always accesses
                    // the latest state of configOptions, preventing the closure from using stale data.
                    const updatedConfigOptions = configOptionsRef.current.map((o) => {
                        if (o.teamProperty === option.teamProperty) {
                            return { ...o, value: newValue }
                        }

                        return o
                    })

                    setConfigOptions(updatedConfigOptions)
                },
            })),
    ]

    return combinedList.length > 0 ? (
        <OnboardingStep title="Set up your configuration" stepKey={stepKey} onContinue={saveConfiguration}>
            <div className="mt-6">
                <h2 className="pt-2">Options</h2>
                {combinedList.map((item, idx) => (
                    <React.Fragment key={idx}>
                        <LemonDivider className="my-4" />
                        <div className="grid grid-cols-3 gap-4">
                            <div className="col-span-2">
                                <label className="text-base font-semibold">{item.title}</label>
                                <p className="mt-2 mb-0 prompt-text">{item.description}</p>
                            </div>
                            <div className="flex justify-end">
                                {item.type === 'toggle' ? (
                                    <LemonSwitch
                                        onChange={item.onChange}
                                        className="justify-end"
                                        fullWidth={true}
                                        checked={(item.value as boolean) || false}
                                    />
                                ) : item.type === 'plugin' ? (
                                    <LemonSwitch
                                        onChange={item.onChange}
                                        className="justify-end"
                                        fullWidth={true}
                                        checked={item.value || false}
                                    />
                                ) : (
                                    <div className="flex gap-x-4 justify-end items-center mb-1">
                                        <LemonSelect
                                            dropdownMatchSelectWidth={false}
                                            onChange={item.onChange}
                                            options={item.selectOptions || []}
                                            value={item.value}
                                        />
                                    </div>
                                )}
                            </div>
                        </div>
                    </React.Fragment>
                ))}
            </div>
        </OnboardingStep>
    ) : null
}<|MERGE_RESOLUTION|>--- conflicted
+++ resolved
@@ -1,13 +1,9 @@
 import { useActions, useValues } from 'kea'
 import React, { useEffect, useRef } from 'react'
-<<<<<<< HEAD
-=======
 
 import { LemonDivider, LemonSelect, LemonSwitch } from '@posthog/lemon-ui'
 
 import { useOnMountEffect } from 'lib/hooks/useOnMountEffect'
-import { pipelineDefaultEnabledLogic } from 'scenes/pipeline/pipelineDefaultEnabledLogic'
->>>>>>> 84b9766a
 
 import { OnboardingStepKey, ProductKey } from '~/types'
 
