--- conflicted
+++ resolved
@@ -40,14 +40,11 @@
 }): JSX.Element => {
     const { hasNextStep, hasPreviousStep, productKey } = useValues(onboardingLogic)
     const { completeOnboarding, goToNextStep, goToPreviousStep } = useActions(onboardingLogic)
-<<<<<<< HEAD
     const { currentTeam } = useValues(teamLogic)
     const isFirstProductOnboarding = !Object.keys(currentTeam?.has_completed_onboarding_for || {}).some(
         (key) => currentTeam?.has_completed_onboarding_for?.[key] === true
     )
-=======
     const { openSupportForm } = useActions(supportLogic)
->>>>>>> 0896f9f5
 
     const hedgehogToRender = React.cloneElement(hedgehog || <PhonePairHogs />, {
         className: 'h-full w-full',
