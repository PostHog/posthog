import { BindLogic, useActions, useValues } from 'kea'
import { useEffect, useRef } from 'react'

import { IconBrowser, IconDownload } from '@posthog/icons'
import { LemonTag, Spinner } from '@posthog/lemon-ui'

import { HeatmapCanvas } from 'lib/components/heatmaps/HeatmapCanvas'
import { FilmCameraHog } from 'lib/components/hedgehogs'
import { LemonButton } from 'lib/lemon-ui/LemonButton'
import { LoadingBar } from 'lib/lemon-ui/LoadingBar'
import { FilterPanel } from 'scenes/heatmaps/components/FilterPanel'
import { HeatmapHeader } from 'scenes/heatmaps/components/HeatmapHeader'
import { urls } from 'scenes/urls'

import { SceneContent } from '~/layout/scenes/components/SceneContent'
import { SceneDivider } from '~/layout/scenes/components/SceneDivider'
import { SceneTitleSection } from '~/layout/scenes/components/SceneTitleSection'

import { heatmapLogic } from './heatmapLogic'

export function HeatmapScene({ id }: { id: string }): JSX.Element {
    const logicProps = { id: id }
    const logic = heatmapLogic(logicProps)

    const {
        name,
        loading,
        type,
        displayUrl,
        widthOverride,
        screenshotUrl,
        generatingScreenshot,
        screenshotLoaded,
        containerWidth,
        desiredNumericWidth,
        effectiveWidth,
        scalePercent,
    } = useValues(logic)
    const { setName, updateHeatmap, onIframeLoad, setScreenshotLoaded, exportHeatmap, setContainerWidth } =
        useActions(logic)

    const measureRef = useRef<HTMLDivElement | null>(null)
    useEffect(() => {
        const measure = (): void => {
            if (measureRef.current) {
                const w = measureRef.current.getBoundingClientRect().width
                setContainerWidth(typeof w === 'number' ? w : null)
            }
        }
        measure()
        const onResize = (): void => {
            measure()
        }
        window.addEventListener('resize', onResize)
        return () => {
            window.removeEventListener('resize', onResize)
        }
    }, [setContainerWidth, widthOverride])

    if (loading) {
        return (
            <SceneContent>
                <Spinner />
            </SceneContent>
        )
    }

    return (
        <BindLogic logic={heatmapLogic} props={logicProps}>
            <SceneContent>
                <SceneTitleSection
                    name={name || 'No name'}
                    resourceType={{
                        type: 'heatmap',
                    }}
                    description={null}
                    canEdit
                    onNameChange={setName}
                    forceBackTo={{
                        name: 'Heatmaps',
                        path: urls.heatmaps(),
                        key: 'heatmaps',
                    }}
                    actions={
                        <>
                            <LemonButton type="primary" onClick={updateHeatmap} size="small">
                                Save
                            </LemonButton>
                            <LemonButton
                                onClick={exportHeatmap}
                                data-attr="export-heatmap"
                                type="secondary"
                                icon={<IconDownload />}
                                size="small"
                                tooltip="Export heatmap as PNG"
                                tooltipPlacement="bottom"
                                disabledReason={
                                    type === 'screenshot' && !screenshotUrl ? 'Screenshot is not ready' : undefined
                                }
                            >
                                Export{' '}
                                <LemonTag type="warning" className="ml-2">
                                    BETA
                                </LemonTag>
                            </LemonButton>
                        </>
                    }
                />
                <HeatmapHeader />
                <FilterPanel />
                <SceneDivider />
<<<<<<< HEAD
                <div className="border mx-auto bg-white rounded-lg" style={{ width: widthOverride ?? '100%' }}>
                    <div className="p-2 border-b text-muted-foreground gap-x-2 flex items-center">
                        <IconBrowser /> {displayUrl}
                    </div>
                    {type === 'screenshot' ? (
                        <div
                            className="relative flex w-full justify-center flex-1"
                            style={{ width: widthOverride ?? '100%' }}
                        >
                            {generatingScreenshot ? (
                                <div className="flex-1 flex items-center justify-center min-h-96">
                                    <style>{`@keyframes hog-wobble{from{transform:rotate(0deg)}to{transform:rotate(5deg)}}`}</style>
                                    <div className="text-sm text-center font-semibold">
                                        <FilmCameraHog
                                            className="w-32 h-32 mx-auto mb-2"
=======
                <div ref={measureRef} className="w-full">
                    <div className="border mx-auto bg-white rounded-lg" style={{ width: effectiveWidth ?? '100%' }}>
                        <div className="p-2 border-b text-muted-foreground gap-x-2 flex items-center">
                            <IconBrowser /> {displayUrl}
                            {typeof widthOverride === 'number' && containerWidth && widthOverride > containerWidth ? (
                                <LemonTag className="ml-auto" type="highlight">
                                    Scaled to {scalePercent}% ({widthOverride}px →{' '}
                                    {Math.round(effectiveWidth as number)} px)
                                </LemonTag>
                            ) : null}
                        </div>
                        {type === 'screenshot' ? (
                            <div className="relative flex w-full justify-center flex-1" style={{ width: '100%' }}>
                                {generatingScreenshot ? (
                                    <div className="flex-1 flex items-center justify-center min-h-96">
                                        <style>{`@keyframes hog-wobble{from{transform:rotate(0deg)}to{transform:rotate(5deg)}}`}</style>
                                        <div className="text-sm text-center font-semibold">
                                            <FilmCameraHog
                                                className="w-32 h-32 mx-auto mb-2"
                                                style={{
                                                    animation: 'hog-wobble 1.2s ease-in-out infinite alternate',
                                                    transformOrigin: '50% 50%',
                                                }}
                                            />
                                            Taking screenshots of your page...
                                            <div className="text-muted text-xs mt-2">
                                                This usually takes a few minutes
                                            </div>
                                            <LoadingBar />
                                        </div>
                                    </div>
                                ) : screenshotUrl ? (
                                    <>
                                        {screenshotLoaded && (
                                            <HeatmapCanvas
                                                key={effectiveWidth ?? 'auto'}
                                                positioning="absolute"
                                                widthOverride={desiredNumericWidth ?? undefined}
                                                context="in-app"
                                            />
                                        )}
                                        <img
                                            id="heatmap-screenshot"
                                            src={screenshotUrl}
>>>>>>> 17409a3f
                                            style={{
                                                width: '100%',
                                                height: 'auto',
                                                display: 'block',
                                            }}
                                            onLoad={() => {
                                                setScreenshotLoaded(true)
                                            }}
                                            className="rounded-b-lg border-l border-r border-b"
                                            onError={() => {
                                                console.error('Failed to load screenshot')
                                            }}
                                        />
                                    </>
                                ) : null}
                            </div>
                        ) : (
                            <div className="relative min-h-screen">
                                <HeatmapCanvas
                                    positioning="absolute"
                                    widthOverride={desiredNumericWidth ?? undefined}
                                    context="in-app"
                                />
                                <iframe
                                    id="heatmap-iframe"
                                    className="min-h-screen bg-white rounded-b-lg"
                                    // eslint-disable-next-line react/forbid-dom-props
                                    style={{ width: '100%' }}
                                    src={displayUrl || ''}
                                    onLoad={onIframeLoad}
                                    // these two sandbox values are necessary so that the site and toolbar can run
                                    // this is a very loose sandbox,
                                    // but we specify it so that at least other capabilities are denied
                                    sandbox="allow-scripts allow-same-origin"
                                    // we don't allow things such as camera access though
                                    allow=""
                                />
                            </div>
                        )}
                    </div>
                </div>
            </SceneContent>
        </BindLogic>
    )
}<|MERGE_RESOLUTION|>--- conflicted
+++ resolved
@@ -109,23 +109,6 @@
                 <HeatmapHeader />
                 <FilterPanel />
                 <SceneDivider />
-<<<<<<< HEAD
-                <div className="border mx-auto bg-white rounded-lg" style={{ width: widthOverride ?? '100%' }}>
-                    <div className="p-2 border-b text-muted-foreground gap-x-2 flex items-center">
-                        <IconBrowser /> {displayUrl}
-                    </div>
-                    {type === 'screenshot' ? (
-                        <div
-                            className="relative flex w-full justify-center flex-1"
-                            style={{ width: widthOverride ?? '100%' }}
-                        >
-                            {generatingScreenshot ? (
-                                <div className="flex-1 flex items-center justify-center min-h-96">
-                                    <style>{`@keyframes hog-wobble{from{transform:rotate(0deg)}to{transform:rotate(5deg)}}`}</style>
-                                    <div className="text-sm text-center font-semibold">
-                                        <FilmCameraHog
-                                            className="w-32 h-32 mx-auto mb-2"
-=======
                 <div ref={measureRef} className="w-full">
                     <div className="border mx-auto bg-white rounded-lg" style={{ width: effectiveWidth ?? '100%' }}>
                         <div className="p-2 border-b text-muted-foreground gap-x-2 flex items-center">
@@ -170,7 +153,6 @@
                                         <img
                                             id="heatmap-screenshot"
                                             src={screenshotUrl}
->>>>>>> 17409a3f
                                             style={{
                                                 width: '100%',
                                                 height: 'auto',
