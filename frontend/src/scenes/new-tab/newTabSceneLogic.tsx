import { actions, afterMount, connect, isBreakpoint, kea, key, listeners, path, props, reducers, selectors } from 'kea'
import { loaders } from 'kea-loaders'
import { router } from 'kea-router'

import { IconApps, IconArrowRight, IconDatabase, IconHogQL, IconPeople, IconPerson, IconSparkles } from '@posthog/icons'

import api from 'lib/api'
import { featureFlagLogic } from 'lib/logic/featureFlagLogic'
import { tabAwareActionToUrl } from 'lib/logic/scenes/tabAwareActionToUrl'
import { tabAwareUrlToAction } from 'lib/logic/scenes/tabAwareUrlToAction'
import { capitalizeFirstLetter } from 'lib/utils'
import { getCurrentTeamId } from 'lib/utils/getAppContext'
import { groupDisplayId } from 'scenes/persons/GroupActorDisplay'
import { urls } from 'scenes/urls'

import {
    ProductIconWrapper,
    getDefaultTreeData,
    getDefaultTreeNew,
    getDefaultTreePersons,
    getDefaultTreeProducts,
    iconForType,
} from '~/layout/panel-layout/ProjectTree/defaultTree'
import { SearchResults } from '~/layout/panel-layout/ProjectTree/projectTreeLogic'
import { splitPath } from '~/layout/panel-layout/ProjectTree/utils'
import { TreeDataItem } from '~/lib/lemon-ui/LemonTree/LemonTree'
import { groupsModel } from '~/models/groupsModel'
import {
    FileSystemEntry,
    FileSystemIconType,
    FileSystemImport,
    FileSystemViewLogEntry,
} from '~/queries/schema/schema-general'
import { EventDefinition, Group, GroupTypeIndex, PersonType, PropertyDefinition } from '~/types'

import { SearchInputCommand } from './components/SearchInput'
import type { newTabSceneLogicType } from './newTabSceneLogicType'

export type NEW_TAB_CATEGORY_ITEMS =
    | 'all'
    | 'create-new'
    | 'apps'
    | 'data-management'
    | 'recents'
    | 'persons'
    | 'groups'
    | 'eventDefinitions'
    | 'propertyDefinitions'
    | 'askAI'

export type NEW_TAB_COMMANDS =
    | 'all'
    | 'create-new'
    | 'apps'
    | 'data-management'
    | 'recents'
    | 'persons'
    | 'groups'
    | 'eventDefinitions'
    | 'propertyDefinitions'
    | 'askAI'

export const NEW_TAB_COMMANDS_ITEMS: SearchInputCommand<NEW_TAB_COMMANDS>[] = [
    { value: 'all', displayName: 'All' },
    { value: 'create-new', displayName: 'Create new' },
    { value: 'apps', displayName: 'Apps' },
    { value: 'data-management', displayName: 'Data management' },
    { value: 'recents', displayName: 'Recents files' },
    { value: 'persons', displayName: 'Persons' },
    { value: 'groups', displayName: 'Groups' },
    { value: 'eventDefinitions', displayName: 'Events' },
    { value: 'propertyDefinitions', displayName: 'Properties' },
    { value: 'askAI', displayName: 'Posthog AI' },
]

export interface NewTabTreeDataItem extends TreeDataItem {
    category: NEW_TAB_CATEGORY_ITEMS
    href?: string
    flag?: string
    lastViewedAt?: string | null
}

export interface CategoryWithItems {
    key: NEW_TAB_CATEGORY_ITEMS
    items: NewTabTreeDataItem[]
    isLoading: boolean
}

<<<<<<< HEAD
export interface CategoryWithItems {
    key: NEW_TAB_CATEGORY_ITEMS
    items: NewTabTreeDataItem[]
    isLoading: boolean
}

=======
const INITIAL_SECTION_LIMIT = 5
const SINGLE_CATEGORY_SECTION_LIMIT = 15
const INITIAL_RECENTS_LIMIT = 5
>>>>>>> 5b4fd0e2
const PAGINATION_LIMIT = 10
const GROUP_SEARCH_LIMIT = 5

export type NewTabSearchDataset = 'recents' | 'persons' | 'groups' | 'eventDefinitions' | 'propertyDefinitions'

function getIconForFileSystemItem(fs: FileSystemImport): JSX.Element {
    // If the item has a direct icon property, use it with color wrapper
    if ('icon' in fs && fs.icon) {
        return (
            <ProductIconWrapper type={fs.type} colorOverride={fs.iconColor}>
                {fs.icon}
            </ProductIconWrapper>
        )
    }

    // Fall back to iconForType for iconType or type
    return iconForType('iconType' in fs ? fs.iconType : (fs.type as FileSystemIconType), fs.iconColor)
}

const sortByLastViewedAt = (items: NewTabTreeDataItem[]): NewTabTreeDataItem[] =>
    items
        .map((item, originalIndex) => ({ item, originalIndex }))
        .toSorted((a, b) => {
            const parseTime = (value: string | null | undefined): number => {
                if (!value) {
                    return 0
                }
                const parsed = Date.parse(value)
                return Number.isFinite(parsed) ? parsed : 0
            }
            const diff = parseTime(b.item.lastViewedAt) - parseTime(a.item.lastViewedAt)
            if (diff !== 0) {
                return diff
            }
            return a.originalIndex - b.originalIndex
        })
        .map(({ item }) => item)

function matchesRecentsSearch(entry: FileSystemEntry, searchChunks: string[]): boolean {
    if (searchChunks.length === 0) {
        return true
    }

    const name = splitPath(entry.path).pop() || entry.path
    const nameLower = name.toLowerCase()
    const categoryLower = 'recents'

    return searchChunks.every((chunk) => nameLower.includes(chunk) || categoryLower.includes(chunk))
}

export const newTabSceneLogic = kea<newTabSceneLogicType>([
    path(['scenes', 'new-tab', 'newTabSceneLogic']),
    props({} as { tabId?: string }),
    connect(() => ({
        values: [featureFlagLogic, ['featureFlags'], groupsModel, ['groupTypes', 'aggregationLabel']],
    })),
    key((props) => props.tabId || 'default'),
    actions({
        setSearch: (search: string) => ({ search }),
        selectNext: true,
        selectPrevious: true,
        onSubmit: true,
        setSelectedCategory: (category: NEW_TAB_CATEGORY_ITEMS) => ({ category }),
        loadRecents: (options?: { offset?: number }) => ({ offset: options?.offset ?? 0 }),
        loadMoreRecents: true,
        debouncedPersonSearch: (searchTerm: string) => ({ searchTerm }),
        debouncedEventDefinitionSearch: (searchTerm: string) => ({ searchTerm }),
        debouncedPropertyDefinitionSearch: (searchTerm: string) => ({ searchTerm }),
        debouncedGroupSearch: (searchTerm: string) => ({ searchTerm }),
        setNewTabSceneDataInclude: (include: NEW_TAB_COMMANDS[]) => ({ include }),
        toggleNewTabSceneDataInclude: (item: NEW_TAB_COMMANDS) => ({ item }),
        triggerSearchForIncludedItems: true,
        refreshDataAfterToggle: true,
        showMoreInSection: (section: string) => ({ section }),
        setSectionItemLimit: (section: string, limit: number) => ({ section, limit }),
        resetSectionLimits: true,
        askAI: (searchTerm: string) => ({ searchTerm }),
        logCreateNewItem: (href: string | null | undefined) => ({ href }),
        loadInitialGroups: true,
        setFirstNoResultsSearchPrefix: (dataset: NewTabSearchDataset, prefix: string | null) => ({
            dataset,
            prefix,
        }),
    }),
    loaders(({ values, actions }) => ({
        sceneLogViews: [
            [] as FileSystemViewLogEntry[],
            {
                loadSceneLogViews: async () => {
                    return await api.fileSystemLogView.list({ type: 'scene' })
                },
            },
        ],
        newLogViews: [
            [] as FileSystemViewLogEntry[],
            {
                loadNewLogViews: async () => {
                    return await api.fileSystemLogView.list({ type: 'create-new' })
                },
            },
        ],
        recents: [
            (() => {
                if ('sessionStorage' in window) {
                    try {
                        const value = window.sessionStorage.getItem(`newTab-recentItems-${getCurrentTeamId()}`)
                        const recents = value ? JSON.parse(value) : null
                        if (recents) {
                            return recents
                        }
                    } catch {
                        // do nothing
                    }
                }
                return { results: [], hasMore: false, startTime: null, endTime: null }
            }) as any as SearchResults,
            {
                loadRecents: async ({ offset }, breakpoint) => {
                    if (values.recentsLoading) {
                        await breakpoint(250)
                    }
                    const searchTerm = values.search.trim()
                    const noResultsPrefix = values.firstNoResultsSearchPrefixes.recents

                    const requestedOffset = offset ?? 0
                    const isAppending =
                        requestedOffset > 0 &&
                        values.recents.searchTerm === searchTerm &&
                        values.recents.results.length > 0
                    const effectiveOffset = isAppending ? requestedOffset : 0

                    if (
                        effectiveOffset === 0 &&
                        searchTerm &&
                        noResultsPrefix &&
                        searchTerm.length > noResultsPrefix.length &&
                        searchTerm.startsWith(noResultsPrefix)
                    ) {
                        return {
                            searchTerm,
                            results: [],
                            hasMore: false,
                            lastCount: 0,
                        }
                    }

                    const pageLimit = effectiveOffset === 0 ? INITIAL_RECENTS_LIMIT : PAGINATION_LIMIT

                    const response = await api.fileSystem.list({
                        search: searchTerm,
                        limit: pageLimit + 1,
                        orderBy: '-last_viewed_at',
                        notType: 'folder',
                        offset: effectiveOffset,
                    })
                    breakpoint()
                    const searchChunks = searchTerm
                        .toLowerCase()
                        .split(' ')
                        .filter((s) => s)
                    const filteredCount = searchTerm
                        ? response.results.filter((item) => matchesRecentsSearch(item, searchChunks)).length
                        : response.results.length
                    const newResults = response.results.slice(0, pageLimit)
                    const combinedResults =
                        isAppending && values.recents.searchTerm === searchTerm
                            ? [...values.recents.results, ...newResults]
                            : newResults
                    const recents = {
                        searchTerm,
                        results: combinedResults,
                        hasMore: response.results.length > pageLimit,
                        lastCount: newResults.length,
                    }
                    if (effectiveOffset === 0) {
                        if (searchTerm) {
                            actions.setFirstNoResultsSearchPrefix('recents', filteredCount === 0 ? searchTerm : null)
                        } else {
                            actions.setFirstNoResultsSearchPrefix('recents', null)
                        }
                    }
                    if ('sessionStorage' in window && searchTerm === '' && effectiveOffset === 0) {
                        try {
                            window.sessionStorage.setItem(
                                `newTab-recentItems-${getCurrentTeamId()}`,
                                JSON.stringify(recents)
                            )
                        } catch {
                            // do nothing
                        }
                    }
                    return recents
                },
            },
        ],
        personSearchResults: [
            [] as PersonType[],
            {
                loadPersonSearchResults: async ({ searchTerm }: { searchTerm: string }, breakpoint) => {
                    if (searchTerm.trim() === '') {
                        return []
                    }

                    const response = await api.persons.list({ search: searchTerm.trim(), limit: 5 })
                    breakpoint()

                    return response.results
                },
                loadInitialPersons: async (_, breakpoint) => {
                    const response = await api.persons.list({ limit: 5 })
                    breakpoint()

                    actions.setFirstNoResultsSearchPrefix('persons', null)

                    return response.results
                },
            },
        ],
        eventDefinitionSearchResults: [
            [] as EventDefinition[],
            {
                loadEventDefinitionSearchResults: async ({ searchTerm }: { searchTerm: string }, breakpoint) => {
                    const trimmed = searchTerm.trim()
                    await breakpoint(200)

                    const response = await api.eventDefinitions.list({
                        search: trimmed || undefined,
                        limit: 5,
                    })
                    breakpoint()

                    return response.results ?? []
                },
                loadInitialEventDefinitions: async (_, breakpoint) => {
                    const response = await api.eventDefinitions.list({
                        limit: 5,
                    })
                    breakpoint()

                    actions.setFirstNoResultsSearchPrefix('eventDefinitions', null)

                    return response.results ?? []
                },
            },
        ],
        propertyDefinitionSearchResults: [
            [] as PropertyDefinition[],
            {
                loadPropertyDefinitionSearchResults: async ({ searchTerm }: { searchTerm: string }, breakpoint) => {
                    const trimmed = searchTerm.trim()
                    await breakpoint(200)

                    const response = await api.propertyDefinitions.list({
                        search: trimmed || undefined,
                        limit: 5,
                    })
                    breakpoint()

                    return response.results ?? []
                },
                loadInitialPropertyDefinitions: async (_, breakpoint) => {
                    const response = await api.propertyDefinitions.list({
                        limit: 5,
                    })
                    breakpoint()

                    actions.setFirstNoResultsSearchPrefix('propertyDefinitions', null)

                    return response.results ?? []
                },
            },
        ],
        groupSearchResults: [
            {} as Partial<Record<GroupTypeIndex, Group[]>>,
            {
                loadGroupSearchResults: async ({ searchTerm }: { searchTerm: string }, breakpoint) => {
                    const trimmed = searchTerm.trim()

                    if (trimmed === '') {
                        actions.setFirstNoResultsSearchPrefix('groups', null)
                        return {}
                    }

                    const noResultsPrefix = values.firstNoResultsSearchPrefixes.groups

                    if (
                        trimmed &&
                        noResultsPrefix &&
                        trimmed.length > noResultsPrefix.length &&
                        trimmed.startsWith(noResultsPrefix)
                    ) {
                        return {}
                    }

                    const groupTypesList = Array.from(values.groupTypes.values())
                    if (groupTypesList.length === 0) {
                        actions.setFirstNoResultsSearchPrefix('groups', null)
                        return {}
                    }

                    await breakpoint(200)

                    const responses = await Promise.all(
                        groupTypesList.map((groupType) =>
                            api.groups.list({
                                group_type_index: groupType.group_type_index,
                                search: trimmed,
                                limit: GROUP_SEARCH_LIMIT,
                            })
                        )
                    )

                    breakpoint()

                    const resultEntries = responses.map((response, index) => [
                        groupTypesList[index].group_type_index,
                        (response.results ?? []).slice(0, GROUP_SEARCH_LIMIT),
                    ]) as [GroupTypeIndex, Group[]][]

                    const combinedResultsCount = resultEntries.reduce(
                        (count, [, groupResults]) => count + groupResults.length,
                        0
                    )

                    if (trimmed && combinedResultsCount === 0) {
                        actions.setFirstNoResultsSearchPrefix('groups', trimmed)
                    }

                    return Object.fromEntries(resultEntries) as Record<GroupTypeIndex, Group[]>
                },
                loadInitialGroups: async (_, breakpoint) => {
                    const groupTypesList = Array.from(values.groupTypes.values())
                    if (groupTypesList.length === 0) {
                        return {}
                    }

                    await breakpoint(200)

                    const responses = await Promise.all(
                        groupTypesList.map((groupType) =>
                            api.groups.list({
                                group_type_index: groupType.group_type_index,
                                search: '',
                                limit: GROUP_SEARCH_LIMIT,
                            })
                        )
                    )

                    breakpoint()

                    actions.setFirstNoResultsSearchPrefix('groups', null)

                    return Object.fromEntries(
                        responses.map((response, index) => [
                            groupTypesList[index].group_type_index,
                            response.results.slice(0, GROUP_SEARCH_LIMIT),
                        ])
                    ) as Record<GroupTypeIndex, Group[]>
                },
            },
        ],
    })),
    reducers({
        search: [
            '',
            {
                setSearch: (_, { search }) => search,
            },
        ],
        selectedCategory: [
            'all' as NEW_TAB_CATEGORY_ITEMS,
            {
                setSelectedCategory: (_, { category }) => category,
            },
        ],
        newTabSceneDataInclude: [
            ['all'] as NEW_TAB_COMMANDS[],
            {
                setNewTabSceneDataInclude: (_, { include }) => include,
                toggleNewTabSceneDataInclude: (state, { item }) => {
                    if (item === 'all') {
                        // Handle "all" toggle
                        if (state.includes('all')) {
                            return state.filter((i) => i !== 'all')
                        }
                        return ['all']
                    }
                    // Handle individual command toggle
                    if (state.includes(item)) {
                        // Remove the item
                        const newState = state.filter((i) => i !== item)
                        // If no items left, default back to "all"
                        return newState.length === 0 ? ['all'] : newState
                    }
                    // Add the item and remove "all" if it was selected
                    const newState = state.filter((i) => i !== 'all')
                    return [...newState, item]
                },
            },
        ],
        personSearchPending: [
            false,
            {
                debouncedPersonSearch: () => true,
                loadPersonSearchResults: () => false,
                loadPersonSearchResultsSuccess: () => false,
                loadPersonSearchResultsFailure: () => false,
            },
        ],
        eventDefinitionSearchPending: [
            false,
            {
                debouncedEventDefinitionSearch: () => true,
                loadEventDefinitionSearchResults: () => false,
                loadEventDefinitionSearchResultsSuccess: () => false,
                loadEventDefinitionSearchResultsFailure: () => false,
            },
        ],
        propertyDefinitionSearchPending: [
            false,
            {
                debouncedPropertyDefinitionSearch: () => true,
                loadPropertyDefinitionSearchResults: () => false,
                loadPropertyDefinitionSearchResultsSuccess: () => false,
                loadPropertyDefinitionSearchResultsFailure: () => false,
            },
        ],
        groupSearchPending: [
            false,
            {
                debouncedGroupSearch: () => true,
                loadGroupSearchResults: () => false,
                loadGroupSearchResultsSuccess: () => false,
                loadGroupSearchResultsFailure: () => false,
            },
        ],
        rawSelectedIndex: [
            0,
            {
                selectNext: (state) => state + 1,
                selectPrevious: (state) => state - 1,
                setSearch: () => 0,
                setSelectedCategory: () => 0,
            },
        ],
        sectionItemLimits: [
            {} as Record<string, number>,
            {
                showMoreInSection: (state, { section }) => ({
                    ...state,
                    [section]: section === 'recents' ? (state[section] ?? INITIAL_SECTION_LIMIT) : Infinity,
                }),
                setSectionItemLimit: (state, { section, limit }) => ({
                    ...state,
                    [section]: limit,
                }),
                resetSectionLimits: () => ({}),
                setSearch: () => ({}),
                toggleNewTabSceneDataInclude: () => ({}),
            },
        ],
        firstNoResultsSearchPrefixes: [
            {
                recents: null,
                persons: null,
                groups: null,
                eventDefinitions: null,
                propertyDefinitions: null,
            } as Record<NewTabSearchDataset, string | null>,
            {
                setFirstNoResultsSearchPrefix: (state, { dataset, prefix }) => ({
                    ...state,
                    [dataset]: prefix,
                }),
                setSearch: (state, { search }) => {
                    if (search.trim() === '') {
                        return {
                            recents: null,
                            persons: null,
                            groups: null,
                            eventDefinitions: null,
                            propertyDefinitions: null,
                        }
                    }
                    return state
                },
            },
        ],
    }),
    selectors(({ actions }) => ({
        sceneLogViewsByRef: [
            (s) => [s.sceneLogViews],
            (sceneLogViews): Record<string, string> => {
                return sceneLogViews.reduce(
                    (acc, { ref, viewed_at }) => {
                        const current = acc[ref]
                        if (!current || Date.parse(viewed_at) > Date.parse(current)) {
                            acc[ref] = viewed_at
                        }
                        return acc
<<<<<<< HEAD
                    },
                    {} as Record<string, string>
                )
            },
        ],
        newLogViewsByRef: [
            (s) => [s.newLogViews],
            (newLogViews): Record<string, string> => {
                return newLogViews.reduce(
                    (acc, { ref, viewed_at }) => {
                        const current = acc[ref]
                        if (!current || Date.parse(viewed_at) > Date.parse(current)) {
                            acc[ref] = viewed_at
                        }
                        return acc
                    },
                    {} as Record<string, string>
                )
            },
        ],
        newTabSceneDataIncludePersons: [
            (s) => [s.newTabSceneDataInclude],
            (include): boolean => include.includes('persons'),
        ],
        newTabSceneDataIncludeEventDefinitions: [
            (s) => [s.newTabSceneDataInclude],
            (include): boolean => include.includes('eventDefinitions'),
        ],
        newTabSceneDataIncludePropertyDefinitions: [
            (s) => [s.newTabSceneDataInclude],
            (include): boolean => include.includes('propertyDefinitions'),
        ],
        categories: [
            (s) => [s.featureFlags],
            (featureFlags): NewTabCategoryItem[] => {
                const categories: NewTabCategoryItem[] = [
                    { key: 'all', label: 'All' },
                    { key: 'recents', label: 'Recents' },
                    {
                        key: 'create-new',
                        label: 'Create new',
=======
>>>>>>> 5b4fd0e2
                    },
                    {} as Record<string, string>
                )
            },
        ],
        newLogViewsByRef: [
            (s) => [s.newLogViews],
            (newLogViews): Record<string, string> => {
                return newLogViews.reduce(
                    (acc, { ref, viewed_at }) => {
                        const current = acc[ref]
                        if (!current || Date.parse(viewed_at) > Date.parse(current)) {
                            acc[ref] = viewed_at
                        }
                        return acc
                    },
                    {} as Record<string, string>
                )
            },
        ],
        isSearching: [
            (s) => [
                s.recentsLoading,
                s.personSearchResultsLoading,
                s.personSearchPending,
                s.eventDefinitionSearchResultsLoading,
                s.eventDefinitionSearchPending,
                s.propertyDefinitionSearchResultsLoading,
                s.propertyDefinitionSearchPending,
                s.groupSearchResultsLoading,
                s.groupSearchPending,
                s.search,
            ],
            (
                recentsLoading: boolean,
                personSearchResultsLoading: boolean,
                personSearchPending: boolean,
                eventDefinitionSearchResultsLoading: boolean,
                eventDefinitionSearchPending: boolean,
                propertyDefinitionSearchResultsLoading: boolean,
                propertyDefinitionSearchPending: boolean,
                groupSearchResultsLoading: boolean,
                groupSearchPending: boolean,
                search: string
            ): boolean =>
                (recentsLoading ||
                    personSearchResultsLoading ||
                    personSearchPending ||
                    eventDefinitionSearchResultsLoading ||
                    eventDefinitionSearchPending ||
                    propertyDefinitionSearchResultsLoading ||
                    propertyDefinitionSearchPending ||
                    groupSearchResultsLoading ||
                    groupSearchPending) &&
                search.trim() !== '',
        ],
        categoryLoadingStates: [
            (s) => [
                s.recentsLoading,
                s.personSearchResultsLoading,
                s.personSearchPending,
                s.eventDefinitionSearchResultsLoading,
                s.eventDefinitionSearchPending,
                s.propertyDefinitionSearchResultsLoading,
                s.propertyDefinitionSearchPending,
                s.groupSearchResultsLoading,
                s.groupSearchPending,
            ],
            (
                recentsLoading: boolean,
                personSearchResultsLoading: boolean,
                personSearchPending: boolean,
                eventDefinitionSearchResultsLoading: boolean,
                eventDefinitionSearchPending: boolean,
                propertyDefinitionSearchResultsLoading: boolean,
                propertyDefinitionSearchPending: boolean,
                groupSearchResultsLoading: boolean,
                groupSearchPending: boolean
            ): Record<NEW_TAB_CATEGORY_ITEMS, boolean> => ({
                all: false,
                'create-new': false,
                apps: false,
                'data-management': false,
                recents: recentsLoading,
                persons: personSearchResultsLoading || personSearchPending,
                groups: groupSearchResultsLoading || groupSearchPending,
                eventDefinitions: eventDefinitionSearchResultsLoading || eventDefinitionSearchPending,
                propertyDefinitions: propertyDefinitionSearchResultsLoading || propertyDefinitionSearchPending,
                askAI: false,
            }),
        ],
        projectTreeSearchItems: [
            (s) => [s.recents],
            (recents): NewTabTreeDataItem[] => {
                return recents.results.map((item) => {
                    const name = splitPath(item.path).pop()
                    return {
                        id: item.path,
                        name: name || item.path,
                        category: 'recents',
                        href: item.href || '#',
                        lastViewedAt: item.last_viewed_at ?? null,
                        icon: getIconForFileSystemItem({
                            type: item.type,
                            iconType: item.type as any,
                            path: item.path,
                        }),
                        record: item,
                    }
                })
            },
        ],
        personSearchItems: [
            (s) => [s.personSearchResults],
            (personSearchResults): NewTabTreeDataItem[] => {
                return personSearchResults.map((person) => {
                    const personId = person.distinct_ids?.[0] || person.uuid || 'unknown'
                    const displayName = person.properties?.email || personId
                    return {
                        id: `person-${person.uuid}`,
                        name: `${displayName}`,
                        category: 'persons' as NEW_TAB_CATEGORY_ITEMS,
                        href: urls.personByUUID(person.uuid || ''),
                        icon: <IconPerson />,
                        record: {
                            type: 'person',
                            path: `Person: ${displayName}`,
                            href: urls.personByUUID(person.uuid || ''),
                        },
                    }
                })
            },
        ],
        eventDefinitionSearchItems: [
            (s) => [s.eventDefinitionSearchResults],
            (eventDefinitionSearchResults): NewTabTreeDataItem[] => {
                return eventDefinitionSearchResults.map((eventDef) => {
                    return {
                        id: `event-definition-${eventDef.id}`,
                        name: eventDef.name,
                        category: 'eventDefinitions' as NEW_TAB_CATEGORY_ITEMS,
                        href: urls.eventDefinition(eventDef.id),
                        icon: <IconApps />,
                        record: {
                            type: 'event-definition',
                            path: `Event: ${eventDef.name}`,
                            href: urls.eventDefinition(eventDef.id),
                        },
                    }
                })
            },
        ],
        propertyDefinitionSearchItems: [
            (s) => [s.propertyDefinitionSearchResults],
            (propertyDefinitionSearchResults): NewTabTreeDataItem[] => {
                return propertyDefinitionSearchResults.map((propDef) => {
                    return {
                        id: `property-definition-${propDef.id}`,
                        name: propDef.name,
                        category: 'propertyDefinitions' as NEW_TAB_CATEGORY_ITEMS,
                        href: urls.propertyDefinition(propDef.id),
                        icon: <IconApps />,
                        record: {
                            type: 'property-definition',
                            path: `Property: ${propDef.name}`,
                            href: urls.propertyDefinition(propDef.id),
                        },
                    }
                })
            },
        ],
        groupSearchItems: [
            (s) => [s.groupSearchResults, s.aggregationLabel],
            (groupSearchResults: Record<GroupTypeIndex, Group[]>, aggregationLabel): NewTabTreeDataItem[] => {
                const items: NewTabTreeDataItem[] = []
                for (const [groupTypeIndexString, groups] of Object.entries(groupSearchResults)) {
                    const groupTypeIndex = parseInt(groupTypeIndexString, 10) as GroupTypeIndex
                    const noun = aggregationLabel(groupTypeIndex).singular
                    groups.forEach((group) => {
                        const display = groupDisplayId(group.group_key, group.group_properties || {})
                        const href = urls.group(groupTypeIndex, group.group_key)
                        items.push({
                            id: `group-${groupTypeIndex}-${group.group_key}`,
                            name: `${noun}: ${display}`,
                            displayName: display,
                            category: 'groups' as NEW_TAB_CATEGORY_ITEMS,
                            href,
                            icon: <IconPeople />,
                            record: {
                                type: 'group',
                                path: `${noun}: ${display}`,
                                href,
                                groupTypeIndex,
                                groupKey: group.group_key,
                                groupNoun: noun,
                                groupDisplayName: display,
                            },
                        })
                    })
                }

                return items
            },
        ],
        aiSearchItems: [
            (s) => [s.search],
            (search: string): NewTabTreeDataItem[] => {
                const searchTerm = search.trim()
                const items: NewTabTreeDataItem[] = []

                const askDirectQuestionToAiItem: NewTabTreeDataItem = {
                    id: 'ask-ai',
                    name: searchTerm ? `Ask: ${searchTerm}` : 'Ask Posthog AI anything...',
                    category: 'askAI',
                    href: urls.max(undefined, searchTerm),
                    icon: <IconSparkles />,
                    record: {
                        type: 'ai',
                        path: searchTerm ? `Ask Posthog AI: ${searchTerm}` : 'Ask Posthog AI',
                        href: '#',
                        searchTerm: searchTerm || '',
                        onClick: () => actions.askAI(searchTerm),
                    },
                }
                const openAiInTabItem: NewTabTreeDataItem = {
                    id: 'open-ai',
                    name: 'Open',
                    category: 'askAI',
                    href: urls.max(undefined, undefined),
                    icon: <IconArrowRight />,
                    record: {
                        type: 'ai',
                        path: 'Open',
                        href: '#',
                        searchTerm: '',
                    },
                }
                // Only if there is a search term, add the ask direct question to ai item
                if (searchTerm) {
                    items.push(askDirectQuestionToAiItem)
                }
                items.push(openAiInTabItem)
                return items
            },
        ],
        getSectionItemLimit: [
            (s) => [s.sectionItemLimits, s.newTabSceneDataInclude],
            (sectionItemLimits: Record<string, number>, newTabSceneDataInclude: NEW_TAB_COMMANDS[]) => {
                const singleSelectedCategory: NEW_TAB_COMMANDS | null =
                    newTabSceneDataInclude.length === 1 && newTabSceneDataInclude[0] !== 'all'
                        ? newTabSceneDataInclude[0]
                        : null

                return (section: string): number => {
                    const manualLimit = sectionItemLimits[section]
                    if (manualLimit !== undefined) {
                        return manualLimit
                    }

                    if (singleSelectedCategory && section === singleSelectedCategory) {
                        return SINGLE_CATEGORY_SECTION_LIMIT
                    }

                    return INITIAL_SECTION_LIMIT
                }
            },
        ],
        itemsGrid: [
            (s) => [
                s.featureFlags,
                s.projectTreeSearchItems,
                s.aiSearchItems,
                s.sceneLogViewsByRef,
                s.newLogViewsByRef,
            ],
            (
                featureFlags: any,
                projectTreeSearchItems: NewTabTreeDataItem[],
                aiSearchItems: NewTabTreeDataItem[],
                sceneLogViewsByRef: Record<string, string>,
                newLogViewsByRef: Record<string, string>
            ): NewTabTreeDataItem[] => {
                const registerSceneKey = (map: Map<string, string>, key?: string | null, sceneKey?: string): void => {
                    if (!key || !sceneKey || map.has(key)) {
                        return
                    }
                    map.set(key, sceneKey)
                }

                const sceneKeyByType = new Map<string, string>()

                const getSceneKeyForFs = (fs: FileSystemImport): string | null => {
                    if (fs.sceneKey) {
                        return fs.sceneKey
                    }
                    if (fs.type) {
                        const direct = sceneKeyByType.get(fs.type)
                        if (direct) {
                            return direct
                        }
                        const baseType = fs.type.split('/')?.[0]
                        if (baseType) {
                            const base = sceneKeyByType.get(baseType)
                            if (base) {
                                return base
                            }
                        }
                    }
                    if ('iconType' in fs && fs.iconType) {
                        const fromIcon = sceneKeyByType.get(fs.iconType as string)
                        if (fromIcon) {
                            return fromIcon
                        }
                    }
                    return null
                }

                const getLastViewedAt = (sceneKey?: string | null): string | null =>
                    sceneKey ? (sceneLogViewsByRef[sceneKey] ?? null) : null

                const getLastViewedAtForHref = (href?: string | null): string | null =>
                    href ? (newLogViewsByRef[href] ?? null) : null

                const defaultProducts = getDefaultTreeProducts()
                const defaultData = getDefaultTreeData()

                defaultProducts.forEach((fs) => {
                    if (fs.sceneKey) {
                        registerSceneKey(sceneKeyByType, fs.type, fs.sceneKey)
                        if (fs.type?.includes('/')) {
                            registerSceneKey(sceneKeyByType, fs.type.split('/')[0], fs.sceneKey)
                        }
                        if ('iconType' in fs) {
                            registerSceneKey(sceneKeyByType, fs.iconType as string | undefined, fs.sceneKey)
                        }
                    }
                })

                defaultData.forEach((fs) => {
                    if (fs.sceneKey) {
                        registerSceneKey(sceneKeyByType, fs.type, fs.sceneKey)
                        if (fs.type?.includes('/')) {
                            registerSceneKey(sceneKeyByType, fs.type.split('/')[0], fs.sceneKey)
                        }
                        if ('iconType' in fs) {
                            registerSceneKey(sceneKeyByType, fs.iconType as string | undefined, fs.sceneKey)
                        }
                    }
                })

                const newInsightItems = getDefaultTreeNew()
                    .filter(({ path }) => path.startsWith('Insight/'))
                    .map((fs, index) => ({
                        id: `new-insight-${index}`,
                        name: 'New ' + fs.path.substring(8),
                        category: 'create-new' as NEW_TAB_CATEGORY_ITEMS,
                        href: fs.href,
                        flag: fs.flag,
                        icon: getIconForFileSystemItem(fs),
                        record: fs,
                        lastViewedAt: getLastViewedAtForHref(fs.href),
                    }))
                    .filter(({ flag }) => !flag || featureFlags[flag as keyof typeof featureFlags])

                const newDataItems = getDefaultTreeNew()
                    .filter(({ path }) => path.startsWith('Data/'))
                    .map((fs, index) => ({
                        id: `new-data-${index}`,
                        name: 'New ' + capitalizeFirstLetter(fs.path.substring(5).toLowerCase()),
                        category: 'create-new' as NEW_TAB_CATEGORY_ITEMS,
                        href: fs.href,
                        flag: fs.flag,
                        icon: getIconForFileSystemItem(fs),
                        record: fs,
                        lastViewedAt: getLastViewedAtForHref(fs.href),
                    }))
                    .filter(({ flag }) => !flag || featureFlags[flag as keyof typeof featureFlags])

                const newOtherItems = getDefaultTreeNew()
                    .filter(({ path }) => !path.startsWith('Insight/') && !path.startsWith('Data/'))
                    .map((fs, index) => ({
                        id: `new-other-${index}`,
                        name: 'New ' + fs.path,
                        category: 'create-new' as NEW_TAB_CATEGORY_ITEMS,
                        href: fs.href,
                        flag: fs.flag,
                        icon: getIconForFileSystemItem(fs),
                        record: fs,
                        lastViewedAt: getLastViewedAtForHref(fs.href),
                    }))
                    .filter(({ flag }) => !flag || featureFlags[flag as keyof typeof featureFlags])

                const products = [...defaultProducts, ...getDefaultTreePersons()]
                    .map((fs, index) => ({
                        id: `product-${index}`,
                        name: fs.path,
                        category: 'apps' as NEW_TAB_CATEGORY_ITEMS,
                        href: fs.href,
                        flag: fs.flag,
                        icon: getIconForFileSystemItem(fs),
                        record: fs,
                        lastViewedAt: getLastViewedAt(getSceneKeyForFs(fs)),
                    }))
                    .filter(({ flag }) => !flag || featureFlags[flag as keyof typeof featureFlags])
                    .toSorted((a, b) => a.name.localeCompare(b.name))

                const sortedProducts = sortByLastViewedAt(products)

                const data = defaultData
                    .map((fs, index) => ({
                        id: `data-${index}`,
                        name: fs.path,
                        category: 'data-management' as NEW_TAB_CATEGORY_ITEMS,
                        href: fs.href,
                        flag: fs.flag,
                        icon: getIconForFileSystemItem(fs),
                        record: fs,
                        // TODO: re-enable when all data-management items support it
                        // lastViewedAt: getLastViewedAt(getSceneKeyForFs(fs)),
                    }))
                    .filter(({ flag }) => !flag || featureFlags[flag as keyof typeof featureFlags])

                const sortedData = sortByLastViewedAt(data)
<<<<<<< HEAD

                const sortedNewInsightItems = sortByLastViewedAt(newInsightItems)
                const sortedNewDataItems = sortByLastViewedAt(newDataItems)
                const sortedNewOtherItems = sortByLastViewedAt(newOtherItems)

                const newTabSceneData = featureFlags[FEATURE_FLAGS.DATA_IN_NEW_TAB_SCENE]

                const allItems: NewTabTreeDataItem[] = sortByLastViewedAt([
                    ...(newTabSceneData ? aiSearchItems : []),
=======

                const sortedNewInsightItems = sortByLastViewedAt(newInsightItems)
                const sortedNewDataItems = sortByLastViewedAt(newDataItems)
                const sortedNewOtherItems = sortByLastViewedAt(newOtherItems)

                return sortByLastViewedAt([
                    ...aiSearchItems,
>>>>>>> 5b4fd0e2
                    ...projectTreeSearchItems,
                    {
                        id: 'new-sql-query',
                        name: 'New SQL query',
                        category: 'create-new',
                        icon: <IconDatabase />,
                        href: '/sql',
                        record: { type: 'query', path: 'New SQL query' },
                        lastViewedAt: getLastViewedAtForHref('/sql'),
                    },
                    ...sortedNewInsightItems,
                    ...sortedNewOtherItems,
                    ...sortedProducts,
                    ...sortedData,
                    ...sortedNewDataItems,
                    {
                        id: 'new-hog-program',
                        name: 'New Hog program',
                        category: 'create-new',
                        icon: <IconHogQL />,
                        href: '/debug/hog',
                        record: { type: 'hog', path: 'New Hog program' },
                        lastViewedAt: getLastViewedAtForHref('/debug/hog'),
                    },
                ])
<<<<<<< HEAD
                return allItems
=======
>>>>>>> 5b4fd0e2
            },
        ],
        filteredItemsGrid: [
            (s) => [s.itemsGrid, s.search, s.selectedCategory],
            (
                itemsGrid: NewTabTreeDataItem[],
                search: string,
                selectedCategory: NEW_TAB_CATEGORY_ITEMS
            ): NewTabTreeDataItem[] => {
                let filtered = itemsGrid

                // Filter by selected category
                if (selectedCategory !== 'all') {
                    filtered = filtered.filter((item) => item.category === selectedCategory)
                }

                // Filter by search
                if (!String(search).trim()) {
                    return filtered
                }
                const lowerSearchChunks = search
                    .toLowerCase()
                    .split(' ')
                    .map((s) => s.trim())
                    .filter((s) => s)
                return filtered.filter(
                    (item) =>
                        lowerSearchChunks.filter(
                            (lowerSearch) => !`${item.category} ${item.name}`.toLowerCase().includes(lowerSearch)
                        ).length === 0
                )
            },
        ],
        groupedFilteredItems: [
            (s) => [s.filteredItemsGrid],
            (filteredItemsGrid: NewTabTreeDataItem[]): Record<string, NewTabTreeDataItem[]> => {
                return filteredItemsGrid.reduce(
                    (acc: Record<string, NewTabTreeDataItem[]>, item: NewTabTreeDataItem) => {
                        if (!acc[item.category]) {
                            acc[item.category] = []
                        }
                        acc[item.category].push(item)
                        return acc
                    },
                    {} as Record<string, NewTabTreeDataItem[]>
                )
            },
        ],
        newTabSceneDataGroupedItems: [
            (s) => [
                s.itemsGrid,
                s.search,
                s.newTabSceneDataInclude,
                s.personSearchItems,
                s.groupSearchItems,
                s.eventDefinitionSearchItems,
                s.propertyDefinitionSearchItems,
                s.aiSearchItems,
                s.getSectionItemLimit,
            ],
            (
                itemsGrid: NewTabTreeDataItem[],
                search: string,
                newTabSceneDataInclude: NEW_TAB_COMMANDS[],
                personSearchItems: NewTabTreeDataItem[],
                groupSearchItems: NewTabTreeDataItem[],
                eventDefinitionSearchItems: NewTabTreeDataItem[],
                propertyDefinitionSearchItems: NewTabTreeDataItem[],
                aiSearchItems: NewTabTreeDataItem[],
                getSectionItemLimit: (section: string) => number
            ): Record<string, NewTabTreeDataItem[]> => {
                // Filter all items by search term
                const searchLower = search.toLowerCase().trim()
                const filterBySearch = (items: NewTabTreeDataItem[]): NewTabTreeDataItem[] => {
                    if (!searchLower) {
                        return items
                    }
                    const searchChunks = searchLower.split(' ').filter((s) => s)
                    return items.filter((item) =>
                        searchChunks.every(
                            (chunk) =>
                                item.name.toLowerCase().includes(chunk) || item.category.toLowerCase().includes(chunk)
                        )
                    )
                }

                // Check if "all" is selected
                const showAll = newTabSceneDataInclude.includes('all')

                const filteredPersonItems = filterBySearch(personSearchItems)
                const filteredGroupItems = filterBySearch(groupSearchItems)
                const filteredEventDefinitionItems = filterBySearch(eventDefinitionSearchItems)
                const filteredPropertyDefinitionItems = filterBySearch(propertyDefinitionSearchItems)
                const filteredAiSearchItems = filterBySearch(aiSearchItems)

                // Group items by category and filter based on what's selected
                const grouped: Record<string, NewTabTreeDataItem[]> = {}

                // Add persons section if filter is enabled
                if (showAll || newTabSceneDataInclude.includes('persons')) {
                    const limit = getSectionItemLimit('persons')
                    grouped['persons'] = filteredPersonItems.slice(0, limit)
                }
                if (showAll || newTabSceneDataInclude.includes('groups')) {
                    const limit = getSectionItemLimit('groups')
                    grouped['groups'] = filteredGroupItems.slice(0, limit)
                }
                // Add event definitions section if filter is enabled
                if (showAll || newTabSceneDataInclude.includes('eventDefinitions')) {
                    const limit = getSectionItemLimit('eventDefinitions')
                    grouped['eventDefinitions'] = filteredEventDefinitionItems.slice(0, limit)
                }

                // Add property definitions section if filter is enabled
                if (showAll || newTabSceneDataInclude.includes('propertyDefinitions')) {
                    const limit = getSectionItemLimit('propertyDefinitions')
                    grouped['propertyDefinitions'] = filteredPropertyDefinitionItems.slice(0, limit)
                }

                // Add each category only if it's selected or if "all" is selected
                if (showAll || newTabSceneDataInclude.includes('create-new')) {
                    const limit = getSectionItemLimit('create-new')
                    grouped['create-new'] = sortByLastViewedAt(
                        filterBySearch(itemsGrid.filter((item) => item.category === 'create-new'))
                    ).slice(0, limit)
                }

                if (showAll || newTabSceneDataInclude.includes('apps')) {
                    const limit = getSectionItemLimit('apps')
                    grouped['apps'] = sortByLastViewedAt(
                        filterBySearch(itemsGrid.filter((item) => item.category === 'apps'))
                    ).slice(0, limit)
                }

                if (showAll || newTabSceneDataInclude.includes('data-management')) {
                    const limit = getSectionItemLimit('data-management')
                    grouped['data-management'] = sortByLastViewedAt(
                        filterBySearch(itemsGrid.filter((item) => item.category === 'data-management'))
                    ).slice(0, limit)
                }

                if (showAll || newTabSceneDataInclude.includes('recents')) {
                    const limit = getSectionItemLimit('recents')
                    grouped['recents'] = filterBySearch(itemsGrid.filter((item) => item.category === 'recents')).slice(
                        0,
                        limit
                    )
                }

                // Add AI section if filter is enabled
                if (showAll || newTabSceneDataInclude.includes('askAI')) {
                    const limit = getSectionItemLimit('askAI')
                    grouped['askAI'] = filteredAiSearchItems.slice(0, limit)
                }

                return grouped
            },
        ],
        newTabSceneDataGroupedItemsFullData: [
            (s) => [
                s.itemsGrid,
                s.search,
                s.newTabSceneDataInclude,
                s.personSearchItems,
                s.groupSearchItems,
                s.eventDefinitionSearchItems,
                s.propertyDefinitionSearchItems,
                s.aiSearchItems,
            ],
            (
                itemsGrid: NewTabTreeDataItem[],
                search: string,
                newTabSceneDataInclude: NEW_TAB_COMMANDS[],
                personSearchItems: NewTabTreeDataItem[],
                groupSearchItems: NewTabTreeDataItem[],
                eventDefinitionSearchItems: NewTabTreeDataItem[],
                propertyDefinitionSearchItems: NewTabTreeDataItem[],
                aiSearchItems: NewTabTreeDataItem[]
            ): Record<string, number> => {
                // Filter all items by search term
                const searchLower = search.toLowerCase().trim()
                const filterBySearch = (items: NewTabTreeDataItem[]): NewTabTreeDataItem[] => {
                    if (!searchLower) {
                        return items
                    }
                    const searchChunks = searchLower.split(' ').filter((s) => s)
                    return items.filter((item) =>
                        searchChunks.every(
                            (chunk) =>
                                item.name.toLowerCase().includes(chunk) || item.category.toLowerCase().includes(chunk)
                        )
                    )
                }

                // Check if "all" is selected
                const showAll = newTabSceneDataInclude.includes('all')

                const filteredPersonItems = filterBySearch(personSearchItems)
                const filteredGroupItems = filterBySearch(groupSearchItems)
                const filteredEventDefinitionItems = filterBySearch(eventDefinitionSearchItems)
                const filteredPropertyDefinitionItems = filterBySearch(propertyDefinitionSearchItems)
                const filteredAiSearchItems = filterBySearch(aiSearchItems)

                // Track full counts for each section
                const fullCounts: Record<string, number> = {}

                // Add persons section if filter is enabled
                if (showAll || newTabSceneDataInclude.includes('persons')) {
                    fullCounts['persons'] = filteredPersonItems.length
                }
                if (showAll || newTabSceneDataInclude.includes('groups')) {
                    fullCounts['groups'] = filteredGroupItems.length
                }
                // Add event definitions section if filter is enabled
                if (showAll || newTabSceneDataInclude.includes('eventDefinitions')) {
                    fullCounts['eventDefinitions'] = filteredEventDefinitionItems.length
                }

                // Add property definitions section if filter is enabled
                if (showAll || newTabSceneDataInclude.includes('propertyDefinitions')) {
                    fullCounts['propertyDefinitions'] = filteredPropertyDefinitionItems.length
                }

                // Add each category only if it's selected or if "all" is selected
                if (showAll || newTabSceneDataInclude.includes('create-new')) {
                    fullCounts['create-new'] = filterBySearch(
                        itemsGrid.filter((item) => item.category === 'create-new')
                    ).length
                }

                if (showAll || newTabSceneDataInclude.includes('apps')) {
                    fullCounts['apps'] = filterBySearch(itemsGrid.filter((item) => item.category === 'apps')).length
                }

                if (showAll || newTabSceneDataInclude.includes('data-management')) {
                    fullCounts['data-management'] = filterBySearch(
                        itemsGrid.filter((item) => item.category === 'data-management')
                    ).length
                }

                if (showAll || newTabSceneDataInclude.includes('recents')) {
                    fullCounts['recents'] = filterBySearch(
                        itemsGrid.filter((item) => item.category === 'recents')
                    ).length
                }

                // Add AI section if filter is enabled
                if (showAll || newTabSceneDataInclude.includes('askAI')) {
                    fullCounts['askAI'] = filteredAiSearchItems.length
                }

                return fullCounts
            },
        ],
        allCategories: [
            (s) => [
<<<<<<< HEAD
                s.featureFlags,
                s.groupedFilteredItems,
=======
>>>>>>> 5b4fd0e2
                s.newTabSceneDataGroupedItems,
                s.newTabSceneDataInclude,
                s.categoryLoadingStates,
                s.search,
                s.firstNoResultsSearchPrefixes,
            ],
            (
                newTabSceneDataGroupedItems: Record<string, NewTabTreeDataItem[]>,
                newTabSceneDataInclude: NEW_TAB_COMMANDS[],
                categoryLoadingStates: Record<NEW_TAB_CATEGORY_ITEMS, boolean>,
                search: string,
                firstNoResultsSearchPrefixes: Record<NewTabSearchDataset, string | null>
            ): CategoryWithItems[] => {
<<<<<<< HEAD
                const newTabSceneData = featureFlags[FEATURE_FLAGS.DATA_IN_NEW_TAB_SCENE]

                if (!newTabSceneData) {
                    return Object.entries(groupedFilteredItems).map(([key, items]) => ({
                        key: key as NEW_TAB_CATEGORY_ITEMS,
                        items,
                        isLoading: categoryLoadingStates[key as NEW_TAB_CATEGORY_ITEMS] || false,
                    }))
                }

=======
>>>>>>> 5b4fd0e2
                const orderedSections: string[] = []
                const showAll = newTabSceneDataInclude.includes('all')

                // Add sections in a useful order
                const mainSections = ['recents', 'create-new', 'apps', 'data-management']
                mainSections.forEach((section) => {
                    if (showAll || newTabSceneDataInclude.includes(section as NEW_TAB_COMMANDS)) {
                        orderedSections.push(section)
                    }
                })
                if (showAll || newTabSceneDataInclude.includes('persons')) {
                    orderedSections.push('persons')
                }
                if (showAll || newTabSceneDataInclude.includes('groups')) {
                    orderedSections.push('groups')
                }
                if (showAll || newTabSceneDataInclude.includes('eventDefinitions')) {
                    orderedSections.push('eventDefinitions')
                }
                if (showAll || newTabSceneDataInclude.includes('propertyDefinitions')) {
                    orderedSections.push('propertyDefinitions')
                }
                if (showAll || newTabSceneDataInclude.includes('askAI')) {
                    orderedSections.push('askAI')
                }

                const trimmedSearch = search.trim()
                const hasPrefixNoResults = (dataset: NewTabSearchDataset): boolean => {
                    const prefix = firstNoResultsSearchPrefixes[dataset]
                    return (
                        !!prefix &&
                        trimmedSearch !== '' &&
                        trimmedSearch.length > prefix.length &&
                        trimmedSearch.startsWith(prefix)
                    )
                }
<<<<<<< HEAD

                const categories = orderedSections
                    .map((section) => {
                        const key = section as NEW_TAB_CATEGORY_ITEMS
                        const items = newTabSceneDataGroupedItems[section] || []
                        const isLoading = categoryLoadingStates[key] || false
                        const shouldHideForPrefix =
                            (key === 'recents' && hasPrefixNoResults('recents')) ||
                            (key === 'persons' && hasPrefixNoResults('persons')) ||
                            (key === 'eventDefinitions' && hasPrefixNoResults('eventDefinitions')) ||
                            (key === 'propertyDefinitions' && hasPrefixNoResults('propertyDefinitions'))

=======

                const categories = orderedSections
                    .map((section) => {
                        const key = section as NEW_TAB_CATEGORY_ITEMS
                        const items = newTabSceneDataGroupedItems[section] || []
                        const isLoading = categoryLoadingStates[key] || false
                        const shouldHideForPrefix =
                            (key === 'recents' && hasPrefixNoResults('recents')) ||
                            (key === 'persons' && hasPrefixNoResults('persons')) ||
                            (key === 'eventDefinitions' && hasPrefixNoResults('eventDefinitions')) ||
                            (key === 'propertyDefinitions' && hasPrefixNoResults('propertyDefinitions'))

>>>>>>> 5b4fd0e2
                        return {
                            key,
                            items,
                            isLoading: shouldHideForPrefix ? false : isLoading,
                            shouldHideForPrefix,
                        }
<<<<<<< HEAD
                    })
                    .filter(({ items, isLoading, shouldHideForPrefix }) => {
                        if (showAll) {
                            if (shouldHideForPrefix) {
                                return false
                            }
                            return items.length > 0 || isLoading
                        }
                        return true
                    })
=======
                    })
                    .filter(({ items, isLoading, shouldHideForPrefix }) => {
                        if (showAll) {
                            if (shouldHideForPrefix) {
                                return false
                            }
                            return items.length > 0 || isLoading
                        }
                        return true
                    })
>>>>>>> 5b4fd0e2
                    .map(({ shouldHideForPrefix, ...rest }) => rest)

                const [categoriesWithResults, emptyCategories] = categories.reduce(
                    (acc, category) => {
                        if (category.items.length === 0) {
                            acc[1].push(category)
                        } else {
                            acc[0].push(category)
                        }
                        return acc
                    },
                    [[], []] as [CategoryWithItems[], CategoryWithItems[]]
                )

                return [...categoriesWithResults, ...emptyCategories]
            },
        ],
        firstCategoryWithResults: [
            (s) => [s.allCategories],
            (allCategories: CategoryWithItems[]): string | null => {
                for (const { key, items } of allCategories) {
                    // Check if any category has items
                    if (items.length > 0) {
                        return key
                    }
                }

                return null
            },
        ],
        selectedIndex: [
            (s) => [s.rawSelectedIndex, s.filteredItemsGrid],
            (rawSelectedIndex, filteredItemsGrid): number | null => {
                if (filteredItemsGrid.length === 0) {
                    return null
                }
                return (
                    ((rawSelectedIndex % filteredItemsGrid.length) + filteredItemsGrid.length) %
                    filteredItemsGrid.length
                )
            },
        ],
        selectedItem: [
            (s) => [s.selectedIndex, s.filteredItemsGrid],
            (selectedIndex, filteredItemsGrid): NewTabTreeDataItem | null =>
                selectedIndex !== null && selectedIndex < filteredItemsGrid.length
                    ? filteredItemsGrid[selectedIndex]
                    : null,
        ],
    })),
    listeners(({ actions, values }) => ({
<<<<<<< HEAD
        logCreateNewItem: async ({ href }) => {
            if (!href) {
                return
            }

            try {
                await api.fileSystemLogView.create({ type: 'create-new', ref: href })
            } catch (error) {
                console.error('Failed to log create new item usage:', error)
            }

            actions.loadNewLogViews()
        },
        triggerSearchForIncludedItems: () => {
            const newTabSceneData = values.featureFlags[FEATURE_FLAGS.DATA_IN_NEW_TAB_SCENE]

            if (newTabSceneData) {
                const searchTerm = values.search.trim()
=======
        loadMoreRecents: () => {
            if (values.recentsLoading) {
                return
            }
>>>>>>> 5b4fd0e2

            const currentLimit = values.getSectionItemLimit('recents')
            if (Number.isFinite(currentLimit)) {
                actions.setSectionItemLimit('recents', currentLimit + PAGINATION_LIMIT)
            }

            if (values.recents.hasMore) {
                actions.loadRecents({ offset: values.recents.results.length })
            }
        },
<<<<<<< HEAD
        onSubmit: () => {
            const selected = values.selectedItem
            if (selected) {
                if (selected.category === 'askAI' && selected.record?.searchTerm) {
                    actions.askAI(selected.record.searchTerm)
                } else if (selected.href) {
                    if (selected.category === 'create-new') {
                        actions.logCreateNewItem(selected.href)
                    }
                    router.actions.push(selected.href)
                }
            }
        },
        setSearch: () => {
            actions.loadRecents()
            actions.triggerSearchForIncludedItems()
        },
        toggleNewTabSceneDataInclude: ({ item }) => {
            const newTabSceneData = values.featureFlags[FEATURE_FLAGS.DATA_IN_NEW_TAB_SCENE]
=======
        logCreateNewItem: async ({ href }) => {
            if (!href) {
                return
            }

            try {
                await api.fileSystemLogView.create({ type: 'create-new', ref: href })
            } catch (error) {
                console.error('Failed to log create new item usage:', error)
            }
>>>>>>> 5b4fd0e2

            actions.loadNewLogViews()
        },
        triggerSearchForIncludedItems: () => {
            const searchTerm = values.search.trim()

            // Expand 'all' to include all data types
            const itemsToProcess = values.newTabSceneDataInclude.includes('all')
                ? ['persons', 'groups', 'eventDefinitions', 'propertyDefinitions', 'askAI']
                : values.newTabSceneDataInclude

            itemsToProcess.forEach((item) => {
                if (searchTerm !== '') {
                    if (item === 'persons') {
                        actions.debouncedPersonSearch(searchTerm)
                    } else if (item === 'groups') {
                        actions.debouncedGroupSearch(searchTerm)
                    } else if (item === 'eventDefinitions') {
                        actions.debouncedEventDefinitionSearch(searchTerm)
                    } else if (item === 'propertyDefinitions') {
                        actions.debouncedPropertyDefinitionSearch(searchTerm)
                    }
                } else {
                    // Load initial data when no search term
                    if (item === 'persons') {
                        actions.loadInitialPersons({})
                    } else if (item === 'groups') {
                        actions.loadInitialGroups()
                    } else if (item === 'eventDefinitions') {
                        actions.loadInitialEventDefinitions({})
                    } else if (item === 'propertyDefinitions') {
                        actions.loadInitialPropertyDefinitions({})
                    }
                }
            })
        },
        onSubmit: () => {
            const selected = values.selectedItem
            if (selected) {
                if (selected.category === 'askAI' && selected.record?.searchTerm) {
                    actions.askAI(selected.record.searchTerm)
                } else if (selected.href) {
                    if (selected.category === 'create-new') {
                        actions.logCreateNewItem(selected.href)
                    }
                    router.actions.push(selected.href)
                }
            }
        },
        setSearch: () => {
            actions.loadRecents()
            actions.triggerSearchForIncludedItems()
        },
        toggleNewTabSceneDataInclude: ({ item }) => {
            const willBeIncluded = !values.newTabSceneDataInclude.includes(item)

            if (willBeIncluded) {
                // When enabling an item, switch to its category
                actions.setSelectedCategory(item as NEW_TAB_CATEGORY_ITEMS)
            } else {
                // When disabling an item, clear its search results and go to 'all'
                actions.setSelectedCategory('all')

                if (item === 'persons') {
                    actions.loadPersonSearchResultsSuccess([])
                } else if (item === 'eventDefinitions') {
                    actions.loadEventDefinitionSearchResultsSuccess([])
                } else if (item === 'propertyDefinitions') {
                    actions.loadPropertyDefinitionSearchResultsSuccess([])
                } else if (item === 'groups') {
                    actions.loadGroupSearchResultsSuccess({})
                }
            }
        },
        setNewTabSceneDataInclude: () => {
            // Trigger data loading when the include array changes
            actions.triggerSearchForIncludedItems()
        },
        refreshDataAfterToggle: () => {
            // This action triggers after toggle to refresh data
            actions.triggerSearchForIncludedItems()
        },
        debouncedPersonSearch: async ({ searchTerm }, breakpoint) => {
            // Manually trigger the search and handle the result
            const trimmed = searchTerm.trim()
            const noResultsPrefix = values.firstNoResultsSearchPrefixes.persons

            if (
                trimmed &&
                noResultsPrefix &&
                trimmed.length > noResultsPrefix.length &&
                trimmed.startsWith(noResultsPrefix)
            ) {
                actions.loadPersonSearchResultsSuccess([])
                return
            }

            await breakpoint(300)

            try {
                const response = await api.persons.list({ search: trimmed, limit: 5 })
                breakpoint()

                // Manually set the results instead of relying on the loader
                actions.loadPersonSearchResultsSuccess(response.results)
                if (trimmed) {
                    actions.setFirstNoResultsSearchPrefix('persons', response.results.length === 0 ? trimmed : null)
                }
            } catch (error: any) {
                if (!isBreakpoint(error)) {
                    console.error('Person search failed:', error)
                    actions.loadPersonSearchResultsFailure(error as string)
                }
            }
        },
        debouncedEventDefinitionSearch: async ({ searchTerm }, breakpoint) => {
            const trimmed = searchTerm.trim()
            const noResultsPrefix = values.firstNoResultsSearchPrefixes.eventDefinitions

            if (
                trimmed &&
                noResultsPrefix &&
                trimmed.length > noResultsPrefix.length &&
                trimmed.startsWith(noResultsPrefix)
            ) {
                actions.loadEventDefinitionSearchResultsSuccess([])
                return
            }
            await breakpoint(300)

            try {
                const response = await api.eventDefinitions.list({
                    search: trimmed,
                    limit: 5,
                })
                breakpoint()
                actions.loadEventDefinitionSearchResultsSuccess(response.results ?? [])
                if (trimmed) {
                    actions.setFirstNoResultsSearchPrefix(
                        'eventDefinitions',
                        (response.results ?? []).length === 0 ? trimmed : null
                    )
                }
            } catch (error: any) {
                if (!isBreakpoint(error)) {
                    console.error('Event definition search failed:', error)
                    actions.loadEventDefinitionSearchResultsFailure(error as string)
                }
            }
        },
        debouncedPropertyDefinitionSearch: async ({ searchTerm }, breakpoint) => {
            const trimmed = searchTerm.trim()
            const noResultsPrefix = values.firstNoResultsSearchPrefixes.propertyDefinitions
            if (
                trimmed &&
                noResultsPrefix &&
                trimmed.length > noResultsPrefix.length &&
                trimmed.startsWith(noResultsPrefix)
            ) {
                actions.loadPropertyDefinitionSearchResultsSuccess([])
                return
            }
            await breakpoint(300)
            try {
                const response = await api.propertyDefinitions.list({
                    search: trimmed,
                    limit: 5,
                })
                breakpoint()
                actions.loadPropertyDefinitionSearchResultsSuccess(response.results ?? [])
                if (trimmed) {
                    actions.setFirstNoResultsSearchPrefix(
                        'propertyDefinitions',
                        (response.results ?? []).length === 0 ? trimmed : null
                    )
                }
            } catch (error: any) {
                if (!isBreakpoint(error)) {
                    console.error('Property definition search failed:', error)
                    actions.loadPropertyDefinitionSearchResultsFailure(error as string)
                }
            }
        },
        debouncedGroupSearch: async ({ searchTerm }, breakpoint) => {
            const trimmed = searchTerm.trim()
            const noResultsPrefix = values.firstNoResultsSearchPrefixes.groups

            if (
                trimmed &&
                noResultsPrefix &&
                trimmed.length > noResultsPrefix.length &&
                trimmed.startsWith(noResultsPrefix)
            ) {
                actions.loadGroupSearchResultsSuccess({})
                return
            }
            await breakpoint(300)
            actions.loadGroupSearchResults({ searchTerm })
        },
    })),
    tabAwareActionToUrl(({ values }) => {
        const buildParams = (): Record<string, any> => {
            const includeItems = values.newTabSceneDataInclude.filter((item) => item !== 'all')
            const includeParam = includeItems.length > 0 ? includeItems.join(',') : undefined

            return {
                search: values.search || undefined,
                category: undefined,
                include: includeParam,
            }
        }

        return {
            setSearch: () => [router.values.location.pathname, buildParams()],
            setSelectedCategory: () => [router.values.location.pathname, buildParams()],
            setNewTabSceneDataInclude: () => [router.values.location.pathname, buildParams()],
            toggleNewTabSceneDataInclude: () => [router.values.location.pathname, buildParams()],
        }
    }),
    tabAwareUrlToAction(({ actions, values }) => ({
        [urls.newTab()]: (_, searchParams) => {
            // Update search if URL search param differs from current state
            if (searchParams.search && searchParams.search !== values.search) {
                actions.setSearch(String(searchParams.search))

                // Trigger searches for already included items when search term changes
                if (values.newTabSceneDataInclude.length > 0) {
                    const searchTerm = String(searchParams.search).trim()
                    if (searchTerm !== '') {
                        // Expand 'all' to include all data types
                        const itemsToProcess = values.newTabSceneDataInclude.includes('all')
                            ? ['persons', 'groups', 'eventDefinitions', 'propertyDefinitions']
                            : values.newTabSceneDataInclude

                        itemsToProcess.forEach((item) => {
                            if (item === 'persons') {
                                actions.debouncedPersonSearch(searchTerm)
                            } else if (item === 'groups') {
                                actions.debouncedGroupSearch(searchTerm)
                            } else if (item === 'eventDefinitions') {
                                actions.debouncedEventDefinitionSearch(searchTerm)
                            } else if (item === 'propertyDefinitions') {
                                actions.debouncedPropertyDefinitionSearch(searchTerm)
                            }
                        })
                    }
                }
            }

            // Update include array if URL param differs from current state
            const includeFromUrlRaw = searchParams.include
                ? (searchParams.include as string)
                      .split(',')
                      .filter((item): item is NEW_TAB_COMMANDS =>
                          [
                              'all',
                              'create-new',
                              'apps',
                              'data-management',
                              'recents',
                              'persons',
                              'groups',
                              'eventDefinitions',
                              'propertyDefinitions',
                              'askAI',
                          ].includes(item)
                      )
                : null

            if (includeFromUrlRaw !== null) {
                const currentIncludeString = values.newTabSceneDataInclude.slice().sort().join(',')
                const urlIncludeString = includeFromUrlRaw.slice().sort().join(',')

                if (currentIncludeString !== urlIncludeString) {
                    actions.setNewTabSceneDataInclude(includeFromUrlRaw)

                    // Load data for included items
                    const searchTerm = searchParams.search ? String(searchParams.search).trim() : ''

                    // Expand 'all' to include all data types
                    const itemsToProcess = includeFromUrlRaw.includes('all')
                        ? ['persons', 'groups', 'eventDefinitions', 'propertyDefinitions', 'askAI']
                        : includeFromUrlRaw

                    itemsToProcess.forEach((item) => {
                        if (searchTerm !== '') {
                            // If there's a search term, trigger search for data items only
                            if (item === 'persons') {
                                actions.debouncedPersonSearch(searchTerm)
                            } else if (item === 'groups') {
                                actions.debouncedGroupSearch(searchTerm)
                            } else if (item === 'eventDefinitions') {
                                actions.debouncedEventDefinitionSearch(searchTerm)
                            } else if (item === 'propertyDefinitions') {
                                actions.debouncedPropertyDefinitionSearch(searchTerm)
                            }
                            // For non-data items (create-new, apps, etc.), no special search needed as they're handled by itemsGrid
                        } else {
                            // Load initial data when no search term for data items only
                            if (item === 'persons') {
                                actions.loadInitialPersons({})
                            } else if (item === 'groups') {
                                actions.loadInitialGroups()
                            } else if (item === 'eventDefinitions') {
                                actions.loadInitialEventDefinitions({})
                            } else if (item === 'propertyDefinitions') {
                                actions.loadInitialPropertyDefinitions({})
                            }
                        }
                    })
                }
            }

            // Reset search, category, and include array to defaults if no URL params
            if (!searchParams.search && values.search) {
                actions.setSearch('')
            }
            if (
                (!searchParams.include && values.newTabSceneDataInclude.length !== 1) ||
                (!searchParams.include && !values.newTabSceneDataInclude.includes('all'))
            ) {
                actions.setNewTabSceneDataInclude(['all'])
            }
        },
    })),
    afterMount(({ actions, values }) => {
        actions.loadSceneLogViews()
        actions.loadNewLogViews()
        actions.loadRecents()

        // Load initial data for data sections when "all" is selected by default
        if (values.newTabSceneDataInclude.includes('all')) {
            actions.loadInitialPersons({})
            actions.loadInitialGroups()
            actions.loadInitialEventDefinitions({})
            actions.loadInitialPropertyDefinitions({})
        }
    }),
])<|MERGE_RESOLUTION|>--- conflicted
+++ resolved
@@ -86,18 +86,9 @@
     isLoading: boolean
 }
 
-<<<<<<< HEAD
-export interface CategoryWithItems {
-    key: NEW_TAB_CATEGORY_ITEMS
-    items: NewTabTreeDataItem[]
-    isLoading: boolean
-}
-
-=======
 const INITIAL_SECTION_LIMIT = 5
 const SINGLE_CATEGORY_SECTION_LIMIT = 15
 const INITIAL_RECENTS_LIMIT = 5
->>>>>>> 5b4fd0e2
 const PAGINATION_LIMIT = 10
 const GROUP_SEARCH_LIMIT = 5
 
@@ -598,50 +589,6 @@
                             acc[ref] = viewed_at
                         }
                         return acc
-<<<<<<< HEAD
-                    },
-                    {} as Record<string, string>
-                )
-            },
-        ],
-        newLogViewsByRef: [
-            (s) => [s.newLogViews],
-            (newLogViews): Record<string, string> => {
-                return newLogViews.reduce(
-                    (acc, { ref, viewed_at }) => {
-                        const current = acc[ref]
-                        if (!current || Date.parse(viewed_at) > Date.parse(current)) {
-                            acc[ref] = viewed_at
-                        }
-                        return acc
-                    },
-                    {} as Record<string, string>
-                )
-            },
-        ],
-        newTabSceneDataIncludePersons: [
-            (s) => [s.newTabSceneDataInclude],
-            (include): boolean => include.includes('persons'),
-        ],
-        newTabSceneDataIncludeEventDefinitions: [
-            (s) => [s.newTabSceneDataInclude],
-            (include): boolean => include.includes('eventDefinitions'),
-        ],
-        newTabSceneDataIncludePropertyDefinitions: [
-            (s) => [s.newTabSceneDataInclude],
-            (include): boolean => include.includes('propertyDefinitions'),
-        ],
-        categories: [
-            (s) => [s.featureFlags],
-            (featureFlags): NewTabCategoryItem[] => {
-                const categories: NewTabCategoryItem[] = [
-                    { key: 'all', label: 'All' },
-                    { key: 'recents', label: 'Recents' },
-                    {
-                        key: 'create-new',
-                        label: 'Create new',
-=======
->>>>>>> 5b4fd0e2
                     },
                     {} as Record<string, string>
                 )
@@ -1065,25 +1012,13 @@
                     .filter(({ flag }) => !flag || featureFlags[flag as keyof typeof featureFlags])
 
                 const sortedData = sortByLastViewedAt(data)
-<<<<<<< HEAD
 
                 const sortedNewInsightItems = sortByLastViewedAt(newInsightItems)
                 const sortedNewDataItems = sortByLastViewedAt(newDataItems)
                 const sortedNewOtherItems = sortByLastViewedAt(newOtherItems)
 
-                const newTabSceneData = featureFlags[FEATURE_FLAGS.DATA_IN_NEW_TAB_SCENE]
-
-                const allItems: NewTabTreeDataItem[] = sortByLastViewedAt([
-                    ...(newTabSceneData ? aiSearchItems : []),
-=======
-
-                const sortedNewInsightItems = sortByLastViewedAt(newInsightItems)
-                const sortedNewDataItems = sortByLastViewedAt(newDataItems)
-                const sortedNewOtherItems = sortByLastViewedAt(newOtherItems)
-
                 return sortByLastViewedAt([
                     ...aiSearchItems,
->>>>>>> 5b4fd0e2
                     ...projectTreeSearchItems,
                     {
                         id: 'new-sql-query',
@@ -1109,10 +1044,6 @@
                         lastViewedAt: getLastViewedAtForHref('/debug/hog'),
                     },
                 ])
-<<<<<<< HEAD
-                return allItems
-=======
->>>>>>> 5b4fd0e2
             },
         ],
         filteredItemsGrid: [
@@ -1369,11 +1300,6 @@
         ],
         allCategories: [
             (s) => [
-<<<<<<< HEAD
-                s.featureFlags,
-                s.groupedFilteredItems,
-=======
->>>>>>> 5b4fd0e2
                 s.newTabSceneDataGroupedItems,
                 s.newTabSceneDataInclude,
                 s.categoryLoadingStates,
@@ -1387,19 +1313,6 @@
                 search: string,
                 firstNoResultsSearchPrefixes: Record<NewTabSearchDataset, string | null>
             ): CategoryWithItems[] => {
-<<<<<<< HEAD
-                const newTabSceneData = featureFlags[FEATURE_FLAGS.DATA_IN_NEW_TAB_SCENE]
-
-                if (!newTabSceneData) {
-                    return Object.entries(groupedFilteredItems).map(([key, items]) => ({
-                        key: key as NEW_TAB_CATEGORY_ITEMS,
-                        items,
-                        isLoading: categoryLoadingStates[key as NEW_TAB_CATEGORY_ITEMS] || false,
-                    }))
-                }
-
-=======
->>>>>>> 5b4fd0e2
                 const orderedSections: string[] = []
                 const showAll = newTabSceneDataInclude.includes('all')
 
@@ -1436,7 +1349,6 @@
                         trimmedSearch.startsWith(prefix)
                     )
                 }
-<<<<<<< HEAD
 
                 const categories = orderedSections
                     .map((section) => {
@@ -1449,27 +1361,12 @@
                             (key === 'eventDefinitions' && hasPrefixNoResults('eventDefinitions')) ||
                             (key === 'propertyDefinitions' && hasPrefixNoResults('propertyDefinitions'))
 
-=======
-
-                const categories = orderedSections
-                    .map((section) => {
-                        const key = section as NEW_TAB_CATEGORY_ITEMS
-                        const items = newTabSceneDataGroupedItems[section] || []
-                        const isLoading = categoryLoadingStates[key] || false
-                        const shouldHideForPrefix =
-                            (key === 'recents' && hasPrefixNoResults('recents')) ||
-                            (key === 'persons' && hasPrefixNoResults('persons')) ||
-                            (key === 'eventDefinitions' && hasPrefixNoResults('eventDefinitions')) ||
-                            (key === 'propertyDefinitions' && hasPrefixNoResults('propertyDefinitions'))
-
->>>>>>> 5b4fd0e2
                         return {
                             key,
                             items,
                             isLoading: shouldHideForPrefix ? false : isLoading,
                             shouldHideForPrefix,
                         }
-<<<<<<< HEAD
                     })
                     .filter(({ items, isLoading, shouldHideForPrefix }) => {
                         if (showAll) {
@@ -1480,18 +1377,6 @@
                         }
                         return true
                     })
-=======
-                    })
-                    .filter(({ items, isLoading, shouldHideForPrefix }) => {
-                        if (showAll) {
-                            if (shouldHideForPrefix) {
-                                return false
-                            }
-                            return items.length > 0 || isLoading
-                        }
-                        return true
-                    })
->>>>>>> 5b4fd0e2
                     .map(({ shouldHideForPrefix, ...rest }) => rest)
 
                 const [categoriesWithResults, emptyCategories] = categories.reduce(
@@ -1543,7 +1428,20 @@
         ],
     })),
     listeners(({ actions, values }) => ({
-<<<<<<< HEAD
+        loadMoreRecents: () => {
+            if (values.recentsLoading) {
+                return
+            }
+
+            const currentLimit = values.getSectionItemLimit('recents')
+            if (Number.isFinite(currentLimit)) {
+                actions.setSectionItemLimit('recents', currentLimit + PAGINATION_LIMIT)
+            }
+
+            if (values.recents.hasMore) {
+                actions.loadRecents({ offset: values.recents.results.length })
+            }
+        },
         logCreateNewItem: async ({ href }) => {
             if (!href) {
                 return
@@ -1554,62 +1452,6 @@
             } catch (error) {
                 console.error('Failed to log create new item usage:', error)
             }
-
-            actions.loadNewLogViews()
-        },
-        triggerSearchForIncludedItems: () => {
-            const newTabSceneData = values.featureFlags[FEATURE_FLAGS.DATA_IN_NEW_TAB_SCENE]
-
-            if (newTabSceneData) {
-                const searchTerm = values.search.trim()
-=======
-        loadMoreRecents: () => {
-            if (values.recentsLoading) {
-                return
-            }
->>>>>>> 5b4fd0e2
-
-            const currentLimit = values.getSectionItemLimit('recents')
-            if (Number.isFinite(currentLimit)) {
-                actions.setSectionItemLimit('recents', currentLimit + PAGINATION_LIMIT)
-            }
-
-            if (values.recents.hasMore) {
-                actions.loadRecents({ offset: values.recents.results.length })
-            }
-        },
-<<<<<<< HEAD
-        onSubmit: () => {
-            const selected = values.selectedItem
-            if (selected) {
-                if (selected.category === 'askAI' && selected.record?.searchTerm) {
-                    actions.askAI(selected.record.searchTerm)
-                } else if (selected.href) {
-                    if (selected.category === 'create-new') {
-                        actions.logCreateNewItem(selected.href)
-                    }
-                    router.actions.push(selected.href)
-                }
-            }
-        },
-        setSearch: () => {
-            actions.loadRecents()
-            actions.triggerSearchForIncludedItems()
-        },
-        toggleNewTabSceneDataInclude: ({ item }) => {
-            const newTabSceneData = values.featureFlags[FEATURE_FLAGS.DATA_IN_NEW_TAB_SCENE]
-=======
-        logCreateNewItem: async ({ href }) => {
-            if (!href) {
-                return
-            }
-
-            try {
-                await api.fileSystemLogView.create({ type: 'create-new', ref: href })
-            } catch (error) {
-                console.error('Failed to log create new item usage:', error)
-            }
->>>>>>> 5b4fd0e2
 
             actions.loadNewLogViews()
         },
