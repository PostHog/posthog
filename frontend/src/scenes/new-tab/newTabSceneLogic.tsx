import { actions, afterMount, connect, isBreakpoint, kea, key, listeners, path, props, reducers, selectors } from 'kea'
import { loaders } from 'kea-loaders'
import { router } from 'kea-router'
import { RefObject } from 'react'

import {
    IconActivity,
    IconApps,
    IconArrowRight,
    IconDatabase,
    IconFolder,
    IconGear,
    IconHogQL,
    IconPeople,
    IconPerson,
    IconSparkles,
    IconToolbar,
} from '@posthog/icons'

import api from 'lib/api'
import { FEATURE_FLAGS } from 'lib/constants'
import { featureFlagLogic } from 'lib/logic/featureFlagLogic'
import { tabAwareActionToUrl } from 'lib/logic/scenes/tabAwareActionToUrl'
import { tabAwareUrlToAction } from 'lib/logic/scenes/tabAwareUrlToAction'
import { capitalizeFirstLetter } from 'lib/utils'
import { getCurrentTeamId } from 'lib/utils/getAppContext'
import { groupDisplayId } from 'scenes/persons/GroupActorDisplay'
<<<<<<< HEAD
import { Scene } from 'scenes/sceneTypes'
=======
import { asDisplay } from 'scenes/persons/person-utils'
>>>>>>> 8436be36
import { urls } from 'scenes/urls'

import {
    ProductIconWrapper,
    getDefaultTreeData,
    getDefaultTreeNew,
    getDefaultTreePersons,
    getDefaultTreeProducts,
    iconForType,
} from '~/layout/panel-layout/ProjectTree/defaultTree'
import {
    ProjectTreeLogicProps,
    SearchResults,
    projectTreeLogic,
} from '~/layout/panel-layout/ProjectTree/projectTreeLogic'
import { splitPath, unescapePath } from '~/layout/panel-layout/ProjectTree/utils'
import { TreeDataItem } from '~/lib/lemon-ui/LemonTree/LemonTree'
import { groupsModel } from '~/models/groupsModel'
import {
    FileSystemEntry,
    FileSystemIconType,
    FileSystemImport,
    FileSystemViewLogEntry,
    GroupsQueryResponse,
} from '~/queries/schema/schema-general'
import {
    ActivityTab,
    Breadcrumb,
    EventDefinition,
    Group,
    GroupTypeIndex,
    PersonType,
    PropertyDefinition,
} from '~/types'

import { SearchInputCommand, SearchInputHandle } from './components/SearchInput'
import type { newTabSceneLogicType } from './newTabSceneLogicType'

export type NEW_TAB_CATEGORY_ITEMS =
    | 'all'
    | 'create-new'
    | 'apps'
    | 'data-management'
    | 'recents'
    | 'persons'
    | 'groups'
    | 'eventDefinitions'
    | 'propertyDefinitions'
    | 'askAI'
    | 'folders'

export type NEW_TAB_COMMANDS =
    | 'all'
    | 'create-new'
    | 'apps'
    | 'data-management'
    | 'recents'
    | 'persons'
    | 'groups'
    | 'eventDefinitions'
    | 'propertyDefinitions'
    | 'askAI'
    | 'folders'

export const NEW_TAB_COMMANDS_ITEMS: SearchInputCommand<NEW_TAB_COMMANDS>[] = [
    { value: 'all', displayName: 'All' },
    { value: 'create-new', displayName: 'Create new' },
    { value: 'apps', displayName: 'Apps' },
    { value: 'data-management', displayName: 'Data management' },
    { value: 'recents', displayName: 'Recents files' },
    { value: 'folders', displayName: 'Folders' },
    { value: 'persons', displayName: 'Persons' },
    { value: 'groups', displayName: 'Groups' },
    { value: 'eventDefinitions', displayName: 'Events' },
    { value: 'propertyDefinitions', displayName: 'Properties' },
    { value: 'askAI', displayName: 'Posthog AI' },
]

export const getNewTabProjectTreeLogicProps = (tabId?: string): ProjectTreeLogicProps => ({
    key: `new-tab-project-tree-${tabId || 'default'}`,
    root: 'project://',
})

export interface NewTabTreeDataItem extends TreeDataItem {
    category: NEW_TAB_CATEGORY_ITEMS
    href?: string
    flag?: string
    lastViewedAt?: string | null
}

export interface CategoryWithItems {
    key: NEW_TAB_CATEGORY_ITEMS
    items: NewTabTreeDataItem[]
    isLoading: boolean
}

export interface ExplorerSearchResults {
    searchTerm: string
    folderPath: string | null
    results: FileSystemEntry[]
    hasMore: boolean
}

export type GroupQueryResult = Pick<Group, 'group_key' | 'group_properties'>

const INITIAL_SECTION_LIMIT = 5
const SINGLE_CATEGORY_SECTION_LIMIT = 25
const INITIAL_RECENTS_LIMIT = 5
const PAGINATION_LIMIT = 10
const GROUP_SEARCH_LIMIT = 5

export type NewTabSearchDataset = 'recents' | 'persons' | 'groups' | 'eventDefinitions' | 'propertyDefinitions'

function getIconForFileSystemItem(fs: FileSystemImport): JSX.Element {
    // If the item has a direct icon property, use it with color wrapper
    if ('icon' in fs && fs.icon) {
        return (
            <ProductIconWrapper type={fs.type} colorOverride={fs.iconColor}>
                {fs.icon}
            </ProductIconWrapper>
        )
    }

    // Fall back to iconForType for iconType or type
    return iconForType('iconType' in fs ? fs.iconType : (fs.type as FileSystemIconType), fs.iconColor)
}

const sortByLastViewedAt = (items: NewTabTreeDataItem[]): NewTabTreeDataItem[] =>
    items
        .map((item, originalIndex) => ({ item, originalIndex }))
        .toSorted((a, b) => {
            const parseTime = (value: string | null | undefined): number => {
                if (!value) {
                    return 0
                }
                const parsed = Date.parse(value)
                return Number.isFinite(parsed) ? parsed : 0
            }
            const diff = parseTime(b.item.lastViewedAt) - parseTime(a.item.lastViewedAt)
            if (diff !== 0) {
                return diff
            }
            return a.originalIndex - b.originalIndex
        })
        .map(({ item }) => item)

function matchesRecentsSearch(entry: FileSystemEntry, searchChunks: string[]): boolean {
    if (searchChunks.length === 0) {
        return true
    }

    const name = splitPath(entry.path).pop() || entry.path
    const nameLower = name.toLowerCase()
    const typeLower = entry.type?.toLowerCase() ?? ''
    const categoryLower = 'recents'

    return searchChunks.every(
        (chunk) => nameLower.includes(chunk) || typeLower.includes(chunk) || categoryLower.includes(chunk)
    )
}

function mapGroupQueryResponse(response: GroupsQueryResponse): GroupQueryResult[] {
    return response.results.map((row) => ({
        group_key: row[response.columns.indexOf('key')],
        group_properties: {
            name: row[response.columns.indexOf('group_name')],
        },
    }))
}

/**
 * Determines if the search term matches the last segment of a folder path.
 * The provided search term should already be normalized to lowercase.
 */
export function matchesFolderSearch(entry: FileSystemEntry, normalizedSearchTerm: string): boolean {
    if (!normalizedSearchTerm) {
        return true
    }

    const folderName = splitPath(entry.path).pop() || entry.path
    const normalizedName = folderName.toLowerCase()

    return normalizedName.includes(normalizedSearchTerm)
}

export const newTabSceneLogic = kea<newTabSceneLogicType>([
    path(['scenes', 'new-tab', 'newTabSceneLogic']),
    props({} as { tabId?: string }),
    connect((props: { tabId?: string }) => ({
        values: [
            featureFlagLogic,
            ['featureFlags'],
            groupsModel,
            ['groupTypes', 'aggregationLabel'],
            projectTreeLogic(getNewTabProjectTreeLogicProps(props.tabId)),
            ['folders', 'loadingPaths'],
        ],
    })),
    key((props) => props.tabId || 'default'),
    actions({
        setSearch: (search: string) => ({ search }),
        selectNext: true,
        selectPrevious: true,
        onSubmit: true,
        setSelectedCategory: (category: NEW_TAB_CATEGORY_ITEMS) => ({ category }),
        loadRecents: (options?: { offset?: number }) => ({ offset: options?.offset ?? 0 }),
        loadMoreRecents: true,
        loadExplorerSearchResults: ({ searchTerm, folderPath }: { searchTerm: string; folderPath: string | null }) => ({
            searchTerm,
            folderPath,
        }),
        clearExplorerSearchResults: true,
        debouncedPersonSearch: (searchTerm: string) => ({ searchTerm }),
        debouncedEventDefinitionSearch: (searchTerm: string) => ({ searchTerm }),
        debouncedPropertyDefinitionSearch: (searchTerm: string) => ({ searchTerm }),
        debouncedGroupSearch: (searchTerm: string) => ({ searchTerm }),
        setNewTabSceneDataInclude: (include: NEW_TAB_COMMANDS[]) => ({ include }),
        toggleNewTabSceneDataInclude: (item: NEW_TAB_COMMANDS) => ({ item }),
        triggerSearchForIncludedItems: true,
        refreshDataAfterToggle: true,
        showMoreInSection: (section: string) => ({ section }),
        setSectionItemLimit: (section: string, limit: number) => ({ section, limit }),
        resetSectionLimits: true,
        askAI: (searchTerm: string) => ({ searchTerm }),
        logCreateNewItem: (href: string | null | undefined) => ({ href }),
        loadInitialGroups: true,
        setFirstNoResultsSearchPrefix: (dataset: NewTabSearchDataset, prefix: string | null) => ({
            dataset,
            prefix,
        }),
        setNewTabSearchInputRef: (ref: RefObject<SearchInputHandle> | null) => ({ ref }),
        focusNewTabSearchInput: true,
        setActiveExplorerFolderPath: (path: string | null) => ({ path }),
        toggleExplorerFolderExpansion: (path: string) => ({ path }),
        setHighlightedExplorerEntryPath: (path: string | null) => ({ path }),
        setExplorerExpandedFoldersForFolder: (folderPath: string, expandedFolders: Record<string, boolean>) => ({
            folderPath,
            expandedFolders,
        }),
    }),
    loaders(({ values, actions }) => ({
        sceneLogViews: [
            [] as FileSystemViewLogEntry[],
            {
                loadSceneLogViews: async () => {
                    return await api.fileSystemLogView.list({ type: 'scene' })
                },
            },
        ],
        newLogViews: [
            [] as FileSystemViewLogEntry[],
            {
                loadNewLogViews: async () => {
                    return await api.fileSystemLogView.list({ type: 'create-new' })
                },
            },
        ],
        recents: [
            (() => {
                if ('sessionStorage' in window) {
                    try {
                        const value = window.sessionStorage.getItem(`newTab-recentItems-${getCurrentTeamId()}`)
                        const recents = value ? JSON.parse(value) : null
                        if (recents) {
                            return recents
                        }
                    } catch {
                        // do nothing
                    }
                }
                return { results: [], hasMore: false, startTime: null, endTime: null }
            }) as any as SearchResults,
            {
                loadRecents: async ({ offset }, breakpoint) => {
                    if (values.recentsLoading) {
                        await breakpoint(250)
                    }
                    const searchTerm = values.search.trim()
                    const noResultsPrefix = values.firstNoResultsSearchPrefixes.recents

                    const requestedOffset = offset ?? 0
                    const isAppending =
                        requestedOffset > 0 &&
                        values.recents.searchTerm === searchTerm &&
                        values.recents.results.length > 0
                    const effectiveOffset = isAppending ? requestedOffset : 0

                    if (
                        effectiveOffset === 0 &&
                        searchTerm &&
                        noResultsPrefix &&
                        searchTerm.length > noResultsPrefix.length &&
                        searchTerm.startsWith(noResultsPrefix)
                    ) {
                        return {
                            searchTerm,
                            results: [],
                            hasMore: false,
                            lastCount: 0,
                        }
                    }

                    const pageLimit = effectiveOffset === 0 ? INITIAL_RECENTS_LIMIT : PAGINATION_LIMIT

                    const response = await api.fileSystem.list({
                        search: searchTerm,
                        limit: pageLimit + 1,
                        orderBy: '-last_viewed_at',
                        notType: 'folder',
                        offset: effectiveOffset,
                    })
                    breakpoint()
                    const searchChunks = searchTerm
                        .toLowerCase()
                        .split(' ')
                        .filter((s) => s)
                    const filteredCount = searchTerm
                        ? response.results.filter((item) => matchesRecentsSearch(item, searchChunks)).length
                        : response.results.length
                    const newResults = response.results.slice(0, pageLimit)
                    const combinedResults =
                        isAppending && values.recents.searchTerm === searchTerm
                            ? [...values.recents.results, ...newResults]
                            : newResults
                    const recents = {
                        searchTerm,
                        results: combinedResults,
                        hasMore: response.results.length > pageLimit,
                        lastCount: newResults.length,
                    }
                    if (effectiveOffset === 0) {
                        if (searchTerm) {
                            actions.setFirstNoResultsSearchPrefix('recents', filteredCount === 0 ? searchTerm : null)
                        } else {
                            actions.setFirstNoResultsSearchPrefix('recents', null)
                        }
                    }
                    if ('sessionStorage' in window && searchTerm === '' && effectiveOffset === 0) {
                        try {
                            window.sessionStorage.setItem(
                                `newTab-recentItems-${getCurrentTeamId()}`,
                                JSON.stringify(recents)
                            )
                        } catch {
                            // do nothing
                        }
                    }
                    return recents
                },
            },
        ],
        explorerSearchResults: [
            { searchTerm: '', folderPath: null, results: [], hasMore: false } as ExplorerSearchResults,
            {
                loadExplorerSearchResults: async ({ searchTerm, folderPath }, breakpoint) => {
                    const trimmed = searchTerm.trim()
                    const normalizedFolder = folderPath ?? ''

                    if (trimmed === '') {
                        return { searchTerm: '', folderPath: normalizedFolder, results: [], hasMore: false }
                    }

                    await breakpoint(250)

                    const response = await api.fileSystem.list({
                        parent: normalizedFolder !== '' ? normalizedFolder : undefined,
                        search: trimmed,
                        limit: PAGINATION_LIMIT + 1,
                        searchNameOnly: true,
                    })

                    breakpoint()

                    const responseResults = response.results ?? []

                    return {
                        searchTerm: trimmed,
                        folderPath: normalizedFolder,
                        results: responseResults.slice(0, PAGINATION_LIMIT),
                        hasMore: responseResults.length > PAGINATION_LIMIT,
                    }
                },
                clearExplorerSearchResults: () => ({
                    searchTerm: '',
                    folderPath: null,
                    results: [],
                    hasMore: false,
                }),
            },
        ],
        personSearchResults: [
            [] as PersonType[],
            {
                loadPersonSearchResults: async ({ searchTerm }: { searchTerm: string }, breakpoint) => {
                    if (searchTerm.trim() === '') {
                        return []
                    }

                    const response = await api.persons.list({ search: searchTerm.trim(), limit: 5 })
                    breakpoint()

                    return response.results
                },
                loadInitialPersons: async (_, breakpoint) => {
                    const response = await api.persons.list({ limit: 5 })
                    breakpoint()

                    actions.setFirstNoResultsSearchPrefix('persons', null)

                    return response.results
                },
            },
        ],
        eventDefinitionSearchResults: [
            [] as EventDefinition[],
            {
                loadEventDefinitionSearchResults: async ({ searchTerm }: { searchTerm: string }, breakpoint) => {
                    const trimmed = searchTerm.trim()
                    await breakpoint(200)

                    const response = await api.eventDefinitions.list({
                        search: trimmed || undefined,
                        limit: 5,
                    })
                    breakpoint()

                    return response.results ?? []
                },
                loadInitialEventDefinitions: async (_, breakpoint) => {
                    const response = await api.eventDefinitions.list({
                        limit: 5,
                    })
                    breakpoint()

                    actions.setFirstNoResultsSearchPrefix('eventDefinitions', null)

                    return response.results ?? []
                },
            },
        ],
        propertyDefinitionSearchResults: [
            [] as PropertyDefinition[],
            {
                loadPropertyDefinitionSearchResults: async ({ searchTerm }: { searchTerm: string }, breakpoint) => {
                    const trimmed = searchTerm.trim()
                    await breakpoint(200)

                    const response = await api.propertyDefinitions.list({
                        search: trimmed || undefined,
                        limit: 5,
                    })
                    breakpoint()

                    return response.results ?? []
                },
                loadInitialPropertyDefinitions: async (_, breakpoint) => {
                    const response = await api.propertyDefinitions.list({
                        limit: 5,
                    })
                    breakpoint()

                    actions.setFirstNoResultsSearchPrefix('propertyDefinitions', null)

                    return response.results ?? []
                },
            },
        ],
        groupSearchResults: [
            {} as Partial<Record<GroupTypeIndex, Group[]>>,
            {
                loadGroupSearchResults: async ({ searchTerm }: { searchTerm: string }, breakpoint) => {
                    const trimmed = searchTerm.trim()

                    if (trimmed === '') {
                        actions.setFirstNoResultsSearchPrefix('groups', null)
                        return {}
                    }

                    const noResultsPrefix = values.firstNoResultsSearchPrefixes.groups

                    if (
                        trimmed &&
                        noResultsPrefix &&
                        trimmed.length > noResultsPrefix.length &&
                        trimmed.startsWith(noResultsPrefix)
                    ) {
                        return {}
                    }

                    const groupTypesList = Array.from(values.groupTypes.values())
                    if (groupTypesList.length === 0) {
                        actions.setFirstNoResultsSearchPrefix('groups', null)
                        return {}
                    }

                    await breakpoint(200)

                    const responses = await Promise.all(
                        groupTypesList.map((groupType) =>
                            api.groups.listClickhouse({
                                group_type_index: groupType.group_type_index,
                                search: trimmed,
                                limit: GROUP_SEARCH_LIMIT,
                            })
                        )
                    )

                    breakpoint()

                    const resultEntries = responses.map((response, index) => [
                        groupTypesList[index].group_type_index,
                        mapGroupQueryResponse(response),
                    ]) as [GroupTypeIndex, GroupQueryResult[]][]

                    const combinedResultsCount = resultEntries.reduce(
                        (count, [, groupResults]) => count + groupResults.length,
                        0
                    )

                    if (trimmed && combinedResultsCount === 0) {
                        actions.setFirstNoResultsSearchPrefix('groups', trimmed)
                    }

                    return Object.fromEntries(resultEntries) as Record<GroupTypeIndex, GroupQueryResult[]>
                },
                loadInitialGroups: async (_, breakpoint) => {
                    const groupTypesList = Array.from(values.groupTypes.values())
                    if (groupTypesList.length === 0) {
                        return {}
                    }

                    await breakpoint(200)

                    const responses = await Promise.all(
                        groupTypesList.map((groupType) =>
                            api.groups.listClickhouse({
                                group_type_index: groupType.group_type_index,
                                search: '',
                                limit: GROUP_SEARCH_LIMIT,
                            })
                        )
                    )

                    breakpoint()

                    actions.setFirstNoResultsSearchPrefix('groups', null)

                    return Object.fromEntries(
                        responses.map((response, index) => [
                            groupTypesList[index].group_type_index,
                            mapGroupQueryResponse(response),
                        ])
                    ) as Record<GroupTypeIndex, GroupQueryResult[]>
                },
            },
        ],
    })),
    reducers({
        search: [
            '',
            {
                setSearch: (_, { search }) => search,
                setActiveExplorerFolderPath: (state, { path }) => (path === null ? state : ''),
            },
        ],
        selectedCategory: [
            'all' as NEW_TAB_CATEGORY_ITEMS,
            {
                setSelectedCategory: (_, { category }) => category,
            },
        ],
        newTabSceneDataInclude: [
            ['all'] as NEW_TAB_COMMANDS[],
            {
                setNewTabSceneDataInclude: (_, { include }) => include,
                toggleNewTabSceneDataInclude: (state, { item }) => {
                    if (item === 'all') {
                        // Handle "all" toggle
                        if (state.includes('all')) {
                            return state.filter((i) => i !== 'all')
                        }
                        return ['all']
                    }
                    // Handle individual command toggle
                    if (state.includes(item)) {
                        // Remove the item
                        const newState = state.filter((i) => i !== item)
                        // If no items left, default back to "all"
                        return newState.length === 0 ? ['all'] : newState
                    }
                    // Add the item and remove "all" if it was selected
                    const newState = state.filter((i) => i !== 'all')
                    return [...newState, item]
                },
            },
        ],
        personSearchPending: [
            false,
            {
                debouncedPersonSearch: () => true,
                loadPersonSearchResults: () => false,
                loadPersonSearchResultsSuccess: () => false,
                loadPersonSearchResultsFailure: () => false,
            },
        ],
        eventDefinitionSearchPending: [
            false,
            {
                debouncedEventDefinitionSearch: () => true,
                loadEventDefinitionSearchResults: () => false,
                loadEventDefinitionSearchResultsSuccess: () => false,
                loadEventDefinitionSearchResultsFailure: () => false,
            },
        ],
        propertyDefinitionSearchPending: [
            false,
            {
                debouncedPropertyDefinitionSearch: () => true,
                loadPropertyDefinitionSearchResults: () => false,
                loadPropertyDefinitionSearchResultsSuccess: () => false,
                loadPropertyDefinitionSearchResultsFailure: () => false,
            },
        ],
        groupSearchPending: [
            false,
            {
                debouncedGroupSearch: () => true,
                loadGroupSearchResults: () => false,
                loadGroupSearchResultsSuccess: () => false,
                loadGroupSearchResultsFailure: () => false,
            },
        ],
        rawSelectedIndex: [
            0,
            {
                selectNext: (state) => state + 1,
                selectPrevious: (state) => state - 1,
                setSearch: () => 0,
                setSelectedCategory: () => 0,
            },
        ],
        sectionItemLimits: [
            {} as Record<string, number>,
            {
                showMoreInSection: (state, { section }) => ({
                    ...state,
                    [section]: section === 'recents' ? (state[section] ?? INITIAL_SECTION_LIMIT) : Infinity,
                }),
                setSectionItemLimit: (state, { section, limit }) => ({
                    ...state,
                    [section]: limit,
                }),
                resetSectionLimits: () => ({}),
                setSearch: () => ({}),
                toggleNewTabSceneDataInclude: () => ({}),
            },
        ],
        firstNoResultsSearchPrefixes: [
            {
                recents: null,
                persons: null,
                groups: null,
                eventDefinitions: null,
                propertyDefinitions: null,
            } as Record<NewTabSearchDataset, string | null>,
            {
                setFirstNoResultsSearchPrefix: (state, { dataset, prefix }) => ({
                    ...state,
                    [dataset]: prefix,
                }),
                setSearch: (state, { search }) => {
                    if (search.trim() === '') {
                        return {
                            recents: null,
                            persons: null,
                            groups: null,
                            eventDefinitions: null,
                            propertyDefinitions: null,
                        }
                    }
                    return state
                },
            },
        ],
        newTabSearchInputRef: [
            null as RefObject<SearchInputHandle> | null,
            {
                setNewTabSearchInputRef: (_, { ref }) => ref,
            },
        ],
        activeExplorerFolderPath: [
            null as string | null,
            {
                setActiveExplorerFolderPath: (_, { path }) => path,
            },
        ],
        explorerExpandedFoldersByFolder: [
            { '': {} } as Record<string, Record<string, boolean>>,
            {
                setExplorerExpandedFoldersForFolder: (state, { folderPath, expandedFolders }) => ({
                    ...state,
                    [folderPath]: expandedFolders,
                }),
                setActiveExplorerFolderPath: (state, { path }) => {
                    const folderKey = path ?? ''
                    if (state[folderKey]) {
                        return state
                    }

                    return {
                        ...state,
                        [folderKey]: {},
                    }
                },
            },
        ],
        highlightedExplorerEntryPath: [
            null as string | null,
            {
                setHighlightedExplorerEntryPath: (_, { path }) => path,
            },
        ],
    }),
    selectors(({ actions }) => ({
        explorerExpandedFolders: [
            (s) => [s.activeExplorerFolderPath, s.explorerExpandedFoldersByFolder],
            (activeExplorerFolderPath, explorerExpandedFoldersByFolder): Record<string, boolean> => {
                const folderKey = activeExplorerFolderPath ?? ''

                return explorerExpandedFoldersByFolder[folderKey] ?? {}
            },
        ],
        sceneLogViewsByRef: [
            (s) => [s.sceneLogViews],
            (sceneLogViews): Record<string, string> => {
                return sceneLogViews.reduce(
                    (acc, { ref, viewed_at }) => {
                        const current = acc[ref]
                        if (!current || Date.parse(viewed_at) > Date.parse(current)) {
                            acc[ref] = viewed_at
                        }
                        return acc
                    },
                    {} as Record<string, string>
                )
            },
        ],
        newLogViewsByRef: [
            (s) => [s.newLogViews],
            (newLogViews): Record<string, string> => {
                return newLogViews.reduce(
                    (acc, { ref, viewed_at }) => {
                        const current = acc[ref]
                        if (!current || Date.parse(viewed_at) > Date.parse(current)) {
                            acc[ref] = viewed_at
                        }
                        return acc
                    },
                    {} as Record<string, string>
                )
            },
        ],
        isSearching: [
            (s) => [
                s.recentsLoading,
                s.personSearchResultsLoading,
                s.personSearchPending,
                s.eventDefinitionSearchResultsLoading,
                s.eventDefinitionSearchPending,
                s.propertyDefinitionSearchResultsLoading,
                s.propertyDefinitionSearchPending,
                s.groupSearchResultsLoading,
                s.groupSearchPending,
                s.search,
            ],
            (
                recentsLoading: boolean,
                personSearchResultsLoading: boolean,
                personSearchPending: boolean,
                eventDefinitionSearchResultsLoading: boolean,
                eventDefinitionSearchPending: boolean,
                propertyDefinitionSearchResultsLoading: boolean,
                propertyDefinitionSearchPending: boolean,
                groupSearchResultsLoading: boolean,
                groupSearchPending: boolean,
                search: string
            ): boolean =>
                (recentsLoading ||
                    personSearchResultsLoading ||
                    personSearchPending ||
                    eventDefinitionSearchResultsLoading ||
                    eventDefinitionSearchPending ||
                    propertyDefinitionSearchResultsLoading ||
                    propertyDefinitionSearchPending ||
                    groupSearchResultsLoading ||
                    groupSearchPending) &&
                search.trim() !== '',
        ],
        categoryLoadingStates: [
            (s) => [
                s.recentsLoading,
                s.personSearchResultsLoading,
                s.personSearchPending,
                s.eventDefinitionSearchResultsLoading,
                s.eventDefinitionSearchPending,
                s.propertyDefinitionSearchResultsLoading,
                s.propertyDefinitionSearchPending,
                s.groupSearchResultsLoading,
                s.groupSearchPending,
            ],
            (
                recentsLoading: boolean,
                personSearchResultsLoading: boolean,
                personSearchPending: boolean,
                eventDefinitionSearchResultsLoading: boolean,
                eventDefinitionSearchPending: boolean,
                propertyDefinitionSearchResultsLoading: boolean,
                propertyDefinitionSearchPending: boolean,
                groupSearchResultsLoading: boolean,
                groupSearchPending: boolean
            ): Record<NEW_TAB_CATEGORY_ITEMS, boolean> => ({
                all: false,
                'create-new': false,
                apps: false,
                'data-management': false,
                recents: recentsLoading,
                folders: false,
                persons: personSearchResultsLoading || personSearchPending,
                groups: groupSearchResultsLoading || groupSearchPending,
                eventDefinitions: eventDefinitionSearchResultsLoading || eventDefinitionSearchPending,
                propertyDefinitions: propertyDefinitionSearchResultsLoading || propertyDefinitionSearchPending,
                askAI: false,
            }),
        ],
        showFoldersCategory: [
            (s) => [s.newTabSceneDataInclude, s.projectExplorerEnabled],
            (newTabSceneDataInclude: NEW_TAB_COMMANDS[], projectExplorerEnabled: boolean): boolean =>
                projectExplorerEnabled &&
                (newTabSceneDataInclude.includes('all') || newTabSceneDataInclude.includes('folders')),
        ],
        projectExplorerEnabled: [
            (s) => [s.featureFlags],
            (featureFlags): boolean => !!featureFlags[FEATURE_FLAGS.NEW_TAB_PROJECT_EXPLORER],
        ],
        breadcrumbs: [
            (s) => [s.activeExplorerFolderPath],
            (activeExplorerFolderPath): Breadcrumb[] => {
                const crumbs: Breadcrumb[] = [
                    {
                        key: [Scene.NewTab, 'default'],
                        name: 'Search',
                        path: urls.newTab(),
                        iconType: 'search',
                    },
                ]

                if (activeExplorerFolderPath !== null) {
                    const segments = splitPath(activeExplorerFolderPath)
                    const folderNameRaw = segments.length > 0 ? segments[segments.length - 1] : ''
                    const folderName = folderNameRaw ? unescapePath(folderNameRaw) : 'Project root'

                    return [
                        {
                            key: [Scene.NewTab, 'folder'],
                            name: folderName,
                            iconType: 'search',
                        } as Breadcrumb,
                    ]
                }

                return crumbs
            },
        ],
        projectTreeSearchItems: [
            (s) => [s.recents],
            (recents): NewTabTreeDataItem[] => {
                return recents.results.map((item) => {
                    const name = splitPath(item.path).pop()
                    return {
                        id: item.path,
                        name: name ? unescapePath(name) : item.path,
                        category: 'recents',
                        href: item.href || '#',
                        lastViewedAt: item.last_viewed_at ?? null,
                        icon: getIconForFileSystemItem({
                            type: item.type,
                            iconType: item.type as any,
                            path: item.path,
                        }),
                        record: item,
                    }
                })
            },
        ],
        personSearchItems: [
            (s) => [s.personSearchResults],
            (personSearchResults): NewTabTreeDataItem[] => {
                return personSearchResults.map((person) => {
                    const personId = person.distinct_ids?.[0] || person.uuid || 'unknown'

                    let displayName: string
                    try {
                        displayName = asDisplay(person) || personId
                    } catch {
                        displayName = personId
                    }
                    return {
                        id: `person-${person.uuid}`,
                        name: `${displayName}`,
                        category: 'persons' as NEW_TAB_CATEGORY_ITEMS,
                        href: urls.personByUUID(person.uuid || ''),
                        icon: <IconPerson />,
                        record: {
                            type: 'person',
                            path: `Person: ${displayName}`,
                            href: urls.personByUUID(person.uuid || ''),
                        },
                    }
                })
            },
        ],
        eventDefinitionSearchItems: [
            (s) => [s.eventDefinitionSearchResults],
            (eventDefinitionSearchResults): NewTabTreeDataItem[] => {
                return eventDefinitionSearchResults.map((eventDef) => {
                    return {
                        id: `event-definition-${eventDef.id}`,
                        name: eventDef.name,
                        category: 'eventDefinitions' as NEW_TAB_CATEGORY_ITEMS,
                        href: urls.eventDefinition(eventDef.id),
                        icon: <IconApps />,
                        record: {
                            type: 'event-definition',
                            path: `Event: ${eventDef.name}`,
                            href: urls.eventDefinition(eventDef.id),
                        },
                    }
                })
            },
        ],
        propertyDefinitionSearchItems: [
            (s) => [s.propertyDefinitionSearchResults],
            (propertyDefinitionSearchResults): NewTabTreeDataItem[] => {
                return propertyDefinitionSearchResults.map((propDef) => {
                    return {
                        id: `property-definition-${propDef.id}`,
                        name: propDef.name,
                        category: 'propertyDefinitions' as NEW_TAB_CATEGORY_ITEMS,
                        href: urls.propertyDefinition(propDef.id),
                        icon: <IconApps />,
                        record: {
                            type: 'property-definition',
                            path: `Property: ${propDef.name}`,
                            href: urls.propertyDefinition(propDef.id),
                        },
                    }
                })
            },
        ],
        groupSearchItems: [
            (s) => [s.groupSearchResults, s.aggregationLabel],
            (groupSearchResults: Record<GroupTypeIndex, Group[]>, aggregationLabel): NewTabTreeDataItem[] => {
                const items: NewTabTreeDataItem[] = []
                for (const [groupTypeIndexString, groups] of Object.entries(groupSearchResults)) {
                    const groupTypeIndex = parseInt(groupTypeIndexString, 10) as GroupTypeIndex
                    const noun = aggregationLabel(groupTypeIndex).singular
                    groups.forEach((group) => {
                        const display = groupDisplayId(group.group_key, group.group_properties || {})
                        const href = urls.group(groupTypeIndex, group.group_key)
                        items.push({
                            id: `group-${groupTypeIndex}-${group.group_key}`,
                            name: `${noun}: ${display}`,
                            displayName: display,
                            category: 'groups' as NEW_TAB_CATEGORY_ITEMS,
                            href,
                            icon: <IconPeople />,
                            record: {
                                type: 'group',
                                path: `${noun}: ${display}`,
                                href,
                                groupTypeIndex,
                                groupKey: group.group_key,
                                groupNoun: noun,
                                groupDisplayName: display,
                            },
                        })
                    })
                }

                return items
            },
        ],
        aiSearchItems: [
            (s) => [s.search],
            (search: string): NewTabTreeDataItem[] => {
                const searchTerm = search.trim()
                const items: NewTabTreeDataItem[] = []

                const askDirectQuestionToAiItem: NewTabTreeDataItem = {
                    id: 'ask-ai',
                    name: searchTerm ? `Ask: ${searchTerm}` : 'Ask Posthog AI anything...',
                    category: 'askAI',
                    href: urls.ai(undefined, searchTerm),
                    icon: <IconSparkles />,
                    record: {
                        type: 'ai',
                        path: searchTerm ? `Ask Posthog AI: ${searchTerm}` : 'Ask Posthog AI',
                        href: '#',
                        searchTerm: searchTerm || '',
                        onClick: () => actions.askAI(searchTerm),
                    },
                }
                const openAiInTabItem: NewTabTreeDataItem = {
                    id: 'open-ai',
                    name: 'Open',
                    category: 'askAI',
                    href: urls.ai(undefined, undefined),
                    icon: <IconArrowRight />,
                    record: {
                        type: 'ai',
                        path: 'Open',
                        href: '#',
                        searchTerm: '',
                    },
                }
                // Only if there is a search term, add the ask direct question to ai item
                if (searchTerm) {
                    items.push(askDirectQuestionToAiItem)
                }
                items.push(openAiInTabItem)
                return items
            },
        ],
        getSectionItemLimit: [
            (s) => [s.sectionItemLimits, s.newTabSceneDataInclude],
            (sectionItemLimits: Record<string, number>, newTabSceneDataInclude: NEW_TAB_COMMANDS[]) => {
                const singleSelectedCategory: NEW_TAB_COMMANDS | null =
                    newTabSceneDataInclude.length === 1 && newTabSceneDataInclude[0] !== 'all'
                        ? newTabSceneDataInclude[0]
                        : null

                return (section: string): number => {
                    const manualLimit = sectionItemLimits[section]
                    if (manualLimit !== undefined) {
                        return manualLimit
                    }

                    if (singleSelectedCategory && section === singleSelectedCategory) {
                        return SINGLE_CATEGORY_SECTION_LIMIT
                    }

                    return INITIAL_SECTION_LIMIT
                }
            },
        ],
        itemsGrid: [
            (s) => [
                s.featureFlags,
                s.projectTreeSearchItems,
                s.aiSearchItems,
                s.sceneLogViewsByRef,
                s.newLogViewsByRef,
            ],
            (
                featureFlags: any,
                projectTreeSearchItems: NewTabTreeDataItem[],
                aiSearchItems: NewTabTreeDataItem[],
                sceneLogViewsByRef: Record<string, string>,
                newLogViewsByRef: Record<string, string>
            ): NewTabTreeDataItem[] => {
                const registerSceneKey = (map: Map<string, string>, key?: string | null, sceneKey?: string): void => {
                    if (!key || !sceneKey || map.has(key)) {
                        return
                    }
                    map.set(key, sceneKey)
                }

                const sceneKeyByType = new Map<string, string>()

                const getSceneKeyForFs = (fs: FileSystemImport): string | null => {
                    if (fs.sceneKey) {
                        return fs.sceneKey
                    }
                    if (fs.type) {
                        const direct = sceneKeyByType.get(fs.type)
                        if (direct) {
                            return direct
                        }
                        const baseType = fs.type.split('/')?.[0]
                        if (baseType) {
                            const base = sceneKeyByType.get(baseType)
                            if (base) {
                                return base
                            }
                        }
                    }
                    if ('iconType' in fs && fs.iconType) {
                        const fromIcon = sceneKeyByType.get(fs.iconType as string)
                        if (fromIcon) {
                            return fromIcon
                        }
                    }
                    return null
                }

                const getLastViewedAt = (sceneKey?: string | null): string | null =>
                    sceneKey ? (sceneLogViewsByRef[sceneKey] ?? null) : null

                const getLastViewedAtForHref = (href?: string | null): string | null =>
                    href ? (newLogViewsByRef[href] ?? null) : null

                const defaultProducts = getDefaultTreeProducts()
                const defaultData = getDefaultTreeData()

                defaultProducts.forEach((fs) => {
                    if (fs.sceneKey) {
                        registerSceneKey(sceneKeyByType, fs.type, fs.sceneKey)
                        if (fs.type?.includes('/')) {
                            registerSceneKey(sceneKeyByType, fs.type.split('/')[0], fs.sceneKey)
                        }
                        if ('iconType' in fs) {
                            registerSceneKey(sceneKeyByType, fs.iconType as string | undefined, fs.sceneKey)
                        }
                    }
                })

                defaultData.forEach((fs) => {
                    if (fs.sceneKey) {
                        registerSceneKey(sceneKeyByType, fs.type, fs.sceneKey)
                        if (fs.type?.includes('/')) {
                            registerSceneKey(sceneKeyByType, fs.type.split('/')[0], fs.sceneKey)
                        }
                        if ('iconType' in fs) {
                            registerSceneKey(sceneKeyByType, fs.iconType as string | undefined, fs.sceneKey)
                        }
                    }
                })

                const newInsightItems = getDefaultTreeNew()
                    .filter(({ path }) => path.startsWith('Insight/'))
                    .map((fs, index) => ({
                        id: `new-insight-${index}`,
                        name: 'New ' + fs.path.substring(8),
                        category: 'create-new' as NEW_TAB_CATEGORY_ITEMS,
                        href: fs.href,
                        flag: fs.flag,
                        icon: getIconForFileSystemItem(fs),
                        record: fs,
                        lastViewedAt: getLastViewedAtForHref(fs.href),
                    }))
                    .filter(({ flag }) => !flag || featureFlags[flag as keyof typeof featureFlags])

                const newDataItems = getDefaultTreeNew()
                    .filter(({ path }) => path.startsWith('Data/'))
                    .map((fs, index) => ({
                        id: `new-data-${index}`,
                        name: 'New ' + capitalizeFirstLetter(fs.path.substring(5).toLowerCase()),
                        category: 'create-new' as NEW_TAB_CATEGORY_ITEMS,
                        href: fs.href,
                        flag: fs.flag,
                        icon: getIconForFileSystemItem(fs),
                        record: fs,
                        lastViewedAt: getLastViewedAtForHref(fs.href),
                    }))
                    .filter(({ flag }) => !flag || featureFlags[flag as keyof typeof featureFlags])

                const newOtherItems = getDefaultTreeNew()
                    .filter(({ path }) => !path.startsWith('Insight/') && !path.startsWith('Data/'))
                    .map((fs, index) => ({
                        id: `new-other-${index}`,
                        name: 'New ' + fs.path,
                        category: 'create-new' as NEW_TAB_CATEGORY_ITEMS,
                        href: fs.href,
                        flag: fs.flag,
                        icon: getIconForFileSystemItem(fs),
                        record: fs,
                        lastViewedAt: getLastViewedAtForHref(fs.href),
                    }))
                    .filter(({ flag }) => !flag || featureFlags[flag as keyof typeof featureFlags])

                const products = [...defaultProducts, ...getDefaultTreePersons()]
                    .map((fs, index) => ({
                        id: `product-${index}`,
                        name: fs.path,
                        category: 'apps' as NEW_TAB_CATEGORY_ITEMS,
                        href: fs.href,
                        flag: fs.flag,
                        icon: getIconForFileSystemItem(fs),
                        record: fs,
                        lastViewedAt: getLastViewedAt(getSceneKeyForFs(fs)),
                    }))
                    .filter(({ flag }) => !flag || featureFlags[flag as keyof typeof featureFlags])
                    .toSorted((a, b) => a.name.localeCompare(b.name))

                const manualProductItems: NewTabTreeDataItem[] = [
                    {
                        id: 'product-activity',
                        name: 'Activity',
                        category: 'apps',
                        href: urls.activity(ActivityTab.ExploreEvents),
                        icon: <IconActivity />,
                        record: {
                            type: 'link',
                            path: 'Activity',
                            href: urls.activity(ActivityTab.ExploreEvents),
                        },
                        lastViewedAt: getLastViewedAtForHref(urls.activity(ActivityTab.ExploreEvents)),
                    },
                ]

                const sortedProducts = sortByLastViewedAt([...products, ...manualProductItems])

                const data = defaultData
                    .map((fs, index) => ({
                        id: `data-${index}`,
                        name: fs.path,
                        category: 'data-management' as NEW_TAB_CATEGORY_ITEMS,
                        href: fs.href,
                        flag: fs.flag,
                        icon: getIconForFileSystemItem(fs),
                        record: fs,
                        // TODO: re-enable when all data-management items support it
                        // lastViewedAt: getLastViewedAt(getSceneKeyForFs(fs)),
                    }))
                    .filter(({ flag }) => !flag || featureFlags[flag as keyof typeof featureFlags])

                const manualDataItems: NewTabTreeDataItem[] = [
                    {
                        id: 'data-settings',
                        name: 'Project settings',
                        category: 'data-management',
                        href: urls.settings(),
                        icon: <IconGear />,
                        record: {
                            type: 'link',
                            path: 'Project settings',
                            href: urls.settings(),
                        },
                        lastViewedAt: getLastViewedAtForHref(urls.settings()),
                    },
                    {
                        id: 'data-toolbar',
                        name: 'Toolbar',
                        category: 'data-management',
                        href: urls.toolbarLaunch(),
                        icon: <IconToolbar />,
                        record: {
                            type: 'link',
                            path: 'Toolbar',
                            href: urls.toolbarLaunch(),
                        },
                        lastViewedAt: getLastViewedAtForHref(urls.toolbarLaunch()),
                    },
                ]

                const sortedData = sortByLastViewedAt([...data, ...manualDataItems])

                const sortedNewInsightItems = sortByLastViewedAt(newInsightItems)
                const sortedNewDataItems = sortByLastViewedAt(newDataItems)
                const sortedNewOtherItems = sortByLastViewedAt(newOtherItems)

                return sortByLastViewedAt([
                    ...aiSearchItems,
                    ...projectTreeSearchItems,
                    {
                        id: 'new-sql-query',
                        name: 'New SQL query',
                        category: 'create-new',
                        icon: <IconDatabase />,
                        href: '/sql',
                        record: { type: 'query', path: 'New SQL query' },
                        lastViewedAt: getLastViewedAtForHref('/sql'),
                    },
                    ...sortedNewInsightItems,
                    ...sortedNewOtherItems,
                    ...sortedProducts,
                    ...sortedData,
                    ...sortedNewDataItems,
                    {
                        id: 'new-hog-program',
                        name: 'New Hog program',
                        category: 'create-new',
                        icon: <IconHogQL />,
                        href: '/debug/hog',
                        record: { type: 'hog', path: 'New Hog program' },
                        lastViewedAt: getLastViewedAtForHref('/debug/hog'),
                    },
                ])
            },
        ],
        filteredItemsGrid: [
            (s) => [s.itemsGrid, s.search, s.selectedCategory],
            (
                itemsGrid: NewTabTreeDataItem[],
                search: string,
                selectedCategory: NEW_TAB_CATEGORY_ITEMS
            ): NewTabTreeDataItem[] => {
                let filtered = itemsGrid

                // Filter by selected category
                if (selectedCategory !== 'all') {
                    filtered = filtered.filter((item) => item.category === selectedCategory)
                }

                // Filter by search
                if (!String(search).trim()) {
                    return filtered
                }
                const lowerSearchChunks = search
                    .toLowerCase()
                    .split(' ')
                    .map((s) => s.trim())
                    .filter((s) => s)
                return filtered.filter(
                    (item) =>
                        lowerSearchChunks.filter(
                            (lowerSearch) => !`${item.category} ${item.name}`.toLowerCase().includes(lowerSearch)
                        ).length === 0
                )
            },
        ],
        groupedFilteredItems: [
            (s) => [s.filteredItemsGrid],
            (filteredItemsGrid: NewTabTreeDataItem[]): Record<string, NewTabTreeDataItem[]> => {
                return filteredItemsGrid.reduce(
                    (acc: Record<string, NewTabTreeDataItem[]>, item: NewTabTreeDataItem) => {
                        if (!acc[item.category]) {
                            acc[item.category] = []
                        }
                        acc[item.category].push(item)
                        return acc
                    },
                    {} as Record<string, NewTabTreeDataItem[]>
                )
            },
        ],
        newTabSceneDataGroupedItems: [
            (s) => [
                s.itemsGrid,
                s.search,
                s.newTabSceneDataInclude,
                s.personSearchItems,
                s.groupSearchItems,
                s.eventDefinitionSearchItems,
                s.propertyDefinitionSearchItems,
                s.aiSearchItems,
                s.getSectionItemLimit,
            ],
            (
                itemsGrid: NewTabTreeDataItem[],
                search: string,
                newTabSceneDataInclude: NEW_TAB_COMMANDS[],
                personSearchItems: NewTabTreeDataItem[],
                groupSearchItems: NewTabTreeDataItem[],
                eventDefinitionSearchItems: NewTabTreeDataItem[],
                propertyDefinitionSearchItems: NewTabTreeDataItem[],
                aiSearchItems: NewTabTreeDataItem[],
                getSectionItemLimit: (section: string) => number
            ): Record<string, NewTabTreeDataItem[]> => {
                // Filter all items by search term
                const searchLower = search.toLowerCase().trim()
                const filterBySearch = (items: NewTabTreeDataItem[]): NewTabTreeDataItem[] => {
                    if (!searchLower) {
                        return items
                    }
                    const searchChunks = searchLower.split(' ').filter((s) => s)
                    return items.filter((item) =>
                        searchChunks.every(
                            (chunk) =>
                                item.name.toLowerCase().includes(chunk) ||
                                item.category.toLowerCase().includes(chunk) ||
                                item.record?.type?.toLowerCase().includes(chunk)
                        )
                    )
                }

                // Check if "all" is selected
                const showAll = newTabSceneDataInclude.includes('all')

                const filteredPersonItems = filterBySearch(personSearchItems)
                const filteredGroupItems = filterBySearch(groupSearchItems)
                const filteredEventDefinitionItems = filterBySearch(eventDefinitionSearchItems)
                const filteredPropertyDefinitionItems = filterBySearch(propertyDefinitionSearchItems)
                const filteredAiSearchItems = filterBySearch(aiSearchItems)

                // Group items by category and filter based on what's selected
                const grouped: Record<string, NewTabTreeDataItem[]> = {}

                // Add persons section if filter is enabled
                if (showAll || newTabSceneDataInclude.includes('persons')) {
                    const limit = getSectionItemLimit('persons')
                    grouped['persons'] = filteredPersonItems.slice(0, limit)
                }
                if (showAll || newTabSceneDataInclude.includes('groups')) {
                    const limit = getSectionItemLimit('groups')
                    grouped['groups'] = filteredGroupItems.slice(0, limit)
                }
                // Add event definitions section if filter is enabled
                if (showAll || newTabSceneDataInclude.includes('eventDefinitions')) {
                    const limit = getSectionItemLimit('eventDefinitions')
                    grouped['eventDefinitions'] = filteredEventDefinitionItems.slice(0, limit)
                }

                // Add property definitions section if filter is enabled
                if (showAll || newTabSceneDataInclude.includes('propertyDefinitions')) {
                    const limit = getSectionItemLimit('propertyDefinitions')
                    grouped['propertyDefinitions'] = filteredPropertyDefinitionItems.slice(0, limit)
                }

                // Add each category only if it's selected or if "all" is selected
                if (showAll || newTabSceneDataInclude.includes('create-new')) {
                    const limit = getSectionItemLimit('create-new')
                    grouped['create-new'] = sortByLastViewedAt(
                        filterBySearch(itemsGrid.filter((item) => item.category === 'create-new'))
                    ).slice(0, limit)
                }

                if (showAll || newTabSceneDataInclude.includes('apps')) {
                    const limit = getSectionItemLimit('apps')
                    grouped['apps'] = sortByLastViewedAt(
                        filterBySearch(itemsGrid.filter((item) => item.category === 'apps'))
                    ).slice(0, limit)
                }

                if (showAll || newTabSceneDataInclude.includes('data-management')) {
                    const limit = getSectionItemLimit('data-management')
                    grouped['data-management'] = sortByLastViewedAt(
                        filterBySearch(itemsGrid.filter((item) => item.category === 'data-management'))
                    ).slice(0, limit)
                }

                if (showAll || newTabSceneDataInclude.includes('recents')) {
                    const limit = getSectionItemLimit('recents')
                    grouped['recents'] = filterBySearch(itemsGrid.filter((item) => item.category === 'recents')).slice(
                        0,
                        limit
                    )
                }

                // Add AI section if filter is enabled
                if (showAll || newTabSceneDataInclude.includes('askAI')) {
                    const limit = getSectionItemLimit('askAI')
                    grouped['askAI'] = filteredAiSearchItems.slice(0, limit)
                }

                return grouped
            },
        ],
        newTabSceneDataGroupedItemsFullData: [
            (s) => [
                s.itemsGrid,
                s.search,
                s.newTabSceneDataInclude,
                s.personSearchItems,
                s.groupSearchItems,
                s.eventDefinitionSearchItems,
                s.propertyDefinitionSearchItems,
                s.aiSearchItems,
            ],
            (
                itemsGrid: NewTabTreeDataItem[],
                search: string,
                newTabSceneDataInclude: NEW_TAB_COMMANDS[],
                personSearchItems: NewTabTreeDataItem[],
                groupSearchItems: NewTabTreeDataItem[],
                eventDefinitionSearchItems: NewTabTreeDataItem[],
                propertyDefinitionSearchItems: NewTabTreeDataItem[],
                aiSearchItems: NewTabTreeDataItem[]
            ): Record<string, number> => {
                // Filter all items by search term
                const searchLower = search.toLowerCase().trim()
                const filterBySearch = (items: NewTabTreeDataItem[]): NewTabTreeDataItem[] => {
                    if (!searchLower) {
                        return items
                    }
                    const searchChunks = searchLower.split(' ').filter((s) => s)
                    return items.filter((item) =>
                        searchChunks.every(
                            (chunk) =>
                                item.name.toLowerCase().includes(chunk) || item.category.toLowerCase().includes(chunk)
                        )
                    )
                }

                // Check if "all" is selected
                const showAll = newTabSceneDataInclude.includes('all')

                const filteredPersonItems = filterBySearch(personSearchItems)
                const filteredGroupItems = filterBySearch(groupSearchItems)
                const filteredEventDefinitionItems = filterBySearch(eventDefinitionSearchItems)
                const filteredPropertyDefinitionItems = filterBySearch(propertyDefinitionSearchItems)
                const filteredAiSearchItems = filterBySearch(aiSearchItems)

                // Track full counts for each section
                const fullCounts: Record<string, number> = {}

                // Add persons section if filter is enabled
                if (showAll || newTabSceneDataInclude.includes('persons')) {
                    fullCounts['persons'] = filteredPersonItems.length
                }
                if (showAll || newTabSceneDataInclude.includes('groups')) {
                    fullCounts['groups'] = filteredGroupItems.length
                }
                // Add event definitions section if filter is enabled
                if (showAll || newTabSceneDataInclude.includes('eventDefinitions')) {
                    fullCounts['eventDefinitions'] = filteredEventDefinitionItems.length
                }

                // Add property definitions section if filter is enabled
                if (showAll || newTabSceneDataInclude.includes('propertyDefinitions')) {
                    fullCounts['propertyDefinitions'] = filteredPropertyDefinitionItems.length
                }

                // Add each category only if it's selected or if "all" is selected
                if (showAll || newTabSceneDataInclude.includes('create-new')) {
                    fullCounts['create-new'] = filterBySearch(
                        itemsGrid.filter((item) => item.category === 'create-new')
                    ).length
                }

                if (showAll || newTabSceneDataInclude.includes('apps')) {
                    fullCounts['apps'] = filterBySearch(itemsGrid.filter((item) => item.category === 'apps')).length
                }

                if (showAll || newTabSceneDataInclude.includes('data-management')) {
                    fullCounts['data-management'] = filterBySearch(
                        itemsGrid.filter((item) => item.category === 'data-management')
                    ).length
                }

                if (showAll || newTabSceneDataInclude.includes('recents')) {
                    fullCounts['recents'] = filterBySearch(
                        itemsGrid.filter((item) => item.category === 'recents')
                    ).length
                }

                // Add AI section if filter is enabled
                if (showAll || newTabSceneDataInclude.includes('askAI')) {
                    fullCounts['askAI'] = filteredAiSearchItems.length
                }

                return fullCounts
            },
        ],
        allCategories: [
            (s) => [
                s.newTabSceneDataGroupedItems,
                s.newTabSceneDataInclude,
                s.categoryLoadingStates,
                s.search,
                s.firstNoResultsSearchPrefixes,
            ],
            (
                newTabSceneDataGroupedItems: Record<string, NewTabTreeDataItem[]>,
                newTabSceneDataInclude: NEW_TAB_COMMANDS[],
                categoryLoadingStates: Record<NEW_TAB_CATEGORY_ITEMS, boolean>,
                search: string,
                firstNoResultsSearchPrefixes: Record<NewTabSearchDataset, string | null>
            ): CategoryWithItems[] => {
                const orderedSections: string[] = []
                const showAll = newTabSceneDataInclude.includes('all')

                // Add sections in a useful order
                const mainSections = ['recents', 'create-new', 'apps', 'data-management']
                mainSections.forEach((section) => {
                    if (showAll || newTabSceneDataInclude.includes(section as NEW_TAB_COMMANDS)) {
                        orderedSections.push(section)
                    }
                })
                if (showAll || newTabSceneDataInclude.includes('persons')) {
                    orderedSections.push('persons')
                }
                if (showAll || newTabSceneDataInclude.includes('groups')) {
                    orderedSections.push('groups')
                }
                if (showAll || newTabSceneDataInclude.includes('eventDefinitions')) {
                    orderedSections.push('eventDefinitions')
                }
                if (showAll || newTabSceneDataInclude.includes('propertyDefinitions')) {
                    orderedSections.push('propertyDefinitions')
                }
                if (showAll || newTabSceneDataInclude.includes('askAI')) {
                    orderedSections.push('askAI')
                }

                const trimmedSearch = search.trim()
                const hasPrefixNoResults = (dataset: NewTabSearchDataset): boolean => {
                    const prefix = firstNoResultsSearchPrefixes[dataset]
                    return (
                        !!prefix &&
                        trimmedSearch !== '' &&
                        trimmedSearch.length > prefix.length &&
                        trimmedSearch.startsWith(prefix)
                    )
                }

                const categories = orderedSections
                    .map((section) => {
                        const key = section as NEW_TAB_CATEGORY_ITEMS
                        const items = newTabSceneDataGroupedItems[section] || []
                        const isLoading = categoryLoadingStates[key] || false
                        const shouldHideForPrefix =
                            (key === 'recents' && hasPrefixNoResults('recents')) ||
                            (key === 'persons' && hasPrefixNoResults('persons')) ||
                            (key === 'eventDefinitions' && hasPrefixNoResults('eventDefinitions')) ||
                            (key === 'propertyDefinitions' && hasPrefixNoResults('propertyDefinitions'))

                        return {
                            key,
                            items,
                            isLoading: shouldHideForPrefix ? false : isLoading,
                            shouldHideForPrefix,
                        }
                    })
                    .filter(({ items, isLoading, shouldHideForPrefix }) => {
                        if (showAll) {
                            if (shouldHideForPrefix) {
                                return false
                            }
                            return items.length > 0 || isLoading
                        }
                        return true
                    })
                    .map(({ shouldHideForPrefix, ...rest }) => rest)

                const [categoriesWithResults, emptyCategories] = categories.reduce(
                    (acc, category) => {
                        if (category.items.length === 0) {
                            acc[1].push(category)
                        } else {
                            acc[0].push(category)
                        }
                        return acc
                    },
                    [[], []] as [CategoryWithItems[], CategoryWithItems[]]
                )

                return [...categoriesWithResults, ...emptyCategories]
            },
        ],
        firstCategoryWithResults: [
            (s) => [s.allCategories],
            (allCategories: CategoryWithItems[]): string | null => {
                for (const { key, items } of allCategories) {
                    // Check if any category has items
                    if (items.length > 0) {
                        return key
                    }
                }

                return null
            },
        ],
        folderCategoryItems: [
            (s) => [s.showFoldersCategory, s.folders, s.search, s.getSectionItemLimit],
            (
                showFoldersCategory: boolean,
                folders: Record<string, FileSystemEntry[]>,
                search: string,
                getSectionItemLimit: (section: string) => number
            ): NewTabTreeDataItem[] => {
                if (!showFoldersCategory) {
                    return []
                }

                const trimmedSearch = search.trim()
                const searchLower = trimmedSearch.toLowerCase()
                const hasSearch = searchLower.length > 0

                const allFolderEntries = Object.values(folders || {})
                    .flatMap((entries) => entries ?? [])
                    .filter((entry) => entry.type === 'folder')
                    .reduce((acc, entry) => {
                        if (!acc.has(entry.id)) {
                            acc.set(entry.id, entry)
                        }
                        return acc
                    }, new Map<string, FileSystemEntry>())
                const uniqueFolderEntries = Array.from(allFolderEntries.values())

                const matchesSearch = (entry: FileSystemEntry): boolean =>
                    matchesFolderSearch(entry, hasSearch ? searchLower : '')

                const projectRootMatchesSearch = !hasSearch || 'project root'.includes(searchLower)

                const baseItems: NewTabTreeDataItem[] = projectRootMatchesSearch
                    ? [
                          {
                              id: 'project-root',
                              name: 'Project root',
                              category: 'folders',
                              icon: <IconFolder />,
                              record: { id: 'project-root', path: '', type: 'folder' } as FileSystemEntry,
                          },
                      ]
                    : []

                if (!hasSearch) {
                    return baseItems
                }

                const filteredFolders = uniqueFolderEntries
                    .filter(matchesSearch)
                    .sort((a, b) => a.path.localeCompare(b.path))
                const foldersLimit = getSectionItemLimit('folders')
                const availableSlots =
                    foldersLimit === Infinity ? Infinity : Math.max(foldersLimit - baseItems.length, 0)
                const additionalFolders =
                    foldersLimit === Infinity ? filteredFolders : filteredFolders.slice(0, availableSlots)

                if (additionalFolders.length === 0 && baseItems.length === 0) {
                    return []
                }

                return [
                    ...baseItems,
                    ...additionalFolders.map<NewTabTreeDataItem>((entry) => ({
                        id: `folder-${entry.id}`,
                        name: splitPath(entry.path).pop() || entry.path,
                        category: 'folders',
                        icon: <IconFolder />,
                        record: entry,
                    })),
                ]
            },
        ],
        folderCategoryLoading: [
            (s) => [s.loadingPaths],
            (loadingPaths: Record<string, boolean | undefined>): boolean => !!(loadingPaths || {})[''],
        ],
        folderHasResults: [
            (s) => [s.showFoldersCategory, s.folderCategoryItems],
            (showFoldersCategory: boolean, folderCategoryItems: NewTabTreeDataItem[]): boolean =>
                showFoldersCategory && folderCategoryItems.length > 0,
        ],
        selectedIndex: [
            (s) => [s.rawSelectedIndex, s.filteredItemsGrid],
            (rawSelectedIndex, filteredItemsGrid): number | null => {
                if (filteredItemsGrid.length === 0) {
                    return null
                }
                return (
                    ((rawSelectedIndex % filteredItemsGrid.length) + filteredItemsGrid.length) %
                    filteredItemsGrid.length
                )
            },
        ],
        selectedItem: [
            (s) => [s.selectedIndex, s.filteredItemsGrid],
            (selectedIndex, filteredItemsGrid): NewTabTreeDataItem | null =>
                selectedIndex !== null && selectedIndex < filteredItemsGrid.length
                    ? filteredItemsGrid[selectedIndex]
                    : null,
        ],
    })),
    listeners(({ actions, values }) => ({
        toggleExplorerFolderExpansion: ({ path }) => {
            if (!values.projectExplorerEnabled) {
                return
            }

            const folderKey = values.activeExplorerFolderPath ?? ''
            const expandedFolders = values.explorerExpandedFoldersByFolder[folderKey] ?? {}

            actions.setExplorerExpandedFoldersForFolder(folderKey, {
                ...expandedFolders,
                [path]: !expandedFolders[path],
            })
        },
        setActiveExplorerFolderPath: ({ path }) => {
            if (!values.projectExplorerEnabled) {
                return
            }

            if (path === values.activeExplorerFolderPath) {
                return
            }

            const folderKey = path ?? ''

            actions.clearExplorerSearchResults()

            if (path === null && values.search.trim() !== '') {
                actions.loadRecents()
                actions.triggerSearchForIncludedItems()
            }

            if (!values.explorerExpandedFoldersByFolder[folderKey]) {
                actions.setExplorerExpandedFoldersForFolder(folderKey, {})
            }
        },
        loadMoreRecents: () => {
            if (values.recentsLoading) {
                return
            }

            const currentLimit = values.getSectionItemLimit('recents')
            if (Number.isFinite(currentLimit)) {
                actions.setSectionItemLimit('recents', currentLimit + PAGINATION_LIMIT)
            }

            if (values.recents.hasMore) {
                actions.loadRecents({ offset: values.recents.results.length })
            }
        },
        logCreateNewItem: async ({ href }) => {
            if (!href) {
                return
            }

            try {
                await api.fileSystemLogView.create({ type: 'create-new', ref: href })
            } catch (error) {
                console.error('Failed to log create new item usage:', error)
            }

            actions.loadNewLogViews()
        },
        triggerSearchForIncludedItems: () => {
            const searchTerm = values.search.trim()

            // Expand 'all' to include all data types
            const itemsToProcess = values.newTabSceneDataInclude.includes('all')
                ? ['persons', 'groups', 'eventDefinitions', 'propertyDefinitions', 'askAI']
                : values.newTabSceneDataInclude

            itemsToProcess.forEach((item) => {
                if (searchTerm !== '') {
                    if (item === 'persons') {
                        actions.debouncedPersonSearch(searchTerm)
                    } else if (item === 'groups') {
                        actions.debouncedGroupSearch(searchTerm)
                    } else if (item === 'eventDefinitions') {
                        actions.debouncedEventDefinitionSearch(searchTerm)
                    } else if (item === 'propertyDefinitions') {
                        actions.debouncedPropertyDefinitionSearch(searchTerm)
                    }
                } else {
                    // Load initial data when no search term
                    if (item === 'persons') {
                        actions.loadInitialPersons({})
                    } else if (item === 'groups') {
                        actions.loadInitialGroups()
                    } else if (item === 'eventDefinitions') {
                        actions.loadInitialEventDefinitions({})
                    } else if (item === 'propertyDefinitions') {
                        actions.loadInitialPropertyDefinitions({})
                    }
                }
            })
        },
        onSubmit: () => {
            const selected = values.selectedItem
            if (selected) {
                if (selected.category === 'folders') {
                    const folderPath = (selected.record as FileSystemEntry | undefined)?.path ?? ''
                    actions.setActiveExplorerFolderPath(folderPath)
                    return
                }
                if (selected.category === 'askAI' && selected.record?.searchTerm) {
                    actions.askAI(selected.record.searchTerm)
                } else if (selected.href) {
                    if (selected.category === 'create-new') {
                        actions.logCreateNewItem(selected.href)
                    }
                    router.actions.push(selected.href)
                }
            }
        },
        setSearch: ({ search }) => {
            const trimmed = search.trim()

            if (values.activeExplorerFolderPath !== null) {
                if (trimmed === '') {
                    actions.clearExplorerSearchResults()
                } else {
                    actions.loadExplorerSearchResults({
                        searchTerm: trimmed,
                        folderPath: values.activeExplorerFolderPath,
                    })
                }
                return
            }

            actions.loadRecents()
            actions.triggerSearchForIncludedItems()
        },
        toggleNewTabSceneDataInclude: ({ item }) => {
            const willBeIncluded = !values.newTabSceneDataInclude.includes(item)

            if (willBeIncluded) {
                // When enabling an item, switch to its category
                actions.setSelectedCategory(item as NEW_TAB_CATEGORY_ITEMS)
            } else {
                // When disabling an item, clear its search results and go to 'all'
                actions.setSelectedCategory('all')

                if (item === 'persons') {
                    actions.loadPersonSearchResultsSuccess([])
                } else if (item === 'eventDefinitions') {
                    actions.loadEventDefinitionSearchResultsSuccess([])
                } else if (item === 'propertyDefinitions') {
                    actions.loadPropertyDefinitionSearchResultsSuccess([])
                } else if (item === 'groups') {
                    actions.loadGroupSearchResultsSuccess({})
                }
            }
        },
        setNewTabSceneDataInclude: () => {
            // Trigger data loading when the include array changes
            actions.triggerSearchForIncludedItems()
        },
        refreshDataAfterToggle: () => {
            // This action triggers after toggle to refresh data
            actions.triggerSearchForIncludedItems()
        },
        debouncedPersonSearch: async ({ searchTerm }, breakpoint) => {
            // Manually trigger the search and handle the result
            const trimmed = searchTerm.trim()
            const noResultsPrefix = values.firstNoResultsSearchPrefixes.persons

            if (
                trimmed &&
                noResultsPrefix &&
                trimmed.length > noResultsPrefix.length &&
                trimmed.startsWith(noResultsPrefix)
            ) {
                actions.loadPersonSearchResultsSuccess([])
                return
            }

            await breakpoint(300)

            try {
                const response = await api.persons.list({ search: trimmed, limit: 5 })
                breakpoint()

                // Manually set the results instead of relying on the loader
                actions.loadPersonSearchResultsSuccess(response.results)
                if (trimmed) {
                    actions.setFirstNoResultsSearchPrefix('persons', response.results.length === 0 ? trimmed : null)
                }
            } catch (error: any) {
                if (!isBreakpoint(error)) {
                    console.error('Person search failed:', error)
                    actions.loadPersonSearchResultsFailure(error as string)
                }
            }
        },
        debouncedEventDefinitionSearch: async ({ searchTerm }, breakpoint) => {
            const trimmed = searchTerm.trim()
            const noResultsPrefix = values.firstNoResultsSearchPrefixes.eventDefinitions

            if (
                trimmed &&
                noResultsPrefix &&
                trimmed.length > noResultsPrefix.length &&
                trimmed.startsWith(noResultsPrefix)
            ) {
                actions.loadEventDefinitionSearchResultsSuccess([])
                return
            }
            await breakpoint(300)

            try {
                const response = await api.eventDefinitions.list({
                    search: trimmed,
                    limit: 5,
                })
                breakpoint()
                actions.loadEventDefinitionSearchResultsSuccess(response.results ?? [])
                if (trimmed) {
                    actions.setFirstNoResultsSearchPrefix(
                        'eventDefinitions',
                        (response.results ?? []).length === 0 ? trimmed : null
                    )
                }
            } catch (error: any) {
                if (!isBreakpoint(error)) {
                    console.error('Event definition search failed:', error)
                    actions.loadEventDefinitionSearchResultsFailure(error as string)
                }
            }
        },
        debouncedPropertyDefinitionSearch: async ({ searchTerm }, breakpoint) => {
            const trimmed = searchTerm.trim()
            const noResultsPrefix = values.firstNoResultsSearchPrefixes.propertyDefinitions
            if (
                trimmed &&
                noResultsPrefix &&
                trimmed.length > noResultsPrefix.length &&
                trimmed.startsWith(noResultsPrefix)
            ) {
                actions.loadPropertyDefinitionSearchResultsSuccess([])
                return
            }
            await breakpoint(300)
            try {
                const response = await api.propertyDefinitions.list({
                    search: trimmed,
                    limit: 5,
                })
                breakpoint()
                actions.loadPropertyDefinitionSearchResultsSuccess(response.results ?? [])
                if (trimmed) {
                    actions.setFirstNoResultsSearchPrefix(
                        'propertyDefinitions',
                        (response.results ?? []).length === 0 ? trimmed : null
                    )
                }
            } catch (error: any) {
                if (!isBreakpoint(error)) {
                    console.error('Property definition search failed:', error)
                    actions.loadPropertyDefinitionSearchResultsFailure(error as string)
                }
            }
        },
        debouncedGroupSearch: async ({ searchTerm }, breakpoint) => {
            const trimmed = searchTerm.trim()
            const noResultsPrefix = values.firstNoResultsSearchPrefixes.groups

            if (
                trimmed &&
                noResultsPrefix &&
                trimmed.length > noResultsPrefix.length &&
                trimmed.startsWith(noResultsPrefix)
            ) {
                actions.loadGroupSearchResultsSuccess({})
                return
            }
            await breakpoint(300)
            actions.loadGroupSearchResults({ searchTerm })
        },
        focusNewTabSearchInput: () => {
            if (values.newTabSearchInputRef?.current) {
                values.newTabSearchInputRef.current.focus()
            }
        },
    })),
    tabAwareActionToUrl(({ values }) => {
        const buildParams = (overrides: { folderPath?: string | null } = {}): Record<string, any> => {
            const includeItems = values.newTabSceneDataInclude.filter((item) => item !== 'all')
            const includeParam = includeItems.length > 0 ? includeItems.join(',') : undefined
            const folderPath = values.projectExplorerEnabled
                ? 'folderPath' in overrides
                    ? overrides.folderPath
                    : values.activeExplorerFolderPath
                : null
            const folderParam = folderPath === null || folderPath === undefined ? undefined : folderPath

            return {
                search: values.search || undefined,
                category: undefined,
                include: includeParam,
                folder: folderParam,
            }
        }

        return {
            setSearch: () => [router.values.location.pathname, buildParams()],
            setSelectedCategory: () => [router.values.location.pathname, buildParams()],
            setNewTabSceneDataInclude: () => [router.values.location.pathname, buildParams()],
            toggleNewTabSceneDataInclude: () => [router.values.location.pathname, buildParams()],
            setActiveExplorerFolderPath: ({ path }) => [
                router.values.location.pathname,
                buildParams({ folderPath: path ?? null }),
            ],
        }
    }),
    tabAwareUrlToAction(({ actions, values }) => ({
        [urls.newTab()]: (_, searchParams) => {
            // Update search if URL search param differs from current state
            if (searchParams.search && searchParams.search !== values.search) {
                actions.setSearch(String(searchParams.search))

                // Trigger searches for already included items when search term changes
                if (values.newTabSceneDataInclude.length > 0) {
                    const searchTerm = String(searchParams.search).trim()
                    if (searchTerm !== '') {
                        // Expand 'all' to include all data types
                        const itemsToProcess = values.newTabSceneDataInclude.includes('all')
                            ? ['persons', 'groups', 'eventDefinitions', 'propertyDefinitions']
                            : values.newTabSceneDataInclude

                        itemsToProcess.forEach((item) => {
                            if (item === 'persons') {
                                actions.debouncedPersonSearch(searchTerm)
                            } else if (item === 'groups') {
                                actions.debouncedGroupSearch(searchTerm)
                            } else if (item === 'eventDefinitions') {
                                actions.debouncedEventDefinitionSearch(searchTerm)
                            } else if (item === 'propertyDefinitions') {
                                actions.debouncedPropertyDefinitionSearch(searchTerm)
                            }
                        })
                    }
                }
            }

            // Update include array if URL param differs from current state
            const includeFromUrlRaw = searchParams.include
                ? (searchParams.include as string)
                      .split(',')
                      .filter((item): item is NEW_TAB_COMMANDS =>
                          [
                              'all',
                              'create-new',
                              'apps',
                              'data-management',
                              'recents',
                              'persons',
                              'groups',
                              'eventDefinitions',
                              'propertyDefinitions',
                              'askAI',
                          ].includes(item)
                      )
                : null

            if (includeFromUrlRaw !== null) {
                const currentIncludeString = values.newTabSceneDataInclude.slice().sort().join(',')
                const urlIncludeString = includeFromUrlRaw.slice().sort().join(',')

                if (currentIncludeString !== urlIncludeString) {
                    actions.setNewTabSceneDataInclude(includeFromUrlRaw)

                    // Load data for included items
                    const searchTerm = searchParams.search ? String(searchParams.search).trim() : ''

                    // Expand 'all' to include all data types
                    const itemsToProcess = includeFromUrlRaw.includes('all')
                        ? ['persons', 'groups', 'eventDefinitions', 'propertyDefinitions', 'askAI']
                        : includeFromUrlRaw

                    itemsToProcess.forEach((item) => {
                        if (searchTerm !== '') {
                            // If there's a search term, trigger search for data items only
                            if (item === 'persons') {
                                actions.debouncedPersonSearch(searchTerm)
                            } else if (item === 'groups') {
                                actions.debouncedGroupSearch(searchTerm)
                            } else if (item === 'eventDefinitions') {
                                actions.debouncedEventDefinitionSearch(searchTerm)
                            } else if (item === 'propertyDefinitions') {
                                actions.debouncedPropertyDefinitionSearch(searchTerm)
                            }
                            // For non-data items (create-new, apps, etc.), no special search needed as they're handled by itemsGrid
                        } else {
                            // Load initial data when no search term for data items only
                            if (item === 'persons') {
                                actions.loadInitialPersons({})
                            } else if (item === 'groups') {
                                actions.loadInitialGroups()
                            } else if (item === 'eventDefinitions') {
                                actions.loadInitialEventDefinitions({})
                            } else if (item === 'propertyDefinitions') {
                                actions.loadInitialPropertyDefinitions({})
                            }
                        }
                    })
                }
            }

            const folderParamExists = Object.prototype.hasOwnProperty.call(searchParams, 'folder')
            if (values.projectExplorerEnabled && folderParamExists) {
                const folderFromUrlRaw = searchParams.folder
                const folderPathFromUrl =
                    folderFromUrlRaw === undefined || folderFromUrlRaw === null ? '' : String(folderFromUrlRaw)

                if (folderPathFromUrl !== values.activeExplorerFolderPath) {
                    actions.setActiveExplorerFolderPath(folderPathFromUrl)
                }
            } else if (values.projectExplorerEnabled && values.activeExplorerFolderPath !== null) {
                actions.setActiveExplorerFolderPath(null)
            }

            // Reset search, category, and include array to defaults if no URL params
            if (!searchParams.search && values.search) {
                actions.setSearch('')
            }
            if (
                (!searchParams.include && values.newTabSceneDataInclude.length !== 1) ||
                (!searchParams.include && !values.newTabSceneDataInclude.includes('all'))
            ) {
                actions.setNewTabSceneDataInclude(['all'])
            }
        },
    })),
    afterMount(({ actions, values }) => {
        actions.loadSceneLogViews()
        actions.loadNewLogViews()
        actions.loadRecents()

        // Load initial data for data sections when "all" is selected by default
        if (values.newTabSceneDataInclude.includes('all')) {
            actions.loadInitialPersons({})
            actions.loadInitialGroups()
            actions.loadInitialEventDefinitions({})
            actions.loadInitialPropertyDefinitions({})
        }
    }),
])<|MERGE_RESOLUTION|>--- conflicted
+++ resolved
@@ -25,11 +25,8 @@
 import { capitalizeFirstLetter } from 'lib/utils'
 import { getCurrentTeamId } from 'lib/utils/getAppContext'
 import { groupDisplayId } from 'scenes/persons/GroupActorDisplay'
-<<<<<<< HEAD
+import { asDisplay } from 'scenes/persons/person-utils'
 import { Scene } from 'scenes/sceneTypes'
-=======
-import { asDisplay } from 'scenes/persons/person-utils'
->>>>>>> 8436be36
 import { urls } from 'scenes/urls'
 
 import {
