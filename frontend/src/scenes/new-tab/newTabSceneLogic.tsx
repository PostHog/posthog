--- conflicted
+++ resolved
@@ -24,14 +24,9 @@
 import { SearchResults } from '~/layout/panel-layout/ProjectTree/projectTreeLogic'
 import { splitPath } from '~/layout/panel-layout/ProjectTree/utils'
 import { TreeDataItem } from '~/lib/lemon-ui/LemonTree/LemonTree'
-<<<<<<< HEAD
+import { groupsModel } from '~/models/groupsModel'
 import { FileSystemEntry, FileSystemIconType, FileSystemImport } from '~/queries/schema/schema-general'
-import { EventDefinition, PersonType, PropertyDefinition } from '~/types'
-=======
-import { groupsModel } from '~/models/groupsModel'
-import { FileSystemIconType, FileSystemImport } from '~/queries/schema/schema-general'
 import { EventDefinition, Group, GroupTypeIndex, PersonType, PropertyDefinition } from '~/types'
->>>>>>> 3942e6e5
 
 import { SearchInputCommand } from './components/SearchInput'
 import type { newTabSceneLogicType } from './newTabSceneLogicType'
@@ -142,14 +137,11 @@
         showMoreInSection: (section: string) => ({ section }),
         resetSectionLimits: true,
         askAI: (searchTerm: string) => ({ searchTerm }),
-<<<<<<< HEAD
+        loadInitialGroups: true,
         setFirstNoResultsSearchPrefix: (dataset: NewTabSearchDataset, prefix: string | null) => ({
             dataset,
             prefix,
         }),
-=======
-        loadInitialGroups: true,
->>>>>>> 3942e6e5
     }),
     loaders(({ values, actions }) => ({
         recents: [
