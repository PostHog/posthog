import { actions, afterMount, connect, kea, key, listeners, path, props, reducers, selectors } from 'kea'
import { loaders } from 'kea-loaders'
import { router } from 'kea-router'

import { IconApps, IconArrowRight, IconDatabase, IconHogQL, IconPeople, IconPerson, IconSparkles } from '@posthog/icons'

import api from 'lib/api'
import { FEATURE_FLAGS } from 'lib/constants'
import { featureFlagLogic } from 'lib/logic/featureFlagLogic'
import { tabAwareActionToUrl } from 'lib/logic/scenes/tabAwareActionToUrl'
import { tabAwareUrlToAction } from 'lib/logic/scenes/tabAwareUrlToAction'
import { capitalizeFirstLetter } from 'lib/utils'
import { getCurrentTeamId } from 'lib/utils/getAppContext'
import { groupDisplayId } from 'scenes/persons/GroupActorDisplay'
import { urls } from 'scenes/urls'

import {
    ProductIconWrapper,
    getDefaultTreeData,
    getDefaultTreeNew,
    getDefaultTreePersons,
    getDefaultTreeProducts,
    iconForType,
} from '~/layout/panel-layout/ProjectTree/defaultTree'
import { SearchResults } from '~/layout/panel-layout/ProjectTree/projectTreeLogic'
import { splitPath } from '~/layout/panel-layout/ProjectTree/utils'
import { TreeDataItem } from '~/lib/lemon-ui/LemonTree/LemonTree'
<<<<<<< HEAD
import { FileSystemIconType, FileSystemImport, FileSystemViewLogEntry } from '~/queries/schema/schema-general'
import { EventDefinition, PersonType, PropertyDefinition } from '~/types'
=======
import { groupsModel } from '~/models/groupsModel'
import { FileSystemIconType, FileSystemImport } from '~/queries/schema/schema-general'
import { EventDefinition, Group, GroupTypeIndex, PersonType, PropertyDefinition } from '~/types'
>>>>>>> 795760d5

import { SearchInputCommand } from './components/SearchInput'
import type { newTabSceneLogicType } from './newTabSceneLogicType'

export type NEW_TAB_CATEGORY_ITEMS =
    | 'all'
    | 'create-new'
    | 'apps'
    | 'data-management'
    | 'recents'
    | 'persons'
    | 'groups'
    | 'eventDefinitions'
    | 'propertyDefinitions'
    | 'askAI'

export type NEW_TAB_COMMANDS =
    | 'all'
    | 'create-new'
    | 'apps'
    | 'data-management'
    | 'recents'
    | 'persons'
    | 'groups'
    | 'eventDefinitions'
    | 'propertyDefinitions'
    | 'askAI'

export const NEW_TAB_COMMANDS_ITEMS: SearchInputCommand<NEW_TAB_COMMANDS>[] = [
    { value: 'all', displayName: 'All' },
    { value: 'create-new', displayName: 'Create new' },
    { value: 'apps', displayName: 'Apps' },
    { value: 'data-management', displayName: 'Data management' },
    { value: 'recents', displayName: 'Recents files' },
    { value: 'persons', displayName: 'Persons' },
    { value: 'groups', displayName: 'Groups' },
    { value: 'eventDefinitions', displayName: 'Events' },
    { value: 'propertyDefinitions', displayName: 'Properties' },
    { value: 'askAI', displayName: 'Posthog AI' },
]

export interface NewTabTreeDataItem extends TreeDataItem {
    category: NEW_TAB_CATEGORY_ITEMS
    href?: string
    flag?: string
    lastViewedAt?: string | null
}

export interface NewTabCategoryItem {
    key: NEW_TAB_CATEGORY_ITEMS
    label: string
    description?: string
}

const PAGINATION_LIMIT = 10
const GROUP_SEARCH_LIMIT = 5

function getIconForFileSystemItem(fs: FileSystemImport): JSX.Element {
    // If the item has a direct icon property, use it with color wrapper
    if ('icon' in fs && fs.icon) {
        return (
            <ProductIconWrapper type={fs.type} colorOverride={fs.iconColor}>
                {fs.icon}
            </ProductIconWrapper>
        )
    }

    // Fall back to iconForType for iconType or type
    return iconForType('iconType' in fs ? fs.iconType : (fs.type as FileSystemIconType), fs.iconColor)
}

const sortByLastViewedAt = (items: NewTabTreeDataItem[]): NewTabTreeDataItem[] =>
    items
        .map((item, originalIndex) => ({ item, originalIndex }))
        .toSorted((a, b) => {
            const parseTime = (value: string | null | undefined): number => {
                if (!value) {
                    return 0
                }
                const parsed = Date.parse(value)
                return Number.isFinite(parsed) ? parsed : 0
            }
            const diff = parseTime(b.item.lastViewedAt) - parseTime(a.item.lastViewedAt)
            if (diff !== 0) {
                return diff
            }
            return a.originalIndex - b.originalIndex
        })
        .map(({ item }) => item)

export const newTabSceneLogic = kea<newTabSceneLogicType>([
    path(['scenes', 'new-tab', 'newTabSceneLogic']),
    props({} as { tabId?: string }),
    connect(() => ({
        values: [featureFlagLogic, ['featureFlags'], groupsModel, ['groupTypes', 'aggregationLabel']],
    })),
    key((props) => props.tabId || 'default'),
    actions({
        setSearch: (search: string) => ({ search }),
        selectNext: true,
        selectPrevious: true,
        onSubmit: true,
        setSelectedCategory: (category: NEW_TAB_CATEGORY_ITEMS) => ({ category }),
        loadRecents: true,
        debouncedPersonSearch: (searchTerm: string) => ({ searchTerm }),
        debouncedEventDefinitionSearch: (searchTerm: string) => ({ searchTerm }),
        debouncedPropertyDefinitionSearch: (searchTerm: string) => ({ searchTerm }),
        debouncedGroupSearch: (searchTerm: string) => ({ searchTerm }),
        setNewTabSceneDataInclude: (include: NEW_TAB_COMMANDS[]) => ({ include }),
        toggleNewTabSceneDataInclude: (item: NEW_TAB_COMMANDS) => ({ item }),
        triggerSearchForIncludedItems: true,
        refreshDataAfterToggle: true,
        showMoreInSection: (section: string) => ({ section }),
        resetSectionLimits: true,
        askAI: (searchTerm: string) => ({ searchTerm }),
<<<<<<< HEAD
        logCreateNewItem: (href: string | null | undefined) => ({ href }),
=======
        loadInitialGroups: true,
>>>>>>> 795760d5
    }),
    loaders(({ values }) => ({
        sceneLogViews: [
            [] as FileSystemViewLogEntry[],
            {
                loadSceneLogViews: async () => {
                    return await api.fileSystemLogView.list({ type: 'scene' })
                },
            },
        ],
        newLogViews: [
            [] as FileSystemViewLogEntry[],
            {
                loadNewLogViews: async () => {
                    return await api.fileSystemLogView.list({ type: 'create-new' })
                },
            },
        ],
        recents: [
            (() => {
                if ('sessionStorage' in window) {
                    try {
                        const value = window.sessionStorage.getItem(`newTab-recentItems-${getCurrentTeamId()}`)
                        const recents = value ? JSON.parse(value) : null
                        if (recents) {
                            return recents
                        }
                    } catch {
                        // do nothing
                    }
                }
                return { results: [], hasMore: false, startTime: null, endTime: null }
            }) as any as SearchResults,
            {
                loadRecents: async (_, breakpoint) => {
                    if (values.recentsLoading) {
                        await breakpoint(250)
                    }
                    const searchTerm = values.search.trim()
                    const response = await api.fileSystem.list({
                        search: searchTerm,
                        limit: PAGINATION_LIMIT + 1,
                        orderBy: '-last_viewed_at',
                        notType: 'folder',
                    })
                    breakpoint()
                    const recents = {
                        searchTerm,
                        results: response.results.slice(0, PAGINATION_LIMIT),
                        hasMore: response.results.length > PAGINATION_LIMIT,
                        lastCount: Math.min(response.results.length, PAGINATION_LIMIT),
                    }
                    if ('sessionStorage' in window && searchTerm === '') {
                        try {
                            window.sessionStorage.setItem(
                                `newTab-recentItems-${getCurrentTeamId()}`,
                                JSON.stringify(recents)
                            )
                        } catch {
                            // do nothing
                        }
                    }
                    return recents
                },
            },
        ],
        personSearchResults: [
            [] as PersonType[],
            {
                loadPersonSearchResults: async ({ searchTerm }: { searchTerm: string }, breakpoint) => {
                    if (searchTerm.trim() === '') {
                        return []
                    }

                    const response = await api.persons.list({ search: searchTerm.trim(), limit: 5 })
                    breakpoint()

                    return response.results
                },
                loadInitialPersons: async (_, breakpoint) => {
                    const response = await api.persons.list({ limit: 5 })
                    breakpoint()

                    return response.results
                },
            },
        ],
        eventDefinitionSearchResults: [
            [] as EventDefinition[],
            {
                loadEventDefinitionSearchResults: async ({ searchTerm }: { searchTerm: string }, breakpoint) => {
                    const trimmed = searchTerm.trim()
                    await breakpoint(200)

                    const response = await api.eventDefinitions.list({
                        search: trimmed || undefined,
                        limit: 5,
                    })
                    breakpoint()

                    return response.results ?? []
                },
                loadInitialEventDefinitions: async (_, breakpoint) => {
                    const response = await api.eventDefinitions.list({
                        limit: 5,
                    })
                    breakpoint()

                    return response.results ?? []
                },
            },
        ],
        propertyDefinitionSearchResults: [
            [] as PropertyDefinition[],
            {
                loadPropertyDefinitionSearchResults: async ({ searchTerm }: { searchTerm: string }, breakpoint) => {
                    const trimmed = searchTerm.trim()
                    await breakpoint(200)

                    const response = await api.propertyDefinitions.list({
                        search: trimmed || undefined,
                        limit: 5,
                    })
                    breakpoint()

                    return response.results ?? []
                },
                loadInitialPropertyDefinitions: async (_, breakpoint) => {
                    const response = await api.propertyDefinitions.list({
                        limit: 5,
                    })
                    breakpoint()

                    return response.results ?? []
                },
            },
        ],
        groupSearchResults: [
            {} as Partial<Record<GroupTypeIndex, Group[]>>,
            {
                loadGroupSearchResults: async ({ searchTerm }: { searchTerm: string }, breakpoint) => {
                    const trimmed = searchTerm.trim()
                    if (trimmed === '') {
                        return {}
                    }

                    const groupTypesList = Array.from(values.groupTypes.values())
                    if (groupTypesList.length === 0) {
                        return {}
                    }

                    await breakpoint(200)

                    const responses = await Promise.all(
                        groupTypesList.map((groupType) =>
                            api.groups.list({
                                group_type_index: groupType.group_type_index,
                                search: trimmed,
                                limit: GROUP_SEARCH_LIMIT,
                            })
                        )
                    )

                    breakpoint()

                    return Object.fromEntries(
                        responses.map((response, index) => [
                            groupTypesList[index].group_type_index,
                            response.results.slice(0, GROUP_SEARCH_LIMIT),
                        ])
                    ) as Record<GroupTypeIndex, Group[]>
                },
                loadInitialGroups: async (_, breakpoint) => {
                    const groupTypesList = Array.from(values.groupTypes.values())
                    if (groupTypesList.length === 0) {
                        return {}
                    }

                    await breakpoint(200)

                    const responses = await Promise.all(
                        groupTypesList.map((groupType) =>
                            api.groups.list({
                                group_type_index: groupType.group_type_index,
                                search: '',
                                limit: GROUP_SEARCH_LIMIT,
                            })
                        )
                    )

                    breakpoint()

                    return Object.fromEntries(
                        responses.map((response, index) => [
                            groupTypesList[index].group_type_index,
                            response.results.slice(0, GROUP_SEARCH_LIMIT),
                        ])
                    ) as Record<GroupTypeIndex, Group[]>
                },
            },
        ],
    })),
    reducers({
        search: [
            '',
            {
                setSearch: (_, { search }) => search,
            },
        ],
        selectedCategory: [
            'all' as NEW_TAB_CATEGORY_ITEMS,
            {
                setSelectedCategory: (_, { category }) => category,
            },
        ],
        newTabSceneDataInclude: [
            ['all'] as NEW_TAB_COMMANDS[],
            {
                setNewTabSceneDataInclude: (_, { include }) => include,
                toggleNewTabSceneDataInclude: (state, { item }) => {
                    if (item === 'all') {
                        // Handle "all" toggle
                        if (state.includes('all')) {
                            return state.filter((i) => i !== 'all')
                        }
                        return ['all']
                    }
                    // Handle individual command toggle
                    if (state.includes(item)) {
                        // Remove the item
                        const newState = state.filter((i) => i !== item)
                        // If no items left, default back to "all"
                        return newState.length === 0 ? ['all'] : newState
                    }
                    // Add the item and remove "all" if it was selected
                    const newState = state.filter((i) => i !== 'all')
                    return [...newState, item]
                },
            },
        ],
        personSearchPending: [
            false,
            {
                debouncedPersonSearch: () => true,
                loadPersonSearchResults: () => false,
                loadPersonSearchResultsSuccess: () => false,
                loadPersonSearchResultsFailure: () => false,
            },
        ],
        eventDefinitionSearchPending: [
            false,
            {
                debouncedEventDefinitionSearch: () => true,
                loadEventDefinitionSearchResults: () => false,
                loadEventDefinitionSearchResultsSuccess: () => false,
                loadEventDefinitionSearchResultsFailure: () => false,
            },
        ],
        propertyDefinitionSearchPending: [
            false,
            {
                debouncedPropertyDefinitionSearch: () => true,
                loadPropertyDefinitionSearchResults: () => false,
                loadPropertyDefinitionSearchResultsSuccess: () => false,
                loadPropertyDefinitionSearchResultsFailure: () => false,
            },
        ],
        groupSearchPending: [
            false,
            {
                debouncedGroupSearch: () => true,
                loadGroupSearchResults: () => false,
                loadGroupSearchResultsSuccess: () => false,
                loadGroupSearchResultsFailure: () => false,
            },
        ],
        rawSelectedIndex: [
            0,
            {
                selectNext: (state) => state + 1,
                selectPrevious: (state) => state - 1,
                setSearch: () => 0,
                setSelectedCategory: () => 0,
            },
        ],
        sectionItemLimits: [
            {} as Record<string, number>,
            {
                showMoreInSection: (state, { section }) => ({
                    ...state,
                    [section]: Infinity,
                }),
                resetSectionLimits: () => ({}),
                setSearch: () => ({}),
                toggleNewTabSceneDataInclude: () => ({}),
            },
        ],
    }),
    selectors(({ actions }) => ({
        sceneLogViewsByRef: [
            (s) => [s.sceneLogViews],
            (sceneLogViews): Record<string, string> => {
                return sceneLogViews.reduce(
                    (acc, { ref, viewed_at }) => {
                        const current = acc[ref]
                        if (!current || Date.parse(viewed_at) > Date.parse(current)) {
                            acc[ref] = viewed_at
                        }
                        return acc
                    },
                    {} as Record<string, string>
                )
            },
        ],
        newLogViewsByRef: [
            (s) => [s.newLogViews],
            (newLogViews): Record<string, string> => {
                return newLogViews.reduce(
                    (acc, { ref, viewed_at }) => {
                        const current = acc[ref]
                        if (!current || Date.parse(viewed_at) > Date.parse(current)) {
                            acc[ref] = viewed_at
                        }
                        return acc
                    },
                    {} as Record<string, string>
                )
            },
        ],
        newTabSceneDataIncludePersons: [
            (s) => [s.newTabSceneDataInclude],
            (include): boolean => include.includes('persons'),
        ],
        newTabSceneDataIncludeEventDefinitions: [
            (s) => [s.newTabSceneDataInclude],
            (include): boolean => include.includes('eventDefinitions'),
        ],
        newTabSceneDataIncludePropertyDefinitions: [
            (s) => [s.newTabSceneDataInclude],
            (include): boolean => include.includes('propertyDefinitions'),
        ],
        categories: [
            (s) => [s.featureFlags],
            (featureFlags): NewTabCategoryItem[] => {
                const categories: NewTabCategoryItem[] = [
                    { key: 'all', label: 'All' },
                    { key: 'recents', label: 'Recents' },
                    {
                        key: 'create-new',
                        label: 'Create new',
                    },
                    { key: 'apps', label: 'Apps' },
                    {
                        key: 'data-management',
                        label: 'Data management',
                    },
                ]
                if (featureFlags[FEATURE_FLAGS.DATA_IN_NEW_TAB_SCENE]) {
                    categories.push({
                        key: 'persons',
                        label: 'Persons',
                    })
                    categories.push({
                        key: 'groups',
                        label: 'Groups',
                    })
                    categories.push({
                        key: 'eventDefinitions',
                        label: 'Events',
                    })
                    categories.push({
                        key: 'propertyDefinitions',
                        label: 'Properties',
                    })
                    categories.push({
                        key: 'askAI',
                        label: 'Ask Posthog AI',
                    })
                }
                return categories
            },
        ],
        isSearching: [
            (s) => [
                s.recentsLoading,
                s.personSearchResultsLoading,
                s.personSearchPending,
                s.eventDefinitionSearchResultsLoading,
                s.eventDefinitionSearchPending,
                s.propertyDefinitionSearchResultsLoading,
                s.propertyDefinitionSearchPending,
                s.groupSearchResultsLoading,
                s.groupSearchPending,
                s.search,
            ],
            (
                recentsLoading: boolean,
                personSearchResultsLoading: boolean,
                personSearchPending: boolean,
                eventDefinitionSearchResultsLoading: boolean,
                eventDefinitionSearchPending: boolean,
                propertyDefinitionSearchResultsLoading: boolean,
                propertyDefinitionSearchPending: boolean,
                groupSearchResultsLoading: boolean,
                groupSearchPending: boolean,
                search: string
            ): boolean =>
                (recentsLoading ||
                    personSearchResultsLoading ||
                    personSearchPending ||
                    eventDefinitionSearchResultsLoading ||
                    eventDefinitionSearchPending ||
                    propertyDefinitionSearchResultsLoading ||
                    propertyDefinitionSearchPending ||
                    groupSearchResultsLoading ||
                    groupSearchPending) &&
                search.trim() !== '',
        ],
        projectTreeSearchItems: [
            (s) => [s.recents],
            (recents): NewTabTreeDataItem[] => {
                return recents.results.map((item) => {
                    const name = splitPath(item.path).pop()
                    return {
                        id: item.path,
                        name: name || item.path,
                        category: 'recents',
                        href: item.href || '#',
                        lastViewedAt: item.last_viewed_at ?? null,
                        icon: getIconForFileSystemItem({
                            type: item.type,
                            iconType: item.type as any,
                            path: item.path,
                        }),
                        record: item,
                    }
                })
            },
        ],
        personSearchItems: [
            (s) => [s.personSearchResults],
            (personSearchResults): NewTabTreeDataItem[] => {
                const items = personSearchResults.map((person) => {
                    const personId = person.distinct_ids?.[0] || person.uuid || 'unknown'
                    const displayName = person.properties?.email || personId
                    const item = {
                        id: `person-${person.uuid}`,
                        name: `${displayName}`,
                        category: 'persons' as NEW_TAB_CATEGORY_ITEMS,
                        href: urls.personByUUID(person.uuid || ''),
                        icon: <IconPerson />,
                        record: {
                            type: 'person',
                            path: `Person: ${displayName}`,
                            href: urls.personByUUID(person.uuid || ''),
                        },
                    }

                    return item
                })

                return items
            },
        ],
        eventDefinitionSearchItems: [
            (s) => [s.eventDefinitionSearchResults],
            (eventDefinitionSearchResults): NewTabTreeDataItem[] => {
                const items = eventDefinitionSearchResults.map((eventDef) => {
                    const item = {
                        id: `event-definition-${eventDef.id}`,
                        name: eventDef.name,
                        category: 'eventDefinitions' as NEW_TAB_CATEGORY_ITEMS,
                        href: urls.eventDefinition(eventDef.id),
                        icon: <IconApps />,
                        record: {
                            type: 'event-definition',
                            path: `Event: ${eventDef.name}`,
                            href: urls.eventDefinition(eventDef.id),
                        },
                    }
                    return item
                })
                return items
            },
        ],
        propertyDefinitionSearchItems: [
            (s) => [s.propertyDefinitionSearchResults],
            (propertyDefinitionSearchResults): NewTabTreeDataItem[] => {
                const items = propertyDefinitionSearchResults.map((propDef) => {
                    const item = {
                        id: `property-definition-${propDef.id}`,
                        name: propDef.name,
                        category: 'propertyDefinitions' as NEW_TAB_CATEGORY_ITEMS,
                        href: urls.propertyDefinition(propDef.id),
                        icon: <IconApps />,
                        record: {
                            type: 'property-definition',
                            path: `Property: ${propDef.name}`,
                            href: urls.propertyDefinition(propDef.id),
                        },
                    }
                    return item
                })
                return items
            },
        ],
        groupSearchItems: [
            (s) => [s.groupSearchResults, s.aggregationLabel],
            (groupSearchResults: Record<GroupTypeIndex, Group[]>, aggregationLabel): NewTabTreeDataItem[] => {
                const items: NewTabTreeDataItem[] = []
                for (const [groupTypeIndexString, groups] of Object.entries(groupSearchResults)) {
                    const groupTypeIndex = parseInt(groupTypeIndexString, 10) as GroupTypeIndex
                    const noun = aggregationLabel(groupTypeIndex).singular
                    groups.forEach((group) => {
                        const display = groupDisplayId(group.group_key, group.group_properties || {})
                        const href = urls.group(groupTypeIndex, group.group_key)
                        items.push({
                            id: `group-${groupTypeIndex}-${group.group_key}`,
                            name: `${noun}: ${display}`,
                            displayName: display,
                            category: 'groups' as NEW_TAB_CATEGORY_ITEMS,
                            href,
                            icon: <IconPeople />,
                            record: {
                                type: 'group',
                                path: `${noun}: ${display}`,
                                href,
                                groupTypeIndex,
                                groupKey: group.group_key,
                                groupNoun: noun,
                                groupDisplayName: display,
                            },
                        })
                    })
                }

                return items
            },
        ],
        aiSearchItems: [
            (s) => [s.search],
            (search: string): NewTabTreeDataItem[] => {
                const searchTerm = search.trim()
                const items: NewTabTreeDataItem[] = []

                const askDirectQuestionToAiItem: NewTabTreeDataItem = {
                    id: 'ask-ai',
                    name: searchTerm ? `Ask: ${searchTerm}` : 'Ask Posthog AI anything...',
                    category: 'askAI',
                    href: urls.max(undefined, searchTerm),
                    icon: <IconSparkles />,
                    record: {
                        type: 'ai',
                        path: searchTerm ? `Ask Posthog AI: ${searchTerm}` : 'Ask Posthog AI',
                        href: '#',
                        searchTerm: searchTerm || '',
                        onClick: () => actions.askAI(searchTerm),
                    },
                }
                const openAiInTabItem: NewTabTreeDataItem = {
                    id: 'open-ai',
                    name: 'Open',
                    category: 'askAI',
                    href: urls.max(undefined, undefined),
                    icon: <IconArrowRight />,
                    record: {
                        type: 'ai',
                        path: 'Open',
                        href: '#',
                        searchTerm: '',
                    },
                }
                // Only if there is a search term, add the ask direct question to ai item
                if (searchTerm) {
                    items.push(askDirectQuestionToAiItem)
                }
                items.push(openAiInTabItem)
                return items
            },
        ],
        getSectionItemLimit: [
            (s) => [s.sectionItemLimits],
            (sectionItemLimits: Record<string, number>) => (section: string) => sectionItemLimits[section] || 5,
        ],
        itemsGrid: [
            (s) => [
                s.featureFlags,
                s.projectTreeSearchItems,
                s.aiSearchItems,
                s.sceneLogViewsByRef,
                s.newLogViewsByRef,
            ],
            (
                featureFlags: any,
                projectTreeSearchItems: NewTabTreeDataItem[],
                aiSearchItems: NewTabTreeDataItem[],
                sceneLogViewsByRef: Record<string, string>,
                newLogViewsByRef: Record<string, string>
            ): NewTabTreeDataItem[] => {
                const registerSceneKey = (map: Map<string, string>, key?: string | null, sceneKey?: string): void => {
                    if (!key || !sceneKey || map.has(key)) {
                        return
                    }
                    map.set(key, sceneKey)
                }

                const sceneKeyByType = new Map<string, string>()

                const getSceneKeyForFs = (fs: FileSystemImport): string | null => {
                    if (fs.sceneKey) {
                        return fs.sceneKey
                    }
                    if (fs.type) {
                        const direct = sceneKeyByType.get(fs.type)
                        if (direct) {
                            return direct
                        }
                        const baseType = fs.type.split('/')?.[0]
                        if (baseType) {
                            const base = sceneKeyByType.get(baseType)
                            if (base) {
                                return base
                            }
                        }
                    }
                    if ('iconType' in fs && fs.iconType) {
                        const fromIcon = sceneKeyByType.get(fs.iconType as string)
                        if (fromIcon) {
                            return fromIcon
                        }
                    }
                    return null
                }

                const getLastViewedAt = (sceneKey?: string | null): string | null =>
                    sceneKey ? (sceneLogViewsByRef[sceneKey] ?? null) : null

                const getLastViewedAtForHref = (href?: string | null): string | null =>
                    href ? (newLogViewsByRef[href] ?? null) : null

                const defaultProducts = getDefaultTreeProducts()
                const defaultData = getDefaultTreeData()

                defaultProducts.forEach((fs) => {
                    if (fs.sceneKey) {
                        registerSceneKey(sceneKeyByType, fs.type, fs.sceneKey)
                        if (fs.type?.includes('/')) {
                            registerSceneKey(sceneKeyByType, fs.type.split('/')[0], fs.sceneKey)
                        }
                        if ('iconType' in fs) {
                            registerSceneKey(sceneKeyByType, fs.iconType as string | undefined, fs.sceneKey)
                        }
                    }
                })

                defaultData.forEach((fs) => {
                    if (fs.sceneKey) {
                        registerSceneKey(sceneKeyByType, fs.type, fs.sceneKey)
                        if (fs.type?.includes('/')) {
                            registerSceneKey(sceneKeyByType, fs.type.split('/')[0], fs.sceneKey)
                        }
                        if ('iconType' in fs) {
                            registerSceneKey(sceneKeyByType, fs.iconType as string | undefined, fs.sceneKey)
                        }
                    }
                })

                const newInsightItems = getDefaultTreeNew()
                    .filter(({ path }) => path.startsWith('Insight/'))
                    .map((fs, index) => ({
                        id: `new-insight-${index}`,
                        name: 'New ' + fs.path.substring(8),
                        category: 'create-new' as NEW_TAB_CATEGORY_ITEMS,
                        href: fs.href,
                        flag: fs.flag,
                        icon: getIconForFileSystemItem(fs),
                        record: fs,
                        lastViewedAt: getLastViewedAtForHref(fs.href),
                    }))
                    .filter(({ flag }) => !flag || featureFlags[flag as keyof typeof featureFlags])

                const newDataItems = getDefaultTreeNew()
                    .filter(({ path }) => path.startsWith('Data/'))
                    .map((fs, index) => ({
                        id: `new-data-${index}`,
                        name: 'New ' + capitalizeFirstLetter(fs.path.substring(5).toLowerCase()),
                        category: 'create-new' as NEW_TAB_CATEGORY_ITEMS,
                        href: fs.href,
                        flag: fs.flag,
                        icon: getIconForFileSystemItem(fs),
                        record: fs,
                        lastViewedAt: getLastViewedAtForHref(fs.href),
                    }))
                    .filter(({ flag }) => !flag || featureFlags[flag as keyof typeof featureFlags])

                const newOtherItems = getDefaultTreeNew()
                    .filter(({ path }) => !path.startsWith('Insight/') && !path.startsWith('Data/'))
                    .map((fs, index) => ({
                        id: `new-other-${index}`,
                        name: 'New ' + fs.path,
                        category: 'create-new' as NEW_TAB_CATEGORY_ITEMS,
                        href: fs.href,
                        flag: fs.flag,
                        icon: getIconForFileSystemItem(fs),
                        record: fs,
                        lastViewedAt: getLastViewedAtForHref(fs.href),
                    }))
                    .filter(({ flag }) => !flag || featureFlags[flag as keyof typeof featureFlags])

                const products = [...defaultProducts, ...getDefaultTreePersons()]
                    .map((fs, index) => ({
                        id: `product-${index}`,
                        name: fs.path,
                        category: 'apps' as NEW_TAB_CATEGORY_ITEMS,
                        href: fs.href,
                        flag: fs.flag,
                        icon: getIconForFileSystemItem(fs),
                        record: fs,
                        lastViewedAt: getLastViewedAt(getSceneKeyForFs(fs)),
                    }))
                    .filter(({ flag }) => !flag || featureFlags[flag as keyof typeof featureFlags])
                    .toSorted((a, b) => a.name.localeCompare(b.name))

                const sortedProducts = sortByLastViewedAt(products)

                const data = defaultData
                    .map((fs, index) => ({
                        id: `data-${index}`,
                        name: fs.path,
                        category: 'data-management' as NEW_TAB_CATEGORY_ITEMS,
                        href: fs.href,
                        flag: fs.flag,
                        icon: getIconForFileSystemItem(fs),
                        record: fs,
                    }))
                    .filter(({ flag }) => !flag || featureFlags[flag as keyof typeof featureFlags])

                const sortedData = sortByLastViewedAt(data)

                const sortedNewInsightItems = sortByLastViewedAt(newInsightItems)
                const sortedNewDataItems = sortByLastViewedAt(newDataItems)
                const sortedNewOtherItems = sortByLastViewedAt(newOtherItems)

                const newTabSceneData = featureFlags[FEATURE_FLAGS.DATA_IN_NEW_TAB_SCENE]

                const allItems: NewTabTreeDataItem[] = sortByLastViewedAt([
                    ...(newTabSceneData ? aiSearchItems : []),
                    ...projectTreeSearchItems,
                    {
                        id: 'new-sql-query',
                        name: 'New SQL query',
                        category: 'create-new',
                        icon: <IconDatabase />,
                        href: '/sql',
                        record: { type: 'query', path: 'New SQL query' },
                        lastViewedAt: getLastViewedAtForHref('/sql'),
                    },
                    ...sortedNewInsightItems,
                    ...sortedNewOtherItems,
                    ...sortedProducts,
                    ...sortedData,
                    ...sortedNewDataItems,
                    {
                        id: 'new-hog-program',
                        name: 'New Hog program',
                        category: 'create-new',
                        icon: <IconHogQL />,
                        href: '/debug/hog',
                        record: { type: 'hog', path: 'New Hog program' },
                        lastViewedAt: getLastViewedAtForHref('/debug/hog'),
                    },
                ])
                return allItems
            },
        ],
        filteredItemsGrid: [
            (s) => [s.itemsGrid, s.search, s.selectedCategory],
            (
                itemsGrid: NewTabTreeDataItem[],
                search: string,
                selectedCategory: NEW_TAB_CATEGORY_ITEMS
            ): NewTabTreeDataItem[] => {
                let filtered = itemsGrid

                // Filter by selected category
                if (selectedCategory !== 'all') {
                    filtered = filtered.filter((item) => item.category === selectedCategory)
                }

                // Filter by search
                if (!String(search).trim()) {
                    return filtered
                }
                const lowerSearchChunks = search
                    .toLowerCase()
                    .split(' ')
                    .map((s) => s.trim())
                    .filter((s) => s)
                return filtered.filter(
                    (item) =>
                        lowerSearchChunks.filter(
                            (lowerSearch) => !`${item.category} ${item.name}`.toLowerCase().includes(lowerSearch)
                        ).length === 0
                )
            },
        ],
        groupedFilteredItems: [
            (s) => [s.filteredItemsGrid],
            (filteredItemsGrid: NewTabTreeDataItem[]): Record<string, NewTabTreeDataItem[]> => {
                return filteredItemsGrid.reduce(
                    (acc: Record<string, NewTabTreeDataItem[]>, item: NewTabTreeDataItem) => {
                        if (!acc[item.category]) {
                            acc[item.category] = []
                        }
                        acc[item.category].push(item)
                        return acc
                    },
                    {} as Record<string, NewTabTreeDataItem[]>
                )
            },
        ],
        newTabSceneDataGroupedItems: [
            (s) => [
                s.itemsGrid,
                s.search,
                s.newTabSceneDataInclude,
                s.personSearchItems,
                s.groupSearchItems,
                s.eventDefinitionSearchItems,
                s.propertyDefinitionSearchItems,
                s.aiSearchItems,
                s.featureFlags,
                s.getSectionItemLimit,
            ],
            (
                itemsGrid: NewTabTreeDataItem[],
                search: string,
                newTabSceneDataInclude: NEW_TAB_COMMANDS[],
                personSearchItems: NewTabTreeDataItem[],
                groupSearchItems: NewTabTreeDataItem[],
                eventDefinitionSearchItems: NewTabTreeDataItem[],
                propertyDefinitionSearchItems: NewTabTreeDataItem[],
                aiSearchItems: NewTabTreeDataItem[],
                featureFlags: any,
                getSectionItemLimit: (section: string) => number
            ): Record<string, NewTabTreeDataItem[]> => {
                const newTabSceneData = featureFlags[FEATURE_FLAGS.DATA_IN_NEW_TAB_SCENE]
                if (!newTabSceneData) {
                    return {}
                }

                // Filter all items by search term
                const searchLower = search.toLowerCase().trim()
                const filterBySearch = (items: NewTabTreeDataItem[]): NewTabTreeDataItem[] => {
                    if (!searchLower) {
                        return items
                    }
                    const searchChunks = searchLower.split(' ').filter((s) => s)
                    return items.filter((item) =>
                        searchChunks.every(
                            (chunk) =>
                                item.name.toLowerCase().includes(chunk) || item.category.toLowerCase().includes(chunk)
                        )
                    )
                }

                // Check if "all" is selected
                const showAll = newTabSceneDataInclude.includes('all')

                // Group items by category and filter based on what's selected
                const grouped: Record<string, NewTabTreeDataItem[]> = {}

                // Add persons section if filter is enabled
                if (showAll || newTabSceneDataInclude.includes('persons')) {
                    const limit = getSectionItemLimit('persons')
                    grouped['persons'] = personSearchItems.slice(0, limit)
                }
                if (showAll || newTabSceneDataInclude.includes('groups')) {
                    const limit = getSectionItemLimit('groups')
                    grouped['groups'] = groupSearchItems.slice(0, limit)
                }
                // Add event definitions section if filter is enabled
                if (showAll || newTabSceneDataInclude.includes('eventDefinitions')) {
                    const limit = getSectionItemLimit('eventDefinitions')
                    grouped['eventDefinitions'] = eventDefinitionSearchItems.slice(0, limit)
                }

                // Add property definitions section if filter is enabled
                if (showAll || newTabSceneDataInclude.includes('propertyDefinitions')) {
                    const limit = getSectionItemLimit('propertyDefinitions')
                    grouped['propertyDefinitions'] = propertyDefinitionSearchItems.slice(0, limit)
                }

                // Add each category only if it's selected or if "all" is selected
                if (showAll || newTabSceneDataInclude.includes('create-new')) {
                    const limit = getSectionItemLimit('create-new')
                    grouped['create-new'] = sortByLastViewedAt(
                        filterBySearch(itemsGrid.filter((item) => item.category === 'create-new'))
                    ).slice(0, limit)
                }

                if (showAll || newTabSceneDataInclude.includes('apps')) {
                    const limit = getSectionItemLimit('apps')
                    grouped['apps'] = sortByLastViewedAt(
                        filterBySearch(itemsGrid.filter((item) => item.category === 'apps')).slice(0, limit)
                    )
                }

                if (showAll || newTabSceneDataInclude.includes('data-management')) {
                    const limit = getSectionItemLimit('data-management')
                    grouped['data-management'] = sortByLastViewedAt(
                        filterBySearch(itemsGrid.filter((item) => item.category === 'data-management'))
                    ).slice(0, limit)
                }

                if (showAll || newTabSceneDataInclude.includes('recents')) {
                    const limit = getSectionItemLimit('recents')
                    grouped['recents'] = filterBySearch(itemsGrid.filter((item) => item.category === 'recents')).slice(
                        0,
                        limit
                    )
                }

                // Add AI section if filter is enabled
                if (showAll || newTabSceneDataInclude.includes('askAI')) {
                    const limit = getSectionItemLimit('askAI')
                    grouped['askAI'] = aiSearchItems.slice(0, limit)
                }

                return grouped
            },
        ],
        newTabSceneDataGroupedItemsFullData: [
            (s) => [
                s.itemsGrid,
                s.search,
                s.newTabSceneDataInclude,
                s.personSearchItems,
                s.groupSearchItems,
                s.eventDefinitionSearchItems,
                s.propertyDefinitionSearchItems,
                s.aiSearchItems,
                s.featureFlags,
            ],
            (
                itemsGrid: NewTabTreeDataItem[],
                search: string,
                newTabSceneDataInclude: NEW_TAB_COMMANDS[],
                personSearchItems: NewTabTreeDataItem[],
                groupSearchItems: NewTabTreeDataItem[],
                eventDefinitionSearchItems: NewTabTreeDataItem[],
                propertyDefinitionSearchItems: NewTabTreeDataItem[],
                aiSearchItems: NewTabTreeDataItem[],
                featureFlags: any
            ): Record<string, number> => {
                const newTabSceneData = featureFlags[FEATURE_FLAGS.DATA_IN_NEW_TAB_SCENE]
                if (!newTabSceneData) {
                    return {}
                }

                // Filter all items by search term
                const searchLower = search.toLowerCase().trim()
                const filterBySearch = (items: NewTabTreeDataItem[]): NewTabTreeDataItem[] => {
                    if (!searchLower) {
                        return items
                    }
                    const searchChunks = searchLower.split(' ').filter((s) => s)
                    return items.filter((item) =>
                        searchChunks.every(
                            (chunk) =>
                                item.name.toLowerCase().includes(chunk) || item.category.toLowerCase().includes(chunk)
                        )
                    )
                }

                // Check if "all" is selected
                const showAll = newTabSceneDataInclude.includes('all')

                // Track full counts for each section
                const fullCounts: Record<string, number> = {}

                // Add persons section if filter is enabled
                if (showAll || newTabSceneDataInclude.includes('persons')) {
                    fullCounts['persons'] = personSearchItems.length
                }
                if (showAll || newTabSceneDataInclude.includes('groups')) {
                    fullCounts['groups'] = groupSearchItems.length
                }
                // Add event definitions section if filter is enabled
                if (showAll || newTabSceneDataInclude.includes('eventDefinitions')) {
                    fullCounts['eventDefinitions'] = eventDefinitionSearchItems.length
                }

                // Add property definitions section if filter is enabled
                if (showAll || newTabSceneDataInclude.includes('propertyDefinitions')) {
                    fullCounts['propertyDefinitions'] = propertyDefinitionSearchItems.length
                }

                // Add each category only if it's selected or if "all" is selected
                if (showAll || newTabSceneDataInclude.includes('create-new')) {
                    fullCounts['create-new'] = filterBySearch(
                        itemsGrid.filter((item) => item.category === 'create-new')
                    ).length
                }

                if (showAll || newTabSceneDataInclude.includes('apps')) {
                    fullCounts['apps'] = filterBySearch(itemsGrid.filter((item) => item.category === 'apps')).length
                }

                if (showAll || newTabSceneDataInclude.includes('data-management')) {
                    fullCounts['data-management'] = filterBySearch(
                        itemsGrid.filter((item) => item.category === 'data-management')
                    ).length
                }

                if (showAll || newTabSceneDataInclude.includes('recents')) {
                    fullCounts['recents'] = filterBySearch(
                        itemsGrid.filter((item) => item.category === 'recents')
                    ).length
                }

                // Add AI section if filter is enabled
                if (showAll || newTabSceneDataInclude.includes('askAI')) {
                    fullCounts['askAI'] = aiSearchItems.length
                }

                return fullCounts
            },
        ],
        allCategories: [
            (s) => [s.featureFlags, s.groupedFilteredItems, s.newTabSceneDataGroupedItems, s.newTabSceneDataInclude],
            (
                featureFlags: any,
                groupedFilteredItems: Record<string, NewTabTreeDataItem[]>,
                newTabSceneDataGroupedItems: Record<string, NewTabTreeDataItem[]>,
                newTabSceneDataInclude: NEW_TAB_COMMANDS[]
            ): Array<[string, NewTabTreeDataItem[]]> => {
                const newTabSceneData = featureFlags[FEATURE_FLAGS.DATA_IN_NEW_TAB_SCENE]

                if (!newTabSceneData) {
                    return Object.entries(groupedFilteredItems)
                }

                const orderedSections: string[] = []
                const showAll = newTabSceneDataInclude.includes('all')

                // Add sections in a useful order
                const mainSections = ['recents', 'create-new', 'apps', 'data-management']
                mainSections.forEach((section) => {
                    if (showAll || newTabSceneDataInclude.includes(section as NEW_TAB_COMMANDS)) {
                        orderedSections.push(section)
                    }
                })
                if (showAll || newTabSceneDataInclude.includes('persons')) {
                    orderedSections.push('persons')
                }
                if (showAll || newTabSceneDataInclude.includes('groups')) {
                    orderedSections.push('groups')
                }
                if (showAll || newTabSceneDataInclude.includes('eventDefinitions')) {
                    orderedSections.push('eventDefinitions')
                }
                if (showAll || newTabSceneDataInclude.includes('propertyDefinitions')) {
                    orderedSections.push('propertyDefinitions')
                }
                if (showAll || newTabSceneDataInclude.includes('askAI')) {
                    orderedSections.push('askAI')
                }

                return orderedSections
                    .map(
                        (section) =>
                            [section, newTabSceneDataGroupedItems[section] || []] as [string, NewTabTreeDataItem[]]
                    )
                    .filter(([, items]) => {
                        // If include is NOT 'all', keep all enabled sections visible (even when empty)
                        if (!showAll) {
                            return true
                        }

                        // If include is 'all', hide empty sections
                        return items.length > 0
                    })
            },
        ],
        firstCategoryWithResults: [
            (s) => [s.allCategories],
            (allCategories: Array<[string, NewTabTreeDataItem[]]>): string | null => {
                for (const [category, items] of allCategories) {
                    // Check if any category has items
                    if (items.length > 0) {
                        return category
                    }
                }

                return null
            },
        ],
        selectedIndex: [
            (s) => [s.rawSelectedIndex, s.filteredItemsGrid],
            (rawSelectedIndex, filteredItemsGrid): number | null => {
                if (filteredItemsGrid.length === 0) {
                    return null
                }
                return (
                    ((rawSelectedIndex % filteredItemsGrid.length) + filteredItemsGrid.length) %
                    filteredItemsGrid.length
                )
            },
        ],
        selectedItem: [
            (s) => [s.selectedIndex, s.filteredItemsGrid],
            (selectedIndex, filteredItemsGrid): NewTabTreeDataItem | null =>
                selectedIndex !== null && selectedIndex < filteredItemsGrid.length
                    ? filteredItemsGrid[selectedIndex]
                    : null,
        ],
    })),
    listeners(({ actions, values }) => ({
        logCreateNewItem: async ({ href }) => {
            if (!href) {
                return
            }

            try {
                await api.fileSystemLogView.create({ type: 'create-new', ref: href })
            } catch (error) {
                console.error('Failed to log create new item usage:', error)
            }

            actions.loadNewLogViews()
        },
        triggerSearchForIncludedItems: () => {
            const newTabSceneData = values.featureFlags[FEATURE_FLAGS.DATA_IN_NEW_TAB_SCENE]

            if (newTabSceneData) {
                const searchTerm = values.search.trim()

                // Expand 'all' to include all data types
                const itemsToProcess = values.newTabSceneDataInclude.includes('all')
                    ? ['persons', 'groups', 'eventDefinitions', 'propertyDefinitions', 'askAI']
                    : values.newTabSceneDataInclude

                itemsToProcess.forEach((item) => {
                    if (searchTerm !== '') {
                        if (item === 'persons') {
                            actions.debouncedPersonSearch(searchTerm)
                        } else if (item === 'groups') {
                            actions.debouncedGroupSearch(searchTerm)
                        } else if (item === 'eventDefinitions') {
                            actions.debouncedEventDefinitionSearch(searchTerm)
                        } else if (item === 'propertyDefinitions') {
                            actions.debouncedPropertyDefinitionSearch(searchTerm)
                        }
                    } else {
                        // Load initial data when no search term
                        if (item === 'persons') {
                            actions.loadInitialPersons({})
                        } else if (item === 'groups') {
                            actions.loadInitialGroups()
                        } else if (item === 'eventDefinitions') {
                            actions.loadInitialEventDefinitions({})
                        } else if (item === 'propertyDefinitions') {
                            actions.loadInitialPropertyDefinitions({})
                        }
                    }
                })
            }
        },
        onSubmit: () => {
            const selected = values.selectedItem
            if (selected) {
                if (selected.category === 'askAI' && selected.record?.searchTerm) {
                    actions.askAI(selected.record.searchTerm)
                } else if (selected.href) {
                    if (selected.category === 'create-new') {
                        actions.logCreateNewItem(selected.href)
                    }
                    router.actions.push(selected.href)
                }
            }
        },
        setSearch: () => {
            const newTabSceneData = values.featureFlags[FEATURE_FLAGS.DATA_IN_NEW_TAB_SCENE]

            actions.loadRecents()

            // For newTabSceneData mode, trigger searches for included items
            if (newTabSceneData) {
                const searchTerm = values.search.trim()

                // Expand 'all' to include all data types
                const itemsToProcess = values.newTabSceneDataInclude.includes('all')
                    ? ['persons', 'groups', 'eventDefinitions', 'propertyDefinitions', 'askAI']
                    : values.newTabSceneDataInclude

                itemsToProcess.forEach((item) => {
                    if (searchTerm !== '') {
                        if (item === 'persons') {
                            actions.debouncedPersonSearch(searchTerm)
                        } else if (item === 'groups') {
                            actions.debouncedGroupSearch(searchTerm)
                        } else if (item === 'eventDefinitions') {
                            actions.debouncedEventDefinitionSearch(searchTerm)
                        } else if (item === 'propertyDefinitions') {
                            actions.debouncedPropertyDefinitionSearch(searchTerm)
                        }
                    } else {
                        // Load initial data when no search term
                        if (item === 'persons') {
                            actions.loadInitialPersons({})
                        } else if (item === 'groups') {
                            actions.loadInitialGroups()
                        } else if (item === 'eventDefinitions') {
                            actions.loadInitialEventDefinitions({})
                        } else if (item === 'propertyDefinitions') {
                            actions.loadInitialPropertyDefinitions({})
                        }
                    }
                })
            }
        },
        toggleNewTabSceneDataInclude: ({ item }) => {
            const newTabSceneData = values.featureFlags[FEATURE_FLAGS.DATA_IN_NEW_TAB_SCENE]

            if (newTabSceneData) {
                const willBeIncluded = !values.newTabSceneDataInclude.includes(item)

                if (willBeIncluded) {
                    // When enabling an item, switch to its category
                    actions.setSelectedCategory(item as NEW_TAB_CATEGORY_ITEMS)
                } else {
                    // When disabling an item, clear its search results and go to 'all'
                    actions.setSelectedCategory('all')

                    if (item === 'persons') {
                        actions.loadPersonSearchResultsSuccess([])
                    } else if (item === 'eventDefinitions') {
                        actions.loadEventDefinitionSearchResultsSuccess([])
                    } else if (item === 'propertyDefinitions') {
                        actions.loadPropertyDefinitionSearchResultsSuccess([])
                    } else if (item === 'groups') {
                        actions.loadGroupSearchResultsSuccess({})
                    }
                }
            }
        },
        setNewTabSceneDataInclude: () => {
            // Trigger data loading when the include array changes
            actions.triggerSearchForIncludedItems()
        },
        refreshDataAfterToggle: () => {
            // This action triggers after toggle to refresh data
            actions.triggerSearchForIncludedItems()
        },
        debouncedPersonSearch: async ({ searchTerm }, breakpoint) => {
            // Debounce for 300ms
            await breakpoint(300)

            try {
                // Manually trigger the search and handle the result
                const response = await api.persons.list({ search: searchTerm.trim(), limit: 5 })
                breakpoint()

                // Manually set the results instead of relying on the loader
                actions.loadPersonSearchResultsSuccess(response.results)
            } catch (error) {
                console.error('Person search failed:', error)
                actions.loadPersonSearchResultsFailure(error as string)
            }
        },
        debouncedEventDefinitionSearch: async ({ searchTerm }, breakpoint) => {
            await breakpoint(300)

            try {
                const response = await api.eventDefinitions.list({
                    search: searchTerm.trim(),
                    limit: 5,
                })

                actions.loadEventDefinitionSearchResultsSuccess(response.results ?? [])
            } catch (error) {
                console.error('Event definition search failed:', error)
                actions.loadEventDefinitionSearchResultsFailure(error as string)
            }
        },
        debouncedPropertyDefinitionSearch: async ({ searchTerm }, breakpoint) => {
            await breakpoint(300)

            try {
                const response = await api.propertyDefinitions.list({
                    search: searchTerm.trim(),
                    limit: 5,
                })

                actions.loadPropertyDefinitionSearchResultsSuccess(response.results ?? [])
            } catch (error) {
                console.error('Property definition search failed:', error)
                actions.loadPropertyDefinitionSearchResultsFailure(error as string)
            }
        },
        debouncedGroupSearch: async ({ searchTerm }, breakpoint) => {
            await breakpoint(300)

            actions.loadGroupSearchResults({ searchTerm })
        },
    })),
    tabAwareActionToUrl(({ values }) => ({
        setSearch: () => [
            router.values.location.pathname,
            {
                search: values.search || undefined,
                category:
                    !values.featureFlags[FEATURE_FLAGS.DATA_IN_NEW_TAB_SCENE] && values.selectedCategory !== 'all'
                        ? values.selectedCategory
                        : undefined,
                include:
                    values.featureFlags[FEATURE_FLAGS.DATA_IN_NEW_TAB_SCENE] && values.newTabSceneDataInclude.length > 0
                        ? values.newTabSceneDataInclude.join(',')
                        : undefined,
            },
        ],
        setSelectedCategory: () => [
            router.values.location.pathname,
            {
                search: values.search || undefined,
                category:
                    !values.featureFlags[FEATURE_FLAGS.DATA_IN_NEW_TAB_SCENE] && values.selectedCategory !== 'all'
                        ? values.selectedCategory
                        : undefined,
                include:
                    values.featureFlags[FEATURE_FLAGS.DATA_IN_NEW_TAB_SCENE] && values.newTabSceneDataInclude.length > 0
                        ? values.newTabSceneDataInclude.join(',')
                        : undefined,
            },
        ],
        setNewTabSceneDataInclude: () => [
            router.values.location.pathname,
            {
                search: values.search || undefined,
                category:
                    !values.featureFlags[FEATURE_FLAGS.DATA_IN_NEW_TAB_SCENE] && values.selectedCategory !== 'all'
                        ? values.selectedCategory
                        : undefined,
                include:
                    values.featureFlags[FEATURE_FLAGS.DATA_IN_NEW_TAB_SCENE] && values.newTabSceneDataInclude.length > 0
                        ? values.newTabSceneDataInclude.join(',')
                        : undefined,
            },
        ],
        toggleNewTabSceneDataInclude: () => [
            router.values.location.pathname,
            {
                search: values.search || undefined,
                category:
                    !values.featureFlags[FEATURE_FLAGS.DATA_IN_NEW_TAB_SCENE] && values.selectedCategory !== 'all'
                        ? values.selectedCategory
                        : undefined,
                include:
                    values.featureFlags[FEATURE_FLAGS.DATA_IN_NEW_TAB_SCENE] && values.newTabSceneDataInclude.length > 0
                        ? values.newTabSceneDataInclude.join(',')
                        : undefined,
            },
        ],
    })),
    tabAwareUrlToAction(({ actions, values }) => ({
        [urls.newTab()]: (_, searchParams) => {
            const newTabSceneData = values.featureFlags[FEATURE_FLAGS.DATA_IN_NEW_TAB_SCENE]

            // Update search if URL search param differs from current state
            if (searchParams.search && searchParams.search !== values.search) {
                actions.setSearch(String(searchParams.search))

                // Trigger searches for already included items when search term changes
                if (newTabSceneData && values.newTabSceneDataInclude.length > 0) {
                    const searchTerm = String(searchParams.search).trim()
                    if (searchTerm !== '') {
                        // Expand 'all' to include all data types
                        const itemsToProcess = values.newTabSceneDataInclude.includes('all')
                            ? ['persons', 'groups', 'eventDefinitions', 'propertyDefinitions']
                            : values.newTabSceneDataInclude

                        itemsToProcess.forEach((item) => {
                            if (item === 'persons') {
                                actions.debouncedPersonSearch(searchTerm)
                            } else if (item === 'groups') {
                                actions.debouncedGroupSearch(searchTerm)
                            } else if (item === 'eventDefinitions') {
                                actions.debouncedEventDefinitionSearch(searchTerm)
                            } else if (item === 'propertyDefinitions') {
                                actions.debouncedPropertyDefinitionSearch(searchTerm)
                            }
                        })
                    }
                }
            }

            // Update category if URL category param differs from current state
            if (!newTabSceneData && searchParams.category && searchParams.category !== values.selectedCategory) {
                actions.setSelectedCategory(searchParams.category)
            }

            // Update include array if URL param differs from current state
            const includeFromUrl: NEW_TAB_COMMANDS[] = searchParams.include
                ? (searchParams.include as string)
                      .split(',')
                      .filter((item): item is NEW_TAB_COMMANDS =>
                          [
                              'all',
                              'create-new',
                              'apps',
                              'data-management',
                              'recents',
                              'persons',
                              'groups',
                              'eventDefinitions',
                              'propertyDefinitions',
                              'askAI',
                          ].includes(item)
                      )
                : []

            const currentIncludeString = values.newTabSceneDataInclude.slice().sort().join(',')
            const urlIncludeString = includeFromUrl.slice().sort().join(',')

            if (newTabSceneData && currentIncludeString !== urlIncludeString) {
                actions.setNewTabSceneDataInclude(includeFromUrl)

                // Load data for included items
                const searchTerm = searchParams.search ? String(searchParams.search).trim() : ''

                // Expand 'all' to include all data types
                const itemsToProcess = includeFromUrl.includes('all')
                    ? ['persons', 'groups', 'eventDefinitions', 'propertyDefinitions', 'askAI']
                    : includeFromUrl

                itemsToProcess.forEach((item) => {
                    if (searchTerm !== '') {
                        // If there's a search term, trigger search for data items only
                        if (item === 'persons') {
                            actions.debouncedPersonSearch(searchTerm)
                        } else if (item === 'groups') {
                            actions.debouncedGroupSearch(searchTerm)
                        } else if (item === 'eventDefinitions') {
                            actions.debouncedEventDefinitionSearch(searchTerm)
                        } else if (item === 'propertyDefinitions') {
                            actions.debouncedPropertyDefinitionSearch(searchTerm)
                        }
                        // For non-data items (create-new, apps, etc.), no special search needed as they're handled by itemsGrid
                    } else {
                        // Load initial data when no search term for data items only
                        if (item === 'persons') {
                            actions.loadInitialPersons({})
                        } else if (item === 'groups') {
                            actions.loadInitialGroups()
                        } else if (item === 'eventDefinitions') {
                            actions.loadInitialEventDefinitions({})
                        } else if (item === 'propertyDefinitions') {
                            actions.loadInitialPropertyDefinitions({})
                        }
                    }
                })
            }

            // Reset search, category, and include array to defaults if no URL params
            if (!searchParams.search && values.search) {
                actions.setSearch('')
            }
            if (!newTabSceneData && !searchParams.category && values.selectedCategory !== 'all') {
                actions.setSelectedCategory('all')
            }
            if (
                (!searchParams.include && values.newTabSceneDataInclude.length !== 1) ||
                (!searchParams.include && !values.newTabSceneDataInclude.includes('all'))
            ) {
                actions.setNewTabSceneDataInclude(['all'])
            }
        },
    })),
    afterMount(({ actions, values }) => {
        actions.loadSceneLogViews()
        actions.loadNewLogViews()
        actions.loadRecents()

        // Load initial data for data sections when "all" is selected by default
        const newTabSceneData = values.featureFlags[FEATURE_FLAGS.DATA_IN_NEW_TAB_SCENE]
        if (newTabSceneData && values.newTabSceneDataInclude.includes('all')) {
            actions.loadInitialPersons({})
            actions.loadInitialGroups()
            actions.loadInitialEventDefinitions({})
            actions.loadInitialPropertyDefinitions({})
        }
    }),
])<|MERGE_RESOLUTION|>--- conflicted
+++ resolved
@@ -25,14 +25,9 @@
 import { SearchResults } from '~/layout/panel-layout/ProjectTree/projectTreeLogic'
 import { splitPath } from '~/layout/panel-layout/ProjectTree/utils'
 import { TreeDataItem } from '~/lib/lemon-ui/LemonTree/LemonTree'
-<<<<<<< HEAD
+import { groupsModel } from '~/models/groupsModel'
 import { FileSystemIconType, FileSystemImport, FileSystemViewLogEntry } from '~/queries/schema/schema-general'
-import { EventDefinition, PersonType, PropertyDefinition } from '~/types'
-=======
-import { groupsModel } from '~/models/groupsModel'
-import { FileSystemIconType, FileSystemImport } from '~/queries/schema/schema-general'
 import { EventDefinition, Group, GroupTypeIndex, PersonType, PropertyDefinition } from '~/types'
->>>>>>> 795760d5
 
 import { SearchInputCommand } from './components/SearchInput'
 import type { newTabSceneLogicType } from './newTabSceneLogicType'
@@ -148,11 +143,8 @@
         showMoreInSection: (section: string) => ({ section }),
         resetSectionLimits: true,
         askAI: (searchTerm: string) => ({ searchTerm }),
-<<<<<<< HEAD
         logCreateNewItem: (href: string | null | undefined) => ({ href }),
-=======
         loadInitialGroups: true,
->>>>>>> 795760d5
     }),
     loaders(({ values }) => ({
         sceneLogViews: [
