import { actions, afterMount, connect, isBreakpoint, kea, key, listeners, path, props, reducers, selectors } from 'kea'
import { loaders } from 'kea-loaders'
import { router } from 'kea-router'

import { IconApps, IconArrowRight, IconDatabase, IconHogQL, IconPeople, IconPerson, IconSparkles } from '@posthog/icons'

import api from 'lib/api'
import { FEATURE_FLAGS } from 'lib/constants'
import { featureFlagLogic } from 'lib/logic/featureFlagLogic'
import { tabAwareActionToUrl } from 'lib/logic/scenes/tabAwareActionToUrl'
import { tabAwareUrlToAction } from 'lib/logic/scenes/tabAwareUrlToAction'
import { capitalizeFirstLetter } from 'lib/utils'
import { getCurrentTeamId } from 'lib/utils/getAppContext'
import { groupDisplayId } from 'scenes/persons/GroupActorDisplay'
import { urls } from 'scenes/urls'

import {
    ProductIconWrapper,
    getDefaultTreeData,
    getDefaultTreeNew,
    getDefaultTreePersons,
    getDefaultTreeProducts,
    iconForType,
} from '~/layout/panel-layout/ProjectTree/defaultTree'
import { SearchResults } from '~/layout/panel-layout/ProjectTree/projectTreeLogic'
import { splitPath } from '~/layout/panel-layout/ProjectTree/utils'
import { TreeDataItem } from '~/lib/lemon-ui/LemonTree/LemonTree'
import { groupsModel } from '~/models/groupsModel'
import {
    FileSystemEntry,
    FileSystemIconType,
    FileSystemImport,
    FileSystemViewLogEntry,
} from '~/queries/schema/schema-general'
import { EventDefinition, Group, GroupTypeIndex, PersonType, PropertyDefinition } from '~/types'

import { SearchInputCommand } from './components/SearchInput'
import type { newTabSceneLogicType } from './newTabSceneLogicType'

export type NEW_TAB_CATEGORY_ITEMS =
    | 'all'
    | 'create-new'
    | 'apps'
    | 'data-management'
    | 'recents'
    | 'persons'
    | 'groups'
    | 'eventDefinitions'
    | 'propertyDefinitions'
    | 'askAI'

export type NEW_TAB_COMMANDS =
    | 'all'
    | 'create-new'
    | 'apps'
    | 'data-management'
    | 'recents'
    | 'persons'
    | 'groups'
    | 'eventDefinitions'
    | 'propertyDefinitions'
    | 'askAI'

export const NEW_TAB_COMMANDS_ITEMS: SearchInputCommand<NEW_TAB_COMMANDS>[] = [
    { value: 'all', displayName: 'All' },
    { value: 'create-new', displayName: 'Create new' },
    { value: 'apps', displayName: 'Apps' },
    { value: 'data-management', displayName: 'Data management' },
    { value: 'recents', displayName: 'Recents files' },
    { value: 'persons', displayName: 'Persons' },
    { value: 'groups', displayName: 'Groups' },
    { value: 'eventDefinitions', displayName: 'Events' },
    { value: 'propertyDefinitions', displayName: 'Properties' },
    { value: 'askAI', displayName: 'Posthog AI' },
]

export interface NewTabTreeDataItem extends TreeDataItem {
    category: NEW_TAB_CATEGORY_ITEMS
    href?: string
    flag?: string
    lastViewedAt?: string | null
}

export interface NewTabCategoryItem {
    key: NEW_TAB_CATEGORY_ITEMS
    label: string
    description?: string
}

<<<<<<< HEAD
const INITIAL_SECTION_LIMIT = 5
const SINGLE_CATEGORY_SECTION_LIMIT = 15
const INITIAL_RECENTS_LIMIT = 5
=======
export interface CategoryWithItems {
    key: NEW_TAB_CATEGORY_ITEMS
    items: NewTabTreeDataItem[]
    isLoading: boolean
}

>>>>>>> 73870d1a
const PAGINATION_LIMIT = 10
const GROUP_SEARCH_LIMIT = 5

export type NewTabSearchDataset = 'recents' | 'persons' | 'groups' | 'eventDefinitions' | 'propertyDefinitions'

function getIconForFileSystemItem(fs: FileSystemImport): JSX.Element {
    // If the item has a direct icon property, use it with color wrapper
    if ('icon' in fs && fs.icon) {
        return (
            <ProductIconWrapper type={fs.type} colorOverride={fs.iconColor}>
                {fs.icon}
            </ProductIconWrapper>
        )
    }

    // Fall back to iconForType for iconType or type
    return iconForType('iconType' in fs ? fs.iconType : (fs.type as FileSystemIconType), fs.iconColor)
}

const sortByLastViewedAt = (items: NewTabTreeDataItem[]): NewTabTreeDataItem[] =>
    items
        .map((item, originalIndex) => ({ item, originalIndex }))
        .toSorted((a, b) => {
            const parseTime = (value: string | null | undefined): number => {
                if (!value) {
                    return 0
                }
                const parsed = Date.parse(value)
                return Number.isFinite(parsed) ? parsed : 0
            }
            const diff = parseTime(b.item.lastViewedAt) - parseTime(a.item.lastViewedAt)
            if (diff !== 0) {
                return diff
            }
            return a.originalIndex - b.originalIndex
        })
        .map(({ item }) => item)

function matchesRecentsSearch(entry: FileSystemEntry, searchChunks: string[]): boolean {
    if (searchChunks.length === 0) {
        return true
    }

    const name = splitPath(entry.path).pop() || entry.path
    const nameLower = name.toLowerCase()
    const categoryLower = 'recents'

    return searchChunks.every((chunk) => nameLower.includes(chunk) || categoryLower.includes(chunk))
}

export const newTabSceneLogic = kea<newTabSceneLogicType>([
    path(['scenes', 'new-tab', 'newTabSceneLogic']),
    props({} as { tabId?: string }),
    connect(() => ({
        values: [featureFlagLogic, ['featureFlags'], groupsModel, ['groupTypes', 'aggregationLabel']],
    })),
    key((props) => props.tabId || 'default'),
    actions({
        setSearch: (search: string) => ({ search }),
        selectNext: true,
        selectPrevious: true,
        onSubmit: true,
        setSelectedCategory: (category: NEW_TAB_CATEGORY_ITEMS) => ({ category }),
        loadRecents: (options?: { offset?: number }) => ({ offset: options?.offset ?? 0 }),
        loadMoreRecents: true,
        debouncedPersonSearch: (searchTerm: string) => ({ searchTerm }),
        debouncedEventDefinitionSearch: (searchTerm: string) => ({ searchTerm }),
        debouncedPropertyDefinitionSearch: (searchTerm: string) => ({ searchTerm }),
        debouncedGroupSearch: (searchTerm: string) => ({ searchTerm }),
        setNewTabSceneDataInclude: (include: NEW_TAB_COMMANDS[]) => ({ include }),
        toggleNewTabSceneDataInclude: (item: NEW_TAB_COMMANDS) => ({ item }),
        triggerSearchForIncludedItems: true,
        refreshDataAfterToggle: true,
        showMoreInSection: (section: string) => ({ section }),
        setSectionItemLimit: (section: string, limit: number) => ({ section, limit }),
        resetSectionLimits: true,
        askAI: (searchTerm: string) => ({ searchTerm }),
        logCreateNewItem: (href: string | null | undefined) => ({ href }),
        loadInitialGroups: true,
        setFirstNoResultsSearchPrefix: (dataset: NewTabSearchDataset, prefix: string | null) => ({
            dataset,
            prefix,
        }),
    }),
    loaders(({ values, actions }) => ({
        sceneLogViews: [
            [] as FileSystemViewLogEntry[],
            {
                loadSceneLogViews: async () => {
                    return await api.fileSystemLogView.list({ type: 'scene' })
                },
            },
        ],
        newLogViews: [
            [] as FileSystemViewLogEntry[],
            {
                loadNewLogViews: async () => {
                    return await api.fileSystemLogView.list({ type: 'create-new' })
                },
            },
        ],
        recents: [
            (() => {
                if ('sessionStorage' in window) {
                    try {
                        const value = window.sessionStorage.getItem(`newTab-recentItems-${getCurrentTeamId()}`)
                        const recents = value ? JSON.parse(value) : null
                        if (recents) {
                            return recents
                        }
                    } catch {
                        // do nothing
                    }
                }
                return { results: [], hasMore: false, startTime: null, endTime: null }
            }) as any as SearchResults,
            {
                loadRecents: async ({ offset }, breakpoint) => {
                    if (values.recentsLoading) {
                        await breakpoint(250)
                    }
                    const searchTerm = values.search.trim()
                    const noResultsPrefix = values.firstNoResultsSearchPrefixes.recents

                    const requestedOffset = offset ?? 0
                    const isAppending =
                        requestedOffset > 0 &&
                        values.recents.searchTerm === searchTerm &&
                        values.recents.results.length > 0
                    const effectiveOffset = isAppending ? requestedOffset : 0

                    if (
                        effectiveOffset === 0 &&
                        searchTerm &&
                        noResultsPrefix &&
                        searchTerm.length > noResultsPrefix.length &&
                        searchTerm.startsWith(noResultsPrefix)
                    ) {
                        return {
                            searchTerm,
                            results: [],
                            hasMore: false,
                            lastCount: 0,
                        }
                    }

                    const pageLimit = effectiveOffset === 0 ? INITIAL_RECENTS_LIMIT : PAGINATION_LIMIT

                    const response = await api.fileSystem.list({
                        search: searchTerm,
                        limit: pageLimit + 1,
                        orderBy: '-last_viewed_at',
                        notType: 'folder',
                        offset: effectiveOffset,
                    })
                    breakpoint()
                    const searchChunks = searchTerm
                        .toLowerCase()
                        .split(' ')
                        .filter((s) => s)
                    const filteredCount = searchTerm
                        ? response.results.filter((item) => matchesRecentsSearch(item, searchChunks)).length
                        : response.results.length
                    const newResults = response.results.slice(0, pageLimit)
                    const combinedResults =
                        isAppending && values.recents.searchTerm === searchTerm
                            ? [...values.recents.results, ...newResults]
                            : newResults
                    const recents = {
                        searchTerm,
                        results: combinedResults,
                        hasMore: response.results.length > pageLimit,
                        lastCount: newResults.length,
                    }
                    if (effectiveOffset === 0) {
                        if (searchTerm) {
                            actions.setFirstNoResultsSearchPrefix('recents', filteredCount === 0 ? searchTerm : null)
                        } else {
                            actions.setFirstNoResultsSearchPrefix('recents', null)
                        }
                    }
                    if ('sessionStorage' in window && searchTerm === '' && effectiveOffset === 0) {
                        try {
                            window.sessionStorage.setItem(
                                `newTab-recentItems-${getCurrentTeamId()}`,
                                JSON.stringify(recents)
                            )
                        } catch {
                            // do nothing
                        }
                    }
                    return recents
                },
            },
        ],
        personSearchResults: [
            [] as PersonType[],
            {
                loadPersonSearchResults: async ({ searchTerm }: { searchTerm: string }, breakpoint) => {
                    if (searchTerm.trim() === '') {
                        return []
                    }

                    const response = await api.persons.list({ search: searchTerm.trim(), limit: 5 })
                    breakpoint()

                    return response.results
                },
                loadInitialPersons: async (_, breakpoint) => {
                    const response = await api.persons.list({ limit: 5 })
                    breakpoint()

                    actions.setFirstNoResultsSearchPrefix('persons', null)

                    return response.results
                },
            },
        ],
        eventDefinitionSearchResults: [
            [] as EventDefinition[],
            {
                loadEventDefinitionSearchResults: async ({ searchTerm }: { searchTerm: string }, breakpoint) => {
                    const trimmed = searchTerm.trim()
                    await breakpoint(200)

                    const response = await api.eventDefinitions.list({
                        search: trimmed || undefined,
                        limit: 5,
                    })
                    breakpoint()

                    return response.results ?? []
                },
                loadInitialEventDefinitions: async (_, breakpoint) => {
                    const response = await api.eventDefinitions.list({
                        limit: 5,
                    })
                    breakpoint()

                    actions.setFirstNoResultsSearchPrefix('eventDefinitions', null)

                    return response.results ?? []
                },
            },
        ],
        propertyDefinitionSearchResults: [
            [] as PropertyDefinition[],
            {
                loadPropertyDefinitionSearchResults: async ({ searchTerm }: { searchTerm: string }, breakpoint) => {
                    const trimmed = searchTerm.trim()
                    await breakpoint(200)

                    const response = await api.propertyDefinitions.list({
                        search: trimmed || undefined,
                        limit: 5,
                    })
                    breakpoint()

                    return response.results ?? []
                },
                loadInitialPropertyDefinitions: async (_, breakpoint) => {
                    const response = await api.propertyDefinitions.list({
                        limit: 5,
                    })
                    breakpoint()

                    actions.setFirstNoResultsSearchPrefix('propertyDefinitions', null)

                    return response.results ?? []
                },
            },
        ],
        groupSearchResults: [
            {} as Partial<Record<GroupTypeIndex, Group[]>>,
            {
                loadGroupSearchResults: async ({ searchTerm }: { searchTerm: string }, breakpoint) => {
                    const trimmed = searchTerm.trim()

                    if (trimmed === '') {
                        actions.setFirstNoResultsSearchPrefix('groups', null)
                        return {}
                    }

                    const noResultsPrefix = values.firstNoResultsSearchPrefixes.groups

                    if (
                        trimmed &&
                        noResultsPrefix &&
                        trimmed.length > noResultsPrefix.length &&
                        trimmed.startsWith(noResultsPrefix)
                    ) {
                        return {}
                    }

                    const groupTypesList = Array.from(values.groupTypes.values())
                    if (groupTypesList.length === 0) {
                        actions.setFirstNoResultsSearchPrefix('groups', null)
                        return {}
                    }

                    await breakpoint(200)

                    const responses = await Promise.all(
                        groupTypesList.map((groupType) =>
                            api.groups.list({
                                group_type_index: groupType.group_type_index,
                                search: trimmed,
                                limit: GROUP_SEARCH_LIMIT,
                            })
                        )
                    )

                    breakpoint()

                    const resultEntries = responses.map((response, index) => [
                        groupTypesList[index].group_type_index,
                        (response.results ?? []).slice(0, GROUP_SEARCH_LIMIT),
                    ]) as [GroupTypeIndex, Group[]][]

                    const combinedResultsCount = resultEntries.reduce(
                        (count, [, groupResults]) => count + groupResults.length,
                        0
                    )

                    if (trimmed && combinedResultsCount === 0) {
                        actions.setFirstNoResultsSearchPrefix('groups', trimmed)
                    }

                    return Object.fromEntries(resultEntries) as Record<GroupTypeIndex, Group[]>
                },
                loadInitialGroups: async (_, breakpoint) => {
                    const groupTypesList = Array.from(values.groupTypes.values())
                    if (groupTypesList.length === 0) {
                        return {}
                    }

                    await breakpoint(200)

                    const responses = await Promise.all(
                        groupTypesList.map((groupType) =>
                            api.groups.list({
                                group_type_index: groupType.group_type_index,
                                search: '',
                                limit: GROUP_SEARCH_LIMIT,
                            })
                        )
                    )

                    breakpoint()

                    actions.setFirstNoResultsSearchPrefix('groups', null)

                    return Object.fromEntries(
                        responses.map((response, index) => [
                            groupTypesList[index].group_type_index,
                            response.results.slice(0, GROUP_SEARCH_LIMIT),
                        ])
                    ) as Record<GroupTypeIndex, Group[]>
                },
            },
        ],
    })),
    reducers({
        search: [
            '',
            {
                setSearch: (_, { search }) => search,
            },
        ],
        selectedCategory: [
            'all' as NEW_TAB_CATEGORY_ITEMS,
            {
                setSelectedCategory: (_, { category }) => category,
            },
        ],
        newTabSceneDataInclude: [
            ['all'] as NEW_TAB_COMMANDS[],
            {
                setNewTabSceneDataInclude: (_, { include }) => include,
                toggleNewTabSceneDataInclude: (state, { item }) => {
                    if (item === 'all') {
                        // Handle "all" toggle
                        if (state.includes('all')) {
                            return state.filter((i) => i !== 'all')
                        }
                        return ['all']
                    }
                    // Handle individual command toggle
                    if (state.includes(item)) {
                        // Remove the item
                        const newState = state.filter((i) => i !== item)
                        // If no items left, default back to "all"
                        return newState.length === 0 ? ['all'] : newState
                    }
                    // Add the item and remove "all" if it was selected
                    const newState = state.filter((i) => i !== 'all')
                    return [...newState, item]
                },
            },
        ],
        personSearchPending: [
            false,
            {
                debouncedPersonSearch: () => true,
                loadPersonSearchResults: () => false,
                loadPersonSearchResultsSuccess: () => false,
                loadPersonSearchResultsFailure: () => false,
            },
        ],
        eventDefinitionSearchPending: [
            false,
            {
                debouncedEventDefinitionSearch: () => true,
                loadEventDefinitionSearchResults: () => false,
                loadEventDefinitionSearchResultsSuccess: () => false,
                loadEventDefinitionSearchResultsFailure: () => false,
            },
        ],
        propertyDefinitionSearchPending: [
            false,
            {
                debouncedPropertyDefinitionSearch: () => true,
                loadPropertyDefinitionSearchResults: () => false,
                loadPropertyDefinitionSearchResultsSuccess: () => false,
                loadPropertyDefinitionSearchResultsFailure: () => false,
            },
        ],
        groupSearchPending: [
            false,
            {
                debouncedGroupSearch: () => true,
                loadGroupSearchResults: () => false,
                loadGroupSearchResultsSuccess: () => false,
                loadGroupSearchResultsFailure: () => false,
            },
        ],
        rawSelectedIndex: [
            0,
            {
                selectNext: (state) => state + 1,
                selectPrevious: (state) => state - 1,
                setSearch: () => 0,
                setSelectedCategory: () => 0,
            },
        ],
        sectionItemLimits: [
            {} as Record<string, number>,
            {
                showMoreInSection: (state, { section }) => ({
                    ...state,
                    [section]: section === 'recents' ? (state[section] ?? INITIAL_SECTION_LIMIT) : Infinity,
                }),
                setSectionItemLimit: (state, { section, limit }) => ({
                    ...state,
                    [section]: limit,
                }),
                resetSectionLimits: () => ({}),
                setSearch: () => ({}),
                toggleNewTabSceneDataInclude: () => ({}),
            },
        ],
        firstNoResultsSearchPrefixes: [
            {
                recents: null,
                persons: null,
                groups: null,
                eventDefinitions: null,
                propertyDefinitions: null,
            } as Record<NewTabSearchDataset, string | null>,
            {
                setFirstNoResultsSearchPrefix: (state, { dataset, prefix }) => ({
                    ...state,
                    [dataset]: prefix,
                }),
                setSearch: (state, { search }) => {
                    if (search.trim() === '') {
                        return {
                            recents: null,
                            persons: null,
                            groups: null,
                            eventDefinitions: null,
                            propertyDefinitions: null,
                        }
                    }
                    return state
                },
            },
        ],
    }),
    selectors(({ actions }) => ({
        sceneLogViewsByRef: [
            (s) => [s.sceneLogViews],
            (sceneLogViews): Record<string, string> => {
                return sceneLogViews.reduce(
                    (acc, { ref, viewed_at }) => {
                        const current = acc[ref]
                        if (!current || Date.parse(viewed_at) > Date.parse(current)) {
                            acc[ref] = viewed_at
                        }
                        return acc
                    },
                    {} as Record<string, string>
                )
            },
        ],
        newLogViewsByRef: [
            (s) => [s.newLogViews],
            (newLogViews): Record<string, string> => {
                return newLogViews.reduce(
                    (acc, { ref, viewed_at }) => {
                        const current = acc[ref]
                        if (!current || Date.parse(viewed_at) > Date.parse(current)) {
                            acc[ref] = viewed_at
                        }
                        return acc
                    },
                    {} as Record<string, string>
                )
            },
        ],
        newTabSceneDataIncludePersons: [
            (s) => [s.newTabSceneDataInclude],
            (include): boolean => include.includes('persons'),
        ],
        newTabSceneDataIncludeEventDefinitions: [
            (s) => [s.newTabSceneDataInclude],
            (include): boolean => include.includes('eventDefinitions'),
        ],
        newTabSceneDataIncludePropertyDefinitions: [
            (s) => [s.newTabSceneDataInclude],
            (include): boolean => include.includes('propertyDefinitions'),
        ],
        categories: [
            (s) => [s.featureFlags],
            (featureFlags): NewTabCategoryItem[] => {
                const categories: NewTabCategoryItem[] = [
                    { key: 'all', label: 'All' },
                    { key: 'recents', label: 'Recents' },
                    {
                        key: 'create-new',
                        label: 'Create new',
                    },
                    { key: 'apps', label: 'Apps' },
                    {
                        key: 'data-management',
                        label: 'Data management',
                    },
                ]
                if (featureFlags[FEATURE_FLAGS.DATA_IN_NEW_TAB_SCENE]) {
                    categories.push({
                        key: 'persons',
                        label: 'Persons',
                    })
                    categories.push({
                        key: 'groups',
                        label: 'Groups',
                    })
                    categories.push({
                        key: 'eventDefinitions',
                        label: 'Events',
                    })
                    categories.push({
                        key: 'propertyDefinitions',
                        label: 'Properties',
                    })
                    categories.push({
                        key: 'askAI',
                        label: 'Ask Posthog AI',
                    })
                }
                return categories
            },
        ],
        isSearching: [
            (s) => [
                s.recentsLoading,
                s.personSearchResultsLoading,
                s.personSearchPending,
                s.eventDefinitionSearchResultsLoading,
                s.eventDefinitionSearchPending,
                s.propertyDefinitionSearchResultsLoading,
                s.propertyDefinitionSearchPending,
                s.groupSearchResultsLoading,
                s.groupSearchPending,
                s.search,
            ],
            (
                recentsLoading: boolean,
                personSearchResultsLoading: boolean,
                personSearchPending: boolean,
                eventDefinitionSearchResultsLoading: boolean,
                eventDefinitionSearchPending: boolean,
                propertyDefinitionSearchResultsLoading: boolean,
                propertyDefinitionSearchPending: boolean,
                groupSearchResultsLoading: boolean,
                groupSearchPending: boolean,
                search: string
            ): boolean =>
                (recentsLoading ||
                    personSearchResultsLoading ||
                    personSearchPending ||
                    eventDefinitionSearchResultsLoading ||
                    eventDefinitionSearchPending ||
                    propertyDefinitionSearchResultsLoading ||
                    propertyDefinitionSearchPending ||
                    groupSearchResultsLoading ||
                    groupSearchPending) &&
                search.trim() !== '',
        ],
        categoryLoadingStates: [
            (s) => [
                s.recentsLoading,
                s.personSearchResultsLoading,
                s.personSearchPending,
                s.eventDefinitionSearchResultsLoading,
                s.eventDefinitionSearchPending,
                s.propertyDefinitionSearchResultsLoading,
                s.propertyDefinitionSearchPending,
                s.groupSearchResultsLoading,
                s.groupSearchPending,
            ],
            (
                recentsLoading: boolean,
                personSearchResultsLoading: boolean,
                personSearchPending: boolean,
                eventDefinitionSearchResultsLoading: boolean,
                eventDefinitionSearchPending: boolean,
                propertyDefinitionSearchResultsLoading: boolean,
                propertyDefinitionSearchPending: boolean,
                groupSearchResultsLoading: boolean,
                groupSearchPending: boolean
            ): Record<NEW_TAB_CATEGORY_ITEMS, boolean> => ({
                all: false,
                'create-new': false,
                apps: false,
                'data-management': false,
                recents: recentsLoading,
                persons: personSearchResultsLoading || personSearchPending,
                groups: groupSearchResultsLoading || groupSearchPending,
                eventDefinitions: eventDefinitionSearchResultsLoading || eventDefinitionSearchPending,
                propertyDefinitions: propertyDefinitionSearchResultsLoading || propertyDefinitionSearchPending,
                askAI: false,
            }),
        ],
        projectTreeSearchItems: [
            (s) => [s.recents],
            (recents): NewTabTreeDataItem[] => {
                return recents.results.map((item) => {
                    const name = splitPath(item.path).pop()
                    return {
                        id: item.path,
                        name: name || item.path,
                        category: 'recents',
                        href: item.href || '#',
                        lastViewedAt: item.last_viewed_at ?? null,
                        icon: getIconForFileSystemItem({
                            type: item.type,
                            iconType: item.type as any,
                            path: item.path,
                        }),
                        record: item,
                    }
                })
            },
        ],
        personSearchItems: [
            (s) => [s.personSearchResults],
            (personSearchResults): NewTabTreeDataItem[] => {
                const items = personSearchResults.map((person) => {
                    const personId = person.distinct_ids?.[0] || person.uuid || 'unknown'
                    const displayName = person.properties?.email || personId
                    const item = {
                        id: `person-${person.uuid}`,
                        name: `${displayName}`,
                        category: 'persons' as NEW_TAB_CATEGORY_ITEMS,
                        href: urls.personByUUID(person.uuid || ''),
                        icon: <IconPerson />,
                        record: {
                            type: 'person',
                            path: `Person: ${displayName}`,
                            href: urls.personByUUID(person.uuid || ''),
                        },
                    }

                    return item
                })

                return items
            },
        ],
        eventDefinitionSearchItems: [
            (s) => [s.eventDefinitionSearchResults],
            (eventDefinitionSearchResults): NewTabTreeDataItem[] => {
                const items = eventDefinitionSearchResults.map((eventDef) => {
                    const item = {
                        id: `event-definition-${eventDef.id}`,
                        name: eventDef.name,
                        category: 'eventDefinitions' as NEW_TAB_CATEGORY_ITEMS,
                        href: urls.eventDefinition(eventDef.id),
                        icon: <IconApps />,
                        record: {
                            type: 'event-definition',
                            path: `Event: ${eventDef.name}`,
                            href: urls.eventDefinition(eventDef.id),
                        },
                    }
                    return item
                })
                return items
            },
        ],
        propertyDefinitionSearchItems: [
            (s) => [s.propertyDefinitionSearchResults],
            (propertyDefinitionSearchResults): NewTabTreeDataItem[] => {
                const items = propertyDefinitionSearchResults.map((propDef) => {
                    const item = {
                        id: `property-definition-${propDef.id}`,
                        name: propDef.name,
                        category: 'propertyDefinitions' as NEW_TAB_CATEGORY_ITEMS,
                        href: urls.propertyDefinition(propDef.id),
                        icon: <IconApps />,
                        record: {
                            type: 'property-definition',
                            path: `Property: ${propDef.name}`,
                            href: urls.propertyDefinition(propDef.id),
                        },
                    }
                    return item
                })
                return items
            },
        ],
        groupSearchItems: [
            (s) => [s.groupSearchResults, s.aggregationLabel],
            (groupSearchResults: Record<GroupTypeIndex, Group[]>, aggregationLabel): NewTabTreeDataItem[] => {
                const items: NewTabTreeDataItem[] = []
                for (const [groupTypeIndexString, groups] of Object.entries(groupSearchResults)) {
                    const groupTypeIndex = parseInt(groupTypeIndexString, 10) as GroupTypeIndex
                    const noun = aggregationLabel(groupTypeIndex).singular
                    groups.forEach((group) => {
                        const display = groupDisplayId(group.group_key, group.group_properties || {})
                        const href = urls.group(groupTypeIndex, group.group_key)
                        items.push({
                            id: `group-${groupTypeIndex}-${group.group_key}`,
                            name: `${noun}: ${display}`,
                            displayName: display,
                            category: 'groups' as NEW_TAB_CATEGORY_ITEMS,
                            href,
                            icon: <IconPeople />,
                            record: {
                                type: 'group',
                                path: `${noun}: ${display}`,
                                href,
                                groupTypeIndex,
                                groupKey: group.group_key,
                                groupNoun: noun,
                                groupDisplayName: display,
                            },
                        })
                    })
                }

                return items
            },
        ],
        aiSearchItems: [
            (s) => [s.search],
            (search: string): NewTabTreeDataItem[] => {
                const searchTerm = search.trim()
                const items: NewTabTreeDataItem[] = []

                const askDirectQuestionToAiItem: NewTabTreeDataItem = {
                    id: 'ask-ai',
                    name: searchTerm ? `Ask: ${searchTerm}` : 'Ask Posthog AI anything...',
                    category: 'askAI',
                    href: urls.max(undefined, searchTerm),
                    icon: <IconSparkles />,
                    record: {
                        type: 'ai',
                        path: searchTerm ? `Ask Posthog AI: ${searchTerm}` : 'Ask Posthog AI',
                        href: '#',
                        searchTerm: searchTerm || '',
                        onClick: () => actions.askAI(searchTerm),
                    },
                }
                const openAiInTabItem: NewTabTreeDataItem = {
                    id: 'open-ai',
                    name: 'Open',
                    category: 'askAI',
                    href: urls.max(undefined, undefined),
                    icon: <IconArrowRight />,
                    record: {
                        type: 'ai',
                        path: 'Open',
                        href: '#',
                        searchTerm: '',
                    },
                }
                // Only if there is a search term, add the ask direct question to ai item
                if (searchTerm) {
                    items.push(askDirectQuestionToAiItem)
                }
                items.push(openAiInTabItem)
                return items
            },
        ],
        getSectionItemLimit: [
            (s) => [s.sectionItemLimits, s.newTabSceneDataInclude, s.featureFlags],
            (
                sectionItemLimits: Record<string, number>,
                newTabSceneDataInclude: NEW_TAB_COMMANDS[],
                featureFlags: any
            ) => {
                const newTabSceneData = featureFlags[FEATURE_FLAGS.DATA_IN_NEW_TAB_SCENE]
                const singleSelectedCategory: NEW_TAB_COMMANDS | null =
                    newTabSceneData && newTabSceneDataInclude.length === 1 && newTabSceneDataInclude[0] !== 'all'
                        ? newTabSceneDataInclude[0]
                        : null

                return (section: string): number => {
                    const manualLimit = sectionItemLimits[section]
                    if (manualLimit !== undefined) {
                        return manualLimit
                    }

                    if (singleSelectedCategory && section === singleSelectedCategory) {
                        return SINGLE_CATEGORY_SECTION_LIMIT
                    }

                    return INITIAL_SECTION_LIMIT
                }
            },
        ],
        itemsGrid: [
            (s) => [
                s.featureFlags,
                s.projectTreeSearchItems,
                s.aiSearchItems,
                s.sceneLogViewsByRef,
                s.newLogViewsByRef,
            ],
            (
                featureFlags: any,
                projectTreeSearchItems: NewTabTreeDataItem[],
                aiSearchItems: NewTabTreeDataItem[],
                sceneLogViewsByRef: Record<string, string>,
                newLogViewsByRef: Record<string, string>
            ): NewTabTreeDataItem[] => {
                const registerSceneKey = (map: Map<string, string>, key?: string | null, sceneKey?: string): void => {
                    if (!key || !sceneKey || map.has(key)) {
                        return
                    }
                    map.set(key, sceneKey)
                }

                const sceneKeyByType = new Map<string, string>()

                const getSceneKeyForFs = (fs: FileSystemImport): string | null => {
                    if (fs.sceneKey) {
                        return fs.sceneKey
                    }
                    if (fs.type) {
                        const direct = sceneKeyByType.get(fs.type)
                        if (direct) {
                            return direct
                        }
                        const baseType = fs.type.split('/')?.[0]
                        if (baseType) {
                            const base = sceneKeyByType.get(baseType)
                            if (base) {
                                return base
                            }
                        }
                    }
                    if ('iconType' in fs && fs.iconType) {
                        const fromIcon = sceneKeyByType.get(fs.iconType as string)
                        if (fromIcon) {
                            return fromIcon
                        }
                    }
                    return null
                }

                const getLastViewedAt = (sceneKey?: string | null): string | null =>
                    sceneKey ? (sceneLogViewsByRef[sceneKey] ?? null) : null

                const getLastViewedAtForHref = (href?: string | null): string | null =>
                    href ? (newLogViewsByRef[href] ?? null) : null

                const defaultProducts = getDefaultTreeProducts()
                const defaultData = getDefaultTreeData()

                defaultProducts.forEach((fs) => {
                    if (fs.sceneKey) {
                        registerSceneKey(sceneKeyByType, fs.type, fs.sceneKey)
                        if (fs.type?.includes('/')) {
                            registerSceneKey(sceneKeyByType, fs.type.split('/')[0], fs.sceneKey)
                        }
                        if ('iconType' in fs) {
                            registerSceneKey(sceneKeyByType, fs.iconType as string | undefined, fs.sceneKey)
                        }
                    }
                })

                defaultData.forEach((fs) => {
                    if (fs.sceneKey) {
                        registerSceneKey(sceneKeyByType, fs.type, fs.sceneKey)
                        if (fs.type?.includes('/')) {
                            registerSceneKey(sceneKeyByType, fs.type.split('/')[0], fs.sceneKey)
                        }
                        if ('iconType' in fs) {
                            registerSceneKey(sceneKeyByType, fs.iconType as string | undefined, fs.sceneKey)
                        }
                    }
                })

                const newInsightItems = getDefaultTreeNew()
                    .filter(({ path }) => path.startsWith('Insight/'))
                    .map((fs, index) => ({
                        id: `new-insight-${index}`,
                        name: 'New ' + fs.path.substring(8),
                        category: 'create-new' as NEW_TAB_CATEGORY_ITEMS,
                        href: fs.href,
                        flag: fs.flag,
                        icon: getIconForFileSystemItem(fs),
                        record: fs,
                        lastViewedAt: getLastViewedAtForHref(fs.href),
                    }))
                    .filter(({ flag }) => !flag || featureFlags[flag as keyof typeof featureFlags])

                const newDataItems = getDefaultTreeNew()
                    .filter(({ path }) => path.startsWith('Data/'))
                    .map((fs, index) => ({
                        id: `new-data-${index}`,
                        name: 'New ' + capitalizeFirstLetter(fs.path.substring(5).toLowerCase()),
                        category: 'create-new' as NEW_TAB_CATEGORY_ITEMS,
                        href: fs.href,
                        flag: fs.flag,
                        icon: getIconForFileSystemItem(fs),
                        record: fs,
                        lastViewedAt: getLastViewedAtForHref(fs.href),
                    }))
                    .filter(({ flag }) => !flag || featureFlags[flag as keyof typeof featureFlags])

                const newOtherItems = getDefaultTreeNew()
                    .filter(({ path }) => !path.startsWith('Insight/') && !path.startsWith('Data/'))
                    .map((fs, index) => ({
                        id: `new-other-${index}`,
                        name: 'New ' + fs.path,
                        category: 'create-new' as NEW_TAB_CATEGORY_ITEMS,
                        href: fs.href,
                        flag: fs.flag,
                        icon: getIconForFileSystemItem(fs),
                        record: fs,
                        lastViewedAt: getLastViewedAtForHref(fs.href),
                    }))
                    .filter(({ flag }) => !flag || featureFlags[flag as keyof typeof featureFlags])

                const products = [...defaultProducts, ...getDefaultTreePersons()]
                    .map((fs, index) => ({
                        id: `product-${index}`,
                        name: fs.path,
                        category: 'apps' as NEW_TAB_CATEGORY_ITEMS,
                        href: fs.href,
                        flag: fs.flag,
                        icon: getIconForFileSystemItem(fs),
                        record: fs,
                        lastViewedAt: getLastViewedAt(getSceneKeyForFs(fs)),
                    }))
                    .filter(({ flag }) => !flag || featureFlags[flag as keyof typeof featureFlags])
                    .toSorted((a, b) => a.name.localeCompare(b.name))

                const sortedProducts = sortByLastViewedAt(products)

                const data = defaultData
                    .map((fs, index) => ({
                        id: `data-${index}`,
                        name: fs.path,
                        category: 'data-management' as NEW_TAB_CATEGORY_ITEMS,
                        href: fs.href,
                        flag: fs.flag,
                        icon: getIconForFileSystemItem(fs),
                        record: fs,
                        // TODO: re-enable when all data-management items support it
                        // lastViewedAt: getLastViewedAt(getSceneKeyForFs(fs)),
                    }))
                    .filter(({ flag }) => !flag || featureFlags[flag as keyof typeof featureFlags])

                const sortedData = sortByLastViewedAt(data)

                const sortedNewInsightItems = sortByLastViewedAt(newInsightItems)
                const sortedNewDataItems = sortByLastViewedAt(newDataItems)
                const sortedNewOtherItems = sortByLastViewedAt(newOtherItems)

                const newTabSceneData = featureFlags[FEATURE_FLAGS.DATA_IN_NEW_TAB_SCENE]

                const allItems: NewTabTreeDataItem[] = sortByLastViewedAt([
                    ...(newTabSceneData ? aiSearchItems : []),
                    ...projectTreeSearchItems,
                    {
                        id: 'new-sql-query',
                        name: 'New SQL query',
                        category: 'create-new',
                        icon: <IconDatabase />,
                        href: '/sql',
                        record: { type: 'query', path: 'New SQL query' },
                        lastViewedAt: getLastViewedAtForHref('/sql'),
                    },
                    ...sortedNewInsightItems,
                    ...sortedNewOtherItems,
                    ...sortedProducts,
                    ...sortedData,
                    ...sortedNewDataItems,
                    {
                        id: 'new-hog-program',
                        name: 'New Hog program',
                        category: 'create-new',
                        icon: <IconHogQL />,
                        href: '/debug/hog',
                        record: { type: 'hog', path: 'New Hog program' },
                        lastViewedAt: getLastViewedAtForHref('/debug/hog'),
                    },
                ])
                return allItems
            },
        ],
        filteredItemsGrid: [
            (s) => [s.itemsGrid, s.search, s.selectedCategory],
            (
                itemsGrid: NewTabTreeDataItem[],
                search: string,
                selectedCategory: NEW_TAB_CATEGORY_ITEMS
            ): NewTabTreeDataItem[] => {
                let filtered = itemsGrid

                // Filter by selected category
                if (selectedCategory !== 'all') {
                    filtered = filtered.filter((item) => item.category === selectedCategory)
                }

                // Filter by search
                if (!String(search).trim()) {
                    return filtered
                }
                const lowerSearchChunks = search
                    .toLowerCase()
                    .split(' ')
                    .map((s) => s.trim())
                    .filter((s) => s)
                return filtered.filter(
                    (item) =>
                        lowerSearchChunks.filter(
                            (lowerSearch) => !`${item.category} ${item.name}`.toLowerCase().includes(lowerSearch)
                        ).length === 0
                )
            },
        ],
        groupedFilteredItems: [
            (s) => [s.filteredItemsGrid],
            (filteredItemsGrid: NewTabTreeDataItem[]): Record<string, NewTabTreeDataItem[]> => {
                return filteredItemsGrid.reduce(
                    (acc: Record<string, NewTabTreeDataItem[]>, item: NewTabTreeDataItem) => {
                        if (!acc[item.category]) {
                            acc[item.category] = []
                        }
                        acc[item.category].push(item)
                        return acc
                    },
                    {} as Record<string, NewTabTreeDataItem[]>
                )
            },
        ],
        newTabSceneDataGroupedItems: [
            (s) => [
                s.itemsGrid,
                s.search,
                s.newTabSceneDataInclude,
                s.personSearchItems,
                s.groupSearchItems,
                s.eventDefinitionSearchItems,
                s.propertyDefinitionSearchItems,
                s.aiSearchItems,
                s.featureFlags,
                s.getSectionItemLimit,
            ],
            (
                itemsGrid: NewTabTreeDataItem[],
                search: string,
                newTabSceneDataInclude: NEW_TAB_COMMANDS[],
                personSearchItems: NewTabTreeDataItem[],
                groupSearchItems: NewTabTreeDataItem[],
                eventDefinitionSearchItems: NewTabTreeDataItem[],
                propertyDefinitionSearchItems: NewTabTreeDataItem[],
                aiSearchItems: NewTabTreeDataItem[],
                featureFlags: any,
                getSectionItemLimit: (section: string) => number
            ): Record<string, NewTabTreeDataItem[]> => {
                const newTabSceneData = featureFlags[FEATURE_FLAGS.DATA_IN_NEW_TAB_SCENE]
                if (!newTabSceneData) {
                    return {}
                }

                // Filter all items by search term
                const searchLower = search.toLowerCase().trim()
                const filterBySearch = (items: NewTabTreeDataItem[]): NewTabTreeDataItem[] => {
                    if (!searchLower) {
                        return items
                    }
                    const searchChunks = searchLower.split(' ').filter((s) => s)
                    return items.filter((item) =>
                        searchChunks.every(
                            (chunk) =>
                                item.name.toLowerCase().includes(chunk) || item.category.toLowerCase().includes(chunk)
                        )
                    )
                }

                // Check if "all" is selected
                const showAll = newTabSceneDataInclude.includes('all')

                const filteredPersonItems = filterBySearch(personSearchItems)
                const filteredGroupItems = filterBySearch(groupSearchItems)
                const filteredEventDefinitionItems = filterBySearch(eventDefinitionSearchItems)
                const filteredPropertyDefinitionItems = filterBySearch(propertyDefinitionSearchItems)
                const filteredAiSearchItems = filterBySearch(aiSearchItems)

                // Group items by category and filter based on what's selected
                const grouped: Record<string, NewTabTreeDataItem[]> = {}

                // Add persons section if filter is enabled
                if (showAll || newTabSceneDataInclude.includes('persons')) {
                    const limit = getSectionItemLimit('persons')
                    grouped['persons'] = filteredPersonItems.slice(0, limit)
                }
                if (showAll || newTabSceneDataInclude.includes('groups')) {
                    const limit = getSectionItemLimit('groups')
                    grouped['groups'] = filteredGroupItems.slice(0, limit)
                }
                // Add event definitions section if filter is enabled
                if (showAll || newTabSceneDataInclude.includes('eventDefinitions')) {
                    const limit = getSectionItemLimit('eventDefinitions')
                    grouped['eventDefinitions'] = filteredEventDefinitionItems.slice(0, limit)
                }

                // Add property definitions section if filter is enabled
                if (showAll || newTabSceneDataInclude.includes('propertyDefinitions')) {
                    const limit = getSectionItemLimit('propertyDefinitions')
                    grouped['propertyDefinitions'] = filteredPropertyDefinitionItems.slice(0, limit)
                }

                // Add each category only if it's selected or if "all" is selected
                if (showAll || newTabSceneDataInclude.includes('create-new')) {
                    const limit = getSectionItemLimit('create-new')
                    grouped['create-new'] = sortByLastViewedAt(
                        filterBySearch(itemsGrid.filter((item) => item.category === 'create-new'))
                    ).slice(0, limit)
                }

                if (showAll || newTabSceneDataInclude.includes('apps')) {
                    const limit = getSectionItemLimit('apps')
                    grouped['apps'] = sortByLastViewedAt(
                        filterBySearch(itemsGrid.filter((item) => item.category === 'apps'))
                    ).slice(0, limit)
                }

                if (showAll || newTabSceneDataInclude.includes('data-management')) {
                    const limit = getSectionItemLimit('data-management')
                    grouped['data-management'] = sortByLastViewedAt(
                        filterBySearch(itemsGrid.filter((item) => item.category === 'data-management'))
                    ).slice(0, limit)
                }

                if (showAll || newTabSceneDataInclude.includes('recents')) {
                    const limit = getSectionItemLimit('recents')
                    grouped['recents'] = filterBySearch(itemsGrid.filter((item) => item.category === 'recents')).slice(
                        0,
                        limit
                    )
                }

                // Add AI section if filter is enabled
                if (showAll || newTabSceneDataInclude.includes('askAI')) {
                    const limit = getSectionItemLimit('askAI')
                    grouped['askAI'] = filteredAiSearchItems.slice(0, limit)
                }

                return grouped
            },
        ],
        newTabSceneDataGroupedItemsFullData: [
            (s) => [
                s.itemsGrid,
                s.search,
                s.newTabSceneDataInclude,
                s.personSearchItems,
                s.groupSearchItems,
                s.eventDefinitionSearchItems,
                s.propertyDefinitionSearchItems,
                s.aiSearchItems,
                s.featureFlags,
            ],
            (
                itemsGrid: NewTabTreeDataItem[],
                search: string,
                newTabSceneDataInclude: NEW_TAB_COMMANDS[],
                personSearchItems: NewTabTreeDataItem[],
                groupSearchItems: NewTabTreeDataItem[],
                eventDefinitionSearchItems: NewTabTreeDataItem[],
                propertyDefinitionSearchItems: NewTabTreeDataItem[],
                aiSearchItems: NewTabTreeDataItem[],
                featureFlags: any
            ): Record<string, number> => {
                const newTabSceneData = featureFlags[FEATURE_FLAGS.DATA_IN_NEW_TAB_SCENE]
                if (!newTabSceneData) {
                    return {}
                }

                // Filter all items by search term
                const searchLower = search.toLowerCase().trim()
                const filterBySearch = (items: NewTabTreeDataItem[]): NewTabTreeDataItem[] => {
                    if (!searchLower) {
                        return items
                    }
                    const searchChunks = searchLower.split(' ').filter((s) => s)
                    return items.filter((item) =>
                        searchChunks.every(
                            (chunk) =>
                                item.name.toLowerCase().includes(chunk) || item.category.toLowerCase().includes(chunk)
                        )
                    )
                }

                // Check if "all" is selected
                const showAll = newTabSceneDataInclude.includes('all')

                const filteredPersonItems = filterBySearch(personSearchItems)
                const filteredGroupItems = filterBySearch(groupSearchItems)
                const filteredEventDefinitionItems = filterBySearch(eventDefinitionSearchItems)
                const filteredPropertyDefinitionItems = filterBySearch(propertyDefinitionSearchItems)
                const filteredAiSearchItems = filterBySearch(aiSearchItems)

                // Track full counts for each section
                const fullCounts: Record<string, number> = {}

                // Add persons section if filter is enabled
                if (showAll || newTabSceneDataInclude.includes('persons')) {
                    fullCounts['persons'] = filteredPersonItems.length
                }
                if (showAll || newTabSceneDataInclude.includes('groups')) {
                    fullCounts['groups'] = filteredGroupItems.length
                }
                // Add event definitions section if filter is enabled
                if (showAll || newTabSceneDataInclude.includes('eventDefinitions')) {
                    fullCounts['eventDefinitions'] = filteredEventDefinitionItems.length
                }

                // Add property definitions section if filter is enabled
                if (showAll || newTabSceneDataInclude.includes('propertyDefinitions')) {
                    fullCounts['propertyDefinitions'] = filteredPropertyDefinitionItems.length
                }

                // Add each category only if it's selected or if "all" is selected
                if (showAll || newTabSceneDataInclude.includes('create-new')) {
                    fullCounts['create-new'] = filterBySearch(
                        itemsGrid.filter((item) => item.category === 'create-new')
                    ).length
                }

                if (showAll || newTabSceneDataInclude.includes('apps')) {
                    fullCounts['apps'] = filterBySearch(itemsGrid.filter((item) => item.category === 'apps')).length
                }

                if (showAll || newTabSceneDataInclude.includes('data-management')) {
                    fullCounts['data-management'] = filterBySearch(
                        itemsGrid.filter((item) => item.category === 'data-management')
                    ).length
                }

                if (showAll || newTabSceneDataInclude.includes('recents')) {
                    fullCounts['recents'] = filterBySearch(
                        itemsGrid.filter((item) => item.category === 'recents')
                    ).length
                }

                // Add AI section if filter is enabled
                if (showAll || newTabSceneDataInclude.includes('askAI')) {
                    fullCounts['askAI'] = filteredAiSearchItems.length
                }

                return fullCounts
            },
        ],
        allCategories: [
            (s) => [
                s.featureFlags,
                s.groupedFilteredItems,
                s.newTabSceneDataGroupedItems,
                s.newTabSceneDataInclude,
                s.categoryLoadingStates,
                s.search,
                s.firstNoResultsSearchPrefixes,
            ],
            (
                featureFlags: any,
                groupedFilteredItems: Record<string, NewTabTreeDataItem[]>,
                newTabSceneDataGroupedItems: Record<string, NewTabTreeDataItem[]>,
                newTabSceneDataInclude: NEW_TAB_COMMANDS[],
                categoryLoadingStates: Record<NEW_TAB_CATEGORY_ITEMS, boolean>,
                search: string,
                firstNoResultsSearchPrefixes: Record<NewTabSearchDataset, string | null>
            ): CategoryWithItems[] => {
                const newTabSceneData = featureFlags[FEATURE_FLAGS.DATA_IN_NEW_TAB_SCENE]

                if (!newTabSceneData) {
                    return Object.entries(groupedFilteredItems).map(([key, items]) => ({
                        key: key as NEW_TAB_CATEGORY_ITEMS,
                        items,
                        isLoading: categoryLoadingStates[key as NEW_TAB_CATEGORY_ITEMS] || false,
                    }))
                }

                const orderedSections: string[] = []
                const showAll = newTabSceneDataInclude.includes('all')

                // Add sections in a useful order
                const mainSections = ['recents', 'create-new', 'apps', 'data-management']
                mainSections.forEach((section) => {
                    if (showAll || newTabSceneDataInclude.includes(section as NEW_TAB_COMMANDS)) {
                        orderedSections.push(section)
                    }
                })
                if (showAll || newTabSceneDataInclude.includes('persons')) {
                    orderedSections.push('persons')
                }
                if (showAll || newTabSceneDataInclude.includes('groups')) {
                    orderedSections.push('groups')
                }
                if (showAll || newTabSceneDataInclude.includes('eventDefinitions')) {
                    orderedSections.push('eventDefinitions')
                }
                if (showAll || newTabSceneDataInclude.includes('propertyDefinitions')) {
                    orderedSections.push('propertyDefinitions')
                }
                if (showAll || newTabSceneDataInclude.includes('askAI')) {
                    orderedSections.push('askAI')
                }

                const trimmedSearch = search.trim()
                const hasPrefixNoResults = (dataset: NewTabSearchDataset): boolean => {
                    const prefix = firstNoResultsSearchPrefixes[dataset]
                    return (
                        !!prefix &&
                        trimmedSearch !== '' &&
                        trimmedSearch.length > prefix.length &&
                        trimmedSearch.startsWith(prefix)
                    )
                }

                const categories = orderedSections
                    .map((section) => {
                        const key = section as NEW_TAB_CATEGORY_ITEMS
                        const items = newTabSceneDataGroupedItems[section] || []
                        const isLoading = categoryLoadingStates[key] || false
                        const shouldHideForPrefix =
                            (key === 'recents' && hasPrefixNoResults('recents')) ||
                            (key === 'persons' && hasPrefixNoResults('persons')) ||
                            (key === 'eventDefinitions' && hasPrefixNoResults('eventDefinitions')) ||
                            (key === 'propertyDefinitions' && hasPrefixNoResults('propertyDefinitions'))

                        return {
                            key,
                            items,
                            isLoading: shouldHideForPrefix ? false : isLoading,
                            shouldHideForPrefix,
                        }
                    })
                    .filter(({ items, isLoading, shouldHideForPrefix }) => {
                        if (showAll) {
                            if (shouldHideForPrefix) {
                                return false
                            }
                            return items.length > 0 || isLoading
                        }
                        return true
                    })
                    .map(({ shouldHideForPrefix, ...rest }) => rest)

                const [categoriesWithResults, emptyCategories] = categories.reduce(
                    (acc, category) => {
                        if (category.items.length === 0) {
                            acc[1].push(category)
                        } else {
                            acc[0].push(category)
                        }
                        return acc
                    },
                    [[], []] as [CategoryWithItems[], CategoryWithItems[]]
                )

                return [...categoriesWithResults, ...emptyCategories]
            },
        ],
        firstCategoryWithResults: [
            (s) => [s.allCategories],
            (allCategories: CategoryWithItems[]): string | null => {
                for (const { key, items } of allCategories) {
                    // Check if any category has items
                    if (items.length > 0) {
                        return key
                    }
                }

                return null
            },
        ],
        selectedIndex: [
            (s) => [s.rawSelectedIndex, s.filteredItemsGrid],
            (rawSelectedIndex, filteredItemsGrid): number | null => {
                if (filteredItemsGrid.length === 0) {
                    return null
                }
                return (
                    ((rawSelectedIndex % filteredItemsGrid.length) + filteredItemsGrid.length) %
                    filteredItemsGrid.length
                )
            },
        ],
        selectedItem: [
            (s) => [s.selectedIndex, s.filteredItemsGrid],
            (selectedIndex, filteredItemsGrid): NewTabTreeDataItem | null =>
                selectedIndex !== null && selectedIndex < filteredItemsGrid.length
                    ? filteredItemsGrid[selectedIndex]
                    : null,
        ],
    })),
    listeners(({ actions, values }) => ({
        loadMoreRecents: () => {
            if (values.recentsLoading) {
                return
            }

            const currentLimit = values.getSectionItemLimit('recents')
            if (Number.isFinite(currentLimit)) {
                actions.setSectionItemLimit('recents', currentLimit + PAGINATION_LIMIT)
            }

            if (values.recents.hasMore) {
                actions.loadRecents({ offset: values.recents.results.length })
            }
        },
        logCreateNewItem: async ({ href }) => {
            if (!href) {
                return
            }

            try {
                await api.fileSystemLogView.create({ type: 'create-new', ref: href })
            } catch (error) {
                console.error('Failed to log create new item usage:', error)
            }

            actions.loadNewLogViews()
        },
        triggerSearchForIncludedItems: () => {
            const newTabSceneData = values.featureFlags[FEATURE_FLAGS.DATA_IN_NEW_TAB_SCENE]

            if (newTabSceneData) {
                const searchTerm = values.search.trim()

                // Expand 'all' to include all data types
                const itemsToProcess = values.newTabSceneDataInclude.includes('all')
                    ? ['persons', 'groups', 'eventDefinitions', 'propertyDefinitions', 'askAI']
                    : values.newTabSceneDataInclude

                itemsToProcess.forEach((item) => {
                    if (searchTerm !== '') {
                        if (item === 'persons') {
                            actions.debouncedPersonSearch(searchTerm)
                        } else if (item === 'groups') {
                            actions.debouncedGroupSearch(searchTerm)
                        } else if (item === 'eventDefinitions') {
                            actions.debouncedEventDefinitionSearch(searchTerm)
                        } else if (item === 'propertyDefinitions') {
                            actions.debouncedPropertyDefinitionSearch(searchTerm)
                        }
                    } else {
                        // Load initial data when no search term
                        if (item === 'persons') {
                            actions.loadInitialPersons({})
                        } else if (item === 'groups') {
                            actions.loadInitialGroups()
                        } else if (item === 'eventDefinitions') {
                            actions.loadInitialEventDefinitions({})
                        } else if (item === 'propertyDefinitions') {
                            actions.loadInitialPropertyDefinitions({})
                        }
                    }
                })
            }
        },
        onSubmit: () => {
            const selected = values.selectedItem
            if (selected) {
                if (selected.category === 'askAI' && selected.record?.searchTerm) {
                    actions.askAI(selected.record.searchTerm)
                } else if (selected.href) {
                    if (selected.category === 'create-new') {
                        actions.logCreateNewItem(selected.href)
                    }
                    router.actions.push(selected.href)
                }
            }
        },
        setSearch: () => {
            actions.loadRecents()
            actions.triggerSearchForIncludedItems()
        },
        toggleNewTabSceneDataInclude: ({ item }) => {
            const newTabSceneData = values.featureFlags[FEATURE_FLAGS.DATA_IN_NEW_TAB_SCENE]

            if (newTabSceneData) {
                const willBeIncluded = !values.newTabSceneDataInclude.includes(item)

                if (willBeIncluded) {
                    // When enabling an item, switch to its category
                    actions.setSelectedCategory(item as NEW_TAB_CATEGORY_ITEMS)
                } else {
                    // When disabling an item, clear its search results and go to 'all'
                    actions.setSelectedCategory('all')

                    if (item === 'persons') {
                        actions.loadPersonSearchResultsSuccess([])
                    } else if (item === 'eventDefinitions') {
                        actions.loadEventDefinitionSearchResultsSuccess([])
                    } else if (item === 'propertyDefinitions') {
                        actions.loadPropertyDefinitionSearchResultsSuccess([])
                    } else if (item === 'groups') {
                        actions.loadGroupSearchResultsSuccess({})
                    }
                }
            }
        },
        setNewTabSceneDataInclude: () => {
            // Trigger data loading when the include array changes
            actions.triggerSearchForIncludedItems()
        },
        refreshDataAfterToggle: () => {
            // This action triggers after toggle to refresh data
            actions.triggerSearchForIncludedItems()
        },
        debouncedPersonSearch: async ({ searchTerm }, breakpoint) => {
            // Manually trigger the search and handle the result
            const trimmed = searchTerm.trim()
            const noResultsPrefix = values.firstNoResultsSearchPrefixes.persons

            if (
                trimmed &&
                noResultsPrefix &&
                trimmed.length > noResultsPrefix.length &&
                trimmed.startsWith(noResultsPrefix)
            ) {
                actions.loadPersonSearchResultsSuccess([])
                return
            }

            await breakpoint(300)

            try {
                const response = await api.persons.list({ search: trimmed, limit: 5 })
                breakpoint()

                // Manually set the results instead of relying on the loader
                actions.loadPersonSearchResultsSuccess(response.results)
                if (trimmed) {
                    actions.setFirstNoResultsSearchPrefix('persons', response.results.length === 0 ? trimmed : null)
                }
            } catch (error: any) {
                if (!isBreakpoint(error)) {
                    console.error('Person search failed:', error)
                    actions.loadPersonSearchResultsFailure(error as string)
                }
            }
        },
        debouncedEventDefinitionSearch: async ({ searchTerm }, breakpoint) => {
            const trimmed = searchTerm.trim()
            const noResultsPrefix = values.firstNoResultsSearchPrefixes.eventDefinitions

            if (
                trimmed &&
                noResultsPrefix &&
                trimmed.length > noResultsPrefix.length &&
                trimmed.startsWith(noResultsPrefix)
            ) {
                actions.loadEventDefinitionSearchResultsSuccess([])
                return
            }
            await breakpoint(300)

            try {
                const response = await api.eventDefinitions.list({
                    search: trimmed,
                    limit: 5,
                })
                breakpoint()
                actions.loadEventDefinitionSearchResultsSuccess(response.results ?? [])
                if (trimmed) {
                    actions.setFirstNoResultsSearchPrefix(
                        'eventDefinitions',
                        (response.results ?? []).length === 0 ? trimmed : null
                    )
                }
            } catch (error: any) {
                if (!isBreakpoint(error)) {
                    console.error('Event definition search failed:', error)
                    actions.loadEventDefinitionSearchResultsFailure(error as string)
                }
            }
        },
        debouncedPropertyDefinitionSearch: async ({ searchTerm }, breakpoint) => {
            const trimmed = searchTerm.trim()
            const noResultsPrefix = values.firstNoResultsSearchPrefixes.propertyDefinitions
            if (
                trimmed &&
                noResultsPrefix &&
                trimmed.length > noResultsPrefix.length &&
                trimmed.startsWith(noResultsPrefix)
            ) {
                actions.loadPropertyDefinitionSearchResultsSuccess([])
                return
            }
            await breakpoint(300)
            try {
                const response = await api.propertyDefinitions.list({
                    search: trimmed,
                    limit: 5,
                })
                breakpoint()
                actions.loadPropertyDefinitionSearchResultsSuccess(response.results ?? [])
                if (trimmed) {
                    actions.setFirstNoResultsSearchPrefix(
                        'propertyDefinitions',
                        (response.results ?? []).length === 0 ? trimmed : null
                    )
                }
            } catch (error: any) {
                if (!isBreakpoint(error)) {
                    console.error('Property definition search failed:', error)
                    actions.loadPropertyDefinitionSearchResultsFailure(error as string)
                }
            }
        },
        debouncedGroupSearch: async ({ searchTerm }, breakpoint) => {
            const trimmed = searchTerm.trim()
            const noResultsPrefix = values.firstNoResultsSearchPrefixes.groups

            if (
                trimmed &&
                noResultsPrefix &&
                trimmed.length > noResultsPrefix.length &&
                trimmed.startsWith(noResultsPrefix)
            ) {
                actions.loadGroupSearchResultsSuccess({})
                return
            }
            await breakpoint(300)
            actions.loadGroupSearchResults({ searchTerm })
        },
    })),
    tabAwareActionToUrl(({ values }) => {
        const buildParams = (): Record<string, any> => {
            const includeItems = values.newTabSceneDataInclude.filter((item) => item !== 'all')
            const includeParam =
                values.featureFlags[FEATURE_FLAGS.DATA_IN_NEW_TAB_SCENE] && includeItems.length > 0
                    ? includeItems.join(',')
                    : undefined

            return {
                search: values.search || undefined,
                category:
                    !values.featureFlags[FEATURE_FLAGS.DATA_IN_NEW_TAB_SCENE] && values.selectedCategory !== 'all'
                        ? values.selectedCategory
                        : undefined,
                include: includeParam,
            }
        }

        return {
            setSearch: () => [router.values.location.pathname, buildParams()],
            setSelectedCategory: () => [router.values.location.pathname, buildParams()],
            setNewTabSceneDataInclude: () => [router.values.location.pathname, buildParams()],
            toggleNewTabSceneDataInclude: () => [router.values.location.pathname, buildParams()],
        }
    }),
    tabAwareUrlToAction(({ actions, values }) => ({
        [urls.newTab()]: (_, searchParams) => {
            const newTabSceneData = values.featureFlags[FEATURE_FLAGS.DATA_IN_NEW_TAB_SCENE]

            // Update search if URL search param differs from current state
            if (searchParams.search && searchParams.search !== values.search) {
                actions.setSearch(String(searchParams.search))

                // Trigger searches for already included items when search term changes
                if (newTabSceneData && values.newTabSceneDataInclude.length > 0) {
                    const searchTerm = String(searchParams.search).trim()
                    if (searchTerm !== '') {
                        // Expand 'all' to include all data types
                        const itemsToProcess = values.newTabSceneDataInclude.includes('all')
                            ? ['persons', 'groups', 'eventDefinitions', 'propertyDefinitions']
                            : values.newTabSceneDataInclude

                        itemsToProcess.forEach((item) => {
                            if (item === 'persons') {
                                actions.debouncedPersonSearch(searchTerm)
                            } else if (item === 'groups') {
                                actions.debouncedGroupSearch(searchTerm)
                            } else if (item === 'eventDefinitions') {
                                actions.debouncedEventDefinitionSearch(searchTerm)
                            } else if (item === 'propertyDefinitions') {
                                actions.debouncedPropertyDefinitionSearch(searchTerm)
                            }
                        })
                    }
                }
            }

            // Update category if URL category param differs from current state
            if (!newTabSceneData && searchParams.category && searchParams.category !== values.selectedCategory) {
                actions.setSelectedCategory(searchParams.category)
            }

            // Update include array if URL param differs from current state
            const includeFromUrlRaw = searchParams.include
                ? (searchParams.include as string)
                      .split(',')
                      .filter((item): item is NEW_TAB_COMMANDS =>
                          [
                              'all',
                              'create-new',
                              'apps',
                              'data-management',
                              'recents',
                              'persons',
                              'groups',
                              'eventDefinitions',
                              'propertyDefinitions',
                              'askAI',
                          ].includes(item)
                      )
                : null

            if (includeFromUrlRaw !== null) {
                const currentIncludeString = values.newTabSceneDataInclude.slice().sort().join(',')
                const urlIncludeString = includeFromUrlRaw.slice().sort().join(',')

                if (newTabSceneData && currentIncludeString !== urlIncludeString) {
                    actions.setNewTabSceneDataInclude(includeFromUrlRaw)

                    // Load data for included items
                    const searchTerm = searchParams.search ? String(searchParams.search).trim() : ''

                    // Expand 'all' to include all data types
                    const itemsToProcess = includeFromUrlRaw.includes('all')
                        ? ['persons', 'groups', 'eventDefinitions', 'propertyDefinitions', 'askAI']
                        : includeFromUrlRaw

                    itemsToProcess.forEach((item) => {
                        if (searchTerm !== '') {
                            // If there's a search term, trigger search for data items only
                            if (item === 'persons') {
                                actions.debouncedPersonSearch(searchTerm)
                            } else if (item === 'groups') {
                                actions.debouncedGroupSearch(searchTerm)
                            } else if (item === 'eventDefinitions') {
                                actions.debouncedEventDefinitionSearch(searchTerm)
                            } else if (item === 'propertyDefinitions') {
                                actions.debouncedPropertyDefinitionSearch(searchTerm)
                            }
                            // For non-data items (create-new, apps, etc.), no special search needed as they're handled by itemsGrid
                        } else {
                            // Load initial data when no search term for data items only
                            if (item === 'persons') {
                                actions.loadInitialPersons({})
                            } else if (item === 'groups') {
                                actions.loadInitialGroups()
                            } else if (item === 'eventDefinitions') {
                                actions.loadInitialEventDefinitions({})
                            } else if (item === 'propertyDefinitions') {
                                actions.loadInitialPropertyDefinitions({})
                            }
                        }
                    })
                }
            }

            // Reset search, category, and include array to defaults if no URL params
            if (!searchParams.search && values.search) {
                actions.setSearch('')
            }
            if (!newTabSceneData && !searchParams.category && values.selectedCategory !== 'all') {
                actions.setSelectedCategory('all')
            }
            if (
                (!searchParams.include && values.newTabSceneDataInclude.length !== 1) ||
                (!searchParams.include && !values.newTabSceneDataInclude.includes('all'))
            ) {
                actions.setNewTabSceneDataInclude(['all'])
            }
        },
    })),
    afterMount(({ actions, values }) => {
        actions.loadSceneLogViews()
        actions.loadNewLogViews()
        actions.loadRecents()

        // Load initial data for data sections when "all" is selected by default
        const newTabSceneData = values.featureFlags[FEATURE_FLAGS.DATA_IN_NEW_TAB_SCENE]
        if (newTabSceneData && values.newTabSceneDataInclude.includes('all')) {
            actions.loadInitialPersons({})
            actions.loadInitialGroups()
            actions.loadInitialEventDefinitions({})
            actions.loadInitialPropertyDefinitions({})
        }
    }),
])<|MERGE_RESOLUTION|>--- conflicted
+++ resolved
@@ -87,18 +87,15 @@
     description?: string
 }
 
-<<<<<<< HEAD
-const INITIAL_SECTION_LIMIT = 5
-const SINGLE_CATEGORY_SECTION_LIMIT = 15
-const INITIAL_RECENTS_LIMIT = 5
-=======
 export interface CategoryWithItems {
     key: NEW_TAB_CATEGORY_ITEMS
     items: NewTabTreeDataItem[]
     isLoading: boolean
 }
 
->>>>>>> 73870d1a
+const INITIAL_SECTION_LIMIT = 5
+const SINGLE_CATEGORY_SECTION_LIMIT = 15
+const INITIAL_RECENTS_LIMIT = 5
 const PAGINATION_LIMIT = 10
 const GROUP_SEARCH_LIMIT = 5
 
