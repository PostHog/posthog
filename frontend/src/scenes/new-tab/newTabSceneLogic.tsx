import { actions, afterMount, connect, isBreakpoint, kea, key, listeners, path, props, reducers, selectors } from 'kea'
import { loaders } from 'kea-loaders'
import { router } from 'kea-router'
import { RefObject } from 'react'

import {
    IconActivity,
    IconApps,
    IconArrowRight,
    IconDatabase,
    IconFolder,
    IconGear,
    IconHogQL,
    IconPeople,
    IconPerson,
    IconSparkles,
    IconToolbar,
} from '@posthog/icons'

import api from 'lib/api'
import { FEATURE_FLAGS } from 'lib/constants'
import { featureFlagLogic } from 'lib/logic/featureFlagLogic'
import { tabAwareActionToUrl } from 'lib/logic/scenes/tabAwareActionToUrl'
import { tabAwareUrlToAction } from 'lib/logic/scenes/tabAwareUrlToAction'
import { capitalizeFirstLetter } from 'lib/utils'
import { getCurrentTeamId } from 'lib/utils/getAppContext'
import { groupDisplayId } from 'scenes/persons/GroupActorDisplay'
import { Scene } from 'scenes/sceneTypes'
import { urls } from 'scenes/urls'

import {
    ProductIconWrapper,
    getDefaultTreeData,
    getDefaultTreeNew,
    getDefaultTreePersons,
    getDefaultTreeProducts,
    iconForType,
} from '~/layout/panel-layout/ProjectTree/defaultTree'
<<<<<<< HEAD
import {
    ProjectTreeLogicProps,
    SearchResults,
    projectTreeLogic,
} from '~/layout/panel-layout/ProjectTree/projectTreeLogic'
=======
import { SearchResults } from '~/layout/panel-layout/ProjectTree/projectTreeLogic'
>>>>>>> 3f920603
import { splitPath, unescapePath } from '~/layout/panel-layout/ProjectTree/utils'
import { TreeDataItem } from '~/lib/lemon-ui/LemonTree/LemonTree'
import { groupsModel } from '~/models/groupsModel'
import {
    FileSystemEntry,
    FileSystemIconType,
    FileSystemImport,
    FileSystemViewLogEntry,
    GroupsQueryResponse,
} from '~/queries/schema/schema-general'
import {
    ActivityTab,
    Breadcrumb,
    EventDefinition,
    Group,
    GroupTypeIndex,
    PersonType,
    PropertyDefinition,
} from '~/types'

import { SearchInputCommand, SearchInputHandle } from './components/SearchInput'
import type { newTabSceneLogicType } from './newTabSceneLogicType'

export type NEW_TAB_CATEGORY_ITEMS =
    | 'all'
    | 'create-new'
    | 'apps'
    | 'data-management'
    | 'recents'
    | 'persons'
    | 'groups'
    | 'eventDefinitions'
    | 'propertyDefinitions'
    | 'askAI'
    | 'folders'

export type NEW_TAB_COMMANDS =
    | 'all'
    | 'create-new'
    | 'apps'
    | 'data-management'
    | 'recents'
    | 'persons'
    | 'groups'
    | 'eventDefinitions'
    | 'propertyDefinitions'
    | 'askAI'
    | 'folders'

export const NEW_TAB_COMMANDS_ITEMS: SearchInputCommand<NEW_TAB_COMMANDS>[] = [
    { value: 'all', displayName: 'All' },
    { value: 'create-new', displayName: 'Create new' },
    { value: 'apps', displayName: 'Apps' },
    { value: 'data-management', displayName: 'Data management' },
    { value: 'recents', displayName: 'Recents files' },
    { value: 'folders', displayName: 'Folders' },
    { value: 'persons', displayName: 'Persons' },
    { value: 'groups', displayName: 'Groups' },
    { value: 'eventDefinitions', displayName: 'Events' },
    { value: 'propertyDefinitions', displayName: 'Properties' },
    { value: 'askAI', displayName: 'Posthog AI' },
]

export const getNewTabProjectTreeLogicProps = (tabId?: string): ProjectTreeLogicProps => ({
    key: `new-tab-project-tree-${tabId || 'default'}`,
    root: 'project://',
})

export interface NewTabTreeDataItem extends TreeDataItem {
    category: NEW_TAB_CATEGORY_ITEMS
    href?: string
    flag?: string
    lastViewedAt?: string | null
}

export interface CategoryWithItems {
    key: NEW_TAB_CATEGORY_ITEMS
    items: NewTabTreeDataItem[]
    isLoading: boolean
}

<<<<<<< HEAD
export interface ExplorerSearchResults {
    searchTerm: string
    folderPath: string | null
    results: FileSystemEntry[]
    hasMore: boolean
}
=======
export type GroupQueryResult = Pick<Group, 'group_key' | 'group_properties'>
>>>>>>> 3f920603

const INITIAL_SECTION_LIMIT = 5
const SINGLE_CATEGORY_SECTION_LIMIT = 15
const INITIAL_RECENTS_LIMIT = 5
const PAGINATION_LIMIT = 10
const GROUP_SEARCH_LIMIT = 5

export type NewTabSearchDataset = 'recents' | 'persons' | 'groups' | 'eventDefinitions' | 'propertyDefinitions'

function getIconForFileSystemItem(fs: FileSystemImport): JSX.Element {
    // If the item has a direct icon property, use it with color wrapper
    if ('icon' in fs && fs.icon) {
        return (
            <ProductIconWrapper type={fs.type} colorOverride={fs.iconColor}>
                {fs.icon}
            </ProductIconWrapper>
        )
    }

    // Fall back to iconForType for iconType or type
    return iconForType('iconType' in fs ? fs.iconType : (fs.type as FileSystemIconType), fs.iconColor)
}

const sortByLastViewedAt = (items: NewTabTreeDataItem[]): NewTabTreeDataItem[] =>
    items
        .map((item, originalIndex) => ({ item, originalIndex }))
        .toSorted((a, b) => {
            const parseTime = (value: string | null | undefined): number => {
                if (!value) {
                    return 0
                }
                const parsed = Date.parse(value)
                return Number.isFinite(parsed) ? parsed : 0
            }
            const diff = parseTime(b.item.lastViewedAt) - parseTime(a.item.lastViewedAt)
            if (diff !== 0) {
                return diff
            }
            return a.originalIndex - b.originalIndex
        })
        .map(({ item }) => item)

function matchesRecentsSearch(entry: FileSystemEntry, searchChunks: string[]): boolean {
    if (searchChunks.length === 0) {
        return true
    }

    const name = splitPath(entry.path).pop() || entry.path
    const nameLower = name.toLowerCase()
    const typeLower = entry.type?.toLowerCase() ?? ''
    const categoryLower = 'recents'

    return searchChunks.every(
        (chunk) => nameLower.includes(chunk) || typeLower.includes(chunk) || categoryLower.includes(chunk)
    )
}

<<<<<<< HEAD
/**
 * Determines if the search term matches the last segment of a folder path.
 * The provided search term should already be normalized to lowercase.
 */
export function matchesFolderSearch(entry: FileSystemEntry, normalizedSearchTerm: string): boolean {
    if (!normalizedSearchTerm) {
        return true
    }

    const folderName = splitPath(entry.path).pop() || entry.path
    const normalizedName = folderName.toLowerCase()

    return normalizedName.includes(normalizedSearchTerm)
=======
function mapGroupQueryResponse(response: GroupsQueryResponse): GroupQueryResult[] {
    return response.results.map((row) => ({
        group_key: row[response.columns.indexOf('key')],
        group_properties: {
            name: row[response.columns.indexOf('group_name')],
        },
    }))
>>>>>>> 3f920603
}

export const newTabSceneLogic = kea<newTabSceneLogicType>([
    path(['scenes', 'new-tab', 'newTabSceneLogic']),
    props({} as { tabId?: string }),
    connect((props: { tabId?: string }) => ({
        values: [
            featureFlagLogic,
            ['featureFlags'],
            groupsModel,
            ['groupTypes', 'aggregationLabel'],
            projectTreeLogic(getNewTabProjectTreeLogicProps(props.tabId)),
            ['folders', 'loadingPaths'],
        ],
    })),
    key((props) => props.tabId || 'default'),
    actions({
        setSearch: (search: string) => ({ search }),
        selectNext: true,
        selectPrevious: true,
        onSubmit: true,
        setSelectedCategory: (category: NEW_TAB_CATEGORY_ITEMS) => ({ category }),
        loadRecents: (options?: { offset?: number }) => ({ offset: options?.offset ?? 0 }),
        loadMoreRecents: true,
        loadExplorerSearchResults: ({ searchTerm, folderPath }: { searchTerm: string; folderPath: string | null }) => ({
            searchTerm,
            folderPath,
        }),
        clearExplorerSearchResults: true,
        debouncedPersonSearch: (searchTerm: string) => ({ searchTerm }),
        debouncedEventDefinitionSearch: (searchTerm: string) => ({ searchTerm }),
        debouncedPropertyDefinitionSearch: (searchTerm: string) => ({ searchTerm }),
        debouncedGroupSearch: (searchTerm: string) => ({ searchTerm }),
        setNewTabSceneDataInclude: (include: NEW_TAB_COMMANDS[]) => ({ include }),
        toggleNewTabSceneDataInclude: (item: NEW_TAB_COMMANDS) => ({ item }),
        triggerSearchForIncludedItems: true,
        refreshDataAfterToggle: true,
        showMoreInSection: (section: string) => ({ section }),
        setSectionItemLimit: (section: string, limit: number) => ({ section, limit }),
        resetSectionLimits: true,
        askAI: (searchTerm: string) => ({ searchTerm }),
        logCreateNewItem: (href: string | null | undefined) => ({ href }),
        loadInitialGroups: true,
        setFirstNoResultsSearchPrefix: (dataset: NewTabSearchDataset, prefix: string | null) => ({
            dataset,
            prefix,
        }),
        setNewTabSearchInputRef: (ref: RefObject<SearchInputHandle> | null) => ({ ref }),
        focusNewTabSearchInput: true,
        setActiveExplorerFolderPath: (path: string | null) => ({ path }),
        toggleExplorerFolderExpansion: (path: string) => ({ path }),
        setHighlightedExplorerEntryPath: (path: string | null) => ({ path }),
        setExplorerExpandedFoldersForFolder: (folderPath: string, expandedFolders: Record<string, boolean>) => ({
            folderPath,
            expandedFolders,
        }),
    }),
    loaders(({ values, actions }) => ({
        sceneLogViews: [
            [] as FileSystemViewLogEntry[],
            {
                loadSceneLogViews: async () => {
                    return await api.fileSystemLogView.list({ type: 'scene' })
                },
            },
        ],
        newLogViews: [
            [] as FileSystemViewLogEntry[],
            {
                loadNewLogViews: async () => {
                    return await api.fileSystemLogView.list({ type: 'create-new' })
                },
            },
        ],
        recents: [
            (() => {
                if ('sessionStorage' in window) {
                    try {
                        const value = window.sessionStorage.getItem(`newTab-recentItems-${getCurrentTeamId()}`)
                        const recents = value ? JSON.parse(value) : null
                        if (recents) {
                            return recents
                        }
                    } catch {
                        // do nothing
                    }
                }
                return { results: [], hasMore: false, startTime: null, endTime: null }
            }) as any as SearchResults,
            {
                loadRecents: async ({ offset }, breakpoint) => {
                    if (values.recentsLoading) {
                        await breakpoint(250)
                    }
                    const searchTerm = values.search.trim()
                    const noResultsPrefix = values.firstNoResultsSearchPrefixes.recents

                    const requestedOffset = offset ?? 0
                    const isAppending =
                        requestedOffset > 0 &&
                        values.recents.searchTerm === searchTerm &&
                        values.recents.results.length > 0
                    const effectiveOffset = isAppending ? requestedOffset : 0

                    if (
                        effectiveOffset === 0 &&
                        searchTerm &&
                        noResultsPrefix &&
                        searchTerm.length > noResultsPrefix.length &&
                        searchTerm.startsWith(noResultsPrefix)
                    ) {
                        return {
                            searchTerm,
                            results: [],
                            hasMore: false,
                            lastCount: 0,
                        }
                    }

                    const pageLimit = effectiveOffset === 0 ? INITIAL_RECENTS_LIMIT : PAGINATION_LIMIT

                    const response = await api.fileSystem.list({
                        search: searchTerm,
                        limit: pageLimit + 1,
                        orderBy: '-last_viewed_at',
                        notType: 'folder',
                        offset: effectiveOffset,
                    })
                    breakpoint()
                    const searchChunks = searchTerm
                        .toLowerCase()
                        .split(' ')
                        .filter((s) => s)
                    const filteredCount = searchTerm
                        ? response.results.filter((item) => matchesRecentsSearch(item, searchChunks)).length
                        : response.results.length
                    const newResults = response.results.slice(0, pageLimit)
                    const combinedResults =
                        isAppending && values.recents.searchTerm === searchTerm
                            ? [...values.recents.results, ...newResults]
                            : newResults
                    const recents = {
                        searchTerm,
                        results: combinedResults,
                        hasMore: response.results.length > pageLimit,
                        lastCount: newResults.length,
                    }
                    if (effectiveOffset === 0) {
                        if (searchTerm) {
                            actions.setFirstNoResultsSearchPrefix('recents', filteredCount === 0 ? searchTerm : null)
                        } else {
                            actions.setFirstNoResultsSearchPrefix('recents', null)
                        }
                    }
                    if ('sessionStorage' in window && searchTerm === '' && effectiveOffset === 0) {
                        try {
                            window.sessionStorage.setItem(
                                `newTab-recentItems-${getCurrentTeamId()}`,
                                JSON.stringify(recents)
                            )
                        } catch {
                            // do nothing
                        }
                    }
                    return recents
                },
            },
        ],
        explorerSearchResults: [
            { searchTerm: '', folderPath: null, results: [], hasMore: false } as ExplorerSearchResults,
            {
                loadExplorerSearchResults: async ({ searchTerm, folderPath }, breakpoint) => {
                    const trimmed = searchTerm.trim()
                    const normalizedFolder = folderPath ?? ''

                    if (trimmed === '') {
                        return { searchTerm: '', folderPath: normalizedFolder, results: [], hasMore: false }
                    }

                    await breakpoint(250)

                    const response = await api.fileSystem.list({
                        parent: normalizedFolder !== '' ? normalizedFolder : undefined,
                        search: trimmed,
                        limit: PAGINATION_LIMIT + 1,
                        searchNameOnly: true,
                    })

                    breakpoint()

                    const responseResults = response.results ?? []

                    return {
                        searchTerm: trimmed,
                        folderPath: normalizedFolder,
                        results: responseResults.slice(0, PAGINATION_LIMIT),
                        hasMore: responseResults.length > PAGINATION_LIMIT,
                    }
                },
                clearExplorerSearchResults: () => ({
                    searchTerm: '',
                    folderPath: null,
                    results: [],
                    hasMore: false,
                }),
            },
        ],
        personSearchResults: [
            [] as PersonType[],
            {
                loadPersonSearchResults: async ({ searchTerm }: { searchTerm: string }, breakpoint) => {
                    if (searchTerm.trim() === '') {
                        return []
                    }

                    const response = await api.persons.list({ search: searchTerm.trim(), limit: 5 })
                    breakpoint()

                    return response.results
                },
                loadInitialPersons: async (_, breakpoint) => {
                    const response = await api.persons.list({ limit: 5 })
                    breakpoint()

                    actions.setFirstNoResultsSearchPrefix('persons', null)

                    return response.results
                },
            },
        ],
        eventDefinitionSearchResults: [
            [] as EventDefinition[],
            {
                loadEventDefinitionSearchResults: async ({ searchTerm }: { searchTerm: string }, breakpoint) => {
                    const trimmed = searchTerm.trim()
                    await breakpoint(200)

                    const response = await api.eventDefinitions.list({
                        search: trimmed || undefined,
                        limit: 5,
                    })
                    breakpoint()

                    return response.results ?? []
                },
                loadInitialEventDefinitions: async (_, breakpoint) => {
                    const response = await api.eventDefinitions.list({
                        limit: 5,
                    })
                    breakpoint()

                    actions.setFirstNoResultsSearchPrefix('eventDefinitions', null)

                    return response.results ?? []
                },
            },
        ],
        propertyDefinitionSearchResults: [
            [] as PropertyDefinition[],
            {
                loadPropertyDefinitionSearchResults: async ({ searchTerm }: { searchTerm: string }, breakpoint) => {
                    const trimmed = searchTerm.trim()
                    await breakpoint(200)

                    const response = await api.propertyDefinitions.list({
                        search: trimmed || undefined,
                        limit: 5,
                    })
                    breakpoint()

                    return response.results ?? []
                },
                loadInitialPropertyDefinitions: async (_, breakpoint) => {
                    const response = await api.propertyDefinitions.list({
                        limit: 5,
                    })
                    breakpoint()

                    actions.setFirstNoResultsSearchPrefix('propertyDefinitions', null)

                    return response.results ?? []
                },
            },
        ],
        groupSearchResults: [
            {} as Partial<Record<GroupTypeIndex, Group[]>>,
            {
                loadGroupSearchResults: async ({ searchTerm }: { searchTerm: string }, breakpoint) => {
                    const trimmed = searchTerm.trim()

                    if (trimmed === '') {
                        actions.setFirstNoResultsSearchPrefix('groups', null)
                        return {}
                    }

                    const noResultsPrefix = values.firstNoResultsSearchPrefixes.groups

                    if (
                        trimmed &&
                        noResultsPrefix &&
                        trimmed.length > noResultsPrefix.length &&
                        trimmed.startsWith(noResultsPrefix)
                    ) {
                        return {}
                    }

                    const groupTypesList = Array.from(values.groupTypes.values())
                    if (groupTypesList.length === 0) {
                        actions.setFirstNoResultsSearchPrefix('groups', null)
                        return {}
                    }

                    await breakpoint(200)

                    const responses = await Promise.all(
                        groupTypesList.map((groupType) =>
                            api.groups.listClickhouse({
                                group_type_index: groupType.group_type_index,
                                search: trimmed,
                                limit: GROUP_SEARCH_LIMIT,
                            })
                        )
                    )

                    breakpoint()

                    const resultEntries = responses.map((response, index) => [
                        groupTypesList[index].group_type_index,
                        mapGroupQueryResponse(response),
                    ]) as [GroupTypeIndex, GroupQueryResult[]][]

                    const combinedResultsCount = resultEntries.reduce(
                        (count, [, groupResults]) => count + groupResults.length,
                        0
                    )

                    if (trimmed && combinedResultsCount === 0) {
                        actions.setFirstNoResultsSearchPrefix('groups', trimmed)
                    }

                    return Object.fromEntries(resultEntries) as Record<GroupTypeIndex, GroupQueryResult[]>
                },
                loadInitialGroups: async (_, breakpoint) => {
                    const groupTypesList = Array.from(values.groupTypes.values())
                    if (groupTypesList.length === 0) {
                        return {}
                    }

                    await breakpoint(200)

                    const responses = await Promise.all(
                        groupTypesList.map((groupType) =>
                            api.groups.listClickhouse({
                                group_type_index: groupType.group_type_index,
                                search: '',
                                limit: GROUP_SEARCH_LIMIT,
                            })
                        )
                    )

                    breakpoint()

                    actions.setFirstNoResultsSearchPrefix('groups', null)

                    return Object.fromEntries(
                        responses.map((response, index) => [
                            groupTypesList[index].group_type_index,
                            mapGroupQueryResponse(response),
                        ])
                    ) as Record<GroupTypeIndex, GroupQueryResult[]>
                },
            },
        ],
    })),
    reducers({
        search: [
            '',
            {
                setSearch: (_, { search }) => search,
                setActiveExplorerFolderPath: (state, { path }) => (path === null ? state : ''),
            },
        ],
        selectedCategory: [
            'all' as NEW_TAB_CATEGORY_ITEMS,
            {
                setSelectedCategory: (_, { category }) => category,
            },
        ],
        newTabSceneDataInclude: [
            ['all'] as NEW_TAB_COMMANDS[],
            {
                setNewTabSceneDataInclude: (_, { include }) => include,
                toggleNewTabSceneDataInclude: (state, { item }) => {
                    if (item === 'all') {
                        // Handle "all" toggle
                        if (state.includes('all')) {
                            return state.filter((i) => i !== 'all')
                        }
                        return ['all']
                    }
                    // Handle individual command toggle
                    if (state.includes(item)) {
                        // Remove the item
                        const newState = state.filter((i) => i !== item)
                        // If no items left, default back to "all"
                        return newState.length === 0 ? ['all'] : newState
                    }
                    // Add the item and remove "all" if it was selected
                    const newState = state.filter((i) => i !== 'all')
                    return [...newState, item]
                },
            },
        ],
        personSearchPending: [
            false,
            {
                debouncedPersonSearch: () => true,
                loadPersonSearchResults: () => false,
                loadPersonSearchResultsSuccess: () => false,
                loadPersonSearchResultsFailure: () => false,
            },
        ],
        eventDefinitionSearchPending: [
            false,
            {
                debouncedEventDefinitionSearch: () => true,
                loadEventDefinitionSearchResults: () => false,
                loadEventDefinitionSearchResultsSuccess: () => false,
                loadEventDefinitionSearchResultsFailure: () => false,
            },
        ],
        propertyDefinitionSearchPending: [
            false,
            {
                debouncedPropertyDefinitionSearch: () => true,
                loadPropertyDefinitionSearchResults: () => false,
                loadPropertyDefinitionSearchResultsSuccess: () => false,
                loadPropertyDefinitionSearchResultsFailure: () => false,
            },
        ],
        groupSearchPending: [
            false,
            {
                debouncedGroupSearch: () => true,
                loadGroupSearchResults: () => false,
                loadGroupSearchResultsSuccess: () => false,
                loadGroupSearchResultsFailure: () => false,
            },
        ],
        rawSelectedIndex: [
            0,
            {
                selectNext: (state) => state + 1,
                selectPrevious: (state) => state - 1,
                setSearch: () => 0,
                setSelectedCategory: () => 0,
            },
        ],
        sectionItemLimits: [
            {} as Record<string, number>,
            {
                showMoreInSection: (state, { section }) => ({
                    ...state,
                    [section]: section === 'recents' ? (state[section] ?? INITIAL_SECTION_LIMIT) : Infinity,
                }),
                setSectionItemLimit: (state, { section, limit }) => ({
                    ...state,
                    [section]: limit,
                }),
                resetSectionLimits: () => ({}),
                setSearch: () => ({}),
                toggleNewTabSceneDataInclude: () => ({}),
            },
        ],
        firstNoResultsSearchPrefixes: [
            {
                recents: null,
                persons: null,
                groups: null,
                eventDefinitions: null,
                propertyDefinitions: null,
            } as Record<NewTabSearchDataset, string | null>,
            {
                setFirstNoResultsSearchPrefix: (state, { dataset, prefix }) => ({
                    ...state,
                    [dataset]: prefix,
                }),
                setSearch: (state, { search }) => {
                    if (search.trim() === '') {
                        return {
                            recents: null,
                            persons: null,
                            groups: null,
                            eventDefinitions: null,
                            propertyDefinitions: null,
                        }
                    }
                    return state
                },
            },
        ],
        newTabSearchInputRef: [
            null as RefObject<SearchInputHandle> | null,
            {
                setNewTabSearchInputRef: (_, { ref }) => ref,
            },
        ],
        activeExplorerFolderPath: [
            null as string | null,
            {
                setActiveExplorerFolderPath: (_, { path }) => path,
            },
        ],
        explorerExpandedFoldersByFolder: [
            { '': {} } as Record<string, Record<string, boolean>>,
            {
                setExplorerExpandedFoldersForFolder: (state, { folderPath, expandedFolders }) => ({
                    ...state,
                    [folderPath]: expandedFolders,
                }),
                setActiveExplorerFolderPath: (state, { path }) => {
                    const folderKey = path ?? ''
                    if (state[folderKey]) {
                        return state
                    }

                    return {
                        ...state,
                        [folderKey]: {},
                    }
                },
            },
        ],
        highlightedExplorerEntryPath: [
            null as string | null,
            {
                setHighlightedExplorerEntryPath: (_, { path }) => path,
            },
        ],
    }),
    selectors(({ actions }) => ({
        explorerExpandedFolders: [
            (s) => [s.activeExplorerFolderPath, s.explorerExpandedFoldersByFolder],
            (activeExplorerFolderPath, explorerExpandedFoldersByFolder): Record<string, boolean> => {
                const folderKey = activeExplorerFolderPath ?? ''

                return explorerExpandedFoldersByFolder[folderKey] ?? {}
            },
        ],
        sceneLogViewsByRef: [
            (s) => [s.sceneLogViews],
            (sceneLogViews): Record<string, string> => {
                return sceneLogViews.reduce(
                    (acc, { ref, viewed_at }) => {
                        const current = acc[ref]
                        if (!current || Date.parse(viewed_at) > Date.parse(current)) {
                            acc[ref] = viewed_at
                        }
                        return acc
                    },
                    {} as Record<string, string>
                )
            },
        ],
        newLogViewsByRef: [
            (s) => [s.newLogViews],
            (newLogViews): Record<string, string> => {
                return newLogViews.reduce(
                    (acc, { ref, viewed_at }) => {
                        const current = acc[ref]
                        if (!current || Date.parse(viewed_at) > Date.parse(current)) {
                            acc[ref] = viewed_at
                        }
                        return acc
                    },
                    {} as Record<string, string>
                )
            },
        ],
        isSearching: [
            (s) => [
                s.recentsLoading,
                s.personSearchResultsLoading,
                s.personSearchPending,
                s.eventDefinitionSearchResultsLoading,
                s.eventDefinitionSearchPending,
                s.propertyDefinitionSearchResultsLoading,
                s.propertyDefinitionSearchPending,
                s.groupSearchResultsLoading,
                s.groupSearchPending,
                s.search,
            ],
            (
                recentsLoading: boolean,
                personSearchResultsLoading: boolean,
                personSearchPending: boolean,
                eventDefinitionSearchResultsLoading: boolean,
                eventDefinitionSearchPending: boolean,
                propertyDefinitionSearchResultsLoading: boolean,
                propertyDefinitionSearchPending: boolean,
                groupSearchResultsLoading: boolean,
                groupSearchPending: boolean,
                search: string
            ): boolean =>
                (recentsLoading ||
                    personSearchResultsLoading ||
                    personSearchPending ||
                    eventDefinitionSearchResultsLoading ||
                    eventDefinitionSearchPending ||
                    propertyDefinitionSearchResultsLoading ||
                    propertyDefinitionSearchPending ||
                    groupSearchResultsLoading ||
                    groupSearchPending) &&
                search.trim() !== '',
        ],
        categoryLoadingStates: [
            (s) => [
                s.recentsLoading,
                s.personSearchResultsLoading,
                s.personSearchPending,
                s.eventDefinitionSearchResultsLoading,
                s.eventDefinitionSearchPending,
                s.propertyDefinitionSearchResultsLoading,
                s.propertyDefinitionSearchPending,
                s.groupSearchResultsLoading,
                s.groupSearchPending,
            ],
            (
                recentsLoading: boolean,
                personSearchResultsLoading: boolean,
                personSearchPending: boolean,
                eventDefinitionSearchResultsLoading: boolean,
                eventDefinitionSearchPending: boolean,
                propertyDefinitionSearchResultsLoading: boolean,
                propertyDefinitionSearchPending: boolean,
                groupSearchResultsLoading: boolean,
                groupSearchPending: boolean
            ): Record<NEW_TAB_CATEGORY_ITEMS, boolean> => ({
                all: false,
                'create-new': false,
                apps: false,
                'data-management': false,
                recents: recentsLoading,
                folders: false,
                persons: personSearchResultsLoading || personSearchPending,
                groups: groupSearchResultsLoading || groupSearchPending,
                eventDefinitions: eventDefinitionSearchResultsLoading || eventDefinitionSearchPending,
                propertyDefinitions: propertyDefinitionSearchResultsLoading || propertyDefinitionSearchPending,
                askAI: false,
            }),
        ],
        showFoldersCategory: [
            (s) => [s.newTabSceneDataInclude, s.projectExplorerEnabled],
            (newTabSceneDataInclude: NEW_TAB_COMMANDS[], projectExplorerEnabled: boolean): boolean =>
                projectExplorerEnabled &&
                (newTabSceneDataInclude.includes('all') || newTabSceneDataInclude.includes('folders')),
        ],
        projectExplorerEnabled: [
            (s) => [s.featureFlags],
            (featureFlags): boolean => !!featureFlags[FEATURE_FLAGS.NEW_TAB_PROJECT_EXPLORER],
        ],
        breadcrumbs: [
            (s) => [s.activeExplorerFolderPath],
            (activeExplorerFolderPath): Breadcrumb[] => {
                const crumbs: Breadcrumb[] = [
                    {
                        key: [Scene.NewTab, 'default'],
                        name: 'Search',
                        path: urls.newTab(),
                        iconType: 'search',
                    },
                ]

                if (activeExplorerFolderPath !== null) {
                    const segments = splitPath(activeExplorerFolderPath)
                    const folderNameRaw = segments.length > 0 ? segments[segments.length - 1] : ''
                    const folderName = folderNameRaw ? unescapePath(folderNameRaw) : 'Project root'

                    return [
                        {
                            key: [Scene.NewTab, 'folder'],
                            name: folderName,
                            iconType: 'search',
                        } as Breadcrumb,
                    ]
                }

                return crumbs
            },
        ],
        projectTreeSearchItems: [
            (s) => [s.recents],
            (recents): NewTabTreeDataItem[] => {
                return recents.results.map((item) => {
                    const name = splitPath(item.path).pop()
                    return {
                        id: item.path,
                        name: name ? unescapePath(name) : item.path,
                        category: 'recents',
                        href: item.href || '#',
                        lastViewedAt: item.last_viewed_at ?? null,
                        icon: getIconForFileSystemItem({
                            type: item.type,
                            iconType: item.type as any,
                            path: item.path,
                        }),
                        record: item,
                    }
                })
            },
        ],
        personSearchItems: [
            (s) => [s.personSearchResults],
            (personSearchResults): NewTabTreeDataItem[] => {
                return personSearchResults.map((person) => {
                    const personId = person.distinct_ids?.[0] || person.uuid || 'unknown'
                    const displayName = person.properties?.email || personId
                    return {
                        id: `person-${person.uuid}`,
                        name: `${displayName}`,
                        category: 'persons' as NEW_TAB_CATEGORY_ITEMS,
                        href: urls.personByUUID(person.uuid || ''),
                        icon: <IconPerson />,
                        record: {
                            type: 'person',
                            path: `Person: ${displayName}`,
                            href: urls.personByUUID(person.uuid || ''),
                        },
                    }
                })
            },
        ],
        eventDefinitionSearchItems: [
            (s) => [s.eventDefinitionSearchResults],
            (eventDefinitionSearchResults): NewTabTreeDataItem[] => {
                return eventDefinitionSearchResults.map((eventDef) => {
                    return {
                        id: `event-definition-${eventDef.id}`,
                        name: eventDef.name,
                        category: 'eventDefinitions' as NEW_TAB_CATEGORY_ITEMS,
                        href: urls.eventDefinition(eventDef.id),
                        icon: <IconApps />,
                        record: {
                            type: 'event-definition',
                            path: `Event: ${eventDef.name}`,
                            href: urls.eventDefinition(eventDef.id),
                        },
                    }
                })
            },
        ],
        propertyDefinitionSearchItems: [
            (s) => [s.propertyDefinitionSearchResults],
            (propertyDefinitionSearchResults): NewTabTreeDataItem[] => {
                return propertyDefinitionSearchResults.map((propDef) => {
                    return {
                        id: `property-definition-${propDef.id}`,
                        name: propDef.name,
                        category: 'propertyDefinitions' as NEW_TAB_CATEGORY_ITEMS,
                        href: urls.propertyDefinition(propDef.id),
                        icon: <IconApps />,
                        record: {
                            type: 'property-definition',
                            path: `Property: ${propDef.name}`,
                            href: urls.propertyDefinition(propDef.id),
                        },
                    }
                })
            },
        ],
        groupSearchItems: [
            (s) => [s.groupSearchResults, s.aggregationLabel],
            (groupSearchResults: Record<GroupTypeIndex, Group[]>, aggregationLabel): NewTabTreeDataItem[] => {
                const items: NewTabTreeDataItem[] = []
                for (const [groupTypeIndexString, groups] of Object.entries(groupSearchResults)) {
                    const groupTypeIndex = parseInt(groupTypeIndexString, 10) as GroupTypeIndex
                    const noun = aggregationLabel(groupTypeIndex).singular
                    groups.forEach((group) => {
                        const display = groupDisplayId(group.group_key, group.group_properties || {})
                        const href = urls.group(groupTypeIndex, group.group_key)
                        items.push({
                            id: `group-${groupTypeIndex}-${group.group_key}`,
                            name: `${noun}: ${display}`,
                            displayName: display,
                            category: 'groups' as NEW_TAB_CATEGORY_ITEMS,
                            href,
                            icon: <IconPeople />,
                            record: {
                                type: 'group',
                                path: `${noun}: ${display}`,
                                href,
                                groupTypeIndex,
                                groupKey: group.group_key,
                                groupNoun: noun,
                                groupDisplayName: display,
                            },
                        })
                    })
                }

                return items
            },
        ],
        aiSearchItems: [
            (s) => [s.search],
            (search: string): NewTabTreeDataItem[] => {
                const searchTerm = search.trim()
                const items: NewTabTreeDataItem[] = []

                const askDirectQuestionToAiItem: NewTabTreeDataItem = {
                    id: 'ask-ai',
                    name: searchTerm ? `Ask: ${searchTerm}` : 'Ask Posthog AI anything...',
                    category: 'askAI',
                    href: urls.ai(undefined, searchTerm),
                    icon: <IconSparkles />,
                    record: {
                        type: 'ai',
                        path: searchTerm ? `Ask Posthog AI: ${searchTerm}` : 'Ask Posthog AI',
                        href: '#',
                        searchTerm: searchTerm || '',
                        onClick: () => actions.askAI(searchTerm),
                    },
                }
                const openAiInTabItem: NewTabTreeDataItem = {
                    id: 'open-ai',
                    name: 'Open',
                    category: 'askAI',
                    href: urls.ai(undefined, undefined),
                    icon: <IconArrowRight />,
                    record: {
                        type: 'ai',
                        path: 'Open',
                        href: '#',
                        searchTerm: '',
                    },
                }
                // Only if there is a search term, add the ask direct question to ai item
                if (searchTerm) {
                    items.push(askDirectQuestionToAiItem)
                }
                items.push(openAiInTabItem)
                return items
            },
        ],
        getSectionItemLimit: [
            (s) => [s.sectionItemLimits, s.newTabSceneDataInclude],
            (sectionItemLimits: Record<string, number>, newTabSceneDataInclude: NEW_TAB_COMMANDS[]) => {
                const singleSelectedCategory: NEW_TAB_COMMANDS | null =
                    newTabSceneDataInclude.length === 1 && newTabSceneDataInclude[0] !== 'all'
                        ? newTabSceneDataInclude[0]
                        : null

                return (section: string): number => {
                    const manualLimit = sectionItemLimits[section]
                    if (manualLimit !== undefined) {
                        return manualLimit
                    }

                    if (singleSelectedCategory && section === singleSelectedCategory) {
                        return SINGLE_CATEGORY_SECTION_LIMIT
                    }

                    return INITIAL_SECTION_LIMIT
                }
            },
        ],
        itemsGrid: [
            (s) => [
                s.featureFlags,
                s.projectTreeSearchItems,
                s.aiSearchItems,
                s.sceneLogViewsByRef,
                s.newLogViewsByRef,
            ],
            (
                featureFlags: any,
                projectTreeSearchItems: NewTabTreeDataItem[],
                aiSearchItems: NewTabTreeDataItem[],
                sceneLogViewsByRef: Record<string, string>,
                newLogViewsByRef: Record<string, string>
            ): NewTabTreeDataItem[] => {
                const registerSceneKey = (map: Map<string, string>, key?: string | null, sceneKey?: string): void => {
                    if (!key || !sceneKey || map.has(key)) {
                        return
                    }
                    map.set(key, sceneKey)
                }

                const sceneKeyByType = new Map<string, string>()

                const getSceneKeyForFs = (fs: FileSystemImport): string | null => {
                    if (fs.sceneKey) {
                        return fs.sceneKey
                    }
                    if (fs.type) {
                        const direct = sceneKeyByType.get(fs.type)
                        if (direct) {
                            return direct
                        }
                        const baseType = fs.type.split('/')?.[0]
                        if (baseType) {
                            const base = sceneKeyByType.get(baseType)
                            if (base) {
                                return base
                            }
                        }
                    }
                    if ('iconType' in fs && fs.iconType) {
                        const fromIcon = sceneKeyByType.get(fs.iconType as string)
                        if (fromIcon) {
                            return fromIcon
                        }
                    }
                    return null
                }

                const getLastViewedAt = (sceneKey?: string | null): string | null =>
                    sceneKey ? (sceneLogViewsByRef[sceneKey] ?? null) : null

                const getLastViewedAtForHref = (href?: string | null): string | null =>
                    href ? (newLogViewsByRef[href] ?? null) : null

                const defaultProducts = getDefaultTreeProducts()
                const defaultData = getDefaultTreeData()

                defaultProducts.forEach((fs) => {
                    if (fs.sceneKey) {
                        registerSceneKey(sceneKeyByType, fs.type, fs.sceneKey)
                        if (fs.type?.includes('/')) {
                            registerSceneKey(sceneKeyByType, fs.type.split('/')[0], fs.sceneKey)
                        }
                        if ('iconType' in fs) {
                            registerSceneKey(sceneKeyByType, fs.iconType as string | undefined, fs.sceneKey)
                        }
                    }
                })

                defaultData.forEach((fs) => {
                    if (fs.sceneKey) {
                        registerSceneKey(sceneKeyByType, fs.type, fs.sceneKey)
                        if (fs.type?.includes('/')) {
                            registerSceneKey(sceneKeyByType, fs.type.split('/')[0], fs.sceneKey)
                        }
                        if ('iconType' in fs) {
                            registerSceneKey(sceneKeyByType, fs.iconType as string | undefined, fs.sceneKey)
                        }
                    }
                })

                const newInsightItems = getDefaultTreeNew()
                    .filter(({ path }) => path.startsWith('Insight/'))
                    .map((fs, index) => ({
                        id: `new-insight-${index}`,
                        name: 'New ' + fs.path.substring(8),
                        category: 'create-new' as NEW_TAB_CATEGORY_ITEMS,
                        href: fs.href,
                        flag: fs.flag,
                        icon: getIconForFileSystemItem(fs),
                        record: fs,
                        lastViewedAt: getLastViewedAtForHref(fs.href),
                    }))
                    .filter(({ flag }) => !flag || featureFlags[flag as keyof typeof featureFlags])

                const newDataItems = getDefaultTreeNew()
                    .filter(({ path }) => path.startsWith('Data/'))
                    .map((fs, index) => ({
                        id: `new-data-${index}`,
                        name: 'New ' + capitalizeFirstLetter(fs.path.substring(5).toLowerCase()),
                        category: 'create-new' as NEW_TAB_CATEGORY_ITEMS,
                        href: fs.href,
                        flag: fs.flag,
                        icon: getIconForFileSystemItem(fs),
                        record: fs,
                        lastViewedAt: getLastViewedAtForHref(fs.href),
                    }))
                    .filter(({ flag }) => !flag || featureFlags[flag as keyof typeof featureFlags])

                const newOtherItems = getDefaultTreeNew()
                    .filter(({ path }) => !path.startsWith('Insight/') && !path.startsWith('Data/'))
                    .map((fs, index) => ({
                        id: `new-other-${index}`,
                        name: 'New ' + fs.path,
                        category: 'create-new' as NEW_TAB_CATEGORY_ITEMS,
                        href: fs.href,
                        flag: fs.flag,
                        icon: getIconForFileSystemItem(fs),
                        record: fs,
                        lastViewedAt: getLastViewedAtForHref(fs.href),
                    }))
                    .filter(({ flag }) => !flag || featureFlags[flag as keyof typeof featureFlags])

                const products = [...defaultProducts, ...getDefaultTreePersons()]
                    .map((fs, index) => ({
                        id: `product-${index}`,
                        name: fs.path,
                        category: 'apps' as NEW_TAB_CATEGORY_ITEMS,
                        href: fs.href,
                        flag: fs.flag,
                        icon: getIconForFileSystemItem(fs),
                        record: fs,
                        lastViewedAt: getLastViewedAt(getSceneKeyForFs(fs)),
                    }))
                    .filter(({ flag }) => !flag || featureFlags[flag as keyof typeof featureFlags])
                    .toSorted((a, b) => a.name.localeCompare(b.name))

                const manualProductItems: NewTabTreeDataItem[] = [
                    {
                        id: 'product-activity',
                        name: 'Activity',
                        category: 'apps',
                        href: urls.activity(ActivityTab.ExploreEvents),
                        icon: <IconActivity />,
                        record: {
                            type: 'link',
                            path: 'Activity',
                            href: urls.activity(ActivityTab.ExploreEvents),
                        },
                        lastViewedAt: getLastViewedAtForHref(urls.activity(ActivityTab.ExploreEvents)),
                    },
                ]

                const sortedProducts = sortByLastViewedAt([...products, ...manualProductItems])

                const data = defaultData
                    .map((fs, index) => ({
                        id: `data-${index}`,
                        name: fs.path,
                        category: 'data-management' as NEW_TAB_CATEGORY_ITEMS,
                        href: fs.href,
                        flag: fs.flag,
                        icon: getIconForFileSystemItem(fs),
                        record: fs,
                        // TODO: re-enable when all data-management items support it
                        // lastViewedAt: getLastViewedAt(getSceneKeyForFs(fs)),
                    }))
                    .filter(({ flag }) => !flag || featureFlags[flag as keyof typeof featureFlags])

                const manualDataItems: NewTabTreeDataItem[] = [
                    {
                        id: 'data-settings',
                        name: 'Project settings',
                        category: 'data-management',
                        href: urls.settings(),
                        icon: <IconGear />,
                        record: {
                            type: 'link',
                            path: 'Project settings',
                            href: urls.settings(),
                        },
                        lastViewedAt: getLastViewedAtForHref(urls.settings()),
                    },
                    {
                        id: 'data-toolbar',
                        name: 'Toolbar',
                        category: 'data-management',
                        href: urls.toolbarLaunch(),
                        icon: <IconToolbar />,
                        record: {
                            type: 'link',
                            path: 'Toolbar',
                            href: urls.toolbarLaunch(),
                        },
                        lastViewedAt: getLastViewedAtForHref(urls.toolbarLaunch()),
                    },
                ]

                const sortedData = sortByLastViewedAt([...data, ...manualDataItems])

                const sortedNewInsightItems = sortByLastViewedAt(newInsightItems)
                const sortedNewDataItems = sortByLastViewedAt(newDataItems)
                const sortedNewOtherItems = sortByLastViewedAt(newOtherItems)

                return sortByLastViewedAt([
                    ...aiSearchItems,
                    ...projectTreeSearchItems,
                    {
                        id: 'new-sql-query',
                        name: 'New SQL query',
                        category: 'create-new',
                        icon: <IconDatabase />,
                        href: '/sql',
                        record: { type: 'query', path: 'New SQL query' },
                        lastViewedAt: getLastViewedAtForHref('/sql'),
                    },
                    ...sortedNewInsightItems,
                    ...sortedNewOtherItems,
                    ...sortedProducts,
                    ...sortedData,
                    ...sortedNewDataItems,
                    {
                        id: 'new-hog-program',
                        name: 'New Hog program',
                        category: 'create-new',
                        icon: <IconHogQL />,
                        href: '/debug/hog',
                        record: { type: 'hog', path: 'New Hog program' },
                        lastViewedAt: getLastViewedAtForHref('/debug/hog'),
                    },
                ])
            },
        ],
        filteredItemsGrid: [
            (s) => [s.itemsGrid, s.search, s.selectedCategory],
            (
                itemsGrid: NewTabTreeDataItem[],
                search: string,
                selectedCategory: NEW_TAB_CATEGORY_ITEMS
            ): NewTabTreeDataItem[] => {
                let filtered = itemsGrid

                // Filter by selected category
                if (selectedCategory !== 'all') {
                    filtered = filtered.filter((item) => item.category === selectedCategory)
                }

                // Filter by search
                if (!String(search).trim()) {
                    return filtered
                }
                const lowerSearchChunks = search
                    .toLowerCase()
                    .split(' ')
                    .map((s) => s.trim())
                    .filter((s) => s)
                return filtered.filter(
                    (item) =>
                        lowerSearchChunks.filter(
                            (lowerSearch) => !`${item.category} ${item.name}`.toLowerCase().includes(lowerSearch)
                        ).length === 0
                )
            },
        ],
        groupedFilteredItems: [
            (s) => [s.filteredItemsGrid],
            (filteredItemsGrid: NewTabTreeDataItem[]): Record<string, NewTabTreeDataItem[]> => {
                return filteredItemsGrid.reduce(
                    (acc: Record<string, NewTabTreeDataItem[]>, item: NewTabTreeDataItem) => {
                        if (!acc[item.category]) {
                            acc[item.category] = []
                        }
                        acc[item.category].push(item)
                        return acc
                    },
                    {} as Record<string, NewTabTreeDataItem[]>
                )
            },
        ],
        newTabSceneDataGroupedItems: [
            (s) => [
                s.itemsGrid,
                s.search,
                s.newTabSceneDataInclude,
                s.personSearchItems,
                s.groupSearchItems,
                s.eventDefinitionSearchItems,
                s.propertyDefinitionSearchItems,
                s.aiSearchItems,
                s.getSectionItemLimit,
            ],
            (
                itemsGrid: NewTabTreeDataItem[],
                search: string,
                newTabSceneDataInclude: NEW_TAB_COMMANDS[],
                personSearchItems: NewTabTreeDataItem[],
                groupSearchItems: NewTabTreeDataItem[],
                eventDefinitionSearchItems: NewTabTreeDataItem[],
                propertyDefinitionSearchItems: NewTabTreeDataItem[],
                aiSearchItems: NewTabTreeDataItem[],
                getSectionItemLimit: (section: string) => number
            ): Record<string, NewTabTreeDataItem[]> => {
                // Filter all items by search term
                const searchLower = search.toLowerCase().trim()
                const filterBySearch = (items: NewTabTreeDataItem[]): NewTabTreeDataItem[] => {
                    if (!searchLower) {
                        return items
                    }
                    const searchChunks = searchLower.split(' ').filter((s) => s)
                    return items.filter((item) =>
                        searchChunks.every(
                            (chunk) =>
                                item.name.toLowerCase().includes(chunk) ||
                                item.category.toLowerCase().includes(chunk) ||
                                item.record?.type?.toLowerCase().includes(chunk)
                        )
                    )
                }

                // Check if "all" is selected
                const showAll = newTabSceneDataInclude.includes('all')

                const filteredPersonItems = filterBySearch(personSearchItems)
                const filteredGroupItems = filterBySearch(groupSearchItems)
                const filteredEventDefinitionItems = filterBySearch(eventDefinitionSearchItems)
                const filteredPropertyDefinitionItems = filterBySearch(propertyDefinitionSearchItems)
                const filteredAiSearchItems = filterBySearch(aiSearchItems)

                // Group items by category and filter based on what's selected
                const grouped: Record<string, NewTabTreeDataItem[]> = {}

                // Add persons section if filter is enabled
                if (showAll || newTabSceneDataInclude.includes('persons')) {
                    const limit = getSectionItemLimit('persons')
                    grouped['persons'] = filteredPersonItems.slice(0, limit)
                }
                if (showAll || newTabSceneDataInclude.includes('groups')) {
                    const limit = getSectionItemLimit('groups')
                    grouped['groups'] = filteredGroupItems.slice(0, limit)
                }
                // Add event definitions section if filter is enabled
                if (showAll || newTabSceneDataInclude.includes('eventDefinitions')) {
                    const limit = getSectionItemLimit('eventDefinitions')
                    grouped['eventDefinitions'] = filteredEventDefinitionItems.slice(0, limit)
                }

                // Add property definitions section if filter is enabled
                if (showAll || newTabSceneDataInclude.includes('propertyDefinitions')) {
                    const limit = getSectionItemLimit('propertyDefinitions')
                    grouped['propertyDefinitions'] = filteredPropertyDefinitionItems.slice(0, limit)
                }

                // Add each category only if it's selected or if "all" is selected
                if (showAll || newTabSceneDataInclude.includes('create-new')) {
                    const limit = getSectionItemLimit('create-new')
                    grouped['create-new'] = sortByLastViewedAt(
                        filterBySearch(itemsGrid.filter((item) => item.category === 'create-new'))
                    ).slice(0, limit)
                }

                if (showAll || newTabSceneDataInclude.includes('apps')) {
                    const limit = getSectionItemLimit('apps')
                    grouped['apps'] = sortByLastViewedAt(
                        filterBySearch(itemsGrid.filter((item) => item.category === 'apps'))
                    ).slice(0, limit)
                }

                if (showAll || newTabSceneDataInclude.includes('data-management')) {
                    const limit = getSectionItemLimit('data-management')
                    grouped['data-management'] = sortByLastViewedAt(
                        filterBySearch(itemsGrid.filter((item) => item.category === 'data-management'))
                    ).slice(0, limit)
                }

                if (showAll || newTabSceneDataInclude.includes('recents')) {
                    const limit = getSectionItemLimit('recents')
                    grouped['recents'] = filterBySearch(itemsGrid.filter((item) => item.category === 'recents')).slice(
                        0,
                        limit
                    )
                }

                // Add AI section if filter is enabled
                if (showAll || newTabSceneDataInclude.includes('askAI')) {
                    const limit = getSectionItemLimit('askAI')
                    grouped['askAI'] = filteredAiSearchItems.slice(0, limit)
                }

                return grouped
            },
        ],
        newTabSceneDataGroupedItemsFullData: [
            (s) => [
                s.itemsGrid,
                s.search,
                s.newTabSceneDataInclude,
                s.personSearchItems,
                s.groupSearchItems,
                s.eventDefinitionSearchItems,
                s.propertyDefinitionSearchItems,
                s.aiSearchItems,
            ],
            (
                itemsGrid: NewTabTreeDataItem[],
                search: string,
                newTabSceneDataInclude: NEW_TAB_COMMANDS[],
                personSearchItems: NewTabTreeDataItem[],
                groupSearchItems: NewTabTreeDataItem[],
                eventDefinitionSearchItems: NewTabTreeDataItem[],
                propertyDefinitionSearchItems: NewTabTreeDataItem[],
                aiSearchItems: NewTabTreeDataItem[]
            ): Record<string, number> => {
                // Filter all items by search term
                const searchLower = search.toLowerCase().trim()
                const filterBySearch = (items: NewTabTreeDataItem[]): NewTabTreeDataItem[] => {
                    if (!searchLower) {
                        return items
                    }
                    const searchChunks = searchLower.split(' ').filter((s) => s)
                    return items.filter((item) =>
                        searchChunks.every(
                            (chunk) =>
                                item.name.toLowerCase().includes(chunk) || item.category.toLowerCase().includes(chunk)
                        )
                    )
                }

                // Check if "all" is selected
                const showAll = newTabSceneDataInclude.includes('all')

                const filteredPersonItems = filterBySearch(personSearchItems)
                const filteredGroupItems = filterBySearch(groupSearchItems)
                const filteredEventDefinitionItems = filterBySearch(eventDefinitionSearchItems)
                const filteredPropertyDefinitionItems = filterBySearch(propertyDefinitionSearchItems)
                const filteredAiSearchItems = filterBySearch(aiSearchItems)

                // Track full counts for each section
                const fullCounts: Record<string, number> = {}

                // Add persons section if filter is enabled
                if (showAll || newTabSceneDataInclude.includes('persons')) {
                    fullCounts['persons'] = filteredPersonItems.length
                }
                if (showAll || newTabSceneDataInclude.includes('groups')) {
                    fullCounts['groups'] = filteredGroupItems.length
                }
                // Add event definitions section if filter is enabled
                if (showAll || newTabSceneDataInclude.includes('eventDefinitions')) {
                    fullCounts['eventDefinitions'] = filteredEventDefinitionItems.length
                }

                // Add property definitions section if filter is enabled
                if (showAll || newTabSceneDataInclude.includes('propertyDefinitions')) {
                    fullCounts['propertyDefinitions'] = filteredPropertyDefinitionItems.length
                }

                // Add each category only if it's selected or if "all" is selected
                if (showAll || newTabSceneDataInclude.includes('create-new')) {
                    fullCounts['create-new'] = filterBySearch(
                        itemsGrid.filter((item) => item.category === 'create-new')
                    ).length
                }

                if (showAll || newTabSceneDataInclude.includes('apps')) {
                    fullCounts['apps'] = filterBySearch(itemsGrid.filter((item) => item.category === 'apps')).length
                }

                if (showAll || newTabSceneDataInclude.includes('data-management')) {
                    fullCounts['data-management'] = filterBySearch(
                        itemsGrid.filter((item) => item.category === 'data-management')
                    ).length
                }

                if (showAll || newTabSceneDataInclude.includes('recents')) {
                    fullCounts['recents'] = filterBySearch(
                        itemsGrid.filter((item) => item.category === 'recents')
                    ).length
                }

                // Add AI section if filter is enabled
                if (showAll || newTabSceneDataInclude.includes('askAI')) {
                    fullCounts['askAI'] = filteredAiSearchItems.length
                }

                return fullCounts
            },
        ],
        allCategories: [
            (s) => [
                s.newTabSceneDataGroupedItems,
                s.newTabSceneDataInclude,
                s.categoryLoadingStates,
                s.search,
                s.firstNoResultsSearchPrefixes,
            ],
            (
                newTabSceneDataGroupedItems: Record<string, NewTabTreeDataItem[]>,
                newTabSceneDataInclude: NEW_TAB_COMMANDS[],
                categoryLoadingStates: Record<NEW_TAB_CATEGORY_ITEMS, boolean>,
                search: string,
                firstNoResultsSearchPrefixes: Record<NewTabSearchDataset, string | null>
            ): CategoryWithItems[] => {
                const orderedSections: string[] = []
                const showAll = newTabSceneDataInclude.includes('all')

                // Add sections in a useful order
                const mainSections = ['recents', 'create-new', 'apps', 'data-management']
                mainSections.forEach((section) => {
                    if (showAll || newTabSceneDataInclude.includes(section as NEW_TAB_COMMANDS)) {
                        orderedSections.push(section)
                    }
                })
                if (showAll || newTabSceneDataInclude.includes('persons')) {
                    orderedSections.push('persons')
                }
                if (showAll || newTabSceneDataInclude.includes('groups')) {
                    orderedSections.push('groups')
                }
                if (showAll || newTabSceneDataInclude.includes('eventDefinitions')) {
                    orderedSections.push('eventDefinitions')
                }
                if (showAll || newTabSceneDataInclude.includes('propertyDefinitions')) {
                    orderedSections.push('propertyDefinitions')
                }
                if (showAll || newTabSceneDataInclude.includes('askAI')) {
                    orderedSections.push('askAI')
                }

                const trimmedSearch = search.trim()
                const hasPrefixNoResults = (dataset: NewTabSearchDataset): boolean => {
                    const prefix = firstNoResultsSearchPrefixes[dataset]
                    return (
                        !!prefix &&
                        trimmedSearch !== '' &&
                        trimmedSearch.length > prefix.length &&
                        trimmedSearch.startsWith(prefix)
                    )
                }

                const categories = orderedSections
                    .map((section) => {
                        const key = section as NEW_TAB_CATEGORY_ITEMS
                        const items = newTabSceneDataGroupedItems[section] || []
                        const isLoading = categoryLoadingStates[key] || false
                        const shouldHideForPrefix =
                            (key === 'recents' && hasPrefixNoResults('recents')) ||
                            (key === 'persons' && hasPrefixNoResults('persons')) ||
                            (key === 'eventDefinitions' && hasPrefixNoResults('eventDefinitions')) ||
                            (key === 'propertyDefinitions' && hasPrefixNoResults('propertyDefinitions'))

                        return {
                            key,
                            items,
                            isLoading: shouldHideForPrefix ? false : isLoading,
                            shouldHideForPrefix,
                        }
                    })
                    .filter(({ items, isLoading, shouldHideForPrefix }) => {
                        if (showAll) {
                            if (shouldHideForPrefix) {
                                return false
                            }
                            return items.length > 0 || isLoading
                        }
                        return true
                    })
                    .map(({ shouldHideForPrefix, ...rest }) => rest)

                const [categoriesWithResults, emptyCategories] = categories.reduce(
                    (acc, category) => {
                        if (category.items.length === 0) {
                            acc[1].push(category)
                        } else {
                            acc[0].push(category)
                        }
                        return acc
                    },
                    [[], []] as [CategoryWithItems[], CategoryWithItems[]]
                )

                return [...categoriesWithResults, ...emptyCategories]
            },
        ],
        firstCategoryWithResults: [
            (s) => [s.allCategories],
            (allCategories: CategoryWithItems[]): string | null => {
                for (const { key, items } of allCategories) {
                    // Check if any category has items
                    if (items.length > 0) {
                        return key
                    }
                }

                return null
            },
        ],
        folderCategoryItems: [
            (s) => [s.showFoldersCategory, s.folders, s.search, s.getSectionItemLimit],
            (
                showFoldersCategory: boolean,
                folders: Record<string, FileSystemEntry[]>,
                search: string,
                getSectionItemLimit: (section: string) => number
            ): NewTabTreeDataItem[] => {
                if (!showFoldersCategory) {
                    return []
                }

                const trimmedSearch = search.trim()
                const searchLower = trimmedSearch.toLowerCase()
                const hasSearch = searchLower.length > 0

                const allFolderEntries = Object.values(folders || {})
                    .flatMap((entries) => entries ?? [])
                    .filter((entry) => entry.type === 'folder')
                    .reduce((acc, entry) => {
                        if (!acc.has(entry.id)) {
                            acc.set(entry.id, entry)
                        }
                        return acc
                    }, new Map<string, FileSystemEntry>())
                const uniqueFolderEntries = Array.from(allFolderEntries.values())

                const matchesSearch = (entry: FileSystemEntry): boolean =>
                    matchesFolderSearch(entry, hasSearch ? searchLower : '')

                const projectRootMatchesSearch = !hasSearch || 'project root'.includes(searchLower)

                const baseItems: NewTabTreeDataItem[] = projectRootMatchesSearch
                    ? [
                          {
                              id: 'project-root',
                              name: 'Project root',
                              category: 'folders',
                              icon: <IconFolder />,
                              record: { id: 'project-root', path: '', type: 'folder' } as FileSystemEntry,
                          },
                      ]
                    : []

                if (!hasSearch) {
                    return baseItems
                }

                const filteredFolders = uniqueFolderEntries
                    .filter(matchesSearch)
                    .sort((a, b) => a.path.localeCompare(b.path))
                const foldersLimit = getSectionItemLimit('folders')
                const availableSlots =
                    foldersLimit === Infinity ? Infinity : Math.max(foldersLimit - baseItems.length, 0)
                const additionalFolders =
                    foldersLimit === Infinity ? filteredFolders : filteredFolders.slice(0, availableSlots)

                if (additionalFolders.length === 0 && baseItems.length === 0) {
                    return []
                }

                return [
                    ...baseItems,
                    ...additionalFolders.map<NewTabTreeDataItem>((entry) => ({
                        id: `folder-${entry.id}`,
                        name: splitPath(entry.path).pop() || entry.path,
                        category: 'folders',
                        icon: <IconFolder />,
                        record: entry,
                    })),
                ]
            },
        ],
        folderCategoryLoading: [
            (s) => [s.loadingPaths],
            (loadingPaths: Record<string, boolean | undefined>): boolean => !!(loadingPaths || {})[''],
        ],
        folderHasResults: [
            (s) => [s.showFoldersCategory, s.folderCategoryItems],
            (showFoldersCategory: boolean, folderCategoryItems: NewTabTreeDataItem[]): boolean =>
                showFoldersCategory && folderCategoryItems.length > 0,
        ],
        selectedIndex: [
            (s) => [s.rawSelectedIndex, s.filteredItemsGrid],
            (rawSelectedIndex, filteredItemsGrid): number | null => {
                if (filteredItemsGrid.length === 0) {
                    return null
                }
                return (
                    ((rawSelectedIndex % filteredItemsGrid.length) + filteredItemsGrid.length) %
                    filteredItemsGrid.length
                )
            },
        ],
        selectedItem: [
            (s) => [s.selectedIndex, s.filteredItemsGrid],
            (selectedIndex, filteredItemsGrid): NewTabTreeDataItem | null =>
                selectedIndex !== null && selectedIndex < filteredItemsGrid.length
                    ? filteredItemsGrid[selectedIndex]
                    : null,
        ],
    })),
    listeners(({ actions, values }) => ({
        toggleExplorerFolderExpansion: ({ path }) => {
            if (!values.projectExplorerEnabled) {
                return
            }

            const folderKey = values.activeExplorerFolderPath ?? ''
            const expandedFolders = values.explorerExpandedFoldersByFolder[folderKey] ?? {}

            actions.setExplorerExpandedFoldersForFolder(folderKey, {
                ...expandedFolders,
                [path]: !expandedFolders[path],
            })
        },
        setActiveExplorerFolderPath: ({ path }) => {
            if (!values.projectExplorerEnabled) {
                return
            }

            if (path === values.activeExplorerFolderPath) {
                return
            }

            const folderKey = path ?? ''

            actions.clearExplorerSearchResults()

            if (path === null && values.search.trim() !== '') {
                actions.loadRecents()
                actions.triggerSearchForIncludedItems()
            }

            if (!values.explorerExpandedFoldersByFolder[folderKey]) {
                actions.setExplorerExpandedFoldersForFolder(folderKey, {})
            }
        },
        loadMoreRecents: () => {
            if (values.recentsLoading) {
                return
            }

            const currentLimit = values.getSectionItemLimit('recents')
            if (Number.isFinite(currentLimit)) {
                actions.setSectionItemLimit('recents', currentLimit + PAGINATION_LIMIT)
            }

            if (values.recents.hasMore) {
                actions.loadRecents({ offset: values.recents.results.length })
            }
        },
        logCreateNewItem: async ({ href }) => {
            if (!href) {
                return
            }

            try {
                await api.fileSystemLogView.create({ type: 'create-new', ref: href })
            } catch (error) {
                console.error('Failed to log create new item usage:', error)
            }

            actions.loadNewLogViews()
        },
        triggerSearchForIncludedItems: () => {
            const searchTerm = values.search.trim()

            // Expand 'all' to include all data types
            const itemsToProcess = values.newTabSceneDataInclude.includes('all')
                ? ['persons', 'groups', 'eventDefinitions', 'propertyDefinitions', 'askAI']
                : values.newTabSceneDataInclude

            itemsToProcess.forEach((item) => {
                if (searchTerm !== '') {
                    if (item === 'persons') {
                        actions.debouncedPersonSearch(searchTerm)
                    } else if (item === 'groups') {
                        actions.debouncedGroupSearch(searchTerm)
                    } else if (item === 'eventDefinitions') {
                        actions.debouncedEventDefinitionSearch(searchTerm)
                    } else if (item === 'propertyDefinitions') {
                        actions.debouncedPropertyDefinitionSearch(searchTerm)
                    }
                } else {
                    // Load initial data when no search term
                    if (item === 'persons') {
                        actions.loadInitialPersons({})
                    } else if (item === 'groups') {
                        actions.loadInitialGroups()
                    } else if (item === 'eventDefinitions') {
                        actions.loadInitialEventDefinitions({})
                    } else if (item === 'propertyDefinitions') {
                        actions.loadInitialPropertyDefinitions({})
                    }
                }
            })
        },
        onSubmit: () => {
            const selected = values.selectedItem
            if (selected) {
                if (selected.category === 'folders') {
                    const folderPath = (selected.record as FileSystemEntry | undefined)?.path ?? ''
                    actions.setActiveExplorerFolderPath(folderPath)
                    return
                }
                if (selected.category === 'askAI' && selected.record?.searchTerm) {
                    actions.askAI(selected.record.searchTerm)
                } else if (selected.href) {
                    if (selected.category === 'create-new') {
                        actions.logCreateNewItem(selected.href)
                    }
                    router.actions.push(selected.href)
                }
            }
        },
        setSearch: ({ search }) => {
            const trimmed = search.trim()

            if (values.activeExplorerFolderPath !== null) {
                if (trimmed === '') {
                    actions.clearExplorerSearchResults()
                } else {
                    actions.loadExplorerSearchResults({
                        searchTerm: trimmed,
                        folderPath: values.activeExplorerFolderPath,
                    })
                }
                return
            }

            actions.loadRecents()
            actions.triggerSearchForIncludedItems()
        },
        toggleNewTabSceneDataInclude: ({ item }) => {
            const willBeIncluded = !values.newTabSceneDataInclude.includes(item)

            if (willBeIncluded) {
                // When enabling an item, switch to its category
                actions.setSelectedCategory(item as NEW_TAB_CATEGORY_ITEMS)
            } else {
                // When disabling an item, clear its search results and go to 'all'
                actions.setSelectedCategory('all')

                if (item === 'persons') {
                    actions.loadPersonSearchResultsSuccess([])
                } else if (item === 'eventDefinitions') {
                    actions.loadEventDefinitionSearchResultsSuccess([])
                } else if (item === 'propertyDefinitions') {
                    actions.loadPropertyDefinitionSearchResultsSuccess([])
                } else if (item === 'groups') {
                    actions.loadGroupSearchResultsSuccess({})
                }
            }
        },
        setNewTabSceneDataInclude: () => {
            // Trigger data loading when the include array changes
            actions.triggerSearchForIncludedItems()
        },
        refreshDataAfterToggle: () => {
            // This action triggers after toggle to refresh data
            actions.triggerSearchForIncludedItems()
        },
        debouncedPersonSearch: async ({ searchTerm }, breakpoint) => {
            // Manually trigger the search and handle the result
            const trimmed = searchTerm.trim()
            const noResultsPrefix = values.firstNoResultsSearchPrefixes.persons

            if (
                trimmed &&
                noResultsPrefix &&
                trimmed.length > noResultsPrefix.length &&
                trimmed.startsWith(noResultsPrefix)
            ) {
                actions.loadPersonSearchResultsSuccess([])
                return
            }

            await breakpoint(300)

            try {
                const response = await api.persons.list({ search: trimmed, limit: 5 })
                breakpoint()

                // Manually set the results instead of relying on the loader
                actions.loadPersonSearchResultsSuccess(response.results)
                if (trimmed) {
                    actions.setFirstNoResultsSearchPrefix('persons', response.results.length === 0 ? trimmed : null)
                }
            } catch (error: any) {
                if (!isBreakpoint(error)) {
                    console.error('Person search failed:', error)
                    actions.loadPersonSearchResultsFailure(error as string)
                }
            }
        },
        debouncedEventDefinitionSearch: async ({ searchTerm }, breakpoint) => {
            const trimmed = searchTerm.trim()
            const noResultsPrefix = values.firstNoResultsSearchPrefixes.eventDefinitions

            if (
                trimmed &&
                noResultsPrefix &&
                trimmed.length > noResultsPrefix.length &&
                trimmed.startsWith(noResultsPrefix)
            ) {
                actions.loadEventDefinitionSearchResultsSuccess([])
                return
            }
            await breakpoint(300)

            try {
                const response = await api.eventDefinitions.list({
                    search: trimmed,
                    limit: 5,
                })
                breakpoint()
                actions.loadEventDefinitionSearchResultsSuccess(response.results ?? [])
                if (trimmed) {
                    actions.setFirstNoResultsSearchPrefix(
                        'eventDefinitions',
                        (response.results ?? []).length === 0 ? trimmed : null
                    )
                }
            } catch (error: any) {
                if (!isBreakpoint(error)) {
                    console.error('Event definition search failed:', error)
                    actions.loadEventDefinitionSearchResultsFailure(error as string)
                }
            }
        },
        debouncedPropertyDefinitionSearch: async ({ searchTerm }, breakpoint) => {
            const trimmed = searchTerm.trim()
            const noResultsPrefix = values.firstNoResultsSearchPrefixes.propertyDefinitions
            if (
                trimmed &&
                noResultsPrefix &&
                trimmed.length > noResultsPrefix.length &&
                trimmed.startsWith(noResultsPrefix)
            ) {
                actions.loadPropertyDefinitionSearchResultsSuccess([])
                return
            }
            await breakpoint(300)
            try {
                const response = await api.propertyDefinitions.list({
                    search: trimmed,
                    limit: 5,
                })
                breakpoint()
                actions.loadPropertyDefinitionSearchResultsSuccess(response.results ?? [])
                if (trimmed) {
                    actions.setFirstNoResultsSearchPrefix(
                        'propertyDefinitions',
                        (response.results ?? []).length === 0 ? trimmed : null
                    )
                }
            } catch (error: any) {
                if (!isBreakpoint(error)) {
                    console.error('Property definition search failed:', error)
                    actions.loadPropertyDefinitionSearchResultsFailure(error as string)
                }
            }
        },
        debouncedGroupSearch: async ({ searchTerm }, breakpoint) => {
            const trimmed = searchTerm.trim()
            const noResultsPrefix = values.firstNoResultsSearchPrefixes.groups

            if (
                trimmed &&
                noResultsPrefix &&
                trimmed.length > noResultsPrefix.length &&
                trimmed.startsWith(noResultsPrefix)
            ) {
                actions.loadGroupSearchResultsSuccess({})
                return
            }
            await breakpoint(300)
            actions.loadGroupSearchResults({ searchTerm })
        },
        focusNewTabSearchInput: () => {
            if (values.newTabSearchInputRef?.current) {
                values.newTabSearchInputRef.current.focus()
            }
        },
    })),
    tabAwareActionToUrl(({ values }) => {
        const buildParams = (overrides: { folderPath?: string | null } = {}): Record<string, any> => {
            const includeItems = values.newTabSceneDataInclude.filter((item) => item !== 'all')
            const includeParam = includeItems.length > 0 ? includeItems.join(',') : undefined
            const folderPath = values.projectExplorerEnabled
                ? 'folderPath' in overrides
                    ? overrides.folderPath
                    : values.activeExplorerFolderPath
                : null
            const folderParam = folderPath === null || folderPath === undefined ? undefined : folderPath

            return {
                search: values.search || undefined,
                category: undefined,
                include: includeParam,
                folder: folderParam,
            }
        }

        return {
            setSearch: () => [router.values.location.pathname, buildParams()],
            setSelectedCategory: () => [router.values.location.pathname, buildParams()],
            setNewTabSceneDataInclude: () => [router.values.location.pathname, buildParams()],
            toggleNewTabSceneDataInclude: () => [router.values.location.pathname, buildParams()],
            setActiveExplorerFolderPath: ({ path }) => [
                router.values.location.pathname,
                buildParams({ folderPath: path ?? null }),
            ],
        }
    }),
    tabAwareUrlToAction(({ actions, values }) => ({
        [urls.newTab()]: (_, searchParams) => {
            // Update search if URL search param differs from current state
            if (searchParams.search && searchParams.search !== values.search) {
                actions.setSearch(String(searchParams.search))

                // Trigger searches for already included items when search term changes
                if (values.newTabSceneDataInclude.length > 0) {
                    const searchTerm = String(searchParams.search).trim()
                    if (searchTerm !== '') {
                        // Expand 'all' to include all data types
                        const itemsToProcess = values.newTabSceneDataInclude.includes('all')
                            ? ['persons', 'groups', 'eventDefinitions', 'propertyDefinitions']
                            : values.newTabSceneDataInclude

                        itemsToProcess.forEach((item) => {
                            if (item === 'persons') {
                                actions.debouncedPersonSearch(searchTerm)
                            } else if (item === 'groups') {
                                actions.debouncedGroupSearch(searchTerm)
                            } else if (item === 'eventDefinitions') {
                                actions.debouncedEventDefinitionSearch(searchTerm)
                            } else if (item === 'propertyDefinitions') {
                                actions.debouncedPropertyDefinitionSearch(searchTerm)
                            }
                        })
                    }
                }
            }

            // Update include array if URL param differs from current state
            const includeFromUrlRaw = searchParams.include
                ? (searchParams.include as string)
                      .split(',')
                      .filter((item): item is NEW_TAB_COMMANDS =>
                          [
                              'all',
                              'create-new',
                              'apps',
                              'data-management',
                              'recents',
                              'persons',
                              'groups',
                              'eventDefinitions',
                              'propertyDefinitions',
                              'askAI',
                          ].includes(item)
                      )
                : null

            if (includeFromUrlRaw !== null) {
                const currentIncludeString = values.newTabSceneDataInclude.slice().sort().join(',')
                const urlIncludeString = includeFromUrlRaw.slice().sort().join(',')

                if (currentIncludeString !== urlIncludeString) {
                    actions.setNewTabSceneDataInclude(includeFromUrlRaw)

                    // Load data for included items
                    const searchTerm = searchParams.search ? String(searchParams.search).trim() : ''

                    // Expand 'all' to include all data types
                    const itemsToProcess = includeFromUrlRaw.includes('all')
                        ? ['persons', 'groups', 'eventDefinitions', 'propertyDefinitions', 'askAI']
                        : includeFromUrlRaw

                    itemsToProcess.forEach((item) => {
                        if (searchTerm !== '') {
                            // If there's a search term, trigger search for data items only
                            if (item === 'persons') {
                                actions.debouncedPersonSearch(searchTerm)
                            } else if (item === 'groups') {
                                actions.debouncedGroupSearch(searchTerm)
                            } else if (item === 'eventDefinitions') {
                                actions.debouncedEventDefinitionSearch(searchTerm)
                            } else if (item === 'propertyDefinitions') {
                                actions.debouncedPropertyDefinitionSearch(searchTerm)
                            }
                            // For non-data items (create-new, apps, etc.), no special search needed as they're handled by itemsGrid
                        } else {
                            // Load initial data when no search term for data items only
                            if (item === 'persons') {
                                actions.loadInitialPersons({})
                            } else if (item === 'groups') {
                                actions.loadInitialGroups()
                            } else if (item === 'eventDefinitions') {
                                actions.loadInitialEventDefinitions({})
                            } else if (item === 'propertyDefinitions') {
                                actions.loadInitialPropertyDefinitions({})
                            }
                        }
                    })
                }
            }

            const folderParamExists = Object.prototype.hasOwnProperty.call(searchParams, 'folder')
            if (values.projectExplorerEnabled && folderParamExists) {
                const folderFromUrlRaw = searchParams.folder
                const folderPathFromUrl =
                    folderFromUrlRaw === undefined || folderFromUrlRaw === null ? '' : String(folderFromUrlRaw)

                if (folderPathFromUrl !== values.activeExplorerFolderPath) {
                    actions.setActiveExplorerFolderPath(folderPathFromUrl)
                }
            } else if (values.projectExplorerEnabled && values.activeExplorerFolderPath !== null) {
                actions.setActiveExplorerFolderPath(null)
            }

            // Reset search, category, and include array to defaults if no URL params
            if (!searchParams.search && values.search) {
                actions.setSearch('')
            }
            if (
                (!searchParams.include && values.newTabSceneDataInclude.length !== 1) ||
                (!searchParams.include && !values.newTabSceneDataInclude.includes('all'))
            ) {
                actions.setNewTabSceneDataInclude(['all'])
            }
        },
    })),
    afterMount(({ actions, values }) => {
        actions.loadSceneLogViews()
        actions.loadNewLogViews()
        actions.loadRecents()

        // Load initial data for data sections when "all" is selected by default
        if (values.newTabSceneDataInclude.includes('all')) {
            actions.loadInitialPersons({})
            actions.loadInitialGroups()
            actions.loadInitialEventDefinitions({})
            actions.loadInitialPropertyDefinitions({})
        }
    }),
])<|MERGE_RESOLUTION|>--- conflicted
+++ resolved
@@ -36,15 +36,11 @@
     getDefaultTreeProducts,
     iconForType,
 } from '~/layout/panel-layout/ProjectTree/defaultTree'
-<<<<<<< HEAD
 import {
     ProjectTreeLogicProps,
     SearchResults,
     projectTreeLogic,
 } from '~/layout/panel-layout/ProjectTree/projectTreeLogic'
-=======
-import { SearchResults } from '~/layout/panel-layout/ProjectTree/projectTreeLogic'
->>>>>>> 3f920603
 import { splitPath, unescapePath } from '~/layout/panel-layout/ProjectTree/utils'
 import { TreeDataItem } from '~/lib/lemon-ui/LemonTree/LemonTree'
 import { groupsModel } from '~/models/groupsModel'
@@ -126,16 +122,14 @@
     isLoading: boolean
 }
 
-<<<<<<< HEAD
 export interface ExplorerSearchResults {
     searchTerm: string
     folderPath: string | null
     results: FileSystemEntry[]
     hasMore: boolean
 }
-=======
+
 export type GroupQueryResult = Pick<Group, 'group_key' | 'group_properties'>
->>>>>>> 3f920603
 
 const INITIAL_SECTION_LIMIT = 5
 const SINGLE_CATEGORY_SECTION_LIMIT = 15
@@ -193,7 +187,15 @@
     )
 }
 
-<<<<<<< HEAD
+function mapGroupQueryResponse(response: GroupsQueryResponse): GroupQueryResult[] {
+    return response.results.map((row) => ({
+        group_key: row[response.columns.indexOf('key')],
+        group_properties: {
+            name: row[response.columns.indexOf('group_name')],
+        },
+    }))
+}
+
 /**
  * Determines if the search term matches the last segment of a folder path.
  * The provided search term should already be normalized to lowercase.
@@ -207,15 +209,6 @@
     const normalizedName = folderName.toLowerCase()
 
     return normalizedName.includes(normalizedSearchTerm)
-=======
-function mapGroupQueryResponse(response: GroupsQueryResponse): GroupQueryResult[] {
-    return response.results.map((row) => ({
-        group_key: row[response.columns.indexOf('key')],
-        group_properties: {
-            name: row[response.columns.indexOf('group_name')],
-        },
-    }))
->>>>>>> 3f920603
 }
 
 export const newTabSceneLogic = kea<newTabSceneLogicType>([
