import { actions, afterMount, connect, kea, key, listeners, path, props, reducers, selectors } from 'kea'
import { loaders } from 'kea-loaders'
import { router } from 'kea-router'

import { IconApps, IconArrowRight, IconDatabase, IconHogQL, IconPeople, IconPerson, IconSparkles } from '@posthog/icons'

import api from 'lib/api'
import { FEATURE_FLAGS } from 'lib/constants'
import { featureFlagLogic } from 'lib/logic/featureFlagLogic'
import { tabAwareActionToUrl } from 'lib/logic/scenes/tabAwareActionToUrl'
import { tabAwareUrlToAction } from 'lib/logic/scenes/tabAwareUrlToAction'
import { capitalizeFirstLetter } from 'lib/utils'
import { getCurrentTeamId } from 'lib/utils/getAppContext'
import { groupDisplayId } from 'scenes/persons/GroupActorDisplay'
import { urls } from 'scenes/urls'

import {
    ProductIconWrapper,
    getDefaultTreeData,
    getDefaultTreeNew,
    getDefaultTreePersons,
    getDefaultTreeProducts,
    iconForType,
} from '~/layout/panel-layout/ProjectTree/defaultTree'
import { SearchResults } from '~/layout/panel-layout/ProjectTree/projectTreeLogic'
import { splitPath } from '~/layout/panel-layout/ProjectTree/utils'
import { TreeDataItem } from '~/lib/lemon-ui/LemonTree/LemonTree'
import { groupsModel } from '~/models/groupsModel'
<<<<<<< HEAD
import { FileSystemIconType, FileSystemImport, FileSystemViewLogEntry } from '~/queries/schema/schema-general'
=======
import { FileSystemEntry, FileSystemIconType, FileSystemImport } from '~/queries/schema/schema-general'
>>>>>>> 04c714c4
import { EventDefinition, Group, GroupTypeIndex, PersonType, PropertyDefinition } from '~/types'

import { SearchInputCommand } from './components/SearchInput'
import type { newTabSceneLogicType } from './newTabSceneLogicType'

export type NEW_TAB_CATEGORY_ITEMS =
    | 'all'
    | 'create-new'
    | 'apps'
    | 'data-management'
    | 'recents'
    | 'persons'
    | 'groups'
    | 'eventDefinitions'
    | 'propertyDefinitions'
    | 'askAI'

export type NEW_TAB_COMMANDS =
    | 'all'
    | 'create-new'
    | 'apps'
    | 'data-management'
    | 'recents'
    | 'persons'
    | 'groups'
    | 'eventDefinitions'
    | 'propertyDefinitions'
    | 'askAI'

export const NEW_TAB_COMMANDS_ITEMS: SearchInputCommand<NEW_TAB_COMMANDS>[] = [
    { value: 'all', displayName: 'All' },
    { value: 'create-new', displayName: 'Create new' },
    { value: 'apps', displayName: 'Apps' },
    { value: 'data-management', displayName: 'Data management' },
    { value: 'recents', displayName: 'Recents files' },
    { value: 'persons', displayName: 'Persons' },
    { value: 'groups', displayName: 'Groups' },
    { value: 'eventDefinitions', displayName: 'Events' },
    { value: 'propertyDefinitions', displayName: 'Properties' },
    { value: 'askAI', displayName: 'Posthog AI' },
]

export interface NewTabTreeDataItem extends TreeDataItem {
    category: NEW_TAB_CATEGORY_ITEMS
    href?: string
    flag?: string
    lastViewedAt?: string | null
}

export interface NewTabCategoryItem {
    key: NEW_TAB_CATEGORY_ITEMS
    label: string
    description?: string
}

const PAGINATION_LIMIT = 10
const GROUP_SEARCH_LIMIT = 5

export type NewTabSearchDataset = 'recents' | 'persons' | 'eventDefinitions' | 'propertyDefinitions'

function getIconForFileSystemItem(fs: FileSystemImport): JSX.Element {
    // If the item has a direct icon property, use it with color wrapper
    if ('icon' in fs && fs.icon) {
        return (
            <ProductIconWrapper type={fs.type} colorOverride={fs.iconColor}>
                {fs.icon}
            </ProductIconWrapper>
        )
    }

    // Fall back to iconForType for iconType or type
    return iconForType('iconType' in fs ? fs.iconType : (fs.type as FileSystemIconType), fs.iconColor)
}

<<<<<<< HEAD
const sortByLastViewedAt = (items: NewTabTreeDataItem[]): NewTabTreeDataItem[] =>
    items
        .map((item, originalIndex) => ({ item, originalIndex }))
        .toSorted((a, b) => {
            const parseTime = (value: string | null | undefined): number => {
                if (!value) {
                    return 0
                }
                const parsed = Date.parse(value)
                return Number.isFinite(parsed) ? parsed : 0
            }
            const diff = parseTime(b.item.lastViewedAt) - parseTime(a.item.lastViewedAt)
            if (diff !== 0) {
                return diff
            }
            return a.originalIndex - b.originalIndex
        })
        .map(({ item }) => item)
=======
function matchesRecentsSearch(entry: FileSystemEntry, searchChunks: string[]): boolean {
    if (searchChunks.length === 0) {
        return true
    }

    const name = splitPath(entry.path).pop() || entry.path
    const nameLower = name.toLowerCase()
    const categoryLower = 'recents'

    return searchChunks.every((chunk) => nameLower.includes(chunk) || categoryLower.includes(chunk))
}
>>>>>>> 04c714c4

export const newTabSceneLogic = kea<newTabSceneLogicType>([
    path(['scenes', 'new-tab', 'newTabSceneLogic']),
    props({} as { tabId?: string }),
    connect(() => ({
        values: [featureFlagLogic, ['featureFlags'], groupsModel, ['groupTypes', 'aggregationLabel']],
    })),
    key((props) => props.tabId || 'default'),
    actions({
        setSearch: (search: string) => ({ search }),
        selectNext: true,
        selectPrevious: true,
        onSubmit: true,
        setSelectedCategory: (category: NEW_TAB_CATEGORY_ITEMS) => ({ category }),
        loadRecents: true,
        debouncedPersonSearch: (searchTerm: string) => ({ searchTerm }),
        debouncedEventDefinitionSearch: (searchTerm: string) => ({ searchTerm }),
        debouncedPropertyDefinitionSearch: (searchTerm: string) => ({ searchTerm }),
        debouncedGroupSearch: (searchTerm: string) => ({ searchTerm }),
        setNewTabSceneDataInclude: (include: NEW_TAB_COMMANDS[]) => ({ include }),
        toggleNewTabSceneDataInclude: (item: NEW_TAB_COMMANDS) => ({ item }),
        triggerSearchForIncludedItems: true,
        refreshDataAfterToggle: true,
        showMoreInSection: (section: string) => ({ section }),
        resetSectionLimits: true,
        askAI: (searchTerm: string) => ({ searchTerm }),
        logCreateNewItem: (href: string | null | undefined) => ({ href }),
        loadInitialGroups: true,
        setFirstNoResultsSearchPrefix: (dataset: NewTabSearchDataset, prefix: string | null) => ({
            dataset,
            prefix,
        }),
    }),
<<<<<<< HEAD
    loaders(({ values }) => ({
        sceneLogViews: [
            [] as FileSystemViewLogEntry[],
            {
                loadSceneLogViews: async () => {
                    return await api.fileSystemLogView.list({ type: 'scene' })
                },
            },
        ],
        newLogViews: [
            [] as FileSystemViewLogEntry[],
            {
                loadNewLogViews: async () => {
                    return await api.fileSystemLogView.list({ type: 'create-new' })
                },
            },
        ],
=======
    loaders(({ values, actions }) => ({
>>>>>>> 04c714c4
        recents: [
            (() => {
                if ('sessionStorage' in window) {
                    try {
                        const value = window.sessionStorage.getItem(`newTab-recentItems-${getCurrentTeamId()}`)
                        const recents = value ? JSON.parse(value) : null
                        if (recents) {
                            return recents
                        }
                    } catch {
                        // do nothing
                    }
                }
                return { results: [], hasMore: false, startTime: null, endTime: null }
            }) as any as SearchResults,
            {
                loadRecents: async (_, breakpoint) => {
                    if (values.recentsLoading) {
                        await breakpoint(250)
                    }
                    const searchTerm = values.search.trim()
                    const noResultsPrefix = values.firstNoResultsSearchPrefixes.recents

                    if (
                        searchTerm &&
                        noResultsPrefix &&
                        searchTerm.length > noResultsPrefix.length &&
                        searchTerm.startsWith(noResultsPrefix)
                    ) {
                        return {
                            searchTerm,
                            results: [],
                            hasMore: false,
                            lastCount: 0,
                        }
                    }

                    const response = await api.fileSystem.list({
                        search: searchTerm,
                        limit: PAGINATION_LIMIT + 1,
                        orderBy: '-last_viewed_at',
                        notType: 'folder',
                    })
                    breakpoint()
                    const searchChunks = searchTerm
                        .toLowerCase()
                        .split(' ')
                        .filter((s) => s)
                    const filteredCount = searchTerm
                        ? response.results.filter((item) => matchesRecentsSearch(item, searchChunks)).length
                        : response.results.length
                    const recents = {
                        searchTerm,
                        results: response.results.slice(0, PAGINATION_LIMIT),
                        hasMore: response.results.length > PAGINATION_LIMIT,
                        lastCount: Math.min(response.results.length, PAGINATION_LIMIT),
                    }
                    if (searchTerm) {
                        actions.setFirstNoResultsSearchPrefix('recents', filteredCount === 0 ? searchTerm : null)
                    } else {
                        actions.setFirstNoResultsSearchPrefix('recents', null)
                    }
                    if ('sessionStorage' in window && searchTerm === '') {
                        try {
                            window.sessionStorage.setItem(
                                `newTab-recentItems-${getCurrentTeamId()}`,
                                JSON.stringify(recents)
                            )
                        } catch {
                            // do nothing
                        }
                    }
                    return recents
                },
            },
        ],
        personSearchResults: [
            [] as PersonType[],
            {
                loadPersonSearchResults: async ({ searchTerm }: { searchTerm: string }, breakpoint) => {
                    if (searchTerm.trim() === '') {
                        return []
                    }

                    const response = await api.persons.list({ search: searchTerm.trim(), limit: 5 })
                    breakpoint()

                    return response.results
                },
                loadInitialPersons: async (_, breakpoint) => {
                    const response = await api.persons.list({ limit: 5 })
                    breakpoint()

                    actions.setFirstNoResultsSearchPrefix('persons', null)

                    return response.results
                },
            },
        ],
        eventDefinitionSearchResults: [
            [] as EventDefinition[],
            {
                loadEventDefinitionSearchResults: async ({ searchTerm }: { searchTerm: string }, breakpoint) => {
                    const trimmed = searchTerm.trim()
                    await breakpoint(200)

                    const response = await api.eventDefinitions.list({
                        search: trimmed || undefined,
                        limit: 5,
                    })
                    breakpoint()

                    return response.results ?? []
                },
                loadInitialEventDefinitions: async (_, breakpoint) => {
                    const response = await api.eventDefinitions.list({
                        limit: 5,
                    })
                    breakpoint()

                    actions.setFirstNoResultsSearchPrefix('eventDefinitions', null)

                    return response.results ?? []
                },
            },
        ],
        propertyDefinitionSearchResults: [
            [] as PropertyDefinition[],
            {
                loadPropertyDefinitionSearchResults: async ({ searchTerm }: { searchTerm: string }, breakpoint) => {
                    const trimmed = searchTerm.trim()
                    await breakpoint(200)

                    const response = await api.propertyDefinitions.list({
                        search: trimmed || undefined,
                        limit: 5,
                    })
                    breakpoint()

                    return response.results ?? []
                },
                loadInitialPropertyDefinitions: async (_, breakpoint) => {
                    const response = await api.propertyDefinitions.list({
                        limit: 5,
                    })
                    breakpoint()

                    actions.setFirstNoResultsSearchPrefix('propertyDefinitions', null)

                    return response.results ?? []
                },
            },
        ],
        groupSearchResults: [
            {} as Partial<Record<GroupTypeIndex, Group[]>>,
            {
                loadGroupSearchResults: async ({ searchTerm }: { searchTerm: string }, breakpoint) => {
                    const trimmed = searchTerm.trim()
                    if (trimmed === '') {
                        return {}
                    }

                    const groupTypesList = Array.from(values.groupTypes.values())
                    if (groupTypesList.length === 0) {
                        return {}
                    }

                    await breakpoint(200)

                    const responses = await Promise.all(
                        groupTypesList.map((groupType) =>
                            api.groups.list({
                                group_type_index: groupType.group_type_index,
                                search: trimmed,
                                limit: GROUP_SEARCH_LIMIT,
                            })
                        )
                    )

                    breakpoint()

                    return Object.fromEntries(
                        responses.map((response, index) => [
                            groupTypesList[index].group_type_index,
                            response.results.slice(0, GROUP_SEARCH_LIMIT),
                        ])
                    ) as Record<GroupTypeIndex, Group[]>
                },
                loadInitialGroups: async (_, breakpoint) => {
                    const groupTypesList = Array.from(values.groupTypes.values())
                    if (groupTypesList.length === 0) {
                        return {}
                    }

                    await breakpoint(200)

                    const responses = await Promise.all(
                        groupTypesList.map((groupType) =>
                            api.groups.list({
                                group_type_index: groupType.group_type_index,
                                search: '',
                                limit: GROUP_SEARCH_LIMIT,
                            })
                        )
                    )

                    breakpoint()

                    return Object.fromEntries(
                        responses.map((response, index) => [
                            groupTypesList[index].group_type_index,
                            response.results.slice(0, GROUP_SEARCH_LIMIT),
                        ])
                    ) as Record<GroupTypeIndex, Group[]>
                },
            },
        ],
    })),
    reducers({
        search: [
            '',
            {
                setSearch: (_, { search }) => search,
            },
        ],
        selectedCategory: [
            'all' as NEW_TAB_CATEGORY_ITEMS,
            {
                setSelectedCategory: (_, { category }) => category,
            },
        ],
        newTabSceneDataInclude: [
            ['all'] as NEW_TAB_COMMANDS[],
            {
                setNewTabSceneDataInclude: (_, { include }) => include,
                toggleNewTabSceneDataInclude: (state, { item }) => {
                    if (item === 'all') {
                        // Handle "all" toggle
                        if (state.includes('all')) {
                            return state.filter((i) => i !== 'all')
                        }
                        return ['all']
                    }
                    // Handle individual command toggle
                    if (state.includes(item)) {
                        // Remove the item
                        const newState = state.filter((i) => i !== item)
                        // If no items left, default back to "all"
                        return newState.length === 0 ? ['all'] : newState
                    }
                    // Add the item and remove "all" if it was selected
                    const newState = state.filter((i) => i !== 'all')
                    return [...newState, item]
                },
            },
        ],
        personSearchPending: [
            false,
            {
                debouncedPersonSearch: () => true,
                loadPersonSearchResults: () => false,
                loadPersonSearchResultsSuccess: () => false,
                loadPersonSearchResultsFailure: () => false,
            },
        ],
        eventDefinitionSearchPending: [
            false,
            {
                debouncedEventDefinitionSearch: () => true,
                loadEventDefinitionSearchResults: () => false,
                loadEventDefinitionSearchResultsSuccess: () => false,
                loadEventDefinitionSearchResultsFailure: () => false,
            },
        ],
        propertyDefinitionSearchPending: [
            false,
            {
                debouncedPropertyDefinitionSearch: () => true,
                loadPropertyDefinitionSearchResults: () => false,
                loadPropertyDefinitionSearchResultsSuccess: () => false,
                loadPropertyDefinitionSearchResultsFailure: () => false,
            },
        ],
        groupSearchPending: [
            false,
            {
                debouncedGroupSearch: () => true,
                loadGroupSearchResults: () => false,
                loadGroupSearchResultsSuccess: () => false,
                loadGroupSearchResultsFailure: () => false,
            },
        ],
        rawSelectedIndex: [
            0,
            {
                selectNext: (state) => state + 1,
                selectPrevious: (state) => state - 1,
                setSearch: () => 0,
                setSelectedCategory: () => 0,
            },
        ],
        sectionItemLimits: [
            {} as Record<string, number>,
            {
                showMoreInSection: (state, { section }) => ({
                    ...state,
                    [section]: Infinity,
                }),
                resetSectionLimits: () => ({}),
                setSearch: () => ({}),
                toggleNewTabSceneDataInclude: () => ({}),
            },
        ],
        firstNoResultsSearchPrefixes: [
            {
                recents: null,
                persons: null,
                eventDefinitions: null,
                propertyDefinitions: null,
            } as Record<NewTabSearchDataset, string | null>,
            {
                setFirstNoResultsSearchPrefix: (state, { dataset, prefix }) => ({
                    ...state,
                    [dataset]: prefix,
                }),
                setSearch: (state, { search }) => {
                    if (search.trim() === '') {
                        return {
                            recents: null,
                            persons: null,
                            eventDefinitions: null,
                            propertyDefinitions: null,
                        }
                    }
                    return state
                },
            },
        ],
    }),
    selectors(({ actions }) => ({
        sceneLogViewsByRef: [
            (s) => [s.sceneLogViews],
            (sceneLogViews): Record<string, string> => {
                return sceneLogViews.reduce(
                    (acc, { ref, viewed_at }) => {
                        const current = acc[ref]
                        if (!current || Date.parse(viewed_at) > Date.parse(current)) {
                            acc[ref] = viewed_at
                        }
                        return acc
                    },
                    {} as Record<string, string>
                )
            },
        ],
        newLogViewsByRef: [
            (s) => [s.newLogViews],
            (newLogViews): Record<string, string> => {
                return newLogViews.reduce(
                    (acc, { ref, viewed_at }) => {
                        const current = acc[ref]
                        if (!current || Date.parse(viewed_at) > Date.parse(current)) {
                            acc[ref] = viewed_at
                        }
                        return acc
                    },
                    {} as Record<string, string>
                )
            },
        ],
        newTabSceneDataIncludePersons: [
            (s) => [s.newTabSceneDataInclude],
            (include): boolean => include.includes('persons'),
        ],
        newTabSceneDataIncludeEventDefinitions: [
            (s) => [s.newTabSceneDataInclude],
            (include): boolean => include.includes('eventDefinitions'),
        ],
        newTabSceneDataIncludePropertyDefinitions: [
            (s) => [s.newTabSceneDataInclude],
            (include): boolean => include.includes('propertyDefinitions'),
        ],
        categories: [
            (s) => [s.featureFlags],
            (featureFlags): NewTabCategoryItem[] => {
                const categories: NewTabCategoryItem[] = [
                    { key: 'all', label: 'All' },
                    { key: 'recents', label: 'Recents' },
                    {
                        key: 'create-new',
                        label: 'Create new',
                    },
                    { key: 'apps', label: 'Apps' },
                    {
                        key: 'data-management',
                        label: 'Data management',
                    },
                ]
                if (featureFlags[FEATURE_FLAGS.DATA_IN_NEW_TAB_SCENE]) {
                    categories.push({
                        key: 'persons',
                        label: 'Persons',
                    })
                    categories.push({
                        key: 'groups',
                        label: 'Groups',
                    })
                    categories.push({
                        key: 'eventDefinitions',
                        label: 'Events',
                    })
                    categories.push({
                        key: 'propertyDefinitions',
                        label: 'Properties',
                    })
                    categories.push({
                        key: 'askAI',
                        label: 'Ask Posthog AI',
                    })
                }
                return categories
            },
        ],
        isSearching: [
            (s) => [
                s.recentsLoading,
                s.personSearchResultsLoading,
                s.personSearchPending,
                s.eventDefinitionSearchResultsLoading,
                s.eventDefinitionSearchPending,
                s.propertyDefinitionSearchResultsLoading,
                s.propertyDefinitionSearchPending,
                s.groupSearchResultsLoading,
                s.groupSearchPending,
                s.search,
            ],
            (
                recentsLoading: boolean,
                personSearchResultsLoading: boolean,
                personSearchPending: boolean,
                eventDefinitionSearchResultsLoading: boolean,
                eventDefinitionSearchPending: boolean,
                propertyDefinitionSearchResultsLoading: boolean,
                propertyDefinitionSearchPending: boolean,
                groupSearchResultsLoading: boolean,
                groupSearchPending: boolean,
                search: string
            ): boolean =>
                (recentsLoading ||
                    personSearchResultsLoading ||
                    personSearchPending ||
                    eventDefinitionSearchResultsLoading ||
                    eventDefinitionSearchPending ||
                    propertyDefinitionSearchResultsLoading ||
                    propertyDefinitionSearchPending ||
                    groupSearchResultsLoading ||
                    groupSearchPending) &&
                search.trim() !== '',
        ],
        projectTreeSearchItems: [
            (s) => [s.recents],
            (recents): NewTabTreeDataItem[] => {
                return recents.results.map((item) => {
                    const name = splitPath(item.path).pop()
                    return {
                        id: item.path,
                        name: name || item.path,
                        category: 'recents',
                        href: item.href || '#',
                        lastViewedAt: item.last_viewed_at ?? null,
                        icon: getIconForFileSystemItem({
                            type: item.type,
                            iconType: item.type as any,
                            path: item.path,
                        }),
                        record: item,
                    }
                })
            },
        ],
        personSearchItems: [
            (s) => [s.personSearchResults],
            (personSearchResults): NewTabTreeDataItem[] => {
                const items = personSearchResults.map((person) => {
                    const personId = person.distinct_ids?.[0] || person.uuid || 'unknown'
                    const displayName = person.properties?.email || personId
                    const item = {
                        id: `person-${person.uuid}`,
                        name: `${displayName}`,
                        category: 'persons' as NEW_TAB_CATEGORY_ITEMS,
                        href: urls.personByUUID(person.uuid || ''),
                        icon: <IconPerson />,
                        record: {
                            type: 'person',
                            path: `Person: ${displayName}`,
                            href: urls.personByUUID(person.uuid || ''),
                        },
                    }

                    return item
                })

                return items
            },
        ],
        eventDefinitionSearchItems: [
            (s) => [s.eventDefinitionSearchResults],
            (eventDefinitionSearchResults): NewTabTreeDataItem[] => {
                const items = eventDefinitionSearchResults.map((eventDef) => {
                    const item = {
                        id: `event-definition-${eventDef.id}`,
                        name: eventDef.name,
                        category: 'eventDefinitions' as NEW_TAB_CATEGORY_ITEMS,
                        href: urls.eventDefinition(eventDef.id),
                        icon: <IconApps />,
                        record: {
                            type: 'event-definition',
                            path: `Event: ${eventDef.name}`,
                            href: urls.eventDefinition(eventDef.id),
                        },
                    }
                    return item
                })
                return items
            },
        ],
        propertyDefinitionSearchItems: [
            (s) => [s.propertyDefinitionSearchResults],
            (propertyDefinitionSearchResults): NewTabTreeDataItem[] => {
                const items = propertyDefinitionSearchResults.map((propDef) => {
                    const item = {
                        id: `property-definition-${propDef.id}`,
                        name: propDef.name,
                        category: 'propertyDefinitions' as NEW_TAB_CATEGORY_ITEMS,
                        href: urls.propertyDefinition(propDef.id),
                        icon: <IconApps />,
                        record: {
                            type: 'property-definition',
                            path: `Property: ${propDef.name}`,
                            href: urls.propertyDefinition(propDef.id),
                        },
                    }
                    return item
                })
                return items
            },
        ],
        groupSearchItems: [
            (s) => [s.groupSearchResults, s.aggregationLabel],
            (groupSearchResults: Record<GroupTypeIndex, Group[]>, aggregationLabel): NewTabTreeDataItem[] => {
                const items: NewTabTreeDataItem[] = []
                for (const [groupTypeIndexString, groups] of Object.entries(groupSearchResults)) {
                    const groupTypeIndex = parseInt(groupTypeIndexString, 10) as GroupTypeIndex
                    const noun = aggregationLabel(groupTypeIndex).singular
                    groups.forEach((group) => {
                        const display = groupDisplayId(group.group_key, group.group_properties || {})
                        const href = urls.group(groupTypeIndex, group.group_key)
                        items.push({
                            id: `group-${groupTypeIndex}-${group.group_key}`,
                            name: `${noun}: ${display}`,
                            displayName: display,
                            category: 'groups' as NEW_TAB_CATEGORY_ITEMS,
                            href,
                            icon: <IconPeople />,
                            record: {
                                type: 'group',
                                path: `${noun}: ${display}`,
                                href,
                                groupTypeIndex,
                                groupKey: group.group_key,
                                groupNoun: noun,
                                groupDisplayName: display,
                            },
                        })
                    })
                }

                return items
            },
        ],
        aiSearchItems: [
            (s) => [s.search],
            (search: string): NewTabTreeDataItem[] => {
                const searchTerm = search.trim()
                const items: NewTabTreeDataItem[] = []

                const askDirectQuestionToAiItem: NewTabTreeDataItem = {
                    id: 'ask-ai',
                    name: searchTerm ? `Ask: ${searchTerm}` : 'Ask Posthog AI anything...',
                    category: 'askAI',
                    href: urls.max(undefined, searchTerm),
                    icon: <IconSparkles />,
                    record: {
                        type: 'ai',
                        path: searchTerm ? `Ask Posthog AI: ${searchTerm}` : 'Ask Posthog AI',
                        href: '#',
                        searchTerm: searchTerm || '',
                        onClick: () => actions.askAI(searchTerm),
                    },
                }
                const openAiInTabItem: NewTabTreeDataItem = {
                    id: 'open-ai',
                    name: 'Open',
                    category: 'askAI',
                    href: urls.max(undefined, undefined),
                    icon: <IconArrowRight />,
                    record: {
                        type: 'ai',
                        path: 'Open',
                        href: '#',
                        searchTerm: '',
                    },
                }
                // Only if there is a search term, add the ask direct question to ai item
                if (searchTerm) {
                    items.push(askDirectQuestionToAiItem)
                }
                items.push(openAiInTabItem)
                return items
            },
        ],
        getSectionItemLimit: [
            (s) => [s.sectionItemLimits],
            (sectionItemLimits: Record<string, number>) => (section: string) => sectionItemLimits[section] || 5,
        ],
        itemsGrid: [
            (s) => [
                s.featureFlags,
                s.projectTreeSearchItems,
                s.aiSearchItems,
                s.sceneLogViewsByRef,
                s.newLogViewsByRef,
            ],
            (
                featureFlags: any,
                projectTreeSearchItems: NewTabTreeDataItem[],
                aiSearchItems: NewTabTreeDataItem[],
                sceneLogViewsByRef: Record<string, string>,
                newLogViewsByRef: Record<string, string>
            ): NewTabTreeDataItem[] => {
                const registerSceneKey = (map: Map<string, string>, key?: string | null, sceneKey?: string): void => {
                    if (!key || !sceneKey || map.has(key)) {
                        return
                    }
                    map.set(key, sceneKey)
                }

                const sceneKeyByType = new Map<string, string>()

                const getSceneKeyForFs = (fs: FileSystemImport): string | null => {
                    if (fs.sceneKey) {
                        return fs.sceneKey
                    }
                    if (fs.type) {
                        const direct = sceneKeyByType.get(fs.type)
                        if (direct) {
                            return direct
                        }
                        const baseType = fs.type.split('/')?.[0]
                        if (baseType) {
                            const base = sceneKeyByType.get(baseType)
                            if (base) {
                                return base
                            }
                        }
                    }
                    if ('iconType' in fs && fs.iconType) {
                        const fromIcon = sceneKeyByType.get(fs.iconType as string)
                        if (fromIcon) {
                            return fromIcon
                        }
                    }
                    return null
                }

                const getLastViewedAt = (sceneKey?: string | null): string | null =>
                    sceneKey ? (sceneLogViewsByRef[sceneKey] ?? null) : null

                const getLastViewedAtForHref = (href?: string | null): string | null =>
                    href ? (newLogViewsByRef[href] ?? null) : null

                const defaultProducts = getDefaultTreeProducts()
                const defaultData = getDefaultTreeData()

                defaultProducts.forEach((fs) => {
                    if (fs.sceneKey) {
                        registerSceneKey(sceneKeyByType, fs.type, fs.sceneKey)
                        if (fs.type?.includes('/')) {
                            registerSceneKey(sceneKeyByType, fs.type.split('/')[0], fs.sceneKey)
                        }
                        if ('iconType' in fs) {
                            registerSceneKey(sceneKeyByType, fs.iconType as string | undefined, fs.sceneKey)
                        }
                    }
                })

                defaultData.forEach((fs) => {
                    if (fs.sceneKey) {
                        registerSceneKey(sceneKeyByType, fs.type, fs.sceneKey)
                        if (fs.type?.includes('/')) {
                            registerSceneKey(sceneKeyByType, fs.type.split('/')[0], fs.sceneKey)
                        }
                        if ('iconType' in fs) {
                            registerSceneKey(sceneKeyByType, fs.iconType as string | undefined, fs.sceneKey)
                        }
                    }
                })

                const newInsightItems = getDefaultTreeNew()
                    .filter(({ path }) => path.startsWith('Insight/'))
                    .map((fs, index) => ({
                        id: `new-insight-${index}`,
                        name: 'New ' + fs.path.substring(8),
                        category: 'create-new' as NEW_TAB_CATEGORY_ITEMS,
                        href: fs.href,
                        flag: fs.flag,
                        icon: getIconForFileSystemItem(fs),
                        record: fs,
                        lastViewedAt: getLastViewedAtForHref(fs.href),
                    }))
                    .filter(({ flag }) => !flag || featureFlags[flag as keyof typeof featureFlags])

                const newDataItems = getDefaultTreeNew()
                    .filter(({ path }) => path.startsWith('Data/'))
                    .map((fs, index) => ({
                        id: `new-data-${index}`,
                        name: 'New ' + capitalizeFirstLetter(fs.path.substring(5).toLowerCase()),
                        category: 'create-new' as NEW_TAB_CATEGORY_ITEMS,
                        href: fs.href,
                        flag: fs.flag,
                        icon: getIconForFileSystemItem(fs),
                        record: fs,
                        lastViewedAt: getLastViewedAtForHref(fs.href),
                    }))
                    .filter(({ flag }) => !flag || featureFlags[flag as keyof typeof featureFlags])

                const newOtherItems = getDefaultTreeNew()
                    .filter(({ path }) => !path.startsWith('Insight/') && !path.startsWith('Data/'))
                    .map((fs, index) => ({
                        id: `new-other-${index}`,
                        name: 'New ' + fs.path,
                        category: 'create-new' as NEW_TAB_CATEGORY_ITEMS,
                        href: fs.href,
                        flag: fs.flag,
                        icon: getIconForFileSystemItem(fs),
                        record: fs,
                        lastViewedAt: getLastViewedAtForHref(fs.href),
                    }))
                    .filter(({ flag }) => !flag || featureFlags[flag as keyof typeof featureFlags])

                const products = [...defaultProducts, ...getDefaultTreePersons()]
                    .map((fs, index) => ({
                        id: `product-${index}`,
                        name: fs.path,
                        category: 'apps' as NEW_TAB_CATEGORY_ITEMS,
                        href: fs.href,
                        flag: fs.flag,
                        icon: getIconForFileSystemItem(fs),
                        record: fs,
                        lastViewedAt: getLastViewedAt(getSceneKeyForFs(fs)),
                    }))
                    .filter(({ flag }) => !flag || featureFlags[flag as keyof typeof featureFlags])
                    .toSorted((a, b) => a.name.localeCompare(b.name))

                const sortedProducts = sortByLastViewedAt(products)

                const data = defaultData
                    .map((fs, index) => ({
                        id: `data-${index}`,
                        name: fs.path,
                        category: 'data-management' as NEW_TAB_CATEGORY_ITEMS,
                        href: fs.href,
                        flag: fs.flag,
                        icon: getIconForFileSystemItem(fs),
                        record: fs,
                        // TODO: re-enable when all data-management items support it
                        // lastViewedAt: getLastViewedAt(getSceneKeyForFs(fs)),
                    }))
                    .filter(({ flag }) => !flag || featureFlags[flag as keyof typeof featureFlags])

                const sortedData = sortByLastViewedAt(data)

                const sortedNewInsightItems = sortByLastViewedAt(newInsightItems)
                const sortedNewDataItems = sortByLastViewedAt(newDataItems)
                const sortedNewOtherItems = sortByLastViewedAt(newOtherItems)

                const newTabSceneData = featureFlags[FEATURE_FLAGS.DATA_IN_NEW_TAB_SCENE]

                const allItems: NewTabTreeDataItem[] = sortByLastViewedAt([
                    ...(newTabSceneData ? aiSearchItems : []),
                    ...projectTreeSearchItems,
                    {
                        id: 'new-sql-query',
                        name: 'New SQL query',
                        category: 'create-new',
                        icon: <IconDatabase />,
                        href: '/sql',
                        record: { type: 'query', path: 'New SQL query' },
                        lastViewedAt: getLastViewedAtForHref('/sql'),
                    },
                    ...sortedNewInsightItems,
                    ...sortedNewOtherItems,
                    ...sortedProducts,
                    ...sortedData,
                    ...sortedNewDataItems,
                    {
                        id: 'new-hog-program',
                        name: 'New Hog program',
                        category: 'create-new',
                        icon: <IconHogQL />,
                        href: '/debug/hog',
                        record: { type: 'hog', path: 'New Hog program' },
                        lastViewedAt: getLastViewedAtForHref('/debug/hog'),
                    },
                ])
                return allItems
            },
        ],
        filteredItemsGrid: [
            (s) => [s.itemsGrid, s.search, s.selectedCategory],
            (
                itemsGrid: NewTabTreeDataItem[],
                search: string,
                selectedCategory: NEW_TAB_CATEGORY_ITEMS
            ): NewTabTreeDataItem[] => {
                let filtered = itemsGrid

                // Filter by selected category
                if (selectedCategory !== 'all') {
                    filtered = filtered.filter((item) => item.category === selectedCategory)
                }

                // Filter by search
                if (!String(search).trim()) {
                    return filtered
                }
                const lowerSearchChunks = search
                    .toLowerCase()
                    .split(' ')
                    .map((s) => s.trim())
                    .filter((s) => s)
                return filtered.filter(
                    (item) =>
                        lowerSearchChunks.filter(
                            (lowerSearch) => !`${item.category} ${item.name}`.toLowerCase().includes(lowerSearch)
                        ).length === 0
                )
            },
        ],
        groupedFilteredItems: [
            (s) => [s.filteredItemsGrid],
            (filteredItemsGrid: NewTabTreeDataItem[]): Record<string, NewTabTreeDataItem[]> => {
                return filteredItemsGrid.reduce(
                    (acc: Record<string, NewTabTreeDataItem[]>, item: NewTabTreeDataItem) => {
                        if (!acc[item.category]) {
                            acc[item.category] = []
                        }
                        acc[item.category].push(item)
                        return acc
                    },
                    {} as Record<string, NewTabTreeDataItem[]>
                )
            },
        ],
        newTabSceneDataGroupedItems: [
            (s) => [
                s.itemsGrid,
                s.search,
                s.newTabSceneDataInclude,
                s.personSearchItems,
                s.groupSearchItems,
                s.eventDefinitionSearchItems,
                s.propertyDefinitionSearchItems,
                s.aiSearchItems,
                s.featureFlags,
                s.getSectionItemLimit,
            ],
            (
                itemsGrid: NewTabTreeDataItem[],
                search: string,
                newTabSceneDataInclude: NEW_TAB_COMMANDS[],
                personSearchItems: NewTabTreeDataItem[],
                groupSearchItems: NewTabTreeDataItem[],
                eventDefinitionSearchItems: NewTabTreeDataItem[],
                propertyDefinitionSearchItems: NewTabTreeDataItem[],
                aiSearchItems: NewTabTreeDataItem[],
                featureFlags: any,
                getSectionItemLimit: (section: string) => number
            ): Record<string, NewTabTreeDataItem[]> => {
                const newTabSceneData = featureFlags[FEATURE_FLAGS.DATA_IN_NEW_TAB_SCENE]
                if (!newTabSceneData) {
                    return {}
                }

                // Filter all items by search term
                const searchLower = search.toLowerCase().trim()
                const filterBySearch = (items: NewTabTreeDataItem[]): NewTabTreeDataItem[] => {
                    if (!searchLower) {
                        return items
                    }
                    const searchChunks = searchLower.split(' ').filter((s) => s)
                    return items.filter((item) =>
                        searchChunks.every(
                            (chunk) =>
                                item.name.toLowerCase().includes(chunk) || item.category.toLowerCase().includes(chunk)
                        )
                    )
                }

                // Check if "all" is selected
                const showAll = newTabSceneDataInclude.includes('all')

                // Group items by category and filter based on what's selected
                const grouped: Record<string, NewTabTreeDataItem[]> = {}

                // Add persons section if filter is enabled
                if (showAll || newTabSceneDataInclude.includes('persons')) {
                    const limit = getSectionItemLimit('persons')
                    grouped['persons'] = personSearchItems.slice(0, limit)
                }
                if (showAll || newTabSceneDataInclude.includes('groups')) {
                    const limit = getSectionItemLimit('groups')
                    grouped['groups'] = groupSearchItems.slice(0, limit)
                }
                // Add event definitions section if filter is enabled
                if (showAll || newTabSceneDataInclude.includes('eventDefinitions')) {
                    const limit = getSectionItemLimit('eventDefinitions')
                    grouped['eventDefinitions'] = eventDefinitionSearchItems.slice(0, limit)
                }

                // Add property definitions section if filter is enabled
                if (showAll || newTabSceneDataInclude.includes('propertyDefinitions')) {
                    const limit = getSectionItemLimit('propertyDefinitions')
                    grouped['propertyDefinitions'] = propertyDefinitionSearchItems.slice(0, limit)
                }

                // Add each category only if it's selected or if "all" is selected
                if (showAll || newTabSceneDataInclude.includes('create-new')) {
                    const limit = getSectionItemLimit('create-new')
                    grouped['create-new'] = sortByLastViewedAt(
                        filterBySearch(itemsGrid.filter((item) => item.category === 'create-new'))
                    ).slice(0, limit)
                }

                if (showAll || newTabSceneDataInclude.includes('apps')) {
                    const limit = getSectionItemLimit('apps')
                    grouped['apps'] = sortByLastViewedAt(
                        filterBySearch(itemsGrid.filter((item) => item.category === 'apps')).slice(0, limit)
                    )
                }

                if (showAll || newTabSceneDataInclude.includes('data-management')) {
                    const limit = getSectionItemLimit('data-management')
                    grouped['data-management'] = sortByLastViewedAt(
                        filterBySearch(itemsGrid.filter((item) => item.category === 'data-management'))
                    ).slice(0, limit)
                }

                if (showAll || newTabSceneDataInclude.includes('recents')) {
                    const limit = getSectionItemLimit('recents')
                    grouped['recents'] = filterBySearch(itemsGrid.filter((item) => item.category === 'recents')).slice(
                        0,
                        limit
                    )
                }

                // Add AI section if filter is enabled
                if (showAll || newTabSceneDataInclude.includes('askAI')) {
                    const limit = getSectionItemLimit('askAI')
                    grouped['askAI'] = aiSearchItems.slice(0, limit)
                }

                return grouped
            },
        ],
        newTabSceneDataGroupedItemsFullData: [
            (s) => [
                s.itemsGrid,
                s.search,
                s.newTabSceneDataInclude,
                s.personSearchItems,
                s.groupSearchItems,
                s.eventDefinitionSearchItems,
                s.propertyDefinitionSearchItems,
                s.aiSearchItems,
                s.featureFlags,
            ],
            (
                itemsGrid: NewTabTreeDataItem[],
                search: string,
                newTabSceneDataInclude: NEW_TAB_COMMANDS[],
                personSearchItems: NewTabTreeDataItem[],
                groupSearchItems: NewTabTreeDataItem[],
                eventDefinitionSearchItems: NewTabTreeDataItem[],
                propertyDefinitionSearchItems: NewTabTreeDataItem[],
                aiSearchItems: NewTabTreeDataItem[],
                featureFlags: any
            ): Record<string, number> => {
                const newTabSceneData = featureFlags[FEATURE_FLAGS.DATA_IN_NEW_TAB_SCENE]
                if (!newTabSceneData) {
                    return {}
                }

                // Filter all items by search term
                const searchLower = search.toLowerCase().trim()
                const filterBySearch = (items: NewTabTreeDataItem[]): NewTabTreeDataItem[] => {
                    if (!searchLower) {
                        return items
                    }
                    const searchChunks = searchLower.split(' ').filter((s) => s)
                    return items.filter((item) =>
                        searchChunks.every(
                            (chunk) =>
                                item.name.toLowerCase().includes(chunk) || item.category.toLowerCase().includes(chunk)
                        )
                    )
                }

                // Check if "all" is selected
                const showAll = newTabSceneDataInclude.includes('all')

                // Track full counts for each section
                const fullCounts: Record<string, number> = {}

                // Add persons section if filter is enabled
                if (showAll || newTabSceneDataInclude.includes('persons')) {
                    fullCounts['persons'] = personSearchItems.length
                }
                if (showAll || newTabSceneDataInclude.includes('groups')) {
                    fullCounts['groups'] = groupSearchItems.length
                }
                // Add event definitions section if filter is enabled
                if (showAll || newTabSceneDataInclude.includes('eventDefinitions')) {
                    fullCounts['eventDefinitions'] = eventDefinitionSearchItems.length
                }

                // Add property definitions section if filter is enabled
                if (showAll || newTabSceneDataInclude.includes('propertyDefinitions')) {
                    fullCounts['propertyDefinitions'] = propertyDefinitionSearchItems.length
                }

                // Add each category only if it's selected or if "all" is selected
                if (showAll || newTabSceneDataInclude.includes('create-new')) {
                    fullCounts['create-new'] = filterBySearch(
                        itemsGrid.filter((item) => item.category === 'create-new')
                    ).length
                }

                if (showAll || newTabSceneDataInclude.includes('apps')) {
                    fullCounts['apps'] = filterBySearch(itemsGrid.filter((item) => item.category === 'apps')).length
                }

                if (showAll || newTabSceneDataInclude.includes('data-management')) {
                    fullCounts['data-management'] = filterBySearch(
                        itemsGrid.filter((item) => item.category === 'data-management')
                    ).length
                }

                if (showAll || newTabSceneDataInclude.includes('recents')) {
                    fullCounts['recents'] = filterBySearch(
                        itemsGrid.filter((item) => item.category === 'recents')
                    ).length
                }

                // Add AI section if filter is enabled
                if (showAll || newTabSceneDataInclude.includes('askAI')) {
                    fullCounts['askAI'] = aiSearchItems.length
                }

                return fullCounts
            },
        ],
        allCategories: [
            (s) => [s.featureFlags, s.groupedFilteredItems, s.newTabSceneDataGroupedItems, s.newTabSceneDataInclude],
            (
                featureFlags: any,
                groupedFilteredItems: Record<string, NewTabTreeDataItem[]>,
                newTabSceneDataGroupedItems: Record<string, NewTabTreeDataItem[]>,
                newTabSceneDataInclude: NEW_TAB_COMMANDS[]
            ): Array<[string, NewTabTreeDataItem[]]> => {
                const newTabSceneData = featureFlags[FEATURE_FLAGS.DATA_IN_NEW_TAB_SCENE]

                if (!newTabSceneData) {
                    return Object.entries(groupedFilteredItems)
                }

                const orderedSections: string[] = []
                const showAll = newTabSceneDataInclude.includes('all')

                // Add sections in a useful order
                const mainSections = ['recents', 'create-new', 'apps', 'data-management']
                mainSections.forEach((section) => {
                    if (showAll || newTabSceneDataInclude.includes(section as NEW_TAB_COMMANDS)) {
                        orderedSections.push(section)
                    }
                })
                if (showAll || newTabSceneDataInclude.includes('persons')) {
                    orderedSections.push('persons')
                }
                if (showAll || newTabSceneDataInclude.includes('groups')) {
                    orderedSections.push('groups')
                }
                if (showAll || newTabSceneDataInclude.includes('eventDefinitions')) {
                    orderedSections.push('eventDefinitions')
                }
                if (showAll || newTabSceneDataInclude.includes('propertyDefinitions')) {
                    orderedSections.push('propertyDefinitions')
                }
                if (showAll || newTabSceneDataInclude.includes('askAI')) {
                    orderedSections.push('askAI')
                }

                return orderedSections
                    .map(
                        (section) =>
                            [section, newTabSceneDataGroupedItems[section] || []] as [string, NewTabTreeDataItem[]]
                    )
                    .filter(([, items]) => {
                        // If include is NOT 'all', keep all enabled sections visible (even when empty)
                        if (!showAll) {
                            return true
                        }

                        // If include is 'all', hide empty sections
                        return items.length > 0
                    })
            },
        ],
        firstCategoryWithResults: [
            (s) => [s.allCategories],
            (allCategories: Array<[string, NewTabTreeDataItem[]]>): string | null => {
                for (const [category, items] of allCategories) {
                    // Check if any category has items
                    if (items.length > 0) {
                        return category
                    }
                }

                return null
            },
        ],
        selectedIndex: [
            (s) => [s.rawSelectedIndex, s.filteredItemsGrid],
            (rawSelectedIndex, filteredItemsGrid): number | null => {
                if (filteredItemsGrid.length === 0) {
                    return null
                }
                return (
                    ((rawSelectedIndex % filteredItemsGrid.length) + filteredItemsGrid.length) %
                    filteredItemsGrid.length
                )
            },
        ],
        selectedItem: [
            (s) => [s.selectedIndex, s.filteredItemsGrid],
            (selectedIndex, filteredItemsGrid): NewTabTreeDataItem | null =>
                selectedIndex !== null && selectedIndex < filteredItemsGrid.length
                    ? filteredItemsGrid[selectedIndex]
                    : null,
        ],
    })),
    listeners(({ actions, values }) => ({
        logCreateNewItem: async ({ href }) => {
            if (!href) {
                return
            }

            try {
                await api.fileSystemLogView.create({ type: 'create-new', ref: href })
            } catch (error) {
                console.error('Failed to log create new item usage:', error)
            }

            actions.loadNewLogViews()
        },
        triggerSearchForIncludedItems: () => {
            const newTabSceneData = values.featureFlags[FEATURE_FLAGS.DATA_IN_NEW_TAB_SCENE]

            if (newTabSceneData) {
                const searchTerm = values.search.trim()

                // Expand 'all' to include all data types
                const itemsToProcess = values.newTabSceneDataInclude.includes('all')
                    ? ['persons', 'groups', 'eventDefinitions', 'propertyDefinitions', 'askAI']
                    : values.newTabSceneDataInclude

                itemsToProcess.forEach((item) => {
                    if (searchTerm !== '') {
                        if (item === 'persons') {
                            actions.debouncedPersonSearch(searchTerm)
                        } else if (item === 'groups') {
                            actions.debouncedGroupSearch(searchTerm)
                        } else if (item === 'eventDefinitions') {
                            actions.debouncedEventDefinitionSearch(searchTerm)
                        } else if (item === 'propertyDefinitions') {
                            actions.debouncedPropertyDefinitionSearch(searchTerm)
                        }
                    } else {
                        // Load initial data when no search term
                        if (item === 'persons') {
                            actions.loadInitialPersons({})
                        } else if (item === 'groups') {
                            actions.loadInitialGroups()
                        } else if (item === 'eventDefinitions') {
                            actions.loadInitialEventDefinitions({})
                        } else if (item === 'propertyDefinitions') {
                            actions.loadInitialPropertyDefinitions({})
                        }
                    }
                })
            }
        },
        onSubmit: () => {
            const selected = values.selectedItem
            if (selected) {
                if (selected.category === 'askAI' && selected.record?.searchTerm) {
                    actions.askAI(selected.record.searchTerm)
                } else if (selected.href) {
                    if (selected.category === 'create-new') {
                        actions.logCreateNewItem(selected.href)
                    }
                    router.actions.push(selected.href)
                }
            }
        },
        setSearch: () => {
            const newTabSceneData = values.featureFlags[FEATURE_FLAGS.DATA_IN_NEW_TAB_SCENE]

            actions.loadRecents()

            // For newTabSceneData mode, trigger searches for included items
            if (newTabSceneData) {
                const searchTerm = values.search.trim()

                // Expand 'all' to include all data types
                const itemsToProcess = values.newTabSceneDataInclude.includes('all')
                    ? ['persons', 'groups', 'eventDefinitions', 'propertyDefinitions', 'askAI']
                    : values.newTabSceneDataInclude

                itemsToProcess.forEach((item) => {
                    if (searchTerm !== '') {
                        if (item === 'persons') {
                            actions.debouncedPersonSearch(searchTerm)
                        } else if (item === 'groups') {
                            actions.debouncedGroupSearch(searchTerm)
                        } else if (item === 'eventDefinitions') {
                            actions.debouncedEventDefinitionSearch(searchTerm)
                        } else if (item === 'propertyDefinitions') {
                            actions.debouncedPropertyDefinitionSearch(searchTerm)
                        }
                    } else {
                        // Load initial data when no search term
                        if (item === 'persons') {
                            actions.loadInitialPersons({})
                        } else if (item === 'groups') {
                            actions.loadInitialGroups()
                        } else if (item === 'eventDefinitions') {
                            actions.loadInitialEventDefinitions({})
                        } else if (item === 'propertyDefinitions') {
                            actions.loadInitialPropertyDefinitions({})
                        }
                    }
                })
            }
        },
        toggleNewTabSceneDataInclude: ({ item }) => {
            const newTabSceneData = values.featureFlags[FEATURE_FLAGS.DATA_IN_NEW_TAB_SCENE]

            if (newTabSceneData) {
                const willBeIncluded = !values.newTabSceneDataInclude.includes(item)

                if (willBeIncluded) {
                    // When enabling an item, switch to its category
                    actions.setSelectedCategory(item as NEW_TAB_CATEGORY_ITEMS)
                } else {
                    // When disabling an item, clear its search results and go to 'all'
                    actions.setSelectedCategory('all')

                    if (item === 'persons') {
                        actions.loadPersonSearchResultsSuccess([])
                    } else if (item === 'eventDefinitions') {
                        actions.loadEventDefinitionSearchResultsSuccess([])
                    } else if (item === 'propertyDefinitions') {
                        actions.loadPropertyDefinitionSearchResultsSuccess([])
                    } else if (item === 'groups') {
                        actions.loadGroupSearchResultsSuccess({})
                    }
                }
            }
        },
        setNewTabSceneDataInclude: () => {
            // Trigger data loading when the include array changes
            actions.triggerSearchForIncludedItems()
        },
        refreshDataAfterToggle: () => {
            // This action triggers after toggle to refresh data
            actions.triggerSearchForIncludedItems()
        },
        debouncedPersonSearch: async ({ searchTerm }, breakpoint) => {
            // Debounce for 300ms
            await breakpoint(300)

            try {
                // Manually trigger the search and handle the result
                const trimmed = searchTerm.trim()
                const noResultsPrefix = values.firstNoResultsSearchPrefixes.persons

                if (
                    trimmed &&
                    noResultsPrefix &&
                    trimmed.length > noResultsPrefix.length &&
                    trimmed.startsWith(noResultsPrefix)
                ) {
                    actions.loadPersonSearchResultsSuccess([])
                    return
                }

                const response = await api.persons.list({ search: trimmed, limit: 5 })
                breakpoint()

                // Manually set the results instead of relying on the loader
                actions.loadPersonSearchResultsSuccess(response.results)
                if (trimmed) {
                    actions.setFirstNoResultsSearchPrefix('persons', response.results.length === 0 ? trimmed : null)
                }
            } catch (error) {
                console.error('Person search failed:', error)
                actions.loadPersonSearchResultsFailure(error as string)
            }
        },
        debouncedEventDefinitionSearch: async ({ searchTerm }, breakpoint) => {
            await breakpoint(300)

            try {
                const trimmed = searchTerm.trim()
                const noResultsPrefix = values.firstNoResultsSearchPrefixes.eventDefinitions

                if (
                    trimmed &&
                    noResultsPrefix &&
                    trimmed.length > noResultsPrefix.length &&
                    trimmed.startsWith(noResultsPrefix)
                ) {
                    actions.loadEventDefinitionSearchResultsSuccess([])
                    return
                }

                const response = await api.eventDefinitions.list({
                    search: trimmed,
                    limit: 5,
                })

                actions.loadEventDefinitionSearchResultsSuccess(response.results ?? [])
                if (trimmed) {
                    actions.setFirstNoResultsSearchPrefix(
                        'eventDefinitions',
                        (response.results ?? []).length === 0 ? trimmed : null
                    )
                }
            } catch (error) {
                console.error('Event definition search failed:', error)
                actions.loadEventDefinitionSearchResultsFailure(error as string)
            }
        },
        debouncedPropertyDefinitionSearch: async ({ searchTerm }, breakpoint) => {
            await breakpoint(300)

            try {
                const trimmed = searchTerm.trim()
                const noResultsPrefix = values.firstNoResultsSearchPrefixes.propertyDefinitions

                if (
                    trimmed &&
                    noResultsPrefix &&
                    trimmed.length > noResultsPrefix.length &&
                    trimmed.startsWith(noResultsPrefix)
                ) {
                    actions.loadPropertyDefinitionSearchResultsSuccess([])
                    return
                }

                const response = await api.propertyDefinitions.list({
                    search: trimmed,
                    limit: 5,
                })

                actions.loadPropertyDefinitionSearchResultsSuccess(response.results ?? [])
                if (trimmed) {
                    actions.setFirstNoResultsSearchPrefix(
                        'propertyDefinitions',
                        (response.results ?? []).length === 0 ? trimmed : null
                    )
                }
            } catch (error) {
                console.error('Property definition search failed:', error)
                actions.loadPropertyDefinitionSearchResultsFailure(error as string)
            }
        },
        debouncedGroupSearch: async ({ searchTerm }, breakpoint) => {
            await breakpoint(300)

            actions.loadGroupSearchResults({ searchTerm })
        },
    })),
    tabAwareActionToUrl(({ values }) => ({
        setSearch: () => [
            router.values.location.pathname,
            {
                search: values.search || undefined,
                category:
                    !values.featureFlags[FEATURE_FLAGS.DATA_IN_NEW_TAB_SCENE] && values.selectedCategory !== 'all'
                        ? values.selectedCategory
                        : undefined,
                include:
                    values.featureFlags[FEATURE_FLAGS.DATA_IN_NEW_TAB_SCENE] && values.newTabSceneDataInclude.length > 0
                        ? values.newTabSceneDataInclude.join(',')
                        : undefined,
            },
        ],
        setSelectedCategory: () => [
            router.values.location.pathname,
            {
                search: values.search || undefined,
                category:
                    !values.featureFlags[FEATURE_FLAGS.DATA_IN_NEW_TAB_SCENE] && values.selectedCategory !== 'all'
                        ? values.selectedCategory
                        : undefined,
                include:
                    values.featureFlags[FEATURE_FLAGS.DATA_IN_NEW_TAB_SCENE] && values.newTabSceneDataInclude.length > 0
                        ? values.newTabSceneDataInclude.join(',')
                        : undefined,
            },
        ],
        setNewTabSceneDataInclude: () => [
            router.values.location.pathname,
            {
                search: values.search || undefined,
                category:
                    !values.featureFlags[FEATURE_FLAGS.DATA_IN_NEW_TAB_SCENE] && values.selectedCategory !== 'all'
                        ? values.selectedCategory
                        : undefined,
                include:
                    values.featureFlags[FEATURE_FLAGS.DATA_IN_NEW_TAB_SCENE] && values.newTabSceneDataInclude.length > 0
                        ? values.newTabSceneDataInclude.join(',')
                        : undefined,
            },
        ],
        toggleNewTabSceneDataInclude: () => [
            router.values.location.pathname,
            {
                search: values.search || undefined,
                category:
                    !values.featureFlags[FEATURE_FLAGS.DATA_IN_NEW_TAB_SCENE] && values.selectedCategory !== 'all'
                        ? values.selectedCategory
                        : undefined,
                include:
                    values.featureFlags[FEATURE_FLAGS.DATA_IN_NEW_TAB_SCENE] && values.newTabSceneDataInclude.length > 0
                        ? values.newTabSceneDataInclude.join(',')
                        : undefined,
            },
        ],
    })),
    tabAwareUrlToAction(({ actions, values }) => ({
        [urls.newTab()]: (_, searchParams) => {
            const newTabSceneData = values.featureFlags[FEATURE_FLAGS.DATA_IN_NEW_TAB_SCENE]

            // Update search if URL search param differs from current state
            if (searchParams.search && searchParams.search !== values.search) {
                actions.setSearch(String(searchParams.search))

                // Trigger searches for already included items when search term changes
                if (newTabSceneData && values.newTabSceneDataInclude.length > 0) {
                    const searchTerm = String(searchParams.search).trim()
                    if (searchTerm !== '') {
                        // Expand 'all' to include all data types
                        const itemsToProcess = values.newTabSceneDataInclude.includes('all')
                            ? ['persons', 'groups', 'eventDefinitions', 'propertyDefinitions']
                            : values.newTabSceneDataInclude

                        itemsToProcess.forEach((item) => {
                            if (item === 'persons') {
                                actions.debouncedPersonSearch(searchTerm)
                            } else if (item === 'groups') {
                                actions.debouncedGroupSearch(searchTerm)
                            } else if (item === 'eventDefinitions') {
                                actions.debouncedEventDefinitionSearch(searchTerm)
                            } else if (item === 'propertyDefinitions') {
                                actions.debouncedPropertyDefinitionSearch(searchTerm)
                            }
                        })
                    }
                }
            }

            // Update category if URL category param differs from current state
            if (!newTabSceneData && searchParams.category && searchParams.category !== values.selectedCategory) {
                actions.setSelectedCategory(searchParams.category)
            }

            // Update include array if URL param differs from current state
            const includeFromUrl: NEW_TAB_COMMANDS[] = searchParams.include
                ? (searchParams.include as string)
                      .split(',')
                      .filter((item): item is NEW_TAB_COMMANDS =>
                          [
                              'all',
                              'create-new',
                              'apps',
                              'data-management',
                              'recents',
                              'persons',
                              'groups',
                              'eventDefinitions',
                              'propertyDefinitions',
                              'askAI',
                          ].includes(item)
                      )
                : []

            const currentIncludeString = values.newTabSceneDataInclude.slice().sort().join(',')
            const urlIncludeString = includeFromUrl.slice().sort().join(',')

            if (newTabSceneData && currentIncludeString !== urlIncludeString) {
                actions.setNewTabSceneDataInclude(includeFromUrl)

                // Load data for included items
                const searchTerm = searchParams.search ? String(searchParams.search).trim() : ''

                // Expand 'all' to include all data types
                const itemsToProcess = includeFromUrl.includes('all')
                    ? ['persons', 'groups', 'eventDefinitions', 'propertyDefinitions', 'askAI']
                    : includeFromUrl

                itemsToProcess.forEach((item) => {
                    if (searchTerm !== '') {
                        // If there's a search term, trigger search for data items only
                        if (item === 'persons') {
                            actions.debouncedPersonSearch(searchTerm)
                        } else if (item === 'groups') {
                            actions.debouncedGroupSearch(searchTerm)
                        } else if (item === 'eventDefinitions') {
                            actions.debouncedEventDefinitionSearch(searchTerm)
                        } else if (item === 'propertyDefinitions') {
                            actions.debouncedPropertyDefinitionSearch(searchTerm)
                        }
                        // For non-data items (create-new, apps, etc.), no special search needed as they're handled by itemsGrid
                    } else {
                        // Load initial data when no search term for data items only
                        if (item === 'persons') {
                            actions.loadInitialPersons({})
                        } else if (item === 'groups') {
                            actions.loadInitialGroups()
                        } else if (item === 'eventDefinitions') {
                            actions.loadInitialEventDefinitions({})
                        } else if (item === 'propertyDefinitions') {
                            actions.loadInitialPropertyDefinitions({})
                        }
                    }
                })
            }

            // Reset search, category, and include array to defaults if no URL params
            if (!searchParams.search && values.search) {
                actions.setSearch('')
            }
            if (!newTabSceneData && !searchParams.category && values.selectedCategory !== 'all') {
                actions.setSelectedCategory('all')
            }
            if (
                (!searchParams.include && values.newTabSceneDataInclude.length !== 1) ||
                (!searchParams.include && !values.newTabSceneDataInclude.includes('all'))
            ) {
                actions.setNewTabSceneDataInclude(['all'])
            }
        },
    })),
    afterMount(({ actions, values }) => {
        actions.loadSceneLogViews()
        actions.loadNewLogViews()
        actions.loadRecents()

        // Load initial data for data sections when "all" is selected by default
        const newTabSceneData = values.featureFlags[FEATURE_FLAGS.DATA_IN_NEW_TAB_SCENE]
        if (newTabSceneData && values.newTabSceneDataInclude.includes('all')) {
            actions.loadInitialPersons({})
            actions.loadInitialGroups()
            actions.loadInitialEventDefinitions({})
            actions.loadInitialPropertyDefinitions({})
        }
    }),
])<|MERGE_RESOLUTION|>--- conflicted
+++ resolved
@@ -26,11 +26,12 @@
 import { splitPath } from '~/layout/panel-layout/ProjectTree/utils'
 import { TreeDataItem } from '~/lib/lemon-ui/LemonTree/LemonTree'
 import { groupsModel } from '~/models/groupsModel'
-<<<<<<< HEAD
-import { FileSystemIconType, FileSystemImport, FileSystemViewLogEntry } from '~/queries/schema/schema-general'
-=======
-import { FileSystemEntry, FileSystemIconType, FileSystemImport } from '~/queries/schema/schema-general'
->>>>>>> 04c714c4
+import {
+    FileSystemEntry,
+    FileSystemIconType,
+    FileSystemImport,
+    FileSystemViewLogEntry,
+} from '~/queries/schema/schema-general'
 import { EventDefinition, Group, GroupTypeIndex, PersonType, PropertyDefinition } from '~/types'
 
 import { SearchInputCommand } from './components/SearchInput'
@@ -105,7 +106,6 @@
     return iconForType('iconType' in fs ? fs.iconType : (fs.type as FileSystemIconType), fs.iconColor)
 }
 
-<<<<<<< HEAD
 const sortByLastViewedAt = (items: NewTabTreeDataItem[]): NewTabTreeDataItem[] =>
     items
         .map((item, originalIndex) => ({ item, originalIndex }))
@@ -124,7 +124,7 @@
             return a.originalIndex - b.originalIndex
         })
         .map(({ item }) => item)
-=======
+
 function matchesRecentsSearch(entry: FileSystemEntry, searchChunks: string[]): boolean {
     if (searchChunks.length === 0) {
         return true
@@ -136,7 +136,6 @@
 
     return searchChunks.every((chunk) => nameLower.includes(chunk) || categoryLower.includes(chunk))
 }
->>>>>>> 04c714c4
 
 export const newTabSceneLogic = kea<newTabSceneLogicType>([
     path(['scenes', 'new-tab', 'newTabSceneLogic']),
@@ -170,8 +169,7 @@
             prefix,
         }),
     }),
-<<<<<<< HEAD
-    loaders(({ values }) => ({
+    loaders(({ values, actions }) => ({
         sceneLogViews: [
             [] as FileSystemViewLogEntry[],
             {
@@ -188,9 +186,6 @@
                 },
             },
         ],
-=======
-    loaders(({ values, actions }) => ({
->>>>>>> 04c714c4
         recents: [
             (() => {
                 if ('sessionStorage' in window) {
