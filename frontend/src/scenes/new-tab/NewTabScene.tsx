--- conflicted
+++ resolved
@@ -2,11 +2,7 @@
 import { router } from 'kea-router'
 import { useEffect, useRef } from 'react'
 
-<<<<<<< HEAD
-import { IconFeatures, IconSearch } from '@posthog/icons'
-=======
-import { IconEllipsis, IconSearch, IconSidePanel } from '@posthog/icons'
->>>>>>> 1404590e
+import { IconEllipsis, IconFeatures, IconSearch } from '@posthog/icons'
 import { Spinner } from '@posthog/lemon-ui'
 import { LemonButton, LemonInput } from '@posthog/lemon-ui'
 
@@ -26,12 +22,7 @@
 import { ListBox, ListBoxHandle } from 'lib/ui/ListBox/ListBox'
 import { TabsPrimitive, TabsPrimitiveList, TabsPrimitiveTrigger } from 'lib/ui/TabsPrimitive/TabsPrimitive'
 import { cn } from 'lib/utils/css-classes'
-<<<<<<< HEAD
-import { NEW_TAB_CATEGORY_ITEMS, newTabSceneLogic } from 'scenes/new-tab/newTabSceneLogic'
-=======
-import { maxLogic } from 'scenes/max/maxLogic'
 import { NEW_TAB_CATEGORY_ITEMS, NewTabTreeDataItem, newTabSceneLogic } from 'scenes/new-tab/newTabSceneLogic'
->>>>>>> 1404590e
 import { Scene, SceneExport } from 'scenes/sceneTypes'
 import { urls } from 'scenes/urls'
 
