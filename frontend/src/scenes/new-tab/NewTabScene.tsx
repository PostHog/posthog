import { useActions, useValues } from 'kea'
// import { SearchHints } from './components/SearchHints'
import { router } from 'kea-router'
import { useRef, useState } from 'react'

<<<<<<< HEAD
import { IconEllipsis, IconSearch } from '@posthog/icons'
=======
import {
    IconApps,
    IconDatabase,
    IconDocument,
    IconInfo,
    IconPerson,
    IconPlusSmall,
    IconSearch,
    IconSparkles,
    IconX,
} from '@posthog/icons'
>>>>>>> 38666895
import { LemonButton, LemonInput } from '@posthog/lemon-ui'

import { SceneDashboardChoiceModal } from 'lib/components/SceneDashboardChoice/SceneDashboardChoiceModal'
import { sceneDashboardChoiceModalLogic } from 'lib/components/SceneDashboardChoice/sceneDashboardChoiceModalLogic'
import { ScrollableShadows } from 'lib/components/ScrollableShadows/ScrollableShadows'
<<<<<<< HEAD
import { dayjs } from 'lib/dayjs'
import type { Dayjs } from 'lib/dayjs'
import { TreeDataItem } from 'lib/lemon-ui/LemonTree/LemonTree'
import { Link } from 'lib/lemon-ui/Link'
import { IconRefresh } from 'lib/lemon-ui/icons'
import { ButtonGroupPrimitive, ButtonPrimitive } from 'lib/ui/Button/ButtonPrimitives'
import { ContextMenu, ContextMenuContent, ContextMenuGroup, ContextMenuTrigger } from 'lib/ui/ContextMenu/ContextMenu'
import {
    DropdownMenu,
    DropdownMenuContent,
    DropdownMenuGroup,
    DropdownMenuTrigger,
} from 'lib/ui/DropdownMenu/DropdownMenu'
=======
import { useFeatureFlag } from 'lib/hooks/useFeatureFlag'
import { TreeDataItem } from 'lib/lemon-ui/LemonTree/LemonTree'
import { ButtonPrimitive } from 'lib/ui/Button/ButtonPrimitives'
>>>>>>> 38666895
import { ListBox, ListBoxHandle } from 'lib/ui/ListBox/ListBox'
import { TabsPrimitive, TabsPrimitiveList, TabsPrimitiveTrigger } from 'lib/ui/TabsPrimitive/TabsPrimitive'
import { cn } from 'lib/utils/css-classes'
import {
    NEW_TAB_CATEGORY_ITEMS,
    NEW_TAB_COMMANDS,
    NEW_TAB_COMMANDS_ITEMS,
    NewTabTreeDataItem,
    newTabSceneLogic,
} from 'scenes/new-tab/newTabSceneLogic'
import { Scene, SceneExport } from 'scenes/sceneTypes'
import { urls } from 'scenes/urls'

import { navigationLogic } from '~/layout/navigation/navigationLogic'

import { Results } from './components/Results'
import { SearchHints } from './components/SearchHints'
import { SearchInput, SearchInputCommand, SearchInputHandle } from './components/SearchInput'

export const scene: SceneExport = {
    component: NewTabScene,
    logic: newTabSceneLogic,
}

export const getCategoryDisplayName = (category: string): string => {
    const displayNames: Record<string, string> = {
        'create-new': 'Create new',
        apps: 'Apps',
        'data-management': 'Data management',
<<<<<<< HEAD
        recents: 'Recently viewed',
=======
        recents: 'Recents',
        persons: 'Persons',
        eventDefinitions: 'Events',
        propertyDefinitions: 'Properties',
        askAI: 'Posthog AI',
>>>>>>> 38666895
    }
    return displayNames[category] || category
}

const formatRelativeTimeShort = (date: string | number | Date | Dayjs): string => {
    const parsedDate = dayjs(date)

    if (!parsedDate.isValid()) {
        return ''
    }

    const now = dayjs()
    const seconds = Math.max(0, now.diff(parsedDate, 'second'))

    if (seconds < 60) {
        return 'just now'
    }

    const minutes = now.diff(parsedDate, 'minute')

    if (minutes < 60) {
        return `${minutes} min ago`
    }

    const hours = now.diff(parsedDate, 'hour')

    if (hours < 24) {
        return `${hours} hr${hours === 1 ? '' : 's'} ago`
    }

    const days = now.diff(parsedDate, 'day')

    if (days < 30) {
        return `${days} day${days === 1 ? '' : 's'} ago`
    }

    const months = now.diff(parsedDate, 'month') || 1

    if (months < 12) {
        return `${months} mo${months === 1 ? '' : 's'} ago`
    }

    const years = now.diff(parsedDate, 'year') || 1

    return `${years} yr${years === 1 ? '' : 's'} ago`
}

// Helper function to convert NewTabTreeDataItem to TreeDataItem for menu usage
export function convertToTreeDataItem(item: NewTabTreeDataItem): TreeDataItem {
    return {
        ...item,
        record: {
            ...item.record,
            href: item.href,
            path: item.name, // Use name as path for menu compatibility
        },
    }
}

export function NewTabScene({ tabId, source }: { tabId?: string; source?: 'homepage' } = {}): JSX.Element {
    const commandInputRef = useRef<SearchInputHandle>(null)
    const listboxRef = useRef<ListBoxHandle>(null)
    const inputRef = useRef<HTMLInputElement>(null)
    const {
        filteredItemsGrid,
        search,
        categories,
        selectedCategory,
        newTabSceneDataIncludePersons,
        newTabSceneDataIncludeEventDefinitions,
        newTabSceneDataIncludePropertyDefinitions,
        newTabSceneDataInclude,
        isSearching,
    } = useValues(newTabSceneLogic({ tabId }))
    const { mobileLayout } = useValues(navigationLogic)
<<<<<<< HEAD
    const { setSearch, setSelectedCategory, loadRecents } = useActions(newTabSceneLogic({ tabId }))
    const { openSidePanel } = useActions(sidePanelStateLogic)
=======
    const { setSearch, setSelectedCategory, toggleNewTabSceneDataInclude, refreshDataAfterToggle } = useActions(
        newTabSceneLogic({ tabId })
    )
>>>>>>> 38666895
    const { showSceneDashboardChoiceModal } = useActions(
        sceneDashboardChoiceModalLogic({ scene: Scene.ProjectHomepage })
    )
    const newTabSceneData = useFeatureFlag('DATA_IN_NEW_TAB_SCENE')
    const isAIAvailable = useFeatureFlag('ARTIFICIAL_HOG')
    const showAiFeature = newTabSceneData && isAIAvailable

    // State for selected commands (tags)
    const [selectedCommands, setSelectedCommands] = useState<SearchInputCommand<NEW_TAB_COMMANDS>[]>([])

    const focusSearchInput = (): void => {
        commandInputRef.current?.focus()
    }

    const handleAskAi = (question?: string): void => {
        const nextQuestion = (question ?? search).trim()
        // openSidePanel(SidePanelTab.Max)
        // setQuestion(nextQuestion)
        // focusMaxInput()
        router.actions.push(urls.max(undefined, nextQuestion))
    }

    // Determine active commands based on current state
    const activeCommands: NEW_TAB_COMMANDS[] = []
    if (newTabSceneDataInclude.length > 0) {
        activeCommands.push(...newTabSceneDataInclude)
    }
    if (newTabSceneDataIncludePersons) {
        activeCommands.push('persons')
    }
    if (newTabSceneDataIncludeEventDefinitions) {
        activeCommands.push('eventDefinitions')
    }
    if (newTabSceneDataIncludePropertyDefinitions) {
        activeCommands.push('propertyDefinitions')
    }

    return (
        <>
            <ListBox
                ref={listboxRef}
                className="w-full grid grid-rows-[auto_1fr] flex-col h-[calc(100vh-var(--scene-layout-header-height))]"
                virtualFocus
                autoSelectFirst
            >
                <div className="sr-only">
                    <p>
                        Welcome to the new tab, type / to see commands... or type a search term, you can navigate all
                        interactive elements with the keyboard
                    </p>
                </div>
                <div className="flex flex-col gap-2">
                    <div className="px-2 @lg/main-content:px-8 pt-2 @lg/main-content:pt-8 mx-auto w-full max-w-[1200px] ">
                        {!newTabSceneData ? (
                            <LemonInput
                                inputRef={inputRef}
                                value={search}
                                onChange={(value) => setSearch(value)}
                                prefix={<IconSearch />}
                                className="w-full"
                                placeholder="Search..."
                                autoFocus
                                allowClear
                                aria-controls="combobox-listbox"
                                aria-label="Search for a person, event, property, or app, you can navigate all interactive elements with the keyboard"
                            />
                        ) : (
                            <SearchInput
                                ref={commandInputRef}
                                commands={NEW_TAB_COMMANDS_ITEMS}
                                value={search}
                                onChange={(value) => {
                                    // Only prevent setting search if the entire value is just "/" (command mode)
                                    // Allow "/" characters in other positions for normal search
                                    if (value !== '/') {
                                        setSearch(value)
                                    }
                                }}
                                placeholder="Search or type / to see commands..."
                                activeCommands={activeCommands}
                                selectedCommands={selectedCommands}
                                onSelectedCommandsChange={(commands) =>
                                    setSelectedCommands(commands as SearchInputCommand<NEW_TAB_COMMANDS>[])
                                }
                                onCommandSelect={(command) => {
                                    if (command.value === 'all') {
                                        // Check if "all" is currently selected
                                        if (newTabSceneDataInclude.includes('all')) {
                                            // If "all" is on, turn off everything (clear all filters)
                                            newTabSceneDataInclude.forEach((selectedCommand) => {
                                                toggleNewTabSceneDataInclude(selectedCommand)
                                            })
                                        } else {
                                            // If "all" is off, turn it on (which will show all filters)
                                            toggleNewTabSceneDataInclude('all')
                                        }
                                    } else {
                                        toggleNewTabSceneDataInclude(command.value as NEW_TAB_COMMANDS)
                                    }
                                    // Refresh data after toggle
                                    refreshDataAfterToggle()
                                }}
                            />
                        )}

                        <div
                            className={cn('mx-1.5', {
                                'mt-[.5px]': newTabSceneData,
                            })}
                        >
                            <SearchHints
                                filteredItemsGridLength={filteredItemsGrid.length}
                                focusSearchInput={focusSearchInput}
                                tabId={tabId || ''}
                                handleAskAi={handleAskAi}
                            />
                        </div>
                    </div>
                    {!newTabSceneData ? (
                        <TabsPrimitive
                            value={selectedCategory}
                            onValueChange={(value) => setSelectedCategory(value as NEW_TAB_CATEGORY_ITEMS)}
                        >
                            <TabsPrimitiveList className="border-b">
                                <div className="max-w-[1200px] mx-auto w-full px-1 @lg/main-content:px-8 flex">
                                    {categories.map((category) => (
                                        <TabsPrimitiveTrigger
                                            value={category.key}
                                            className="px-2 py-1 cursor-pointer"
                                            key={category.key}
                                            onClick={() => {
                                                if (!mobileLayout) {
                                                    // If not mobile, we want to re-focus the input if we trigger the tabs (which filter)
                                                    focusSearchInput()
                                                    // Reset listbox focus on first item
                                                    listboxRef.current?.focusFirstItem()
                                                }
                                            }}
                                        >
                                            {category.label}
                                        </TabsPrimitiveTrigger>
                                    ))}
                                    {source === 'homepage' ? (
                                        <>
                                            <LemonButton
                                                type="tertiary"
                                                size="small"
                                                data-attr="project-home-customize-homepage"
                                                className="ml-auto"
                                                onClick={showSceneDashboardChoiceModal}
                                            >
                                                Customize homepage
                                            </LemonButton>
                                            <SceneDashboardChoiceModal scene={Scene.ProjectHomepage} />
                                        </>
                                    ) : null}
                                </div>
                            </TabsPrimitiveList>
                        </TabsPrimitive>
                    ) : (
<<<<<<< HEAD
                        <div className="grid grid-cols-1 @md/main-content:grid-cols-2 @xl/main-content:grid-cols-3 @2xl/main-content:grid-cols-4 gap-4 group/colorful-product-icons colorful-product-icons-true">
                            {Object.entries(groupedFilteredItems).map(([category, items], columnIndex) => {
                                const typedItems = items as NewTabTreeDataItem[]
                                const isFirstCategory = columnIndex === 0
                                return (
                                    <div
                                        className={cn('mb-8', {
                                            'col-span-4': selectedCategory !== 'all',
                                        })}
                                        key={category}
                                    >
                                        <div className="mb-4">
                                            <div className="flex items-center gap-2">
                                                <h3 className="mb-0 text-lg font-medium text-muted">
                                                    {search ? (
                                                        <SearchHighlightMultiple
                                                            string={getCategoryDisplayName(category)}
                                                            substring={search}
                                                        />
                                                    ) : (
                                                        getCategoryDisplayName(category)
                                                    )}
                                                </h3>
                                                {category === 'recents' ? (
                                                    <LemonButton
                                                        size="small"
                                                        type="tertiary"
                                                        onClick={loadRecents}
                                                        icon={<IconRefresh />}
                                                        loading={isSearching}
                                                        disabled={isSearching}
                                                    />
                                                ) : null}
                                            </div>
                                        </div>
                                        <div className="flex flex-col gap-2">
                                            {category === 'recents' && typedItems.length === 0 ? (
                                                // Special handling for empty project items
                                                <div className="flex flex-col gap-2 text-tertiary text-balance">
                                                    {isSearching ? 'Searching...' : 'No results found'}
                                                </div>
                                            ) : (
                                                typedItems.map((item, index) => {
                                                    const lastViewedAt =
                                                        item.category === 'recents' ? item.record?.last_viewed_at : null

                                                    return (
                                                        // If we have filtered results set virtual focus to first item
                                                        <ButtonGroupPrimitive className="group w-full border-0">
                                                            <ContextMenu>
                                                                <ContextMenuTrigger asChild>
                                                                    <ListBox.Item
                                                                        key={item.id}
                                                                        asChild
                                                                        focusFirst={
                                                                            filteredItemsGrid.length > 0 &&
                                                                            isFirstCategory &&
                                                                            index === 0
                                                                        }
                                                                        row={index}
                                                                        column={columnIndex}
                                                                    >
                                                                        <Link
                                                                            to={item.href || '#'}
                                                                            className="w-full"
                                                                            buttonProps={{
                                                                                size: 'base',
                                                                                hasSideActionRight: true,
                                                                            }}
                                                                        >
                                                                            <span className="text-sm">
                                                                                {item.icon ?? item.name[0]}
                                                                            </span>
                                                                            <span className="flex min-w-0 flex-1 items-center justify-between gap-2">
                                                                                <span className="text-sm truncate text-primary">
                                                                                    {search ? (
                                                                                        <SearchHighlightMultiple
                                                                                            string={item.name}
                                                                                            substring={search}
                                                                                        />
                                                                                    ) : (
                                                                                        item.name
                                                                                    )}
                                                                                </span>
                                                                                {lastViewedAt ? (
                                                                                    <span className="text-xs text-muted whitespace-nowrap">
                                                                                        {formatRelativeTimeShort(
                                                                                            lastViewedAt
                                                                                        )}
                                                                                    </span>
                                                                                ) : null}
                                                                            </span>
                                                                        </Link>
                                                                    </ListBox.Item>
                                                                </ContextMenuTrigger>
                                                                <ContextMenuContent loop className="max-w-[250px]">
                                                                    <ContextMenuGroup>
                                                                        <MenuItems
                                                                            item={convertToTreeDataItem(item)}
                                                                            type="context"
                                                                            root="project://"
                                                                            onlyTree={false}
                                                                            showSelectMenuOption={false}
                                                                        />
                                                                    </ContextMenuGroup>
                                                                </ContextMenuContent>
                                                            </ContextMenu>
                                                            <DropdownMenu>
                                                                <DropdownMenuTrigger asChild>
                                                                    <ButtonPrimitive
                                                                        size="xs"
                                                                        iconOnly
                                                                        isSideActionRight
                                                                        className="opacity-0 group-hover:opacity-100 group-has-[button[data-state=open]]:opacity-100 mt-px"
                                                                    >
                                                                        <IconEllipsis className="size-3" />
                                                                    </ButtonPrimitive>
                                                                </DropdownMenuTrigger>
                                                                <DropdownMenuContent
                                                                    loop
                                                                    align="end"
                                                                    side="bottom"
                                                                    className="max-w-[250px]"
                                                                >
                                                                    <DropdownMenuGroup>
                                                                        <MenuItems
                                                                            item={convertToTreeDataItem(item)}
                                                                            type="dropdown"
                                                                            root="project://"
                                                                            onlyTree={false}
                                                                            showSelectMenuOption={false}
                                                                        />
                                                                    </DropdownMenuGroup>
                                                                </DropdownMenuContent>
                                                            </DropdownMenu>
                                                        </ButtonGroupPrimitive>
                                                    )
                                                })
=======
                        <div className="border-b">
                            <div className="max-w-[1200px] mx-auto w-full px-2 @lg/main-content:px-10 pb-2">
                                <div className="flex items-center gap-x-2 gap-y-2 flex-wrap">
                                    {newTabSceneDataInclude.length === 0 ||
                                    newTabSceneDataInclude.includes('all') ? null : (
                                        <>
                                            <span className="text-xs text-tertiary">Showing only:</span>
                                            {newTabSceneDataInclude
                                                .filter((command) => command !== 'all')
                                                .map((command) => {
                                                    const commandInfo = NEW_TAB_COMMANDS_ITEMS.find(
                                                        (cmd) => cmd.value === command
                                                    )
                                                    if (!commandInfo) {
                                                        return null
                                                    }

                                                    return (
                                                        <ListBox.Item asChild key={command}>
                                                            <ButtonPrimitive
                                                                size="xxs"
                                                                variant="outline"
                                                                onClick={() => {
                                                                    toggleNewTabSceneDataInclude(command)
                                                                    refreshDataAfterToggle()
                                                                    focusSearchInput()
                                                                }}
                                                                className="text-xs data-[focused=true]:outline-2 data-[focused=true]:outline-accent"
                                                                tooltip={
                                                                    <span>
                                                                        Remove{' '}
                                                                        <span className="font-bold">
                                                                            {commandInfo.displayName}
                                                                        </span>{' '}
                                                                        from selected filters
                                                                    </span>
                                                                }
                                                            >
                                                                {command === 'persons' && (
                                                                    <IconPerson className="size-4" />
                                                                )}
                                                                {command === 'eventDefinitions' && (
                                                                    <IconApps className="size-4" />
                                                                )}
                                                                {command === 'propertyDefinitions' && (
                                                                    <IconApps className="size-4" />
                                                                )}
                                                                {command === 'create-new' && (
                                                                    <IconPlusSmall className="size-4" />
                                                                )}
                                                                {command === 'apps' && <IconApps className="size-4" />}
                                                                {command === 'data-management' && (
                                                                    <IconDatabase className="size-4" />
                                                                )}
                                                                {command === 'recents' && (
                                                                    <IconDocument className="size-4" />
                                                                )}
                                                                {command === 'askAI' && showAiFeature && (
                                                                    <IconSparkles className="size-4" />
                                                                )}
                                                                {commandInfo.displayName}
                                                                <IconX className="size-3" />
                                                            </ButtonPrimitive>
                                                        </ListBox.Item>
                                                    )
                                                })}
                                            {newTabSceneDataInclude.length > 1 && (
                                                <ListBox.Item asChild>
                                                    <ButtonPrimitive
                                                        size="xxs"
                                                        variant="panel"
                                                        onClick={() => {
                                                            // Clear all filters
                                                            newTabSceneDataInclude.forEach((command) => {
                                                                toggleNewTabSceneDataInclude(command)
                                                            })
                                                            refreshDataAfterToggle()
                                                            focusSearchInput()
                                                        }}
                                                        className="text-xs data-[focused=true]:outline-2 data-[focused=true]:outline-accent"
                                                        tooltip="Clear all filters"
                                                    >
                                                        <IconX className="size-4" />
                                                        Clear all
                                                    </ButtonPrimitive>
                                                </ListBox.Item>
>>>>>>> 38666895
                                            )}
                                        </>
                                    )}

                                    {source === 'homepage' ? (
                                        <>
                                            <ButtonPrimitive
                                                size="xxs"
                                                data-attr="project-home-customize-homepage"
                                                className="ml-auto text-xs"
                                                onClick={showSceneDashboardChoiceModal}
                                            >
                                                Customize homepage
                                            </ButtonPrimitive>
                                            <SceneDashboardChoiceModal scene={Scene.ProjectHomepage} />
                                        </>
                                    ) : null}
                                </div>
                            </div>
                        </div>
                    )}
                </div>

                <ScrollableShadows
                    direction="vertical"
                    className="flex flex-col gap-4 overflow-auto h-full"
                    innerClassName={cn('pt-6', { 'pt-4': newTabSceneData })}
                    styledScrollbars
                >
                    <div className="flex flex-col flex-1 max-w-[1200px] mx-auto w-full gap-4 px-4 @lg/main-content:px-8 group/colorful-product-icons colorful-product-icons-true">
                        {!newTabSceneData && filteredItemsGrid.length === 0 && !isSearching ? (
                            <div className="flex flex-col gap-4 px-2 py-2 bg-glass-bg-3000 rounded-lg">
                                <div className="flex flex-col gap-1">
                                    <p className="text-tertiary mb-2">
                                        <IconInfo /> No results found
                                    </p>
                                    <div className="flex gap-1">
                                        <ListBox.Item asChild className="list-none">
                                            <ButtonPrimitive size="sm" onClick={() => setSearch('')} variant="panel">
                                                Clear search
                                            </ButtonPrimitive>{' '}
                                        </ListBox.Item>
                                        or{' '}
                                        <ListBox.Item asChild>
                                            <ButtonPrimitive size="sm" onClick={() => handleAskAi()} variant="panel">
                                                Ask Posthog AI
                                            </ButtonPrimitive>
                                        </ListBox.Item>
                                    </div>
                                </div>
                            </div>
                        ) : (
                            <div
                                className={cn({
                                    'grid grid-cols-1 @md/main-content:grid-cols-2 @xl/main-content:grid-cols-3 @2xl/main-content:grid-cols-4 gap-4':
                                        !newTabSceneData,
                                    'flex flex-col gap-4 mb-32': newTabSceneData,
                                })}
                            >
                                {/* TODO: Remove this once we're done testing */}
                                {newTabSceneData && (
                                    <div className="col-span-full border border-primary border-px rounded-md p-2">
                                        <p className="flex flex-col items-center @md/main-content:flex-row gap-1 m-0 text-sm text-tertiary">
                                            <IconInfo className="size-4 text-accent" /> You're trying out the new tab UX
                                            with the flag:{' '}
                                            <span className="font-mono border border-primary border-px rounded-md px-1 mb-0">
                                                data-in-new-tab-scene
                                            </span>
                                        </p>
                                    </div>
                                )}
                                <Results
                                    tabId={tabId || ''}
                                    searchInputRef={commandInputRef.current?.getInputRef() || { current: null }}
                                    listboxRef={listboxRef}
                                    handleAskAi={handleAskAi}
                                />
                            </div>
                        )}
                    </div>
                </ScrollableShadows>
            </ListBox>
        </>
    )
}<|MERGE_RESOLUTION|>--- conflicted
+++ resolved
@@ -3,9 +3,6 @@
 import { router } from 'kea-router'
 import { useRef, useState } from 'react'
 
-<<<<<<< HEAD
-import { IconEllipsis, IconSearch } from '@posthog/icons'
-=======
 import {
     IconApps,
     IconDatabase,
@@ -17,31 +14,14 @@
     IconSparkles,
     IconX,
 } from '@posthog/icons'
->>>>>>> 38666895
 import { LemonButton, LemonInput } from '@posthog/lemon-ui'
 
 import { SceneDashboardChoiceModal } from 'lib/components/SceneDashboardChoice/SceneDashboardChoiceModal'
 import { sceneDashboardChoiceModalLogic } from 'lib/components/SceneDashboardChoice/sceneDashboardChoiceModalLogic'
 import { ScrollableShadows } from 'lib/components/ScrollableShadows/ScrollableShadows'
-<<<<<<< HEAD
-import { dayjs } from 'lib/dayjs'
-import type { Dayjs } from 'lib/dayjs'
-import { TreeDataItem } from 'lib/lemon-ui/LemonTree/LemonTree'
-import { Link } from 'lib/lemon-ui/Link'
-import { IconRefresh } from 'lib/lemon-ui/icons'
-import { ButtonGroupPrimitive, ButtonPrimitive } from 'lib/ui/Button/ButtonPrimitives'
-import { ContextMenu, ContextMenuContent, ContextMenuGroup, ContextMenuTrigger } from 'lib/ui/ContextMenu/ContextMenu'
-import {
-    DropdownMenu,
-    DropdownMenuContent,
-    DropdownMenuGroup,
-    DropdownMenuTrigger,
-} from 'lib/ui/DropdownMenu/DropdownMenu'
-=======
 import { useFeatureFlag } from 'lib/hooks/useFeatureFlag'
 import { TreeDataItem } from 'lib/lemon-ui/LemonTree/LemonTree'
 import { ButtonPrimitive } from 'lib/ui/Button/ButtonPrimitives'
->>>>>>> 38666895
 import { ListBox, ListBoxHandle } from 'lib/ui/ListBox/ListBox'
 import { TabsPrimitive, TabsPrimitiveList, TabsPrimitiveTrigger } from 'lib/ui/TabsPrimitive/TabsPrimitive'
 import { cn } from 'lib/utils/css-classes'
@@ -71,61 +51,57 @@
         'create-new': 'Create new',
         apps: 'Apps',
         'data-management': 'Data management',
-<<<<<<< HEAD
-        recents: 'Recently viewed',
-=======
         recents: 'Recents',
         persons: 'Persons',
         eventDefinitions: 'Events',
         propertyDefinitions: 'Properties',
         askAI: 'Posthog AI',
->>>>>>> 38666895
     }
     return displayNames[category] || category
 }
-
-const formatRelativeTimeShort = (date: string | number | Date | Dayjs): string => {
-    const parsedDate = dayjs(date)
-
-    if (!parsedDate.isValid()) {
-        return ''
-    }
-
-    const now = dayjs()
-    const seconds = Math.max(0, now.diff(parsedDate, 'second'))
-
-    if (seconds < 60) {
-        return 'just now'
-    }
-
-    const minutes = now.diff(parsedDate, 'minute')
-
-    if (minutes < 60) {
-        return `${minutes} min ago`
-    }
-
-    const hours = now.diff(parsedDate, 'hour')
-
-    if (hours < 24) {
-        return `${hours} hr${hours === 1 ? '' : 's'} ago`
-    }
-
-    const days = now.diff(parsedDate, 'day')
-
-    if (days < 30) {
-        return `${days} day${days === 1 ? '' : 's'} ago`
-    }
-
-    const months = now.diff(parsedDate, 'month') || 1
-
-    if (months < 12) {
-        return `${months} mo${months === 1 ? '' : 's'} ago`
-    }
-
-    const years = now.diff(parsedDate, 'year') || 1
-
-    return `${years} yr${years === 1 ? '' : 's'} ago`
-}
+//
+// const formatRelativeTimeShort = (date: string | number | Date | Dayjs): string => {
+//     const parsedDate = dayjs(date)
+//
+//     if (!parsedDate.isValid()) {
+//         return ''
+//     }
+//
+//     const now = dayjs()
+//     const seconds = Math.max(0, now.diff(parsedDate, 'second'))
+//
+//     if (seconds < 60) {
+//         return 'just now'
+//     }
+//
+//     const minutes = now.diff(parsedDate, 'minute')
+//
+//     if (minutes < 60) {
+//         return `${minutes} min ago`
+//     }
+//
+//     const hours = now.diff(parsedDate, 'hour')
+//
+//     if (hours < 24) {
+//         return `${hours} hr${hours === 1 ? '' : 's'} ago`
+//     }
+//
+//     const days = now.diff(parsedDate, 'day')
+//
+//     if (days < 30) {
+//         return `${days} day${days === 1 ? '' : 's'} ago`
+//     }
+//
+//     const months = now.diff(parsedDate, 'month') || 1
+//
+//     if (months < 12) {
+//         return `${months} mo${months === 1 ? '' : 's'} ago`
+//     }
+//
+//     const years = now.diff(parsedDate, 'year') || 1
+//
+//     return `${years} yr${years === 1 ? '' : 's'} ago`
+// }
 
 // Helper function to convert NewTabTreeDataItem to TreeDataItem for menu usage
 export function convertToTreeDataItem(item: NewTabTreeDataItem): TreeDataItem {
@@ -155,14 +131,9 @@
         isSearching,
     } = useValues(newTabSceneLogic({ tabId }))
     const { mobileLayout } = useValues(navigationLogic)
-<<<<<<< HEAD
-    const { setSearch, setSelectedCategory, loadRecents } = useActions(newTabSceneLogic({ tabId }))
-    const { openSidePanel } = useActions(sidePanelStateLogic)
-=======
     const { setSearch, setSelectedCategory, toggleNewTabSceneDataInclude, refreshDataAfterToggle } = useActions(
         newTabSceneLogic({ tabId })
     )
->>>>>>> 38666895
     const { showSceneDashboardChoiceModal } = useActions(
         sceneDashboardChoiceModalLogic({ scene: Scene.ProjectHomepage })
     )
@@ -323,146 +294,6 @@
                             </TabsPrimitiveList>
                         </TabsPrimitive>
                     ) : (
-<<<<<<< HEAD
-                        <div className="grid grid-cols-1 @md/main-content:grid-cols-2 @xl/main-content:grid-cols-3 @2xl/main-content:grid-cols-4 gap-4 group/colorful-product-icons colorful-product-icons-true">
-                            {Object.entries(groupedFilteredItems).map(([category, items], columnIndex) => {
-                                const typedItems = items as NewTabTreeDataItem[]
-                                const isFirstCategory = columnIndex === 0
-                                return (
-                                    <div
-                                        className={cn('mb-8', {
-                                            'col-span-4': selectedCategory !== 'all',
-                                        })}
-                                        key={category}
-                                    >
-                                        <div className="mb-4">
-                                            <div className="flex items-center gap-2">
-                                                <h3 className="mb-0 text-lg font-medium text-muted">
-                                                    {search ? (
-                                                        <SearchHighlightMultiple
-                                                            string={getCategoryDisplayName(category)}
-                                                            substring={search}
-                                                        />
-                                                    ) : (
-                                                        getCategoryDisplayName(category)
-                                                    )}
-                                                </h3>
-                                                {category === 'recents' ? (
-                                                    <LemonButton
-                                                        size="small"
-                                                        type="tertiary"
-                                                        onClick={loadRecents}
-                                                        icon={<IconRefresh />}
-                                                        loading={isSearching}
-                                                        disabled={isSearching}
-                                                    />
-                                                ) : null}
-                                            </div>
-                                        </div>
-                                        <div className="flex flex-col gap-2">
-                                            {category === 'recents' && typedItems.length === 0 ? (
-                                                // Special handling for empty project items
-                                                <div className="flex flex-col gap-2 text-tertiary text-balance">
-                                                    {isSearching ? 'Searching...' : 'No results found'}
-                                                </div>
-                                            ) : (
-                                                typedItems.map((item, index) => {
-                                                    const lastViewedAt =
-                                                        item.category === 'recents' ? item.record?.last_viewed_at : null
-
-                                                    return (
-                                                        // If we have filtered results set virtual focus to first item
-                                                        <ButtonGroupPrimitive className="group w-full border-0">
-                                                            <ContextMenu>
-                                                                <ContextMenuTrigger asChild>
-                                                                    <ListBox.Item
-                                                                        key={item.id}
-                                                                        asChild
-                                                                        focusFirst={
-                                                                            filteredItemsGrid.length > 0 &&
-                                                                            isFirstCategory &&
-                                                                            index === 0
-                                                                        }
-                                                                        row={index}
-                                                                        column={columnIndex}
-                                                                    >
-                                                                        <Link
-                                                                            to={item.href || '#'}
-                                                                            className="w-full"
-                                                                            buttonProps={{
-                                                                                size: 'base',
-                                                                                hasSideActionRight: true,
-                                                                            }}
-                                                                        >
-                                                                            <span className="text-sm">
-                                                                                {item.icon ?? item.name[0]}
-                                                                            </span>
-                                                                            <span className="flex min-w-0 flex-1 items-center justify-between gap-2">
-                                                                                <span className="text-sm truncate text-primary">
-                                                                                    {search ? (
-                                                                                        <SearchHighlightMultiple
-                                                                                            string={item.name}
-                                                                                            substring={search}
-                                                                                        />
-                                                                                    ) : (
-                                                                                        item.name
-                                                                                    )}
-                                                                                </span>
-                                                                                {lastViewedAt ? (
-                                                                                    <span className="text-xs text-muted whitespace-nowrap">
-                                                                                        {formatRelativeTimeShort(
-                                                                                            lastViewedAt
-                                                                                        )}
-                                                                                    </span>
-                                                                                ) : null}
-                                                                            </span>
-                                                                        </Link>
-                                                                    </ListBox.Item>
-                                                                </ContextMenuTrigger>
-                                                                <ContextMenuContent loop className="max-w-[250px]">
-                                                                    <ContextMenuGroup>
-                                                                        <MenuItems
-                                                                            item={convertToTreeDataItem(item)}
-                                                                            type="context"
-                                                                            root="project://"
-                                                                            onlyTree={false}
-                                                                            showSelectMenuOption={false}
-                                                                        />
-                                                                    </ContextMenuGroup>
-                                                                </ContextMenuContent>
-                                                            </ContextMenu>
-                                                            <DropdownMenu>
-                                                                <DropdownMenuTrigger asChild>
-                                                                    <ButtonPrimitive
-                                                                        size="xs"
-                                                                        iconOnly
-                                                                        isSideActionRight
-                                                                        className="opacity-0 group-hover:opacity-100 group-has-[button[data-state=open]]:opacity-100 mt-px"
-                                                                    >
-                                                                        <IconEllipsis className="size-3" />
-                                                                    </ButtonPrimitive>
-                                                                </DropdownMenuTrigger>
-                                                                <DropdownMenuContent
-                                                                    loop
-                                                                    align="end"
-                                                                    side="bottom"
-                                                                    className="max-w-[250px]"
-                                                                >
-                                                                    <DropdownMenuGroup>
-                                                                        <MenuItems
-                                                                            item={convertToTreeDataItem(item)}
-                                                                            type="dropdown"
-                                                                            root="project://"
-                                                                            onlyTree={false}
-                                                                            showSelectMenuOption={false}
-                                                                        />
-                                                                    </DropdownMenuGroup>
-                                                                </DropdownMenuContent>
-                                                            </DropdownMenu>
-                                                        </ButtonGroupPrimitive>
-                                                    )
-                                                })
-=======
                         <div className="border-b">
                             <div className="max-w-[1200px] mx-auto w-full px-2 @lg/main-content:px-10 pb-2">
                                 <div className="flex items-center gap-x-2 gap-y-2 flex-wrap">
@@ -549,7 +380,6 @@
                                                         Clear all
                                                     </ButtonPrimitive>
                                                 </ListBox.Item>
->>>>>>> 38666895
                                             )}
                                         </>
                                     )}
