import { useActions, useValues } from 'kea'
// import { SearchHints } from './components/SearchHints'
import { router } from 'kea-router'
import { useRef, useState } from 'react'

<<<<<<< HEAD
import {
    IconApps,
    IconDatabase,
    IconDocument,
    IconInfo,
    IconPerson,
    IconPlusSmall,
    IconSearch,
    IconSparkles,
    IconX,
} from '@posthog/icons'
=======
import { IconEllipsis, IconSearch } from '@posthog/icons'
import { Spinner } from '@posthog/lemon-ui'
>>>>>>> 9537f9c7
import { LemonButton, LemonInput } from '@posthog/lemon-ui'

import { SceneDashboardChoiceModal } from 'lib/components/SceneDashboardChoice/SceneDashboardChoiceModal'
import { sceneDashboardChoiceModalLogic } from 'lib/components/SceneDashboardChoice/sceneDashboardChoiceModalLogic'
import { ScrollableShadows } from 'lib/components/ScrollableShadows/ScrollableShadows'
import { useFeatureFlag } from 'lib/hooks/useFeatureFlag'
import { TreeDataItem } from 'lib/lemon-ui/LemonTree/LemonTree'
import { ButtonPrimitive } from 'lib/ui/Button/ButtonPrimitives'
import { ListBox, ListBoxHandle } from 'lib/ui/ListBox/ListBox'
import { TabsPrimitive, TabsPrimitiveList, TabsPrimitiveTrigger } from 'lib/ui/TabsPrimitive/TabsPrimitive'
import { cn } from 'lib/utils/css-classes'
import {
    NEW_TAB_CATEGORY_ITEMS,
    NEW_TAB_COMMANDS,
    NEW_TAB_COMMANDS_ITEMS,
    NewTabTreeDataItem,
    newTabSceneLogic,
} from 'scenes/new-tab/newTabSceneLogic'
import { Scene, SceneExport } from 'scenes/sceneTypes'
import { urls } from 'scenes/urls'

<<<<<<< HEAD
=======
import { KeyboardShortcut } from '~/layout/navigation-3000/components/KeyboardShortcut'
import { SearchHighlightMultiple } from '~/layout/navigation-3000/components/SearchHighlight'
import { sidePanelStateLogic } from '~/layout/navigation-3000/sidepanel/sidePanelStateLogic'
>>>>>>> 9537f9c7
import { navigationLogic } from '~/layout/navigation/navigationLogic'

import { Results } from './components/Results'
import { SearchHints } from './components/SearchHints'
import { SearchInput, SearchInputCommand, SearchInputHandle } from './components/SearchInput'

export const scene: SceneExport = {
    component: NewTabScene,
    logic: newTabSceneLogic,
}

export const getCategoryDisplayName = (category: string): string => {
    const displayNames: Record<string, string> = {
        'create-new': 'Create new',
        apps: 'Apps',
        'data-management': 'Data management',
        recents: 'Recents',
        persons: 'Persons',
        eventDefinitions: 'Events',
        propertyDefinitions: 'Properties',
        askAI: 'Posthog AI',
    }
    return displayNames[category] || category
}

// Helper function to convert NewTabTreeDataItem to TreeDataItem for menu usage
export function convertToTreeDataItem(item: NewTabTreeDataItem): TreeDataItem {
    return {
        ...item,
        record: {
            ...item.record,
            href: item.href,
            path: item.name, // Use name as path for menu compatibility
        },
    }
}

export function NewTabScene({ tabId, source }: { tabId?: string; source?: 'homepage' } = {}): JSX.Element {
    const commandInputRef = useRef<SearchInputHandle>(null)
    const listboxRef = useRef<ListBoxHandle>(null)
    const inputRef = useRef<HTMLInputElement>(null)
    const {
        filteredItemsGrid,
        search,
        categories,
        selectedCategory,
        newTabSceneDataIncludePersons,
        newTabSceneDataIncludeEventDefinitions,
        newTabSceneDataIncludePropertyDefinitions,
        newTabSceneDataInclude,
        isSearching,
    } = useValues(newTabSceneLogic({ tabId }))
    const { mobileLayout } = useValues(navigationLogic)
    const { setSearch, setSelectedCategory, toggleNewTabSceneDataInclude, refreshDataAfterToggle } = useActions(
        newTabSceneLogic({ tabId })
    )
    const { showSceneDashboardChoiceModal } = useActions(
        sceneDashboardChoiceModalLogic({ scene: Scene.ProjectHomepage })
    )
    const newTabSceneData = useFeatureFlag('DATA_IN_NEW_TAB_SCENE')
    const isAIAvailable = useFeatureFlag('ARTIFICIAL_HOG')
    const showAiFeature = newTabSceneData && isAIAvailable

    // State for selected commands (tags)
    const [selectedCommands, setSelectedCommands] = useState<SearchInputCommand<NEW_TAB_COMMANDS>[]>([])

    const focusSearchInput = (): void => {
        commandInputRef.current?.focus()
    }

    const handleAskAi = (question?: string): void => {
        const nextQuestion = (question ?? search).trim()
        // openSidePanel(SidePanelTab.Max)
        // setQuestion(nextQuestion)
        // focusMaxInput()
        router.actions.push(urls.max(undefined, nextQuestion))
    }

    // Determine active commands based on current state
    const activeCommands: NEW_TAB_COMMANDS[] = []
    if (newTabSceneDataInclude.length > 0) {
        activeCommands.push(...newTabSceneDataInclude)
    }
    if (newTabSceneDataIncludePersons) {
        activeCommands.push('persons')
    }
    if (newTabSceneDataIncludeEventDefinitions) {
        activeCommands.push('eventDefinitions')
    }
    if (newTabSceneDataIncludePropertyDefinitions) {
        activeCommands.push('propertyDefinitions')
    }

    return (
<<<<<<< HEAD
        <>
            <ListBox
                ref={listboxRef}
                className="w-full grid grid-rows-[auto_1fr] flex-col h-[calc(100vh-var(--scene-layout-header-height))]"
                virtualFocus
                autoSelectFirst
            >
                <div className="sr-only">
                    <p>
                        Welcome to the new tab, type / to see commands... or type a search term, you can navigate all
                        interactive elements with the keyboard
                    </p>
=======
        <ListBox
            ref={listboxRef}
            className="w-full grid grid-rows-[auto_1fr] flex-col h-[calc(100vh-var(--scene-layout-header-height))]"
            virtualFocus
            autoSelectFirst
        >
            <div className="flex flex-col gap-4">
                <div className="px-1 @lg/main-content:px-8 pt-2 @lg/main-content:pt-8 mx-auto w-full max-w-[1200px] ">
                    <ListBox.Item asChild virtualFocusIgnore>
                        <LemonInput
                            inputRef={inputRef}
                            value={search}
                            onChange={(value) => setSearch(value)}
                            prefix={<IconSearch />}
                            className="w-full"
                            placeholder="Search..."
                            autoFocus
                            allowClear
                        />
                    </ListBox.Item>
                    <div className="mx-1.5">
                        <div className="flex justify-between items-center relative text-xs font-medium overflow-hidden py-1 px-1.5 border-x border-b rounded-b backdrop-blur-sm bg-[var(--glass-bg-3000)]">
                            <span>
                                <span className="text-tertiary">Try:</span>
                                <ListBox.Item asChild>
                                    <ButtonPrimitive
                                        size="xxs"
                                        className="text-xs"
                                        onClick={() => setSearch('New SQL query')}
                                    >
                                        New SQL query
                                    </ButtonPrimitive>
                                </ListBox.Item>
                                <span className="text-tertiary">or</span>
                                <ListBox.Item asChild>
                                    <ButtonPrimitive
                                        size="xxs"
                                        className="text-xs"
                                        onClick={() => setSearch('Experiment')}
                                    >
                                        Experiment
                                    </ButtonPrimitive>
                                </ListBox.Item>
                            </span>
                            <span className="text-primary flex gap-1 items-center">
                                {/* if the filtered results length is 0, this will be the first to focus */}
                                <ListBox.Item asChild focusFirst={filteredItemsGrid.length === 0}>
                                    <ButtonPrimitive
                                        size="xxs"
                                        onClick={() => router.actions.push(urls.max(undefined, search))}
                                        className="text-xs"
                                    >
                                        Run in PostHog AI
                                        <KeyboardShortcut enter />
                                    </ButtonPrimitive>
                                </ListBox.Item>
                            </span>
                        </div>
                    </div>
>>>>>>> 9537f9c7
                </div>
                <div className="flex flex-col gap-2">
                    <div className="px-2 @lg/main-content:px-8 pt-2 @lg/main-content:pt-8 mx-auto w-full max-w-[1200px] ">
                        {!newTabSceneData ? (
                            <LemonInput
                                inputRef={inputRef}
                                value={search}
                                onChange={(value) => setSearch(value)}
                                prefix={<IconSearch />}
                                className="w-full"
                                placeholder="Search..."
                                autoFocus
                                allowClear
                                aria-controls="combobox-listbox"
                                aria-label="Search for a person, event, property, or app, you can navigate all interactive elements with the keyboard"
                            />
                        ) : (
                            <SearchInput
                                ref={commandInputRef}
                                commands={NEW_TAB_COMMANDS_ITEMS}
                                value={search}
                                onChange={(value) => {
                                    // Only prevent setting search if the entire value is just "/" (command mode)
                                    // Allow "/" characters in other positions for normal search
                                    if (value !== '/') {
                                        setSearch(value)
                                    }
                                }}
                                placeholder="Search or type / to see commands..."
                                activeCommands={activeCommands}
                                selectedCommands={selectedCommands}
                                onSelectedCommandsChange={(commands) =>
                                    setSelectedCommands(commands as SearchInputCommand<NEW_TAB_COMMANDS>[])
                                }
                                onCommandSelect={(command) => {
                                    if (command.value === 'all') {
                                        // Check if "all" is currently selected
                                        if (newTabSceneDataInclude.includes('all')) {
                                            // If "all" is on, turn off everything (clear all filters)
                                            newTabSceneDataInclude.forEach((selectedCommand) => {
                                                toggleNewTabSceneDataInclude(selectedCommand)
                                            })
                                        } else {
                                            // If "all" is off, turn it on (which will show all filters)
                                            toggleNewTabSceneDataInclude('all')
                                        }
                                    } else {
                                        toggleNewTabSceneDataInclude(command.value as NEW_TAB_COMMANDS)
                                    }
                                    // Refresh data after toggle
                                    refreshDataAfterToggle()
                                }}
                            />
                        )}

<<<<<<< HEAD
                        <div
                            className={cn('mx-1.5', {
                                'mt-[.5px]': newTabSceneData,
                            })}
                        >
                            <SearchHints
                                filteredItemsGridLength={filteredItemsGrid.length}
                                focusSearchInput={focusSearchInput}
                                tabId={tabId || ''}
                                handleAskAi={handleAskAi}
                            />
=======
            <ScrollableShadows
                direction="vertical"
                className="flex flex-col gap-4 overflow-auto h-full"
                innerClassName="pt-6"
                styledScrollbars
            >
                <div className="flex flex-col flex-1 max-w-[1200px] mx-auto w-full gap-4 px-3 @lg/main-content:px-8">
                    {filteredItemsGrid.length === 0 ? (
                        <div className="flex flex-col gap-4">
                            {selectedCategory === 'recents' ? (
                                <div className="flex flex-col gap-2 text-center py-8">
                                    <h3 className="text-lg font-medium text-muted">Search for project items</h3>
                                    <p className="text-muted">
                                        Try searching for cohorts, actions, experiments, dashboards, and more...
                                    </p>
                                </div>
                            ) : (
                                <div className="flex gap-1 items-center">
                                    No results found:{' '}
                                    <ListBox.Item asChild className="list-none">
                                        <ButtonPrimitive size="sm" onClick={() => setSearch('')}>
                                            Clear search
                                        </ButtonPrimitive>
                                    </ListBox.Item>
                                    <em>or</em>
                                    <ListBox.Item asChild>
                                        <ButtonPrimitive size="sm" onClick={() => openSidePanel(SidePanelTab.Max)}>
                                            Run in PostHog AI
                                        </ButtonPrimitive>
                                    </ListBox.Item>
                                </div>
                            )}
>>>>>>> 9537f9c7
                        </div>
                    </div>
                    {!newTabSceneData ? (
                        <TabsPrimitive
                            value={selectedCategory}
                            onValueChange={(value) => setSelectedCategory(value as NEW_TAB_CATEGORY_ITEMS)}
                        >
                            <TabsPrimitiveList className="border-b">
                                <div className="max-w-[1200px] mx-auto w-full px-1 @lg/main-content:px-8 flex">
                                    {categories.map((category) => (
                                        <TabsPrimitiveTrigger
                                            value={category.key}
                                            className="px-2 py-1 cursor-pointer"
                                            key={category.key}
                                            onClick={() => {
                                                if (!mobileLayout) {
                                                    // If not mobile, we want to re-focus the input if we trigger the tabs (which filter)
                                                    focusSearchInput()
                                                    // Reset listbox focus on first item
                                                    listboxRef.current?.focusFirstItem()
                                                }
                                            }}
                                        >
                                            {category.label}
                                        </TabsPrimitiveTrigger>
                                    ))}
                                    {source === 'homepage' ? (
                                        <>
                                            <LemonButton
                                                type="tertiary"
                                                size="small"
                                                data-attr="project-home-customize-homepage"
                                                className="ml-auto"
                                                onClick={showSceneDashboardChoiceModal}
                                            >
                                                Customize homepage
                                            </LemonButton>
                                            <SceneDashboardChoiceModal scene={Scene.ProjectHomepage} />
                                        </>
                                    ) : null}
                                </div>
                            </TabsPrimitiveList>
                        </TabsPrimitive>
                    ) : (
                        <div className="border-b">
                            <div className="max-w-[1200px] mx-auto w-full px-2 @lg/main-content:px-10 pb-2">
                                <div className="flex items-center gap-x-2 gap-y-2 flex-wrap">
                                    {newTabSceneDataInclude.length === 0 ||
                                    newTabSceneDataInclude.includes('all') ? null : (
                                        <>
                                            <span className="text-xs text-tertiary">Showing only:</span>
                                            {newTabSceneDataInclude
                                                .filter((command) => command !== 'all')
                                                .map((command) => {
                                                    const commandInfo = NEW_TAB_COMMANDS_ITEMS.find(
                                                        (cmd) => cmd.value === command
                                                    )
                                                    if (!commandInfo) {
                                                        return null
                                                    }

                                                    return (
                                                        <ListBox.Item asChild key={command}>
                                                            <ButtonPrimitive
                                                                size="xxs"
                                                                variant="outline"
                                                                onClick={() => {
                                                                    toggleNewTabSceneDataInclude(command)
                                                                    refreshDataAfterToggle()
                                                                    focusSearchInput()
                                                                }}
                                                                className="text-xs data-[focused=true]:outline-2 data-[focused=true]:outline-accent"
                                                                tooltip={
                                                                    <span>
                                                                        Remove{' '}
                                                                        <span className="font-bold">
                                                                            {commandInfo.displayName}
                                                                        </span>{' '}
                                                                        from selected filters
                                                                    </span>
                                                                }
                                                            >
                                                                {command === 'persons' && (
                                                                    <IconPerson className="size-4" />
                                                                )}
                                                                {command === 'eventDefinitions' && (
                                                                    <IconApps className="size-4" />
                                                                )}
                                                                {command === 'propertyDefinitions' && (
                                                                    <IconApps className="size-4" />
                                                                )}
                                                                {command === 'create-new' && (
                                                                    <IconPlusSmall className="size-4" />
                                                                )}
                                                                {command === 'apps' && <IconApps className="size-4" />}
                                                                {command === 'data-management' && (
                                                                    <IconDatabase className="size-4" />
                                                                )}
                                                                {command === 'recents' && (
                                                                    <IconDocument className="size-4" />
                                                                )}
                                                                {command === 'askAI' && showAiFeature && (
                                                                    <IconSparkles className="size-4" />
                                                                )}
                                                                {commandInfo.displayName}
                                                                <IconX className="size-3" />
                                                            </ButtonPrimitive>
                                                        </ListBox.Item>
                                                    )
                                                })}
                                            {newTabSceneDataInclude.length > 1 && (
                                                <ListBox.Item asChild>
                                                    <ButtonPrimitive
                                                        size="xxs"
                                                        variant="panel"
                                                        onClick={() => {
                                                            // Clear all filters
                                                            newTabSceneDataInclude.forEach((command) => {
                                                                toggleNewTabSceneDataInclude(command)
                                                            })
                                                            refreshDataAfterToggle()
                                                            focusSearchInput()
                                                        }}
                                                        className="text-xs data-[focused=true]:outline-2 data-[focused=true]:outline-accent"
                                                        tooltip="Clear all filters"
                                                    >
                                                        <IconX className="size-4" />
                                                        Clear all
                                                    </ButtonPrimitive>
                                                </ListBox.Item>
                                            )}
                                        </>
                                    )}
                                </div>
                            </div>
                        </div>
                    )}
                </div>

                <ScrollableShadows
                    direction="vertical"
                    className="flex flex-col gap-4 overflow-auto h-full"
                    innerClassName={cn('pt-6', { 'pt-4': newTabSceneData })}
                    styledScrollbars
                >
                    <div className="flex flex-col flex-1 max-w-[1200px] mx-auto w-full gap-4 px-4 @lg/main-content:px-8 group/colorful-product-icons colorful-product-icons-true">
                        {!newTabSceneData && filteredItemsGrid.length === 0 && !isSearching ? (
                            <div className="flex flex-col gap-4 px-2 py-2 bg-glass-bg-3000 rounded-lg">
                                <div className="flex flex-col gap-1">
                                    <p className="text-tertiary mb-2">
                                        <IconInfo /> No results found
                                    </p>
                                    <div className="flex gap-1">
                                        <ListBox.Item asChild className="list-none">
                                            <ButtonPrimitive size="sm" onClick={() => setSearch('')} variant="panel">
                                                Clear search
                                            </ButtonPrimitive>{' '}
                                        </ListBox.Item>
                                        or{' '}
                                        <ListBox.Item asChild>
                                            <ButtonPrimitive size="sm" onClick={() => handleAskAi()} variant="panel">
                                                Ask Posthog AI
                                            </ButtonPrimitive>
                                        </ListBox.Item>
                                    </div>
                                </div>
                            </div>
                        ) : (
                            <div
                                className={cn({
                                    'grid grid-cols-1 @md/main-content:grid-cols-2 @xl/main-content:grid-cols-3 @2xl/main-content:grid-cols-4 gap-4':
                                        !newTabSceneData,
                                    'flex flex-col gap-4 mb-32': newTabSceneData,
                                })}
                            >
                                {/* TODO: Remove this once we're done testing */}
                                {newTabSceneData && (
                                    <div className="col-span-full border border-primary border-px rounded-md p-2">
                                        <p className="flex flex-col items-center @md/main-content:flex-row gap-1 m-0 text-sm text-tertiary">
                                            <IconInfo className="size-4 text-accent" /> You're trying out the new tab UX
                                            with the flag:{' '}
                                            <span className="font-mono border border-primary border-px rounded-md px-1 mb-0">
                                                data-in-new-tab-scene
                                            </span>
                                        </p>
                                    </div>
                                )}
                                <Results
                                    tabId={tabId || ''}
                                    searchInputRef={commandInputRef.current?.getInputRef() || { current: null }}
                                    listboxRef={listboxRef}
                                />
                            </div>
                        )}
                    </div>
                </ScrollableShadows>
            </ListBox>
        </>
    )
}<|MERGE_RESOLUTION|>--- conflicted
+++ resolved
@@ -3,7 +3,6 @@
 import { router } from 'kea-router'
 import { useRef, useState } from 'react'
 
-<<<<<<< HEAD
 import {
     IconApps,
     IconDatabase,
@@ -15,10 +14,6 @@
     IconSparkles,
     IconX,
 } from '@posthog/icons'
-=======
-import { IconEllipsis, IconSearch } from '@posthog/icons'
-import { Spinner } from '@posthog/lemon-ui'
->>>>>>> 9537f9c7
 import { LemonButton, LemonInput } from '@posthog/lemon-ui'
 
 import { SceneDashboardChoiceModal } from 'lib/components/SceneDashboardChoice/SceneDashboardChoiceModal'
@@ -40,14 +35,7 @@
 import { Scene, SceneExport } from 'scenes/sceneTypes'
 import { urls } from 'scenes/urls'
 
-<<<<<<< HEAD
-=======
-import { KeyboardShortcut } from '~/layout/navigation-3000/components/KeyboardShortcut'
-import { SearchHighlightMultiple } from '~/layout/navigation-3000/components/SearchHighlight'
-import { sidePanelStateLogic } from '~/layout/navigation-3000/sidepanel/sidePanelStateLogic'
->>>>>>> 9537f9c7
 import { navigationLogic } from '~/layout/navigation/navigationLogic'
-
 import { Results } from './components/Results'
 import { SearchHints } from './components/SearchHints'
 import { SearchInput, SearchInputCommand, SearchInputHandle } from './components/SearchInput'
@@ -140,7 +128,6 @@
     }
 
     return (
-<<<<<<< HEAD
         <>
             <ListBox
                 ref={listboxRef}
@@ -153,67 +140,6 @@
                         Welcome to the new tab, type / to see commands... or type a search term, you can navigate all
                         interactive elements with the keyboard
                     </p>
-=======
-        <ListBox
-            ref={listboxRef}
-            className="w-full grid grid-rows-[auto_1fr] flex-col h-[calc(100vh-var(--scene-layout-header-height))]"
-            virtualFocus
-            autoSelectFirst
-        >
-            <div className="flex flex-col gap-4">
-                <div className="px-1 @lg/main-content:px-8 pt-2 @lg/main-content:pt-8 mx-auto w-full max-w-[1200px] ">
-                    <ListBox.Item asChild virtualFocusIgnore>
-                        <LemonInput
-                            inputRef={inputRef}
-                            value={search}
-                            onChange={(value) => setSearch(value)}
-                            prefix={<IconSearch />}
-                            className="w-full"
-                            placeholder="Search..."
-                            autoFocus
-                            allowClear
-                        />
-                    </ListBox.Item>
-                    <div className="mx-1.5">
-                        <div className="flex justify-between items-center relative text-xs font-medium overflow-hidden py-1 px-1.5 border-x border-b rounded-b backdrop-blur-sm bg-[var(--glass-bg-3000)]">
-                            <span>
-                                <span className="text-tertiary">Try:</span>
-                                <ListBox.Item asChild>
-                                    <ButtonPrimitive
-                                        size="xxs"
-                                        className="text-xs"
-                                        onClick={() => setSearch('New SQL query')}
-                                    >
-                                        New SQL query
-                                    </ButtonPrimitive>
-                                </ListBox.Item>
-                                <span className="text-tertiary">or</span>
-                                <ListBox.Item asChild>
-                                    <ButtonPrimitive
-                                        size="xxs"
-                                        className="text-xs"
-                                        onClick={() => setSearch('Experiment')}
-                                    >
-                                        Experiment
-                                    </ButtonPrimitive>
-                                </ListBox.Item>
-                            </span>
-                            <span className="text-primary flex gap-1 items-center">
-                                {/* if the filtered results length is 0, this will be the first to focus */}
-                                <ListBox.Item asChild focusFirst={filteredItemsGrid.length === 0}>
-                                    <ButtonPrimitive
-                                        size="xxs"
-                                        onClick={() => router.actions.push(urls.max(undefined, search))}
-                                        className="text-xs"
-                                    >
-                                        Run in PostHog AI
-                                        <KeyboardShortcut enter />
-                                    </ButtonPrimitive>
-                                </ListBox.Item>
-                            </span>
-                        </div>
-                    </div>
->>>>>>> 9537f9c7
                 </div>
                 <div className="flex flex-col gap-2">
                     <div className="px-2 @lg/main-content:px-8 pt-2 @lg/main-content:pt-8 mx-auto w-full max-w-[1200px] ">
@@ -269,7 +195,6 @@
                             />
                         )}
 
-<<<<<<< HEAD
                         <div
                             className={cn('mx-1.5', {
                                 'mt-[.5px]': newTabSceneData,
@@ -281,40 +206,6 @@
                                 tabId={tabId || ''}
                                 handleAskAi={handleAskAi}
                             />
-=======
-            <ScrollableShadows
-                direction="vertical"
-                className="flex flex-col gap-4 overflow-auto h-full"
-                innerClassName="pt-6"
-                styledScrollbars
-            >
-                <div className="flex flex-col flex-1 max-w-[1200px] mx-auto w-full gap-4 px-3 @lg/main-content:px-8">
-                    {filteredItemsGrid.length === 0 ? (
-                        <div className="flex flex-col gap-4">
-                            {selectedCategory === 'recents' ? (
-                                <div className="flex flex-col gap-2 text-center py-8">
-                                    <h3 className="text-lg font-medium text-muted">Search for project items</h3>
-                                    <p className="text-muted">
-                                        Try searching for cohorts, actions, experiments, dashboards, and more...
-                                    </p>
-                                </div>
-                            ) : (
-                                <div className="flex gap-1 items-center">
-                                    No results found:{' '}
-                                    <ListBox.Item asChild className="list-none">
-                                        <ButtonPrimitive size="sm" onClick={() => setSearch('')}>
-                                            Clear search
-                                        </ButtonPrimitive>
-                                    </ListBox.Item>
-                                    <em>or</em>
-                                    <ListBox.Item asChild>
-                                        <ButtonPrimitive size="sm" onClick={() => openSidePanel(SidePanelTab.Max)}>
-                                            Run in PostHog AI
-                                        </ButtonPrimitive>
-                                    </ListBox.Item>
-                                </div>
-                            )}
->>>>>>> 9537f9c7
                         </div>
                     </div>
                     {!newTabSceneData ? (
