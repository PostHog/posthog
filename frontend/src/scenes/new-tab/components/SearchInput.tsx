import { useValues } from 'kea'
import React, { forwardRef, useEffect, useImperativeHandle, useRef, useState } from 'react'

import { IconCheck, IconChevronRight, IconSearch, IconX } from '@posthog/icons'

import { IconBlank } from 'lib/lemon-ui/icons'
import { ButtonPrimitive } from 'lib/ui/Button/ButtonPrimitives'
import {
    DropdownMenu,
    DropdownMenuContent,
    DropdownMenuGroup,
    DropdownMenuItem,
    DropdownMenuSeparator,
    DropdownMenuTrigger,
} from 'lib/ui/DropdownMenu/DropdownMenu'
import { Label } from 'lib/ui/Label/Label'
import { ListBox } from 'lib/ui/ListBox/ListBox'
import { TextInputPrimitive, textInputVariants } from 'lib/ui/TextInputPrimitive/TextInputPrimitive'
import { cn } from 'lib/utils/css-classes'

import { KeyboardShortcut } from '~/layout/navigation-3000/components/KeyboardShortcut'
import { navigation3000Logic } from '~/layout/navigation-3000/navigationLogic'

export interface SearchInputCommand<T = string> {
    value: T
    displayName: string
}

export interface SearchInputBreadcrumb {
    label: string
    path: string
}

interface SearchInputProps<T = string> {
    commands: SearchInputCommand<T>[]
    placeholder?: string
    value?: string
    onChange?: (value: string) => void
    onCommandSelect?: (command: SearchInputCommand<T>) => void
    selectedCommands?: SearchInputCommand<T>[]
    onSelectedCommandsChange?: (commands: SearchInputCommand<T>[]) => void
    activeCommands?: T[]
    onClearAll?: () => void
    explorerBreadcrumbs?: SearchInputBreadcrumb[] | null
    onExplorerBreadcrumbClick?: (path: string) => void
    onExitExplorer?: () => void
}

export interface SearchInputHandle {
    focus: () => void
    getInputRef: () => React.RefObject<HTMLInputElement>
}

export const SearchInput = forwardRef<SearchInputHandle, SearchInputProps>(function SearchInput<T = string>(
    {
        commands,
        placeholder = 'Type / to see commands...',
        value = '',
        onChange,
        onCommandSelect,
        selectedCommands = [],
        onSelectedCommandsChange,
        activeCommands = [],
        onClearAll,
        explorerBreadcrumbs = null,
        onExplorerBreadcrumbClick,
        onExitExplorer,
    }: SearchInputProps<T>,
    ref: React.Ref<SearchInputHandle>
) {
    const [inputValue, setInputValue] = useState(value)
    const [showDropdown, setShowDropdown] = useState(false)
    const [filteredCommands, setFilteredCommands] = useState<SearchInputCommand<T>[]>(commands)
    const inputRef = useRef<HTMLInputElement>(null)
    const [focusedTagIndex, setFocusedTagIndex] = useState<number | null>(null)
    const [expandedTags, setExpandedTags] = useState(false)
    const [isFocused, setIsFocused] = useState(false)
    const isExplorerActive = !!explorerBreadcrumbs?.length && !!onExitExplorer
    const { mobileLayout: isMobileLayout } = useValues(navigation3000Logic)

    useImperativeHandle(
        ref,
        () => ({
            focus: () => {
                if (inputRef.current) {
                    inputRef.current.focus()
                } else {
                }
            },
            getInputRef: () => inputRef,
        }),
        []
    )

    useEffect(() => {
        setInputValue(value)
    }, [value])

    useEffect(() => {
        setFilteredCommands(commands)
    }, [commands])

    const handleInputChange = (newValue: string): void => {
        setInputValue(newValue)
        onChange?.(newValue)

        // Clear focused tag and expanded state when user starts typing
        if (focusedTagIndex !== null) {
            setFocusedTagIndex(null)
        }
        if (expandedTags) {
            setExpandedTags(false)
        }

        if (newValue === '/') {
            // Show all commands when slash is typed as first character
            setFilteredCommands(commands)
            setShowDropdown(true)
        } else if (showDropdown && newValue.startsWith('/') && newValue.length > 1) {
            // Filter commands when typing after the initial slash
            const searchTerm = newValue.substring(1).toLowerCase()
            const filtered = commands.filter((cmd) => cmd.displayName.toLowerCase().includes(searchTerm))
            setFilteredCommands(filtered)
        } else if (showDropdown && !newValue.startsWith('/')) {
            // Hide dropdown if user removes the initial slash
            setShowDropdown(false)
        }
    }

    const selectCommand = (command: SearchInputCommand<T>): void => {
        const isSelected = selectedCommands.some((cmd) => cmd.value === command.value)
        const newSelectedCommands = isSelected
            ? selectedCommands.filter((cmd) => cmd.value !== command.value)
            : [...selectedCommands, command]

        onSelectedCommandsChange?.(newSelectedCommands)
        onCommandSelect?.(command)

        // Only clear input if it was in command mode (started with /)
        if (inputValue.startsWith('/')) {
            setInputValue('')
            onChange?.('')
        }

        // Reset tag focus state when selecting from dropdown
        setExpandedTags(false)
        setFocusedTagIndex(null)
        setShowDropdown(false)

        // Small delay to ensure dropdown closes before focusing
        setTimeout(() => {
            if (inputRef.current) {
                inputRef.current.focus()
            }
        }, 150)
    }

    const handleKeyDown = (e: React.KeyboardEvent): void => {
        const currentInputValue = inputRef.current?.value ?? inputValue

        if (e.metaKey && (e.key === 'ArrowLeft' || e.key === 'ArrowRight')) {
            if (currentInputValue === '') {
                e.preventDefault()
                e.stopPropagation()
                if (e.key === 'ArrowLeft') {
                    window.history.back()
                } else {
                    window.history.forward()
                }
            }
            return
        }

        const isModKeyPressed = e.metaKey || e.ctrlKey

        // Allow browser navigation keys with modifier
        if (isModKeyPressed) {
            return
        }

        switch (e.key) {
            case '/':
                if (!showDropdown && inputValue === '') {
                    // Only prevent default and show dropdown if input is empty
                    e.preventDefault()
                    setFilteredCommands(commands)
                    setShowDropdown(true)
                    return
                }
                // If input already has content, let the '/' be typed normally
                break
            case 'Backspace':
                if (inputValue === '' && isExplorerActive) {
                    e.preventDefault()
                    e.stopPropagation()
                    if (explorerBreadcrumbs.length > 1) {
                        const parentCrumb = explorerBreadcrumbs[explorerBreadcrumbs.length - 2]
                        onExplorerBreadcrumbClick?.(parentCrumb.path)
                    } else {
                        onExitExplorer?.()
                        inputRef.current?.focus()
                    }
                    return
                }
                if (inputValue === '') {
                    e.preventDefault()
                    e.stopPropagation() // Prevent parent ListBox from handling this event
                    if (selectedCommands.length === 0) {
                        // No filters selected (showing "all"): open dropdown
                        setShowDropdown(true)
                    } else if (!expandedTags) {
                        // First backspace: expand tags and focus the last one
                        setExpandedTags(true)
                        setFocusedTagIndex(selectedCommands.length - 1)
                    } else if (focusedTagIndex !== null) {
                        // Second backspace: remove the focused tag
                        const commandToRemove = selectedCommands[focusedTagIndex]
                        selectCommand(commandToRemove)
                        setExpandedTags(false)
                        setFocusedTagIndex(null)
                    }
                }
                break
            case 'ArrowLeft':
                // Check if cursor is at the leftmost position
                const cursorPosition = inputRef.current?.selectionStart || 0
                const isAtLeftmostPosition = cursorPosition === 0

                if (inputValue === '') {
                    e.preventDefault()
                    e.stopPropagation() // Prevent parent ListBox from handling this event
                    if (isExplorerActive) {
                        return
                    }
                    if (selectedCommands.length === 0) {
                        // No filters selected (showing "all"): open dropdown
                        setShowDropdown(true)
                    } else if (!expandedTags && selectedCommands.length > 0) {
                        // Empty search + arrow left: expand tags and focus the last one
                        setExpandedTags(true)
                        setFocusedTagIndex(selectedCommands.length - 1)
                    } else if (expandedTags && focusedTagIndex !== null) {
                        if (focusedTagIndex > 0) {
                            setFocusedTagIndex(focusedTagIndex - 1)
                        } else {
                            // On first tag, focus the dropdown button
                            setFocusedTagIndex(-1) // -1 represents dropdown focus
                        }
                    }
                } else if (inputValue !== '' && isAtLeftmostPosition) {
                    // Cursor is at leftmost position with text: focus dropdown
                    e.preventDefault()
                    e.stopPropagation()
                    setExpandedTags(true)
                    setFocusedTagIndex(-1) // Focus dropdown button
                    setShowDropdown(true)
                }
                break
            case 'ArrowRight':
                if (inputValue === '' && expandedTags && focusedTagIndex !== null) {
                    e.preventDefault()
                    e.stopPropagation() // Prevent parent ListBox from handling this event
                    if (focusedTagIndex === -1) {
                        // From dropdown, move to first tag
                        setFocusedTagIndex(0)
                    } else if (focusedTagIndex < selectedCommands.length - 1) {
                        setFocusedTagIndex(focusedTagIndex + 1)
                    } else {
                        // On last tag, remove tag focus
                        setFocusedTagIndex(null)
                        setExpandedTags(false)
                    }
                }
                break
            case 'Enter':
                if (inputValue === '' && expandedTags && focusedTagIndex !== null) {
                    e.preventDefault()
                    e.stopPropagation() // Prevent parent ListBox from handling this event
                    if (focusedTagIndex === -1) {
                        // Enter on dropdown button: open dropdown
                        setShowDropdown(true)
                    } else {
                        // Enter on tag: remove the tag
                        const commandToRemove = selectedCommands[focusedTagIndex]
                        selectCommand(commandToRemove)
                        setExpandedTags(false)
                        setFocusedTagIndex(null)
                    }
                }
                break
            case 'ArrowDown':
                if (inputValue === '' && expandedTags && focusedTagIndex === -1) {
                    e.preventDefault()
                    e.stopPropagation() // Prevent parent ListBox from handling this event
                    // Arrow down on dropdown button: open dropdown
                    setShowDropdown(true)
                }
                break
            case 'Escape':
                if (showDropdown || expandedTags) {
                    e.preventDefault()
                    e.stopPropagation()
                    // Reset tag focus state when escaping
                    setExpandedTags(false)
                    setFocusedTagIndex(null)
                    setShowDropdown(false)
                }
                break
        }
    }

    return (
        <div className="relative w-full">
            <div
                className={cn(
                    textInputVariants({
                        variant: 'default',
                        size: 'lg',
                    }),
<<<<<<< HEAD
                    'flex gap-1 focus-within:border-border-strong items-center h-8 rounded-lg',
                    isFocused && 'animate-input-focus-pulse'
                )}
            >
                <DropdownMenu
                    open={showDropdown}
                    onOpenChange={(open) => {
                        setShowDropdown(open)
                    }}
                >
                    <div className="relative">
                        <DropdownMenuTrigger asChild>
                            <ButtonPrimitive
                                variant="outline"
                                className={`ml-[calc(var(--button-padding-x-sm)+1px)] font-mono text-muted-foreground hover:border-border-strong data-[state=open]:border-border-strong ${focusedTagIndex === -1 ? 'ring-2 ring-accent' : ''}`}
                                iconOnly
                                size="sm"
                                tooltip={
                                    <>
                                        Click to show commands/filters, or type <KeyboardShortcut forwardslash />
                                    </>
                                }
                                tooltipPlacement="bottom"
                                tooltipCloseDelayMs={0}
                                tabIndex={-1}
=======
                    'flex flex-wrap gap-1 focus-within:border-secondary items-center rounded-lg py-1',
                    isFocused && 'animate-input-focus-pulse'
                )}
            >
                {onExitExplorer ? (
                    <>
                        <ButtonPrimitive
                            size="sm"
                            variant="outline"
                            className="gap-1 ml-1.5"
                            onClick={() => {
                                onExitExplorer()
                                inputRef.current?.focus()
                            }}
                        >
                            <IconSearch className="size-4" />
                        </ButtonPrimitive>
                        <IconChevronRight className="size-3 text-tertiary" />
                    </>
                ) : (
                    <div className={cn('relative')}>
                        <DropdownMenu
                            open={showDropdown}
                            onOpenChange={(open) => {
                                setShowDropdown(open)
                            }}
                        >
                            <div className="relative">
                                <DropdownMenuTrigger asChild>
                                    <ButtonPrimitive
                                        variant="outline"
                                        className={`ml-[calc(var(--button-padding-x-sm)+1px)] font-mono text-tertiary hover:border-secondary data-[state=open]:border-secondary ${focusedTagIndex === -1 ? 'ring-2 ring-accent' : ''}`}
                                        iconOnly
                                        size="sm"
                                        tooltip={
                                            <>
                                                Click to show commands/filters, or type{' '}
                                                <KeyboardShortcut forwardslash />
                                            </>
                                        }
                                        tooltipPlacement="bottom"
                                        tooltipCloseDelayMs={0}
                                        tabIndex={-1}
                                    >
                                        /
                                    </ButtonPrimitive>
                                </DropdownMenuTrigger>

                                {/* Mobile layout: show a small dot on the top right of the dropdown button if there are selected commands */}
                                {isMobileLayout && (selectedCommands.length === 1 || expandedTags) && (
                                    <div className="absolute -top-0.5 -right-0.5 size-2 bg-accent rounded-full pointer-events-none" />
                                )}
                            </div>

                            <DropdownMenuContent
                                align="start"
                                className="min-w-[200px]"
                                onCloseAutoFocus={(e) => {
                                    e.preventDefault()

                                    setTimeout(() => {
                                        if (inputRef.current) {
                                            inputRef.current.focus()
                                        }
                                    }, 100)
                                }}
>>>>>>> 4434dcf4
                            >
                                <DropdownMenuGroup>
                                    <Label intent="menu" className="px-2">
                                        Filters
                                    </Label>
                                    <DropdownMenuSeparator />
                                    {filteredCommands.map((command) => {
                                        const isActive = activeCommands.includes(command.value)
                                        return (
                                            <DropdownMenuItem key={command.value as string} asChild>
                                                <ButtonPrimitive
                                                    className="group flex items-center text-left"
                                                    onClick={() => selectCommand(command)}
                                                    fullWidth
                                                    menuItem
                                                >
                                                    <div className="flex items-center justify-center">
                                                        <IconCheck
                                                            className={cn(
                                                                'hidden size-4 group-hover:block group-hover:opacity-10',
                                                                {
                                                                    'opacity-10': !isActive,
                                                                    'block text-success group-hover:opacity-100':
                                                                        isActive,
                                                                }
                                                            )}
                                                        />
                                                        <IconBlank
                                                            className={cn('hidden size-4 group-hover:hidden', {
                                                                block: !isActive,
                                                            })}
                                                        />
                                                    </div>

                                                    <div className="font-medium text-primary">
                                                        {command.displayName}
                                                    </div>
                                                </ButtonPrimitive>
                                            </DropdownMenuItem>
                                        )
                                    })}
                                </DropdownMenuGroup>
                            </DropdownMenuContent>
                        </DropdownMenu>
                    </div>
                )}

<<<<<<< HEAD
                    <DropdownMenuContent
                        align="start"
                        className="min-w-[200px]"
                        onCloseAutoFocus={(e) => {
                            e.preventDefault()

                            setTimeout(() => {
                                if (inputRef.current) {
                                    inputRef.current.focus()
                                }
                            }, 100)
                        }}
                    >
                        <DropdownMenuGroup>
                            <Label intent="menu" className="px-2">
                                Filters
                            </Label>
                            <DropdownMenuSeparator />
                            {filteredCommands.map((command) => {
                                const isActive = activeCommands.includes(command.value)
                                return (
                                    <DropdownMenuItem key={command.value as string} asChild>
                                        <ButtonPrimitive
                                            className="group flex items-center text-left"
                                            onClick={() => selectCommand(command)}
                                            fullWidth
                                            menuItem
                                        >
                                            <div className="flex items-center justify-center">
                                                <IconCheck
                                                    className={cn(
                                                        'hidden size-4 group-hover:block group-hover:opacity-10',
                                                        {
                                                            'opacity-10': !isActive,
                                                            'block text-success group-hover:opacity-100': isActive,
                                                        }
                                                    )}
                                                />
                                                <IconBlank
                                                    className={cn('hidden size-4 group-hover:hidden', {
                                                        block: !isActive,
                                                    })}
                                                />
                                            </div>

                                            <div className="font-medium text-foreground">{command.displayName}</div>
                                        </ButtonPrimitive>
                                    </DropdownMenuItem>
                                )
                            })}
                        </DropdownMenuGroup>
                    </DropdownMenuContent>
                </DropdownMenu>
=======
                {explorerBreadcrumbs?.length ? (
                    <div className="flex flex-wrap items-center gap-1 pr-1 text-xs font-medium text-primary">
                        {explorerBreadcrumbs.map((crumb, index) => (
                            <React.Fragment key={`${crumb.path}-${index}`}>
                                <ButtonPrimitive
                                    size="sm"
                                    variant="outline"
                                    className="text-primary max-w-[150px] truncate"
                                    onClick={() => onExplorerBreadcrumbClick?.(crumb.path)}
                                    onMouseDown={(event) => event.preventDefault()}
                                >
                                    {crumb.label || 'Untitled'}
                                </ButtonPrimitive>
                                {index < explorerBreadcrumbs.length - 1 && (
                                    <IconChevronRight className="size-3 text-tertiary" />
                                )}
                            </React.Fragment>
                        ))}
                    </div>
                ) : null}
>>>>>>> 4434dcf4

                {/* Selected inline tags */}
                {/* for mobile we hide this and show the dot on the top right of the dropdown button above */}
                {selectedCommands.length === 0 || isMobileLayout ? null : selectedCommands.length === 1 ||
                  expandedTags ? (
                    selectedCommands.map((command, index) => (
                        <ButtonPrimitive
                            key={command.value as string}
                            className={`text-foreground ${focusedTagIndex === index ? 'ring-2 ring-accent' : ''}`}
                            size="sm"
                            variant="outline"
                            onClick={(e) => {
                                e.preventDefault()
                                e.stopPropagation()
                                selectCommand(command)
                                setShowDropdown(false)
                                setExpandedTags(false)
                                setFocusedTagIndex(null)
                            }}
                            tabIndex={-1}
                        >
                            {command.displayName}
                            <IconX className="size-3 ml-1 text-muted-foreground" />
                        </ButtonPrimitive>
                    ))
                ) : (
                    <ButtonPrimitive
                        className="text-foreground"
                        size="sm"
                        variant="outline"
                        onClick={() => setShowDropdown(true)}
                    >
                        {selectedCommands.length} filters
                        <IconChevronRight className="ml-1 rotate-90 text-muted-foreground" />
                    </ButtonPrimitive>
                )}

                {/* Input Field */}
                <TextInputPrimitive
                    id="command-input"
                    ref={inputRef}
                    value={inputValue}
                    onChange={(e) => handleInputChange(e.target.value)}
                    onKeyDown={handleKeyDown}
                    placeholder={placeholder}
                    autoFocus
                    autoComplete="off"
                    className="pl-1 w-full border-none flex-1 h-full min-h-full rounded-r-lg shadow-none"
                    onFocus={() => {
                        setIsFocused(true)
                    }}
                    onBlur={() => {
                        setIsFocused(false)
                    }}
                    size="lg"
                    suffix={
                        (inputValue !== '' || selectedCommands.length > 0) && (
                            <ListBox.Item asChild>
                                <ButtonPrimitive
                                    iconOnly
                                    onClick={() => {
                                        setInputValue('')
                                        onChange?.('')
                                        // Reset all tag states
                                        setExpandedTags(false)
                                        setFocusedTagIndex(null)
                                        setShowDropdown(false)
                                        // Clear all filters if handler is provided
                                        onClearAll?.()
                                        inputRef.current?.focus()
                                    }}
                                    aria-label="Clear input and filters"
                                    size="sm"
                                >
                                    <IconX />
                                </ButtonPrimitive>
                            </ListBox.Item>
                        )
                    }
                />
            </div>
        </div>
    )
})<|MERGE_RESOLUTION|>--- conflicted
+++ resolved
@@ -317,34 +317,7 @@
                         variant: 'default',
                         size: 'lg',
                     }),
-<<<<<<< HEAD
-                    'flex gap-1 focus-within:border-border-strong items-center h-8 rounded-lg',
-                    isFocused && 'animate-input-focus-pulse'
-                )}
-            >
-                <DropdownMenu
-                    open={showDropdown}
-                    onOpenChange={(open) => {
-                        setShowDropdown(open)
-                    }}
-                >
-                    <div className="relative">
-                        <DropdownMenuTrigger asChild>
-                            <ButtonPrimitive
-                                variant="outline"
-                                className={`ml-[calc(var(--button-padding-x-sm)+1px)] font-mono text-muted-foreground hover:border-border-strong data-[state=open]:border-border-strong ${focusedTagIndex === -1 ? 'ring-2 ring-accent' : ''}`}
-                                iconOnly
-                                size="sm"
-                                tooltip={
-                                    <>
-                                        Click to show commands/filters, or type <KeyboardShortcut forwardslash />
-                                    </>
-                                }
-                                tooltipPlacement="bottom"
-                                tooltipCloseDelayMs={0}
-                                tabIndex={-1}
-=======
-                    'flex flex-wrap gap-1 focus-within:border-secondary items-center rounded-lg py-1',
+                    'flex flex-wrap gap-1 focus-within:border-border-strong items-center rounded-lg py-1',
                     isFocused && 'animate-input-focus-pulse'
                 )}
             >
@@ -361,7 +334,7 @@
                         >
                             <IconSearch className="size-4" />
                         </ButtonPrimitive>
-                        <IconChevronRight className="size-3 text-tertiary" />
+                        <IconChevronRight className="size-3 text-muted-foreground" />
                     </>
                 ) : (
                     <div className={cn('relative')}>
@@ -375,7 +348,7 @@
                                 <DropdownMenuTrigger asChild>
                                     <ButtonPrimitive
                                         variant="outline"
-                                        className={`ml-[calc(var(--button-padding-x-sm)+1px)] font-mono text-tertiary hover:border-secondary data-[state=open]:border-secondary ${focusedTagIndex === -1 ? 'ring-2 ring-accent' : ''}`}
+                                        className={`ml-[calc(var(--button-padding-x-sm)+1px)] font-mono text-muted-foreground hover:border-border-strong data-[state=open]:border-border-strong ${focusedTagIndex === -1 ? 'ring-2 ring-accent' : ''}`}
                                         iconOnly
                                         size="sm"
                                         tooltip={
@@ -394,7 +367,7 @@
 
                                 {/* Mobile layout: show a small dot on the top right of the dropdown button if there are selected commands */}
                                 {isMobileLayout && (selectedCommands.length === 1 || expandedTags) && (
-                                    <div className="absolute -top-0.5 -right-0.5 size-2 bg-accent rounded-full pointer-events-none" />
+                                    <div className="absolute -top-0.5 -right-0.5 size-2 bg-primary rounded-full pointer-events-none" />
                                 )}
                             </div>
 
@@ -410,7 +383,6 @@
                                         }
                                     }, 100)
                                 }}
->>>>>>> 4434dcf4
                             >
                                 <DropdownMenuGroup>
                                     <Label intent="menu" className="px-2">
@@ -445,7 +417,7 @@
                                                         />
                                                     </div>
 
-                                                    <div className="font-medium text-primary">
+                                                    <div className="font-medium text-foreground">
                                                         {command.displayName}
                                                     </div>
                                                 </ButtonPrimitive>
@@ -458,82 +430,26 @@
                     </div>
                 )}
 
-<<<<<<< HEAD
-                    <DropdownMenuContent
-                        align="start"
-                        className="min-w-[200px]"
-                        onCloseAutoFocus={(e) => {
-                            e.preventDefault()
-
-                            setTimeout(() => {
-                                if (inputRef.current) {
-                                    inputRef.current.focus()
-                                }
-                            }, 100)
-                        }}
-                    >
-                        <DropdownMenuGroup>
-                            <Label intent="menu" className="px-2">
-                                Filters
-                            </Label>
-                            <DropdownMenuSeparator />
-                            {filteredCommands.map((command) => {
-                                const isActive = activeCommands.includes(command.value)
-                                return (
-                                    <DropdownMenuItem key={command.value as string} asChild>
-                                        <ButtonPrimitive
-                                            className="group flex items-center text-left"
-                                            onClick={() => selectCommand(command)}
-                                            fullWidth
-                                            menuItem
-                                        >
-                                            <div className="flex items-center justify-center">
-                                                <IconCheck
-                                                    className={cn(
-                                                        'hidden size-4 group-hover:block group-hover:opacity-10',
-                                                        {
-                                                            'opacity-10': !isActive,
-                                                            'block text-success group-hover:opacity-100': isActive,
-                                                        }
-                                                    )}
-                                                />
-                                                <IconBlank
-                                                    className={cn('hidden size-4 group-hover:hidden', {
-                                                        block: !isActive,
-                                                    })}
-                                                />
-                                            </div>
-
-                                            <div className="font-medium text-foreground">{command.displayName}</div>
-                                        </ButtonPrimitive>
-                                    </DropdownMenuItem>
-                                )
-                            })}
-                        </DropdownMenuGroup>
-                    </DropdownMenuContent>
-                </DropdownMenu>
-=======
                 {explorerBreadcrumbs?.length ? (
-                    <div className="flex flex-wrap items-center gap-1 pr-1 text-xs font-medium text-primary">
+                    <div className="flex flex-wrap items-center gap-1 pr-1 text-xs font-medium text-foreground">
                         {explorerBreadcrumbs.map((crumb, index) => (
                             <React.Fragment key={`${crumb.path}-${index}`}>
                                 <ButtonPrimitive
                                     size="sm"
                                     variant="outline"
-                                    className="text-primary max-w-[150px] truncate"
+                                    className="text-foreground max-w-[150px] truncate"
                                     onClick={() => onExplorerBreadcrumbClick?.(crumb.path)}
                                     onMouseDown={(event) => event.preventDefault()}
                                 >
                                     {crumb.label || 'Untitled'}
                                 </ButtonPrimitive>
                                 {index < explorerBreadcrumbs.length - 1 && (
-                                    <IconChevronRight className="size-3 text-tertiary" />
+                                    <IconChevronRight className="size-3 text-muted-foreground" />
                                 )}
                             </React.Fragment>
                         ))}
                     </div>
                 ) : null}
->>>>>>> 4434dcf4
 
                 {/* Selected inline tags */}
                 {/* for mobile we hide this and show the dot on the top right of the dropdown button above */}
