--- conflicted
+++ resolved
@@ -1,10 +1,6 @@
 import { useActions, useValues } from 'kea'
-<<<<<<< HEAD
 import { router } from 'kea-router'
-import { useEffect, useRef } from 'react'
-=======
 import { ReactNode, useEffect, useRef } from 'react'
->>>>>>> 795760d5
 
 import { IconArrowRight, IconEllipsis, IconExternal, IconInfo, IconSparkles } from '@posthog/icons'
 import { LemonTag, Spinner } from '@posthog/lemon-ui'
@@ -135,12 +131,8 @@
         getSectionItemLimit,
         newTabSceneDataInclude,
     } = useValues(newTabSceneLogic({ tabId }))
-<<<<<<< HEAD
     const { showMoreInSection, logCreateNewItem } = useActions(newTabSceneLogic({ tabId }))
-=======
-    const { showMoreInSection } = useActions(newTabSceneLogic({ tabId }))
     const { groupTypes } = useValues(groupsModel)
->>>>>>> 795760d5
 
     return (
         <>
