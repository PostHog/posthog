import { useActions, useValues } from 'kea'
import { router } from 'kea-router'
import { ReactNode, useEffect, useRef } from 'react'

import { IconArrowRight, IconEllipsis, IconExternal } from '@posthog/icons'
import { LemonTag, Spinner } from '@posthog/lemon-ui'

import { Dayjs, dayjs } from 'lib/dayjs'
import { TreeDataItem } from 'lib/lemon-ui/LemonTree/LemonTree'
import { Link } from 'lib/lemon-ui/Link'
import { ButtonGroupPrimitive, ButtonPrimitive } from 'lib/ui/Button/ButtonPrimitives'
import { ContextMenu, ContextMenuContent, ContextMenuGroup, ContextMenuTrigger } from 'lib/ui/ContextMenu/ContextMenu'
import {
    DropdownMenu,
    DropdownMenuContent,
    DropdownMenuGroup,
    DropdownMenuTrigger,
} from 'lib/ui/DropdownMenu/DropdownMenu'
import { Label } from 'lib/ui/Label/Label'
import { ListBox, ListBoxGroupHandle, ListBoxHandle } from 'lib/ui/ListBox/ListBox'
import { WrappingLoadingSkeleton } from 'lib/ui/WrappingLoadingSkeleton/WrappingLoadingSkeleton'
import { capitalizeFirstLetter } from 'lib/utils'
import { NEW_TAB_CATEGORY_ITEMS, NewTabTreeDataItem, newTabSceneLogic } from 'scenes/new-tab/newTabSceneLogic'
import { urls } from 'scenes/urls'

import { SearchHighlightMultiple } from '~/layout/navigation-3000/components/SearchHighlight'
import { MenuItems } from '~/layout/panel-layout/ProjectTree/menus/MenuItems'
import { groupsModel } from '~/models/groupsModel'
import { FileSystemEntry } from '~/queries/schema/schema-general'

import { NoResultsFound } from './NoResultsFound'
import { ProjectExplorer } from './ProjectExplorer'

export const getCategoryDisplayName = (category: string): string => {
    const displayNames: Record<string, string> = {
        'create-new': 'Create new',
        apps: 'Apps',
        'data-management': 'Data management',
        recents: 'Recents',
        folders: 'Folders',
        persons: 'Persons',
        groups: 'Groups',
        eventDefinitions: 'Events',
        propertyDefinitions: 'Properties',
        askAI: 'Posthog AI',
    }
    return displayNames[category] || category
}
export const formatRelativeTimeShort = (date: string | number | Date | Dayjs | null | undefined): string => {
    if (!date) {
        return ''
    }

    const parsedDate = dayjs(date)

    if (!parsedDate.isValid()) {
        return ''
    }

    const now = dayjs()
    const seconds = Math.max(0, now.diff(parsedDate, 'second'))

    if (seconds < 60) {
        return 'just now'
    }

    const minutes = now.diff(parsedDate, 'minute')

    if (minutes < 60) {
        return `${minutes} min ago`
    }

    const hours = now.diff(parsedDate, 'hour')

    if (hours < 24) {
        return `${hours} hr${hours === 1 ? '' : 's'} ago`
    }

    const days = now.diff(parsedDate, 'day')

    if (days < 30) {
        return `${days} day${days === 1 ? '' : 's'} ago`
    }

    const months = now.diff(parsedDate, 'month') || 1

    if (months < 12) {
        return `${months} mo${months === 1 ? '' : 's'} ago`
    }

    const years = now.diff(parsedDate, 'year') || 1

    return `${years} yr${years === 1 ? '' : 's'} ago`
}

// Helper function to convert NewTabTreeDataItem to TreeDataItem for menu usage
export function convertToTreeDataItem(item: NewTabTreeDataItem): TreeDataItem {
    return {
        ...item,
        record: {
            ...item.record,
            href: item.href,
            path: item.name, // Use name as path for menu compatibility
        },
    }
}

function Category({
    tabId,
    items,
    category,
    columnIndex,
    isFirstCategoryWithResults,
    isLoading,
}: {
    tabId: string
    items: NewTabTreeDataItem[]
    category: string
    columnIndex: number
    isFirstCategoryWithResults: boolean
    isLoading: boolean
}): JSX.Element {
    const groupRef = useRef<ListBoxGroupHandle>(null)
    const pendingFocusIndexRef = useRef<number | null>(null)
    const typedItems = items as NewTabTreeDataItem[]
    const isFirstCategory = columnIndex === 0
    const {
        filteredItemsGrid,
        search,
        newTabSceneDataGroupedItemsFullData,
        getSectionItemLimit,
        newTabSceneDataInclude,
        recents,
        recentsLoading,
    } = useValues(newTabSceneLogic({ tabId }))
    const { showMoreInSection, logCreateNewItem, loadMoreRecents, setActiveExplorerFolderPath } = useActions(
        newTabSceneLogic({ tabId })
    )
    const { groupTypes } = useValues(groupsModel)
    const previousRecentsLoadingRef = useRef(recentsLoading)

    // Make sure the same index remains focused after clicking "load more"
    useEffect(() => {
        const wasLoading = previousRecentsLoadingRef.current
        previousRecentsLoadingRef.current = recentsLoading

        if (category !== 'recents') {
            pendingFocusIndexRef.current = null
            return
        }

        if (wasLoading && !recentsLoading && pendingFocusIndexRef.current !== null) {
            const indexToFocus = pendingFocusIndexRef.current
            pendingFocusIndexRef.current = null

            const restoreFocus = (): void => {
                const focused = groupRef.current?.resumeFocus(indexToFocus)
                if (!focused) {
                    setTimeout(() => {
                        groupRef.current?.resumeFocus(indexToFocus)
                    }, 50)
                }
            }

            if (typeof requestAnimationFrame === 'function') {
                requestAnimationFrame(restoreFocus)
            } else {
                setTimeout(restoreFocus, 0)
            }
        }
    }, [category, recentsLoading])

    return (
        <>
            <div
                className="mb-0 @xl/main-content:flex @xl/main-content:flex-row @xl/main-content:gap-x-4"
                key={category}
            >
                <div className="mb-2 @xl/main-content:min-w-[200px]">
                    <div className="flex items-baseline gap-0 sticky top-0">
                        <Label intent="menu" className="px-2">
                            {getCategoryDisplayName(category)}
                        </Label>
                        {isLoading && <Spinner size="small" />}
                        {/* Show "No results found" tag for other categories when empty and include is NOT 'all' */}
                        {!['persons', 'groups', 'eventDefinitions', 'propertyDefinitions'].includes(category) &&
                            typedItems.length === 0 &&
                            !newTabSceneDataInclude.includes('all') && (
                                <LemonTag className="text-xs text-muted-foreground" size="small">
                                    No results found
                                </LemonTag>
                            )}
                    </div>
                </div>
                <div className="flex flex-col @xl/main-content:grow min-w-0 empty:hidden gap-1">
                    {typedItems.length === 0 ? (
                        // Show loading for recents when searching, otherwise show nothing (tag shows in header)
                        category === 'recents' && isLoading ? (
                            <div className="flex flex-col gap-2 text-muted-foreground text-balance">
                                <WrappingLoadingSkeleton>
                                    <ButtonPrimitive size="sm">Loading items...</ButtonPrimitive>
                                </WrappingLoadingSkeleton>
                            </div>
                        ) : null
                    ) : (
                        <ListBox.Group ref={groupRef} groupId={`category-${category}`}>
                            {typedItems.map((item, index) => {
                                const isCreateNew = item.category === 'create-new'
                                const focusFirst =
                                    (isFirstCategoryWithResults && index === 0) ||
                                    (filteredItemsGrid.length > 0 && isFirstCategory && index === 0)

                                const lastViewedAt =
                                    item.lastViewedAt ??
                                    (item.record as { last_viewed_at?: string | null } | undefined)?.last_viewed_at ??
                                    null

                                const record = item.record as
                                    | ({
                                          groupNoun?: string
                                          groupDisplayName?: string
                                      } & Record<string, any>)
                                    | undefined

                                const groupNoun =
                                    item.category === 'groups' ? record?.groupNoun || item.name.split(':')[0] : null
                                const groupDisplayName =
                                    item.category === 'groups'
                                        ? typeof item.displayName === 'string'
                                            ? item.displayName
                                            : item.name.split(':').slice(1).join(':').trim()
                                        : null

                                const highlightText = (text: string): ReactNode =>
                                    search ? <SearchHighlightMultiple string={text} substring={search} /> : text

                                const renderListBoxItem = (): JSX.Element => (
                                    <ListBox.Item
                                        asChild
                                        focusFirst={focusFirst}
                                        row={index}
                                        column={columnIndex}
                                        focusKey={item.id}
                                        index={index}
                                    >
                                        <Link
                                            to={item.href || '#'}
                                            className="w-full"
                                            buttonProps={{
                                                size: 'sm',
                                                hasSideActionRight: item.category !== 'folders',
                                            }}
                                            onClick={(e) => {
                                                e.preventDefault()
                                                if (item.category === 'folders') {
                                                    const folderPath =
                                                        (item.record as FileSystemEntry | undefined)?.path ?? ''
                                                    setActiveExplorerFolderPath(folderPath)
                                                    return
                                                }
                                                if (item.href) {
                                                    if (isCreateNew) {
                                                        logCreateNewItem(item.href)
                                                    }
                                                    router.actions.push(item.href)
                                                }
                                            }}
                                        >
                                            <span className="text-sm">{item.icon ?? item.name[0]}</span>
                                            <span className="flex min-w-0 items-center gap-2">
                                                {groupNoun ? (
                                                    <>
                                                        <span className="text-sm truncate text-primary">
                                                            {highlightText(
                                                                groupDisplayName && groupDisplayName.length > 0
                                                                    ? groupDisplayName
                                                                    : item.name
                                                            )}
                                                        </span>
                                                        <LemonTag size="small" type="muted" className="shrink-0">
                                                            {highlightText(capitalizeFirstLetter(groupNoun.trim()))}
                                                        </LemonTag>
                                                    </>
                                                ) : (
                                                    <span className="text-sm truncate text-primary">
                                                        {search ? (
                                                            <SearchHighlightMultiple
                                                                string={item.name}
                                                                substring={search}
                                                            />
                                                        ) : (
                                                            item.displayName || item.name
                                                        )}
                                                    </span>
                                                )}
                                                {lastViewedAt ? (
                                                    <span className="text-xs text-muted whitespace-nowrap">
                                                        {formatRelativeTimeShort(lastViewedAt)}
                                                    </span>
                                                ) : null}
                                            </span>
                                        </Link>
                                    </ListBox.Item>
                                )

                                return (
                                    // If we have filtered results set virtual focus to first item
                                    <ButtonGroupPrimitive key={item.id} className="group w-full border-0">
                                        {item.category === 'folders' ? (
                                            renderListBoxItem()
                                        ) : (
                                            <ContextMenu>
                                                <ContextMenuTrigger asChild>{renderListBoxItem()}</ContextMenuTrigger>
                                                <ContextMenuContent loop className="max-w-[250px]">
                                                    <ContextMenuGroup>
                                                        <MenuItems
                                                            item={convertToTreeDataItem(item)}
                                                            type="context"
                                                            root="project://"
                                                            onlyTree={false}
                                                            showSelectMenuOption={false}
                                                        />
                                                    </ContextMenuGroup>
                                                </ContextMenuContent>
                                            </ContextMenu>
                                        )}
                                        {item.category !== 'folders' && (
                                            <DropdownMenu>
                                                <DropdownMenuTrigger asChild>
                                                    <ButtonPrimitive
                                                        size="xs"
                                                        iconOnly
                                                        isSideActionRight
                                                        className="opacity-0 group-hover:opacity-100 group-has-[button[data-state=open]]:opacity-100 mt-px"
                                                    >
<<<<<<< HEAD
                                                        <span className="text-sm">{item.icon ?? item.name[0]}</span>
                                                        <span className="flex min-w-0 items-center gap-2">
                                                            {groupNoun ? (
                                                                <>
                                                                    <span className="text-sm truncate text-foreground">
                                                                        {highlightText(
                                                                            groupDisplayName &&
                                                                                groupDisplayName.length > 0
                                                                                ? groupDisplayName
                                                                                : item.name
                                                                        )}
                                                                    </span>
                                                                    <LemonTag
                                                                        size="small"
                                                                        type="muted"
                                                                        className="shrink-0"
                                                                    >
                                                                        {highlightText(
                                                                            capitalizeFirstLetter(groupNoun.trim())
                                                                        )}
                                                                    </LemonTag>
                                                                </>
                                                            ) : (
                                                                <span className="text-sm truncate text-foreground">
                                                                    {search ? (
                                                                        <SearchHighlightMultiple
                                                                            string={item.name}
                                                                            substring={search}
                                                                        />
                                                                    ) : (
                                                                        item.displayName || item.name
                                                                    )}
                                                                </span>
                                                            )}
                                                            {lastViewedAt ? (
                                                                <span className="text-xs text-muted-foreground whitespace-nowrap">
                                                                    {formatRelativeTimeShort(lastViewedAt)}
                                                                </span>
                                                            ) : null}
                                                        </span>
                                                    </Link>
                                                </ListBox.Item>
                                            </ContextMenuTrigger>
                                            <ContextMenuContent loop className="max-w-[250px]">
                                                <ContextMenuGroup>
                                                    <MenuItems
                                                        item={convertToTreeDataItem(item)}
                                                        type="context"
                                                        root="project://"
                                                        onlyTree={false}
                                                        showSelectMenuOption={false}
                                                    />
                                                </ContextMenuGroup>
                                            </ContextMenuContent>
                                        </ContextMenu>
                                        <DropdownMenu>
                                            <DropdownMenuTrigger asChild>
                                                <ButtonPrimitive
                                                    size="xs"
                                                    iconOnly
                                                    isSideActionRight
                                                    className="opacity-0 group-hover:opacity-100 group-has-[button[data-state=open]]:opacity-100 mt-px"
=======
                                                        <IconEllipsis className="size-3" />
                                                    </ButtonPrimitive>
                                                </DropdownMenuTrigger>
                                                <DropdownMenuContent
                                                    loop
                                                    align="end"
                                                    side="bottom"
                                                    className="max-w-[250px]"
>>>>>>> 4434dcf4
                                                >
                                                    <DropdownMenuGroup>
                                                        <MenuItems
                                                            item={convertToTreeDataItem(item)}
                                                            type="dropdown"
                                                            root="project://"
                                                            onlyTree={false}
                                                            showSelectMenuOption={false}
                                                        />
                                                    </DropdownMenuGroup>
                                                </DropdownMenuContent>
                                            </DropdownMenu>
                                        )}
                                    </ButtonGroupPrimitive>
                                )
                            })}
                            {(() => {
                                const currentLimit = getSectionItemLimit(category)
                                const fullCount = newTabSceneDataGroupedItemsFullData[category] || 0
                                const isRecentsSection = category === 'recents'
                                const hasMore = isRecentsSection
                                    ? recents.hasMore || fullCount > currentLimit
                                    : fullCount > currentLimit

                                return (
                                    hasMore && (
                                        <ListBox.Item
                                            asChild
                                            focusKey={`show-all-${category}`}
                                            index={typedItems.length} // This button is at the end of the group
                                        >
                                            <ButtonPrimitive
                                                size="sm"
                                                disabled={isRecentsSection && recentsLoading}
                                                onClick={() => {
                                                    const showAllIndex = typedItems.length // The "Show all" button index

                                                    if (isRecentsSection) {
                                                        pendingFocusIndexRef.current = showAllIndex
                                                        loadMoreRecents()
                                                    } else {
                                                        showMoreInSection(category)
                                                        setTimeout(() => {
                                                            groupRef.current?.resumeFocus(showAllIndex)
                                                        }, 0)
                                                    }
                                                }}
                                                className="w-full text-muted-foreground data-[focused=true]:text-foreground"
                                            >
                                                <IconArrowRight className="rotate-90" />
                                                {isRecentsSection
                                                    ? ' Load more...'
                                                    : ` Show all (${fullCount - currentLimit} more)`}
                                            </ButtonPrimitive>
                                        </ListBox.Item>
                                    )
                                )
                            })()}
                        </ListBox.Group>
                    )}
                    <>
                        {category === 'persons' && (
                            <ListBox.Item asChild>
                                <Link
                                    to={urls.persons()}
                                    buttonProps={{
                                        size: 'sm',
                                        className: 'w-full text-muted-foreground data-[focused=true]:text-foreground',
                                    }}
                                >
                                    <IconExternal /> See all persons
                                </Link>
                            </ListBox.Item>
                        )}
                        {category === 'eventDefinitions' && (
                            <ListBox.Item asChild>
                                <Link
                                    to={urls.eventDefinitions()}
                                    buttonProps={{
                                        size: 'sm',
                                        className: 'w-full text-muted-foreground data-[focused=true]:text-foreground',
                                    }}
                                >
                                    <IconExternal /> See all events
                                </Link>
                            </ListBox.Item>
                        )}
                        {category === 'groups' && groupTypes.size > 0 && (
                            <ListBox.Item asChild>
                                <Link
                                    to={urls.groups(Array.from(groupTypes.keys())[0])}
                                    buttonProps={{
                                        size: 'sm',
                                        className: 'w-full text-muted-foreground data-[focused=true]:text-foreground',
                                    }}
                                >
                                    <IconExternal /> See all groups
                                </Link>
                            </ListBox.Item>
                        )}
                        {category === 'propertyDefinitions' && (
                            <ListBox.Item asChild>
                                <Link
                                    to={urls.propertyDefinitions()}
                                    buttonProps={{
                                        size: 'sm',
                                        className: 'w-full text-muted-foreground data-[focused=true]:text-foreground',
                                    }}
                                >
                                    <IconExternal /> See all properties
                                </Link>
                            </ListBox.Item>
                        )}
                    </>
                </div>
            </div>
            <div className="h-px w-full bg-border" />
        </>
    )
}

export function Results({
    tabId,
    listboxRef,
    handleAskAi,
}: {
    tabId: string
    listboxRef: React.RefObject<ListBoxHandle>
    handleAskAi: (question?: string) => void
}): JSX.Element {
    const {
        search,
        isSearching,
        newTabSceneDataInclude,
        allCategories,
        firstCategoryWithResults,
        showFoldersCategory,
        folderCategoryItems,
        folderCategoryLoading,
        folderHasResults,
        activeExplorerFolderPath,
        projectExplorerEnabled,
    } = useValues(newTabSceneLogic({ tabId }))
    const showExplorerView = projectExplorerEnabled && activeExplorerFolderPath !== null
    const showSearchResults = !showExplorerView
    // Track whether we have any results
    const hasStandardResults = allCategories.some((category) => category.items.length > 0)
    const hasAnyResults = hasStandardResults || folderHasResults
    const firstAvailableCategory: NEW_TAB_CATEGORY_ITEMS | null = folderHasResults
        ? 'folders'
        : (firstCategoryWithResults as NEW_TAB_CATEGORY_ITEMS | null)
    const shouldShowFolderCategory = showFoldersCategory && (folderHasResults || folderCategoryLoading)
    const categoriesToRender = showSearchResults
        ? [
              ...(shouldShowFolderCategory
                  ? [
                        {
                            key: 'folders' as const,
                            items: folderCategoryItems,
                            isLoading: folderCategoryLoading,
                        },
                    ]
                  : []),
              ...allCategories,
          ]
        : []

    // Check if we should show NoResultsFound component
    // (include='all' + search term + no results + flag on)
    const shouldShowGlobalNoResults =
        showSearchResults &&
        newTabSceneDataInclude.includes('all') &&
        search.trim() !== '' &&
        !hasAnyResults &&
        !isSearching

    // Focus first item when search is complete and we have results
    useEffect(() => {
        if (showSearchResults && !isSearching && hasAnyResults && firstAvailableCategory) {
            listboxRef.current?.focusFirstItem()
        }
    }, [isSearching, hasAnyResults, firstAvailableCategory, listboxRef, showSearchResults])

    useEffect(() => {
        if (showExplorerView) {
            listboxRef.current?.focusFirstItem()
        }
    }, [showExplorerView, listboxRef])

    return (
        <>
            {showSearchResults &&
                categoriesToRender.map(({ key: category, items, isLoading }, columnIndex: number) => (
                    <Category
                        tabId={tabId}
                        items={items}
                        category={category}
                        columnIndex={columnIndex}
                        isFirstCategoryWithResults={category === firstAvailableCategory}
                        isLoading={isLoading}
                        key={category}
                    />
                ))}

            {showExplorerView && <ProjectExplorer tabId={tabId} listboxRef={listboxRef} />}

            {/* Show NoResultsFound when include='all' + search term + no results */}
            {showSearchResults && shouldShowGlobalNoResults && <NoResultsFound handleAskAi={handleAskAi} />}
        </>
    )
}<|MERGE_RESOLUTION|>--- conflicted
+++ resolved
@@ -333,70 +333,6 @@
                                                         isSideActionRight
                                                         className="opacity-0 group-hover:opacity-100 group-has-[button[data-state=open]]:opacity-100 mt-px"
                                                     >
-<<<<<<< HEAD
-                                                        <span className="text-sm">{item.icon ?? item.name[0]}</span>
-                                                        <span className="flex min-w-0 items-center gap-2">
-                                                            {groupNoun ? (
-                                                                <>
-                                                                    <span className="text-sm truncate text-foreground">
-                                                                        {highlightText(
-                                                                            groupDisplayName &&
-                                                                                groupDisplayName.length > 0
-                                                                                ? groupDisplayName
-                                                                                : item.name
-                                                                        )}
-                                                                    </span>
-                                                                    <LemonTag
-                                                                        size="small"
-                                                                        type="muted"
-                                                                        className="shrink-0"
-                                                                    >
-                                                                        {highlightText(
-                                                                            capitalizeFirstLetter(groupNoun.trim())
-                                                                        )}
-                                                                    </LemonTag>
-                                                                </>
-                                                            ) : (
-                                                                <span className="text-sm truncate text-foreground">
-                                                                    {search ? (
-                                                                        <SearchHighlightMultiple
-                                                                            string={item.name}
-                                                                            substring={search}
-                                                                        />
-                                                                    ) : (
-                                                                        item.displayName || item.name
-                                                                    )}
-                                                                </span>
-                                                            )}
-                                                            {lastViewedAt ? (
-                                                                <span className="text-xs text-muted-foreground whitespace-nowrap">
-                                                                    {formatRelativeTimeShort(lastViewedAt)}
-                                                                </span>
-                                                            ) : null}
-                                                        </span>
-                                                    </Link>
-                                                </ListBox.Item>
-                                            </ContextMenuTrigger>
-                                            <ContextMenuContent loop className="max-w-[250px]">
-                                                <ContextMenuGroup>
-                                                    <MenuItems
-                                                        item={convertToTreeDataItem(item)}
-                                                        type="context"
-                                                        root="project://"
-                                                        onlyTree={false}
-                                                        showSelectMenuOption={false}
-                                                    />
-                                                </ContextMenuGroup>
-                                            </ContextMenuContent>
-                                        </ContextMenu>
-                                        <DropdownMenu>
-                                            <DropdownMenuTrigger asChild>
-                                                <ButtonPrimitive
-                                                    size="xs"
-                                                    iconOnly
-                                                    isSideActionRight
-                                                    className="opacity-0 group-hover:opacity-100 group-has-[button[data-state=open]]:opacity-100 mt-px"
-=======
                                                         <IconEllipsis className="size-3" />
                                                     </ButtonPrimitive>
                                                 </DropdownMenuTrigger>
@@ -405,7 +341,6 @@
                                                     align="end"
                                                     side="bottom"
                                                     className="max-w-[250px]"
->>>>>>> 4434dcf4
                                                 >
                                                     <DropdownMenuGroup>
                                                         <MenuItems
