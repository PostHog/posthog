import { ActivityChange, ActivityLogItem } from 'lib/components/ActivityLog/humanizeActivity'
import { Link } from 'lib/components/Link'
import { urls } from 'scenes/urls'
import { Description, FeatureFlagFilters, FeatureFlagGroupType, FeatureFlagType } from '~/types'
import React from 'react'
import PropertyFiltersDisplay from 'lib/components/PropertyFilters/components/PropertyFiltersDisplay'
import { pluralize } from 'lib/utils'

const nameOrLinkToFlag = (item: ActivityLogItem): string | JSX.Element => {
    const name = item.detail.name || '(empty string)'
    return item.item_id ? <Link to={urls.featureFlag(item.item_id)}>{name}</Link> : name
}

const featureFlagActionsMapping: Record<keyof FeatureFlagType, (change?: ActivityChange) => Description[] | null> = {
    name: function onName(change) {
        return [
            <>
                changed the description to <strong>"{change?.after}"</strong>
            </>,
        ]
    },
    active: function onActive(change) {
        let isActive: boolean = !!change?.after
        if (typeof change?.after === 'string') {
            isActive = change?.after.toLowerCase() === 'true'
        }
        const describeChange: string = isActive ? 'enabled the flag' : 'disabled the flag'

        return [<>{describeChange}</>]
    },
    filters: function onChangedFilter(change) {
        const filtersBefore = change?.before as FeatureFlagFilters
        const filtersAfter = change?.after as FeatureFlagFilters

        const isBooleanValueFlag = Array.isArray(filtersAfter?.groups)
        const isMultivariateFlag = filtersAfter?.multivariate

        const changes: Description[] = []

        if (isBooleanValueFlag) {
            if (
                filtersAfter.groups.length === 0 ||
                !filtersAfter.groups.some((group) => group.rollout_percentage !== 0)
            ) {
                // there are no rollout groups or all are at 0%
                changes.push(<>changed the filter conditions to apply to no users</>)
            } else {
                const groupAdditions: (string | JSX.Element | null)[] = []
                const groupRemovals: (string | JSX.Element | null)[] = []

                filtersAfter.groups
                    .filter((groupAfter, index) => {
                        const groupBefore = filtersBefore?.groups?.[index]
                        // only keep changes with no "before" state, or those where before and after are different
                        return !groupBefore || JSON.stringify(groupBefore) !== JSON.stringify(groupAfter)
                    })
                    .forEach((groupAfter: FeatureFlagGroupType) => {
                        const { properties, rollout_percentage = null } = groupAfter

                        if (properties?.length > 0) {
                            groupAdditions.push(
                                <>
                                    <span>
                                        <strong>{rollout_percentage ?? 100}%</strong> of
                                    </span>
                                    <PropertyFiltersDisplay
                                        filters={properties}
                                        style={{
                                            display: 'inline-block',
                                            marginLeft: '0.3rem',
                                            marginBottom: 0,
                                        }}
                                    />
                                </>
                            )
                        } else {
                            groupAdditions.push(
                                <>
                                    <strong>{rollout_percentage ?? 100}%</strong> of <strong>all users</strong>
                                </>
                            )
                        }
                    })

                if (groupAdditions.length) {
                    changes.push(
                        <SentenceList listParts={groupAdditions} prefix="changed the filter conditions to apply to" />
                    )
                }

                const removedGroups = (filtersBefore?.groups || []).filter((_, index) => {
                    const groupAfter = filtersAfter?.groups?.[index]
                    // only keep changes with no "after" state, they've been removed
                    return !groupAfter
                })

                if (removedGroups.length) {
                    groupRemovals.push(
                        <>
                            <strong>removed </strong>{' '}
                            {pluralize(removedGroups.length, 'release condition', 'release conditions')}
                        </>
                    )
                }

                if (groupRemovals.length) {
                    changes.push(<SentenceList listParts={groupRemovals} />)
                }
            }
        }

        if (isMultivariateFlag) {
            changes.push(
                <SentenceList
                    listParts={(filtersAfter.multivariate?.variants || []).map((v) => (
                        <div key={v.key} className="highlighted-activity">
                            {v.key}: <strong>{v.rollout_percentage}%</strong>
                        </div>
                    ))}
                    prefix="changed the rollout percentage for the variants to"
                />
            )
        }

<<<<<<< HEAD
        if (changes.length > 0) {
            return changes
        }

        console.error({ change }, 'could not describe this change')
        return null
    },
    deleted: function onSoftDelete() {
        return [<>deleted the flag</>]
    },
    rollout_percentage: function onRolloutPercentage(change) {
        return [
            <>
                changed rollout percentage to <div className="highlighted-activity">{change?.after}%</div>
            </>,
        ]
    },
    key: function onKey(change) {
        return [<>changed flag key from ${change?.before}</>]
    },
    // fields that are excluded on the backend
    id: () => null,
    created_at: () => null,
    created_by: () => null,
    is_simple_flag: () => null,
}
=======
            console.error({ change }, 'could not describe this change')
            return null
        },
        deleted: function onSoftDelete() {
            return { descriptions: [<>deleted</>], bareName: true }
        },
        rollout_percentage: function onRolloutPercentage(change) {
            return {
                descriptions: [
                    <>
                        changed rollout percentage to <div className="highlighted-activity">{change?.after}%</div>
                    </>,
                ],
                bareName: false,
            }
        },
        key: function onKey(change) {
            return { descriptions: [<>changed flag key from ${change?.before}</>], bareName: false }
        },
        ensure_experience_continuity: function onExperienceContinuity(change) {
            let isEnabled: boolean = !!change?.after
            if (typeof change?.after === 'string') {
                isEnabled = change?.after.toLowerCase() === 'true'
            }
            const describeChange: string = isEnabled ? 'enabled' : 'disabled'

            return { descriptions: [<>{describeChange}</>], bareName: true }
        },
        // fields that are excluded on the backend
        id: () => null,
        created_at: () => null,
        created_by: () => null,
        is_simple_flag: () => null,
    }
>>>>>>> bf81161e

export function flagActivityDescriber(logItem: ActivityLogItem): string | JSX.Element | null {
    if (logItem.scope != 'FeatureFlag') {
        console.error('feature flag describer received a non-feature flag activity')
        return null
    }

    if (logItem.activity == 'created') {
        return <>created the flag: {nameOrLinkToFlag(logItem)}</>
    }
    if (logItem.activity == 'deleted') {
        return <>deleted the flag: {logItem.detail.name}</>
    }
    if (logItem.activity == 'updated') {
        let changes: Description[] = []

        for (const change of logItem.detail.changes || []) {
            if (!change?.field) {
                continue // feature flag updates have to have a "field" to be described
            }

            const nextChange: Description[] | null = featureFlagActionsMapping[change.field](change)
            if (nextChange) {
                changes = changes.concat(nextChange)
            }
        }

        if (changes.length) {
            return (
                <SentenceList
                    listParts={changes}
                    prefix={
                        <>
                            On {nameOrLinkToFlag(logItem)}, <strong>{logItem.user.first_name}</strong>
                        </>
                    }
                />
            )
        }
    }

    return null
}

interface SentenceListProps {
    listParts: (string | JSX.Element | null)[]
    prefix?: string | JSX.Element | null
    suffix?: string | JSX.Element | null
}

// TODO this should be a component. and needs the height of parts sorting out
export function SentenceList({ listParts, prefix = null, suffix = null }: SentenceListProps): JSX.Element {
    return (
        <div className="sentence-list">
            {prefix && <div className="sentence-part">{prefix}&#32;</div>}
            <>
                {listParts
                    .filter((part) => !!part)
                    .flatMap((part, index, all) => {
                        const isntFirst = index > 0
                        const isLast = index === all.length - 1
                        const atLeastThree = all.length >= 2
                        return [
                            isntFirst && (
                                <div className="sentence-part" key={`${index}-a`}>
                                    ,{' '}
                                </div>
                            ),
                            isLast && atLeastThree && (
                                <div className="sentence-part" key={`${index}-b`}>
                                    and{' '}
                                </div>
                            ),
                            <div className="sentence-part" key={`${index}-c`}>
                                {part}
                            </div>,
                        ]
                    })}
            </>
            {suffix && <div className="sentence-part">&#32;{suffix}</div>}
        </div>
    )
}<|MERGE_RESOLUTION|>--- conflicted
+++ resolved
@@ -122,7 +122,6 @@
             )
         }
 
-<<<<<<< HEAD
         if (changes.length > 0) {
             return changes
         }
@@ -143,48 +142,21 @@
     key: function onKey(change) {
         return [<>changed flag key from ${change?.before}</>]
     },
+    ensure_experience_continuity: function onExperienceContinuity(change) {
+        let isEnabled: boolean = !!change?.after
+        if (typeof change?.after === 'string') {
+            isEnabled = change?.after.toLowerCase() === 'true'
+        }
+        const describeChange: string = isEnabled ? 'enabled' : 'disabled'
+
+        return [<>{describeChange}</>]
+    },
     // fields that are excluded on the backend
     id: () => null,
     created_at: () => null,
     created_by: () => null,
     is_simple_flag: () => null,
 }
-=======
-            console.error({ change }, 'could not describe this change')
-            return null
-        },
-        deleted: function onSoftDelete() {
-            return { descriptions: [<>deleted</>], bareName: true }
-        },
-        rollout_percentage: function onRolloutPercentage(change) {
-            return {
-                descriptions: [
-                    <>
-                        changed rollout percentage to <div className="highlighted-activity">{change?.after}%</div>
-                    </>,
-                ],
-                bareName: false,
-            }
-        },
-        key: function onKey(change) {
-            return { descriptions: [<>changed flag key from ${change?.before}</>], bareName: false }
-        },
-        ensure_experience_continuity: function onExperienceContinuity(change) {
-            let isEnabled: boolean = !!change?.after
-            if (typeof change?.after === 'string') {
-                isEnabled = change?.after.toLowerCase() === 'true'
-            }
-            const describeChange: string = isEnabled ? 'enabled' : 'disabled'
-
-            return { descriptions: [<>{describeChange}</>], bareName: true }
-        },
-        // fields that are excluded on the backend
-        id: () => null,
-        created_at: () => null,
-        created_by: () => null,
-        is_simple_flag: () => null,
-    }
->>>>>>> bf81161e
 
 export function flagActivityDescriber(logItem: ActivityLogItem): string | JSX.Element | null {
     if (logItem.scope != 'FeatureFlag') {
