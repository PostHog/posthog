import { actions, afterMount, connect, kea, key, listeners, path, props, reducers, selectors } from 'kea'
import { DeepPartialMap, forms, ValidationErrorType } from 'kea-forms'
import { loaders } from 'kea-loaders'
import { router, urlToAction } from 'kea-router'
import api, { PaginatedResponse } from 'lib/api'
import { dayjs } from 'lib/dayjs'
import { lemonToast } from 'lib/lemon-ui/LemonToast/LemonToast'
import { featureFlagLogic as enabledFeaturesLogic } from 'lib/logic/featureFlagLogic'
import { sum, toParams } from 'lib/utils'
import { deleteWithUndo } from 'lib/utils/deleteWithUndo'
import { eventUsageLogic } from 'lib/utils/eventUsageLogic'
import { dashboardsLogic } from 'scenes/dashboard/dashboards/dashboardsLogic'
import { newDashboardLogic } from 'scenes/dashboard/newDashboardLogic'
import { NEW_EARLY_ACCESS_FEATURE } from 'scenes/early-access-features/earlyAccessFeatureLogic'
import { experimentLogic } from 'scenes/experiments/experimentLogic'
import { featureFlagsLogic, FeatureFlagsTab } from 'scenes/feature-flags/featureFlagsLogic'
import { filterTrendsClientSideParams } from 'scenes/insights/sharedUtils'
import { cleanFilters } from 'scenes/insights/utils/cleanFilters'
import { projectLogic } from 'scenes/projectLogic'
import { Scene } from 'scenes/sceneTypes'
import { NEW_SURVEY, NewSurvey } from 'scenes/surveys/constants'
import { urls } from 'scenes/urls'
import { userLogic } from 'scenes/userLogic'

import { sidePanelStateLogic } from '~/layout/navigation-3000/sidepanel/sidePanelStateLogic'
import { SIDE_PANEL_CONTEXT_KEY, SidePanelSceneContext } from '~/layout/navigation-3000/sidepanel/types'
import { groupsModel } from '~/models/groupsModel'
import { getQueryBasedInsightModel } from '~/queries/nodes/InsightViz/utils'
import {
    ActivityScope,
    AvailableFeature,
    Breadcrumb,
    CohortType,
    DashboardBasicType,
    EarlyAccessFeatureType,
    FeatureFlagGroupType,
    FeatureFlagRollbackConditions,
    FeatureFlagStatusResponse,
    FeatureFlagType,
    FilterLogicalOperator,
    FilterType,
    InsightModel,
    InsightType,
    JsonType,
    MultivariateFlagOptions,
    MultivariateFlagVariant,
    NewEarlyAccessFeatureType,
    OrganizationFeatureFlag,
    ProductKey,
    PropertyFilterType,
    PropertyOperator,
    QueryBasedInsightModel,
    RecordingUniversalFilters,
    RolloutConditionType,
    ScheduledChangeOperationType,
    ScheduledChangeType,
    Survey,
    SurveyQuestionType,
} from '~/types'

import { organizationLogic } from '../organizationLogic'
import { teamLogic } from '../teamLogic'
import type { featureFlagLogicType } from './featureFlagLogicType'
import { featureFlagPermissionsLogic } from './featureFlagPermissionsLogic'

export type ScheduleFlagPayload = Pick<FeatureFlagType, 'filters' | 'active'>

const getDefaultRollbackCondition = (): FeatureFlagRollbackConditions => ({
    operator: 'gt',
    threshold_type: RolloutConditionType.Sentry,
    threshold: 50,
    threshold_metric: {
        ...cleanFilters({
            insight: InsightType.TRENDS,
            date_from: dayjs().subtract(7, 'day').format('YYYY-MM-DDTHH:mm'),
            date_to: dayjs().endOf('d').format('YYYY-MM-DDTHH:mm'),
        }),
    },
})

const NEW_FLAG: FeatureFlagType = {
    id: null,
    created_at: null,
    key: '',
    name: '',
    filters: {
        groups: [{ properties: [], rollout_percentage: undefined, variant: null }],
        multivariate: null,
        payloads: {},
    },
    deleted: false,
    active: true,
    created_by: null,
    is_simple_flag: false,
    rollout_percentage: null,
    ensure_experience_continuity: false,
    experiment_set: null,
    features: [],
    rollback_conditions: [],
    surveys: null,
    performed_rollback: false,
    can_edit: true,
    user_access_level: 'editor',
    tags: [],
    is_remote_configuration: false,
}
const NEW_VARIANT = {
    key: '',
    name: '',
    rollout_percentage: 0,
}
const EMPTY_MULTIVARIATE_OPTIONS: MultivariateFlagOptions = {
    variants: [
        {
            key: '',
            name: '',
            rollout_percentage: 100,
        },
    ],
}

/** Check whether a string is a valid feature flag key. If not, a reason string is returned - otherwise undefined. */
export function validateFeatureFlagKey(key: string): string | undefined {
    return !key
        ? 'Please set a key'
        : !key.match?.(/^([A-z]|[a-z]|[0-9]|-|_)+$/)
        ? 'Only letters, numbers, hyphens (-) & underscores (_) are allowed.'
        : undefined
}

function validatePayloadRequired(payload: JsonType, is_remote_configuration: boolean): string | undefined {
    if (!is_remote_configuration) {
        return undefined
    }

    return payload === undefined ? 'Payload is required for remote configuration flags.' : undefined
}

export interface FeatureFlagLogicProps {
    id: number | 'new' | 'link'
}

// KLUDGE: Payloads are returned in a <variant-key>: <payload> mapping.
// This doesn't work for forms because variant-keys can be updated too which would invalidate the dictionary entry.
// If a multivariant flag is returned, the payload dictionary will be transformed to be <variant-key-index>: <payload>
export const variantKeyToIndexFeatureFlagPayloads = (flag: FeatureFlagType): FeatureFlagType => {
    if (!flag.filters.multivariate) {
        return flag
    }

    const newPayloads: Record<number, JsonType> = {}
    flag.filters.multivariate?.variants.forEach((variant, index) => {
        if (flag.filters.payloads?.[variant.key] !== undefined) {
            newPayloads[index] = flag.filters.payloads[variant.key]
        }
    })
    return {
        ...flag,
        filters: {
            ...flag.filters,
            payloads: newPayloads,
        },
    }
}

export const indexToVariantKeyFeatureFlagPayloads = (flag: Partial<FeatureFlagType>): Partial<FeatureFlagType> => {
    if (flag.filters?.multivariate) {
        const newPayloads: Record<string, JsonType> = {}
        flag.filters.multivariate.variants.forEach(({ key }, index) => {
            if (flag.filters?.payloads?.[index] !== undefined) {
                newPayloads[key] = flag.filters.payloads[index]
            }
        })
        return {
            ...flag,
            filters: {
                ...flag.filters,
                payloads: newPayloads,
            },
        }
    }
    if (flag.filters && !flag.filters.multivariate) {
        let cleanedPayloadValue = {}
        if (flag.filters.payloads?.['true']) {
            cleanedPayloadValue = { true: flag.filters.payloads['true'] }
        }
        return {
            ...flag,
            filters: {
                ...flag.filters,
                payloads: cleanedPayloadValue,
            },
        }
    }
    return flag
}

export const getRecordingFilterForFlagVariant = (
    flagKey: string,
    variantKey: string | null,
    hasEnrichedAnalytics?: boolean
): Partial<RecordingUniversalFilters> => {
    return {
        filter_group: {
            type: FilterLogicalOperator.And,
            values: [
                {
                    type: FilterLogicalOperator.And,
                    values: [
                        hasEnrichedAnalytics
                            ? {
                                  id: '$feature_interaction',
                                  type: 'events',
                                  order: 0,
                                  name: '$feature_interaction',
                                  properties: [
                                      {
                                          key: 'feature_flag',
                                          value: [flagKey],
                                          operator: PropertyOperator.Exact,
                                          type: PropertyFilterType.Event,
                                      },
                                  ],
                              }
                            : {
                                  type: PropertyFilterType.Event,
                                  key: `$feature/${flagKey}`,
                                  operator: PropertyOperator.Exact,
                                  value: [variantKey ? variantKey : 'true'],
                              },
                    ],
                },
            ],
        },
    }
}

export const featureFlagLogic = kea<featureFlagLogicType>([
    path(['scenes', 'feature-flags', 'featureFlagLogic']),
    props({} as FeatureFlagLogicProps),
    key(({ id }) => id ?? 'unknown'),
    connect((props: FeatureFlagLogicProps) => ({
        values: [
            teamLogic,
            ['currentTeam', 'currentTeamId'],
            projectLogic,
            ['currentProjectId'],
            groupsModel,
            ['aggregationLabel'],
            userLogic,
            ['hasAvailableFeature'],
            dashboardsLogic,
            ['dashboards'],
            organizationLogic,
            ['currentOrganization'],
            enabledFeaturesLogic,
            ['featureFlags as enabledFeatures'],
        ],
        actions: [
            newDashboardLogic({ featureFlagId: typeof props.id === 'number' ? props.id : undefined }),
            ['submitNewDashboardSuccessWithResult'],
            featureFlagsLogic,
            ['updateFlag', 'deleteFlag'],
            sidePanelStateLogic,
            ['closeSidePanel'],
            teamLogic,
            ['addProductIntent'],
        ],
    })),
    actions({
        setFeatureFlag: (featureFlag: FeatureFlagType) => ({ featureFlag }),
        setFeatureFlagFilters: (filters: FeatureFlagType['filters'], errors: any) => ({ filters, errors }),
        setActiveTab: (tab: FeatureFlagsTab) => ({ tab }),
        setFeatureFlagMissing: true,
        addRollbackCondition: true,
        removeRollbackCondition: (index: number) => ({ index }),
        deleteFeatureFlag: (featureFlag: Partial<FeatureFlagType>) => ({ featureFlag }),
        restoreFeatureFlag: (featureFlag: Partial<FeatureFlagType>) => ({ featureFlag }),
        setRemoteConfigEnabled: (enabled: boolean) => ({ enabled }),
        setMultivariateEnabled: (enabled: boolean) => ({ enabled }),
        setMultivariateOptions: (multivariateOptions: MultivariateFlagOptions | null) => ({ multivariateOptions }),
        addVariant: true,
        duplicateVariant: (index: number) => ({ index }),
        removeVariant: (index: number) => ({ index }),
        editFeatureFlag: (editing: boolean) => ({ editing }),
        distributeVariantsEqually: true,
        loadInsightAtIndex: (index: number, filters: Partial<FilterType>) => ({ index, filters }),
        setInsightResultAtIndex: (index: number, average: number) => ({ index, average }),
        loadAllInsightsForFlag: true,
        generateUsageDashboard: true,
        enrichUsageDashboard: true,
        setCopyDestinationProject: (id: number | null) => ({ id }),
        setScheduleDateMarker: (dateMarker: any) => ({ dateMarker }),
        setSchedulePayload: (
            filters: FeatureFlagType['filters'] | null,
            active: FeatureFlagType['active'] | null,
            errors?: any
        ) => ({ filters, active, errors }),
        setScheduledChangeOperation: (changeType: ScheduledChangeOperationType) => ({ changeType }),
        setAccessDeniedToFeatureFlag: true,
    }),
    forms(({ actions, values }) => ({
        featureFlag: {
<<<<<<< HEAD
            defaults: { ...NEW_FLAG },
            errors: ({ key, filters, is_remote_configuration }) => {
=======
            defaults: {
                ...NEW_FLAG,
                ensure_experience_continuity: values.currentTeam?.flags_persistence_default || false,
            },
            errors: ({ key, filters }) => {
>>>>>>> a2eda38a
                return {
                    key: validateFeatureFlagKey(key),
                    filters: {
                        multivariate: {
                            variants: filters?.multivariate?.variants?.map(
                                ({ key: variantKey }: MultivariateFlagVariant) => ({
                                    key: validateFeatureFlagKey(variantKey),
                                })
                            ),
                        },
                        groups: values.propertySelectErrors as DeepPartialMap<
                            FeatureFlagGroupType,
                            ValidationErrorType
                        >[],
                        payloads: {
                            true: validatePayloadRequired(filters?.payloads['true'], is_remote_configuration),
                        } as unknown as DeepPartialMap<Record<string, JsonType>, ValidationErrorType> | undefined,
                        // Forced cast necessary to prevent Kea's typechecking from raising "Type instantiation
                        // is excessively deep and possibly infinite" error
                    },
                }
            },
            submit: (featureFlag) => {
                actions.saveFeatureFlag(featureFlag)
            },
        },
    })),
    reducers({
        featureFlag: [
            { ...NEW_FLAG } as FeatureFlagType,
            {
                setFeatureFlag: (_, { featureFlag }) => {
                    return featureFlag
                },
                setFeatureFlagFilters: (state, { filters }) => {
                    return { ...state, filters }
                },
                addRollbackCondition: (state) => {
                    if (!state) {
                        return state
                    }
                    return {
                        ...state,
                        rollback_conditions: [...state.rollback_conditions, getDefaultRollbackCondition()],
                    }
                },
                removeRollbackCondition: (state, { index }) => {
                    if (!state) {
                        return state
                    }
                    const rollback_conditions = [...state.rollback_conditions]
                    rollback_conditions.splice(index, 1)
                    return { ...state, rollback_conditions: rollback_conditions }
                },
                setMultivariateOptions: (state, { multivariateOptions }) => {
                    if (!state) {
                        return state
                    }
                    return { ...state, filters: { ...state.filters, multivariate: multivariateOptions } }
                },
                setRemoteConfigEnabled: (state, { enabled }) => {
                    if (!state) {
                        return state
                    }

                    return {
                        ...state,
                        is_remote_configuration: enabled,
                    }
                },
                addVariant: (state) => {
                    if (!state) {
                        return state
                    }
                    const variants = [...(state.filters.multivariate?.variants || [])]
                    return {
                        ...state,
                        filters: {
                            ...state.filters,
                            multivariate: {
                                ...(state.filters.multivariate || {}),
                                variants: [...variants, NEW_VARIANT],
                            },
                        },
                    }
                },
                removeVariant: (state, { index }) => {
                    if (!state) {
                        return state
                    }
                    const variants = [...(state.filters.multivariate?.variants || [])]
                    variants.splice(index, 1)

                    const currentPayloads = { ...state.filters.payloads }
                    const newPayloads: Record<number, any> = {}

                    // TRICKY: In addition to modifying the variant array, we also need to shift the payload indices
                    // because the variant array is being modified and we need to make sure that the payloads object
                    // stays in sync with the variant array.
                    Object.keys(currentPayloads).forEach((key) => {
                        const payloadIndex = parseInt(key)
                        if (payloadIndex > index) {
                            newPayloads[payloadIndex - 1] = currentPayloads[payloadIndex]
                        } else if (payloadIndex < index) {
                            newPayloads[payloadIndex] = currentPayloads[payloadIndex]
                        }
                    })

                    return {
                        ...state,
                        filters: {
                            ...state.filters,
                            multivariate: {
                                ...state.filters.multivariate,
                                variants,
                            },
                            payloads: newPayloads,
                        },
                    }
                },
                distributeVariantsEqually: (state) => {
                    // Adjust the variants to be as evenly distributed as possible,
                    // taking integer rounding into account
                    if (!state) {
                        return state
                    }
                    const variants = [...(state.filters.multivariate?.variants || [])]
                    const numVariants = variants.length
                    if (numVariants > 0 && numVariants <= 100) {
                        const percentageRounded = Math.round(100 / numVariants)
                        const totalRounded = percentageRounded * numVariants
                        const delta = totalRounded - 100
                        variants.forEach((variant, index) => {
                            variants[index] = { ...variant, rollout_percentage: percentageRounded }
                        })
                        // Apply the rounding error to the last index
                        variants[numVariants - 1] = {
                            ...variants[numVariants - 1],
                            rollout_percentage: percentageRounded - delta,
                        }
                    }
                    return {
                        ...state,
                        filters: {
                            ...state.filters,
                            multivariate: {
                                ...state.filters.multivariate,
                                variants,
                            },
                        },
                    }
                },
                createEarlyAccessFeatureSuccess: (state, { newEarlyAccessFeature }) => {
                    if (!state) {
                        return state
                    }
                    return {
                        ...state,
                        features: [...(state.features || []), newEarlyAccessFeature],
                    }
                },
                createSurveySuccess: (state, { newSurvey }) => {
                    if (!state) {
                        return state
                    }
                    return {
                        ...state,
                        surveys: [...(state.surveys || []), newSurvey],
                    }
                },
            },
        ],
        accessDeniedToFeatureFlag: [false, { setAccessDeniedToFeatureFlag: () => true }],
        propertySelectErrors: [
            null as any,
            {
                setFeatureFlagFilters: (_, { errors }) => {
                    return errors
                },
            },
        ],
        activeTab: [
            FeatureFlagsTab.OVERVIEW as FeatureFlagsTab,
            {
                setActiveTab: (_, { tab }) => tab,
            },
        ],
        featureFlagMissing: [false, { setFeatureFlagMissing: () => true }],
        isEditingFlag: [
            false,
            {
                editFeatureFlag: (_, { editing }) => editing,
            },
        ],
        insightRollingAverages: [
            {},
            {
                setInsightResultAtIndex: (state, { index, average }) => ({
                    ...state,
                    [`${index}`]: average,
                }),
            },
        ],
        copyDestinationProject: [
            null as number | null,
            {
                setCopyDestinationProject: (_, { id }) => id,
            },
        ],
        scheduleDateMarker: [
            null as any,
            {
                setScheduleDateMarker: (_, { dateMarker }) => dateMarker,
            },
        ],
        schedulePayload: [
            {
                filters: { ...NEW_FLAG.filters },
                active: NEW_FLAG.active,
            } as ScheduleFlagPayload,
            {
                setSchedulePayload: (state, { filters, active }) => {
                    return {
                        filters: filters === null ? state.filters : filters,
                        active: active === null ? state.active : active,
                    }
                },
            },
        ],
        schedulePayloadErrors: [
            null as any,
            {
                setSchedulePayload: (state, { errors }) => {
                    return errors === null || errors === undefined ? state : errors
                },
            },
        ],
        scheduledChangeOperation: [
            ScheduledChangeOperationType.AddReleaseCondition as ScheduledChangeOperationType,
            {
                setScheduledChangeOperation: (_, { changeType }) => changeType,
            },
        ],
    }),
    loaders(({ values, props, actions }) => ({
        featureFlag: {
            loadFeatureFlag: async () => {
                if (props.id && props.id !== 'new' && props.id !== 'link') {
                    try {
                        const retrievedFlag: FeatureFlagType = await api.featureFlags.get(props.id)
                        return variantKeyToIndexFeatureFlagPayloads(retrievedFlag)
                    } catch (e: any) {
                        if (e.status === 403 && e.code === 'permission_denied') {
                            actions.setAccessDeniedToFeatureFlag()
                        } else {
                            actions.setFeatureFlagMissing()
                        }
                        throw e
                    }
                }
                return {
                    ...NEW_FLAG,
                    ensure_experience_continuity: values.currentTeam?.flags_persistence_default ?? false,
                }
            },
            saveFeatureFlag: async (updatedFlag: Partial<FeatureFlagType>) => {
                const { created_at, id, ...flag } = updatedFlag

                const preparedFlag = indexToVariantKeyFeatureFlagPayloads(flag)

                try {
                    let savedFlag: FeatureFlagType
                    if (!updatedFlag.id) {
                        savedFlag = await api.create(
                            `api/projects/${values.currentProjectId}/feature_flags`,
                            preparedFlag
                        )
                        if (values.roleBasedAccessEnabled && savedFlag.id) {
                            featureFlagPermissionsLogic({ flagId: null })?.actions.addAssociatedRoles(savedFlag.id)
                        }
                        actions.addProductIntent({ product_type: ProductKey.FEATURE_FLAGS })
                    } else {
                        savedFlag = await api.update(
                            `api/projects/${values.currentProjectId}/feature_flags/${updatedFlag.id}`,
                            preparedFlag
                        )
                    }

                    return variantKeyToIndexFeatureFlagPayloads(savedFlag)
                } catch (error: any) {
                    if (error.code === 'behavioral_cohort_found' || error.code === 'cohort_does_not_exist') {
                        eventUsageLogic.actions.reportFailedToCreateFeatureFlagWithCohort(error.code, error.detail)
                    }
                    throw error
                }
            },
            saveSidebarExperimentFeatureFlag: async (updatedFlag: Partial<FeatureFlagType>) => {
                const { created_at, id, ...flag } = updatedFlag

                const preparedFlag = indexToVariantKeyFeatureFlagPayloads(flag)

                try {
                    let savedFlag: FeatureFlagType
                    if (!updatedFlag.id) {
                        savedFlag = await api.create(
                            `api/projects/${values.currentProjectId}/feature_flags`,
                            preparedFlag
                        )
                        if (values.roleBasedAccessEnabled && savedFlag.id) {
                            featureFlagPermissionsLogic({ flagId: null })?.actions.addAssociatedRoles(savedFlag.id)
                        }
                    } else {
                        savedFlag = await api.update(
                            `api/projects/${values.currentProjectId}/feature_flags/${updatedFlag.id}`,
                            preparedFlag
                        )
                    }

                    return variantKeyToIndexFeatureFlagPayloads(savedFlag)
                } catch (error: any) {
                    if (error.code === 'behavioral_cohort_found' || error.code === 'cohort_does_not_exist') {
                        eventUsageLogic.actions.reportFailedToCreateFeatureFlagWithCohort(error.code, error.detail)
                    }
                    throw error
                }
            },
        },
        relatedInsights: [
            [] as QueryBasedInsightModel[],
            {
                loadRelatedInsights: async () => {
                    if (props.id && props.id !== 'new' && values.featureFlag.key) {
                        const response = await api.get<PaginatedResponse<InsightModel>>(
                            `api/environments/${values.currentProjectId}/insights/?feature_flag=${values.featureFlag.key}&order=-created_at`
                        )
                        return response.results.map((legacyInsight) => getQueryBasedInsightModel(legacyInsight))
                    }
                    return []
                },
            },
        ],
        sentryStats: [
            {} as { total_count?: number; sentry_integration_enabled?: number },
            {
                loadSentryStats: async () => {
                    return await api.get(`api/sentry_stats/`)
                },
            },
        ],
        // used to generate a new early access feature
        // but all subsequent operations after generation should occur via the earlyAccessFeatureLogic
        newEarlyAccessFeature: [
            null as EarlyAccessFeatureType | null,
            {
                createEarlyAccessFeature: async () => {
                    const newEarlyAccessFeature = {
                        ...NEW_EARLY_ACCESS_FEATURE,
                        name: `Early access: ${values.featureFlag.key}`,
                        feature_flag_id: values.featureFlag.id,
                    }
                    return await api.earlyAccessFeatures.create(newEarlyAccessFeature as NewEarlyAccessFeatureType)
                },
            },
        ],
        // used to generate a new survey
        // but all subsequent operations after generation should occur via the surveyLogic
        newSurvey: [
            null as Survey | null,
            {
                createSurvey: async () => {
                    const newSurvey = {
                        ...NEW_SURVEY,
                        name: `Survey: ${values.featureFlag.key}`,
                        linked_flag_id: values.featureFlag.id,
                        questions: [
                            {
                                type: SurveyQuestionType.Open,
                                question: `What do you think of ${values.featureFlag.key}?`,
                            },
                        ],
                    }
                    return await api.surveys.create(newSurvey as NewSurvey)
                },
            },
        ],
        newCohort: [
            null as CohortType | null,
            {
                createStaticCohort: async () => {
                    if (props.id && props.id !== 'new' && props.id !== 'link') {
                        return (await api.featureFlags.createStaticCohort(props.id)).cohort
                    }
                    return null
                },
            },
        ],
        projectsWithCurrentFlag: {
            __default: [] as OrganizationFeatureFlag[],
            loadProjectsWithCurrentFlag: async () => {
                const orgId = values.currentOrganization?.id
                const flagKey = values.featureFlag.key

                const projects = await api.organizationFeatureFlags.get(orgId, flagKey)

                // Put current project first
                const currentProjectIdx = projects.findIndex((p) => p.team_id === values.currentTeamId)
                if (currentProjectIdx) {
                    const [currentProject] = projects.splice(currentProjectIdx, 1)
                    const sortedProjects = [currentProject, ...projects]
                    return sortedProjects
                }
                return projects
            },
        },
        featureFlagCopy: {
            copyFlag: async () => {
                const orgId = values.currentOrganization?.id
                const featureFlagKey = values.featureFlag.key
                const { copyDestinationProject, currentTeamId } = values

                if (currentTeamId && copyDestinationProject) {
                    return await api.organizationFeatureFlags.copy(orgId, {
                        feature_flag_key: featureFlagKey,
                        from_project: currentTeamId,
                        target_project_ids: [copyDestinationProject],
                    })
                }
            },
        },
        scheduledChanges: {
            __default: [] as ScheduledChangeType[],
            loadScheduledChanges: async () => {
                const { currentTeamId } = values
                if (currentTeamId) {
                    const response = await api.featureFlags.getScheduledChanges(currentTeamId, values.featureFlag.id)
                    return response.results || []
                }
            },
        },
        scheduledChange: {
            __default: {} as ScheduledChangeType,
            createScheduledChange: async () => {
                const { scheduledChangeOperation, scheduleDateMarker, currentTeamId, schedulePayload } = values

                const fields: Record<ScheduledChangeOperationType, keyof ScheduleFlagPayload> = {
                    [ScheduledChangeOperationType.UpdateStatus]: 'active',
                    [ScheduledChangeOperationType.AddReleaseCondition]: 'filters',
                }

                if (currentTeamId && scheduledChangeOperation) {
                    const data = {
                        record_id: values.featureFlag.id,
                        model_name: 'FeatureFlag',
                        payload: {
                            operation: scheduledChangeOperation,
                            value: schedulePayload[fields[scheduledChangeOperation]],
                        },
                        scheduled_at: scheduleDateMarker.toISOString(),
                    }

                    return await api.featureFlags.createScheduledChange(currentTeamId, data)
                }
            },
            deleteScheduledChange: async (scheduledChangeId) => {
                const { currentTeamId } = values
                if (currentTeamId) {
                    return await api.featureFlags.deleteScheduledChange(currentTeamId, scheduledChangeId)
                }
            },
        },
        flagStatus: [
            null as FeatureFlagStatusResponse | null,
            {
                loadFeatureFlagStatus: () => {
                    const { currentTeamId } = values
                    if (currentTeamId && props.id && props.id !== 'new' && props.id !== 'link') {
                        return api.featureFlags.getStatus(currentTeamId, props.id)
                    }
                    return null
                },
            },
        ],
    })),
    listeners(({ actions, values, props }) => ({
        submitNewDashboardSuccessWithResult: async ({ result }) => {
            await api.update(`api/projects/${values.currentProjectId}/feature_flags/${values.featureFlag.id}`, {
                analytics_dashboards: [result.id],
            })
        },
        generateUsageDashboard: async () => {
            if (props.id) {
                await api.create(`api/projects/${values.currentProjectId}/feature_flags/${props.id}/dashboard`)
                actions.loadFeatureFlag()
            }
        },
        enrichUsageDashboard: async (_, breakpoint) => {
            if (props.id) {
                await breakpoint(1000) // in ms
                await api.create(
                    `api/projects/${values.currentProjectId}/feature_flags/${props.id}/enrich_usage_dashboard`
                )
            }
        },
        submitFeatureFlagFailure: async () => {
            // When errors occur, scroll to the error, but wait for errors to be set in the DOM first
            setTimeout(
                () => document.querySelector(`.Field--error`)?.scrollIntoView({ block: 'center', behavior: 'smooth' }),
                1
            )
        },
        saveFeatureFlagSuccess: ({ featureFlag }) => {
            lemonToast.success('Feature flag saved')
            actions.updateFlag(featureFlag)
            featureFlag.id && router.actions.replace(urls.featureFlag(featureFlag.id))
            actions.editFeatureFlag(false)
        },
        saveSidebarExperimentFeatureFlagSuccess: ({ featureFlag }) => {
            lemonToast.success('Release conditions updated')
            actions.updateFlag(featureFlag)
            actions.editFeatureFlag(false)
            actions.closeSidePanel()

            const currentPath = router.values.currentLocation.pathname
            const experimentId = currentPath.split('/').pop()

            if (experimentId) {
                eventUsageLogic.actions.reportExperimentReleaseConditionsUpdated(parseInt(experimentId))
                experimentLogic({ experimentId: parseInt(experimentId) }).actions.loadExperiment()
            }
        },
        deleteFeatureFlag: async ({ featureFlag }) => {
            await deleteWithUndo({
                endpoint: `projects/${values.currentProjectId}/feature_flags`,
                object: { name: featureFlag.key, id: featureFlag.id },
                callback: () => {
                    featureFlag.id && actions.deleteFlag(featureFlag.id)
                    // Load latest change so a backwards navigation shows the flag as deleted
                    actions.loadFeatureFlag()
                    router.actions.push(urls.featureFlags())
                },
            })
        },
        restoreFeatureFlag: async ({ featureFlag }) => {
            await deleteWithUndo({
                endpoint: `projects/${values.currentProjectId}/feature_flags`,
                object: { name: featureFlag.key, id: featureFlag.id },
                undo: true,
                callback: () => {
                    actions.loadFeatureFlag()
                },
            })
        },
        setMultivariateEnabled: async ({ enabled }) => {
            if (enabled) {
                actions.setMultivariateOptions(EMPTY_MULTIVARIATE_OPTIONS)
            } else {
                actions.setMultivariateOptions(null)
            }
        },
        loadFeatureFlagSuccess: async () => {
            actions.loadRelatedInsights()
            actions.loadAllInsightsForFlag()
        },
        loadInsightAtIndex: async ({ index, filters }) => {
            if (filters) {
                const response = await api.get(
                    `api/environments/${values.currentProjectId}/insights/trend/?${toParams(
                        filterTrendsClientSideParams(filters)
                    )}`
                )
                const counts = response.result?.[0]?.data
                const avg = Math.round(sum(counts) / 7)
                actions.setInsightResultAtIndex(index, avg)
            }
        },
        loadAllInsightsForFlag: () => {
            values.featureFlag.rollback_conditions?.forEach((condition, index) => {
                if (condition.threshold_metric) {
                    actions.loadInsightAtIndex(index, condition.threshold_metric)
                }
            })
        },
        addRollbackCondition: () => {
            const index = values.featureFlag.rollback_conditions.length - 1
            actions.loadInsightAtIndex(
                index,
                values.featureFlag.rollback_conditions[index].threshold_metric as FilterType
            )
        },
        copyFlagSuccess: ({ featureFlagCopy }) => {
            if (featureFlagCopy?.success.length) {
                const operation = values.projectsWithCurrentFlag.find(
                    (p) => Number(p.team_id) === values.copyDestinationProject
                )
                    ? 'updated'
                    : 'copied'
                lemonToast.success(`Feature flag ${operation} successfully!`)
                eventUsageLogic.actions.reportFeatureFlagCopySuccess()
            } else {
                const errorMessage = JSON.stringify(featureFlagCopy?.failed) || featureFlagCopy
                lemonToast.error(`Error while saving feature flag: ${errorMessage}`)
                eventUsageLogic.actions.reportFeatureFlagCopyFailure(errorMessage)
            }

            actions.loadProjectsWithCurrentFlag()
            actions.setCopyDestinationProject(null)
        },
        createStaticCohortSuccess: ({ newCohort }) => {
            if (newCohort) {
                lemonToast.success('Static cohort created successfully', {
                    button: {
                        label: 'View cohort',
                        action: () => router.actions.push(urls.cohort(newCohort.id)),
                    },
                })
            }
        },
        createScheduledChangeSuccess: ({ scheduledChange }) => {
            if (scheduledChange) {
                lemonToast.success('Change scheduled successfully')
                actions.setSchedulePayload(NEW_FLAG.filters, NEW_FLAG.active, {})
                actions.loadScheduledChanges()
                eventUsageLogic.actions.reportFeatureFlagScheduleSuccess()
            }
        },
        setScheduledChangeOperation: () => {
            // reset filters when operation changes
            actions.setSchedulePayload(NEW_FLAG.filters, NEW_FLAG.active, {})
        },
        setActiveTab: ({ tab }) => {
            // reset filters when opening schedule tab, and load scheduled changes
            if (tab === FeatureFlagsTab.SCHEDULE) {
                actions.setSchedulePayload(NEW_FLAG.filters, NEW_FLAG.active, {})
                actions.loadScheduledChanges()
            }
        },
        createScheduledChangeFailure: ({ error }) => {
            eventUsageLogic.actions.reportFeatureFlagScheduleFailure({ error })
        },
        deleteScheduledChangeSuccess: ({ scheduledChange }) => {
            if (scheduledChange) {
                lemonToast.success('Change has been deleted')
                actions.loadScheduledChanges()
            }
        },
        setRemoteConfigEnabled: ({ enabled }) => {
            if (enabled) {
                actions.setFeatureFlagFilters(
                    {
                        ...values.featureFlag.filters,
                        groups: [
                            {
                                variant: null,
                                properties: [],
                                rollout_percentage: 100,
                            },
                        ],
                    },
                    {}
                )
            }
        },
    })),
    selectors({
        sentryErrorCount: [(s) => [s.sentryStats], (stats) => stats.total_count],
        sentryIntegrationEnabled: [(s) => [s.sentryStats], (stats) => !!stats.sentry_integration_enabled],
        props: [() => [(_, props) => props], (props) => props],
        multivariateEnabled: [(s) => [s.featureFlag], (featureFlag) => !!featureFlag?.filters.multivariate],
        flagType: [
            (s) => [s.featureFlag],
            (featureFlag) =>
                featureFlag?.is_remote_configuration
                    ? 'config'
                    : featureFlag?.filters.multivariate
                    ? 'multivariate'
                    : 'boolean',
        ],
        roleBasedAccessEnabled: [
            (s) => [s.hasAvailableFeature],
            (hasAvailableFeature) => hasAvailableFeature(AvailableFeature.ROLE_BASED_ACCESS),
        ],
        variants: [(s) => [s.featureFlag], (featureFlag) => featureFlag?.filters.multivariate?.variants || []],
        nonEmptyVariants: [(s) => [s.variants], (variants) => variants.filter(({ key }) => !!key)],
        variantRolloutSum: [
            (s) => [s.variants],
            (variants) => variants.reduce((total: number, { rollout_percentage }) => total + rollout_percentage, 0),
        ],
        areVariantRolloutsValid: [
            (s) => [s.variants, s.variantRolloutSum],
            (variants, variantRolloutSum) =>
                variants.every(({ rollout_percentage }) => rollout_percentage >= 0 && rollout_percentage <= 100) &&
                variantRolloutSum === 100,
        ],
        aggregationTargetName: [
            (s) => [s.featureFlag, s.aggregationLabel],
            (featureFlag, aggregationLabel): string => {
                if (featureFlag && featureFlag.filters.aggregation_group_type_index != null) {
                    return aggregationLabel(featureFlag.filters.aggregation_group_type_index).plural
                }
                return 'users'
            },
        ],
        breadcrumbs: [
            (s) => [s.featureFlag],
            (featureFlag): Breadcrumb[] => [
                {
                    key: Scene.FeatureFlags,
                    name: 'Feature Flags',
                    path: urls.featureFlags(),
                },
                { key: [Scene.FeatureFlag, featureFlag.id || 'unknown'], name: featureFlag.key || 'Unnamed' },
            ],
        ],
        [SIDE_PANEL_CONTEXT_KEY]: [
            (s) => [s.featureFlag],
            (featureFlag): SidePanelSceneContext | null => {
                return featureFlag?.id
                    ? {
                          activity_scope: ActivityScope.FEATURE_FLAG,
                          activity_item_id: `${featureFlag.id}`,
                          access_control_resource: 'feature_flag',
                          access_control_resource_id: `${featureFlag.id}`,
                      }
                    : null
            },
        ],
        filteredDashboards: [
            (s) => [s.dashboards, s.featureFlag],
            (dashboards, featureFlag) => {
                if (!featureFlag) {
                    return dashboards
                }

                return dashboards.filter((dashboard: DashboardBasicType) => {
                    return featureFlag.analytics_dashboards?.includes(dashboard.id)
                })
            },
        ],
        recordingFilterForFlag: [
            (s) => [s.featureFlag],
            (featureFlag): Partial<RecordingUniversalFilters> => {
                const flagKey = featureFlag?.key
                if (!flagKey) {
                    return {}
                }

                return getRecordingFilterForFlagVariant(flagKey, null, featureFlag.has_enriched_analytics)
            },
        ],
        hasEarlyAccessFeatures: [
            (s) => [s.featureFlag],
            (featureFlag) => {
                return (featureFlag?.features?.length || 0) > 0
            },
        ],
        earlyAccessFeaturesList: [
            (s) => [s.featureFlag],
            (featureFlag) => {
                return featureFlag?.features || []
            },
        ],
        featureFlagKey: [
            (s) => [s.featureFlag],
            (featureFlag) => {
                return featureFlag.key
            },
        ],
        canCreateEarlyAccessFeature: [
            (s) => [s.featureFlag, s.variants],
            (featureFlag, variants) => {
                return (
                    featureFlag &&
                    featureFlag.filters.aggregation_group_type_index == undefined &&
                    variants.length === 0
                )
            },
        ],
        hasSurveys: [
            (s) => [s.featureFlag],
            (featureFlag) => {
                return featureFlag?.surveys && featureFlag.surveys.length > 0
            },
        ],
    }),
    urlToAction(({ actions, props }) => ({
        [urls.featureFlag(props.id ?? 'new')]: (_, __, ___, { method }) => {
            // If the URL was pushed (user clicked on a link), reset the scene's data.
            // This avoids resetting form fields if you click back/forward.
            if (method === 'PUSH') {
                if (props.id) {
                    actions.loadFeatureFlag()
                } else {
                    actions.resetFeatureFlag()
                }
            }
        },
    })),
    afterMount(({ props, actions }) => {
        const foundFlag = featureFlagsLogic
            .findMounted()
            ?.values.featureFlags.results.find((flag) => flag.id === props.id)
        if (foundFlag) {
            const formatPayloadsWithFlag = variantKeyToIndexFeatureFlagPayloads(foundFlag)
            actions.setFeatureFlag(formatPayloadsWithFlag)
            actions.loadRelatedInsights()
            actions.loadAllInsightsForFlag()
            actions.loadFeatureFlagStatus()
        } else if (props.id !== 'new') {
            actions.loadFeatureFlag()
            actions.loadFeatureFlagStatus()
        }
    }),
])<|MERGE_RESOLUTION|>--- conflicted
+++ resolved
@@ -301,16 +301,11 @@
     }),
     forms(({ actions, values }) => ({
         featureFlag: {
-<<<<<<< HEAD
-            defaults: { ...NEW_FLAG },
-            errors: ({ key, filters, is_remote_configuration }) => {
-=======
             defaults: {
                 ...NEW_FLAG,
                 ensure_experience_continuity: values.currentTeam?.flags_persistence_default || false,
             },
-            errors: ({ key, filters }) => {
->>>>>>> a2eda38a
+            errors: ({ key, filters, is_remote_configuration }) => {
                 return {
                     key: validateFeatureFlagKey(key),
                     filters: {
