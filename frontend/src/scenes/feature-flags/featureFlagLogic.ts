import { actions, afterMount, connect, kea, key, listeners, path, props, reducers, selectors } from 'kea'
import type { featureFlagLogicType } from './featureFlagLogicType'
import {
    AnyPropertyFilter,
    Breadcrumb,
    FeatureFlagType,
    FilterType,
    InsightModel,
    InsightType,
    MultivariateFlagOptions,
    MultivariateFlagVariant,
    PropertyFilter,
<<<<<<< HEAD
    PropertyOperator,
=======
    RolloutConditionType,
>>>>>>> 016d211f
} from '~/types'
import api from 'lib/api'
import { router } from 'kea-router'
import { convertPropertyGroupToProperties, deleteWithUndo, sum, toParams } from 'lib/utils'
import { urls } from 'scenes/urls'
import { teamLogic } from '../teamLogic'
import { featureFlagsLogic } from 'scenes/feature-flags/featureFlagsLogic'
import { groupsModel } from '~/models/groupsModel'
import { TaxonomicFilterGroupType } from 'lib/components/TaxonomicFilter/types'
import { lemonToast } from 'lib/components/lemonToast'
import { eventUsageLogic } from 'lib/utils/eventUsageLogic'
import { urlToAction } from 'kea-router'
import { loaders } from 'kea-loaders'
import { forms } from 'kea-forms'
import { cleanFilters } from 'scenes/insights/utils/cleanFilters'
import { dayjs } from 'lib/dayjs'
import { filterTrendsClientSideParams } from 'scenes/insights/sharedUtils'

const DEFAULT_ROLLBACK_CONDITION = {
    operator: 'gt',
    threshold_type: RolloutConditionType.Sentry,
    threshold: 50,
    threshold_metric: {
        ...cleanFilters({
            insight: InsightType.TRENDS,
            date_from: dayjs().subtract(7, 'day').format('YYYY-MM-DDTHH:mm'),
            date_to: dayjs().endOf('d').format('YYYY-MM-DDTHH:mm'),
        }),
    },
}

const NEW_FLAG: FeatureFlagType = {
    id: null,
    created_at: null,
    key: '',
    name: '',
    filters: { groups: [{ properties: [], rollout_percentage: null }], multivariate: null },
    deleted: false,
    active: true,
    created_by: null,
    is_simple_flag: false,
    rollout_percentage: null,
    ensure_experience_continuity: false,
    experiment_set: null,
    rollback_conditions: [],
    performed_rollback: false,
}
const NEW_VARIANT = {
    key: '',
    name: '',
    rollout_percentage: 0,
}
const EMPTY_MULTIVARIATE_OPTIONS: MultivariateFlagOptions = {
    variants: [
        {
            key: '',
            name: '',
            rollout_percentage: 100,
        },
    ],
}

export const defaultEntityFilterOnFlag = (flagKey: string): Partial<FilterType> => ({
    events: [
        {
            id: '$feature_flag_called',
            name: '$feature_flag_called',
            type: 'events',
            properties: defaultPropertyOnFlag(flagKey),
        },
    ],
})

export const defaultPropertyOnFlag = (flagKey: string): AnyPropertyFilter[] => [
    {
        key: '$feature/' + flagKey,
        type: 'event',
        value: ['false'],
        operator: PropertyOperator.IsNot,
    },
    {
        key: '$feature_flag',
        type: 'event',
        value: flagKey,
        operator: PropertyOperator.Exact,
    },
]

export interface FeatureFlagLogicProps {
    id: number | 'new'
}

export const featureFlagLogic = kea<featureFlagLogicType>([
    path(['scenes', 'feature-flags', 'featureFlagLogic']),
    props({} as FeatureFlagLogicProps),
    key(({ id }) => id ?? 'unknown'),
    connect({
        values: [
            teamLogic,
            ['currentTeamId', 'sentryIntegrationEnabled'],
            groupsModel,
            ['groupTypes', 'groupsTaxonomicTypes', 'aggregationLabel'],
        ],
    }),
    actions({
        setFeatureFlag: (featureFlag: FeatureFlagType) => ({ featureFlag }),
        setFeatureFlagMissing: true,
        addConditionSet: true,
        addRollbackCondition: true,
        setAggregationGroupTypeIndex: (value: number | null) => ({ value }),
        removeConditionSet: (index: number) => ({ index }),
        removeRollbackCondition: (index: number) => ({ index }),
        duplicateConditionSet: (index: number) => ({ index }),
        updateConditionSet: (
            index: number,
            newRolloutPercentage?: number | null,
            newProperties?: AnyPropertyFilter[]
        ) => ({
            index,
            newRolloutPercentage,
            newProperties,
        }),
        deleteFeatureFlag: (featureFlag: Partial<FeatureFlagType>) => ({ featureFlag }),
        setMultivariateEnabled: (enabled: boolean) => ({ enabled }),
        setMultivariateOptions: (multivariateOptions: MultivariateFlagOptions | null) => ({ multivariateOptions }),
        addVariant: true,
        duplicateVariant: (index: number) => ({ index }),
        removeVariant: (index: number) => ({ index }),
        editFeatureFlag: (editing: boolean) => ({ editing }),
        distributeVariantsEqually: true,
        setFilters: (filters) => ({ filters }),
        loadInsightAtIndex: (index: number, filters: Partial<FilterType>) => ({ index, filters }),
        setInsightResultAtIndex: (index: number, average: number) => ({ index, average }),
        loadAllInsightsForFlag: true,
    }),
    forms(({ actions }) => ({
        featureFlag: {
            defaults: { ...NEW_FLAG } as FeatureFlagType,
            errors: ({ key, filters }) => ({
                key: !key
                    ? 'You need to set a key'
                    : !key.match?.(/^([A-z]|[a-z]|[0-9]|-|_)+$/)
                    ? 'Only letters, numbers, hyphens (-) & underscores (_) are allowed.'
                    : undefined,
                filters: {
                    multivariate: {
                        variants: filters?.multivariate?.variants?.map(
                            ({ key: variantKey }: MultivariateFlagVariant) => ({
                                key: !variantKey
                                    ? 'You need to set a key'
                                    : !variantKey.match?.(/^([A-z]|[a-z]|[0-9]|-|_)+$/)
                                    ? 'Only letters, numbers, hyphens (-) & underscores (_) are allowed.'
                                    : undefined,
                            })
                        ),
                    },
                },
            }),
            submit: (featureFlag) => {
                actions.saveFeatureFlag(featureFlag)
            },
        },
    })),
    reducers({
        featureFlag: [
            { ...NEW_FLAG } as FeatureFlagType,
            {
                setFeatureFlag: (_, { featureFlag }) => {
                    if (featureFlag.filters.groups) {
                        const groups = featureFlag.filters.groups.map((group) => {
                            if (group.properties) {
                                return {
                                    ...group,
                                    properties: convertPropertyGroupToProperties(group.properties) as PropertyFilter[],
                                }
                            }
                            return group
                        })
                        return { ...featureFlag, filters: { ...featureFlag?.filters, groups } }
                    }
                    return featureFlag
                },
                addConditionSet: (state) => {
                    if (!state) {
                        return state
                    }
                    const groups = [...state?.filters.groups, { properties: [], rollout_percentage: null }]
                    return { ...state, filters: { ...state.filters, groups } }
                },
                addRollbackCondition: (state) => {
                    if (!state) {
                        return state
                    }
                    return { ...state, rollback_conditions: [...state.rollback_conditions, DEFAULT_ROLLBACK_CONDITION] }
                },
                removeRollbackCondition: (state, { index }) => {
                    if (!state) {
                        return state
                    }
                    const rollback_conditions = [...state.rollback_conditions]
                    rollback_conditions.splice(index, 1)
                    return { ...state, rollback_conditions: rollback_conditions }
                },
                updateConditionSet: (state, { index, newRolloutPercentage, newProperties }) => {
                    if (!state) {
                        return state
                    }

                    const groups = [...state?.filters.groups]
                    if (newRolloutPercentage !== undefined) {
                        groups[index] = { ...groups[index], rollout_percentage: newRolloutPercentage }
                    }

                    if (newProperties !== undefined) {
                        groups[index] = { ...groups[index], properties: newProperties }
                    }

                    return { ...state, filters: { ...state.filters, groups } }
                },
                removeConditionSet: (state, { index }) => {
                    if (!state) {
                        return state
                    }
                    const groups = [...state.filters.groups]
                    groups.splice(index, 1)
                    return { ...state, filters: { ...state.filters, groups } }
                },
                duplicateConditionSet: (state, { index }) => {
                    if (!state) {
                        return state
                    }
                    const groups = state.filters.groups.concat([state.filters.groups[index]])
                    return { ...state, filters: { ...state.filters, groups } }
                },
                setMultivariateOptions: (state, { multivariateOptions }) => {
                    if (!state) {
                        return state
                    }
                    return { ...state, filters: { ...state.filters, multivariate: multivariateOptions } }
                },
                addVariant: (state) => {
                    if (!state) {
                        return state
                    }
                    const variants = [...(state.filters.multivariate?.variants || [])]
                    return {
                        ...state,
                        filters: {
                            ...state.filters,
                            multivariate: {
                                ...(state.filters.multivariate || {}),
                                variants: [...variants, NEW_VARIANT],
                            },
                        },
                    }
                },
                removeVariant: (state, { index }) => {
                    if (!state) {
                        return state
                    }
                    const variants = [...(state.filters.multivariate?.variants || [])]
                    variants.splice(index, 1)
                    return {
                        ...state,
                        filters: {
                            ...state.filters,
                            multivariate: {
                                ...state.filters.multivariate,
                                variants,
                            },
                        },
                    }
                },
                distributeVariantsEqually: (state) => {
                    // Adjust the variants to be as evenly distributed as possible,
                    // taking integer rounding into account
                    if (!state) {
                        return state
                    }
                    const variants = [...(state.filters.multivariate?.variants || [])]
                    const numVariants = variants.length
                    if (numVariants > 0 && numVariants <= 100) {
                        const percentageRounded = Math.round(100 / numVariants)
                        const totalRounded = percentageRounded * numVariants
                        const delta = totalRounded - 100
                        variants.forEach((variant, index) => {
                            variants[index] = { ...variant, rollout_percentage: percentageRounded }
                        })
                        // Apply the rounding error to the last index
                        variants[numVariants - 1] = {
                            ...variants[numVariants - 1],
                            rollout_percentage: percentageRounded - delta,
                        }
                    }
                    return {
                        ...state,
                        filters: {
                            ...state.filters,
                            multivariate: {
                                ...state.filters.multivariate,
                                variants,
                            },
                        },
                    }
                },
                setAggregationGroupTypeIndex: (state, { value }) => {
                    if (!state || state.filters.aggregation_group_type_index == value) {
                        return state
                    }

                    return {
                        ...state,
                        filters: {
                            ...state.filters,
                            aggregation_group_type_index: value,
                            // :TRICKY: We reset property filters after changing what you're aggregating by.
                            groups: [{ properties: [], rollout_percentage: null }],
                        },
                    }
                },
            },
        ],

        featureFlagMissing: [false, { setFeatureFlagMissing: () => true }],
        isEditingFlag: [
            false,
            {
                editFeatureFlag: (_, { editing }) => editing,
            },
        ],
        insightRollingAverages: [
            {},
            {
                setInsightResultAtIndex: (state, { index, average }) => ({
                    ...state,
                    [`${index}`]: average,
                }),
            },
        ],
    }),
    loaders(({ values, props, actions }) => ({
        featureFlag: {
            loadFeatureFlag: async () => {
                if (props.id && props.id !== 'new') {
                    try {
                        return await api.get(`api/projects/${values.currentTeamId}/feature_flags/${props.id}`)
                    } catch (e) {
                        actions.setFeatureFlagMissing()
                        throw e
                    }
                }
                return NEW_FLAG
            },
            saveFeatureFlag: async (updatedFlag: Partial<FeatureFlagType>) => {
                const { created_at, id, ...flag } = updatedFlag

                try {
                    if (!updatedFlag.id) {
                        return await api.create(`api/projects/${values.currentTeamId}/feature_flags`, flag)
                    } else {
                        return await api.update(
                            `api/projects/${values.currentTeamId}/feature_flags/${updatedFlag.id}`,
                            flag
                        )
                    }
                } catch (error: any) {
                    if (error.code === 'behavioral_cohort_found' || error.code === 'cohort_does_not_exist') {
                        eventUsageLogic.actions.reportFailedToCreateFeatureFlagWithCohort(error.code, error.detail)
                    }
                    throw error
                }
            },
        },
        recentInsights: [
            [] as InsightModel[],
            {
                loadRecentInsights: async () => {
                    if (props.id && props.id !== 'new' && values.featureFlag.key) {
                        const response = await api.get(
                            `api/projects/${values.currentTeamId}/insights/?feature_flag=${values.featureFlag.key}&order=-created_at`
                        )
                        return response.results
                    }
                    return []
                },
            },
        ],
        sentryErrorCount: [
            undefined as number | undefined,
            {
                loadSentryErrorCount: async () => {
                    const response = await api.get(`api/sentry_errors/`)
                    return response.total_count
                },
            },
        ],
    })),
    listeners(({ actions, values }) => ({
        saveFeatureFlagSuccess: ({ featureFlag }) => {
            lemonToast.success('Feature flag saved')
            featureFlagsLogic.findMounted()?.actions.updateFlag(featureFlag)
            router.actions.replace(urls.featureFlag(featureFlag.id))
            actions.editFeatureFlag(false)
        },
        deleteFeatureFlag: async ({ featureFlag }) => {
            deleteWithUndo({
                endpoint: `projects/${values.currentTeamId}/feature_flags`,
                object: { name: featureFlag.name, id: featureFlag.id },
                callback: () => {
                    featureFlag.id && featureFlagsLogic.findMounted()?.actions.deleteFlag(featureFlag.id)
                    featureFlagsLogic.findMounted()?.actions.loadFeatureFlags()
                    router.actions.push(urls.featureFlags())
                },
            })
        },
        setMultivariateEnabled: async ({ enabled }) => {
            if (enabled) {
                actions.setMultivariateOptions(EMPTY_MULTIVARIATE_OPTIONS)
            } else {
                actions.setMultivariateOptions(null)
            }
        },
        loadFeatureFlagSuccess: async () => {
            actions.loadRecentInsights()
            actions.loadAllInsightsForFlag()
        },
        loadInsightAtIndex: async ({ index, filters }) => {
            if (filters) {
                const response = await api.get(
                    `api/projects/${values.currentTeamId}/insights/trend/?${toParams(
                        filterTrendsClientSideParams(filters)
                    )}`
                )
                const counts = response.result?.[0]?.data
                const firstWeek = counts.slice(0, 7)
                const avg = Math.round(sum(firstWeek) / 7)
                actions.setInsightResultAtIndex(index, avg)
            }
        },
        loadAllInsightsForFlag: () => {
            values.featureFlag.rollback_conditions.forEach((condition, index) => {
                if (condition.threshold_metric) {
                    actions.loadInsightAtIndex(index, condition.threshold_metric)
                }
            })
        },
        addRollbackCondition: () => {
            const index = values.featureFlag.rollback_conditions.length - 1
            actions.loadInsightAtIndex(
                index,
                values.featureFlag.rollback_conditions[index].threshold_metric as FilterType
            )
        },
    })),
    selectors({
        props: [() => [(_, props) => props], (props) => props],
        multivariateEnabled: [(s) => [s.featureFlag], (featureFlag) => !!featureFlag?.filters.multivariate],
        variants: [(s) => [s.featureFlag], (featureFlag) => featureFlag?.filters.multivariate?.variants || []],
        nonEmptyVariants: [(s) => [s.variants], (variants) => variants.filter(({ key }) => !!key)],
        variantRolloutSum: [
            (s) => [s.variants],
            (variants) => variants.reduce((total: number, { rollout_percentage }) => total + rollout_percentage, 0),
        ],
        areVariantRolloutsValid: [
            (s) => [s.variants, s.variantRolloutSum],
            (variants, variantRolloutSum) =>
                variants.every(({ rollout_percentage }) => rollout_percentage >= 0 && rollout_percentage <= 100) &&
                variantRolloutSum === 100,
        ],
        aggregationTargetName: [
            (s) => [s.featureFlag, s.groupTypes, s.aggregationLabel],
            (featureFlag, groupTypes, aggregationLabel): string => {
                if (featureFlag && featureFlag.filters.aggregation_group_type_index != null && groupTypes.length > 0) {
                    return aggregationLabel(featureFlag.filters.aggregation_group_type_index).plural
                }
                return 'users'
            },
        ],
        taxonomicGroupTypes: [
            (s) => [s.featureFlag, s.groupsTaxonomicTypes],
            (featureFlag, groupsTaxonomicTypes): TaxonomicFilterGroupType[] => {
                if (
                    featureFlag &&
                    featureFlag.filters.aggregation_group_type_index != null &&
                    groupsTaxonomicTypes.length > 0
                ) {
                    return [groupsTaxonomicTypes[featureFlag.filters.aggregation_group_type_index]]
                }

                return [TaxonomicFilterGroupType.PersonProperties, TaxonomicFilterGroupType.Cohorts]
            },
        ],
        breadcrumbs: [
            (s) => [s.featureFlag],
            (featureFlag): Breadcrumb[] => [
                {
                    name: 'Feature Flags',
                    path: urls.featureFlags(),
                },
                ...(featureFlag ? [{ name: featureFlag.key || 'Unnamed' }] : []),
            ],
        ],
    }),
    urlToAction(({ actions, props }) => ({
        [urls.featureFlag(props.id ?? 'new')]: (_, __, ___, { method }) => {
            // If the URL was pushed (user clicked on a link), reset the scene's data.
            // This avoids resetting form fields if you click back/forward.
            if (method === 'PUSH') {
                if (props.id) {
                    actions.loadFeatureFlag()
                } else {
                    actions.resetFeatureFlag()
                }
            }
        },
    })),
    afterMount(({ props, actions }) => {
        const foundFlag = featureFlagsLogic.findMounted()?.values.featureFlags.find((flag) => flag.id === props.id)
        if (foundFlag) {
            actions.setFeatureFlag(foundFlag)
            actions.loadRecentInsights()
            actions.loadAllInsightsForFlag()
        } else if (props.id !== 'new') {
            actions.loadFeatureFlag()
        }
        actions.loadSentryErrorCount()
    }),
])<|MERGE_RESOLUTION|>--- conflicted
+++ resolved
@@ -10,11 +10,8 @@
     MultivariateFlagOptions,
     MultivariateFlagVariant,
     PropertyFilter,
-<<<<<<< HEAD
     PropertyOperator,
-=======
     RolloutConditionType,
->>>>>>> 016d211f
 } from '~/types'
 import api from 'lib/api'
 import { router } from 'kea-router'
