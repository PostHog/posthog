import { actions, afterMount, connect, kea, key, listeners, path, props, reducers, selectors } from 'kea'
import type { featureFlagLogicType } from './featureFlagLogicType'
import {
    AnyPropertyFilter,
    AvailableFeature,
    Breadcrumb,
    FeatureFlagRollbackConditions,
    FeatureFlagType,
    FilterType,
    InsightModel,
    InsightType,
    MultivariateFlagOptions,
    MultivariateFlagVariant,
    PropertyFilter,
    PropertyFilterType,
    PropertyOperator,
    RolloutConditionType,
    FeatureFlagGroupType,
    UserBlastRadiusType,
} from '~/types'
import api from 'lib/api'
import { router, urlToAction } from 'kea-router'
import { convertPropertyGroupToProperties, deleteWithUndo, sum, toParams } from 'lib/utils'
import { urls } from 'scenes/urls'
import { teamLogic } from '../teamLogic'
import { featureFlagsLogic } from 'scenes/feature-flags/featureFlagsLogic'
import { groupsModel } from '~/models/groupsModel'
import { TaxonomicFilterGroupType } from 'lib/components/TaxonomicFilter/types'
import { lemonToast } from 'lib/components/lemonToast'
import { eventUsageLogic } from 'lib/utils/eventUsageLogic'
import { loaders } from 'kea-loaders'
import { forms } from 'kea-forms'
import { cleanFilters } from 'scenes/insights/utils/cleanFilters'
import { dayjs } from 'lib/dayjs'
import { filterTrendsClientSideParams } from 'scenes/insights/sharedUtils'
import { featureFlagPermissionsLogic } from './featureFlagPermissionsLogic'
import { userLogic } from 'scenes/userLogic'

const getDefaultRollbackCondition = (): FeatureFlagRollbackConditions => ({
    operator: 'gt',
    threshold_type: RolloutConditionType.Sentry,
    threshold: 50,
    threshold_metric: {
        ...cleanFilters({
            insight: InsightType.TRENDS,
            date_from: dayjs().subtract(7, 'day').format('YYYY-MM-DDTHH:mm'),
            date_to: dayjs().endOf('d').format('YYYY-MM-DDTHH:mm'),
        }),
    },
})

const NEW_FLAG: FeatureFlagType = {
    id: null,
    created_at: null,
    key: '',
    name: '',
<<<<<<< HEAD
    filters: { groups: [{ properties: [], rollout_percentage: 0, variant: null }], multivariate: null },
=======
    filters: {
        groups: [{ properties: [], rollout_percentage: null, variant: null }],
        multivariate: null,
        payloads: {},
    },
>>>>>>> 4f87cb91
    deleted: false,
    active: true,
    created_by: null,
    is_simple_flag: false,
    rollout_percentage: null,
    ensure_experience_continuity: false,
    experiment_set: null,
    rollback_conditions: [],
    performed_rollback: false,
    can_edit: true,
    tags: [],
}
const NEW_VARIANT = {
    key: '',
    name: '',
    rollout_percentage: 0,
}
const EMPTY_MULTIVARIATE_OPTIONS: MultivariateFlagOptions = {
    variants: [
        {
            key: '',
            name: '',
            rollout_percentage: 100,
        },
    ],
}

export const defaultEntityFilterOnFlag = (flagKey: string): Partial<FilterType> => ({
    events: [
        {
            id: '$feature_flag_called',
            name: '$feature_flag_called',
            type: 'events',
            properties: defaultPropertyOnFlag(flagKey),
        },
    ],
})

export const defaultPropertyOnFlag = (flagKey: string): AnyPropertyFilter[] => [
    {
        key: '$feature/' + flagKey,
        type: PropertyFilterType.Event,
        value: ['false'],
        operator: PropertyOperator.IsNot,
    },
    {
        key: '$feature/' + flagKey,
        type: PropertyFilterType.Event,
        value: 'is_set',
        operator: PropertyOperator.IsSet,
    },
    {
        key: '$feature_flag',
        type: PropertyFilterType.Event,
        value: flagKey,
        operator: PropertyOperator.Exact,
    },
]

export interface FeatureFlagLogicProps {
    id: number | 'new'
}

// KLUDGE: Payloads are returned in a <variant-key>: <payload> mapping.
// This doesn't work for forms because variant-keys can be updated too which would invalidate the dictionary entry.
// If a multivariant flag is returned, the payload dictionary will be transformed to be <variant-key-index>: <payload>
const variantKeyToIndexFeatureFlagPayloads = (flag: FeatureFlagType): FeatureFlagType => {
    if (!flag.filters.multivariate) {
        return flag
    }

    const newPayloads = {}
    flag.filters.multivariate?.variants.forEach((variant, index) => {
        newPayloads[index] = flag.filters.payloads[variant.key]
    })
    return {
        ...flag,
        filters: {
            ...flag.filters,
            payloads: newPayloads,
        },
    }
}

const indexToVariantKeyFeatureFlagPayloads = (flag: Partial<FeatureFlagType>): Partial<FeatureFlagType> => {
    if (flag.filters?.multivariate) {
        const newPayloads = {}
        flag.filters?.multivariate?.variants.forEach(({ key }, index) => {
            const payload = flag.filters?.payloads[index]
            if (payload) {
                newPayloads[key] = payload
            }
        })
        return {
            ...flag,
            filters: {
                ...flag.filters,
                payloads: newPayloads,
            },
        }
    }

    return flag
}

export const featureFlagLogic = kea<featureFlagLogicType>([
    path(['scenes', 'feature-flags', 'featureFlagLogic']),
    props({} as FeatureFlagLogicProps),
    key(({ id }) => id ?? 'unknown'),
    connect({
        values: [
            teamLogic,
            ['currentTeamId'],
            groupsModel,
            ['groupTypes', 'groupsTaxonomicTypes', 'aggregationLabel'],
            userLogic,
            ['hasAvailableFeature'],
        ],
    }),
    actions({
        setFeatureFlag: (featureFlag: FeatureFlagType) => ({ featureFlag }),
        setFeatureFlagMissing: true,
        addConditionSet: true,
        addRollbackCondition: true,
        setAggregationGroupTypeIndex: (value: number | null) => ({ value }),
        removeConditionSet: (index: number) => ({ index }),
        removeRollbackCondition: (index: number) => ({ index }),
        duplicateConditionSet: (index: number) => ({ index }),
        updateConditionSet: (
            index: number,
            newRolloutPercentage?: number | null,
            newProperties?: AnyPropertyFilter[],
            newVariant?: string | null
        ) => ({
            index,
            newRolloutPercentage,
            newProperties,
            newVariant,
        }),
        deleteFeatureFlag: (featureFlag: Partial<FeatureFlagType>) => ({ featureFlag }),
        setMultivariateEnabled: (enabled: boolean) => ({ enabled }),
        setMultivariateOptions: (multivariateOptions: MultivariateFlagOptions | null) => ({ multivariateOptions }),
        addVariant: true,
        duplicateVariant: (index: number) => ({ index }),
        removeVariant: (index: number) => ({ index }),
        editFeatureFlag: (editing: boolean) => ({ editing }),
        distributeVariantsEqually: true,
        setFilters: (filters) => ({ filters }),
        loadInsightAtIndex: (index: number, filters: Partial<FilterType>) => ({ index, filters }),
        setInsightResultAtIndex: (index: number, average: number) => ({ index, average }),
        loadAllInsightsForFlag: true,
        setAffectedUsers: (index: number, count?: number) => ({ index, count }),
        setTotalUsers: (count: number) => ({ count }),
        triggerFeatureFlagUpdate: (payload: Partial<FeatureFlagType>) => ({ payload }),
    }),
    forms(({ actions, values }) => ({
        featureFlag: {
            defaults: { ...NEW_FLAG } as FeatureFlagType,
            errors: ({ key, filters }) => ({
                key: !key
                    ? 'You need to set a key'
                    : !key.match?.(/^([A-z]|[a-z]|[0-9]|-|_)+$/)
                    ? 'Only letters, numbers, hyphens (-) & underscores (_) are allowed.'
                    : undefined,
                filters: {
                    multivariate: {
                        variants: filters?.multivariate?.variants?.map(
                            ({ key: variantKey }: MultivariateFlagVariant) => ({
                                key: !variantKey
                                    ? 'You need to set a key'
                                    : !variantKey.match?.(/^([A-z]|[a-z]|[0-9]|-|_)+$/)
                                    ? 'Only letters, numbers, hyphens (-) & underscores (_) are allowed.'
                                    : undefined,
                            })
                        ),
                    },
                    groups: values.propertySelectErrors,
                },
            }),
            submit: (featureFlag) => {
                actions.saveFeatureFlag(featureFlag)
            },
        },
    })),
    reducers({
        featureFlag: [
            { ...NEW_FLAG } as FeatureFlagType,
            {
                setFeatureFlag: (_, { featureFlag }) => {
                    if (featureFlag.filters.groups) {
                        const groups = featureFlag.filters.groups.map((group) => {
                            if (group.properties) {
                                return {
                                    ...group,
                                    properties: convertPropertyGroupToProperties(group.properties) as PropertyFilter[],
                                }
                            }
                            return group
                        })
                        return { ...featureFlag, filters: { ...featureFlag?.filters, groups } }
                    }
                    return featureFlag
                },
                addConditionSet: (state) => {
                    if (!state) {
                        return state
                    }
                    const groups = [...state?.filters.groups, { properties: [], rollout_percentage: 0, variant: null }]
                    return { ...state, filters: { ...state.filters, groups } }
                },
                addRollbackCondition: (state) => {
                    if (!state) {
                        return state
                    }
                    return {
                        ...state,
                        rollback_conditions: [...state.rollback_conditions, getDefaultRollbackCondition()],
                    }
                },
                removeRollbackCondition: (state, { index }) => {
                    if (!state) {
                        return state
                    }
                    const rollback_conditions = [...state.rollback_conditions]
                    rollback_conditions.splice(index, 1)
                    return { ...state, rollback_conditions: rollback_conditions }
                },
                updateConditionSet: (state, { index, newRolloutPercentage, newProperties, newVariant }) => {
                    if (!state) {
                        return state
                    }

                    const groups = [...state?.filters.groups]
                    if (newRolloutPercentage !== undefined) {
                        groups[index] = { ...groups[index], rollout_percentage: newRolloutPercentage }
                    }

                    if (newProperties !== undefined) {
                        groups[index] = { ...groups[index], properties: newProperties }
                    }

                    if (newVariant !== undefined) {
                        groups[index] = { ...groups[index], variant: newVariant }
                    }

                    return { ...state, filters: { ...state.filters, groups } }
                },
                removeConditionSet: (state, { index }) => {
                    if (!state) {
                        return state
                    }
                    const groups = [...state.filters.groups]
                    groups.splice(index, 1)
                    return { ...state, filters: { ...state.filters, groups } }
                },
                duplicateConditionSet: (state, { index }) => {
                    if (!state) {
                        return state
                    }
                    const groups = state.filters.groups.concat([state.filters.groups[index]])
                    return { ...state, filters: { ...state.filters, groups } }
                },
                setMultivariateOptions: (state, { multivariateOptions }) => {
                    if (!state) {
                        return state
                    }
                    return { ...state, filters: { ...state.filters, multivariate: multivariateOptions } }
                },
                addVariant: (state) => {
                    if (!state) {
                        return state
                    }
                    const variants = [...(state.filters.multivariate?.variants || [])]
                    return {
                        ...state,
                        filters: {
                            ...state.filters,
                            multivariate: {
                                ...(state.filters.multivariate || {}),
                                variants: [...variants, NEW_VARIANT],
                            },
                        },
                    }
                },
                removeVariant: (state, { index }) => {
                    if (!state) {
                        return state
                    }
                    const variants = [...(state.filters.multivariate?.variants || [])]
                    variants.splice(index, 1)
                    return {
                        ...state,
                        filters: {
                            ...state.filters,
                            multivariate: {
                                ...state.filters.multivariate,
                                variants,
                            },
                        },
                    }
                },
                distributeVariantsEqually: (state) => {
                    // Adjust the variants to be as evenly distributed as possible,
                    // taking integer rounding into account
                    if (!state) {
                        return state
                    }
                    const variants = [...(state.filters.multivariate?.variants || [])]
                    const numVariants = variants.length
                    if (numVariants > 0 && numVariants <= 100) {
                        const percentageRounded = Math.round(100 / numVariants)
                        const totalRounded = percentageRounded * numVariants
                        const delta = totalRounded - 100
                        variants.forEach((variant, index) => {
                            variants[index] = { ...variant, rollout_percentage: percentageRounded }
                        })
                        // Apply the rounding error to the last index
                        variants[numVariants - 1] = {
                            ...variants[numVariants - 1],
                            rollout_percentage: percentageRounded - delta,
                        }
                    }
                    return {
                        ...state,
                        filters: {
                            ...state.filters,
                            multivariate: {
                                ...state.filters.multivariate,
                                variants,
                            },
                        },
                    }
                },
                setAggregationGroupTypeIndex: (state, { value }) => {
                    if (!state || state.filters.aggregation_group_type_index == value) {
                        return state
                    }

                    return {
                        ...state,
                        filters: {
                            ...state.filters,
                            aggregation_group_type_index: value,
                            // :TRICKY: We reset property filters after changing what you're aggregating by.
                            groups: [{ properties: [], rollout_percentage: 0, variant: null }],
                        },
                    }
                },
            },
        ],

        featureFlagMissing: [false, { setFeatureFlagMissing: () => true }],
        isEditingFlag: [
            false,
            {
                editFeatureFlag: (_, { editing }) => editing,
            },
        ],
        insightRollingAverages: [
            {},
            {
                setInsightResultAtIndex: (state, { index, average }) => ({
                    ...state,
                    [`${index}`]: average,
                }),
            },
        ],
        affectedUsers: [
            {},
            {
                setAffectedUsers: (state, { index, count }) => ({
                    ...state,
                    [index]: count,
                }),
                resetFeatureFlag: () => ({ 0: -1 }),
                loadFeatureFlag: () => ({ 0: -1 }),
            },
        ],
        totalUsers: [
            null as number | null,
            {
                setTotalUsers: (_, { count }) => count,
            },
        ],
    }),
    loaders(({ values, props, actions }) => ({
        featureFlag: {
            loadFeatureFlag: async () => {
                if (props.id && props.id !== 'new') {
                    try {
                        const retrievedFlag: FeatureFlagType = await api.get(
                            `api/projects/${values.currentTeamId}/feature_flags/${props.id}`
                        )
                        return variantKeyToIndexFeatureFlagPayloads(retrievedFlag)
                    } catch (e) {
                        actions.setFeatureFlagMissing()
                        throw e
                    }
                }
                return NEW_FLAG
            },
            saveFeatureFlag: async (updatedFlag: Partial<FeatureFlagType>) => {
                const { created_at, id, ...flag } = updatedFlag

                const preparedFlag = indexToVariantKeyFeatureFlagPayloads(flag)

                try {
                    let savedFlag: FeatureFlagType
                    if (!updatedFlag.id) {
                        savedFlag = await api.create(`api/projects/${values.currentTeamId}/feature_flags`, preparedFlag)
                        if (values.roleBasedAccessEnabled && savedFlag.id) {
                            featureFlagPermissionsLogic({ flagId: null })?.actions.addAssociatedRoles(savedFlag.id)
                        }
                    } else {
                        savedFlag = await api.update(
                            `api/projects/${values.currentTeamId}/feature_flags/${updatedFlag.id}`,
                            preparedFlag
                        )
                    }

                    return variantKeyToIndexFeatureFlagPayloads(savedFlag)
                } catch (error: any) {
                    if (error.code === 'behavioral_cohort_found' || error.code === 'cohort_does_not_exist') {
                        eventUsageLogic.actions.reportFailedToCreateFeatureFlagWithCohort(error.code, error.detail)
                    }
                    throw error
                }
            },
        },
        recentInsights: [
            [] as InsightModel[],
            {
                loadRecentInsights: async () => {
                    if (props.id && props.id !== 'new' && values.featureFlag.key) {
                        const response = await api.get(
                            `api/projects/${values.currentTeamId}/insights/?feature_flag=${values.featureFlag.key}&order=-created_at`
                        )
                        return response.results
                    }
                    return []
                },
            },
        ],
        sentryStats: [
            {} as { total_count?: number; sentry_integration_enabled?: number },
            {
                loadSentryStats: async () => {
                    return await api.get(`api/sentry_stats/`)
                },
            },
        ],
    })),
    listeners(({ actions, values }) => ({
        saveFeatureFlagSuccess: ({ featureFlag }) => {
            lemonToast.success('Feature flag saved')
            featureFlagsLogic.findMounted()?.actions.updateFlag(featureFlag)
            featureFlag.id && router.actions.replace(urls.featureFlag(featureFlag.id))
            actions.editFeatureFlag(false)
        },
        deleteFeatureFlag: async ({ featureFlag }) => {
            deleteWithUndo({
                endpoint: `projects/${values.currentTeamId}/feature_flags`,
                object: { name: featureFlag.name, id: featureFlag.id },
                callback: () => {
                    featureFlag.id && featureFlagsLogic.findMounted()?.actions.deleteFlag(featureFlag.id)
                    featureFlagsLogic.findMounted()?.actions.loadFeatureFlags()
                    router.actions.push(urls.featureFlags())
                },
            })
        },
        setMultivariateEnabled: async ({ enabled }) => {
            if (enabled) {
                actions.setMultivariateOptions(EMPTY_MULTIVARIATE_OPTIONS)
            } else {
                actions.setMultivariateOptions(null)
            }
        },
        loadFeatureFlagSuccess: async () => {
            actions.loadRecentInsights()
            actions.loadAllInsightsForFlag()
        },
        loadInsightAtIndex: async ({ index, filters }) => {
            if (filters) {
                const response = await api.get(
                    `api/projects/${values.currentTeamId}/insights/trend/?${toParams(
                        filterTrendsClientSideParams(filters)
                    )}`
                )
                const counts = response.result?.[0]?.data
                const avg = Math.round(sum(counts) / 7)
                actions.setInsightResultAtIndex(index, avg)
            }
        },
        loadAllInsightsForFlag: () => {
            values.featureFlag.rollback_conditions?.forEach((condition, index) => {
                if (condition.threshold_metric) {
                    actions.loadInsightAtIndex(index, condition.threshold_metric)
                }
            })
        },
        addRollbackCondition: () => {
            const index = values.featureFlag.rollback_conditions.length - 1
            actions.loadInsightAtIndex(
                index,
                values.featureFlag.rollback_conditions[index].threshold_metric as FilterType
            )
        },
        updateConditionSet: async ({ index, newProperties }, breakpoint) => {
            if (newProperties) {
                // properties have changed, so we'll have to re-fetch affected users
                actions.setAffectedUsers(index, undefined)
            }

            if (
                !newProperties ||
                newProperties.some(
                    (property) =>
                        property.value === null ||
                        property.value === undefined ||
                        (Array.isArray(property.value) && property.value.length === 0)
                )
            ) {
                return
            }

            await breakpoint(1000) // in ms

            const response = await api.create(`api/projects/${values.currentTeamId}/feature_flags/user_blast_radius`, {
                condition: { properties: newProperties },
                group_type_index: values.featureFlag?.filters?.aggregation_group_type_index ?? null,
            })
            actions.setAffectedUsers(index, response.users_affected)
            actions.setTotalUsers(response.total_users)
        },
        addConditionSet: () => {
            actions.setAffectedUsers(values.featureFlag.filters.groups.length - 1, -1)
        },
        editFeatureFlag: async ({ editing }) => {
            if (!editing) {
                return
            }

            const usersAffected: Promise<UserBlastRadiusType>[] = []

            values.featureFlag?.filters?.groups?.forEach((condition, index) => {
                actions.setAffectedUsers(index, undefined)

                const properties = condition.properties
                if (
                    !properties ||
                    properties?.length === 0 ||
                    properties.some(
                        (property) =>
                            property.value === null ||
                            property.value === undefined ||
                            (Array.isArray(property.value) && property.value.length === 0)
                    )
                ) {
                    // don't compute for full rollouts or empty conditions
                    usersAffected.push(Promise.resolve({ users_affected: -1, total_users: -1 }))
                } else {
                    const responsePromise = api.create(
                        `api/projects/${values.currentTeamId}/feature_flags/user_blast_radius`,
                        {
                            condition,
                            group_type_index: values.featureFlag?.filters?.aggregation_group_type_index ?? null,
                        }
                    )

                    usersAffected.push(responsePromise)
                }
            })

            const results = await Promise.all(usersAffected)
            // Create action for all users affected
            results.forEach((result, index) => {
                actions.setAffectedUsers(index, result.users_affected)
                if (result.total_users !== -1) {
                    actions.setTotalUsers(result.total_users)
                }
            })
        },
        triggerFeatureFlagUpdate: async ({ payload }) => {
            if (values.featureFlag) {
                const updatedFlag = await api.update(
                    `api/projects/${values.currentTeamId}/feature_flags/${values.featureFlag.id}`,
                    payload
                )
                actions.setFeatureFlag(updatedFlag)
                featureFlagsLogic.findMounted()?.actions.updateFlag(updatedFlag)
            }
        },
    })),
    selectors({
        sentryErrorCount: [(s) => [s.sentryStats], (stats) => stats.total_count],
        sentryIntegrationEnabled: [(s) => [s.sentryStats], (stats) => !!stats.sentry_integration_enabled],
        props: [() => [(_, props) => props], (props) => props],
        multivariateEnabled: [(s) => [s.featureFlag], (featureFlag) => !!featureFlag?.filters.multivariate],
        roleBasedAccessEnabled: [
            (s) => [s.hasAvailableFeature],
            (hasAvailableFeature) => hasAvailableFeature(AvailableFeature.ROLE_BASED_ACCESS),
        ],
        variants: [(s) => [s.featureFlag], (featureFlag) => featureFlag?.filters.multivariate?.variants || []],
        nonEmptyVariants: [(s) => [s.variants], (variants) => variants.filter(({ key }) => !!key)],
        variantRolloutSum: [
            (s) => [s.variants],
            (variants) => variants.reduce((total: number, { rollout_percentage }) => total + rollout_percentage, 0),
        ],
        areVariantRolloutsValid: [
            (s) => [s.variants, s.variantRolloutSum],
            (variants, variantRolloutSum) =>
                variants.every(({ rollout_percentage }) => rollout_percentage >= 0 && rollout_percentage <= 100) &&
                variantRolloutSum === 100,
        ],
        aggregationTargetName: [
            (s) => [s.featureFlag, s.groupTypes, s.aggregationLabel],
            (featureFlag, groupTypes, aggregationLabel): string => {
                if (featureFlag && featureFlag.filters.aggregation_group_type_index != null && groupTypes.length > 0) {
                    return aggregationLabel(featureFlag.filters.aggregation_group_type_index).plural
                }
                return 'users'
            },
        ],
        taxonomicGroupTypes: [
            (s) => [s.featureFlag, s.groupsTaxonomicTypes],
            (featureFlag, groupsTaxonomicTypes): TaxonomicFilterGroupType[] => {
                if (
                    featureFlag &&
                    featureFlag.filters.aggregation_group_type_index != null &&
                    groupsTaxonomicTypes.length > 0
                ) {
                    return [groupsTaxonomicTypes[featureFlag.filters.aggregation_group_type_index]]
                }

                return [TaxonomicFilterGroupType.PersonProperties, TaxonomicFilterGroupType.Cohorts]
            },
        ],
        breadcrumbs: [
            (s) => [s.featureFlag],
            (featureFlag): Breadcrumb[] => [
                {
                    name: 'Feature Flags',
                    path: urls.featureFlags(),
                },
                ...(featureFlag ? [{ name: featureFlag.key || 'Unnamed' }] : []),
            ],
        ],
        propertySelectErrors: [
            (s) => [s.featureFlag],
            (featureFlag) => {
                return featureFlag?.filters?.groups?.map(({ properties }: FeatureFlagGroupType) => ({
                    properties: properties?.map((property: AnyPropertyFilter) => ({
                        value:
                            property.value === null ||
                            property.value === undefined ||
                            (Array.isArray(property.value) && property.value.length === 0)
                                ? "Property filters can't be empty"
                                : undefined,
                    })),
                }))
            },
        ],
        computeBlastRadiusPercentage: [
            (s) => [s.affectedUsers, s.totalUsers],
            (affectedUsers, totalUsers) => (rolloutPercentage, index) => {
                let effectiveRolloutPercentage = rolloutPercentage
                if (rolloutPercentage === undefined || rolloutPercentage === null) {
                    effectiveRolloutPercentage = 100
                }

                if (affectedUsers[index] === -1 || totalUsers === -1 || !totalUsers) {
                    return effectiveRolloutPercentage
                }

                let effectiveTotalUsers = totalUsers
                if (effectiveTotalUsers === 0) {
                    effectiveTotalUsers = 1
                }

                return effectiveRolloutPercentage * (affectedUsers[index] / effectiveTotalUsers)
            },
        ],
        approximateTotalBlastRadius: [
            (s) => [s.computeBlastRadiusPercentage, s.featureFlag],
            (computeBlastRadiusPercentage, featureFlag) => {
                if (!featureFlag || !featureFlag.filters.groups) {
                    return 0
                }

                let total = 0
                featureFlag.filters.groups.forEach((group, index) => {
                    total += computeBlastRadiusPercentage(group.rollout_percentage, index)
                })

                return Math.min(total, 100)
            },
        ],
    }),
    urlToAction(({ actions, props }) => ({
        [urls.featureFlag(props.id ?? 'new')]: (_, __, ___, { method }) => {
            // If the URL was pushed (user clicked on a link), reset the scene's data.
            // This avoids resetting form fields if you click back/forward.
            if (method === 'PUSH') {
                if (props.id) {
                    actions.loadFeatureFlag()
                } else {
                    actions.resetFeatureFlag()
                }
            }
        },
    })),
    afterMount(({ props, actions }) => {
        const foundFlag = featureFlagsLogic.findMounted()?.values.featureFlags.find((flag) => flag.id === props.id)
        if (foundFlag) {
            actions.setFeatureFlag(foundFlag)
            actions.loadRecentInsights()
            actions.loadAllInsightsForFlag()
        } else if (props.id !== 'new') {
            actions.loadFeatureFlag()
        }
        actions.loadSentryStats()
    }),
])<|MERGE_RESOLUTION|>--- conflicted
+++ resolved
@@ -54,15 +54,11 @@
     created_at: null,
     key: '',
     name: '',
-<<<<<<< HEAD
-    filters: { groups: [{ properties: [], rollout_percentage: 0, variant: null }], multivariate: null },
-=======
     filters: {
-        groups: [{ properties: [], rollout_percentage: null, variant: null }],
+        groups: [{ properties: [], rollout_percentage: 0, variant: null }],
         multivariate: null,
         payloads: {},
     },
->>>>>>> 4f87cb91
     deleted: false,
     active: true,
     created_by: null,
