--- conflicted
+++ resolved
@@ -17,10 +17,7 @@
 
 import api, { PaginatedResponse } from 'lib/api'
 import { FEATURE_FLAGS } from 'lib/constants'
-<<<<<<< HEAD
-=======
 import { Dayjs, dayjs } from 'lib/dayjs'
->>>>>>> b6d5f924
 import { scrollToFormError } from 'lib/forms/scrollToFormError'
 import { lemonToast } from 'lib/lemon-ui/LemonToast/LemonToast'
 import { featureFlagLogic as enabledFeaturesLogic } from 'lib/logic/featureFlagLogic'
@@ -64,11 +61,7 @@
     PropertyOperator,
     QueryBasedInsightModel,
     RecordingUniversalFilters,
-<<<<<<< HEAD
-=======
     RecurrenceInterval,
-    RolloutConditionType,
->>>>>>> b6d5f924
     ScheduledChangeOperationType,
     ScheduledChangeType,
     Survey,
