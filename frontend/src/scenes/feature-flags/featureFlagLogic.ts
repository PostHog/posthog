--- conflicted
+++ resolved
@@ -46,11 +46,8 @@
 import { organizationLogic } from '../organizationLogic'
 import { NEW_EARLY_ACCESS_FEATURE } from 'scenes/early-access-features/earlyAccessFeatureLogic'
 import { NEW_SURVEY, NewSurvey } from 'scenes/surveys/constants'
-<<<<<<< HEAD
 import { convertPropertyGroupToProperties } from 'lib/components/PropertyFilters/utils'
-=======
 import { Scene } from 'scenes/sceneTypes'
->>>>>>> 9a5c644c
 
 const getDefaultRollbackCondition = (): FeatureFlagRollbackConditions => ({
     operator: 'gt',
