--- conflicted
+++ resolved
@@ -26,6 +26,7 @@
     AnyPropertyFilter,
     AvailableFeature,
     Breadcrumb,
+    CohortType,
     DashboardBasicType,
     EarlyAccessFeatureType,
     FeatureFlagGroupType,
@@ -43,12 +44,7 @@
     RolloutConditionType,
     Survey,
     SurveyQuestionType,
-<<<<<<< HEAD
     UserBlastRadiusType,
-=======
-    OrganizationFeatureFlag,
-    CohortType,
->>>>>>> f1427f55
 } from '~/types'
 
 import { organizationLogic } from '../organizationLogic'
