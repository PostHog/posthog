--- conflicted
+++ resolved
@@ -19,6 +19,7 @@
 import { LemonTable, LemonTableColumn, LemonTableColumns } from '../../lib/components/LemonTable/LemonTable'
 import { More } from '../../lib/components/LemonButton/More'
 import { createdAtColumn, createdByColumn } from '../../lib/components/LemonTable/columnUtils'
+import PropertyFiltersDisplay from 'lib/components/PropertyFilters/components/PropertyFiltersDisplay'
 
 export const scene: SceneExport = {
     component: FeatureFlags,
@@ -178,46 +179,34 @@
     )
 }
 
-<<<<<<< HEAD
-function GroupFilters({ groups }: { groups: FeatureFlagGroupType[] }): JSX.Element {
-    if (groups.length === 0) {
-        return <>No groups</>
+function GroupFilters({ groups }: { groups: FeatureFlagGroupType[] }): JSX.Element | string {
+    if (groups.length === 0 || !groups.some((group) => group.rollout_percentage !== 0)) {
+        // There are no rollout groups or all are at 0%
+        return 'No users'
     }
-    const omniGroup = groups.find(
-        (group) => !group.properties?.length && [null, undefined, 100].includes(group.rollout_percentage)
-    )
-    if (omniGroup) {
-        return <>All users</>
+    if (
+        groups.some((group) => !group.properties?.length && [null, undefined, 100].includes(group.rollout_percentage))
+    ) {
+        // There's some group without filters that has 100% rollout
+        return 'All users'
     }
     if (groups.length === 1) {
         const { properties, rollout_percentage = null } = groups[0]
-        if (rollout_percentage !== null && rollout_percentage !== 100) {
+        if (properties?.length > 0 && rollout_percentage != null) {
             return (
-                <>
-                    {rollout_percentage}% of {properties?.length ? '1 group with filters' : 'all users'}
-                </>
+                <div style={{ display: 'flex', alignItems: 'center' }}>
+                    <span style={{ flexShrink: 0, marginRight: 5 }}>{rollout_percentage}% of</span>
+                    <PropertyFiltersDisplay filters={properties} style={{ margin: 0, width: '100%' }} greyBadges />
+                </div>
             )
-        } else if (properties?.length) {
-            return <>1 group with filters</>
+        } else if (properties?.length > 0) {
+            return <PropertyFiltersDisplay filters={properties} style={{ margin: 0 }} greyBadges />
+        } else if (rollout_percentage !== null) {
+            return `${rollout_percentage}% of all users`
         } else {
-            return <>?</> // This case should be covered by omniGroup already - it means full rollout
+            console.error('A group with full rollout was not detected early')
+            return 'All users'
         }
-=======
-function GroupFilters({ group }: { group: FeatureFlagGroupType }): JSX.Element | string {
-    if (group.properties && group.properties.length > 0 && group.rollout_percentage != null) {
-        return (
-            <div style={{ display: 'flex', alignItems: 'center' }}>
-                <span style={{ flexShrink: 0, marginRight: 5 }}>{group.rollout_percentage}% of</span>
-                <PropertyFiltersDisplay filters={group.properties} style={{ margin: 0, width: '100%' }} greyBadges />
-            </div>
-        )
-    } else if (group.properties && group.properties.length > 0) {
-        return <PropertyFiltersDisplay filters={group.properties} style={{ margin: 0 }} greyBadges />
-    } else if (group.rollout_percentage !== null && group.rollout_percentage !== undefined) {
-        return `${group.rollout_percentage}% of all users`
-    } else {
-        return '100% of all users'
->>>>>>> 92d9975d
     }
-    return <>{groups.length} groups</>
+    return `${groups.length} groups`
 }