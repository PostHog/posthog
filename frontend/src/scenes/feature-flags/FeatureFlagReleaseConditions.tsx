--- conflicted
+++ resolved
@@ -279,11 +279,7 @@
                                 <LemonInput
                                     data-attr="rollout-percentage"
                                     type="number"
-<<<<<<< HEAD
-                                    className="ml-2 mr-1.5"
-=======
-                                    className="mx-2 max-w-30"
->>>>>>> da493997
+                                    className="ml-2 mr-1.5 max-w-30"
                                     onChange={(value): void => {
                                         updateConditionSet(index, value === undefined ? 0 : value)
                                     }}
