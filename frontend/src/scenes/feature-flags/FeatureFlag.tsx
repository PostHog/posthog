import { useState } from 'react'
import { Form, Group } from 'kea-forms'
import { Row, Col, Radio, InputNumber, Popconfirm, Select, Divider, Tabs, Skeleton } from 'antd'
import { useActions, useValues } from 'kea'
import { alphabet, capitalizeFirstLetter } from 'lib/utils'
import { PropertyFilters } from 'lib/components/PropertyFilters/PropertyFilters'
import { LockOutlined } from '@ant-design/icons'
import { defaultPropertyOnFlag, featureFlagLogic } from './featureFlagLogic'
import { featureFlagLogic as enabledFeaturesLogic } from 'lib/logic/featureFlagLogic'
import { FeatureFlagInstructions } from './FeatureFlagInstructions'
import { PageHeader } from 'lib/components/PageHeader'
import './FeatureFlag.scss'
import { IconOpenInNew, IconCopy, IconDelete, IconPlus, IconPlusMini, IconSubArrowRight } from 'lib/components/icons'
import { Tooltip } from 'lib/components/Tooltip'
import { SceneExport } from 'scenes/sceneTypes'
import { UTM_TAGS } from 'scenes/feature-flags/FeatureFlagSnippets'
import { LemonDivider } from 'lib/components/LemonDivider'
import { groupsModel } from '~/models/groupsModel'
import { GroupsIntroductionOption } from 'lib/introductions/GroupsIntroductionOption'
import { userLogic } from 'scenes/userLogic'
import { AnyPropertyFilter, AvailableFeature } from '~/types'
import { Link } from 'lib/components/Link'
import { LemonButton } from 'lib/components/LemonButton'
import { Field } from 'lib/forms/Field'
import { LemonTextArea } from 'lib/components/LemonTextArea/LemonTextArea'
import { LemonInput } from 'lib/components/LemonInput/LemonInput'
import { LemonCheckbox } from 'lib/components/LemonCheckbox'
import { EventBufferNotice } from 'scenes/events/EventBufferNotice'
import { AlertMessage } from 'lib/components/AlertMessage'
import { urls } from 'scenes/urls'
import { SpinnerOverlay } from 'lib/components/Spinner/Spinner'
import { router } from 'kea-router'
import { CopyToClipboardInline } from 'lib/components/CopyToClipboard'
import { Lettermark, LettermarkColor } from 'lib/components/Lettermark/Lettermark'
import { FEATURE_FLAGS, INSTANTLY_AVAILABLE_PROPERTIES } from 'lib/constants'
import { LemonTag } from 'lib/components/LemonTag/LemonTag'
import { ActivityLog } from 'lib/components/ActivityLog/ActivityLog'
import { ActivityScope } from 'lib/components/ActivityLog/humanizeActivity'
import { FeatureFlagsTabs } from './featureFlagsLogic'
import { allOperatorsToHumanName } from 'lib/components/DefinitionPopup/utils'
import { RecentFeatureFlagInsights } from './RecentFeatureFlagInsightsCard'
import { NotFound } from 'lib/components/NotFound'
import { cohortsModel } from '~/models/cohortsModel'
import { FeatureFlagAutoRollback } from './FeatureFlagAutoRollout'
import { FeatureFlagRecordings } from './FeatureFlagRecordingsCard'
import { billingLogic } from 'scenes/billing/billingLogic'
<<<<<<< HEAD
import { LemonSelect } from '@posthog/lemon-ui'
=======
import { EventsTable } from 'scenes/events'
>>>>>>> f140fed3

export const scene: SceneExport = {
    component: FeatureFlag,
    logic: featureFlagLogic,
    paramsToProps: ({ params: { id } }): typeof featureFlagLogic['props'] => ({
        id: id && id !== 'new' ? parseInt(id) : 'new',
    }),
}

function focusVariantKeyField(index: number): void {
    setTimeout(
        () => document.querySelector<HTMLElement>(`.variant-form-list input[data-key-index="${index}"]`)?.focus(),
        50
    )
}

export function FeatureFlag({ id }: { id?: string } = {}): JSX.Element {
    const { props, featureFlag, featureFlagLoading, featureFlagMissing, isEditingFlag } = useValues(featureFlagLogic)
    const { featureFlags } = useValues(enabledFeaturesLogic)
    const { deleteFeatureFlag, editFeatureFlag, loadFeatureFlag } = useActions(featureFlagLogic)

    // whether the key for an existing flag is being changed
    const [hasKeyChanged, setHasKeyChanged] = useState(false)

    const [activeTab, setActiveTab] = useState(FeatureFlagsTabs.OVERVIEW)

    const isNewFeatureFlag = id === 'new' || id === undefined

    if (featureFlagMissing) {
        return <NotFound object={'feature flag'} />
    }
    if (featureFlagLoading) {
        return (
            // TODO: This should be skeleton loaders
            <SpinnerOverlay />
        )
    }

    return (
        <>
            <div className="feature-flag">
                {isNewFeatureFlag || isEditingFlag ? (
                    <Form
                        logic={featureFlagLogic}
                        props={props}
                        formKey="featureFlag"
                        enableFormOnSubmit
                        className="space-y-4"
                    >
                        <PageHeader
                            title={isNewFeatureFlag ? 'New feature flag' : featureFlag.key || 'Untitled'}
                            buttons={
                                <div className="flex items-center gap-2">
                                    <LemonButton
                                        data-attr="cancel-feature-flag"
                                        type="secondary"
                                        onClick={() => {
                                            if (isEditingFlag) {
                                                editFeatureFlag(false)
                                                loadFeatureFlag()
                                            } else {
                                                router.actions.push(urls.featureFlags())
                                            }
                                        }}
                                        disabled={featureFlagLoading}
                                    >
                                        Cancel
                                    </LemonButton>
                                    <LemonButton
                                        type="primary"
                                        data-attr="save-feature-flag"
                                        htmlType="submit"
                                        loading={featureFlagLoading}
                                        disabled={featureFlagLoading}
                                    >
                                        Save
                                    </LemonButton>
                                </div>
                            }
                        />
                        <Divider />
                        {featureFlag.experiment_set && featureFlag.experiment_set?.length > 0 && (
                            <AlertMessage type="warning">
                                This feature flag is linked to an experiment. It's recommended to only make changes to
                                this flag{' '}
                                <Link to={urls.experiment(featureFlag.experiment_set[0])}>
                                    using the experiment creation screen.
                                </Link>
                            </AlertMessage>
                        )}
                        <EventBufferNotice additionalInfo=", meaning it can take around 60 seconds for some flags to update for recently-identified persons. To sidestep this, you can choose to override server properties when requesting the feature flag." />
                        <Row gutter={16} style={{ marginBottom: 32 }}>
                            <Col span={12} className="space-y-4">
                                <Field
                                    name="key"
                                    label="Key"
                                    help={
                                        hasKeyChanged && id !== 'new' ? (
                                            <span className="text-warning">
                                                <b>Warning! </b>Changing this key will
                                                <a
                                                    href={`https://posthog.com/docs/features/feature-flags${UTM_TAGS}#feature-flag-persistence`}
                                                    target="_blank"
                                                    rel="noopener"
                                                >
                                                    {' '}
                                                    affect the persistence of your flag <IconOpenInNew />
                                                </a>
                                            </span>
                                        ) : undefined
                                    }
                                >
                                    {({ value, onChange }) => (
                                        <>
                                            <LemonInput
                                                value={value}
                                                onChange={(v) => {
                                                    if (v !== value) {
                                                        setHasKeyChanged(true)
                                                    }
                                                    onChange(v)
                                                }}
                                                data-attr="feature-flag-key"
                                                className="ph-ignore-input"
                                                autoFocus
                                                placeholder="examples: new-landing-page, betaFeature, ab_test_1"
                                                autoComplete="off"
                                                autoCapitalize="off"
                                                autoCorrect="off"
                                                spellCheck={false}
                                            />
                                            <span style={{ fontSize: 13 }} className="text-muted">
                                                Feature flag keys must be unique
                                            </span>
                                        </>
                                    )}
                                </Field>

                                <Field name="name" label="Description">
                                    <LemonTextArea
                                        className="ph-ignore-input"
                                        data-attr="feature-flag-description"
                                        defaultValue={featureFlag.name || ''}
                                    />
                                </Field>
                                <Field name="ensure_experience_continuity">
                                    {({ value, onChange }) => (
                                        <div className="border rounded p-4">
                                            <LemonCheckbox
                                                id="continuity-checkbox"
                                                label="Persist flag across authentication steps"
                                                onChange={() => onChange(!value)}
                                                fullWidth
                                                checked={value}
                                            />
                                            <div className="text-muted text-sm pl-7">
                                                If your feature flag is applied prior to an identify or authentication
                                                event, use this to ensure that feature flags are not reset after a
                                                person is identified. This ensures the experience for the anonymous
                                                person is carried forward to the authenticated person.
                                            </div>
                                        </div>
                                    )}
                                </Field>
                                <Field name="active">
                                    {({ value, onChange }) => (
                                        <div className="border rounded p-4">
                                            <LemonCheckbox
                                                id="flag-enabled-checkbox"
                                                label="Enable feature flag"
                                                onChange={() => onChange(!value)}
                                                checked={value}
                                            />
                                        </div>
                                    )}
                                </Field>
                            </Col>
                            <Col span={12}>
                                <FeatureFlagInstructions featureFlagKey={featureFlag.key || 'my-flag'} />
                            </Col>
                        </Row>
                        <Divider />
                        <FeatureFlagRollout />
                        <Divider />
                        <FeatureFlagReleaseConditions />
                        <Divider />
                        {featureFlags[FEATURE_FLAGS.AUTO_ROLLBACK_FEATURE_FLAGS] && <FeatureFlagAutoRollback />}
                        <LemonDivider className="mt-8" />
                        <div className="flex items-center gap-2 justify-end">
                            <LemonButton
                                data-attr="cancel-feature-flag"
                                type="secondary"
                                onClick={() => {
                                    if (isEditingFlag) {
                                        editFeatureFlag(false)
                                        loadFeatureFlag()
                                    } else {
                                        router.actions.push(urls.featureFlags())
                                    }
                                }}
                                disabled={featureFlagLoading}
                            >
                                Cancel
                            </LemonButton>
                            <LemonButton
                                type="primary"
                                data-attr="save-feature-flag"
                                htmlType="submit"
                                loading={featureFlagLoading}
                                disabled={featureFlagLoading}
                            >
                                Save
                            </LemonButton>
                        </div>
                    </Form>
                ) : (
                    <>
                        {featureFlagLoading ? (
                            <Skeleton active />
                        ) : (
                            <>
                                <PageHeader
                                    title={
                                        <div className="flex items-center gap-2 mb-2">
                                            {featureFlag.key || 'Untitled'}
                                            <CopyToClipboardInline
                                                explicitValue={featureFlag.key}
                                                iconStyle={{ color: 'var(--muted-alt)' }}
                                            />
                                            <div className="flex">
                                                {featureFlag.active ? (
                                                    <LemonTag type="success" className="uppercase">
                                                        Enabled
                                                    </LemonTag>
                                                ) : (
                                                    <LemonTag type="default" className="uppercase">
                                                        Disabled
                                                    </LemonTag>
                                                )}
                                            </div>
                                        </div>
                                    }
                                    description={
                                        <>
                                            {featureFlag.name ? (
                                                <span style={{ fontStyle: 'normal' }}>{featureFlag.name}</span>
                                            ) : (
                                                'There is no description for this feature flag.'
                                            )}
                                        </>
                                    }
                                    buttons={
                                        <div className="flex items-center gap-2 mb-2">
                                            <LemonButton
                                                data-attr="delete-feature-flag"
                                                status="danger"
                                                type="secondary"
                                                onClick={() => {
                                                    deleteFeatureFlag(featureFlag)
                                                }}
                                                disabled={featureFlagLoading}
                                            >
                                                Delete feature flag
                                            </LemonButton>
                                            <LemonButton
                                                data-attr="edit-feature-flag"
                                                type="secondary"
                                                onClick={() => {
                                                    editFeatureFlag(true)
                                                }}
                                                disabled={featureFlagLoading}
                                            >
                                                Edit
                                            </LemonButton>
                                        </div>
                                    }
                                />
                                <Tabs
                                    activeKey={activeTab}
                                    destroyInactiveTabPane
                                    onChange={(t) => setActiveTab(t as FeatureFlagsTabs)}
                                >
                                    <Tabs.TabPane tab="Overview" key="overview">
                                        <Row>
                                            <Col span={13}>
                                                <FeatureFlagRollout readOnly />
                                                <FeatureFlagReleaseConditions readOnly />
                                                {featureFlags[FEATURE_FLAGS.AUTO_ROLLBACK_FEATURE_FLAGS] && (
                                                    <FeatureFlagAutoRollback readOnly />
                                                )}
                                            </Col>
                                            <Col span={11} className="pl-4">
                                                <RecentFeatureFlagInsights />
                                                <div className="my-4" />
                                                {featureFlags[FEATURE_FLAGS.RECORDINGS_ON_FEATURE_FLAGS] ? (
                                                    <FeatureFlagRecordings flagKey={featureFlag.key || 'my-flag'} />
                                                ) : (
                                                    <FeatureFlagInstructions
                                                        featureFlagKey={featureFlag.key || 'my-flag'}
                                                    />
                                                )}
                                            </Col>
                                        </Row>
                                    </Tabs.TabPane>
                                    {featureFlags[FEATURE_FLAGS.EXPOSURES_ON_FEATURE_FLAGS] && featureFlag.key && id && (
                                        <Tabs.TabPane tab="Exposures" key="exposure">
                                            <ExposureTab id={id} featureFlagKey={featureFlag.key} />
                                        </Tabs.TabPane>
                                    )}
                                    {featureFlag.id && (
                                        <Tabs.TabPane tab="History" key="history">
                                            <ActivityLog scope={ActivityScope.FEATURE_FLAG} id={featureFlag.id} />
                                        </Tabs.TabPane>
                                    )}
                                </Tabs>
                            </>
                        )}
                    </>
                )}
            </div>
        </>
    )
}

function ExposureTab({ id, featureFlagKey }: { id: string; featureFlagKey: string }): JSX.Element {
    return (
        <EventsTable
            fixedFilters={{
                event_filter: '$feature_flag_called',
                properties: defaultPropertyOnFlag(featureFlagKey),
            }}
            sceneUrl={urls.featureFlag(id)}
            fetchMonths={3}
            pageKey={`feature-flag-${featureFlagKey}}`}
            showEventFilter={false}
            showPropertyFilter={false}
        />
    )
}

interface FeatureFlagReadOnlyProps {
    readOnly?: boolean
}

function FeatureFlagRollout({ readOnly }: FeatureFlagReadOnlyProps): JSX.Element {
    const {
        multivariateEnabled,
        variants,
        areVariantRolloutsValid,
        featureFlagLoading,
        variantRolloutSum,
        nonEmptyVariants,
        aggregationTargetName,
        featureFlag,
    } = useValues(featureFlagLogic)
    const { distributeVariantsEqually, addVariant, removeVariant, setMultivariateEnabled } =
        useActions(featureFlagLogic)
    const [showVariantDiscardWarning, setShowVariantDiscardWarning] = useState(false)
    const { hasAvailableFeature } = useValues(userLogic)
    const { upgradeLink } = useValues(billingLogic)

    return (
        <>
            {readOnly ? (
                <>
                    <div className="flex flex-col mb-4">
                        <span className="card-secondary">Type</span>
                        <span>
                            {featureFlag.filters.multivariate
                                ? 'Multiple variants with rollout percentages (A/B/C test)'
                                : 'Release toggle (boolean)'}
                        </span>

                        <span className="card-secondary mt-4">Flag persistence</span>
                        <span>
                            This flag{' '}
                            <b>{featureFlag.ensure_experience_continuity ? 'persists' : 'does not persist'} </b>
                            across authentication events.
                        </span>
                    </div>
                    <LemonDivider className="my-3" />
                    {featureFlag.filters.multivariate && (
                        <>
                            <div className="mb-2">
                                <b>Variant keys</b>
                            </div>
                            <div className="border rounded p-4 mb-4">
                                <Row className="font-semibold">
                                    <Col span={10}>Key</Col>
                                    <Col span={11}>Description</Col>
                                    <Col span={3}>Rollout</Col>
                                </Row>
                                <LemonDivider className="my-3" />
                                {variants.map((variant, index) => (
                                    <div key={index}>
                                        <Row>
                                            <Col span={10}>
                                                <Lettermark name={alphabet[index]} color={LettermarkColor.Gray} />
                                                <CopyToClipboardInline
                                                    tooltipMessage={null}
                                                    description="key"
                                                    style={{
                                                        marginLeft: '0.5rem',
                                                    }}
                                                    iconStyle={{ color: 'var(--muted-alt)' }}
                                                >
                                                    {variant.key}
                                                </CopyToClipboardInline>
                                            </Col>
                                            <Col span={12}>
                                                {variant.name || 'There is no description for this variant key'}
                                            </Col>
                                            <Col span={2}>{variant.rollout_percentage}%</Col>
                                        </Row>
                                        {index !== variants.length - 1 && <LemonDivider className="my-3" />}
                                    </div>
                                ))}
                            </div>
                        </>
                    )}
                </>
            ) : (
                <div className="mb-8">
                    <h3 className="l4">Served value</h3>
                    <div className="mb-2">
                        <Popconfirm
                            placement="top"
                            title="Change value type? The variants below will be lost."
                            disabled={featureFlagLoading}
                            visible={showVariantDiscardWarning}
                            onConfirm={() => {
                                setMultivariateEnabled(false)
                                setShowVariantDiscardWarning(false)
                            }}
                            onCancel={() => setShowVariantDiscardWarning(false)}
                            okText="OK"
                            cancelText="Cancel"
                        >
                            <Radio.Group
                                options={[
                                    {
                                        label: 'Release toggle (boolean)',
                                        value: false,
                                    },
                                    {
                                        label: (
                                            <Tooltip
                                                title={
                                                    hasAvailableFeature(AvailableFeature.MULTIVARIATE_FLAGS)
                                                        ? ''
                                                        : 'This feature is not available on your current plan.'
                                                }
                                            >
                                                <div>
                                                    {!hasAvailableFeature(AvailableFeature.MULTIVARIATE_FLAGS) && (
                                                        <Link to={upgradeLink} target="_blank">
                                                            <LockOutlined
                                                                style={{ marginRight: 4, color: 'var(--warning)' }}
                                                            />
                                                        </Link>
                                                    )}
                                                    Multiple variants with rollout percentages (A/B test)
                                                </div>
                                            </Tooltip>
                                        ),
                                        value: true,
                                        disabled: !hasAvailableFeature(AvailableFeature.MULTIVARIATE_FLAGS),
                                    },
                                ]}
                                onChange={(e) => {
                                    const { value } = e.target
                                    if (value === false && nonEmptyVariants.length) {
                                        setShowVariantDiscardWarning(true)
                                    } else {
                                        setMultivariateEnabled(value)
                                        focusVariantKeyField(0)
                                    }
                                }}
                                value={multivariateEnabled}
                                optionType="button"
                            />
                        </Popconfirm>
                    </div>
                    <div className="text-muted mb-4">
                        {capitalizeFirstLetter(aggregationTargetName)} will be served{' '}
                        {multivariateEnabled ? (
                            <>
                                <strong>a variant key</strong> according to the below distribution
                            </>
                        ) : (
                            <strong>
                                <code>true</code>
                            </strong>
                        )}{' '}
                        if they match one or more release condition groups.
                    </div>
                </div>
            )}
            {!readOnly && multivariateEnabled && (
                <div className="feature-flag-variants">
                    <h3 className="l4">Variant keys</h3>
                    <span>The rollout percentage of feature flag variants must add up to 100%</span>
                    <div className="variant-form-list space-y-2">
                        <Row gutter={8} className="label-row">
                            <Col span={1} />
                            <Col span={6}>Variant key</Col>
                            <Col span={12}>Description</Col>
                            <Col span={4}>
                                Rollout
                                <LemonButton type="tertiary" onClick={distributeVariantsEqually}>
                                    (Redistribute)
                                </LemonButton>
                            </Col>
                        </Row>
                        {variants.map((_, index) => (
                            <Group key={index} name={['filters', 'multivariate', 'variants', index]}>
                                <Row gutter={8} align="middle">
                                    <Col span={1}>
                                        <Lettermark name={alphabet[index]} color={LettermarkColor.Gray} />
                                    </Col>
                                    <Col span={6}>
                                        <Field name="key">
                                            <LemonInput
                                                data-attr="feature-flag-variant-key"
                                                data-key-index={index.toString()}
                                                className="ph-ignore-input"
                                                placeholder={`example-variant-${index + 1}`}
                                                autoComplete="off"
                                                autoCapitalize="off"
                                                autoCorrect="off"
                                                spellCheck={false}
                                            />
                                        </Field>
                                    </Col>
                                    <Col span={12}>
                                        <Field name="name">
                                            <LemonInput
                                                data-attr="feature-flag-variant-name"
                                                className="ph-ignore-input"
                                                placeholder="Description"
                                            />
                                        </Field>
                                    </Col>
                                    <Col span={3}>
                                        <Field name="rollout_percentage">
                                            {({ value, onChange }) => (
                                                <InputNumber
                                                    min={0}
                                                    max={100}
                                                    value={value}
                                                    onChange={(changedValue) => {
                                                        if (changedValue !== null && changedValue !== undefined) {
                                                            const valueInt = parseInt(changedValue.toString())
                                                            if (!isNaN(valueInt)) {
                                                                onChange(valueInt)
                                                            }
                                                        }
                                                    }}
                                                    style={{
                                                        width: '100%',
                                                        borderColor: areVariantRolloutsValid
                                                            ? undefined
                                                            : 'var(--danger)',
                                                    }}
                                                />
                                            )}
                                        </Field>
                                    </Col>
                                    <Col span={2}>
                                        <Row>
                                            {variants.length > 1 && (
                                                <LemonButton
                                                    icon={<IconDelete />}
                                                    status="primary-alt"
                                                    data-attr={`delete-prop-filter-${index}`}
                                                    noPadding
                                                    onClick={() => removeVariant(index)}
                                                />
                                            )}
                                        </Row>
                                    </Col>
                                </Row>
                            </Group>
                        ))}
                        {variants.length > 0 && !areVariantRolloutsValid && (
                            <p className="text-danger">
                                Percentage rollouts for variants must sum to 100 (currently {variantRolloutSum}
                                ).
                            </p>
                        )}
                        <LemonButton
                            type="secondary"
                            onClick={() => {
                                const newIndex = variants.length
                                addVariant()
                                focusVariantKeyField(newIndex)
                            }}
                            icon={<IconPlus />}
                            center
                        >
                            Add variant
                        </LemonButton>
                    </div>
                </div>
            )}
        </>
    )
}

function FeatureFlagReleaseConditions({ readOnly }: FeatureFlagReadOnlyProps): JSX.Element {
    const { showGroupsOptions, aggregationLabel } = useValues(groupsModel)
    const { aggregationTargetName, featureFlag, groupTypes, taxonomicGroupTypes, nonEmptyVariants } =
        useValues(featureFlagLogic)
    const {
        setAggregationGroupTypeIndex,
        updateConditionSet,
        duplicateConditionSet,
        removeConditionSet,
        addConditionSet,
    } = useActions(featureFlagLogic)
    const { cohortsById } = useValues(cohortsModel)

    // :KLUDGE: Match by select only allows Select.Option as children, so render groups option directly rather than as a child
    const matchByGroupsIntroductionOption = GroupsIntroductionOption({ value: -2 })
    const hasNonInstantProperty = (properties: AnyPropertyFilter[]): boolean => {
        return !!properties.find(
            (property) => property.type === 'cohort' || !INSTANTLY_AVAILABLE_PROPERTIES.includes(property.key || '')
        )
    }
    return (
        <>
            <div className="feature-flag-form-row">
                <div data-attr="feature-flag-release-conditions">
                    {readOnly ? (
                        <div className="mb-2">
                            <b>Release conditions</b>
                        </div>
                    ) : (
                        <>
                            <h3 className="l4">Release conditions</h3>
                            <div className="text-muted mb-4">
                                Specify the {aggregationTargetName} to which you want to release this flag. Note that
                                condition sets are rolled out independently of each other.
                            </div>
                        </>
                    )}
                </div>
                {!readOnly && showGroupsOptions && (
                    <div className="centered">
                        Match by
                        <Select
                            value={
                                featureFlag.filters?.aggregation_group_type_index != null
                                    ? featureFlag.filters?.aggregation_group_type_index
                                    : -1
                            }
                            onChange={(value) => {
                                const groupTypeIndex = value !== -1 ? value : null
                                setAggregationGroupTypeIndex(groupTypeIndex)
                            }}
                            style={{ marginLeft: 8 }}
                            data-attr="feature-flag-aggregation-filter"
                            dropdownMatchSelectWidth={false}
                            dropdownAlign={{
                                // Align this dropdown by the right-hand-side of button
                                points: ['tr', 'br'],
                            }}
                        >
                            <Select.Option key={-1} value={-1}>
                                Users
                            </Select.Option>
                            {groupTypes.map((groupType) => (
                                <Select.Option key={groupType.group_type_index} value={groupType.group_type_index}>
                                    {capitalizeFirstLetter(aggregationLabel(groupType.group_type_index).plural)}
                                </Select.Option>
                            ))}
                            {matchByGroupsIntroductionOption}
                        </Select>
                    </div>
                )}
            </div>
            <Row gutter={16}>
                {featureFlag.filters.groups.map((group, index) => (
                    <Col span={24} md={24} key={`${index}-${featureFlag.filters.groups.length}`}>
                        {index > 0 && <div className="condition-set-separator">OR</div>}
                        <div className="mb-4 border rounded p-4">
                            <Row align="middle" justify="space-between">
                                <Row align="middle">
                                    <span className="simple-tag tag-light-blue font-medium mr-2">Set {index + 1}</span>
                                    <div>
                                        {group.properties?.length ? (
                                            <>
                                                {readOnly ? (
                                                    <>
                                                        Match <b>{aggregationTargetName}</b> against <b>all</b> criteria
                                                    </>
                                                ) : (
                                                    <>
                                                        Matching <b>{aggregationTargetName}</b> against the criteria
                                                    </>
                                                )}
                                            </>
                                        ) : (
                                            <>
                                                Condition set will match <b>all {aggregationTargetName}</b>
                                            </>
                                        )}
                                    </div>
                                </Row>
                                {!readOnly && (
                                    <Row>
                                        <LemonButton
                                            icon={<IconCopy />}
                                            status="muted"
                                            noPadding
                                            onClick={() => duplicateConditionSet(index)}
                                        />
                                        {featureFlag.filters.groups.length > 1 && (
                                            <LemonButton
                                                icon={<IconDelete />}
                                                status="muted"
                                                noPadding
                                                onClick={() => removeConditionSet(index)}
                                            />
                                        )}
                                    </Row>
                                )}
                            </Row>
                            <LemonDivider className="my-3" />
                            {!readOnly && hasNonInstantProperty(group.properties) && (
                                <AlertMessage type="info" className="mt-3 mb-3">
                                    These properties aren't immediately available on first page load for unidentified
                                    persons. This feature flag requires that at least one event is sent prior to
                                    becoming available to your product or website.{' '}
                                    <a
                                        href="https://posthog.com/docs/integrate/client/js#bootstrapping-flags"
                                        target="_blank"
                                    >
                                        {' '}
                                        Learn more about how to make feature flags available instantly.
                                    </a>
                                </AlertMessage>
                            )}

                            {readOnly ? (
                                <>
                                    {group.properties.map((property, idx) => (
                                        <>
                                            <div className="feature-flag-property-display">
                                                {idx === 0 ? (
                                                    <LemonButton
                                                        icon={<IconSubArrowRight className="arrow-right" />}
                                                        status="muted"
                                                        size="small"
                                                    />
                                                ) : (
                                                    <LemonButton
                                                        icon={<span className="text-sm">&</span>}
                                                        status="muted"
                                                        size="small"
                                                    />
                                                )}
                                                <span className="simple-tag tag-light-blue text-primary-alt">
                                                    {property.type === 'cohort' ? 'Cohort' : property.key}{' '}
                                                </span>
                                                <span>{allOperatorsToHumanName(property.operator)} </span>
                                                {[
                                                    ...(Array.isArray(property.value)
                                                        ? property.value
                                                        : [property.value]),
                                                ].map((val, idx) => (
                                                    <span
                                                        key={idx}
                                                        className="simple-tag tag-light-blue text-primary-alt display-value"
                                                    >
                                                        {property.type === 'cohort'
                                                            ? (val && cohortsById[val]?.name) || `ID ${val}`
                                                            : val}
                                                    </span>
                                                ))}
                                            </div>
                                        </>
                                    ))}
                                </>
                            ) : (
                                <div>
                                    <PropertyFilters
                                        orFiltering={true}
                                        pageKey={`feature-flag-${featureFlag.id}-${index}-${
                                            featureFlag.filters.groups.length
                                        }-${featureFlag.filters.aggregation_group_type_index ?? ''}`}
                                        propertyFilters={group?.properties}
                                        logicalRowDivider
                                        addButton={
                                            <LemonButton icon={<IconPlusMini />} noPadding>
                                                Add condition
                                            </LemonButton>
                                        }
                                        onChange={(properties) => updateConditionSet(index, undefined, properties)}
                                        taxonomicGroupTypes={taxonomicGroupTypes}
                                        hasRowOperator={false}
                                    />
                                </div>
                            )}
                            {(!readOnly || (readOnly && group.properties?.length > 0)) && (
                                <LemonDivider className="my-3" />
                            )}
                            {readOnly ? (
                                <div>
                                    Rolled out to{' '}
                                    <b>{group.rollout_percentage != null ? group.rollout_percentage : 100}%</b> of{' '}
                                    <b>{aggregationTargetName}</b> in this set
                                </div>
                            ) : (
                                <div className="feature-flag-form-row">
                                    <div className="centered">
                                        Roll out to{' '}
                                        <InputNumber
                                            style={{ width: 100, marginLeft: 8, marginRight: 8 }}
                                            onChange={(value): void => {
                                                updateConditionSet(index, value as number)
                                            }}
                                            value={group.rollout_percentage != null ? group.rollout_percentage : 100}
                                            min={0}
                                            max={100}
                                            addonAfter="%"
                                        />{' '}
                                        of <b>{aggregationTargetName}</b> in this set
                                    </div>
                                </div>
                            )}
                            {nonEmptyVariants.length > 0 && (
                                <>
                                    {(!readOnly || (readOnly && group.properties?.length > 0)) && (
                                        <LemonDivider className="my-3" />
                                    )}
                                    {readOnly ? (
                                        <div>
                                            All <b>{aggregationTargetName}</b> in this set{' '}
                                            {group.variant ? (
                                                <>
                                                    {' '}
                                                    will be in variant <b>{group.variant}</b>
                                                </>
                                            ) : (
                                                <>have no variant override</>
                                            )}
                                        </div>
                                    ) : (
                                        <div className="feature-flag-form-row">
                                            <div className="centered">
                                                Set variant for all <b>{aggregationTargetName}</b> in this set to{' '}
                                                <LemonSelect
                                                    placeholder="Select variant"
                                                    allowClear={true}
                                                    value={group.variant}
                                                    onChange={(value) =>
                                                        updateConditionSet(
                                                            index,
                                                            undefined,
                                                            undefined,
                                                            value || undefined
                                                        )
                                                    }
                                                    options={nonEmptyVariants.map((variant) => ({
                                                        label: variant.key,
                                                        value: variant.key,
                                                    }))}
                                                    data-attr="feature-flags-variant-override-select"
                                                />
                                            </div>
                                        </div>
                                    )}
                                </>
                            )}
                        </div>
                    </Col>
                ))}
            </Row>
            {!readOnly && (
                <LemonButton type="secondary" className="mt-0" onClick={addConditionSet} icon={<IconPlus />}>
                    Add condition set
                </LemonButton>
            )}
        </>
    )
}<|MERGE_RESOLUTION|>--- conflicted
+++ resolved
@@ -44,11 +44,8 @@
 import { FeatureFlagAutoRollback } from './FeatureFlagAutoRollout'
 import { FeatureFlagRecordings } from './FeatureFlagRecordingsCard'
 import { billingLogic } from 'scenes/billing/billingLogic'
-<<<<<<< HEAD
 import { LemonSelect } from '@posthog/lemon-ui'
-=======
 import { EventsTable } from 'scenes/events'
->>>>>>> f140fed3
 
 export const scene: SceneExport = {
     component: FeatureFlag,
