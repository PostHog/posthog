import './FeatureFlag.scss'

import { IconBalance, IconCollapse, IconExpand, IconPlus, IconRewindPlay, IconTrash } from '@posthog/icons'
import { LemonDialog, LemonSegmentedButton, LemonSkeleton, LemonSwitch } from '@posthog/lemon-ui'
import { useActions, useValues } from 'kea'
import { Form, Group } from 'kea-forms'
import { router } from 'kea-router'
import { AccessControlAction } from 'lib/components/AccessControlAction'
import { AccessControlledLemonButton } from 'lib/components/AccessControlledLemonButton'
import { AccessDenied } from 'lib/components/AccessDenied'
import { ActivityLog } from 'lib/components/ActivityLog/ActivityLog'
import { CopyToClipboardInline } from 'lib/components/CopyToClipboard'
import { NotFound } from 'lib/components/NotFound'
import { ObjectTags } from 'lib/components/ObjectTags/ObjectTags'
import { PageHeader } from 'lib/components/PageHeader'
import { FEATURE_FLAGS } from 'lib/constants'
import { LemonBanner } from 'lib/lemon-ui/LemonBanner'
import { LemonButton } from 'lib/lemon-ui/LemonButton'
import { More } from 'lib/lemon-ui/LemonButton/More'
import { LemonCheckbox } from 'lib/lemon-ui/LemonCheckbox'
import { LemonDivider } from 'lib/lemon-ui/LemonDivider'
import { LemonField } from 'lib/lemon-ui/LemonField'
import { LemonInput } from 'lib/lemon-ui/LemonInput/LemonInput'
import { LemonTab, LemonTabs } from 'lib/lemon-ui/LemonTabs'
import { LemonTag } from 'lib/lemon-ui/LemonTag/LemonTag'
import { LemonTextArea } from 'lib/lemon-ui/LemonTextArea/LemonTextArea'
import { Lettermark, LettermarkColor } from 'lib/lemon-ui/Lettermark'
import { Link } from 'lib/lemon-ui/Link'
import { featureFlagLogic as enabledFeaturesLogic } from 'lib/logic/featureFlagLogic'
import { alphabet, capitalizeFirstLetter } from 'lib/utils'
import posthog from 'posthog-js'
import { PostHogFeature } from 'posthog-js/react'
import { useEffect, useState } from 'react'
import { Dashboard } from 'scenes/dashboard/Dashboard'
import { dashboardLogic } from 'scenes/dashboard/dashboardLogic'
import { EmptyDashboardComponent } from 'scenes/dashboard/EmptyDashboardComponent'
import { UTM_TAGS } from 'scenes/feature-flags/FeatureFlagSnippets'
import { JSONEditorInput } from 'scenes/feature-flags/JSONEditorInput'
import { FeatureFlagPermissions } from 'scenes/FeatureFlagPermissions'
import { concatWithPunctuation } from 'scenes/insights/utils'
import { NotebookSelectButton } from 'scenes/notebooks/NotebookSelectButton/NotebookSelectButton'
import { SceneExport } from 'scenes/sceneTypes'
import { urls } from 'scenes/urls'
import { userLogic } from 'scenes/userLogic'

import { tagsModel } from '~/models/tagsModel'
import { defaultDataTableColumns } from '~/queries/nodes/DataTable/utils'
import { Query } from '~/queries/Query/Query'
import { NodeKind } from '~/queries/schema/schema-general'
import {
    AccessControlResourceType,
    ActivityScope,
    AnyPropertyFilter,
    AvailableFeature,
    DashboardPlacement,
    DashboardType,
    FeatureFlagGroupType,
    FeatureFlagType,
    NotebookNodeType,
    PropertyFilterType,
    PropertyOperator,
    QueryBasedInsightModel,
    ReplayTabs,
} from '~/types'

import { AnalysisTab } from './FeatureFlagAnalysisTab'
import { FeatureFlagAutoRollback } from './FeatureFlagAutoRollout'
import { FeatureFlagCodeExample } from './FeatureFlagCodeExample'
import { featureFlagLogic, getRecordingFilterForFlagVariant } from './featureFlagLogic'
import FeatureFlagProjects from './FeatureFlagProjects'
import { FeatureFlagReleaseConditions } from './FeatureFlagReleaseConditions'
import FeatureFlagSchedule from './FeatureFlagSchedule'
import { featureFlagsLogic, FeatureFlagsTab } from './featureFlagsLogic'
import { FeatureFlagStatusIndicator } from './FeatureFlagStatusIndicator'
import { RecentFeatureFlagInsights } from './RecentFeatureFlagInsightsCard'

export const scene: SceneExport = {
    component: FeatureFlag,
    logic: featureFlagLogic,
    paramsToProps: ({ params: { id } }): (typeof featureFlagLogic)['props'] => ({
        id: id && id !== 'new' ? parseInt(id) : 'new',
    }),
}

function focusVariantKeyField(index: number): void {
    setTimeout(
        () => document.querySelector<HTMLElement>(`.VariantFormList input[data-key-index="${index}"]`)?.focus(),
        50
    )
}

export function FeatureFlag({ id }: { id?: string } = {}): JSX.Element {
    const {
        props,
        featureFlag,
        featureFlagLoading,
        featureFlagMissing,
        isEditingFlag,
        newCohortLoading,
        activeTab,
        accessDeniedToFeatureFlag,
    } = useValues(featureFlagLogic)
    const { featureFlags } = useValues(enabledFeaturesLogic)
    const {
        deleteFeatureFlag,
        restoreFeatureFlag,
        editFeatureFlag,
        loadFeatureFlag,
        saveFeatureFlag,
        createStaticCohort,
        setFeatureFlagFilters,
        setActiveTab,
    } = useActions(featureFlagLogic)

    const { tags } = useValues(tagsModel)
    const { hasAvailableFeature } = useValues(userLogic)

    // whether the key for an existing flag is being changed
    const [hasKeyChanged, setHasKeyChanged] = useState(false)

    const [advancedSettingsExpanded, setAdvancedSettingsExpanded] = useState(false)

    const isNewFeatureFlag = id === 'new' || id === undefined

    if (featureFlagMissing) {
        return <NotFound object="feature flag" />
    }

    if (featureFlagLoading) {
        return (
            <div className="space-y-2">
                <LemonSkeleton active className="h-4 w-2/5" />
                <LemonSkeleton active className="h-4 w-full" />
                <LemonSkeleton active className="h-4 w-full" />
                <LemonSkeleton active className="h-4 w-3/5" />
            </div>
        )
    }

    if (accessDeniedToFeatureFlag) {
        return <AccessDenied object="feature flag" />
    }

    const tabs = [
        {
            label: 'Overview',
            key: FeatureFlagsTab.OVERVIEW,
            content: (
                <>
                    <div className="flex gap-4 flex-wrap">
                        <div className="w-full">
                            <FeatureFlagRollout readOnly />
                            {/* TODO: In a follow up, clean up super_groups and combine into regular ReleaseConditions component */}
                            {featureFlag.filters.super_groups && (
                                <FeatureFlagReleaseConditions readOnly isSuper filters={featureFlag.filters} />
                            )}
                            <div className="flex gap-x-8">
                                <div className="grow">
                                    <FeatureFlagReleaseConditions readOnly filters={featureFlag.filters} />
                                </div>
                                <div className="max-w-120 w-full">
                                    <h3 className="l3">Insights that use this feature flag</h3>
                                    <RecentFeatureFlagInsights />
                                    <div className="my-4" />
                                </div>
                            </div>
                            {featureFlags[FEATURE_FLAGS.AUTO_ROLLBACK_FEATURE_FLAGS] && (
                                <FeatureFlagAutoRollback readOnly />
                            )}
                        </div>
                    </div>
                    <LemonDivider className="mb-4" />
                    <FeatureFlagCodeExample featureFlag={featureFlag} />
                </>
            ),
        },
    ] as LemonTab<FeatureFlagsTab>[]

    if (featureFlag.key && id) {
        tabs.push({
            label: 'Usage',
            key: FeatureFlagsTab.USAGE,
            content: <UsageTab id={id} featureFlag={featureFlag} />,
        })

        tabs.push({
            label: 'Projects',
            key: FeatureFlagsTab.PROJECTS,
            content: <FeatureFlagProjects />,
        })

        tabs.push({
            label: 'Schedule',
            key: FeatureFlagsTab.SCHEDULE,
            content: <FeatureFlagSchedule />,
        })
    }

    if (featureFlags[FEATURE_FLAGS.FF_DASHBOARD_TEMPLATES] && featureFlag.key && id) {
        tabs.push({
            label: (
                <div className="flex flex-row">
                    <div>Analysis</div>
                    <LemonTag className="ml-1 float-right uppercase" type="warning">
                        {' '}
                        Beta
                    </LemonTag>
                </div>
            ),
            key: FeatureFlagsTab.Analysis,
            content: (
                <PostHogFeature flag={FEATURE_FLAGS.FF_DASHBOARD_TEMPLATES} match={true}>
                    <AnalysisTab id={id} featureFlag={featureFlag} />
                </PostHogFeature>
            ),
        })
    }

    if (featureFlag.id) {
        tabs.push({
            label: 'History',
            key: FeatureFlagsTab.HISTORY,
            content: <ActivityLog scope={ActivityScope.FEATURE_FLAG} id={featureFlag.id} />,
        })
    }

    if (featureFlag.can_edit) {
        tabs.push({
            label: 'Permissions',
            key: FeatureFlagsTab.PERMISSIONS,
            content: <FeatureFlagPermissions featureFlag={featureFlag} />,
        })
    }

    return (
        <>
            <div className="feature-flag">
                {isNewFeatureFlag || isEditingFlag ? (
                    <Form
                        id="feature-flag"
                        logic={featureFlagLogic}
                        props={props}
                        formKey="featureFlag"
                        enableFormOnSubmit
                        className="space-y-4"
                    >
                        <PageHeader
                            buttons={
                                <div className="flex items-center gap-2">
                                    <LemonButton
                                        data-attr="cancel-feature-flag"
                                        type="secondary"
                                        onClick={() => {
                                            if (isEditingFlag) {
                                                editFeatureFlag(false)
                                                loadFeatureFlag()
                                            } else {
                                                router.actions.push(urls.featureFlags())
                                            }
                                        }}
                                    >
                                        Cancel
                                    </LemonButton>
                                    <LemonButton
                                        type="primary"
                                        data-attr="save-feature-flag"
                                        htmlType="submit"
                                        form="feature-flag"
                                    >
                                        Save
                                    </LemonButton>
                                </div>
                            }
                        />
                        {featureFlag.experiment_set && featureFlag.experiment_set?.length > 0 && (
                            <LemonBanner type="warning">
                                This feature flag is linked to an experiment. Edit settings here only for advanced
                                functionality. If unsure, go back to{' '}
                                <Link to={urls.experiment(featureFlag.experiment_set[0])}>
                                    the experiment creation screen.
                                </Link>
                            </LemonBanner>
                        )}
                        <div className="my-4">
                            <div className="max-w-1/2 space-y-4">
                                <LemonField
                                    name="key"
                                    label="Key"
                                    help={
                                        hasKeyChanged && id !== 'new' ? (
                                            <span className="text-warning">
                                                <b>Warning! </b>Changing this key will
                                                <Link
                                                    to={`https://posthog.com/docs/feature-flags${UTM_TAGS}#feature-flag-persistence`}
                                                    target="_blank"
                                                    targetBlankIcon
                                                >
                                                    {' '}
                                                    affect the persistence of your flag
                                                </Link>
                                            </span>
                                        ) : undefined
                                    }
                                >
                                    {({ value, onChange }) => (
                                        <>
                                            <LemonInput
                                                value={value}
                                                onChange={(v) => {
                                                    if (v !== value) {
                                                        setHasKeyChanged(true)
                                                    }
                                                    onChange(v)
                                                }}
                                                data-attr="feature-flag-key"
                                                className="ph-ignore-input"
                                                autoFocus
                                                placeholder="examples: new-landing-page, betaFeature, ab_test_1"
                                                autoComplete="off"
                                                autoCapitalize="off"
                                                autoCorrect="off"
                                                spellCheck={false}
                                            />
                                            <span className="text-muted text-sm">Feature flag keys must be unique</span>
                                        </>
                                    )}
                                </LemonField>

                                <LemonField name="name" label="Description">
                                    <LemonTextArea
                                        className="ph-ignore-input"
                                        data-attr="feature-flag-description"
                                        defaultValue={featureFlag.name || ''}
                                    />
                                </LemonField>
                                {hasAvailableFeature(AvailableFeature.TAGGING) && (
                                    <LemonField name="tags" label="Tags">
                                        {({ value, onChange }) => {
                                            return (
                                                <ObjectTags
                                                    saving={featureFlagLoading}
                                                    tags={value}
                                                    onChange={(tags) => onChange(tags)}
                                                    tagsAvailable={tags.filter(
                                                        (tag) => !featureFlag.tags?.includes(tag)
                                                    )}
                                                    className="mt-2"
                                                />
                                            )
                                        }}
                                    </LemonField>
                                )}
                                <LemonField name="active">
                                    {({ value, onChange }) => (
                                        <div className="border rounded p-4">
                                            <LemonCheckbox
                                                id="flag-enabled-checkbox"
                                                label="Enable feature flag"
                                                onChange={() => onChange(!value)}
                                                checked={value}
                                                dataAttr="feature-flag-enabled-checkbox"
                                            />
                                        </div>
                                    )}
                                </LemonField>
                                <LemonField name="ensure_experience_continuity">
                                    {({ value, onChange }) => (
                                        <div className="border rounded p-4">
                                            <LemonCheckbox
                                                id="continuity-checkbox"
                                                label="Persist flag across authentication steps"
                                                onChange={() => onChange(!value)}
                                                fullWidth
                                                checked={value}
                                            />
                                            <div className="text-muted text-sm pl-7">
                                                If your feature flag is applied before identifying the user, use this to
                                                ensure that the flag value remains consistent for the same user.
                                                Depending on your setup, this option might not always be suitable. This
                                                feature requires creating profiles for anonymous users.{' '}
                                                <Link
                                                    to="https://posthog.com/docs/feature-flags/creating-feature-flags#persisting-feature-flags-across-authentication-steps"
                                                    target="_blank"
                                                >
                                                    Learn more
                                                </Link>
                                            </div>
                                        </div>
                                    )}
                                </LemonField>
                            </div>
                        </div>
                        <LemonDivider />
                        <FeatureFlagRollout />
                        <LemonDivider />
                        <FeatureFlagReleaseConditions
                            id={`${featureFlag.id}`}
                            filters={featureFlag.filters}
                            onChange={setFeatureFlagFilters}
                        />
                        <LemonDivider />
                        <FeatureFlagCodeExample featureFlag={featureFlag} />
                        <LemonDivider />
                        {isNewFeatureFlag && (
                            <>
                                <div>
                                    <LemonButton
                                        fullWidth
                                        onClick={() => setAdvancedSettingsExpanded(!advancedSettingsExpanded)}
                                        sideIcon={advancedSettingsExpanded ? <IconCollapse /> : <IconExpand />}
                                    >
                                        <div>
                                            <h3 className="l4 mt-2">Advanced settings</h3>
                                            <div className="text-muted mb-2 font-medium">
                                                Define who can modify this flag.
                                            </div>
                                        </div>
                                    </LemonButton>
                                </div>
                                {advancedSettingsExpanded && (
                                    <>
                                        {featureFlags[FEATURE_FLAGS.AUTO_ROLLBACK_FEATURE_FLAGS] && (
                                            <FeatureFlagAutoRollback />
                                        )}
                                        <div className="border rounded bg-bg-light">
                                            <h3 className="p-2 mb-0">Permissions</h3>
                                            <LemonDivider className="my-0" />
                                            <div className="p-3">
                                                <FeatureFlagPermissions featureFlag={featureFlag} />
                                            </div>
                                        </div>
                                    </>
                                )}
                                <LemonDivider />
                            </>
                        )}
                        <div className="flex items-center gap-2 justify-end">
                            <LemonButton
                                data-attr="cancel-feature-flag"
                                type="secondary"
                                onClick={() => {
                                    if (isEditingFlag) {
                                        editFeatureFlag(false)
                                        loadFeatureFlag()
                                    } else {
                                        router.actions.push(urls.featureFlags())
                                    }
                                }}
                            >
                                Cancel
                            </LemonButton>
                            <LemonButton
                                type="primary"
                                data-attr="save-feature-flag"
                                htmlType="submit"
                                form="feature-flag"
                            >
                                Save
                            </LemonButton>
                        </div>
                    </Form>
                ) : (
                    <>
                        <PageHeader
                            notebookProps={{
                                href: urls.featureFlag(id),
                            }}
                            caption={
                                <div>
                                    <div className="flex flex-wrap items-center gap-2">
                                        <div className="flex space-x-1">
                                            <div>
                                                <span className="text-muted">Key:</span>{' '}
                                                <CopyToClipboardInline
                                                    tooltipMessage={null}
                                                    description="Feature flag key"
                                                    className="justify-end"
                                                >
                                                    {featureFlag.key}
                                                </CopyToClipboardInline>
                                            </div>
                                        </div>
                                        <div>
                                            {featureFlag?.tags && (
                                                <>
                                                    {featureFlag.tags.length > 0 ? (
                                                        <span className="text-muted">Tags:</span>
                                                    ) : null}{' '}
                                                    {featureFlag.can_edit ? (
                                                        <ObjectTags
                                                            tags={featureFlag.tags}
                                                            onChange={(tags) => {
                                                                saveFeatureFlag({ tags })
                                                            }}
                                                            tagsAvailable={tags.filter(
                                                                (tag) => !featureFlag.tags?.includes(tag)
                                                            )}
                                                        />
                                                    ) : featureFlag.tags.length > 0 ? (
                                                        <ObjectTags tags={featureFlag.tags} staticOnly />
                                                    ) : null}
                                                </>
                                            )}
                                        </div>
                                    </div>
                                    <div className="mt-2">{featureFlag.name || <i>Description (optional)</i>}</div>
                                </div>
                            }
                            buttons={
                                <>
                                    <div className="flex items-center gap-2">
                                        <More
                                            loading={newCohortLoading}
                                            overlay={
                                                <>
                                                    {featureFlags[FEATURE_FLAGS.FEATURE_FLAG_COHORT_CREATION] && (
                                                        <>
                                                            <LemonButton
                                                                loading={newCohortLoading}
                                                                onClick={() => {
                                                                    createStaticCohort()
                                                                }}
                                                                fullWidth
                                                            >
                                                                Create Cohort
                                                            </LemonButton>
                                                            <LemonDivider />
                                                        </>
                                                    )}
<<<<<<< HEAD

                                                    <LemonDivider />

                                                    <AccessControlledLemonButton
                                                        userAccessLevel={featureFlag.user_access_level}
                                                        minAccessLevel="editor"
                                                        resourceType={AccessControlResourceType.FeatureFlag}
=======
                                                    <LemonButton
>>>>>>> c0f6a807
                                                        data-attr={
                                                            featureFlag.deleted
                                                                ? 'restore-feature-flag'
                                                                : 'delete-feature-flag'
                                                        }
                                                        status="danger"
                                                        fullWidth
                                                        onClick={() => {
                                                            featureFlag.deleted
                                                                ? restoreFeatureFlag(featureFlag)
                                                                : deleteFeatureFlag(featureFlag)
                                                        }}
                                                        disabledReason={
                                                            !featureFlag.can_edit
                                                                ? "You have only 'View' access for this feature flag. To make changes, please contact the flag's creator."
                                                                : (featureFlag.features?.length || 0) > 0
                                                                ? 'This feature flag is in use with an early access feature. Delete the early access feature to delete this flag'
                                                                : (featureFlag.experiment_set?.length || 0) > 0
                                                                ? 'This feature flag is linked to an experiment. Delete the experiment to delete this flag'
                                                                : null
                                                        }
                                                    >
<<<<<<< HEAD
                                                        <span>{featureFlag.deleted ? 'Restore' : 'Delete'}</span>{' '}
                                                        <span>feature flag</span>
                                                    </AccessControlledLemonButton>
=======
                                                        <span>
                                                            {featureFlag.deleted ? 'Restore' : 'Delete'} feature flag
                                                        </span>
                                                    </LemonButton>
>>>>>>> c0f6a807
                                                </>
                                            }
                                        />

                                        <LemonDivider vertical />

                                        <NotebookSelectButton
                                            resource={{
                                                type: NotebookNodeType.FeatureFlag,
                                                attrs: { id: featureFlag.id },
                                            }}
                                            type="secondary"
                                        />

                                        <AccessControlledLemonButton
                                            userAccessLevel={featureFlag.user_access_level}
                                            minAccessLevel="editor"
                                            resourceType={AccessControlResourceType.FeatureFlag}
                                            data-attr="edit-feature-flag"
                                            type="secondary"
                                            disabledReason={
                                                !featureFlag.can_edit
                                                    ? "You have only 'View' access for this feature flag. To make changes, please contact the flag's creator."
                                                    : featureFlag.deleted
                                                    ? 'This feature flag has been deleted. Restore it to edit.'
                                                    : null
                                            }
                                            onClick={() => {
                                                editFeatureFlag(true)
                                            }}
                                        >
                                            Edit
                                        </AccessControlledLemonButton>
                                    </div>
                                </>
                            }
                        />
                        <LemonTabs
                            activeKey={activeTab}
                            onChange={(tab) => tab !== activeTab && setActiveTab(tab)}
                            tabs={tabs}
                        />
                    </>
                )}
            </div>
        </>
    )
}

function UsageTab({ featureFlag }: { id: string; featureFlag: FeatureFlagType }): JSX.Element {
    const {
        key: featureFlagKey,
        usage_dashboard: dashboardId,
        has_enriched_analytics: hasEnrichedAnalytics,
    } = featureFlag
    const { generateUsageDashboard, enrichUsageDashboard } = useActions(featureFlagLogic)
    const { featureFlagLoading } = useValues(featureFlagLogic)
    let dashboard: DashboardType<QueryBasedInsightModel> | null = null
    if (dashboardId) {
        // FIXME: Refactor out into <ConnectedDashboard />, as React hooks under conditional branches are no good
        // eslint-disable-next-line react-hooks/rules-of-hooks
        const dashboardLogicValues = useValues(
            dashboardLogic({ id: dashboardId, placement: DashboardPlacement.FeatureFlag })
        )
        dashboard = dashboardLogicValues.dashboard
    }

    const { closeEnrichAnalyticsNotice } = useActions(featureFlagsLogic)
    const { enrichAnalyticsNoticeAcknowledged } = useValues(featureFlagsLogic)

    useEffect(() => {
        if (
            dashboard &&
            hasEnrichedAnalytics &&
            !(dashboard.tiles?.find((tile) => (tile.insight?.name?.indexOf('Feature Viewed') ?? -1) > -1) !== undefined)
        ) {
            enrichUsageDashboard()
        }
    }, [dashboard, hasEnrichedAnalytics, enrichUsageDashboard])

    const propertyFilter: AnyPropertyFilter[] = [
        {
            key: '$feature_flag',
            type: PropertyFilterType.Event,
            value: featureFlagKey,
            operator: PropertyOperator.Exact,
        },
    ]

    if (featureFlag.deleted) {
        return (
            <div data-attr="feature-flag-usage-deleted-banner">
                <LemonBanner type="error">This feature flag has been deleted.</LemonBanner>
            </div>
        )
    }

    return (
        <div data-attr="feature-flag-usage-container">
            {dashboard ? (
                <>
                    {!hasEnrichedAnalytics && !enrichAnalyticsNoticeAcknowledged && (
                        <LemonBanner type="info" className="mb-3" onClose={() => closeEnrichAnalyticsNotice()}>
                            Get richer insights automatically by{' '}
                            <Link to="https://posthog.com/docs/libraries/js#enriched-analytics" target="_blank">
                                enabling enriched analytics for flags{' '}
                            </Link>
                        </LemonBanner>
                    )}
                    <Dashboard id={dashboardId!.toString()} placement={DashboardPlacement.FeatureFlag} />
                </>
            ) : (
                <div>
                    <b>Dashboard</b>
                    <div className="text-muted mb-2">
                        There is currently no connected dashboard to this feature flag. If there was previously a
                        connected dashboard, it may have been deleted.
                    </div>
                    {featureFlagLoading ? (
                        <EmptyDashboardComponent loading={true} canEdit={false} />
                    ) : (
                        <LemonButton type="primary" onClick={() => generateUsageDashboard()}>
                            Generate Usage Dashboard
                        </LemonButton>
                    )}
                </div>
            )}
            <div className="mt-4 mb-4">
                <b>Log</b>
                <div className="text-muted">{`Feature flag calls for "${featureFlagKey}" will appear here`}</div>
            </div>
            <Query
                query={{
                    kind: NodeKind.DataTableNode,
                    source: {
                        kind: NodeKind.EventsQuery,
                        select: [
                            ...defaultDataTableColumns(NodeKind.EventsQuery),
                            featureFlag.filters.multivariate
                                ? 'properties.$feature_flag_response'
                                : "if(toString(properties.$feature_flag_response) IN ['1', 'true'], 'true', 'false') -- Feature Flag Response",
                        ],
                        event: '$feature_flag_called',
                        properties: propertyFilter,
                        after: '-30d',
                    },
                    full: false,
                    showDateRange: true,
                }}
            />
        </div>
    )
}

function variantConcatWithPunctuation(phrases: string[]): string {
    if (phrases === null || phrases.length < 3) {
        return concatWithPunctuation(phrases)
    }
    return `${phrases[0]} and ${phrases.length - 1} more sets`
}

function FeatureFlagRollout({ readOnly }: { readOnly?: boolean }): JSX.Element {
    const {
        multivariateEnabled,
        variants,
        areVariantRolloutsValid,
        variantRolloutSum,
        nonEmptyVariants,
        aggregationTargetName,
        featureFlag,
        recordingFilterForFlag,
        flagStatus,
    } = useValues(featureFlagLogic)
    const {
        distributeVariantsEqually,
        addVariant,
        removeVariant,
        setMultivariateEnabled,
        setFeatureFlag,
        saveFeatureFlag,
    } = useActions(featureFlagLogic)

    const filterGroups: FeatureFlagGroupType[] = featureFlag.filters.groups || []

    const confirmRevertMultivariateEnabled = (): void => {
        LemonDialog.open({
            title: 'Change value type?',
            description: 'The existing variants will be lost',
            primaryButton: {
                children: 'Confirm',
                type: 'primary',
                onClick: () => setMultivariateEnabled(false),
                size: 'small',
            },
            secondaryButton: {
                children: 'Cancel',
                type: 'tertiary',
                size: 'small',
            },
        })
    }

    const reportViewRecordingsClicked = (variantKey?: string): void => {
        const properties: Record<string, string> = {
            multivariate: multivariateEnabled.toString(),
        }
        if (variantKey) {
            properties.variant_key = variantKey
        }
        posthog.capture('viewed recordings from feature flag', properties)
    }

    return (
        <>
            {readOnly ? (
                <>
                    <div className="flex flex-col mb-4">
                        <div className="grid grid-cols-8">
                            <div className="col-span-2 card-secondary">Status</div>
                            <div className="col-span-6 card-secondary">Type</div>
                            <div className="col-span-2">
                                {featureFlag.deleted ? (
                                    <LemonTag size="medium" type="danger" className="uppercase">
                                        Deleted
                                    </LemonTag>
                                ) : (
                                    <div className="flex gap-2">
                                        <AccessControlAction
                                            userAccessLevel={featureFlag.user_access_level}
                                            minAccessLevel="editor"
                                            resourceType={AccessControlResourceType.FeatureFlag}
                                        >
                                            {({ disabledReason: accessControlDisabledReason }) => (
                                                <>
                                                    <LemonSwitch
                                                        onChange={(newValue) => {
                                                            LemonDialog.open({
                                                                title: `${
                                                                    newValue === true ? 'Enable' : 'Disable'
                                                                } this flag?`,
                                                                description: `This flag will be immediately ${
                                                                    newValue === true
                                                                        ? 'rolled out to'
                                                                        : 'rolled back from'
                                                                } the users matching the release conditions.`,
                                                                primaryButton: {
                                                                    children: 'Confirm',
                                                                    type: 'primary',
                                                                    onClick: () => {
                                                                        const updatedFlag = {
                                                                            ...featureFlag,
                                                                            active: newValue,
                                                                        }
                                                                        setFeatureFlag(updatedFlag)
                                                                        saveFeatureFlag(updatedFlag)
                                                                    },
                                                                    size: 'small',
                                                                },
                                                                secondaryButton: {
                                                                    children: 'Cancel',
                                                                    type: 'tertiary',
                                                                    size: 'small',
                                                                },
                                                            })
                                                        }}
                                                        label="Enabled"
                                                        disabledReason={
                                                            accessControlDisabledReason ||
                                                            (!featureFlag.can_edit
                                                                ? "You only have view access to this feature flag. To make changes, contact the flag's creator."
                                                                : null)
                                                        }
                                                        checked={featureFlag.active}
                                                    />
                                                    <FeatureFlagStatusIndicator flagStatus={flagStatus} />
                                                </>
                                            )}
                                        </AccessControlAction>
                                    </div>
                                )}
                            </div>
                            <div className="col-span-6">
                                <span className="mt-1">
                                    {featureFlag.filters.multivariate
                                        ? 'Multiple variants with rollout percentages (A/B/n test)'
                                        : 'Release toggle (boolean)'}
                                </span>
                            </div>
                        </div>

                        <span className="card-secondary mt-4">Flag persistence</span>
                        <span>
                            This flag{' '}
                            <b>{featureFlag.ensure_experience_continuity ? 'persists' : 'does not persist'} </b>
                            across authentication events.
                        </span>
                    </div>
                    <LemonDivider className="my-3" />
                    {featureFlag.filters.multivariate && (
                        <>
                            <h3 className="l3">Variant keys</h3>
                            <div className="border rounded p-4 mb-4 bg-bg-light">
                                <div className="grid grid-cols-10 gap-4 font-semibold">
                                    <div className="col-span-2">Key</div>
                                    <div className="col-span-2">Description</div>
                                    <div className="col-span-2">Payload</div>
                                    <div>Rollout</div>
                                </div>
                                <LemonDivider className="my-3" />
                                {variants.map((variant, index) => (
                                    <div key={index}>
                                        <div className="grid grid-cols-10 gap-4">
                                            <div className="col-span-2">
                                                <Lettermark name={alphabet[index]} color={LettermarkColor.Gray} />
                                                <CopyToClipboardInline
                                                    tooltipMessage={null}
                                                    description="key"
                                                    style={{
                                                        marginLeft: '0.5rem',
                                                    }}
                                                    iconStyle={{ color: 'var(--muted-alt)' }}
                                                >
                                                    {variant.key}
                                                </CopyToClipboardInline>
                                            </div>
                                            <div className="col-span-2">
                                                <span className={variant.name ? '' : 'text-muted'}>
                                                    {variant.name || 'There is no description for this variant key'}
                                                </span>
                                            </div>
                                            <div className="col-span-2">
                                                {featureFlag.filters.payloads?.[index] ? (
                                                    <JSONEditorInput
                                                        readOnly={true}
                                                        value={featureFlag.filters.payloads[index]}
                                                    />
                                                ) : (
                                                    <span className="text-muted">
                                                        No payload associated with this variant
                                                    </span>
                                                )}
                                            </div>
                                            <div>{variant.rollout_percentage}%</div>
                                            <div className="col-span-2">
                                                <LemonButton
                                                    size="xsmall"
                                                    icon={<IconRewindPlay />}
                                                    type="secondary"
                                                    onClick={() => {
                                                        reportViewRecordingsClicked(variant.key)
                                                        router.actions.push(
                                                            urls.replay(
                                                                ReplayTabs.Home,
                                                                getRecordingFilterForFlagVariant(
                                                                    featureFlag.key,
                                                                    variant.key,
                                                                    featureFlag.has_enriched_analytics
                                                                )
                                                            )
                                                        )
                                                    }}
                                                >
                                                    View recordings
                                                </LemonButton>
                                            </div>
                                        </div>
                                        {index !== variants.length - 1 && <LemonDivider className="my-3" />}
                                    </div>
                                ))}
                            </div>
                        </>
                    )}
                </>
            ) : (
                <div className="mb-8">
                    <h3 className="l3">Served value</h3>
                    <div className="mb-2" data-attr="feature-flag-served-value-segmented-button">
                        <LemonSegmentedButton
                            size="small"
                            options={[
                                {
                                    label: 'Release toggle (boolean)',
                                    value: 'boolean',
                                    disabledReason:
                                        featureFlag.experiment_set && featureFlag.experiment_set?.length > 0
                                            ? 'This feature flag is associated with an experiment.'
                                            : undefined,
                                },
                                {
                                    label: <span>Multiple variants with rollout percentages (A/B/n test)</span>,
                                    value: 'multivariate',
                                },
                            ]}
                            onChange={(value) => {
                                if (value === 'boolean' && nonEmptyVariants.length) {
                                    confirmRevertMultivariateEnabled()
                                } else {
                                    setMultivariateEnabled(value === 'multivariate')
                                    focusVariantKeyField(0)
                                }
                            }}
                            value={multivariateEnabled ? 'multivariate' : 'boolean'}
                        />
                    </div>
                    <div className="text-muted mb-4">
                        {capitalizeFirstLetter(aggregationTargetName)} will be served{' '}
                        {multivariateEnabled ? (
                            <>
                                <strong>a variant key</strong> according to the below distribution
                            </>
                        ) : (
                            <strong>
                                <code>true</code>
                            </strong>
                        )}{' '}
                        <span>if they match one or more release condition groups.</span>
                    </div>
                </div>
            )}
            {!multivariateEnabled && (
                <div className="mb-6 flex flex-col gap-y-4">
                    <div>
                        <h3 className="l3">Payload</h3>
                        {readOnly ? (
                            featureFlag.filters.payloads?.['true'] ? (
                                <JSONEditorInput readOnly={readOnly} value={featureFlag.filters.payloads?.['true']} />
                            ) : (
                                <span className="text-muted">No payload associated with this flag</span>
                            )
                        ) : (
                            <div className="w-1/2">
                                <div className="text-muted mb-4">
                                    Specify a valid JSON payload to be returned when the served value is{' '}
                                    <strong>
                                        <code>true</code>
                                    </strong>
                                </div>
                                <Group name={['filters', 'payloads']}>
                                    <LemonField name="true">
                                        <JSONEditorInput
                                            readOnly={readOnly}
                                            placeholder={'Examples: "A string", 2500, {"key": "value"}'}
                                        />
                                    </LemonField>
                                </Group>
                            </div>
                        )}
                    </div>
                    {readOnly && (
                        <div>
                            <h3 className="l3">Recordings</h3>
                            <p>Watch recordings of people who have been exposed to the feature flag.</p>
                            <div className="inline-block">
                                <LemonButton
                                    onClick={() => {
                                        reportViewRecordingsClicked()
                                        router.actions.push(urls.replay(ReplayTabs.Home, recordingFilterForFlag))
                                    }}
                                    icon={<IconRewindPlay />}
                                    type="secondary"
                                    size="small"
                                >
                                    View recordings
                                </LemonButton>
                            </div>
                        </div>
                    )}
                </div>
            )}
            {!readOnly && multivariateEnabled && (
                <div className="feature-flag-variants">
                    <h3 className="l4">Variant keys</h3>
                    <span>The rollout percentage of feature flag variants must add up to 100%</span>
                    <div className="VariantFormList space-y-2">
                        <div className="VariantFormList__row grid label-row gap-2 items-center">
                            <div />
                            <div className="col-span-4">Variant key</div>
                            <div className="col-span-6">Description</div>
                            <div className="col-span-8">
                                <div className="flex flex-col">
                                    <b>Payload</b>
                                    <span className="text-muted font-normal">
                                        Specify return payload when the variant key matches
                                    </span>
                                </div>
                            </div>
                            <div className="col-span-3 flex justify-between items-center gap-1">
                                <span>Rollout</span>
                                <LemonButton
                                    onClick={distributeVariantsEqually}
                                    tooltip="Normalize variant rollout percentages"
                                >
                                    <IconBalance />
                                </LemonButton>
                            </div>
                        </div>
                        {variants.map((variant, index) => (
                            <Group key={index} name="filters">
                                <div className="VariantFormList__row grid gap-2">
                                    <div className="flex items-center justify-center">
                                        <Lettermark name={alphabet[index]} color={LettermarkColor.Gray} />
                                    </div>
                                    <div className="col-span-4">
                                        <LemonField name={['multivariate', 'variants', index, 'key']}>
                                            <LemonInput
                                                data-attr="feature-flag-variant-key"
                                                data-key-index={index.toString()}
                                                className="ph-ignore-input"
                                                placeholder={`example-variant-${index + 1}`}
                                                autoComplete="off"
                                                autoCapitalize="off"
                                                autoCorrect="off"
                                                spellCheck={false}
                                                disabled={
                                                    !!(
                                                        featureFlag.experiment_set &&
                                                        featureFlag.experiment_set?.length > 0
                                                    )
                                                }
                                            />
                                        </LemonField>
                                    </div>
                                    <div className="col-span-6">
                                        <LemonField name={['multivariate', 'variants', index, 'name']}>
                                            <LemonInput
                                                data-attr="feature-flag-variant-name"
                                                className="ph-ignore-input"
                                                placeholder="Description"
                                            />
                                        </LemonField>
                                    </div>
                                    <div className="col-span-8">
                                        <LemonField name={['payloads', index]}>
                                            {({ value, onChange }) => {
                                                return (
                                                    <JSONEditorInput
                                                        onChange={onChange}
                                                        value={value}
                                                        placeholder={'{"key": "value"}'}
                                                    />
                                                )
                                            }}
                                        </LemonField>
                                    </div>
                                    <div className="col-span-3">
                                        <LemonField name={['multivariate', 'variants', index, 'rollout_percentage']}>
                                            {({ value, onChange }) => (
                                                <div>
                                                    <LemonInput
                                                        type="number"
                                                        min={0}
                                                        max={100}
                                                        // .toString() prevents user from typing leading zeroes
                                                        value={value.toString()}
                                                        onChange={(changedValue) => {
                                                            const valueInt =
                                                                changedValue !== undefined && !isNaN(changedValue)
                                                                    ? parseInt(changedValue.toString())
                                                                    : 0

                                                            onChange(valueInt)
                                                        }}
                                                        suffix={<span>%</span>}
                                                        data-attr="feature-flag-variant-rollout-percentage-input"
                                                    />
                                                    {filterGroups.filter((group) => group.variant === variant.key)
                                                        .length > 0 && (
                                                        <span className="text-muted text-xs">
                                                            Overridden by{' '}
                                                            <strong>
                                                                {variantConcatWithPunctuation(
                                                                    filterGroups
                                                                        .filter(
                                                                            (group) =>
                                                                                group.variant != null &&
                                                                                group.variant === variant.key
                                                                        )
                                                                        .map(
                                                                            (variant) =>
                                                                                'Set ' +
                                                                                (filterGroups.findIndex(
                                                                                    (group) => group === variant
                                                                                ) +
                                                                                    1)
                                                                        )
                                                                )}
                                                            </strong>
                                                        </span>
                                                    )}
                                                </div>
                                            )}
                                        </LemonField>
                                    </div>
                                    <div className="flex items-center justify-center">
                                        {variants.length > 1 && (
                                            <LemonButton
                                                icon={<IconTrash />}
                                                data-attr={`delete-prop-filter-${index}`}
                                                noPadding
                                                onClick={() => removeVariant(index)}
                                                disabledReason={
                                                    featureFlag.experiment_set && featureFlag.experiment_set?.length > 0
                                                        ? 'Cannot delete variants from a feature flag that is part of an experiment'
                                                        : undefined
                                                }
                                                tooltipPlacement="top-end"
                                            />
                                        )}
                                    </div>
                                </div>
                            </Group>
                        ))}
                        {variants.length > 0 && !areVariantRolloutsValid && (
                            <p className="text-danger">
                                Percentage rollouts for variants must sum to 100 (currently {variantRolloutSum}
                                ).
                            </p>
                        )}
                        <LemonButton
                            type="secondary"
                            onClick={() => {
                                const newIndex = variants.length
                                addVariant()
                                focusVariantKeyField(newIndex)
                            }}
                            icon={<IconPlus />}
                            disabledReason={
                                featureFlag.experiment_set && featureFlag.experiment_set?.length > 0
                                    ? 'Cannot add variants to a feature flag that is part of an experiment. To update variants, create a new experiment.'
                                    : undefined
                            }
                            tooltipPlacement="top-start"
                            center
                        >
                            Add variant
                        </LemonButton>
                    </div>
                </div>
            )}
        </>
    )
}<|MERGE_RESOLUTION|>--- conflicted
+++ resolved
@@ -527,17 +527,11 @@
                                                             <LemonDivider />
                                                         </>
                                                     )}
-<<<<<<< HEAD
-
-                                                    <LemonDivider />
 
                                                     <AccessControlledLemonButton
                                                         userAccessLevel={featureFlag.user_access_level}
                                                         minAccessLevel="editor"
                                                         resourceType={AccessControlResourceType.FeatureFlag}
-=======
-                                                    <LemonButton
->>>>>>> c0f6a807
                                                         data-attr={
                                                             featureFlag.deleted
                                                                 ? 'restore-feature-flag'
@@ -560,16 +554,8 @@
                                                                 : null
                                                         }
                                                     >
-<<<<<<< HEAD
-                                                        <span>{featureFlag.deleted ? 'Restore' : 'Delete'}</span>{' '}
-                                                        <span>feature flag</span>
+                                                        {featureFlag.deleted ? 'Restore' : 'Delete'} feature flag
                                                     </AccessControlledLemonButton>
-=======
-                                                        <span>
-                                                            {featureFlag.deleted ? 'Restore' : 'Delete'} feature flag
-                                                        </span>
-                                                    </LemonButton>
->>>>>>> c0f6a807
                                                 </>
                                             }
                                         />
