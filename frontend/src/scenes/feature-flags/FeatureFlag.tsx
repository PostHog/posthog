import './FeatureFlag.scss'

import { IconBalance, IconCollapse, IconExpand, IconPlus, IconRewindPlay, IconTrash } from '@posthog/icons'
import { LemonDialog, LemonSegmentedButton, LemonSkeleton, LemonSwitch } from '@posthog/lemon-ui'
import { useActions, useValues } from 'kea'
import { Form, Group } from 'kea-forms'
import { router } from 'kea-router'
import { AccessControlAction } from 'lib/components/AccessControlAction'
import { AccessControlledLemonButton } from 'lib/components/AccessControlledLemonButton'
import { AccessDenied } from 'lib/components/AccessDenied'
import { ActivityLog } from 'lib/components/ActivityLog/ActivityLog'
import { CopyToClipboardInline } from 'lib/components/CopyToClipboard'
import { NotFound } from 'lib/components/NotFound'
import { ObjectTags } from 'lib/components/ObjectTags/ObjectTags'
import { PageHeader } from 'lib/components/PageHeader'
import { FEATURE_FLAGS } from 'lib/constants'
import { LemonBanner } from 'lib/lemon-ui/LemonBanner'
import { LemonButton } from 'lib/lemon-ui/LemonButton'
import { More } from 'lib/lemon-ui/LemonButton/More'
import { LemonCheckbox } from 'lib/lemon-ui/LemonCheckbox'
import { LemonDivider } from 'lib/lemon-ui/LemonDivider'
import { LemonField } from 'lib/lemon-ui/LemonField'
import { LemonInput } from 'lib/lemon-ui/LemonInput/LemonInput'
import { LemonTab, LemonTabs } from 'lib/lemon-ui/LemonTabs'
import { LemonTag } from 'lib/lemon-ui/LemonTag/LemonTag'
import { LemonTextArea } from 'lib/lemon-ui/LemonTextArea/LemonTextArea'
import { Lettermark, LettermarkColor } from 'lib/lemon-ui/Lettermark'
import { Link } from 'lib/lemon-ui/Link'
import { featureFlagLogic as enabledFeaturesLogic } from 'lib/logic/featureFlagLogic'
import { alphabet, capitalizeFirstLetter } from 'lib/utils'
import posthog from 'posthog-js'
import { PostHogFeature } from 'posthog-js/react'
import { useEffect, useState } from 'react'
import { Dashboard } from 'scenes/dashboard/Dashboard'
import { dashboardLogic } from 'scenes/dashboard/dashboardLogic'
import { EmptyDashboardComponent } from 'scenes/dashboard/EmptyDashboardComponent'
import { UTM_TAGS } from 'scenes/feature-flags/FeatureFlagSnippets'
import { JSONEditorInput } from 'scenes/feature-flags/JSONEditorInput'
import { FeatureFlagPermissions } from 'scenes/FeatureFlagPermissions'
import { concatWithPunctuation } from 'scenes/insights/utils'
import { NotebookSelectButton } from 'scenes/notebooks/NotebookSelectButton/NotebookSelectButton'
import { SceneExport } from 'scenes/sceneTypes'
import { urls } from 'scenes/urls'
import { userLogic } from 'scenes/userLogic'

import { tagsModel } from '~/models/tagsModel'
import { defaultDataTableColumns } from '~/queries/nodes/DataTable/utils'
import { Query } from '~/queries/Query/Query'
import { NodeKind } from '~/queries/schema/schema-general'
import {
    AccessControlResourceType,
    ActivityScope,
    AnyPropertyFilter,
    AvailableFeature,
    DashboardPlacement,
    DashboardType,
    FeatureFlagGroupType,
    FeatureFlagType,
    NotebookNodeType,
    PropertyFilterType,
    PropertyOperator,
    QueryBasedInsightModel,
    ReplayTabs,
} from '~/types'

import { AnalysisTab } from './FeatureFlagAnalysisTab'
import { FeatureFlagAutoRollback } from './FeatureFlagAutoRollout'
import { FeatureFlagCodeExample } from './FeatureFlagCodeExample'
import { featureFlagLogic, getRecordingFilterForFlagVariant } from './featureFlagLogic'
import FeatureFlagProjects from './FeatureFlagProjects'
import { FeatureFlagReleaseConditions } from './FeatureFlagReleaseConditions'
import FeatureFlagSchedule from './FeatureFlagSchedule'
import { featureFlagsLogic, FeatureFlagsTab } from './featureFlagsLogic'
import { FeatureFlagStatusIndicator } from './FeatureFlagStatusIndicator'
import { RecentFeatureFlagInsights } from './RecentFeatureFlagInsightsCard'

export const scene: SceneExport = {
    component: FeatureFlag,
    logic: featureFlagLogic,
    paramsToProps: ({ params: { id } }): (typeof featureFlagLogic)['props'] => ({
        id: id && id !== 'new' ? parseInt(id) : 'new',
    }),
}

function focusVariantKeyField(index: number): void {
    setTimeout(
        () => document.querySelector<HTMLElement>(`.VariantFormList input[data-key-index="${index}"]`)?.focus(),
        50
    )
}

export function FeatureFlag({ id }: { id?: string } = {}): JSX.Element {
    const {
        props,
        featureFlag,
        featureFlagLoading,
        featureFlagMissing,
        isEditingFlag,
        newCohortLoading,
        activeTab,
        accessDeniedToFeatureFlag,
    } = useValues(featureFlagLogic)
    const { featureFlags } = useValues(enabledFeaturesLogic)
    const {
        deleteFeatureFlag,
        restoreFeatureFlag,
        editFeatureFlag,
        loadFeatureFlag,
        saveFeatureFlag,
        createStaticCohort,
        setFeatureFlagFilters,
        setActiveTab,
    } = useActions(featureFlagLogic)

    const { tags } = useValues(tagsModel)
    const { hasAvailableFeature } = useValues(userLogic)

    // whether the key for an existing flag is being changed
    const [hasKeyChanged, setHasKeyChanged] = useState(false)

    const [advancedSettingsExpanded, setAdvancedSettingsExpanded] = useState(false)

    const isNewFeatureFlag = id === 'new' || id === undefined

    if (featureFlagMissing) {
        return <NotFound object="feature flag" />
    }

    if (featureFlagLoading) {
        return (
            <div className="space-y-2">
                <LemonSkeleton active className="h-4 w-2/5" />
                <LemonSkeleton active className="h-4 w-full" />
                <LemonSkeleton active className="h-4 w-full" />
                <LemonSkeleton active className="h-4 w-3/5" />
            </div>
        )
    }

    if (accessDeniedToFeatureFlag) {
        return <AccessDenied object="feature flag" />
    }

    const tabs = [
        {
            label: 'Overview',
            key: FeatureFlagsTab.OVERVIEW,
            content: (
                <>
                    <div className="flex gap-4 flex-wrap">
                        <div className="w-full">
                            <FeatureFlagRollout readOnly />
                            {!featureFlag.is_remote_configuration && (
                                <>
                                    {/* TODO: In a follow up, clean up super_groups and combine into regular ReleaseConditions component */}
                                    {featureFlag.filters.super_groups && (
                                        <FeatureFlagReleaseConditions readOnly isSuper filters={featureFlag.filters} />
                                    )}

                                    <div className="flex gap-x-8">
                                        <div className="grow">
                                            <FeatureFlagReleaseConditions readOnly filters={featureFlag.filters} />
                                        </div>

                                        <div className="max-w-120 w-full">
                                            <h3 className="l3">Insights that use this feature flag</h3>
                                            <RecentFeatureFlagInsights />
                                            <div className="my-4" />
                                        </div>
                                    </div>

                                    {featureFlags[FEATURE_FLAGS.AUTO_ROLLBACK_FEATURE_FLAGS] && (
                                        <FeatureFlagAutoRollback readOnly />
                                    )}
                                    <LemonDivider className="mb-4" />
                                </>
                            )}
                        </div>
                    </div>

                    <FeatureFlagCodeExample featureFlag={featureFlag} />
                </>
            ),
        },
    ] as LemonTab<FeatureFlagsTab>[]

    if (featureFlag.key && id) {
        tabs.push({
            label: 'Usage',
            key: FeatureFlagsTab.USAGE,
            content: <UsageTab id={id} featureFlag={featureFlag} />,
        })

        tabs.push({
            label: 'Projects',
            key: FeatureFlagsTab.PROJECTS,
            content: <FeatureFlagProjects />,
        })

        tabs.push({
            label: 'Schedule',
            key: FeatureFlagsTab.SCHEDULE,
            content: <FeatureFlagSchedule />,
        })
    }

    if (featureFlags[FEATURE_FLAGS.FF_DASHBOARD_TEMPLATES] && featureFlag.key && id) {
        tabs.push({
            label: (
                <div className="flex flex-row">
                    <div>Analysis</div>
                    <LemonTag className="ml-1 float-right uppercase" type="warning">
                        {' '}
                        Beta
                    </LemonTag>
                </div>
            ),
            key: FeatureFlagsTab.Analysis,
            content: (
                <PostHogFeature flag={FEATURE_FLAGS.FF_DASHBOARD_TEMPLATES} match={true}>
                    <AnalysisTab id={id} featureFlag={featureFlag} />
                </PostHogFeature>
            ),
        })
    }

    if (featureFlag.id) {
        tabs.push({
            label: 'History',
            key: FeatureFlagsTab.HISTORY,
            content: <ActivityLog scope={ActivityScope.FEATURE_FLAG} id={featureFlag.id} />,
        })
    }

    if (featureFlag.can_edit) {
        tabs.push({
            label: 'Permissions',
            key: FeatureFlagsTab.PERMISSIONS,
            content: <FeatureFlagPermissions featureFlag={featureFlag} />,
        })
    }

    return (
        <>
            <div className="feature-flag">
                {isNewFeatureFlag || isEditingFlag ? (
                    <Form
                        id="feature-flag"
                        logic={featureFlagLogic}
                        props={props}
                        formKey="featureFlag"
                        enableFormOnSubmit
                        className="space-y-4"
                    >
                        <PageHeader
                            buttons={
                                <div className="flex items-center gap-2">
                                    <LemonButton
                                        data-attr="cancel-feature-flag"
                                        type="secondary"
                                        onClick={() => {
                                            if (isEditingFlag) {
                                                editFeatureFlag(false)
                                                loadFeatureFlag()
                                            } else {
                                                router.actions.push(urls.featureFlags())
                                            }
                                        }}
                                    >
                                        Cancel
                                    </LemonButton>
                                    <LemonButton
                                        type="primary"
                                        data-attr="save-feature-flag"
                                        htmlType="submit"
                                        form="feature-flag"
                                    >
                                        Save
                                    </LemonButton>
                                </div>
                            }
                        />
                        {featureFlag.experiment_set && featureFlag.experiment_set?.length > 0 && (
                            <LemonBanner type="warning">
                                This feature flag is linked to an experiment. Edit settings here only for advanced
                                functionality. If unsure, go back to{' '}
                                <Link to={urls.experiment(featureFlag.experiment_set[0])}>
                                    the experiment creation screen.
                                </Link>
                            </LemonBanner>
                        )}
                        <div className="my-4">
                            <div className="max-w-1/2 space-y-4">
                                <LemonField
                                    name="key"
                                    label="Key"
                                    help={
                                        hasKeyChanged && id !== 'new' ? (
                                            <span className="text-warning">
                                                <b>Warning! </b>Changing this key will
                                                <Link
                                                    to={`https://posthog.com/docs/feature-flags${UTM_TAGS}#feature-flag-persistence`}
                                                    target="_blank"
                                                    targetBlankIcon
                                                >
                                                    {' '}
                                                    affect the persistence of your flag
                                                </Link>
                                            </span>
                                        ) : undefined
                                    }
                                >
                                    {({ value, onChange }) => (
                                        <>
                                            <LemonInput
                                                value={value}
                                                onChange={(v) => {
                                                    if (v !== value) {
                                                        setHasKeyChanged(true)
                                                    }
                                                    onChange(v)
                                                }}
                                                data-attr="feature-flag-key"
                                                className="ph-ignore-input"
                                                autoFocus
                                                placeholder="examples: new-landing-page, betaFeature, ab_test_1"
                                                autoComplete="off"
                                                autoCapitalize="off"
                                                autoCorrect="off"
                                                spellCheck={false}
                                            />
                                            <span className="text-muted text-sm">Feature flag keys must be unique</span>
                                        </>
                                    )}
                                </LemonField>

                                <LemonField name="name" label="Description">
                                    <LemonTextArea
                                        className="ph-ignore-input"
                                        data-attr="feature-flag-description"
                                        defaultValue={featureFlag.name || ''}
                                    />
                                </LemonField>
                                {hasAvailableFeature(AvailableFeature.TAGGING) && (
                                    <LemonField name="tags" label="Tags">
                                        {({ value, onChange }) => {
                                            return (
                                                <ObjectTags
                                                    saving={featureFlagLoading}
                                                    tags={value}
                                                    onChange={(tags) => onChange(tags)}
                                                    tagsAvailable={tags.filter(
                                                        (tag) => !featureFlag.tags?.includes(tag)
                                                    )}
                                                    className="mt-2"
                                                />
                                            )
                                        }}
                                    </LemonField>
                                )}
                                <LemonField name="active">
                                    {({ value, onChange }) => (
                                        <div className="border rounded p-4">
                                            <LemonCheckbox
                                                id="flag-enabled-checkbox"
                                                label="Enable feature flag"
                                                onChange={() => onChange(!value)}
                                                checked={value}
                                                dataAttr="feature-flag-enabled-checkbox"
                                            />
                                        </div>
                                    )}
                                </LemonField>
                                {!featureFlag.is_remote_configuration && (
                                    <LemonField name="ensure_experience_continuity">
                                        {({ value, onChange }) => (
                                            <div className="border rounded p-4">
                                                <LemonCheckbox
                                                    id="continuity-checkbox"
                                                    label="Persist flag across authentication steps"
                                                    onChange={() => onChange(!value)}
                                                    fullWidth
                                                    checked={value}
                                                />
                                                <div className="text-muted text-sm pl-7">
                                                    If your feature flag is applied before identifying the user, use
                                                    this to ensure that the flag value remains consistent for the same
                                                    user. Depending on your setup, this option might not always be
                                                    suitable. This feature requires creating profiles for anonymous
                                                    users.{' '}
                                                    <Link
                                                        to="https://posthog.com/docs/feature-flags/creating-feature-flags#persisting-feature-flags-across-authentication-steps"
                                                        target="_blank"
                                                    >
                                                        Learn more
                                                    </Link>
                                                </div>
                                            </div>
                                        )}
                                    </LemonField>
                                )}
                            </div>
                        </div>
                        <LemonDivider />
                        <FeatureFlagRollout />
                        <LemonDivider />
                        {!featureFlag.is_remote_configuration && (
                            <>
                                <FeatureFlagReleaseConditions
                                    id={`${featureFlag.id}`}
                                    filters={featureFlag.filters}
                                    onChange={setFeatureFlagFilters}
                                />
                                <LemonDivider />
                            </>
                        )}

                        <FeatureFlagCodeExample featureFlag={featureFlag} />
                        <LemonDivider />
                        {isNewFeatureFlag && (
                            <>
                                <div>
                                    <LemonButton
                                        fullWidth
                                        onClick={() => setAdvancedSettingsExpanded(!advancedSettingsExpanded)}
                                        sideIcon={advancedSettingsExpanded ? <IconCollapse /> : <IconExpand />}
                                    >
                                        <div>
                                            <h3 className="l4 mt-2">Advanced settings</h3>
                                            <div className="text-muted mb-2 font-medium">
                                                Define who can modify this flag.
                                            </div>
                                        </div>
                                    </LemonButton>
                                </div>
                                {advancedSettingsExpanded && (
                                    <>
                                        {featureFlags[FEATURE_FLAGS.AUTO_ROLLBACK_FEATURE_FLAGS] && (
                                            <FeatureFlagAutoRollback />
                                        )}
                                        <div className="border rounded bg-bg-light">
                                            <h3 className="p-2 mb-0">Permissions</h3>
                                            <LemonDivider className="my-0" />
                                            <div className="p-3">
                                                <FeatureFlagPermissions featureFlag={featureFlag} />
                                            </div>
                                        </div>
                                    </>
                                )}
                                <LemonDivider />
                            </>
                        )}
                        <div className="flex items-center gap-2 justify-end">
                            <LemonButton
                                data-attr="cancel-feature-flag"
                                type="secondary"
                                onClick={() => {
                                    if (isEditingFlag) {
                                        editFeatureFlag(false)
                                        loadFeatureFlag()
                                    } else {
                                        router.actions.push(urls.featureFlags())
                                    }
                                }}
                            >
                                Cancel
                            </LemonButton>
                            <LemonButton
                                type="primary"
                                data-attr="save-feature-flag"
                                htmlType="submit"
                                form="feature-flag"
                            >
                                Save
                            </LemonButton>
                        </div>
                    </Form>
                ) : (
                    <>
                        <PageHeader
                            notebookProps={{
                                href: urls.featureFlag(id),
                            }}
                            caption={
                                <div>
                                    <div className="flex flex-wrap items-center gap-2">
                                        <div className="flex space-x-1">
                                            <div>
                                                <span className="text-muted">Key:</span>{' '}
                                                <CopyToClipboardInline
                                                    tooltipMessage={null}
                                                    description="Feature flag key"
                                                    className="justify-end"
                                                >
                                                    {featureFlag.key}
                                                </CopyToClipboardInline>
                                            </div>
                                        </div>
                                        <div>
                                            {featureFlag?.tags && (
                                                <>
                                                    {featureFlag.tags.length > 0 ? (
                                                        <span className="text-muted">Tags:</span>
                                                    ) : null}{' '}
                                                    {featureFlag.can_edit ? (
                                                        <ObjectTags
                                                            tags={featureFlag.tags}
                                                            onChange={(tags) => {
                                                                saveFeatureFlag({ tags })
                                                            }}
                                                            tagsAvailable={tags.filter(
                                                                (tag) => !featureFlag.tags?.includes(tag)
                                                            )}
                                                        />
                                                    ) : featureFlag.tags.length > 0 ? (
                                                        <ObjectTags tags={featureFlag.tags} staticOnly />
                                                    ) : null}
                                                </>
                                            )}
                                        </div>
                                    </div>
                                    <div className="mt-2">{featureFlag.name || <i>Description (optional)</i>}</div>
                                </div>
                            }
                            buttons={
                                <>
                                    <div className="flex items-center gap-2">
                                        <More
                                            loading={newCohortLoading}
                                            overlay={
                                                <>
                                                    {featureFlags[FEATURE_FLAGS.FEATURE_FLAG_COHORT_CREATION] && (
                                                        <>
                                                            <LemonButton
                                                                loading={newCohortLoading}
                                                                onClick={() => {
                                                                    createStaticCohort()
                                                                }}
                                                                fullWidth
                                                            >
                                                                Create Cohort
                                                            </LemonButton>
                                                            <LemonDivider />
                                                        </>
                                                    )}

                                                    <AccessControlledLemonButton
                                                        userAccessLevel={featureFlag.user_access_level}
                                                        minAccessLevel="editor"
                                                        resourceType={AccessControlResourceType.FeatureFlag}
                                                        data-attr={
                                                            featureFlag.deleted
                                                                ? 'restore-feature-flag'
                                                                : 'delete-feature-flag'
                                                        }
                                                        status="danger"
                                                        fullWidth
                                                        onClick={() => {
                                                            featureFlag.deleted
                                                                ? restoreFeatureFlag(featureFlag)
                                                                : deleteFeatureFlag(featureFlag)
                                                        }}
                                                        disabledReason={
                                                            !featureFlag.can_edit
                                                                ? "You have only 'View' access for this feature flag. To make changes, please contact the flag's creator."
                                                                : (featureFlag.features?.length || 0) > 0
                                                                ? 'This feature flag is in use with an early access feature. Delete the early access feature to delete this flag'
                                                                : (featureFlag.experiment_set?.length || 0) > 0
                                                                ? 'This feature flag is linked to an experiment. Delete the experiment to delete this flag'
                                                                : null
                                                        }
                                                    >
                                                        {featureFlag.deleted ? 'Restore' : 'Delete'} feature flag
                                                    </AccessControlledLemonButton>
                                                </>
                                            }
                                        />

                                        <LemonDivider vertical />

                                        <NotebookSelectButton
                                            resource={{
                                                type: NotebookNodeType.FeatureFlag,
                                                attrs: { id: featureFlag.id },
                                            }}
                                            type="secondary"
                                        />

                                        <AccessControlledLemonButton
                                            userAccessLevel={featureFlag.user_access_level}
                                            minAccessLevel="editor"
                                            resourceType={AccessControlResourceType.FeatureFlag}
                                            data-attr="edit-feature-flag"
                                            type="secondary"
                                            disabledReason={
                                                !featureFlag.can_edit
                                                    ? "You have only 'View' access for this feature flag. To make changes, please contact the flag's creator."
                                                    : featureFlag.deleted
                                                    ? 'This feature flag has been deleted. Restore it to edit.'
                                                    : null
                                            }
                                            onClick={() => {
                                                editFeatureFlag(true)
                                            }}
                                        >
                                            Edit
                                        </AccessControlledLemonButton>
                                    </div>
                                </>
                            }
                        />
                        <LemonTabs
                            activeKey={activeTab}
                            onChange={(tab) => tab !== activeTab && setActiveTab(tab)}
                            tabs={tabs}
                        />
                    </>
                )}
            </div>
        </>
    )
}

function UsageTab({ featureFlag }: { id: string; featureFlag: FeatureFlagType }): JSX.Element {
    const {
        key: featureFlagKey,
        usage_dashboard: dashboardId,
        has_enriched_analytics: hasEnrichedAnalytics,
    } = featureFlag
    const { generateUsageDashboard, enrichUsageDashboard } = useActions(featureFlagLogic)
    const { featureFlagLoading } = useValues(featureFlagLogic)
    let dashboard: DashboardType<QueryBasedInsightModel> | null = null
    if (dashboardId) {
        // FIXME: Refactor out into <ConnectedDashboard />, as React hooks under conditional branches are no good
        // eslint-disable-next-line react-hooks/rules-of-hooks
        const dashboardLogicValues = useValues(
            dashboardLogic({ id: dashboardId, placement: DashboardPlacement.FeatureFlag })
        )
        dashboard = dashboardLogicValues.dashboard
    }

    const { closeEnrichAnalyticsNotice } = useActions(featureFlagsLogic)
    const { enrichAnalyticsNoticeAcknowledged } = useValues(featureFlagsLogic)

    useEffect(() => {
        if (
            dashboard &&
            hasEnrichedAnalytics &&
            !(dashboard.tiles?.find((tile) => (tile.insight?.name?.indexOf('Feature Viewed') ?? -1) > -1) !== undefined)
        ) {
            enrichUsageDashboard()
        }
    }, [dashboard, hasEnrichedAnalytics, enrichUsageDashboard])

    const propertyFilter: AnyPropertyFilter[] = [
        {
            key: '$feature_flag',
            type: PropertyFilterType.Event,
            value: featureFlagKey,
            operator: PropertyOperator.Exact,
        },
    ]

    if (featureFlag.deleted) {
        return (
            <div data-attr="feature-flag-usage-deleted-banner">
                <LemonBanner type="error">This feature flag has been deleted.</LemonBanner>
            </div>
        )
    }

    return (
        <div data-attr="feature-flag-usage-container">
            {dashboard ? (
                <>
                    {!hasEnrichedAnalytics && !enrichAnalyticsNoticeAcknowledged && (
                        <LemonBanner type="info" className="mb-3" onClose={() => closeEnrichAnalyticsNotice()}>
                            Get richer insights automatically by{' '}
                            <Link to="https://posthog.com/docs/libraries/js#enriched-analytics" target="_blank">
                                enabling enriched analytics for flags{' '}
                            </Link>
                        </LemonBanner>
                    )}
                    <Dashboard id={dashboardId!.toString()} placement={DashboardPlacement.FeatureFlag} />
                </>
            ) : (
                <div>
                    <b>Dashboard</b>
                    <div className="text-muted mb-2">
                        There is currently no connected dashboard to this feature flag. If there was previously a
                        connected dashboard, it may have been deleted.
                    </div>
                    {featureFlagLoading ? (
                        <EmptyDashboardComponent loading={true} canEdit={false} />
                    ) : (
                        <LemonButton type="primary" onClick={() => generateUsageDashboard()}>
                            Generate Usage Dashboard
                        </LemonButton>
                    )}
                </div>
            )}
            <div className="mt-4 mb-4">
                <b>Log</b>
                <div className="text-muted">{`Feature flag calls for "${featureFlagKey}" will appear here`}</div>
            </div>
            <Query
                query={{
                    kind: NodeKind.DataTableNode,
                    source: {
                        kind: NodeKind.EventsQuery,
                        select: [
                            ...defaultDataTableColumns(NodeKind.EventsQuery),
                            featureFlag.filters.multivariate
                                ? 'properties.$feature_flag_response'
                                : "if(toString(properties.$feature_flag_response) IN ['1', 'true'], 'true', 'false') -- Feature Flag Response",
                        ],
                        event: '$feature_flag_called',
                        properties: propertyFilter,
                        after: '-30d',
                    },
                    full: false,
                    showDateRange: true,
                }}
            />
        </div>
    )
}

function variantConcatWithPunctuation(phrases: string[]): string {
    if (phrases === null || phrases.length < 3) {
        return concatWithPunctuation(phrases)
    }
    return `${phrases[0]} and ${phrases.length - 1} more sets`
}

function FeatureFlagRollout({ readOnly }: { readOnly?: boolean }): JSX.Element {
    const {
        multivariateEnabled,
        variants,
        areVariantRolloutsValid,
        variantRolloutSum,
        nonEmptyVariants,
        aggregationTargetName,
        featureFlag,
        recordingFilterForFlag,
        flagStatus,
        flagType,
        flagTypeString,
        hasEncryptedPayloadBeenSaved,
    } = useValues(featureFlagLogic)
    const {
        distributeVariantsEqually,
        addVariant,
        removeVariant,
        setMultivariateEnabled,
        setFeatureFlag,
        saveFeatureFlag,
        setRemoteConfigEnabled,
        resetEncryptedPayload,
    } = useActions(featureFlagLogic)

    const filterGroups: FeatureFlagGroupType[] = featureFlag.filters.groups || []

    const confirmRevertMultivariateEnabled = (): void => {
        LemonDialog.open({
            title: 'Change value type?',
            description: 'The existing variants will be lost',
            primaryButton: {
                children: 'Confirm',
                type: 'primary',
                onClick: () => setMultivariateEnabled(false),
                size: 'small',
            },
            secondaryButton: {
                children: 'Cancel',
                type: 'tertiary',
                size: 'small',
            },
        })
    }

    const confirmEncryptedPayloadReset = (): void => {
        LemonDialog.open({
            title: 'Reset payload?',
            description: 'The existing payload will not be deleted until the feature flag is saved.',
            primaryButton: {
                children: 'Confirm',
                onClick: resetEncryptedPayload,
                size: 'small',
                status: 'danger',
            },
            secondaryButton: {
                children: 'Cancel',
                type: 'tertiary',
                size: 'small',
            },
        })
    }

    const reportViewRecordingsClicked = (variantKey?: string): void => {
        const properties: Record<string, string> = {
            multivariate: multivariateEnabled.toString(),
        }
        if (variantKey) {
            properties.variant_key = variantKey
        }
        posthog.capture('viewed recordings from feature flag', properties)
    }

    return (
        <>
            {readOnly ? (
                <>
                    <div className="flex flex-col mb-4">
                        <div className="grid grid-cols-8">
                            <div className="col-span-2 card-secondary">Status</div>
                            <div className="col-span-6 card-secondary">Type</div>
                            <div className="col-span-2">
                                {featureFlag.deleted ? (
                                    <LemonTag size="medium" type="danger" className="uppercase">
                                        Deleted
                                    </LemonTag>
                                ) : (
                                    <div className="flex gap-2">
                                        <AccessControlAction
                                            userAccessLevel={featureFlag.user_access_level}
                                            minAccessLevel="editor"
                                            resourceType={AccessControlResourceType.FeatureFlag}
                                        >
                                            {({ disabledReason: accessControlDisabledReason }) => (
                                                <>
                                                    <LemonSwitch
                                                        onChange={(newValue) => {
                                                            LemonDialog.open({
                                                                title: `${
                                                                    newValue === true ? 'Enable' : 'Disable'
                                                                } this flag?`,
                                                                description: `This flag will be immediately ${
                                                                    newValue === true
                                                                        ? 'rolled out to'
                                                                        : 'rolled back from'
                                                                } the users matching the release conditions.`,
                                                                primaryButton: {
                                                                    children: 'Confirm',
                                                                    type: 'primary',
                                                                    onClick: () => {
                                                                        const updatedFlag = {
                                                                            ...featureFlag,
                                                                            active: newValue,
                                                                        }
                                                                        setFeatureFlag(updatedFlag)
                                                                        saveFeatureFlag(updatedFlag)
                                                                    },
                                                                    size: 'small',
                                                                },
                                                                secondaryButton: {
                                                                    children: 'Cancel',
                                                                    type: 'tertiary',
                                                                    size: 'small',
                                                                },
                                                            })
                                                        }}
                                                        label="Enabled"
                                                        disabledReason={
                                                            accessControlDisabledReason ||
                                                            (!featureFlag.can_edit
                                                                ? "You only have view access to this feature flag. To make changes, contact the flag's creator."
                                                                : null)
                                                        }
                                                        checked={featureFlag.active}
                                                    />
                                                    {!featureFlag.is_remote_configuration && (
                                                        <FeatureFlagStatusIndicator flagStatus={flagStatus} />
                                                    )}
                                                </>
                                            )}
                                        </AccessControlAction>
                                    </div>
                                )}
                            </div>
                            <div className="col-span-6">
                                <span className="mt-1">{flagTypeString}</span>
                            </div>
                        </div>

                        <span className="card-secondary mt-4">Flag persistence</span>
                        <span>
                            This flag{' '}
                            <b>{featureFlag.ensure_experience_continuity ? 'persists' : 'does not persist'} </b>
                            across authentication events.
                        </span>
                    </div>
                    <LemonDivider className="my-3" />
                    {featureFlag.filters.multivariate && (
                        <>
                            <h3 className="l3">Variant keys</h3>
                            <div className="border rounded p-4 mb-4 bg-bg-light">
                                <div className="grid grid-cols-10 gap-4 font-semibold">
                                    <div className="col-span-2">Key</div>
                                    <div className="col-span-2">Description</div>
                                    <div className="col-span-2">Payload</div>
                                    <div>Rollout</div>
                                </div>
                                <LemonDivider className="my-3" />
                                {variants.map((variant, index) => (
                                    <div key={index}>
                                        <div className="grid grid-cols-10 gap-4">
                                            <div className="col-span-2">
                                                <Lettermark name={alphabet[index]} color={LettermarkColor.Gray} />
                                                <CopyToClipboardInline
                                                    tooltipMessage={null}
                                                    description="key"
                                                    style={{
                                                        marginLeft: '0.5rem',
                                                    }}
                                                    iconStyle={{ color: 'var(--muted-alt)' }}
                                                >
                                                    {variant.key}
                                                </CopyToClipboardInline>
                                            </div>
                                            <div className="col-span-2">
                                                <span className={variant.name ? '' : 'text-muted'}>
                                                    {variant.name || 'There is no description for this variant key'}
                                                </span>
                                            </div>
                                            <div className="col-span-2">
                                                {featureFlag.filters.payloads?.[index] ? (
                                                    <JSONEditorInput
                                                        readOnly={true}
                                                        value={featureFlag.filters.payloads[index]}
                                                    />
                                                ) : (
                                                    <span className="text-muted">
                                                        No payload associated with this variant
                                                    </span>
                                                )}
                                            </div>
                                            <div>{variant.rollout_percentage}%</div>
                                            <div className="col-span-2">
                                                <LemonButton
                                                    size="xsmall"
                                                    icon={<IconRewindPlay />}
                                                    type="secondary"
                                                    onClick={() => {
                                                        reportViewRecordingsClicked(variant.key)
                                                        router.actions.push(
                                                            urls.replay(
                                                                ReplayTabs.Home,
                                                                getRecordingFilterForFlagVariant(
                                                                    featureFlag.key,
                                                                    variant.key,
                                                                    featureFlag.has_enriched_analytics
                                                                )
                                                            )
                                                        )
                                                    }}
                                                >
                                                    View recordings
                                                </LemonButton>
                                            </div>
                                        </div>
                                        {index !== variants.length - 1 && <LemonDivider className="my-3" />}
                                    </div>
                                ))}
                            </div>
                        </>
                    )}
                </>
            ) : (
                <div className="mb-8">
                    <h3 className="l3">Served value</h3>
                    <div className="mb-2" data-attr="feature-flag-served-value-segmented-button">
                        <LemonSegmentedButton
                            size="small"
                            options={[
                                {
                                    label: 'Release toggle (boolean)',
                                    value: 'boolean',
                                    disabledReason:
                                        featureFlag.experiment_set && featureFlag.experiment_set?.length > 0
                                            ? 'This feature flag is associated with an experiment.'
                                            : undefined,
                                },
                                {
                                    label: <span>Multiple variants with rollout percentages (A/B/n test)</span>,
                                    value: 'multivariate',
                                },
                                {
                                    label: <span>Remote config (single payload)</span>,
                                    value: 'remote_config',
                                    disabledReason:
                                        featureFlag.experiment_set && featureFlag.experiment_set?.length > 0
                                            ? 'This feature flag is associated with an experiment.'
                                            : undefined,
                                },
                            ]}
                            onChange={(value) => {
                                if (['boolean', 'remote_config'].includes(value) && nonEmptyVariants.length) {
                                    confirmRevertMultivariateEnabled()
                                } else {
                                    setMultivariateEnabled(value === 'multivariate')
                                    setRemoteConfigEnabled(value === 'remote_config')
                                    focusVariantKeyField(0)
                                }
                            }}
                            value={flagType}
                        />
                    </div>
                    <div className="text-muted mb-4">
                        {featureFlag.is_remote_configuration ? (
                            <span>
                                Remote config flags provide runtime configuration values in your app. Read more in the{' '}
                                <Link to="https://posthog.com/docs/feature-flags/remote-config">
                                    remote config flags documentation
                                </Link>
                                .
                            </span>
                        ) : (
                            <>
                                {capitalizeFirstLetter(aggregationTargetName)} will be served{' '}
                                {multivariateEnabled ? (
                                    <>
                                        <strong>a variant key</strong> according to the below distribution
                                    </>
                                ) : (
                                    <strong>
                                        <code>true</code>
                                    </strong>
                                )}{' '}
                                <span>if they match one or more release condition groups.</span>
                            </>
                        )}
                    </div>
                </div>
            )}
            {!multivariateEnabled && (
                <div className="mb-6 flex flex-col gap-y-4">
                    <div>
                        <h3 className="l3">Payload</h3>
                        {readOnly ? (
                            featureFlag.filters.payloads?.['true'] ? (
                                <JSONEditorInput readOnly={readOnly} value={featureFlag.filters.payloads?.['true']} />
                            ) : (
                                <span className="text-muted">No payload associated with this flag</span>
                            )
                        ) : (
                            <div className="w-1/2">
                                <div className="text-muted mb-4">
                                    {featureFlag.is_remote_configuration ? (
                                        <>Specify a valid JSON payload to be returned for the config flag</>
                                    ) : (
                                        <>
                                            Specify a valid JSON payload to be returned when the served value is{' '}
                                            <strong>
                                                <code>true</code>
                                            </strong>
                                        </>
                                    )}
                                </div>
                                {featureFlag.is_remote_configuration && (
                                    <LemonField name="has_encrypted_payloads">
                                        {({ value, onChange }) => (
                                            <div className="border rounded mb-4 p-4">
                                                <LemonCheckbox
                                                    id="flag-payload-encrypted-checkbox"
                                                    label="Encrypt remote configuration payload"
                                                    onChange={() => onChange(!value)}
                                                    checked={value}
                                                    dataAttr="feature-flag-payload-encrypted-checkbox"
                                                    disabledReason={
                                                        hasEncryptedPayloadBeenSaved &&
                                                        'An encrypted payload has already been saved for this flag. Reset the payload or create a new flag to create an unencrypted configuration payload.'
                                                    }
                                                />
                                            </div>
                                        )}
                                    </LemonField>
<<<<<<< HEAD
                                )}
                                <div className="flex gap-2">
                                    <Group name={['filters', 'payloads']}>
                                        <LemonField name="true" className="grow">
                                            <JSONEditorInput
                                                readOnly={
                                                    readOnly ||
                                                    (featureFlag.has_encrypted_payloads &&
                                                        Boolean(featureFlag.filters?.payloads?.['true']))
                                                }
                                                placeholder={'Examples: "A string", 2500, {"key": "value"}'}
                                            />
                                        </LemonField>
                                    </Group>
                                    {featureFlag.has_encrypted_payloads && (
                                        <LemonButton
                                            className="grow-0"
                                            icon={<IconTrash />}
                                            type="secondary"
                                            size="small"
                                            status="danger"
                                            onClick={confirmEncryptedPayloadReset}
                                        >
                                            Reset
                                        </LemonButton>
                                    )}
                                </div>
=======
                                </Group>
                                {featureFlag.is_remote_configuration && (
                                    <div className="text-sm text-muted mt-4">
                                        Note: remote config flags must be accessed through payloads, e.g.{' '}
                                        <span className="font-mono font-bold">getFeatureFlagPayload</span>. Using
                                        standard SDK methods such as{' '}
                                        <span className="font-mono font-bold">getFeatureFlag</span> or{' '}
                                        <span className="font-mono font-bold">isFeatureEnabled</span> will always return{' '}
                                        <span className="font-mono font-bold">true</span>
                                    </div>
                                )}
>>>>>>> 199366fe
                            </div>
                        )}
                    </div>
                    {readOnly && !featureFlag.is_remote_configuration && (
                        <div>
                            <h3 className="l3">Recordings</h3>
                            <p>Watch recordings of people who have been exposed to the feature flag.</p>
                            <div className="inline-block">
                                <LemonButton
                                    onClick={() => {
                                        reportViewRecordingsClicked()
                                        router.actions.push(urls.replay(ReplayTabs.Home, recordingFilterForFlag))
                                    }}
                                    icon={<IconRewindPlay />}
                                    type="secondary"
                                    size="small"
                                >
                                    View recordings
                                </LemonButton>
                            </div>
                        </div>
                    )}
                </div>
            )}
            {!readOnly && multivariateEnabled && (
                <div className="feature-flag-variants">
                    <h3 className="l4">Variant keys</h3>
                    <span>The rollout percentage of feature flag variants must add up to 100%</span>
                    <div className="VariantFormList space-y-2">
                        <div className="VariantFormList__row grid label-row gap-2 items-center">
                            <div />
                            <div className="col-span-4">Variant key</div>
                            <div className="col-span-6">Description</div>
                            <div className="col-span-8">
                                <div className="flex flex-col">
                                    <b>Payload</b>
                                    <span className="text-muted font-normal">
                                        Specify return payload when the variant key matches
                                    </span>
                                </div>
                            </div>
                            <div className="col-span-3 flex justify-between items-center gap-1">
                                <span>Rollout</span>
                                <LemonButton
                                    onClick={distributeVariantsEqually}
                                    tooltip="Normalize variant rollout percentages"
                                >
                                    <IconBalance />
                                </LemonButton>
                            </div>
                        </div>
                        {variants.map((variant, index) => (
                            <Group key={index} name="filters">
                                <div className="VariantFormList__row grid gap-2">
                                    <div className="flex items-center justify-center">
                                        <Lettermark name={alphabet[index]} color={LettermarkColor.Gray} />
                                    </div>
                                    <div className="col-span-4">
                                        <LemonField name={['multivariate', 'variants', index, 'key']}>
                                            <LemonInput
                                                data-attr="feature-flag-variant-key"
                                                data-key-index={index.toString()}
                                                className="ph-ignore-input"
                                                placeholder={`example-variant-${index + 1}`}
                                                autoComplete="off"
                                                autoCapitalize="off"
                                                autoCorrect="off"
                                                spellCheck={false}
                                                disabled={
                                                    !!(
                                                        featureFlag.experiment_set &&
                                                        featureFlag.experiment_set?.length > 0
                                                    )
                                                }
                                            />
                                        </LemonField>
                                    </div>
                                    <div className="col-span-6">
                                        <LemonField name={['multivariate', 'variants', index, 'name']}>
                                            <LemonInput
                                                data-attr="feature-flag-variant-name"
                                                className="ph-ignore-input"
                                                placeholder="Description"
                                            />
                                        </LemonField>
                                    </div>
                                    <div className="col-span-8">
                                        <LemonField name={['payloads', index]}>
                                            {({ value, onChange }) => {
                                                return (
                                                    <JSONEditorInput
                                                        onChange={onChange}
                                                        value={value}
                                                        placeholder={'{"key": "value"}'}
                                                    />
                                                )
                                            }}
                                        </LemonField>
                                    </div>
                                    <div className="col-span-3">
                                        <LemonField name={['multivariate', 'variants', index, 'rollout_percentage']}>
                                            {({ value, onChange }) => (
                                                <div>
                                                    <LemonInput
                                                        type="number"
                                                        min={0}
                                                        max={100}
                                                        // .toString() prevents user from typing leading zeroes
                                                        value={value.toString()}
                                                        onChange={(changedValue) => {
                                                            const valueInt =
                                                                changedValue !== undefined && !isNaN(changedValue)
                                                                    ? parseInt(changedValue.toString())
                                                                    : 0

                                                            onChange(valueInt)
                                                        }}
                                                        suffix={<span>%</span>}
                                                        data-attr="feature-flag-variant-rollout-percentage-input"
                                                    />
                                                    {filterGroups.filter((group) => group.variant === variant.key)
                                                        .length > 0 && (
                                                        <span className="text-muted text-xs">
                                                            Overridden by{' '}
                                                            <strong>
                                                                {variantConcatWithPunctuation(
                                                                    filterGroups
                                                                        .filter(
                                                                            (group) =>
                                                                                group.variant != null &&
                                                                                group.variant === variant.key
                                                                        )
                                                                        .map(
                                                                            (variant) =>
                                                                                'Set ' +
                                                                                (filterGroups.findIndex(
                                                                                    (group) => group === variant
                                                                                ) +
                                                                                    1)
                                                                        )
                                                                )}
                                                            </strong>
                                                        </span>
                                                    )}
                                                </div>
                                            )}
                                        </LemonField>
                                    </div>
                                    <div className="flex items-center justify-center">
                                        {variants.length > 1 && (
                                            <LemonButton
                                                icon={<IconTrash />}
                                                data-attr={`delete-prop-filter-${index}`}
                                                noPadding
                                                onClick={() => removeVariant(index)}
                                                disabledReason={
                                                    featureFlag.experiment_set && featureFlag.experiment_set?.length > 0
                                                        ? 'Cannot delete variants from a feature flag that is part of an experiment'
                                                        : undefined
                                                }
                                                tooltipPlacement="top-end"
                                            />
                                        )}
                                    </div>
                                </div>
                            </Group>
                        ))}
                        {variants.length > 0 && !areVariantRolloutsValid && (
                            <p className="text-danger">
                                Percentage rollouts for variants must sum to 100 (currently {variantRolloutSum}
                                ).
                            </p>
                        )}
                        <LemonButton
                            type="secondary"
                            onClick={() => {
                                const newIndex = variants.length
                                addVariant()
                                focusVariantKeyField(newIndex)
                            }}
                            icon={<IconPlus />}
                            disabledReason={
                                featureFlag.experiment_set && featureFlag.experiment_set?.length > 0
                                    ? 'Cannot add variants to a feature flag that is part of an experiment. To update variants, create a new experiment.'
                                    : undefined
                            }
                            tooltipPlacement="top-start"
                            center
                        >
                            Add variant
                        </LemonButton>
                    </div>
                </div>
            )}
        </>
    )
}<|MERGE_RESOLUTION|>--- conflicted
+++ resolved
@@ -1075,7 +1075,6 @@
                                             </div>
                                         )}
                                     </LemonField>
-<<<<<<< HEAD
                                 )}
                                 <div className="flex gap-2">
                                     <Group name={['filters', 'payloads']}>
@@ -1103,8 +1102,6 @@
                                         </LemonButton>
                                     )}
                                 </div>
-=======
-                                </Group>
                                 {featureFlag.is_remote_configuration && (
                                     <div className="text-sm text-muted mt-4">
                                         Note: remote config flags must be accessed through payloads, e.g.{' '}
@@ -1115,7 +1112,6 @@
                                         <span className="font-mono font-bold">true</span>
                                     </div>
                                 )}
->>>>>>> 199366fe
                             </div>
                         )}
                     </div>
