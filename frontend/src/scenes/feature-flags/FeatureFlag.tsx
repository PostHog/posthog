import { useState } from 'react'
import { Form, Group } from 'kea-forms'
import { Row, Col, Radio, InputNumber, Popconfirm, Select, Tabs, Skeleton, Card } from 'antd'
import { useActions, useValues } from 'kea'
import { alphabet, capitalizeFirstLetter, humanFriendlyNumber } from 'lib/utils'
import { PropertyFilters } from 'lib/components/PropertyFilters/PropertyFilters'
import { LockOutlined } from '@ant-design/icons'
import { defaultEntityFilterOnFlag, featureFlagLogic } from './featureFlagLogic'
import { featureFlagLogic as enabledFeaturesLogic } from 'lib/logic/featureFlagLogic'
import { FeatureFlagInstructions, FeatureFlagPayloadInstructions } from './FeatureFlagInstructions'
import { PageHeader } from 'lib/components/PageHeader'
import './FeatureFlag.scss'
import {
    IconOpenInNew,
    IconCopy,
    IconDelete,
    IconPlus,
    IconPlusMini,
    IconSubArrowRight,
    IconErrorOutline,
    IconUnfoldLess,
    IconUnfoldMore,
} from 'lib/lemon-ui/icons'
import { Tooltip } from 'lib/lemon-ui/Tooltip'
import { SceneExport } from 'scenes/sceneTypes'
import { UTM_TAGS } from 'scenes/feature-flags/FeatureFlagSnippets'
import { LemonDivider } from 'lib/lemon-ui/LemonDivider'
import { groupsModel } from '~/models/groupsModel'
import { GroupsIntroductionOption } from 'lib/introductions/GroupsIntroductionOption'
import { userLogic } from 'scenes/userLogic'
import {
    AnyPropertyFilter,
    AvailableFeature,
    DashboardPlacement,
    EventsTableRowItem,
    PropertyFilterType,
    PropertyOperator,
    Resource,
    FeatureFlagType,
    SessionRecordingsTabs,
} from '~/types'
import { Link } from 'lib/lemon-ui/Link'
import { LemonButton } from 'lib/lemon-ui/LemonButton'
import { Field } from 'lib/forms/Field'
import { LemonTextArea } from 'lib/lemon-ui/LemonTextArea/LemonTextArea'
import { LemonInput } from 'lib/lemon-ui/LemonInput/LemonInput'
import { LemonCheckbox } from 'lib/lemon-ui/LemonCheckbox'
import { EventBufferNotice } from 'scenes/events/EventBufferNotice'
import { AlertMessage } from 'lib/lemon-ui/AlertMessage'
import { urls } from 'scenes/urls'
import { Spinner, SpinnerOverlay } from 'lib/lemon-ui/Spinner/Spinner'
import { router } from 'kea-router'
import { CopyToClipboardInline } from 'lib/components/CopyToClipboard'
import { Lettermark, LettermarkColor } from 'lib/lemon-ui/Lettermark'
import { FEATURE_FLAGS, INSTANTLY_AVAILABLE_PROPERTIES } from 'lib/constants'
import { LemonTag } from 'lib/lemon-ui/LemonTag/LemonTag'
import { ActivityLog } from 'lib/components/ActivityLog/ActivityLog'
import { ActivityScope } from 'lib/components/ActivityLog/humanizeActivity'
import { FeatureFlagsTabs } from './featureFlagsLogic'
import { allOperatorsToHumanName } from 'lib/components/DefinitionPopover/utils'
import { RecentFeatureFlagInsights } from './RecentFeatureFlagInsightsCard'
import { NotFound } from 'lib/components/NotFound'
import { cohortsModel } from '~/models/cohortsModel'
import { FeatureFlagAutoRollback } from './FeatureFlagAutoRollout'
import { LemonSelect } from '@posthog/lemon-ui'
import { EventsTable } from 'scenes/events'
import { isPropertyFilterWithOperator } from 'lib/components/PropertyFilters/utils'
import { featureFlagPermissionsLogic } from './featureFlagPermissionsLogic'
import { ResourcePermission } from 'scenes/ResourcePermissionModal'
import { PayGateMini } from 'lib/components/PayGateMini/PayGateMini'
import { JSONEditorInput } from 'scenes/feature-flags/JSONEditorInput'
import { ObjectTags } from 'lib/components/ObjectTags/ObjectTags'
import { tagsModel } from '~/models/tagsModel'
import { Dashboard } from 'scenes/dashboard/Dashboard'
import { dashboardLogic } from 'scenes/dashboard/dashboardLogic'
import { EmptyDashboardComponent } from 'scenes/dashboard/EmptyDashboardComponent'
import { FeatureFlagCodeExample } from './FeatureFlagCodeExample'
import { billingLogic } from 'scenes/billing/billingLogic'

export const scene: SceneExport = {
    component: FeatureFlag,
    logic: featureFlagLogic,
    paramsToProps: ({ params: { id } }): typeof featureFlagLogic['props'] => ({
        id: id && id !== 'new' ? parseInt(id) : 'new',
    }),
}

function focusVariantKeyField(index: number): void {
    setTimeout(
        () => document.querySelector<HTMLElement>(`.variant-form-list input[data-key-index="${index}"]`)?.focus(),
        50
    )
}

export function FeatureFlag({ id }: { id?: string } = {}): JSX.Element {
    const { props, featureFlag, featureFlagLoading, featureFlagMissing, isEditingFlag } = useValues(featureFlagLogic)
    const { featureFlags } = useValues(enabledFeaturesLogic)
    const { deleteFeatureFlag, editFeatureFlag, loadFeatureFlag, triggerFeatureFlagUpdate } =
        useActions(featureFlagLogic)

    const { addableRoles, unfilteredAddableRolesLoading, rolesToAdd, derivedRoles } = useValues(
        featureFlagPermissionsLogic({ flagId: featureFlag.id })
    )
    const { setRolesToAdd, addAssociatedRoles, deleteAssociatedRole } = useActions(
        featureFlagPermissionsLogic({ flagId: featureFlag.id })
    )

    const { tags } = useValues(tagsModel)
    const { hasAvailableFeature } = useValues(userLogic)

    // whether the key for an existing flag is being changed
    const [hasKeyChanged, setHasKeyChanged] = useState(false)

    const [activeTab, setActiveTab] = useState(FeatureFlagsTabs.OVERVIEW)
    const [advancedSettingsExpanded, setAdvancedSettingsExpanded] = useState(false)

    const isNewFeatureFlag = id === 'new' || id === undefined

    if (featureFlagMissing) {
        return <NotFound object={'feature flag'} />
    }
    if (featureFlagLoading) {
        return (
            // TODO: This should be skeleton loaders
            <SpinnerOverlay />
        )
    }

    return (
        <>
            <div className="feature-flag">
                {isNewFeatureFlag || isEditingFlag ? (
                    <Form
                        logic={featureFlagLogic}
                        props={props}
                        formKey="featureFlag"
                        enableFormOnSubmit
                        className="space-y-4"
                    >
                        <PageHeader
                            title={isNewFeatureFlag ? 'New feature flag' : featureFlag.key || 'Untitled'}
                            buttons={
                                <div className="flex items-center gap-2">
                                    <LemonButton
                                        data-attr="cancel-feature-flag"
                                        type="secondary"
                                        onClick={() => {
                                            if (isEditingFlag) {
                                                editFeatureFlag(false)
                                                loadFeatureFlag()
                                            } else {
                                                router.actions.push(urls.featureFlags())
                                            }
                                        }}
                                        disabled={featureFlagLoading}
                                    >
                                        Cancel
                                    </LemonButton>
                                    <LemonButton
                                        type="primary"
                                        data-attr="save-feature-flag"
                                        htmlType="submit"
                                        loading={featureFlagLoading}
                                        disabled={featureFlagLoading}
                                    >
                                        Save
                                    </LemonButton>
                                </div>
                            }
                        />
                        <LemonDivider />
                        {featureFlag.experiment_set && featureFlag.experiment_set?.length > 0 && (
                            <AlertMessage type="warning">
                                This feature flag is linked to an experiment. It's recommended to only make changes to
                                this flag{' '}
                                <Link to={urls.experiment(featureFlag.experiment_set[0])}>
                                    using the experiment creation screen.
                                </Link>
                            </AlertMessage>
                        )}
                        <EventBufferNotice additionalInfo=", meaning it can take around 60 seconds for some flags to update for recently-identified persons. To sidestep this, you can choose to override server properties when requesting the feature flag" />
                        <Row gutter={16} style={{ marginBottom: 32 }}>
                            <Col span={12} className="space-y-4">
                                <Field
                                    name="key"
                                    label="Key"
                                    help={
                                        hasKeyChanged && id !== 'new' ? (
                                            <span className="text-warning">
                                                <b>Warning! </b>Changing this key will
                                                <a
                                                    href={`https://posthog.com/docs/features/feature-flags${UTM_TAGS}#feature-flag-persistence`}
                                                    target="_blank"
                                                    rel="noopener"
                                                >
                                                    {' '}
                                                    affect the persistence of your flag <IconOpenInNew />
                                                </a>
                                            </span>
                                        ) : undefined
                                    }
                                >
                                    {({ value, onChange }) => (
                                        <>
                                            <LemonInput
                                                value={value}
                                                onChange={(v) => {
                                                    if (v !== value) {
                                                        setHasKeyChanged(true)
                                                    }
                                                    onChange(v)
                                                }}
                                                data-attr="feature-flag-key"
                                                className="ph-ignore-input"
                                                autoFocus
                                                placeholder="examples: new-landing-page, betaFeature, ab_test_1"
                                                autoComplete="off"
                                                autoCapitalize="off"
                                                autoCorrect="off"
                                                spellCheck={false}
                                            />
                                            <span style={{ fontSize: 13 }} className="text-muted">
                                                Feature flag keys must be unique
                                            </span>
                                        </>
                                    )}
                                </Field>

                                <Field name="name" label="Description">
                                    <LemonTextArea
                                        className="ph-ignore-input"
                                        data-attr="feature-flag-description"
                                        defaultValue={featureFlag.name || ''}
                                    />
                                </Field>
                                {hasAvailableFeature(AvailableFeature.TAGGING) && (
                                    <Field name="tags" label="Tags">
                                        {({ value, onChange }) => {
                                            return (
                                                <ObjectTags
                                                    tags={value}
                                                    onChange={(_, tags) => onChange(tags)}
                                                    saving={featureFlagLoading}
                                                    tagsAvailable={tags.filter(
                                                        (tag) => !featureFlag.tags?.includes(tag)
                                                    )}
                                                    className="insight-metadata-tags"
                                                />
                                            )
                                        }}
                                    </Field>
                                )}
                                <Field name="active">
                                    {({ value, onChange }) => (
                                        <div className="border rounded p-4">
                                            <LemonCheckbox
                                                id="flag-enabled-checkbox"
                                                label="Enable feature flag"
                                                onChange={() => onChange(!value)}
                                                checked={value}
                                            />
                                        </div>
                                    )}
                                </Field>
                                <Field name="ensure_experience_continuity">
                                    {({ value, onChange }) => (
                                        <div className="border rounded p-4">
                                            <LemonCheckbox
                                                id="continuity-checkbox"
                                                label="Persist flag across authentication steps"
                                                onChange={() => onChange(!value)}
                                                fullWidth
                                                checked={value}
                                            />
                                            <div className="text-muted text-sm pl-7">
                                                If your feature flag is applied prior to an identify or authentication
                                                event, use this to ensure that feature flags are not reset after a
                                                person is identified. This ensures the experience for the anonymous
                                                person is carried forward to the authenticated person.{' '}
                                                <Link
                                                    to="https://posthog.com/manual/feature-flags#persisting-feature-flags-across-authentication-steps"
                                                    target="_blank"
                                                >
                                                    Learn more <IconOpenInNew />
                                                </Link>
                                            </div>
                                        </div>
                                    )}
                                </Field>
                            </Col>
                            {!featureFlags[FEATURE_FLAGS.FF_CODE_EXAMPLE] && (
                                <Col span={12}>
                                    <FeatureFlagInstructions featureFlagKey={featureFlag.key || 'my-flag'} />
                                </Col>
                            )}
                        </Row>
                        <LemonDivider />
                        <FeatureFlagRollout />
                        <LemonDivider />
                        <FeatureFlagReleaseConditions />
                        {featureFlags[FEATURE_FLAGS.FF_CODE_EXAMPLE] && (
                            <>
                                <LemonDivider />
                                <FeatureFlagCodeExample featureFlag={featureFlag} />
                                <LemonDivider />
                            </>
                        )}
                        {isNewFeatureFlag && (
                            <>
                                <div>
                                    <LemonButton
                                        fullWidth
                                        status="default-dark"
                                        onClick={() => setAdvancedSettingsExpanded(!advancedSettingsExpanded)}
                                        sideIcon={advancedSettingsExpanded ? <IconUnfoldLess /> : <IconUnfoldMore />}
                                    >
                                        <div>
                                            <h3 className="l4">Advanced settings</h3>
                                            <div className="text-muted mb-4 font-medium">
                                                Define who can modify this flag.
                                            </div>
                                        </div>
                                    </LemonButton>
                                </div>
                                {advancedSettingsExpanded && (
                                    <>
                                        {featureFlags[FEATURE_FLAGS.AUTO_ROLLBACK_FEATURE_FLAGS] && (
                                            <FeatureFlagAutoRollback />
                                        )}
                                        {featureFlags[FEATURE_FLAGS.ROLE_BASED_ACCESS] && (
                                            <Card title="Permissions" className="mb-4">
                                                <PayGateMini feature={AvailableFeature.ROLE_BASED_ACCESS}>
                                                    <ResourcePermission
                                                        resourceType={Resource.FEATURE_FLAGS}
                                                        onChange={(roleIds) => setRolesToAdd(roleIds)}
                                                        rolesToAdd={rolesToAdd}
                                                        addableRoles={addableRoles}
                                                        addableRolesLoading={unfilteredAddableRolesLoading}
                                                        onAdd={() => addAssociatedRoles()}
                                                        roles={derivedRoles}
                                                        deleteAssociatedRole={(id) =>
                                                            deleteAssociatedRole({ roleId: id })
                                                        }
                                                        canEdit={featureFlag.can_edit}
                                                    />
                                                </PayGateMini>
                                            </Card>
                                        )}
                                    </>
                                )}
                                <LemonDivider />
                            </>
                        )}
                        <div className="flex items-center gap-2 justify-end">
                            <LemonButton
                                data-attr="cancel-feature-flag"
                                type="secondary"
                                onClick={() => {
                                    if (isEditingFlag) {
                                        editFeatureFlag(false)
                                        loadFeatureFlag()
                                    } else {
                                        router.actions.push(urls.featureFlags())
                                    }
                                }}
                                disabled={featureFlagLoading}
                            >
                                Cancel
                            </LemonButton>
                            <LemonButton
                                type="primary"
                                data-attr="save-feature-flag"
                                htmlType="submit"
                                loading={featureFlagLoading}
                                disabled={featureFlagLoading}
                            >
                                Save
                            </LemonButton>
                        </div>
                    </Form>
                ) : (
                    <>
                        {featureFlagLoading ? (
                            <Skeleton active />
                        ) : (
                            <>
                                <PageHeader
                                    title={
                                        <div className="flex items-center gap-2 mb-2">
                                            {featureFlag.key || 'Untitled'}
                                            <CopyToClipboardInline
                                                explicitValue={featureFlag.key}
                                                iconStyle={{ color: 'var(--muted-alt)' }}
                                            />
                                            <div className="flex">
                                                {featureFlag.active ? (
                                                    <LemonTag type="success" className="uppercase">
                                                        Enabled
                                                    </LemonTag>
                                                ) : (
                                                    <LemonTag type="default" className="uppercase">
                                                        Disabled
                                                    </LemonTag>
                                                )}
                                            </div>
                                        </div>
                                    }
                                    description={
                                        <>
                                            {featureFlag.name ? (
                                                <span style={{ fontStyle: 'normal' }}>{featureFlag.name}</span>
                                            ) : (
                                                'There is no description for this feature flag.'
                                            )}
                                        </>
                                    }
                                    caption={
                                        <>
                                            {featureFlag?.tags && (
                                                <>
                                                    {featureFlag.can_edit ? (
                                                        <ObjectTags
                                                            tags={featureFlag.tags}
                                                            onChange={(_, tags) => {
                                                                triggerFeatureFlagUpdate({ tags })
                                                            }}
                                                            saving={featureFlagLoading}
                                                            tagsAvailable={tags.filter(
                                                                (tag) => !featureFlag.tags?.includes(tag)
                                                            )}
                                                            className="insight-metadata-tags"
                                                        />
                                                    ) : featureFlag.tags.length ? (
                                                        <ObjectTags
                                                            tags={featureFlag.tags}
                                                            saving={featureFlagLoading}
                                                            staticOnly
                                                            className="insight-metadata-tags"
                                                        />
                                                    ) : null}
                                                </>
                                            )}
                                        </>
                                    }
                                    buttons={
                                        <>
                                            <div className="flex items-center gap-2 mb-2">
                                                {featureFlags[FEATURE_FLAGS.RECORDINGS_ON_FEATURE_FLAGS] && (
                                                    <>
                                                        <LemonButton
                                                            to={urls.sessionRecordings(SessionRecordingsTabs.Recent, {
                                                                events: defaultEntityFilterOnFlag(featureFlag.key)
                                                                    .events,
                                                            })}
                                                            type="secondary"
                                                        >
                                                            <LemonTag type="warning" className="uppercase ml-2 mr-2">
                                                                Beta
                                                            </LemonTag>
                                                            View Recordings
                                                        </LemonButton>
                                                        <LemonDivider vertical />
                                                    </>
                                                )}
                                                <LemonButton
                                                    data-attr="delete-feature-flag"
                                                    status="danger"
                                                    type="secondary"
                                                    onClick={() => {
                                                        deleteFeatureFlag(featureFlag)
                                                    }}
                                                    disabled={featureFlagLoading || !featureFlag.can_edit}
                                                >
                                                    Delete feature flag
                                                </LemonButton>
                                                <LemonButton
                                                    data-attr="edit-feature-flag"
                                                    type="secondary"
                                                    tooltip={
                                                        featureFlags[FEATURE_FLAGS.ROLE_BASED_ACCESS] &&
                                                        !featureFlag.can_edit &&
                                                        "You have only 'View' access for this feature flag. To make changes, please contact the flag's creator."
                                                    }
                                                    onClick={() => {
                                                        editFeatureFlag(true)
                                                    }}
                                                    disabled={featureFlagLoading || !featureFlag.can_edit}
                                                >
                                                    Edit
                                                </LemonButton>
                                            </div>
                                        </>
                                    }
                                />
                                <Tabs
                                    activeKey={activeTab}
                                    destroyInactiveTabPane
                                    onChange={(t) => setActiveTab(t as FeatureFlagsTabs)}
                                >
                                    <Tabs.TabPane tab="Overview" key="overview">
                                        <Row>
                                            <Col span={13}>
                                                <FeatureFlagRollout readOnly />
                                                <FeatureFlagReleaseConditions readOnly />
                                                {featureFlags[FEATURE_FLAGS.AUTO_ROLLBACK_FEATURE_FLAGS] && (
                                                    <FeatureFlagAutoRollback readOnly />
                                                )}
                                            </Col>
                                            <Col span={11} className="pl-4">
                                                <RecentFeatureFlagInsights />
                                                <div className="my-4" />
<<<<<<< HEAD
                                                <FeatureFlagInstructions
                                                    featureFlagKey={featureFlag.key || 'my-flag'}
                                                />
=======
                                                {featureFlags[FEATURE_FLAGS.RECORDINGS_ON_FEATURE_FLAGS] ? (
                                                    <FeatureFlagRecordings flagKey={featureFlag.key || 'my-flag'} />
                                                ) : (
                                                    <>
                                                        {!featureFlags[FEATURE_FLAGS.FF_CODE_EXAMPLE] && (
                                                            <FeatureFlagInstructions
                                                                featureFlagKey={featureFlag.key || 'my-flag'}
                                                            />
                                                        )}
                                                    </>
                                                )}
>>>>>>> e1ac6860
                                            </Col>
                                        </Row>
                                        {featureFlags[FEATURE_FLAGS.FF_CODE_EXAMPLE] && (
                                            <>
                                                <LemonDivider className="mb-4" />
                                                <FeatureFlagCodeExample featureFlag={featureFlag} />
                                            </>
                                        )}
                                    </Tabs.TabPane>
                                    {featureFlags[FEATURE_FLAGS.EXPOSURES_ON_FEATURE_FLAGS] && featureFlag.key && id && (
                                        <Tabs.TabPane
                                            tab={
                                                <div>
                                                    Usage
                                                    <LemonTag type="warning" className="uppercase ml-2">
                                                        Beta
                                                    </LemonTag>
                                                </div>
                                            }
                                            key="usage"
                                        >
                                            <UsageTab id={id} featureFlag={featureFlag} />
                                        </Tabs.TabPane>
                                    )}
                                    {featureFlag.id && (
                                        <Tabs.TabPane tab="History" key="history">
                                            <ActivityLog scope={ActivityScope.FEATURE_FLAG} id={featureFlag.id} />
                                        </Tabs.TabPane>
                                    )}
                                    {featureFlags[FEATURE_FLAGS.ROLE_BASED_ACCESS] && featureFlag.can_edit && (
                                        <Tabs.TabPane tab="Permissions" key="permissions">
                                            <PayGateMini feature={AvailableFeature.ROLE_BASED_ACCESS}>
                                                <ResourcePermission
                                                    resourceType={Resource.FEATURE_FLAGS}
                                                    onChange={(roleIds) => setRolesToAdd(roleIds)}
                                                    rolesToAdd={rolesToAdd}
                                                    addableRoles={addableRoles}
                                                    addableRolesLoading={unfilteredAddableRolesLoading}
                                                    onAdd={() => addAssociatedRoles()}
                                                    roles={derivedRoles}
                                                    deleteAssociatedRole={(id) => deleteAssociatedRole({ roleId: id })}
                                                    canEdit={featureFlag.can_edit}
                                                />
                                            </PayGateMini>
                                        </Tabs.TabPane>
                                    )}
                                </Tabs>
                            </>
                        )}
                    </>
                )}
            </div>
        </>
    )
}

function UsageTab({ featureFlag }: { id: string; featureFlag: FeatureFlagType }): JSX.Element {
    const { key: featureFlagKey, usage_dashboard: dashboardId } = featureFlag
    const { generateUsageDashboard } = useActions(featureFlagLogic)
    const { featureFlagLoading } = useValues(featureFlagLogic)
    const { receivedErrorsFromAPI } = useValues(
        dashboardLogic({ id: dashboardId, placement: DashboardPlacement.FeatureFlag })
    )
    const connectedDashboardExists = dashboardId && !receivedErrorsFromAPI
    const propertyFilter: AnyPropertyFilter[] = [
        {
            key: '$feature_flag',
            type: PropertyFilterType.Event,
            value: featureFlagKey,
            operator: PropertyOperator.Exact,
        },
    ]

    // TODO: reintegrate HogQL Editor
    return (
        <div>
            {connectedDashboardExists ? (
                <Dashboard id={dashboardId.toString()} placement={DashboardPlacement.FeatureFlag} />
            ) : (
                <div>
                    <b>Dashboard</b>
                    <div className="text-muted mb-2">{`There is currently no connected dashboard to this feature flag. If there was previously a connected dashboard, it may have been deleted.`}</div>
                    {featureFlagLoading ? (
                        <EmptyDashboardComponent loading={true} canEdit={false} />
                    ) : (
                        <LemonButton type={'primary'} onClick={() => generateUsageDashboard()}>
                            Generate Usage Dashboard
                        </LemonButton>
                    )}
                </div>
            )}
            <div className="mt-4 mb-4">
                <b>Log</b>
                <div className="text-muted">{`Feature flag calls for "${featureFlagKey}" will appear here`}</div>
            </div>
            <EventsTable
                fixedFilters={{
                    event_filter: '$feature_flag_called',
                    properties: propertyFilter,
                }}
                fixedColumns={[
                    {
                        title: 'Value',
                        key: 'value',
                        render: function renderEventProperty(_, { event }: EventsTableRowItem) {
                            return event?.properties['$feature_flag_response']?.toString()
                        },
                    },
                ]}
                startingColumns={['person']}
                fetchMonths={1}
                pageKey={`feature-flag-` + featureFlagKey}
                showPersonColumn={true}
                showEventFilter={false}
                showPropertyFilter={false}
                showCustomizeColumns={false}
                showAutoload={false}
                showExport={false}
                showActionsButton={false}
                emptyPrompt={`No events received`}
            />
        </div>
    )
}

interface FeatureFlagReadOnlyProps {
    readOnly?: boolean
}

function FeatureFlagRollout({ readOnly }: FeatureFlagReadOnlyProps): JSX.Element {
    const {
        multivariateEnabled,
        variants,
        areVariantRolloutsValid,
        featureFlagLoading,
        variantRolloutSum,
        nonEmptyVariants,
        aggregationTargetName,
        featureFlag,
    } = useValues(featureFlagLogic)
    const { distributeVariantsEqually, addVariant, removeVariant, setMultivariateEnabled } =
        useActions(featureFlagLogic)
    const [showVariantDiscardWarning, setShowVariantDiscardWarning] = useState(false)
    const { hasAvailableFeature } = useValues(userLogic)
    const { upgradeLink } = useValues(billingLogic)
    const { featureFlags } = useValues(enabledFeaturesLogic)

    return (
        <>
            {readOnly ? (
                <>
                    <div className="flex flex-col mb-4">
                        <span className="card-secondary">Type</span>
                        <span>
                            {featureFlag.filters.multivariate
                                ? 'Multiple variants with rollout percentages (A/B/C test)'
                                : 'Release toggle (boolean)'}
                        </span>

                        <span className="card-secondary mt-4">Flag persistence</span>
                        <span>
                            This flag{' '}
                            <b>{featureFlag.ensure_experience_continuity ? 'persists' : 'does not persist'} </b>
                            across authentication events.
                        </span>
                    </div>
                    <LemonDivider className="my-3" />
                    {featureFlag.filters.multivariate && (
                        <>
                            <div className="mb-2">
                                <b>Variant keys</b>
                            </div>
                            <div className="border rounded p-4 mb-4">
                                <Row gutter={16} className="font-semibold">
                                    <Col span={6}>Key</Col>
                                    <Col span={6}>Description</Col>
                                    <Col span={9}>Payload</Col>
                                    <Col span={3}>Rollout</Col>
                                </Row>
                                <LemonDivider className="my-3" />
                                {variants.map((variant, index) => (
                                    <div key={index}>
                                        <Row gutter={16}>
                                            <Col span={6}>
                                                <Lettermark name={alphabet[index]} color={LettermarkColor.Gray} />
                                                <CopyToClipboardInline
                                                    tooltipMessage={null}
                                                    description="key"
                                                    style={{
                                                        marginLeft: '0.5rem',
                                                    }}
                                                    iconStyle={{ color: 'var(--muted-alt)' }}
                                                >
                                                    {variant.key}
                                                </CopyToClipboardInline>
                                            </Col>
                                            <Col span={6}>
                                                <span className={variant.name ? '' : 'text-muted'}>
                                                    {variant.name || 'There is no description for this variant key'}
                                                </span>
                                            </Col>
                                            <Col span={9}>
                                                {featureFlag.filters.payloads?.[index] ? (
                                                    <JSONEditorInput
                                                        readOnly={true}
                                                        value={featureFlag.filters.payloads[index]}
                                                    />
                                                ) : (
                                                    <span className="text-muted">
                                                        No payload associated with this variant
                                                    </span>
                                                )}
                                            </Col>
                                            <Col span={3}>{variant.rollout_percentage}%</Col>
                                        </Row>
                                        {index !== variants.length - 1 && <LemonDivider className="my-3" />}
                                    </div>
                                ))}
                            </div>
                        </>
                    )}
                </>
            ) : (
                <div className="mb-8">
                    <h3 className="l4">Served value</h3>
                    <div className="mb-2">
                        <Popconfirm
                            placement="top"
                            title="Change value type? The variants below will be lost."
                            disabled={featureFlagLoading}
                            visible={showVariantDiscardWarning}
                            onConfirm={() => {
                                setMultivariateEnabled(false)
                                setShowVariantDiscardWarning(false)
                            }}
                            onCancel={() => setShowVariantDiscardWarning(false)}
                            okText="OK"
                            cancelText="Cancel"
                        >
                            <Radio.Group
                                options={[
                                    {
                                        label: 'Release toggle (boolean)',
                                        value: false,
                                    },
                                    {
                                        label: (
                                            <Tooltip
                                                title={
                                                    hasAvailableFeature(AvailableFeature.MULTIVARIATE_FLAGS)
                                                        ? ''
                                                        : 'This feature is not available on your current plan.'
                                                }
                                            >
                                                <div>
                                                    {!hasAvailableFeature(AvailableFeature.MULTIVARIATE_FLAGS) && (
                                                        <Link to={upgradeLink} target="_blank">
                                                            <LockOutlined
                                                                style={{
                                                                    marginRight: 4,
                                                                    color: 'var(--warning)',
                                                                }}
                                                            />
                                                        </Link>
                                                    )}
                                                    Multiple variants with rollout percentages (A/B test)
                                                </div>
                                            </Tooltip>
                                        ),
                                        value: true,
                                        disabled: !hasAvailableFeature(AvailableFeature.MULTIVARIATE_FLAGS),
                                    },
                                ]}
                                onChange={(e) => {
                                    const { value } = e.target
                                    if (value === false && nonEmptyVariants.length) {
                                        setShowVariantDiscardWarning(true)
                                    } else {
                                        setMultivariateEnabled(value)
                                        focusVariantKeyField(0)
                                    }
                                }}
                                value={multivariateEnabled}
                                optionType="button"
                            />
                        </Popconfirm>
                    </div>
                    <div className="text-muted mb-4">
                        {capitalizeFirstLetter(aggregationTargetName)} will be served{' '}
                        {multivariateEnabled ? (
                            <>
                                <strong>a variant key</strong> according to the below distribution
                            </>
                        ) : (
                            <strong>
                                <code>true</code>
                            </strong>
                        )}{' '}
                        if they match one or more release condition groups.
                    </div>
                </div>
            )}
            {!multivariateEnabled && (
                <div className="mb-6">
                    <h3 className="l4">Payload</h3>
                    {readOnly ? (
                        featureFlag.filters.payloads?.['true'] ? (
                            <JSONEditorInput readOnly={readOnly} value={featureFlag.filters.payloads?.['true']} />
                        ) : (
                            <span>No payload associated with this flag</span>
                        )
                    ) : (
                        <Row gutter={16}>
                            <Col span={12}>
                                <div className="text-muted mb-4">
                                    Specify a payload to be returned when the served value is{' '}
                                    <strong>
                                        <code>true</code>
                                    </strong>
                                </div>
                                <Group name={['filters', 'payloads']}>
                                    <Field name="true">
                                        <JSONEditorInput
                                            readOnly={readOnly}
                                            placeholder={'Examples: "A string", 2500, {"key": "value"}'}
                                        />
                                    </Field>
                                </Group>
                            </Col>
                            {!featureFlags[FEATURE_FLAGS.FF_CODE_EXAMPLE] && (
                                <Col span={12}>
                                    <FeatureFlagPayloadInstructions featureFlagKey={featureFlag.key || 'my-flag'} />
                                </Col>
                            )}
                        </Row>
                    )}
                </div>
            )}
            {!readOnly && multivariateEnabled && (
                <div className="feature-flag-variants">
                    <h3 className="l4">Variant keys</h3>
                    <span>The rollout percentage of feature flag variants must add up to 100%</span>
                    <div className="variant-form-list space-y-2">
                        <Row gutter={8} className="label-row">
                            <Col span={1} />
                            <Col span={4}>Variant key</Col>
                            <Col span={6}>Description</Col>
                            <Col span={8}>
                                <div style={{ display: 'flex', flexDirection: 'column', fontWeight: 'normal' }}>
                                    <b>Payload</b>
                                    <span className="text-muted">
                                        Specify return payload when the variant key matches
                                    </span>
                                </div>
                            </Col>
                            <Col span={4}>
                                Rollout
                                <LemonButton type="tertiary" onClick={distributeVariantsEqually}>
                                    (Redistribute)
                                </LemonButton>
                            </Col>
                        </Row>
                        {variants.map((_, index) => (
                            <Group key={index} name="filters">
                                <Row gutter={8} align="middle">
                                    <Col span={1}>
                                        <Lettermark name={alphabet[index]} color={LettermarkColor.Gray} />
                                    </Col>
                                    <Col span={4}>
                                        <Field name={['multivariate', 'variants', index, 'key']}>
                                            <LemonInput
                                                data-attr="feature-flag-variant-key"
                                                data-key-index={index.toString()}
                                                className="ph-ignore-input"
                                                placeholder={`example-variant-${index + 1}`}
                                                autoComplete="off"
                                                autoCapitalize="off"
                                                autoCorrect="off"
                                                spellCheck={false}
                                            />
                                        </Field>
                                    </Col>
                                    <Col span={6}>
                                        <Field name={['multivariate', 'variants', index, 'name']}>
                                            <LemonInput
                                                data-attr="feature-flag-variant-name"
                                                className="ph-ignore-input"
                                                placeholder="Description"
                                            />
                                        </Field>
                                    </Col>
                                    <Col span={8}>
                                        <Field name={['payloads', index]}>
                                            {({ value, onChange }) => {
                                                return (
                                                    <JSONEditorInput
                                                        onChange={onChange}
                                                        value={value}
                                                        placeholder={'{"key": "value"}'}
                                                    />
                                                )
                                            }}
                                        </Field>
                                    </Col>
                                    <Col span={3}>
                                        <Field name={['multivariate', 'variants', index, 'rollout_percentage']}>
                                            {({ value, onChange }) => (
                                                <LemonInput
                                                    type="number"
                                                    min={0}
                                                    max={100}
                                                    value={value}
                                                    onChange={(changedValue) => {
                                                        if (changedValue !== null && changedValue !== undefined) {
                                                            const valueInt = parseInt(changedValue.toString())
                                                            if (!isNaN(valueInt)) {
                                                                onChange(valueInt)
                                                            }
                                                        }
                                                    }}
                                                />
                                            )}
                                        </Field>
                                    </Col>
                                    <Col span={2}>
                                        <Row>
                                            {variants.length > 1 && (
                                                <LemonButton
                                                    icon={<IconDelete />}
                                                    status="primary-alt"
                                                    data-attr={`delete-prop-filter-${index}`}
                                                    noPadding
                                                    onClick={() => removeVariant(index)}
                                                />
                                            )}
                                        </Row>
                                    </Col>
                                </Row>
                            </Group>
                        ))}
                        {variants.length > 0 && !areVariantRolloutsValid && (
                            <p className="text-danger">
                                Percentage rollouts for variants must sum to 100 (currently {variantRolloutSum}
                                ).
                            </p>
                        )}
                        <LemonButton
                            type="secondary"
                            onClick={() => {
                                const newIndex = variants.length
                                addVariant()
                                focusVariantKeyField(newIndex)
                            }}
                            icon={<IconPlus />}
                            center
                        >
                            Add variant
                        </LemonButton>
                    </div>
                </div>
            )}
        </>
    )
}

function FeatureFlagReleaseConditions({ readOnly }: FeatureFlagReadOnlyProps): JSX.Element {
    const { showGroupsOptions, aggregationLabel } = useValues(groupsModel)
    const {
        aggregationTargetName,
        featureFlag,
        groupTypes,
        taxonomicGroupTypes,
        nonEmptyVariants,
        propertySelectErrors,
        computeBlastRadiusPercentage,
        affectedUsers,
        totalUsers,
    } = useValues(featureFlagLogic)
    const {
        setAggregationGroupTypeIndex,
        updateConditionSet,
        duplicateConditionSet,
        removeConditionSet,
        addConditionSet,
    } = useActions(featureFlagLogic)
    const { cohortsById } = useValues(cohortsModel)
    const { featureFlags } = useValues(enabledFeaturesLogic)

    // :KLUDGE: Match by select only allows Select.Option as children, so render groups option directly rather than as a child
    const matchByGroupsIntroductionOption = GroupsIntroductionOption({ value: -2 })
    const hasNonInstantProperty = (properties: AnyPropertyFilter[]): boolean => {
        return !!properties.find(
            (property) => property.type === 'cohort' || !INSTANTLY_AVAILABLE_PROPERTIES.includes(property.key || '')
        )
    }
    return (
        <>
            <div className="feature-flag-form-row">
                <div data-attr="feature-flag-release-conditions">
                    {readOnly ? (
                        <div className="mb-2">
                            <b>Release conditions</b>
                        </div>
                    ) : (
                        <>
                            <h3 className="l4">Release conditions</h3>
                            <div className="text-muted mb-4">
                                Specify the {aggregationTargetName} to which you want to release this flag. Note that
                                condition sets are rolled out independently of each other.
                            </div>
                        </>
                    )}
                </div>
                {!readOnly && showGroupsOptions && (
                    <div className="centered">
                        Match by
                        <Select
                            value={
                                featureFlag.filters?.aggregation_group_type_index != null
                                    ? featureFlag.filters?.aggregation_group_type_index
                                    : -1
                            }
                            onChange={(value) => {
                                const groupTypeIndex = value !== -1 ? value : null
                                setAggregationGroupTypeIndex(groupTypeIndex)
                            }}
                            style={{ marginLeft: 8 }}
                            data-attr="feature-flag-aggregation-filter"
                            dropdownMatchSelectWidth={false}
                            dropdownAlign={{
                                // Align this dropdown by the right-hand-side of button
                                points: ['tr', 'br'],
                            }}
                        >
                            <Select.Option key={-1} value={-1}>
                                Users
                            </Select.Option>
                            {groupTypes.map((groupType) => (
                                <Select.Option key={groupType.group_type_index} value={groupType.group_type_index}>
                                    {capitalizeFirstLetter(aggregationLabel(groupType.group_type_index).plural)}
                                </Select.Option>
                            ))}
                            {matchByGroupsIntroductionOption}
                        </Select>
                    </div>
                )}
            </div>
            <Row gutter={16}>
                {featureFlag.filters.groups.map((group, index) => (
                    <Col span={24} md={24} key={`${index}-${featureFlag.filters.groups.length}`}>
                        {index > 0 && <div className="condition-set-separator">OR</div>}
                        <div className="mb-4 border rounded p-4">
                            <Row align="middle" justify="space-between">
                                <Row align="middle">
                                    <span className="simple-tag tag-light-blue font-medium mr-2">Set {index + 1}</span>
                                    <div>
                                        {group.properties?.length ? (
                                            <>
                                                {readOnly ? (
                                                    <>
                                                        Match <b>{aggregationTargetName}</b> against <b>all</b> criteria
                                                    </>
                                                ) : (
                                                    <>
                                                        Matching <b>{aggregationTargetName}</b> against the criteria
                                                    </>
                                                )}
                                            </>
                                        ) : (
                                            <>
                                                Condition set will match <b>all {aggregationTargetName}</b>
                                            </>
                                        )}
                                    </div>
                                </Row>
                                {!readOnly && (
                                    <Row>
                                        <LemonButton
                                            icon={<IconCopy />}
                                            status="muted"
                                            noPadding
                                            onClick={() => duplicateConditionSet(index)}
                                        />
                                        {featureFlag.filters.groups.length > 1 && (
                                            <LemonButton
                                                icon={<IconDelete />}
                                                status="muted"
                                                noPadding
                                                onClick={() => removeConditionSet(index)}
                                            />
                                        )}
                                    </Row>
                                )}
                            </Row>
                            <LemonDivider className="my-3" />
                            {!readOnly && hasNonInstantProperty(group.properties) && (
                                <AlertMessage type="info" className="mt-3 mb-3">
                                    These properties aren't immediately available on first page load for unidentified
                                    persons. This feature flag requires that at least one event is sent prior to
                                    becoming available to your product or website.{' '}
                                    <a
                                        href="https://posthog.com/docs/integrate/client/js#bootstrapping-flags"
                                        target="_blank"
                                    >
                                        {' '}
                                        Learn more about how to make feature flags available instantly.
                                    </a>
                                </AlertMessage>
                            )}

                            {readOnly ? (
                                <>
                                    {group.properties.map((property, idx) => (
                                        <>
                                            <div className="feature-flag-property-display" key={idx}>
                                                {idx === 0 ? (
                                                    <LemonButton
                                                        icon={<IconSubArrowRight className="arrow-right" />}
                                                        status="muted"
                                                        size="small"
                                                    />
                                                ) : (
                                                    <LemonButton
                                                        icon={<span className="text-sm">&</span>}
                                                        status="muted"
                                                        size="small"
                                                    />
                                                )}
                                                <span className="simple-tag tag-light-blue text-primary-alt">
                                                    {property.type === 'cohort' ? 'Cohort' : property.key}{' '}
                                                </span>
                                                {isPropertyFilterWithOperator(property) ? (
                                                    <span>{allOperatorsToHumanName(property.operator)} </span>
                                                ) : null}

                                                {property.type === 'cohort' ? (
                                                    <a
                                                        href={urls.cohort(property.value)}
                                                        target="_blank"
                                                        rel="noopener"
                                                        className="simple-tag tag-light-blue text-primary-alt display-value"
                                                    >
                                                        {(property.value && cohortsById[property.value]?.name) ||
                                                            `ID ${property.value}`}
                                                    </a>
                                                ) : (
                                                    [
                                                        ...(Array.isArray(property.value)
                                                            ? property.value
                                                            : [property.value]),
                                                    ].map((val, idx) => (
                                                        <span
                                                            key={idx}
                                                            className="simple-tag tag-light-blue text-primary-alt display-value"
                                                        >
                                                            {val}
                                                        </span>
                                                    ))
                                                )}
                                            </div>
                                        </>
                                    ))}
                                </>
                            ) : (
                                <div>
                                    <PropertyFilters
                                        orFiltering={true}
                                        pageKey={`feature-flag-${featureFlag.id}-${index}-${
                                            featureFlag.filters.groups.length
                                        }-${featureFlag.filters.aggregation_group_type_index ?? ''}`}
                                        propertyFilters={group?.properties}
                                        logicalRowDivider
                                        addButton={
                                            <LemonButton icon={<IconPlusMini />} noPadding>
                                                Add condition
                                            </LemonButton>
                                        }
                                        onChange={(properties) => updateConditionSet(index, undefined, properties)}
                                        taxonomicGroupTypes={taxonomicGroupTypes}
                                        hasRowOperator={false}
                                        sendAllKeyUpdates
                                        errorMessages={
                                            propertySelectErrors?.[index]?.properties?.some(
                                                (message) => !!message.value
                                            )
                                                ? propertySelectErrors[index].properties.map((message, index) => {
                                                      return message.value ? (
                                                          <div
                                                              key={index}
                                                              className="text-danger flex items-center gap-1 text-sm"
                                                          >
                                                              <IconErrorOutline className="text-xl" /> {message.value}
                                                          </div>
                                                      ) : (
                                                          <></>
                                                      )
                                                  })
                                                : null
                                        }
                                    />
                                </div>
                            )}
                            {(!readOnly || (readOnly && group.properties?.length > 0)) && (
                                <LemonDivider className="my-3" />
                            )}
                            {readOnly ? (
                                <LemonTag
                                    type={
                                        featureFlag.filters.groups.length == 1
                                            ? group.rollout_percentage == null || group.rollout_percentage == 100
                                                ? 'highlight'
                                                : group.rollout_percentage == 0
                                                ? 'caution'
                                                : 'none'
                                            : 'none'
                                    }
                                >
                                    <div className="text-sm ">
                                        Rolled out to{' '}
                                        <b>{group.rollout_percentage != null ? group.rollout_percentage : 100}%</b> of{' '}
                                        <b>{aggregationTargetName}</b> in this set.{' '}
                                    </div>
                                </LemonTag>
                            ) : (
                                <div className="feature-flag-form-row">
                                    <div className="centered">
                                        Roll out to{' '}
                                        <InputNumber
                                            style={{ width: 100, marginLeft: 8, marginRight: 8 }}
                                            onChange={(value): void => {
                                                updateConditionSet(index, value as number)
                                            }}
                                            value={group.rollout_percentage != null ? group.rollout_percentage : 100}
                                            min={0}
                                            max={100}
                                            addonAfter="%"
                                        />{' '}
                                        of <b>{aggregationTargetName}</b> in this set.{' '}
                                        {featureFlags[FEATURE_FLAGS.FEATURE_FLAG_ROLLOUT_UX] && (
                                            <>
                                                Will match approximately{' '}
                                                {affectedUsers[index] !== undefined ? (
                                                    <b>
                                                        {`${
                                                            computeBlastRadiusPercentage(
                                                                group.rollout_percentage,
                                                                index
                                                            ).toPrecision(2) * 1
                                                            // Multiplying by 1 removes trailing zeros after the decimal
                                                            // point added by toPrecision
                                                        }% `}
                                                    </b>
                                                ) : (
                                                    <Spinner className="mr-1" />
                                                )}{' '}
                                                {affectedUsers[index] && affectedUsers[index] >= 0 && totalUsers
                                                    ? `(${humanFriendlyNumber(
                                                          Math.floor(
                                                              (affectedUsers[index] *
                                                                  (group.rollout_percentage ?? 100)) /
                                                                  100
                                                          )
                                                      )} / ${humanFriendlyNumber(totalUsers)})`
                                                    : ''}{' '}
                                                of total {aggregationTargetName}.
                                            </>
                                        )}
                                    </div>
                                </div>
                            )}
                            {nonEmptyVariants.length > 0 && (
                                <>
                                    <LemonDivider className="my-3" />
                                    {readOnly ? (
                                        <div>
                                            All <b>{aggregationTargetName}</b> in this set{' '}
                                            {group.variant ? (
                                                <>
                                                    {' '}
                                                    will be in variant <b>{group.variant}</b>
                                                </>
                                            ) : (
                                                <>have no variant override</>
                                            )}
                                        </div>
                                    ) : (
                                        <div className="feature-flag-form-row">
                                            <div className="centered">
                                                <b>Optional override:</b> Set variant for all{' '}
                                                <b>{aggregationTargetName}</b> in this set to{' '}
                                                <LemonSelect
                                                    placeholder="Select variant"
                                                    allowClear={true}
                                                    value={group.variant}
                                                    onChange={(value) =>
                                                        updateConditionSet(index, undefined, undefined, value)
                                                    }
                                                    options={nonEmptyVariants.map((variant) => ({
                                                        label: variant.key,
                                                        value: variant.key,
                                                    }))}
                                                    data-attr="feature-flags-variant-override-select"
                                                />
                                            </div>
                                        </div>
                                    )}
                                </>
                            )}
                        </div>
                    </Col>
                ))}
            </Row>
            {!readOnly && (
                <LemonButton type="secondary" className="mt-0" onClick={addConditionSet} icon={<IconPlus />}>
                    Add condition set
                </LemonButton>
            )}
        </>
    )
}<|MERGE_RESOLUTION|>--- conflicted
+++ resolved
@@ -509,23 +509,11 @@
                                             <Col span={11} className="pl-4">
                                                 <RecentFeatureFlagInsights />
                                                 <div className="my-4" />
-<<<<<<< HEAD
-                                                <FeatureFlagInstructions
-                                                    featureFlagKey={featureFlag.key || 'my-flag'}
-                                                />
-=======
-                                                {featureFlags[FEATURE_FLAGS.RECORDINGS_ON_FEATURE_FLAGS] ? (
-                                                    <FeatureFlagRecordings flagKey={featureFlag.key || 'my-flag'} />
-                                                ) : (
-                                                    <>
-                                                        {!featureFlags[FEATURE_FLAGS.FF_CODE_EXAMPLE] && (
-                                                            <FeatureFlagInstructions
-                                                                featureFlagKey={featureFlag.key || 'my-flag'}
-                                                            />
-                                                        )}
-                                                    </>
+                                                {!featureFlags[FEATURE_FLAGS.FF_CODE_EXAMPLE] && (
+                                                    <FeatureFlagInstructions
+                                                        featureFlagKey={featureFlag.key || 'my-flag'}
+                                                    />
                                                 )}
->>>>>>> e1ac6860
                                             </Col>
                                         </Row>
                                         {featureFlags[FEATURE_FLAGS.FF_CODE_EXAMPLE] && (
