--- conflicted
+++ resolved
@@ -951,7 +951,6 @@
                             value={flagType}
                         />
                     </div>
-<<<<<<< HEAD
                     {!featureFlag.is_remote_configuration && (
                         <div className="text-muted mb-4">
                             {capitalizeFirstLetter(aggregationTargetName)} will be served{' '}
@@ -964,24 +963,9 @@
                                     <code>true</code>
                                 </strong>
                             )}{' '}
-                            if they match one or more release condition groups.
+                            <span>if they match one or more release condition groups.</span>
                         </div>
                     )}
-=======
-                    <div className="text-muted mb-4">
-                        {capitalizeFirstLetter(aggregationTargetName)} will be served{' '}
-                        {multivariateEnabled ? (
-                            <>
-                                <strong>a variant key</strong> according to the below distribution
-                            </>
-                        ) : (
-                            <strong>
-                                <code>true</code>
-                            </strong>
-                        )}{' '}
-                        <span>if they match one or more release condition groups.</span>
-                    </div>
->>>>>>> 9c0713eb
                 </div>
             )}
             {!multivariateEnabled && (
