import './FeatureFlag.scss'

import { useActions, useValues } from 'kea'
import { Form, Group } from 'kea-forms'
import { router } from 'kea-router'
import posthog from 'posthog-js'
import { PostHogFeature } from 'posthog-js/react'
import { useEffect, useState } from 'react'

import {
    IconBalance,
    IconCollapse,
    IconExpand,
    IconGlobe,
    IconInfo,
    IconLaptop,
    IconPlus,
    IconRewindPlay,
    IconServer,
    IconTrash,
} from '@posthog/icons'
import { LemonDialog, LemonSegmentedButton, LemonSkeleton, LemonSwitch, Tooltip } from '@posthog/lemon-ui'

<<<<<<< HEAD
import { AccessControlledLemonButton } from 'lib/components/AccessControlledLemonButton'
=======
import { AccessControlAction } from 'lib/components/AccessControlAction'
>>>>>>> 964679cf
import { AccessDenied } from 'lib/components/AccessDenied'
import { ActivityLog } from 'lib/components/ActivityLog/ActivityLog'
import { CopyToClipboardInline } from 'lib/components/CopyToClipboard'
import { NotFound } from 'lib/components/NotFound'
import { ObjectTags } from 'lib/components/ObjectTags/ObjectTags'
import { PageHeader } from 'lib/components/PageHeader'
import { FEATURE_FLAGS } from 'lib/constants'
import { useFeatureFlag } from 'lib/hooks/useFeatureFlag'
import { LemonBanner } from 'lib/lemon-ui/LemonBanner'
import { LemonButton } from 'lib/lemon-ui/LemonButton'
import { More } from 'lib/lemon-ui/LemonButton/More'
import { LemonCheckbox } from 'lib/lemon-ui/LemonCheckbox'
import { LemonDivider } from 'lib/lemon-ui/LemonDivider'
import { LemonField } from 'lib/lemon-ui/LemonField'
import { LemonInput } from 'lib/lemon-ui/LemonInput/LemonInput'
import { LemonTab, LemonTabs } from 'lib/lemon-ui/LemonTabs'
import { LemonTag } from 'lib/lemon-ui/LemonTag/LemonTag'
import { LemonTextArea } from 'lib/lemon-ui/LemonTextArea/LemonTextArea'
import { Lettermark, LettermarkColor } from 'lib/lemon-ui/Lettermark'
import { Link } from 'lib/lemon-ui/Link'
import { featureFlagLogic as enabledFeaturesLogic } from 'lib/logic/featureFlagLogic'
import { alphabet, capitalizeFirstLetter } from 'lib/utils'
import { ProductIntentContext, addProductIntent } from 'lib/utils/product-intents'
import { FeatureFlagPermissions } from 'scenes/FeatureFlagPermissions'
import { Dashboard } from 'scenes/dashboard/Dashboard'
import { EmptyDashboardComponent } from 'scenes/dashboard/EmptyDashboardComponent'
import { dashboardLogic } from 'scenes/dashboard/dashboardLogic'
import { UTM_TAGS } from 'scenes/feature-flags/FeatureFlagSnippets'
import { JSONEditorInput } from 'scenes/feature-flags/JSONEditorInput'
import { concatWithPunctuation } from 'scenes/insights/utils'
import { useMaxTool } from 'scenes/max/useMaxTool'
import { NotebookSelectButton } from 'scenes/notebooks/NotebookSelectButton/NotebookSelectButton'
import { NotebookNodeType } from 'scenes/notebooks/types'
import { SceneExport } from 'scenes/sceneTypes'
import { SURVEY_CREATED_SOURCE } from 'scenes/surveys/constants'
import { captureMaxAISurveyCreationException } from 'scenes/surveys/utils'
import { teamLogic } from 'scenes/teamLogic'
import { urls } from 'scenes/urls'
import { userLogic } from 'scenes/userLogic'

import { SceneContent } from '~/layout/scenes/components/SceneContent'
import { SceneDivider } from '~/layout/scenes/components/SceneDivider'
import { SceneSection } from '~/layout/scenes/components/SceneSection'
import { SceneTitleSection } from '~/layout/scenes/components/SceneTitleSection'
import { tagsModel } from '~/models/tagsModel'
import { Query } from '~/queries/Query/Query'
import { defaultDataTableColumns } from '~/queries/nodes/DataTable/utils'
import { NodeKind } from '~/queries/schema/schema-general'
import {
    AccessControlLevel,
    AccessControlResourceType,
    ActivityScope,
    AnyPropertyFilter,
    AvailableFeature,
    DashboardPlacement,
    DashboardType,
    EarlyAccessFeatureStage,
    FeatureFlagEvaluationRuntime,
    FeatureFlagGroupType,
    FeatureFlagType,
    MultivariateFlagVariant,
    ProductKey,
    PropertyFilterType,
    PropertyOperator,
    QueryBasedInsightModel,
    ReplayTabs,
} from '~/types'

import { AnalysisTab } from './FeatureFlagAnalysisTab'
import { FeatureFlagAutoRollback } from './FeatureFlagAutoRollout'
import { FeatureFlagCodeExample } from './FeatureFlagCodeExample'
import FeatureFlagProjects from './FeatureFlagProjects'
import { FeatureFlagReleaseConditions } from './FeatureFlagReleaseConditions'
import FeatureFlagSchedule from './FeatureFlagSchedule'
import { FeatureFlagStatusIndicator } from './FeatureFlagStatusIndicator'
import { RecentFeatureFlagInsights } from './RecentFeatureFlagInsightsCard'
import { FeatureFlagLogicProps, featureFlagLogic, getRecordingFilterForFlagVariant } from './featureFlagLogic'
import { FeatureFlagsTab, featureFlagsLogic } from './featureFlagsLogic'

// Utility function to create MaxTool configuration for feature flag survey creation
export function createMaxToolSurveyConfig(
    featureFlag: FeatureFlagType,
    user: any,
    multivariateEnabled: boolean,
    variants: any[]
): {
    identifier: 'create_survey'
    active: boolean
    initialMaxPrompt: string
    suggestions: string[]
    context: Record<string, any>
    callback: (toolOutput: { survey_id?: string; survey_name?: string; error?: string }) => void
} {
    return {
        identifier: 'create_survey' as const,
        active: Boolean(user?.uuid),
        initialMaxPrompt: `Create a survey to collect feedback about the "${featureFlag.key}" feature flag${featureFlag.name ? ` (${featureFlag.name})` : ''}${multivariateEnabled && variants?.length > 0 ? ` which has variants: ${variants.map((v) => `"${v.key}"`).join(', ')}` : ''}`,
        suggestions:
            multivariateEnabled && variants?.length > 0
                ? [
                      `Create a feedback survey comparing variants of the "${featureFlag.key}" feature flag`,
                      `Create a survey for users who saw the "${variants[0]?.key}" variant of the "${featureFlag.key}" feature flag`,
                      `Create an A/B test survey asking users to compare the "${featureFlag.key}" feature flag variants`,
                      `Create a survey to understand which variant of the "${featureFlag.key}" feature flag performs better`,
                      `Create a survey targeting all variants of the "${featureFlag.key}" feature flag to gather overall feedback`,
                  ]
                : [
                      `Create a feedback survey for users who see the "${featureFlag.key}" feature flag`,
                      `Create an NPS survey for users exposed to the "${featureFlag.key}" feature flag`,
                      `Create a satisfaction survey asking about the "${featureFlag.key}" feature flag experience`,
                      `Create a survey to understand user reactions to the "${featureFlag.key}" feature flag`,
                  ],
        context: {
            user_id: user?.uuid,
            feature_flag_key: featureFlag.key,
            feature_flag_id: featureFlag.id,
            feature_flag_name: featureFlag.name,
            target_feature_flag: featureFlag.key,
            survey_purpose: 'collect_feedback_for_feature_flag',
            is_multivariate: multivariateEnabled,
            variants:
                multivariateEnabled && variants?.length > 0
                    ? variants.map((v) => ({
                          key: v.key,
                          name: v.name || '',
                          rollout_percentage: v.rollout_percentage,
                      }))
                    : [],
            variant_count: variants?.length || 0,
        },
        callback: (toolOutput: { survey_id?: string; survey_name?: string; error?: string }) => {
            addProductIntent({
                product_type: ProductKey.SURVEYS,
                intent_context: ProductIntentContext.SURVEY_CREATED,
                metadata: {
                    survey_id: toolOutput.survey_id,
                    source: SURVEY_CREATED_SOURCE.FEATURE_FLAGS,
                    created_successfully: !toolOutput?.error,
                },
            })

            if (toolOutput?.error || !toolOutput?.survey_id) {
                return captureMaxAISurveyCreationException(toolOutput.error, SURVEY_CREATED_SOURCE.FEATURE_FLAGS)
            }

            // Redirect to the new survey
            router.actions.push(urls.survey(toolOutput.survey_id))
        },
    }
}

export const scene: SceneExport<FeatureFlagLogicProps> = {
    component: FeatureFlag,
    logic: featureFlagLogic,
    paramsToProps: ({ params: { id } }) => ({
        id: id && id !== 'new' ? parseInt(id) : 'new',
    }),
    settingSectionId: 'environment-feature-flags',
}

function focusVariantKeyField(index: number): void {
    setTimeout(
        () => document.querySelector<HTMLElement>(`.VariantFormList input[data-key-index="${index}"]`)?.focus(),
        50
    )
}

export function FeatureFlag({ id }: FeatureFlagLogicProps): JSX.Element {
    const {
        props,
        featureFlag,
        featureFlagLoading,
        featureFlagMissing,
        isEditingFlag,
        newCohortLoading,
        activeTab,
        accessDeniedToFeatureFlag,
        multivariateEnabled,
        variants,
    } = useValues(featureFlagLogic)
    const { featureFlags } = useValues(enabledFeaturesLogic)
    const {
        deleteFeatureFlag,
        restoreFeatureFlag,
        editFeatureFlag,
        loadFeatureFlag,
        saveFeatureFlag,
        createStaticCohort,
        setFeatureFlagFilters,
        setActiveTab,
    } = useActions(featureFlagLogic)

    const { earlyAccessFeaturesList } = useValues(featureFlagLogic)

    const { tags } = useValues(tagsModel)
    const { hasAvailableFeature, user } = useValues(userLogic)

    // whether the key for an existing flag is being changed
    const [hasKeyChanged, setHasKeyChanged] = useState(false)

    // Initialize MaxTool hook for survey creation
    const { openMax } = useMaxTool(createMaxToolSurveyConfig(featureFlag, user, multivariateEnabled, variants))

    const [advancedSettingsExpanded, setAdvancedSettingsExpanded] = useState(false)

    const isNewFeatureFlag = id === 'new' || id === undefined

    const newSceneLayout = useFeatureFlag('NEW_SCENE_LAYOUT')

    if (featureFlagMissing) {
        return <NotFound object="feature flag" />
    }

    if (featureFlagLoading) {
        return (
            <div className="deprecated-space-y-2">
                <LemonSkeleton active className="h-4 w-2/5" />
                <LemonSkeleton active className="h-4 w-full" />
                <LemonSkeleton active className="h-4 w-full" />
                <LemonSkeleton active className="h-4 w-3/5" />
            </div>
        )
    }

    if (accessDeniedToFeatureFlag) {
        return <AccessDenied object="feature flag" />
    }

    const earlyAccessFeature = earlyAccessFeaturesList?.find((f: any) => f.flagKey === featureFlag.key)

    const tabs = [
        {
            label: 'Overview',
            key: FeatureFlagsTab.OVERVIEW,
            content: (
                <>
                    <div className="flex flex-col gap-4">
                        <FeatureFlagRollout readOnly />
                        {!featureFlag.is_remote_configuration && (
                            <>
                                <SceneDivider />
                                {/* TODO: In a follow up, clean up super_groups and combine into regular ReleaseConditions component */}
                                {featureFlag.filters.super_groups && featureFlag.filters.super_groups.length > 0 && (
                                    <FeatureFlagReleaseConditions readOnly isSuper filters={featureFlag.filters} />
                                )}

                                <FeatureFlagReleaseConditions readOnly filters={featureFlag.filters} />

                                <SceneDivider />

                                <SceneSection title="Insights that use this feature flag">
                                    <RecentFeatureFlagInsights />
                                </SceneSection>

                                {featureFlags[FEATURE_FLAGS.AUTO_ROLLBACK_FEATURE_FLAGS] && (
                                    <FeatureFlagAutoRollback readOnly />
                                )}
                            </>
                        )}

                        {newSceneLayout ? <SceneDivider /> : <LemonDivider className="my-0" />}
                        <FeatureFlagCodeExample featureFlag={featureFlag} />
                    </div>
                </>
            ),
        },
    ] as LemonTab<FeatureFlagsTab>[]

    if (featureFlag.key && id) {
        tabs.push({
            label: 'Usage',
            key: FeatureFlagsTab.USAGE,
            content: <UsageTab featureFlag={featureFlag} />,
        })

        tabs.push({
            label: 'Projects',
            key: FeatureFlagsTab.PROJECTS,
            content: <FeatureFlagProjects />,
        })

        tabs.push({
            label: 'Schedule',
            key: FeatureFlagsTab.SCHEDULE,
            content: <FeatureFlagSchedule />,
        })
    }

    if (featureFlags[FEATURE_FLAGS.FF_DASHBOARD_TEMPLATES] && featureFlag.key && id) {
        tabs.push({
            label: (
                <div className="flex flex-row">
                    <div>Analysis</div>
                    <LemonTag className="ml-1 float-right uppercase" type="warning">
                        {' '}
                        Beta
                    </LemonTag>
                </div>
            ),
            key: FeatureFlagsTab.Analysis,
            content: (
                <PostHogFeature flag={FEATURE_FLAGS.FF_DASHBOARD_TEMPLATES} match={true}>
                    <AnalysisTab featureFlag={featureFlag} />
                </PostHogFeature>
            ),
        })
    }

    if (featureFlag.id) {
        tabs.push({
            label: 'History',
            key: FeatureFlagsTab.HISTORY,
            content: <ActivityLog scope={ActivityScope.FEATURE_FLAG} id={featureFlag.id} />,
        })
    }

    if (featureFlag.can_edit) {
        tabs.push({
            label: 'Permissions',
            key: FeatureFlagsTab.PERMISSIONS,
            content: <FeatureFlagPermissions featureFlag={featureFlag} />,
        })
    }

    return (
        <>
            <div className="feature-flag">
                {isNewFeatureFlag || isEditingFlag ? (
                    <Form
                        id="feature-flag"
                        logic={featureFlagLogic}
                        props={props}
                        formKey="featureFlag"
                        enableFormOnSubmit
                        className="deprecated-space-y-4"
                    >
                        <PageHeader
                            buttons={
                                <div className="flex items-center gap-2">
                                    <LemonButton
                                        data-attr="cancel-feature-flag"
                                        type="secondary"
                                        onClick={() => {
                                            if (isEditingFlag) {
                                                editFeatureFlag(false)
                                                loadFeatureFlag()
                                            } else {
                                                router.actions.push(urls.featureFlags())
                                            }
                                        }}
                                    >
                                        Cancel
                                    </LemonButton>
                                    <LemonButton
                                        type="primary"
                                        data-attr="save-feature-flag"
                                        htmlType="submit"
                                        form="feature-flag"
                                    >
                                        Save
                                    </LemonButton>
                                </div>
                            }
                        />
                        <SceneContent forceNewSpacing>
                            {featureFlag.experiment_set && featureFlag.experiment_set.length > 0 && (
                                <LemonBanner type="warning">
                                    This feature flag is linked to an experiment. Edit settings here only for advanced
                                    functionality. If unsure, go back to{' '}
                                    <Link to={urls.experiment(featureFlag.experiment_set[0])}>
                                        the experiment creation screen.
                                    </Link>
                                </LemonBanner>
                            )}
                            <div className="max-w-1/2 deprecated-space-y-4">
                                <LemonField
                                    name="key"
                                    label="Key"
                                    help={
                                        hasKeyChanged && id !== 'new' ? (
                                            <span className="text-warning">
                                                <b>Warning! </b>Changing this key will
                                                <Link
                                                    to={`https://posthog.com/docs/feature-flags${UTM_TAGS}#feature-flag-persistence`}
                                                    target="_blank"
                                                    targetBlankIcon
                                                >
                                                    {' '}
                                                    affect the persistence of your flag
                                                </Link>
                                            </span>
                                        ) : undefined
                                    }
                                >
                                    {({ value, onChange }) => (
                                        <>
                                            <LemonInput
                                                value={value}
                                                onChange={(v) => {
                                                    if (v !== value) {
                                                        setHasKeyChanged(true)
                                                    }
                                                    onChange(v)
                                                }}
                                                data-attr="feature-flag-key"
                                                className="ph-ignore-input"
                                                autoFocus
                                                placeholder="examples: new-landing-page, betaFeature, ab_test_1"
                                                autoComplete="off"
                                                autoCapitalize="off"
                                                autoCorrect="off"
                                                spellCheck={false}
                                            />
                                            <span className="text-secondary text-sm">
                                                Feature flag keys must be unique
                                            </span>
                                        </>
                                    )}
                                </LemonField>

                                <LemonField name="name" label="Description">
                                    <LemonTextArea
                                        className="ph-ignore-input"
                                        data-attr="feature-flag-description"
                                        defaultValue={featureFlag.name || ''}
                                    />
                                </LemonField>
                                {hasAvailableFeature(AvailableFeature.TAGGING) && (
                                    <LemonField name="tags" label="Tags">
                                        {({ value, onChange }) => {
                                            return (
                                                <ObjectTags
                                                    saving={featureFlagLoading}
                                                    tags={value}
                                                    onChange={(tags) => onChange(tags)}
                                                    tagsAvailable={tags.filter(
                                                        (tag: string) => !featureFlag.tags?.includes(tag)
                                                    )}
                                                    className="mt-2"
                                                />
                                            )
                                        }}
                                    </LemonField>
                                )}
                                <LemonField name="active">
                                    {({ value, onChange }) => (
                                        <div className="border rounded p-4">
                                            <LemonCheckbox
                                                id="flag-enabled-checkbox"
                                                label="Enable feature flag"
                                                onChange={() => onChange(!value)}
                                                checked={value}
                                                data-attr="feature-flag-enabled-checkbox"
                                            />
                                        </div>
                                    )}
                                </LemonField>
                                {!featureFlag.is_remote_configuration && (
                                    <LemonField name="ensure_experience_continuity">
                                        {({ value, onChange }) => (
                                            <div className="border rounded p-4">
                                                <LemonCheckbox
                                                    id="continuity-checkbox"
                                                    label="Persist flag across authentication steps"
                                                    onChange={() => onChange(!value)}
                                                    fullWidth
                                                    checked={value}
                                                />
                                                <div className="text-secondary text-sm pl-7">
                                                    If your feature flag is applied before identifying the user, use
                                                    this to ensure that the flag value remains consistent for the same
                                                    user. Depending on your setup, this option might not always be
                                                    suitable. This feature requires creating profiles for anonymous
                                                    users.{' '}
                                                    <Link
                                                        to="https://posthog.com/docs/feature-flags/creating-feature-flags#persisting-feature-flags-across-authentication-steps"
                                                        target="_blank"
                                                    >
                                                        Learn more
                                                    </Link>
                                                </div>
                                            </div>
                                        )}
                                    </LemonField>
                                )}
                            </div>
                            {newSceneLayout ? <SceneDivider /> : <LemonDivider className="my-2" />}
                            <FeatureFlagRollout />
                            {newSceneLayout ? <SceneDivider /> : <LemonDivider className="my-2" />}
                            {!featureFlag.is_remote_configuration && (
                                <>
                                    <FeatureFlagReleaseConditions
                                        id={`${featureFlag.id}`}
                                        filters={featureFlag.filters}
                                        onChange={setFeatureFlagFilters}
                                    />
                                    {newSceneLayout ? <SceneDivider /> : <LemonDivider className="my-2" />}
                                </>
                            )}

                            <FeatureFlagCodeExample featureFlag={featureFlag} />
                            <LemonDivider />
                            {isNewFeatureFlag && (
                                <>
                                    <div>
                                        <LemonButton
                                            fullWidth
                                            onClick={() => setAdvancedSettingsExpanded(!advancedSettingsExpanded)}
                                            sideIcon={advancedSettingsExpanded ? <IconCollapse /> : <IconExpand />}
                                        >
                                            <div>
                                                <h3 className="l4 mt-2">Advanced settings</h3>
                                                <div className="text-secondary mb-2 font-medium">
                                                    Define who can modify this flag.
                                                </div>
                                            </div>
                                        </LemonButton>
                                    </div>
                                    {advancedSettingsExpanded && (
                                        <>
                                            {featureFlags[FEATURE_FLAGS.AUTO_ROLLBACK_FEATURE_FLAGS] && (
                                                <FeatureFlagAutoRollback />
                                            )}
                                            <div className="border rounded bg-surface-primary">
                                                <h3 className="p-2 mb-0">Permissions</h3>
                                                <LemonDivider className="my-0" />
                                                <div className="p-3">
                                                    <FeatureFlagPermissions featureFlag={featureFlag} />
                                                </div>
                                            </div>
                                        </>
                                    )}
                                    <LemonDivider />
                                </>
                            )}
                            <div className="flex items-center gap-2 justify-end">
                                <LemonButton
                                    data-attr="cancel-feature-flag"
                                    type="secondary"
                                    onClick={() => {
                                        if (isEditingFlag) {
                                            editFeatureFlag(false)
                                            loadFeatureFlag()
                                        } else {
                                            router.actions.push(urls.featureFlags())
                                        }
                                    }}
                                >
                                    Cancel
                                </LemonButton>
                                <LemonButton
                                    type="primary"
                                    data-attr="save-feature-flag"
                                    htmlType="submit"
                                    form="feature-flag"
                                >
                                    Save
                                </LemonButton>
                            </div>
                        </SceneContent>
                    </Form>
                ) : (
                    <>
                        <PageHeader
                            notebookProps={{
                                href: urls.featureFlag(id),
                            }}
                            caption={
                                !newSceneLayout && (
                                    <div>
                                        <div className="flex flex-wrap items-center gap-2">
                                            <div className="flex deprecated-space-x-1">
                                                <div>
                                                    <span className="text-secondary">Key:</span>{' '}
                                                    <CopyToClipboardInline
                                                        tooltipMessage={null}
                                                        description="Feature flag key"
                                                        className="justify-end"
                                                    >
                                                        {featureFlag.key}
                                                    </CopyToClipboardInline>
                                                </div>
                                            </div>
                                            <div>
                                                {featureFlag?.tags && (
                                                    <>
                                                        {featureFlag.tags.length > 0 ? (
                                                            <span className="text-secondary">Tags:</span>
                                                        ) : null}{' '}
                                                        {featureFlag.can_edit ? (
                                                            <ObjectTags
                                                                tags={featureFlag.tags}
                                                                onChange={(tags) => {
                                                                    saveFeatureFlag({ tags })
                                                                }}
                                                                tagsAvailable={tags.filter(
                                                                    (tag: string) => !featureFlag.tags?.includes(tag)
                                                                )}
                                                            />
                                                        ) : featureFlag.tags.length > 0 ? (
                                                            <ObjectTags tags={featureFlag.tags} staticOnly />
                                                        ) : null}
                                                    </>
                                                )}
                                            </div>
                                        </div>
                                        <div className="mt-2">{featureFlag.name || <i>Description (optional)</i>}</div>
                                    </div>
                                )
                            }
                            buttons={
                                <>
                                    <div className="flex items-center gap-2">
                                        <More
                                            loading={newCohortLoading}
                                            overlay={
                                                <>
                                                    {featureFlags[FEATURE_FLAGS.FEATURE_FLAG_COHORT_CREATION] && (
                                                        <>
                                                            <LemonButton
                                                                loading={newCohortLoading}
                                                                onClick={() => {
                                                                    createStaticCohort()
                                                                }}
                                                                fullWidth
                                                            >
                                                                Create Cohort
                                                            </LemonButton>
                                                            <LemonDivider />
                                                        </>
                                                    )}

                                                    <LemonButton
                                                        to={urls.featureFlagDuplicate(featureFlag.id)}
                                                        fullWidth
                                                    >
                                                        <span>Duplicate feature flag</span>
                                                    </LemonButton>

                                                    {openMax && (
                                                        <LemonButton
                                                            data-attr="create-survey"
                                                            fullWidth
                                                            onClick={openMax}
                                                        >
                                                            Create survey
                                                        </LemonButton>
                                                    )}
                                                    <LemonDivider />
                                                    <LemonButton
                                                        accessControl={{
                                                            resourceType: AccessControlResourceType.FeatureFlag,
                                                            minAccessLevel: AccessControlLevel.Editor,
                                                            userAccessLevel: featureFlag.user_access_level,
                                                        }}
                                                        data-attr={
                                                            featureFlag.deleted
                                                                ? 'restore-feature-flag'
                                                                : 'delete-feature-flag'
                                                        }
                                                        status="danger"
                                                        fullWidth
                                                        onClick={() => {
                                                            featureFlag.deleted
                                                                ? restoreFeatureFlag(featureFlag)
                                                                : deleteFeatureFlag(featureFlag)
                                                        }}
                                                        disabledReason={
                                                            !featureFlag.can_edit
                                                                ? "You have only 'View' access for this feature flag. To make changes, please contact the flag's creator."
                                                                : (featureFlag.features?.length || 0) > 0
                                                                  ? 'This feature flag is in use with an early access feature. Delete the early access feature to delete this flag'
                                                                  : (featureFlag.experiment_set?.length || 0) > 0
                                                                    ? 'This feature flag is linked to an experiment. Delete the experiment to delete this flag'
                                                                    : (featureFlag.surveys?.length || 0) > 0
                                                                      ? 'This feature flag is linked to a survey. Delete the survey to delete this flag'
                                                                      : null
                                                        }
                                                    >
                                                        {featureFlag.deleted ? 'Restore' : 'Delete'} feature flag
                                                    </LemonButton>
                                                </>
                                            }
                                        />

                                        <LemonDivider vertical />

                                        <NotebookSelectButton
                                            resource={{
                                                type: NotebookNodeType.FeatureFlag,
                                                attrs: { id: featureFlag.id },
                                            }}
                                            type="secondary"
                                        />

                                        <LemonButton
                                            accessControl={{
                                                resourceType: AccessControlResourceType.FeatureFlag,
                                                minAccessLevel: AccessControlLevel.Editor,
                                                userAccessLevel: featureFlag.user_access_level,
                                            }}
                                            data-attr="edit-feature-flag"
                                            type="secondary"
                                            disabledReason={
                                                !featureFlag.can_edit
                                                    ? "You have only 'View' access for this feature flag. To make changes, please contact the flag's creator."
                                                    : featureFlag.deleted
                                                      ? 'This feature flag has been deleted. Restore it to edit.'
                                                      : null
                                            }
                                            onClick={() => {
                                                editFeatureFlag(true)
                                            }}
                                        >
                                            Edit
                                        </LemonButton>
                                    </div>
                                </>
                            }
                        />
                        <SceneContent forceNewSpacing>
                            {earlyAccessFeature && earlyAccessFeature.stage === EarlyAccessFeatureStage.Concept && (
                                <LemonBanner type="info">
                                    This feature flag is assigned to an early access feature in the{' '}
                                    <LemonTag type="default" className="uppercase">
                                        Concept
                                    </LemonTag>{' '}
                                    stage. All users who register interest will be assigned this feature flag. Gate your
                                    code behind a different feature flag if you'd like to keep it hidden, and then
                                    switch your code to this feature flag when you're ready to release to your early
                                    access users.
                                </LemonBanner>
                            )}
                            <SceneTitleSection
                                name={featureFlag.key}
                                description={featureFlag.name}
                                resourceType={{
                                    type: 'feature_flag',
                                }}
                            />
                            <SceneDivider />
                            <LemonTabs
                                activeKey={activeTab}
                                onChange={(tab) => tab !== activeTab && setActiveTab(tab)}
                                tabs={tabs}
                                sceneInset={newSceneLayout}
                            />
                        </SceneContent>
                    </>
                )}
            </div>
        </>
    )
}

function UsageTab({ featureFlag }: { featureFlag: FeatureFlagType }): JSX.Element {
    const {
        key: featureFlagKey,
        usage_dashboard: dashboardId,
        has_enriched_analytics: hasEnrichedAnalytics,
    } = featureFlag
    const { generateUsageDashboard, enrichUsageDashboard } = useActions(featureFlagLogic)
    const { featureFlagLoading } = useValues(featureFlagLogic)
    let dashboard: DashboardType<QueryBasedInsightModel> | null = null
    if (dashboardId) {
        // FIXME: Refactor out into <ConnectedDashboard />, as React hooks under conditional branches are no good
        // eslint-disable-next-line react-hooks/rules-of-hooks
        const dashboardLogicValues = useValues(
            dashboardLogic({ id: dashboardId, placement: DashboardPlacement.FeatureFlag })
        )
        dashboard = dashboardLogicValues.dashboard
    }

    const { closeEnrichAnalyticsNotice } = useActions(featureFlagsLogic)
    const { enrichAnalyticsNoticeAcknowledged } = useValues(featureFlagsLogic)

    useEffect(() => {
        if (
            dashboard &&
            hasEnrichedAnalytics &&
            !(dashboard.tiles?.find((tile) => (tile.insight?.name?.indexOf('Feature Viewed') ?? -1) > -1) !== undefined)
        ) {
            enrichUsageDashboard()
        }
    }, [dashboard, hasEnrichedAnalytics, enrichUsageDashboard])

    const propertyFilter: AnyPropertyFilter[] = [
        {
            key: '$feature_flag',
            type: PropertyFilterType.Event,
            value: featureFlagKey,
            operator: PropertyOperator.Exact,
        },
    ]

    if (featureFlag.deleted) {
        return (
            <div data-attr="feature-flag-usage-deleted-banner">
                <LemonBanner type="error">This feature flag has been deleted.</LemonBanner>
            </div>
        )
    }

    return (
        <div data-attr="feature-flag-usage-container">
            {dashboard ? (
                <>
                    {!hasEnrichedAnalytics && !enrichAnalyticsNoticeAcknowledged && (
                        <LemonBanner type="info" className="mb-3" onClose={() => closeEnrichAnalyticsNotice()}>
                            Get richer insights automatically by{' '}
                            <Link
                                to="https://posthog.com/docs/libraries/js/features#enriched-flag-analytics"
                                target="_blank"
                            >
                                enabling enriched analytics for flags{' '}
                            </Link>
                        </LemonBanner>
                    )}
                    <Dashboard id={dashboardId!.toString()} placement={DashboardPlacement.FeatureFlag} />
                </>
            ) : (
                <div>
                    <b>Dashboard</b>
                    <div className="text-secondary mb-2">
                        There is currently no connected dashboard to this feature flag. If there was previously a
                        connected dashboard, it may have been deleted.
                    </div>
                    {featureFlagLoading ? (
                        <EmptyDashboardComponent loading={true} canEdit={false} />
                    ) : (
                        <LemonButton type="primary" onClick={() => generateUsageDashboard()}>
                            Generate Usage Dashboard
                        </LemonButton>
                    )}
                </div>
            )}
            <div className="mt-4 mb-4">
                <b>Log</b>
                <div className="text-secondary">{`Feature flag calls for "${featureFlagKey}" will appear here`}</div>
            </div>
            <Query
                query={{
                    kind: NodeKind.DataTableNode,
                    source: {
                        kind: NodeKind.EventsQuery,
                        select: [...defaultDataTableColumns(NodeKind.EventsQuery), 'properties.$feature_flag_response'],
                        event: '$feature_flag_called',
                        properties: propertyFilter,
                        after: '-30d',
                    },
                    full: false,
                    showDateRange: true,
                }}
            />
        </div>
    )
}

function variantConcatWithPunctuation(phrases: string[]): string {
    if (phrases === null || phrases.length < 3) {
        return concatWithPunctuation(phrases)
    }
    return `${phrases[0]} and ${phrases.length - 1} more sets`
}

function FeatureFlagRollout({ readOnly }: { readOnly?: boolean }): JSX.Element {
    const {
        multivariateEnabled,
        variants,
        areVariantRolloutsValid,
        variantRolloutSum,
        nonEmptyVariants,
        aggregationTargetName,
        featureFlag,
        recordingFilterForFlag,
        flagStatus,
        flagType,
        flagTypeString,
        hasEncryptedPayloadBeenSaved,
        hasExperiment,
        isDraftExperiment,
    } = useValues(featureFlagLogic)
    const { featureFlags } = useValues(enabledFeaturesLogic)
    const {
        distributeVariantsEqually,
        addVariant,
        removeVariant,
        setMultivariateEnabled,
        setFeatureFlag,
        saveFeatureFlag,
        setRemoteConfigEnabled,
        resetEncryptedPayload,
    } = useActions(featureFlagLogic)
    const { addProductIntentForCrossSell } = useActions(teamLogic)

    const filterGroups: FeatureFlagGroupType[] = featureFlag.filters.groups || []

    const newSceneLayout = useFeatureFlag('NEW_SCENE_LAYOUT')

    const confirmRevertMultivariateEnabled = (): void => {
        LemonDialog.open({
            title: 'Change value type?',
            description: 'The existing variants will be lost',
            primaryButton: {
                children: 'Confirm',
                type: 'primary',
                onClick: () => setMultivariateEnabled(false),
                size: 'small',
            },
            secondaryButton: {
                children: 'Cancel',
                type: 'tertiary',
                size: 'small',
            },
        })
    }

    const confirmEncryptedPayloadReset = (): void => {
        LemonDialog.open({
            title: 'Reset payload?',
            description: 'The existing payload will not be reset until the feature flag is saved.',
            primaryButton: {
                children: 'Reset',
                onClick: resetEncryptedPayload,
                size: 'small',
                status: 'danger',
            },
            secondaryButton: {
                children: 'Cancel',
                type: 'tertiary',
                size: 'small',
            },
        })
    }

    const reportViewRecordingsClicked = (variantKey?: string): void => {
        const properties: Record<string, string> = {
            multivariate: multivariateEnabled.toString(),
        }
        if (variantKey) {
            properties.variant_key = variantKey
        }
        posthog.capture('viewed recordings from feature flag', properties)
    }

    const canEditVariant = (index: number): boolean => {
        if (hasExperiment && !isDraftExperiment) {
            return false
        }
        if (hasExperiment && isDraftExperiment && index === 0) {
            return false
        }
        return true
    }

    return (
        <SceneContent forceNewSpacing>
            {readOnly ? (
                <>
                    <div className="flex flex-col">
                        <div className="grid grid-cols-8">
                            <div className="col-span-2 card-secondary">Status</div>
                            <div className="col-span-6 card-secondary">Type</div>
                            <div className="col-span-2">
                                {featureFlag.deleted ? (
                                    <LemonTag size="medium" type="danger" className="uppercase">
                                        Deleted
                                    </LemonTag>
                                ) : (
                                    <div className="flex gap-2">
                                        <>
                                            <LemonSwitch
                                                onChange={(newValue) => {
                                                    LemonDialog.open({
                                                        title: `${newValue === true ? 'Enable' : 'Disable'} this flag?`,
                                                        description: `This flag will be immediately ${
                                                            newValue === true ? 'rolled out to' : 'rolled back from'
                                                        } the users matching the release conditions.`,
                                                        primaryButton: {
                                                            children: 'Confirm',
                                                            type: 'primary',
                                                            onClick: () => {
                                                                const updatedFlag = {
                                                                    ...featureFlag,
                                                                    active: newValue,
                                                                }
                                                                setFeatureFlag(updatedFlag)
                                                                saveFeatureFlag(updatedFlag)
                                                            },
                                                            size: 'small',
                                                        },
                                                        secondaryButton: {
                                                            children: 'Cancel',
                                                            type: 'tertiary',
                                                            size: 'small',
                                                        },
                                                    })
                                                }}
                                                label={featureFlag.active ? 'Enabled' : 'Disabled'}
                                                disabledReason={
                                                    !featureFlag.can_edit
                                                        ? "You only have view access to this feature flag. To make changes, contact the flag's creator."
                                                        : null
                                                }
                                                checked={featureFlag.active}
                                                accessControl={{
                                                    userLevel: featureFlag.user_access_level,
                                                    minLevel: AccessControlLevel.Editor,
                                                    resource: AccessControlResourceType.FeatureFlag,
                                                }}
                                            />
                                            {!featureFlag.is_remote_configuration && (
                                                <FeatureFlagStatusIndicator flagStatus={flagStatus} />
                                            )}
                                        </>
                                    </div>
                                )}
                            </div>
                            <div className="col-span-6">
                                <span className="mt-1">{flagTypeString}</span>
                            </div>
                        </div>

                        <span className="card-secondary mt-4">Flag persistence</span>
                        <span>
                            This flag{' '}
                            <b>{featureFlag.ensure_experience_continuity ? 'persists' : 'does not persist'} </b>
                            across authentication events.
                        </span>

                        {featureFlags[FEATURE_FLAGS.FLAG_EVALUATION_RUNTIMES] && (
                            <>
                                <span className="card-secondary mt-4">Evaluation runtime</span>
                                <div className="mt-2">
                                    <div className="flex items-center gap-2">
                                        {featureFlag.evaluation_runtime === FeatureFlagEvaluationRuntime.ALL ? (
                                            <>
                                                <IconGlobe className="text-lg text-muted" />
                                                <span className="font-medium">Both client and server</span>
                                                <LemonTag type="primary" size="small">
                                                    Single + multi-user
                                                </LemonTag>
                                            </>
                                        ) : featureFlag.evaluation_runtime === FeatureFlagEvaluationRuntime.CLIENT ? (
                                            <>
                                                <IconLaptop className="text-lg text-muted" />
                                                <span className="font-medium">Client-side only</span>
                                                <LemonTag type="completion" size="small">
                                                    Single-user apps
                                                </LemonTag>
                                            </>
                                        ) : (
                                            <>
                                                <IconServer className="text-lg text-muted" />
                                                <span className="font-medium">Server-side only</span>
                                                <LemonTag type="caution" size="small">
                                                    Multi-user systems
                                                </LemonTag>
                                            </>
                                        )}
                                    </div>
                                </div>
                            </>
                        )}
                    </div>
                    {newSceneLayout ? <SceneDivider /> : <LemonDivider className="my-0" />}
                    {featureFlag.filters.multivariate && (
                        <>
                            <SceneSection title="Variant keys">
                                <div className="border rounded p-4 bg-surface-primary">
                                    <div className="grid grid-cols-10 gap-4 font-semibold">
                                        <div className="col-span-2">Key</div>
                                        <div className="col-span-2">Description</div>
                                        <div className="col-span-2">Payload</div>
                                        <div>Rollout</div>
                                    </div>
                                    <LemonDivider className="my-3" />
                                    {variants.map((variant: MultivariateFlagVariant, index: number) => (
                                        <div key={index}>
                                            <div className="grid grid-cols-10 gap-4">
                                                <div className="col-span-2">
                                                    <Lettermark name={alphabet[index]} color={LettermarkColor.Gray} />
                                                    <CopyToClipboardInline
                                                        tooltipMessage={null}
                                                        description="key"
                                                        style={{
                                                            marginLeft: '0.5rem',
                                                        }}
                                                        iconStyle={{ color: 'var(--color-text-secondary)' }}
                                                    >
                                                        {variant.key}
                                                    </CopyToClipboardInline>
                                                </div>
                                                <div className="col-span-2">
                                                    <span className={variant.name ? '' : 'text-muted'}>
                                                        {variant.name || 'There is no description for this variant key'}
                                                    </span>
                                                </div>
                                                <div className="col-span-2">
                                                    {featureFlag.filters.payloads?.[index] ? (
                                                        <JSONEditorInput
                                                            readOnly={true}
                                                            value={featureFlag.filters.payloads[index]}
                                                        />
                                                    ) : (
                                                        <span className="text-secondary">
                                                            No payload associated with this variant
                                                        </span>
                                                    )}
                                                </div>
                                                <div>{variant.rollout_percentage}%</div>
                                                <div className="col-span-2">
                                                    <LemonButton
                                                        size="xsmall"
                                                        icon={<IconRewindPlay />}
                                                        type="secondary"
                                                        onClick={() => {
                                                            reportViewRecordingsClicked(variant.key)
                                                            router.actions.push(
                                                                urls.replay(
                                                                    ReplayTabs.Home,
                                                                    getRecordingFilterForFlagVariant(
                                                                        featureFlag.key,
                                                                        variant.key,
                                                                        featureFlag.has_enriched_analytics
                                                                    )
                                                                )
                                                            )
                                                            addProductIntentForCrossSell({
                                                                from: ProductKey.FEATURE_FLAGS,
                                                                to: ProductKey.SESSION_REPLAY,
                                                                intent_context:
                                                                    ProductIntentContext.FEATURE_FLAG_VIEW_RECORDINGS,
                                                            })
                                                        }}
                                                    >
                                                        View recordings
                                                    </LemonButton>
                                                </div>
                                            </div>
                                            {index !== variants.length - 1 && <LemonDivider className="my-3" />}
                                        </div>
                                    ))}
                                </div>
                            </SceneSection>
                        </>
                    )}
                </>
            ) : (
                <>
                    {featureFlags[FEATURE_FLAGS.FLAG_EVALUATION_RUNTIMES] && (
                        <>
                            <SceneSection
                                title={
                                    <span className="flex items-center gap-2">
                                        Evaluation runtime
                                        <Tooltip title="This setting controls where your feature flag can be evaluated. If you try to use a flag in a runtime where it's not allowed (e.g., using a server-only flag in client-side code), it won't evaluate.">
                                            <IconInfo className="text-secondary text-lg" />
                                        </Tooltip>
                                    </span>
                                }
                            >
                                <LemonField name="evaluation_runtime">
                                    {({ value, onChange }) => (
                                        <div className="grid grid-cols-1 gap-3 md:grid-cols-3">
                                            {[
                                                {
                                                    value: FeatureFlagEvaluationRuntime.ALL,
                                                    icon: <IconGlobe />,
                                                    title: 'Both client and server',
                                                    description: 'Single-user apps + multi-user systems',
                                                },
                                                {
                                                    value: FeatureFlagEvaluationRuntime.CLIENT,
                                                    icon: <IconLaptop />,
                                                    title: 'Client-side only',
                                                    description: 'Single-user apps (mobile, desktop, embedded)',
                                                },
                                                {
                                                    value: FeatureFlagEvaluationRuntime.SERVER,
                                                    icon: <IconServer />,
                                                    title: 'Server-side only',
                                                    description: 'Multi-user systems in trusted environments',
                                                },
                                            ].map((option) => (
                                                <div
                                                    key={option.value}
                                                    className={`border rounded-lg p-4 cursor-pointer transition-all hover:border-primary-light ${
                                                        value === option.value
                                                            ? 'border-primary bg-primary-highlight'
                                                            : 'border-border'
                                                    }`}
                                                    onClick={() => onChange(option.value)}
                                                >
                                                    <div className="flex items-start gap-3">
                                                        <div className="text-lg text-muted">{option.icon}</div>
                                                        <div className="flex-1">
                                                            <div className="font-medium text-sm">{option.title}</div>
                                                            <div className="text-xs text-muted mt-1">
                                                                {option.description}
                                                            </div>
                                                        </div>
                                                        <input
                                                            type="radio"
                                                            name="evaluation-environment"
                                                            checked={value === option.value}
                                                            onChange={() => onChange(option.value)}
                                                            className="cursor-pointer"
                                                        />
                                                    </div>
                                                </div>
                                            ))}
                                        </div>
                                    )}
                                </LemonField>
                            </SceneSection>

                            <SceneDivider />
                        </>
                    )}

                    <SceneSection title="Served value">
                        <div data-attr="feature-flag-served-value-segmented-button">
                            <LemonSegmentedButton
                                size="small"
                                options={[
                                    {
                                        label: 'Release toggle (boolean)',
                                        value: 'boolean',
                                        disabledReason: hasExperiment
                                            ? 'This feature flag is associated with an experiment.'
                                            : undefined,
                                    },
                                    {
                                        label: <span>Multiple variants with rollout percentages (A/B/n test)</span>,
                                        value: 'multivariate',
                                    },
                                    {
                                        label: <span>Remote config (single payload)</span>,
                                        value: 'remote_config',
                                        disabledReason: hasExperiment
                                            ? 'This feature flag is associated with an experiment.'
                                            : undefined,
                                    },
                                ]}
                                onChange={(value) => {
                                    if (['boolean', 'remote_config'].includes(value) && nonEmptyVariants.length) {
                                        confirmRevertMultivariateEnabled()
                                    } else {
                                        setMultivariateEnabled(value === 'multivariate')
                                        setRemoteConfigEnabled(value === 'remote_config')
                                        focusVariantKeyField(0)
                                    }
                                }}
                                value={flagType}
                            />
                        </div>
                        <div className="text-secondary">
                            {featureFlag.is_remote_configuration ? (
                                <span>
                                    Remote config flags provide runtime configuration values in your app. Read more in
                                    the{' '}
                                    <Link to="https://posthog.com/docs/feature-flags/remote-config">
                                        remote config flags documentation
                                    </Link>
                                    .
                                </span>
                            ) : (
                                <>
                                    {capitalizeFirstLetter(aggregationTargetName)} will be served{' '}
                                    {multivariateEnabled ? (
                                        <>
                                            <strong>a variant key</strong> according to the below distribution
                                        </>
                                    ) : (
                                        <strong>
                                            <code>true</code>
                                        </strong>
                                    )}{' '}
                                    <span>if they match one or more release condition groups.</span>
                                </>
                            )}
                        </div>
                    </SceneSection>
                    {!multivariateEnabled && (
                        <>
                            <SceneDivider />
                            <SceneSection title="Payload">
                                {readOnly ? (
                                    featureFlag.filters.payloads?.['true'] ? (
                                        <JSONEditorInput
                                            readOnly={readOnly}
                                            value={featureFlag.filters.payloads?.['true']}
                                        />
                                    ) : (
                                        <span className="text-secondary">No payload associated with this flag</span>
                                    )
                                ) : (
                                    <div className="w-1/2">
                                        <div className="text-secondary mb-4">
                                            {featureFlag.is_remote_configuration ? (
                                                <>
                                                    Specify a valid JSON payload to be returned for the config flag.
                                                    Read more in the{' '}
                                                    <Link to="https://posthog.com/docs/feature-flags/creating-feature-flags#payloads">
                                                        payload documentation
                                                    </Link>
                                                    .
                                                </>
                                            ) : (
                                                <>
                                                    Optionally specify a valid JSON payload to be returned when the
                                                    served value is{' '}
                                                    <strong>
                                                        <code>true</code>
                                                    </strong>
                                                    . Read more in the{' '}
                                                    <Link to="https://posthog.com/docs/feature-flags/creating-feature-flags#payloads">
                                                        payload documentation
                                                    </Link>
                                                    .
                                                </>
                                            )}
                                        </div>
                                        {featureFlag.is_remote_configuration && (
                                            <LemonField name="has_encrypted_payloads">
                                                {({ value, onChange }) => (
                                                    <div className="border rounded mb-4 p-4">
                                                        <LemonCheckbox
                                                            id="flag-payload-encrypted-checkbox"
                                                            label="Encrypt remote configuration payload"
                                                            onChange={() => onChange(!value)}
                                                            checked={value}
                                                            data-attr="feature-flag-payload-encrypted-checkbox"
                                                            disabledReason={
                                                                hasEncryptedPayloadBeenSaved &&
                                                                'An encrypted payload has already been saved for this flag. Reset the payload or create a new flag to create an unencrypted configuration payload.'
                                                            }
                                                        />
                                                    </div>
                                                )}
                                            </LemonField>
                                        )}
                                        <div className="flex gap-2">
                                            <Group name={['filters', 'payloads']}>
                                                <LemonField name="true" className="grow">
                                                    <JSONEditorInput
                                                        readOnly={
                                                            readOnly ||
                                                            (featureFlag.has_encrypted_payloads &&
                                                                Boolean(featureFlag.filters?.payloads?.['true']))
                                                        }
                                                        placeholder={'Examples: "A string", 2500, {"key": "value"}'}
                                                    />
                                                </LemonField>
                                            </Group>
                                            {featureFlag.has_encrypted_payloads && (
                                                <LemonButton
                                                    className="grow-0"
                                                    icon={<IconTrash />}
                                                    type="secondary"
                                                    size="small"
                                                    status="danger"
                                                    onClick={confirmEncryptedPayloadReset}
                                                >
                                                    Reset
                                                </LemonButton>
                                            )}
                                        </div>
                                        {featureFlag.is_remote_configuration && (
                                            <div className="text-sm text-secondary mt-4">
                                                Note: remote config flags must be accessed through payloads, e.g.{' '}
                                                <span className="font-mono font-bold">
                                                    {featureFlag.has_encrypted_payloads
                                                        ? 'getRemoteConfigPayload'
                                                        : 'getFeatureFlagPayload'}
                                                </span>
                                                . Using standard SDK methods such as{' '}
                                                <span className="font-mono font-bold">getFeatureFlag</span> or{' '}
                                                <span className="font-mono font-bold">isFeatureEnabled</span> will
                                                always return <span className="font-mono font-bold">true</span>
                                            </div>
                                        )}
                                    </div>
                                )}
                            </SceneSection>

                            {readOnly && !featureFlag.is_remote_configuration && (
                                <SceneSection
                                    title="Recordings"
                                    description="Watch recordings of people who have been exposed to the feature flag."
                                >
                                    <div className="inline-block">
                                        <LemonButton
                                            onClick={() => {
                                                reportViewRecordingsClicked()
                                                router.actions.push(
                                                    urls.replay(ReplayTabs.Home, recordingFilterForFlag)
                                                )
                                                addProductIntentForCrossSell({
                                                    from: ProductKey.FEATURE_FLAGS,
                                                    to: ProductKey.SESSION_REPLAY,
                                                    intent_context: ProductIntentContext.FEATURE_FLAG_VIEW_RECORDINGS,
                                                })
                                            }}
                                            icon={<IconRewindPlay />}
                                            type="secondary"
                                            size="small"
                                        >
                                            View recordings
                                        </LemonButton>
                                    </div>
                                </SceneSection>
                            )}
                        </>
                    )}
                    {!readOnly && multivariateEnabled && (
                        <>
                            <LemonDivider className="my-0" />
                            <SceneSection
                                title="Variant keys"
                                description="The rollout percentage of feature flag variants must add up to 100%"
                            >
                                <div className="VariantFormList deprecated-space-y-2 mt-0">
                                    <div className="VariantFormList__row grid label-row gap-2 items-center">
                                        <div />
                                        <div className="col-span-4">Variant key</div>
                                        <div className="col-span-6">Description</div>
                                        <div className="col-span-8">
                                            <div className="flex flex-col">
                                                <b>Payload</b>
                                                <span className="text-secondary font-normal">
                                                    Specify return payload when the variant key matches
                                                </span>
                                            </div>
                                        </div>
                                        <div className="col-span-3 flex justify-between items-center gap-1">
                                            <span>Rollout</span>
                                            <LemonButton
                                                onClick={distributeVariantsEqually}
                                                tooltip="Normalize variant rollout percentages"
                                            >
                                                <IconBalance />
                                            </LemonButton>
                                        </div>
                                    </div>
                                    {variants.map((variant: MultivariateFlagVariant, index: number) => (
                                        <Group key={index} name="filters">
                                            <div className="VariantFormList__row grid gap-2">
                                                <div className="flex items-center justify-center">
                                                    <Lettermark name={alphabet[index]} color={LettermarkColor.Gray} />
                                                </div>
                                                <div className="col-span-4">
                                                    <LemonField name={['multivariate', 'variants', index, 'key']}>
                                                        <LemonInput
                                                            data-attr="feature-flag-variant-key"
                                                            data-key-index={index.toString()}
                                                            className="ph-ignore-input"
                                                            placeholder={`example-variant-${index + 1}`}
                                                            autoComplete="off"
                                                            autoCapitalize="off"
                                                            autoCorrect="off"
                                                            spellCheck={false}
                                                            disabled={!canEditVariant(index)}
                                                        />
                                                    </LemonField>
                                                </div>
                                                <div className="col-span-6">
                                                    <LemonField name={['multivariate', 'variants', index, 'name']}>
                                                        <LemonInput
                                                            data-attr="feature-flag-variant-name"
                                                            className="ph-ignore-input"
                                                            placeholder="Description"
                                                        />
                                                    </LemonField>
                                                </div>
                                                <div className="col-span-8">
                                                    <LemonField name={['payloads', index]}>
                                                        {({ value, onChange }) => {
                                                            return (
                                                                <JSONEditorInput
                                                                    onChange={(newValue) => {
                                                                        onChange(newValue === '' ? undefined : newValue)
                                                                    }}
                                                                    value={value}
                                                                    placeholder='{"key": "value"}'
                                                                />
                                                            )
                                                        }}
                                                    </LemonField>
                                                </div>
                                                <div className="col-span-3">
                                                    <LemonField
                                                        name={['multivariate', 'variants', index, 'rollout_percentage']}
                                                    >
                                                        {({ value, onChange }) => (
                                                            <div>
                                                                <LemonInput
                                                                    type="number"
                                                                    min={0}
                                                                    max={100}
                                                                    // .toString() prevents user from typing leading zeroes
                                                                    value={value.toString()}
                                                                    onChange={(changedValue) => {
                                                                        const valueInt =
                                                                            changedValue !== undefined &&
                                                                            !isNaN(changedValue)
                                                                                ? parseInt(changedValue.toString())
                                                                                : 0

                                                                        onChange(valueInt)
                                                                    }}
                                                                    suffix={<span>%</span>}
                                                                    data-attr="feature-flag-variant-rollout-percentage-input"
                                                                />
                                                                {filterGroups.filter(
                                                                    (group) => group.variant === variant.key
                                                                ).length > 0 && (
                                                                    <span className="text-secondary text-xs">
                                                                        Overridden by{' '}
                                                                        <strong>
                                                                            {variantConcatWithPunctuation(
                                                                                filterGroups
                                                                                    .filter(
                                                                                        (group) =>
                                                                                            group.variant != null &&
                                                                                            group.variant ===
                                                                                                variant.key
                                                                                    )
                                                                                    .map(
                                                                                        (variant) =>
                                                                                            'Set ' +
                                                                                            (filterGroups.findIndex(
                                                                                                (group) =>
                                                                                                    group === variant
                                                                                            ) +
                                                                                                1)
                                                                                    )
                                                                            )}
                                                                        </strong>
                                                                    </span>
                                                                )}
                                                            </div>
                                                        )}
                                                    </LemonField>
                                                </div>
                                                <div className="flex items-center justify-center">
                                                    {variants.length > 1 && (
                                                        <LemonButton
                                                            icon={<IconTrash />}
                                                            data-attr={`delete-prop-filter-${index}`}
                                                            noPadding
                                                            onClick={() => removeVariant(index)}
                                                            disabledReason={
                                                                !canEditVariant(index)
                                                                    ? isDraftExperiment
                                                                        ? 'Cannot delete the control variant from an experiment.'
                                                                        : 'Cannot delete variants from a feature flag that is part of a launched experiment.'
                                                                    : undefined
                                                            }
                                                            tooltipPlacement="top-end"
                                                        />
                                                    )}
                                                </div>
                                            </div>
                                        </Group>
                                    ))}
                                    {variants.length > 0 && !areVariantRolloutsValid && (
                                        <p className="text-danger">
                                            Percentage rollouts for variants must sum to 100 (currently{' '}
                                            {variantRolloutSum}
                                            ).
                                        </p>
                                    )}
                                    <LemonButton
                                        type="secondary"
                                        onClick={() => {
                                            const newIndex = variants.length
                                            addVariant()
                                            focusVariantKeyField(newIndex)
                                        }}
                                        icon={<IconPlus />}
                                        disabledReason={
                                            hasExperiment && !isDraftExperiment
                                                ? 'Cannot add variants to a feature flag that is part of a launched experiment. To update variants, reset the experiment to draft.'
                                                : undefined
                                        }
                                        tooltipPlacement="top-start"
                                        center
                                    >
                                        Add variant
                                    </LemonButton>
                                </div>
                            </SceneSection>
                        </>
                    )}
                </>
            )}
            {readOnly && !multivariateEnabled && (
                <div className="flex flex-col gap-y-4">
                    <SceneSection title="Payload">
                        {readOnly ? (
                            featureFlag.filters.payloads?.['true'] ? (
                                <JSONEditorInput readOnly={readOnly} value={featureFlag.filters.payloads?.['true']} />
                            ) : (
                                <span className="text-secondary">No payload associated with this flag</span>
                            )
                        ) : (
                            <div className="w-1/2">
                                <div className="text-secondary mb-4">
                                    {featureFlag.is_remote_configuration ? (
                                        <>
                                            Specify a valid JSON payload to be returned for the config flag. Read more
                                            in the{' '}
                                            <Link to="https://posthog.com/docs/feature-flags/creating-feature-flags#payloads">
                                                payload documentation
                                            </Link>
                                            .
                                        </>
                                    ) : (
                                        <>
                                            Optionally specify a valid JSON payload to be returned when the served value
                                            is{' '}
                                            <strong>
                                                <code>true</code>
                                            </strong>
                                            . Read more in the{' '}
                                            <Link to="https://posthog.com/docs/feature-flags/creating-feature-flags#payloads">
                                                payload documentation
                                            </Link>
                                            .
                                        </>
                                    )}
                                </div>
                                {featureFlag.is_remote_configuration && (
                                    <LemonField name="has_encrypted_payloads">
                                        {({ value, onChange }) => (
                                            <div className="border rounded mb-4 p-4">
                                                <LemonCheckbox
                                                    id="flag-payload-encrypted-checkbox"
                                                    label="Encrypt remote configuration payload"
                                                    onChange={() => onChange(!value)}
                                                    checked={value}
                                                    data-attr="feature-flag-payload-encrypted-checkbox"
                                                    disabledReason={
                                                        hasEncryptedPayloadBeenSaved &&
                                                        'An encrypted payload has already been saved for this flag. Reset the payload or create a new flag to create an unencrypted configuration payload.'
                                                    }
                                                />
                                            </div>
                                        )}
                                    </LemonField>
                                )}
                                <div className="flex gap-2">
                                    <Group name={['filters', 'payloads']}>
                                        <LemonField name="true" className="grow">
                                            <JSONEditorInput
                                                readOnly={
                                                    readOnly ||
                                                    (featureFlag.has_encrypted_payloads &&
                                                        Boolean(featureFlag.filters?.payloads?.['true']))
                                                }
                                                placeholder='Examples: "A string", 2500, {"key": "value"}'
                                            />
                                        </LemonField>
                                    </Group>
                                    {featureFlag.has_encrypted_payloads && (
                                        <LemonButton
                                            className="grow-0"
                                            icon={<IconTrash />}
                                            type="secondary"
                                            size="small"
                                            status="danger"
                                            onClick={confirmEncryptedPayloadReset}
                                        >
                                            Reset
                                        </LemonButton>
                                    )}
                                </div>
                                {featureFlag.is_remote_configuration && (
                                    <div className="text-sm text-secondary mt-4">
                                        Note: remote config flags must be accessed through payloads, e.g.{' '}
                                        <span className="font-mono font-bold">
                                            {featureFlag.has_encrypted_payloads
                                                ? 'getRemoteConfigPayload'
                                                : 'getFeatureFlagPayload'}
                                        </span>
                                        . Using standard SDK methods such as{' '}
                                        <span className="font-mono font-bold">getFeatureFlag</span> or{' '}
                                        <span className="font-mono font-bold">isFeatureEnabled</span> will always return{' '}
                                        <span className="font-mono font-bold">true</span>
                                    </div>
                                )}
                            </div>
                        )}
                    </SceneSection>
                    {readOnly && !featureFlag.is_remote_configuration && (
                        <>
                            <SceneDivider />
                            <SceneSection
                                title="Recordings"
                                description="Watch recordings of people who have been exposed to the feature flag."
                            >
                                <LemonButton
                                    onClick={() => {
                                        reportViewRecordingsClicked()
                                        router.actions.push(urls.replay(ReplayTabs.Home, recordingFilterForFlag))
                                        addProductIntentForCrossSell({
                                            from: ProductKey.FEATURE_FLAGS,
                                            to: ProductKey.SESSION_REPLAY,
                                            intent_context: ProductIntentContext.FEATURE_FLAG_VIEW_RECORDINGS,
                                        })
                                    }}
                                    icon={<IconRewindPlay />}
                                    type="secondary"
                                    size="small"
                                    className="w-fit"
                                >
                                    View recordings
                                </LemonButton>
                            </SceneSection>
                        </>
                    )}
                </div>
            )}
        </SceneContent>
    )
}<|MERGE_RESOLUTION|>--- conflicted
+++ resolved
@@ -21,11 +21,6 @@
 } from '@posthog/icons'
 import { LemonDialog, LemonSegmentedButton, LemonSkeleton, LemonSwitch, Tooltip } from '@posthog/lemon-ui'
 
-<<<<<<< HEAD
-import { AccessControlledLemonButton } from 'lib/components/AccessControlledLemonButton'
-=======
-import { AccessControlAction } from 'lib/components/AccessControlAction'
->>>>>>> 964679cf
 import { AccessDenied } from 'lib/components/AccessDenied'
 import { ActivityLog } from 'lib/components/ActivityLog/ActivityLog'
 import { CopyToClipboardInline } from 'lib/components/CopyToClipboard'
@@ -1032,9 +1027,9 @@
                                                 }
                                                 checked={featureFlag.active}
                                                 accessControl={{
-                                                    userLevel: featureFlag.user_access_level,
-                                                    minLevel: AccessControlLevel.Editor,
-                                                    resource: AccessControlResourceType.FeatureFlag,
+                                                    resourceType: AccessControlResourceType.FeatureFlag,
+                                                    minAccessLevel: AccessControlLevel.Editor,
+                                                    userAccessLevel: featureFlag.user_access_level,
                                                 }}
                                             />
                                             {!featureFlag.is_remote_configuration && (
