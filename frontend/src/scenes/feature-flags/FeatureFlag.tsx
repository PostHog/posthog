import { useState } from 'react'
import { Form, Group } from 'kea-forms'
import { Row, Col, Radio, InputNumber, Popconfirm, Select, Tabs, Skeleton, Card } from 'antd'
import { useActions, useValues } from 'kea'
import { alphabet, capitalizeFirstLetter, humanFriendlyNumber } from 'lib/utils'
import { PropertyFilters } from 'lib/components/PropertyFilters/PropertyFilters'
import { LockOutlined } from '@ant-design/icons'
import { defaultEntityFilterOnFlag, featureFlagLogic } from './featureFlagLogic'
import { featureFlagLogic as enabledFeaturesLogic } from 'lib/logic/featureFlagLogic'
import { PageHeader } from 'lib/components/PageHeader'
import './FeatureFlag.scss'
import {
    IconOpenInNew,
    IconCopy,
    IconDelete,
    IconPlus,
    IconPlusMini,
    IconSubArrowRight,
    IconErrorOutline,
    IconUnfoldLess,
    IconUnfoldMore,
} from 'lib/lemon-ui/icons'
import { Tooltip } from 'lib/lemon-ui/Tooltip'
import { SceneExport } from 'scenes/sceneTypes'
import { UTM_TAGS } from 'scenes/feature-flags/FeatureFlagSnippets'
import { LemonDivider } from 'lib/lemon-ui/LemonDivider'
import { groupsModel } from '~/models/groupsModel'
import { GroupsIntroductionOption } from 'lib/introductions/GroupsIntroductionOption'
import { userLogic } from 'scenes/userLogic'
import {
    AnyPropertyFilter,
    AvailableFeature,
    DashboardPlacement,
    PropertyFilterType,
    PropertyOperator,
    Resource,
    FeatureFlagType,
    ReplayTabs,
    FeatureFlagGroupType,
} from '~/types'
import { Link } from 'lib/lemon-ui/Link'
import { LemonButton } from 'lib/lemon-ui/LemonButton'
import { Field } from 'lib/forms/Field'
import { LemonTextArea } from 'lib/lemon-ui/LemonTextArea/LemonTextArea'
import { LemonInput } from 'lib/lemon-ui/LemonInput/LemonInput'
import { LemonCheckbox } from 'lib/lemon-ui/LemonCheckbox'
import { LemonBanner } from 'lib/lemon-ui/LemonBanner'
import { urls } from 'scenes/urls'
import { Spinner, SpinnerOverlay } from 'lib/lemon-ui/Spinner/Spinner'
import { router } from 'kea-router'
import { CopyToClipboardInline } from 'lib/components/CopyToClipboard'
import { Lettermark, LettermarkColor } from 'lib/lemon-ui/Lettermark'
import { FEATURE_FLAGS, INSTANTLY_AVAILABLE_PROPERTIES } from 'lib/constants'
import { LemonTag } from 'lib/lemon-ui/LemonTag/LemonTag'
import { ActivityLog } from 'lib/components/ActivityLog/ActivityLog'
import { ActivityScope } from 'lib/components/ActivityLog/humanizeActivity'
import { FeatureFlagsTab } from './featureFlagsLogic'
import { allOperatorsToHumanName } from 'lib/components/DefinitionPopover/utils'
import { RecentFeatureFlagInsights } from './RecentFeatureFlagInsightsCard'
import { NotFound } from 'lib/components/NotFound'
import { cohortsModel } from '~/models/cohortsModel'
import { FeatureFlagAutoRollback } from './FeatureFlagAutoRollout'
import { LemonSelect } from '@posthog/lemon-ui'
import { isPropertyFilterWithOperator } from 'lib/components/PropertyFilters/utils'
import { featureFlagPermissionsLogic } from './featureFlagPermissionsLogic'
import { ResourcePermission } from 'scenes/ResourcePermissionModal'
import { PayGateMini } from 'lib/components/PayGateMini/PayGateMini'
import { JSONEditorInput } from 'scenes/feature-flags/JSONEditorInput'
import { ObjectTags } from 'lib/components/ObjectTags/ObjectTags'
import { tagsModel } from '~/models/tagsModel'
import { Dashboard } from 'scenes/dashboard/Dashboard'
import { dashboardLogic } from 'scenes/dashboard/dashboardLogic'
import { EmptyDashboardComponent } from 'scenes/dashboard/EmptyDashboardComponent'
import { FeatureFlagCodeExample } from './FeatureFlagCodeExample'
import { billingLogic } from 'scenes/billing/billingLogic'
import clsx from 'clsx'
import { AnalysisTab } from './FeatureFlagAnalysisTab'
<<<<<<< HEAD
=======
import { NodeKind } from '~/queries/schema'
import { Query } from '~/queries/Query/Query'
import { defaultDataTableColumns } from '~/queries/nodes/DataTable/utils'
>>>>>>> d62e6f51

export const scene: SceneExport = {
    component: FeatureFlag,
    logic: featureFlagLogic,
    paramsToProps: ({ params: { id } }): (typeof featureFlagLogic)['props'] => ({
        id: id && id !== 'new' ? parseInt(id) : 'new',
    }),
}

function focusVariantKeyField(index: number): void {
    setTimeout(
        () => document.querySelector<HTMLElement>(`.variant-form-list input[data-key-index="${index}"]`)?.focus(),
        50
    )
}

export function FeatureFlag({ id }: { id?: string } = {}): JSX.Element {
    const { props, featureFlag, featureFlagLoading, featureFlagMissing, isEditingFlag } = useValues(featureFlagLogic)
    const { featureFlags } = useValues(enabledFeaturesLogic)
    const { deleteFeatureFlag, editFeatureFlag, loadFeatureFlag, triggerFeatureFlagUpdate } =
        useActions(featureFlagLogic)

    const { addableRoles, unfilteredAddableRolesLoading, rolesToAdd, derivedRoles } = useValues(
        featureFlagPermissionsLogic({ flagId: featureFlag.id })
    )
    const { setRolesToAdd, addAssociatedRoles, deleteAssociatedRole } = useActions(
        featureFlagPermissionsLogic({ flagId: featureFlag.id })
    )

    const { tags } = useValues(tagsModel)
    const { hasAvailableFeature } = useValues(userLogic)

    // whether the key for an existing flag is being changed
    const [hasKeyChanged, setHasKeyChanged] = useState(false)

    const [activeTab, setActiveTab] = useState(FeatureFlagsTab.OVERVIEW)
    const [advancedSettingsExpanded, setAdvancedSettingsExpanded] = useState(false)

    const isNewFeatureFlag = id === 'new' || id === undefined

    if (featureFlagMissing) {
        return <NotFound object={'feature flag'} />
    }
    if (featureFlagLoading) {
        return (
            // TODO: This should be skeleton loaders
            <SpinnerOverlay />
        )
    }

    return (
        <>
            <div className="feature-flag">
                {isNewFeatureFlag || isEditingFlag ? (
                    <Form
                        logic={featureFlagLogic}
                        props={props}
                        formKey="featureFlag"
                        enableFormOnSubmit
                        className="space-y-4"
                    >
                        <PageHeader
                            title={isNewFeatureFlag ? 'New feature flag' : featureFlag.key || 'Untitled'}
                            buttons={
                                <div className="flex items-center gap-2">
                                    <LemonButton
                                        data-attr="cancel-feature-flag"
                                        type="secondary"
                                        onClick={() => {
                                            if (isEditingFlag) {
                                                editFeatureFlag(false)
                                                loadFeatureFlag()
                                            } else {
                                                router.actions.push(urls.featureFlags())
                                            }
                                        }}
                                        disabled={featureFlagLoading}
                                    >
                                        Cancel
                                    </LemonButton>
                                    <LemonButton
                                        type="primary"
                                        data-attr="save-feature-flag"
                                        htmlType="submit"
                                        loading={featureFlagLoading}
                                        disabled={featureFlagLoading}
                                    >
                                        Save
                                    </LemonButton>
                                </div>
                            }
                        />
                        <LemonDivider />
                        {featureFlag.experiment_set && featureFlag.experiment_set?.length > 0 && (
                            <LemonBanner type="warning">
                                This feature flag is linked to an experiment. It's recommended to only make changes to
                                this flag{' '}
                                <Link to={urls.experiment(featureFlag.experiment_set[0])}>
                                    using the experiment creation screen.
                                </Link>
                            </LemonBanner>
                        )}
                        <Row gutter={16} style={{ marginBottom: 32 }}>
                            <Col span={12} className="space-y-4">
                                <Field
                                    name="key"
                                    label="Key"
                                    help={
                                        hasKeyChanged && id !== 'new' ? (
                                            <span className="text-warning">
                                                <b>Warning! </b>Changing this key will
                                                <a
                                                    href={`https://posthog.com/docs/features/feature-flags${UTM_TAGS}#feature-flag-persistence`}
                                                    target="_blank"
                                                    rel="noopener"
                                                >
                                                    {' '}
                                                    affect the persistence of your flag <IconOpenInNew />
                                                </a>
                                            </span>
                                        ) : undefined
                                    }
                                >
                                    {({ value, onChange }) => (
                                        <>
                                            <LemonInput
                                                value={value}
                                                onChange={(v) => {
                                                    if (v !== value) {
                                                        setHasKeyChanged(true)
                                                    }
                                                    onChange(v)
                                                }}
                                                data-attr="feature-flag-key"
                                                className="ph-ignore-input"
                                                autoFocus
                                                placeholder="examples: new-landing-page, betaFeature, ab_test_1"
                                                autoComplete="off"
                                                autoCapitalize="off"
                                                autoCorrect="off"
                                                spellCheck={false}
                                            />
                                            <span style={{ fontSize: 13 }} className="text-muted">
                                                Feature flag keys must be unique
                                            </span>
                                        </>
                                    )}
                                </Field>

                                <Field name="name" label="Description">
                                    <LemonTextArea
                                        className="ph-ignore-input"
                                        data-attr="feature-flag-description"
                                        defaultValue={featureFlag.name || ''}
                                    />
                                </Field>
                                {hasAvailableFeature(AvailableFeature.TAGGING) && (
                                    <Field name="tags" label="Tags">
                                        {({ value, onChange }) => {
                                            return (
                                                <ObjectTags
                                                    tags={value}
                                                    onChange={(_, tags) => onChange(tags)}
                                                    saving={featureFlagLoading}
                                                    tagsAvailable={tags.filter(
                                                        (tag) => !featureFlag.tags?.includes(tag)
                                                    )}
                                                    className="insight-metadata-tags"
                                                />
                                            )
                                        }}
                                    </Field>
                                )}
                                <Field name="active">
                                    {({ value, onChange }) => (
                                        <div className="border rounded p-4">
                                            <LemonCheckbox
                                                id="flag-enabled-checkbox"
                                                label="Enable feature flag"
                                                onChange={() => onChange(!value)}
                                                checked={value}
                                            />
                                        </div>
                                    )}
                                </Field>
                                <Field name="ensure_experience_continuity">
                                    {({ value, onChange }) => (
                                        <div className="border rounded p-4">
                                            <LemonCheckbox
                                                id="continuity-checkbox"
                                                label="Persist flag across authentication steps"
                                                onChange={() => onChange(!value)}
                                                fullWidth
                                                checked={value}
                                            />
                                            <div className="text-muted text-sm pl-7">
                                                If your feature flag is applied prior to an identify or authentication
                                                event, use this to ensure that feature flags are not reset after a
                                                person is identified. This ensures the experience for the anonymous
                                                person is carried forward to the authenticated person.{' '}
                                                <Link
                                                    to="https://posthog.com/manual/feature-flags#persisting-feature-flags-across-authentication-steps"
                                                    target="_blank"
                                                >
                                                    Learn more <IconOpenInNew />
                                                </Link>
                                            </div>
                                        </div>
                                    )}
                                </Field>
                            </Col>
                        </Row>
                        <LemonDivider />
                        <FeatureFlagRollout />
                        <LemonDivider />
                        <FeatureFlagReleaseConditions />
                        <LemonDivider />
                        <FeatureFlagCodeExample featureFlag={featureFlag} />
                        <LemonDivider />
                        {isNewFeatureFlag && (
                            <>
                                <div>
                                    <LemonButton
                                        fullWidth
                                        status="default-dark"
                                        onClick={() => setAdvancedSettingsExpanded(!advancedSettingsExpanded)}
                                        sideIcon={advancedSettingsExpanded ? <IconUnfoldLess /> : <IconUnfoldMore />}
                                    >
                                        <div>
                                            <h3 className="l4 mt-2">Advanced settings</h3>
                                            <div className="text-muted mb-2 font-medium">
                                                Define who can modify this flag.
                                            </div>
                                        </div>
                                    </LemonButton>
                                </div>
                                {advancedSettingsExpanded && (
                                    <>
                                        {featureFlags[FEATURE_FLAGS.AUTO_ROLLBACK_FEATURE_FLAGS] && (
                                            <FeatureFlagAutoRollback />
                                        )}
                                        {featureFlags[FEATURE_FLAGS.ROLE_BASED_ACCESS] && (
                                            <Card title="Permissions" className="mb-4">
                                                <PayGateMini feature={AvailableFeature.ROLE_BASED_ACCESS}>
                                                    <ResourcePermission
                                                        resourceType={Resource.FEATURE_FLAGS}
                                                        onChange={(roleIds) => setRolesToAdd(roleIds)}
                                                        rolesToAdd={rolesToAdd}
                                                        addableRoles={addableRoles}
                                                        addableRolesLoading={unfilteredAddableRolesLoading}
                                                        onAdd={() => addAssociatedRoles()}
                                                        roles={derivedRoles}
                                                        deleteAssociatedRole={(id) =>
                                                            deleteAssociatedRole({ roleId: id })
                                                        }
                                                        canEdit={featureFlag.can_edit}
                                                    />
                                                </PayGateMini>
                                            </Card>
                                        )}
                                    </>
                                )}
                                <LemonDivider />
                            </>
                        )}
                        <div className="flex items-center gap-2 justify-end">
                            <LemonButton
                                data-attr="cancel-feature-flag"
                                type="secondary"
                                onClick={() => {
                                    if (isEditingFlag) {
                                        editFeatureFlag(false)
                                        loadFeatureFlag()
                                    } else {
                                        router.actions.push(urls.featureFlags())
                                    }
                                }}
                                disabled={featureFlagLoading}
                            >
                                Cancel
                            </LemonButton>
                            <LemonButton
                                type="primary"
                                data-attr="save-feature-flag"
                                htmlType="submit"
                                loading={featureFlagLoading}
                                disabled={featureFlagLoading}
                            >
                                Save
                            </LemonButton>
                        </div>
                    </Form>
                ) : (
                    <>
                        {featureFlagLoading ? (
                            <Skeleton active />
                        ) : (
                            <>
                                <PageHeader
                                    notebookProps={{
                                        href: urls.featureFlag(id),
                                    }}
                                    title={
                                        <div className="flex items-center gap-2 mb-2">
                                            {featureFlag.key || 'Untitled'}
                                            <CopyToClipboardInline
                                                explicitValue={featureFlag.key}
                                                iconStyle={{ color: 'var(--muted-alt)' }}
                                            />
                                            <div className="flex">
                                                {featureFlag.active ? (
                                                    <LemonTag type="success" className="uppercase">
                                                        Enabled
                                                    </LemonTag>
                                                ) : (
                                                    <LemonTag type="default" className="uppercase">
                                                        Disabled
                                                    </LemonTag>
                                                )}
                                            </div>
                                        </div>
                                    }
                                    description={
                                        <>
                                            {featureFlag.name ? (
                                                <span style={{ fontStyle: 'normal' }}>{featureFlag.name}</span>
                                            ) : (
                                                'There is no description for this feature flag.'
                                            )}
                                        </>
                                    }
                                    caption={
                                        <>
                                            {featureFlag?.tags && (
                                                <>
                                                    {featureFlag.can_edit ? (
                                                        <ObjectTags
                                                            tags={featureFlag.tags}
                                                            onChange={(_, tags) => {
                                                                triggerFeatureFlagUpdate({ tags })
                                                            }}
                                                            saving={featureFlagLoading}
                                                            tagsAvailable={tags.filter(
                                                                (tag) => !featureFlag.tags?.includes(tag)
                                                            )}
                                                            className="insight-metadata-tags"
                                                        />
                                                    ) : featureFlag.tags.length ? (
                                                        <ObjectTags
                                                            tags={featureFlag.tags}
                                                            saving={featureFlagLoading}
                                                            staticOnly
                                                            className="insight-metadata-tags"
                                                        />
                                                    ) : null}
                                                </>
                                            )}
                                        </>
                                    }
                                    buttons={
                                        <>
                                            <div className="flex items-center gap-2 mb-2">
                                                {featureFlags[FEATURE_FLAGS.RECORDINGS_ON_FEATURE_FLAGS] && (
                                                    <>
                                                        <LemonButton
                                                            to={urls.replay(ReplayTabs.Recent, {
                                                                events: defaultEntityFilterOnFlag(featureFlag.key)
                                                                    .events,
                                                            })}
                                                            type="secondary"
                                                        >
                                                            View Recordings
                                                            <LemonTag type="warning" className="uppercase ml-2 mr-2">
                                                                Beta
                                                            </LemonTag>
                                                        </LemonButton>
                                                        <LemonDivider vertical />
                                                    </>
                                                )}
                                                <LemonButton
                                                    data-attr="delete-feature-flag"
                                                    status="danger"
                                                    type="secondary"
                                                    onClick={() => {
                                                        deleteFeatureFlag(featureFlag)
                                                    }}
                                                    disabledReason={
                                                        featureFlagLoading
                                                            ? 'Loading...'
                                                            : !featureFlag.can_edit
                                                            ? "You have only 'View' access for this feature flag. To make changes, please contact the flag's creator."
                                                            : (featureFlag.features?.length || 0) > 0
                                                            ? 'This feature flag is in use with an early access feature. Delete the early access feature to delete this flag'
                                                            : null
                                                    }
                                                >
                                                    Delete feature flag
                                                </LemonButton>
                                                <LemonButton
                                                    data-attr="edit-feature-flag"
                                                    type="secondary"
                                                    tooltip={
                                                        featureFlags[FEATURE_FLAGS.ROLE_BASED_ACCESS] &&
                                                        !featureFlag.can_edit &&
                                                        "You have only 'View' access for this feature flag. To make changes, please contact the flag's creator."
                                                    }
                                                    onClick={() => {
                                                        editFeatureFlag(true)
                                                    }}
                                                    disabled={featureFlagLoading || !featureFlag.can_edit}
                                                >
                                                    Edit
                                                </LemonButton>
                                            </div>
                                        </>
                                    }
                                />
                                <Tabs
                                    activeKey={activeTab}
                                    destroyInactiveTabPane
                                    onChange={(t) => setActiveTab(t as FeatureFlagsTab)}
                                >
                                    <Tabs.TabPane tab="Overview" key="overview">
                                        <Row>
                                            <Col span={13}>
                                                <FeatureFlagRollout readOnly />
                                                {featureFlag.filters.super_groups && (
                                                    <FeatureFlagReleaseConditions readOnly isSuper />
                                                )}
                                                <FeatureFlagReleaseConditions readOnly />
                                                {featureFlags[FEATURE_FLAGS.AUTO_ROLLBACK_FEATURE_FLAGS] && (
                                                    <FeatureFlagAutoRollback readOnly />
                                                )}
                                            </Col>
                                            <Col span={11} className="pl-4">
                                                <RecentFeatureFlagInsights />
                                                <div className="my-4" />
                                            </Col>
                                        </Row>
                                        <LemonDivider className="mb-4" />
                                        <FeatureFlagCodeExample featureFlag={featureFlag} />
                                    </Tabs.TabPane>
                                    {featureFlag.key && id && (
                                        <Tabs.TabPane tab={<div>Usage</div>} key="usage">
                                            <UsageTab id={id} featureFlag={featureFlag} />
                                        </Tabs.TabPane>
                                    )}
<<<<<<< HEAD
                                    {featureFlag.key && id && (
                                        <Tabs.TabPane tab={<div>Analysis</div>} key="analysis">
                                            <AnalysisTab id={id} featureFlag={featureFlag} />
                                        </Tabs.TabPane>
                                    )}
=======

                                    {featureFlags[FEATURE_FLAGS.FF_DASHBOARD_TEMPLATES] && featureFlag.key && id && (
                                        <Tabs.TabPane
                                            tab={
                                                <div className="flex flex-row">
                                                    <div>Analysis</div>
                                                    <LemonTag className="ml-1 float-right uppercase" type="warning">
                                                        {' '}
                                                        Beta
                                                    </LemonTag>
                                                </div>
                                            }
                                            key="analysis"
                                        >
                                            <AnalysisTab id={id} featureFlag={featureFlag} />
                                        </Tabs.TabPane>
                                    )}

>>>>>>> d62e6f51
                                    {featureFlag.id && (
                                        <Tabs.TabPane tab="History" key="history">
                                            <ActivityLog scope={ActivityScope.FEATURE_FLAG} id={featureFlag.id} />
                                        </Tabs.TabPane>
                                    )}
                                    {featureFlags[FEATURE_FLAGS.ROLE_BASED_ACCESS] && featureFlag.can_edit && (
                                        <Tabs.TabPane tab="Permissions" key="permissions">
                                            <PayGateMini feature={AvailableFeature.ROLE_BASED_ACCESS}>
                                                <ResourcePermission
                                                    resourceType={Resource.FEATURE_FLAGS}
                                                    onChange={(roleIds) => setRolesToAdd(roleIds)}
                                                    rolesToAdd={rolesToAdd}
                                                    addableRoles={addableRoles}
                                                    addableRolesLoading={unfilteredAddableRolesLoading}
                                                    onAdd={() => addAssociatedRoles()}
                                                    roles={derivedRoles}
                                                    deleteAssociatedRole={(id) => deleteAssociatedRole({ roleId: id })}
                                                    canEdit={featureFlag.can_edit}
                                                />
                                            </PayGateMini>
                                        </Tabs.TabPane>
                                    )}
                                </Tabs>
                            </>
                        )}
                    </>
                )}
            </div>
        </>
    )
}

function UsageTab({ featureFlag }: { id: string; featureFlag: FeatureFlagType }): JSX.Element {
    const { key: featureFlagKey, usage_dashboard: dashboardId } = featureFlag
    const { generateUsageDashboard } = useActions(featureFlagLogic)
    const { featureFlagLoading } = useValues(featureFlagLogic)
    const { receivedErrorsFromAPI } = useValues(
        dashboardLogic({ id: dashboardId, placement: DashboardPlacement.FeatureFlag })
    )
    const connectedDashboardExists = dashboardId && !receivedErrorsFromAPI
    const propertyFilter: AnyPropertyFilter[] = [
        {
            key: '$feature_flag',
            type: PropertyFilterType.Event,
            value: featureFlagKey,
            operator: PropertyOperator.Exact,
        },
    ]

    return (
        <div>
            {connectedDashboardExists ? (
                <Dashboard id={dashboardId.toString()} placement={DashboardPlacement.FeatureFlag} />
            ) : (
                <div>
                    <b>Dashboard</b>
                    <div className="text-muted mb-2">{`There is currently no connected dashboard to this feature flag. If there was previously a connected dashboard, it may have been deleted.`}</div>
                    {featureFlagLoading ? (
                        <EmptyDashboardComponent loading={true} canEdit={false} />
                    ) : (
                        <LemonButton type={'primary'} onClick={() => generateUsageDashboard()}>
                            Generate Usage Dashboard
                        </LemonButton>
                    )}
                </div>
            )}
            <div className="mt-4 mb-4">
                <b>Log</b>
                <div className="text-muted">{`Feature flag calls for "${featureFlagKey}" will appear here`}</div>
            </div>
            <Query
                query={{
                    kind: NodeKind.DataTableNode,
                    source: {
                        kind: NodeKind.EventsQuery,
                        select: [
                            ...defaultDataTableColumns(NodeKind.EventsQuery),
                            featureFlag.filters.multivariate
                                ? 'properties.$feature_flag_response'
                                : "if(properties.$feature_flag_response == 1, 'true', 'false') -- Feature Flag Response",
                        ],
                        event: '$feature_flag_called',
                        properties: propertyFilter,
                        after: '-30d',
                    },
                    full: false,
                    showDateRange: true,
                }}
            />
        </div>
    )
}

interface FeatureFlagReadOnlyProps {
    readOnly?: boolean
    isSuper?: boolean
}

function FeatureFlagRollout({ readOnly }: FeatureFlagReadOnlyProps): JSX.Element {
    const {
        multivariateEnabled,
        variants,
        areVariantRolloutsValid,
        featureFlagLoading,
        variantRolloutSum,
        nonEmptyVariants,
        aggregationTargetName,
        featureFlag,
    } = useValues(featureFlagLogic)
    const { distributeVariantsEqually, addVariant, removeVariant, setMultivariateEnabled } =
        useActions(featureFlagLogic)
    const [showVariantDiscardWarning, setShowVariantDiscardWarning] = useState(false)
    const { hasAvailableFeature } = useValues(userLogic)
    const { upgradeLink } = useValues(billingLogic)

    return (
        <>
            {readOnly ? (
                <>
                    <div className="flex flex-col mb-4">
                        <span className="card-secondary">Type</span>
                        <span>
                            {featureFlag.filters.multivariate
                                ? 'Multiple variants with rollout percentages (A/B/C test)'
                                : 'Release toggle (boolean)'}
                        </span>

                        <span className="card-secondary mt-4">Flag persistence</span>
                        <span>
                            This flag{' '}
                            <b>{featureFlag.ensure_experience_continuity ? 'persists' : 'does not persist'} </b>
                            across authentication events.
                        </span>
                    </div>
                    <LemonDivider className="my-3" />
                    {featureFlag.filters.multivariate && (
                        <>
                            <h3 className="l3">Variant keys</h3>
                            <div className="border rounded p-4 mb-4">
                                <Row gutter={16} className="font-semibold">
                                    <Col span={6}>Key</Col>
                                    <Col span={6}>Description</Col>
                                    <Col span={9}>Payload</Col>
                                    <Col span={3}>Rollout</Col>
                                </Row>
                                <LemonDivider className="my-3" />
                                {variants.map((variant, index) => (
                                    <div key={index}>
                                        <Row gutter={16}>
                                            <Col span={6}>
                                                <Lettermark name={alphabet[index]} color={LettermarkColor.Gray} />
                                                <CopyToClipboardInline
                                                    tooltipMessage={null}
                                                    description="key"
                                                    style={{
                                                        marginLeft: '0.5rem',
                                                    }}
                                                    iconStyle={{ color: 'var(--muted-alt)' }}
                                                >
                                                    {variant.key}
                                                </CopyToClipboardInline>
                                            </Col>
                                            <Col span={6}>
                                                <span className={variant.name ? '' : 'text-muted'}>
                                                    {variant.name || 'There is no description for this variant key'}
                                                </span>
                                            </Col>
                                            <Col span={9}>
                                                {featureFlag.filters.payloads?.[index] ? (
                                                    <JSONEditorInput
                                                        readOnly={true}
                                                        value={featureFlag.filters.payloads[index]}
                                                    />
                                                ) : (
                                                    <span className="text-muted">
                                                        No payload associated with this variant
                                                    </span>
                                                )}
                                            </Col>
                                            <Col span={3}>{variant.rollout_percentage}%</Col>
                                        </Row>
                                        {index !== variants.length - 1 && <LemonDivider className="my-3" />}
                                    </div>
                                ))}
                            </div>
                        </>
                    )}
                </>
            ) : (
                <div className="mb-8">
                    <h3 className="l3">Served value</h3>
                    <div className="mb-2">
                        <Popconfirm
                            placement="top"
                            title="Change value type? The variants below will be lost."
                            disabled={featureFlagLoading}
                            visible={showVariantDiscardWarning}
                            onConfirm={() => {
                                setMultivariateEnabled(false)
                                setShowVariantDiscardWarning(false)
                            }}
                            onCancel={() => setShowVariantDiscardWarning(false)}
                            okText="OK"
                            cancelText="Cancel"
                        >
                            <Radio.Group
                                options={[
                                    {
                                        label: 'Release toggle (boolean)',
                                        value: false,
                                    },
                                    {
                                        label: (
                                            <Tooltip
                                                title={
                                                    hasAvailableFeature(AvailableFeature.MULTIVARIATE_FLAGS)
                                                        ? ''
                                                        : 'This feature is not available on your current plan.'
                                                }
                                            >
                                                <div>
                                                    {!hasAvailableFeature(AvailableFeature.MULTIVARIATE_FLAGS) && (
                                                        <Link to={upgradeLink} target="_blank">
                                                            <LockOutlined
                                                                style={{
                                                                    marginRight: 4,
                                                                    color: 'var(--warning)',
                                                                }}
                                                            />
                                                        </Link>
                                                    )}
                                                    Multiple variants with rollout percentages (A/B test)
                                                </div>
                                            </Tooltip>
                                        ),
                                        value: true,
                                        disabled: !hasAvailableFeature(AvailableFeature.MULTIVARIATE_FLAGS),
                                    },
                                ]}
                                onChange={(e) => {
                                    const { value } = e.target
                                    if (value === false && nonEmptyVariants.length) {
                                        setShowVariantDiscardWarning(true)
                                    } else {
                                        setMultivariateEnabled(value)
                                        focusVariantKeyField(0)
                                    }
                                }}
                                value={multivariateEnabled}
                                optionType="button"
                            />
                        </Popconfirm>
                    </div>
                    <div className="text-muted mb-4">
                        {capitalizeFirstLetter(aggregationTargetName)} will be served{' '}
                        {multivariateEnabled ? (
                            <>
                                <strong>a variant key</strong> according to the below distribution
                            </>
                        ) : (
                            <strong>
                                <code>true</code>
                            </strong>
                        )}{' '}
                        if they match one or more release condition groups.
                    </div>
                </div>
            )}
            {!multivariateEnabled && (
                <div className="mb-6">
                    <h3 className="l3">Payload</h3>
                    {readOnly ? (
                        featureFlag.filters.payloads?.['true'] ? (
                            <JSONEditorInput readOnly={readOnly} value={featureFlag.filters.payloads?.['true']} />
                        ) : (
                            <span>No payload associated with this flag</span>
                        )
                    ) : (
                        <Row gutter={16}>
                            <Col span={12}>
                                <div className="text-muted mb-4">
                                    Specify a payload to be returned when the served value is{' '}
                                    <strong>
                                        <code>true</code>
                                    </strong>
                                </div>
                                <Group name={['filters', 'payloads']}>
                                    <Field name="true">
                                        <JSONEditorInput
                                            readOnly={readOnly}
                                            placeholder={'Examples: "A string", 2500, {"key": "value"}'}
                                        />
                                    </Field>
                                </Group>
                            </Col>
                        </Row>
                    )}
                </div>
            )}
            {!readOnly && multivariateEnabled && (
                <div className="feature-flag-variants">
                    <h3 className="l4">Variant keys</h3>
                    <span>The rollout percentage of feature flag variants must add up to 100%</span>
                    <div className="variant-form-list space-y-2">
                        <Row gutter={8} className="label-row">
                            <Col span={1} />
                            <Col span={4}>Variant key</Col>
                            <Col span={6}>Description</Col>
                            <Col span={8}>
                                <div style={{ display: 'flex', flexDirection: 'column', fontWeight: 'normal' }}>
                                    <b>Payload</b>
                                    <span className="text-muted">
                                        Specify return payload when the variant key matches
                                    </span>
                                </div>
                            </Col>
                            <Col span={4}>
                                Rollout
                                <LemonButton type="tertiary" onClick={distributeVariantsEqually}>
                                    (Redistribute)
                                </LemonButton>
                            </Col>
                        </Row>
                        {variants.map((_, index) => (
                            <Group key={index} name="filters">
                                <Row gutter={8} align="middle">
                                    <Col span={1}>
                                        <Lettermark name={alphabet[index]} color={LettermarkColor.Gray} />
                                    </Col>
                                    <Col span={4}>
                                        <Field name={['multivariate', 'variants', index, 'key']}>
                                            <LemonInput
                                                data-attr="feature-flag-variant-key"
                                                data-key-index={index.toString()}
                                                className="ph-ignore-input"
                                                placeholder={`example-variant-${index + 1}`}
                                                autoComplete="off"
                                                autoCapitalize="off"
                                                autoCorrect="off"
                                                spellCheck={false}
                                            />
                                        </Field>
                                    </Col>
                                    <Col span={6}>
                                        <Field name={['multivariate', 'variants', index, 'name']}>
                                            <LemonInput
                                                data-attr="feature-flag-variant-name"
                                                className="ph-ignore-input"
                                                placeholder="Description"
                                            />
                                        </Field>
                                    </Col>
                                    <Col span={8}>
                                        <Field name={['payloads', index]}>
                                            {({ value, onChange }) => {
                                                return (
                                                    <JSONEditorInput
                                                        onChange={onChange}
                                                        value={value}
                                                        placeholder={'{"key": "value"}'}
                                                    />
                                                )
                                            }}
                                        </Field>
                                    </Col>
                                    <Col span={3}>
                                        <Field name={['multivariate', 'variants', index, 'rollout_percentage']}>
                                            {({ value, onChange }) => (
                                                <LemonInput
                                                    type="number"
                                                    min={0}
                                                    max={100}
                                                    value={value}
                                                    onChange={(changedValue) => {
                                                        if (changedValue !== null && changedValue !== undefined) {
                                                            const valueInt = parseInt(changedValue.toString())
                                                            if (!isNaN(valueInt)) {
                                                                onChange(valueInt)
                                                            }
                                                        }
                                                    }}
                                                />
                                            )}
                                        </Field>
                                    </Col>
                                    <Col span={2}>
                                        <Row>
                                            {variants.length > 1 && (
                                                <LemonButton
                                                    icon={<IconDelete />}
                                                    status="primary-alt"
                                                    data-attr={`delete-prop-filter-${index}`}
                                                    noPadding
                                                    onClick={() => removeVariant(index)}
                                                />
                                            )}
                                        </Row>
                                    </Col>
                                </Row>
                            </Group>
                        ))}
                        {variants.length > 0 && !areVariantRolloutsValid && (
                            <p className="text-danger">
                                Percentage rollouts for variants must sum to 100 (currently {variantRolloutSum}
                                ).
                            </p>
                        )}
                        <LemonButton
                            type="secondary"
                            onClick={() => {
                                const newIndex = variants.length
                                addVariant()
                                focusVariantKeyField(newIndex)
                            }}
                            icon={<IconPlus />}
                            center
                        >
                            Add variant
                        </LemonButton>
                    </div>
                </div>
            )}
        </>
    )
}

function FeatureFlagReleaseConditions({ readOnly, isSuper }: FeatureFlagReadOnlyProps): JSX.Element {
    const { showGroupsOptions, aggregationLabel } = useValues(groupsModel)
    const {
        aggregationTargetName,
        featureFlag,
        groupTypes,
        taxonomicGroupTypes,
        nonEmptyVariants,
        propertySelectErrors,
        computeBlastRadiusPercentage,
        affectedUsers,
        totalUsers,
    } = useValues(featureFlagLogic)
    const {
        setAggregationGroupTypeIndex,
        updateConditionSet,
        duplicateConditionSet,
        removeConditionSet,
        addConditionSet,
    } = useActions(featureFlagLogic)
    const { cohortsById } = useValues(cohortsModel)
    const { featureFlags } = useValues(enabledFeaturesLogic)

    const _filter_groups: FeatureFlagGroupType[] = isSuper
        ? featureFlag.filters.super_groups || []
        : featureFlag.filters.groups
    // :KLUDGE: Match by select only allows Select.Option as children, so render groups option directly rather than as a child
    const matchByGroupsIntroductionOption = GroupsIntroductionOption({ value: -2 })
    const hasNonInstantProperty = (properties: AnyPropertyFilter[]): boolean => {
        return !!properties.find(
            (property) => property.type === 'cohort' || !INSTANTLY_AVAILABLE_PROPERTIES.includes(property.key || '')
        )
    }

    const isEarlyAccessFeatureCondition = (group: FeatureFlagGroupType): boolean => {
        return !!(
            featureFlag.features?.length &&
            featureFlag.features?.length > 0 &&
            group.properties.some((property) => property.key === '$feature_enrollment/' + featureFlag.key)
        )
    }

    const renderReleaseConditionGroup = (group: FeatureFlagGroupType, index: number): JSX.Element => {
        return (
            <Col span={24} md={24} key={`${index}-${_filter_groups.length}`}>
                {index > 0 && <div className="condition-set-separator">OR</div>}
                <div className={clsx('mb-4', 'border', 'rounded', 'p-4')}>
                    <Row align="middle" justify="space-between">
                        <Row align="middle">
                            <span className="simple-tag tag-light-blue font-medium mr-2">Set {index + 1}</span>
                            <div>
                                {group.properties?.length ? (
                                    <>
                                        {readOnly ? (
                                            <>
                                                Match <b>{aggregationTargetName}</b> against <b>all</b> criteria
                                            </>
                                        ) : (
                                            <>
                                                Matching <b>{aggregationTargetName}</b> against the criteria
                                            </>
                                        )}
                                    </>
                                ) : (
                                    <>
                                        Condition set will match <b>all {aggregationTargetName}</b>
                                    </>
                                )}
                            </div>
                        </Row>
                        {!readOnly && (
                            <Row>
                                <LemonButton
                                    icon={<IconCopy />}
                                    status="muted"
                                    noPadding
                                    onClick={() => duplicateConditionSet(index)}
                                />
                                {!isEarlyAccessFeatureCondition(group) && _filter_groups.length > 1 && (
                                    <LemonButton
                                        icon={<IconDelete />}
                                        status="muted"
                                        noPadding
                                        onClick={() => removeConditionSet(index)}
                                    />
                                )}
                            </Row>
                        )}
                    </Row>
                    <LemonDivider className="my-3" />
                    {!readOnly && hasNonInstantProperty(group.properties) && (
                        <LemonBanner type="info" className="mt-3 mb-3">
                            These properties aren't immediately available on first page load for unidentified persons.
                            This feature flag requires that at least one event is sent prior to becoming available to
                            your product or website.{' '}
                            <a href="https://posthog.com/docs/integrate/client/js#bootstrapping-flags" target="_blank">
                                {' '}
                                Learn more about how to make feature flags available instantly.
                            </a>
                        </LemonBanner>
                    )}

                    {readOnly ? (
                        <>
                            {group.properties.map((property, idx) => (
                                <>
                                    <div className="feature-flag-property-display" key={idx}>
                                        {idx === 0 ? (
                                            <LemonButton
                                                icon={<IconSubArrowRight className="arrow-right" />}
                                                status="muted"
                                                size="small"
                                            />
                                        ) : (
                                            <LemonButton
                                                icon={<span className="text-sm">&</span>}
                                                status="muted"
                                                size="small"
                                            />
                                        )}
                                        <span className="simple-tag tag-light-blue text-primary-alt">
                                            {property.type === 'cohort' ? 'Cohort' : property.key}{' '}
                                        </span>
                                        {isPropertyFilterWithOperator(property) ? (
                                            <span>{allOperatorsToHumanName(property.operator)} </span>
                                        ) : null}

                                        {property.type === 'cohort' ? (
                                            <a
                                                href={urls.cohort(property.value)}
                                                target="_blank"
                                                rel="noopener"
                                                className="simple-tag tag-light-blue text-primary-alt display-value"
                                            >
                                                {(property.value && cohortsById[property.value]?.name) ||
                                                    `ID ${property.value}`}
                                            </a>
                                        ) : (
                                            [
                                                ...(Array.isArray(property.value) ? property.value : [property.value]),
                                            ].map((val, idx) => (
                                                <span
                                                    key={idx}
                                                    className="simple-tag tag-light-blue text-primary-alt display-value"
                                                >
                                                    {val}
                                                </span>
                                            ))
                                        )}
                                    </div>
                                </>
                            ))}
                        </>
                    ) : (
                        <div>
                            <PropertyFilters
                                orFiltering={true}
                                pageKey={`feature-flag-${featureFlag.id}-${index}-${_filter_groups.length}-${
                                    featureFlag.filters.aggregation_group_type_index ?? ''
                                }`}
                                propertyFilters={group?.properties}
                                logicalRowDivider
                                addButton={
                                    <LemonButton icon={<IconPlusMini />} sideIcon={null} noPadding>
                                        Add condition
                                    </LemonButton>
                                }
                                onChange={(properties) => updateConditionSet(index, undefined, properties)}
                                taxonomicGroupTypes={taxonomicGroupTypes}
                                hasRowOperator={false}
                                sendAllKeyUpdates
                                errorMessages={
                                    propertySelectErrors?.[index]?.properties?.some((message) => !!message.value)
                                        ? propertySelectErrors[index].properties.map((message, index) => {
                                              return message.value ? (
                                                  <div
                                                      key={index}
                                                      className="text-danger flex items-center gap-1 text-sm"
                                                  >
                                                      <IconErrorOutline className="text-xl" /> {message.value}
                                                  </div>
                                              ) : (
                                                  <></>
                                              )
                                          })
                                        : null
                                }
                            />
                        </div>
                    )}
                    {(!readOnly || (readOnly && group.properties?.length > 0)) && <LemonDivider className="my-3" />}
                    {readOnly ? (
                        <LemonTag
                            type={
                                _filter_groups.length == 1
                                    ? group.rollout_percentage == null || group.rollout_percentage == 100
                                        ? 'highlight'
                                        : group.rollout_percentage == 0
                                        ? 'caution'
                                        : 'none'
                                    : 'none'
                            }
                        >
                            <div className="text-sm ">
                                Rolled out to{' '}
                                <b>{group.rollout_percentage != null ? group.rollout_percentage : 100}%</b> of{' '}
                                <b>{aggregationTargetName}</b> in this set.{' '}
                            </div>
                        </LemonTag>
                    ) : (
                        <div className="feature-flag-form-row">
                            <div className="centered">
                                Roll out to{' '}
                                <InputNumber
                                    style={{ width: 100, marginLeft: 8, marginRight: 8 }}
                                    onChange={(value): void => {
                                        updateConditionSet(index, value as number)
                                    }}
                                    value={group.rollout_percentage != null ? group.rollout_percentage : 100}
                                    min={0}
                                    max={100}
                                    addonAfter="%"
                                />{' '}
                                of <b>{aggregationTargetName}</b> in this set.{' '}
                                {featureFlags[FEATURE_FLAGS.FEATURE_FLAG_ROLLOUT_UX] && (
                                    <>
                                        Will match approximately{' '}
                                        {affectedUsers[index] !== undefined ? (
                                            <b>
                                                {`${
                                                    computeBlastRadiusPercentage(
                                                        group.rollout_percentage,
                                                        index
                                                    ).toPrecision(2) * 1
                                                    // Multiplying by 1 removes trailing zeros after the decimal
                                                    // point added by toPrecision
                                                }% `}
                                            </b>
                                        ) : (
                                            <Spinner className="mr-1" />
                                        )}{' '}
                                        {affectedUsers[index] && affectedUsers[index] >= 0 && totalUsers
                                            ? `(${humanFriendlyNumber(
                                                  Math.floor(
                                                      (affectedUsers[index] * (group.rollout_percentage ?? 100)) / 100
                                                  )
                                              )} / ${humanFriendlyNumber(totalUsers)})`
                                            : ''}{' '}
                                        of total {aggregationTargetName}.
                                    </>
                                )}
                            </div>
                        </div>
                    )}
                    {nonEmptyVariants.length > 0 && (
                        <>
                            <LemonDivider className="my-3" />
                            {readOnly ? (
                                <div>
                                    All <b>{aggregationTargetName}</b> in this set{' '}
                                    {group.variant ? (
                                        <>
                                            {' '}
                                            will be in variant <b>{group.variant}</b>
                                        </>
                                    ) : (
                                        <>have no variant override</>
                                    )}
                                </div>
                            ) : (
                                <div className="feature-flag-form-row">
                                    <div className="centered">
                                        <b>Optional override:</b> Set variant for all <b>{aggregationTargetName}</b> in
                                        this set to{' '}
                                        <LemonSelect
                                            placeholder="Select variant"
                                            allowClear={true}
                                            value={group.variant}
                                            onChange={(value) => updateConditionSet(index, undefined, undefined, value)}
                                            options={nonEmptyVariants.map((variant) => ({
                                                label: variant.key,
                                                value: variant.key,
                                            }))}
                                            data-attr="feature-flags-variant-override-select"
                                        />
                                    </div>
                                </div>
                            )}
                        </>
                    )}
                </div>
            </Col>
        )
    }

    const renderSuperReleaseConditionGroup = (group: FeatureFlagGroupType, index: number): JSX.Element => {
        if (!readOnly) {
            return <></>
        }

        return (
            <Col span={24} md={24} key={`${index}-${_filter_groups.length}`}>
                {index > 0 && <div className="condition-set-separator">OR</div>}
                <div className={clsx('mb-4', 'border', 'rounded', 'p-4', 'FeatureConditionCard--border--highlight')}>
                    <Row align="middle" justify="space-between">
                        <Row align="middle">
                            <div>
                                {group.properties?.length ? (
                                    <>
                                        Match <b>{aggregationTargetName}</b> against value set on{' '}
                                        <span className="simple-tag tag-light-blue text-primary-alt">
                                            {'$feature_enrollment/' + featureFlag.key}
                                        </span>
                                    </>
                                ) : (
                                    <>
                                        Condition set will match <b>all {aggregationTargetName}</b>
                                    </>
                                )}
                            </div>
                        </Row>
                    </Row>
                    <LemonDivider className="my-3" />

                    {group.properties?.length > 0 && (
                        <>
                            <div className="feature-flag-property-display">
                                <LemonButton
                                    icon={<IconSubArrowRight className="arrow-right" />}
                                    status="muted"
                                    size="small"
                                />
                                <span>
                                    If null, default to <b>Release conditions</b>
                                </span>
                            </div>
                            <LemonDivider className="my-3" />
                        </>
                    )}
                    <Row justify="space-between" align="middle">
                        <div />
                        <LemonButton
                            aria-label="more"
                            data-attr={'feature-flag-feature-list-button'}
                            status="primary"
                            size="small"
                            onClick={() =>
                                featureFlag.features &&
                                featureFlag.features.length &&
                                router.actions.push(urls.earlyAccessFeature(featureFlag.features[0].id))
                            }
                        >
                            View Early Access Feature
                        </LemonButton>
                    </Row>
                </div>
            </Col>
        )
    }

    return (
        <>
            <div className="feature-flag-form-row">
                <div data-attr="feature-flag-release-conditions">
                    {readOnly ? (
                        <h3 className="l3">{isSuper ? 'Super Release Conditions' : 'Release conditions'}</h3>
                    ) : (
                        <>
                            <h3 className="l3">Release conditions</h3>
                            <div className="text-muted mb-4">
                                Specify the {aggregationTargetName} to which you want to release this flag. Note that
                                condition sets are rolled out independently of each other.
                            </div>
                        </>
                    )}
                </div>
                {!readOnly && showGroupsOptions && (
                    <div className="centered">
                        Match by
                        <Select
                            value={
                                featureFlag.filters.aggregation_group_type_index != null
                                    ? featureFlag.filters.aggregation_group_type_index
                                    : -1
                            }
                            onChange={(value) => {
                                const groupTypeIndex = value !== -1 ? value : null
                                setAggregationGroupTypeIndex(groupTypeIndex)
                            }}
                            style={{ marginLeft: 8 }}
                            data-attr="feature-flag-aggregation-filter"
                            dropdownMatchSelectWidth={false}
                            dropdownAlign={{
                                // Align this dropdown by the right-hand-side of button
                                points: ['tr', 'br'],
                            }}
                        >
                            <Select.Option key={-1} value={-1}>
                                Users
                            </Select.Option>
                            {groupTypes.map((groupType) => (
                                <Select.Option key={groupType.group_type_index} value={groupType.group_type_index}>
                                    {capitalizeFirstLetter(aggregationLabel(groupType.group_type_index).plural)}
                                </Select.Option>
                            ))}
                            {matchByGroupsIntroductionOption}
                        </Select>
                    </div>
                )}
            </div>
            <Row className="FeatureConditionCard" gutter={16}>
                {_filter_groups.map((group, index) =>
                    isSuper ? renderSuperReleaseConditionGroup(group, index) : renderReleaseConditionGroup(group, index)
                )}
            </Row>
            {!readOnly && (
                <LemonButton type="secondary" className="mt-0" onClick={addConditionSet} icon={<IconPlus />}>
                    Add condition set
                </LemonButton>
            )}
        </>
    )
}<|MERGE_RESOLUTION|>--- conflicted
+++ resolved
@@ -75,12 +75,9 @@
 import { billingLogic } from 'scenes/billing/billingLogic'
 import clsx from 'clsx'
 import { AnalysisTab } from './FeatureFlagAnalysisTab'
-<<<<<<< HEAD
-=======
 import { NodeKind } from '~/queries/schema'
 import { Query } from '~/queries/Query/Query'
 import { defaultDataTableColumns } from '~/queries/nodes/DataTable/utils'
->>>>>>> d62e6f51
 
 export const scene: SceneExport = {
     component: FeatureFlag,
@@ -528,13 +525,6 @@
                                             <UsageTab id={id} featureFlag={featureFlag} />
                                         </Tabs.TabPane>
                                     )}
-<<<<<<< HEAD
-                                    {featureFlag.key && id && (
-                                        <Tabs.TabPane tab={<div>Analysis</div>} key="analysis">
-                                            <AnalysisTab id={id} featureFlag={featureFlag} />
-                                        </Tabs.TabPane>
-                                    )}
-=======
 
                                     {featureFlags[FEATURE_FLAGS.FF_DASHBOARD_TEMPLATES] && featureFlag.key && id && (
                                         <Tabs.TabPane
@@ -553,7 +543,6 @@
                                         </Tabs.TabPane>
                                     )}
 
->>>>>>> d62e6f51
                                     {featureFlag.id && (
                                         <Tabs.TabPane tab="History" key="history">
                                             <ActivityLog scope={ActivityScope.FEATURE_FLAG} id={featureFlag.id} />
