import { kea } from 'kea'
import { router } from 'kea-router'
import { delay } from 'lib/utils'
import { Error404 } from '~/layout/Error404'

export const scenes = {
    // NB! also update sceneOverride in layout/Sidebar.js if adding new scenes that belong to an old sidebar link

    dashboards: () => import(/* webpackChunkName: 'dashboard' */ './dashboard/Dashboards'),
    dashboard: () => import(/* webpackChunkName: 'dashboard' */ './dashboard/Dashboard'),
    events: () => import(/* webpackChunkName: 'events' */ './events/Events'),
    sessions: () => import(/* webpackChunkName: 'events' */ './sessions/Sessions'),
    person: () => import(/* webpackChunkName: 'person' */ './users/Person'),
    people: () => import(/* webpackChunkName: 'people' */ './users/People'),
    retention: () => import(/* webpackChunkName: 'retention' */ './retention/Retention'),
    actions: () => import(/* webpackChunkName: 'actions' */ './actions/Actions'),
    action: () => import(/* webpackChunkName: 'action' */ './actions/Action'),
    liveActions: () => import(/* webpackChunkName: 'liveActions' */ './actions/LiveActions'),
    funnel: () => import(/* webpackChunkName: 'funnel' */ './funnels/Funnel'),
    editFunnel: () => import(/* webpackChunkName: 'editFunnel' */ './funnels/Funnel'),
    funnels: () => import(/* webpackChunkName: 'funnels' */ './funnels/Funnels'),
    setup: () => import(/* webpackChunkName: 'setup' */ './setup/Setup'),
    trends: () => import(/* webpackChunkName: 'trends' */ './trends/Trends'),
    paths: () => import(/* webpackChunkName: 'paths' */ './paths/Paths'),
    cohorts: () => import(/* webpackChunkName: 'cohorts' */ './users/Cohorts'),
    featureFlags: () => import(/* webpackChunkName: 'featureFlags' */ './experiments/FeatureFlags'),
<<<<<<< HEAD
    annotations: () => import(/* webpackChunkName: 'annotations' */ './annotations/AnnotationsScene'),
=======
    team: () => import(/* webpackChunkName: 'team' */ './team/Team'),
>>>>>>> 10711f50
}

export const redirects = {
    '/': '/trends',
}

export const routes = {
    '/dashboard': 'dashboards',
    '/dashboard/:id': 'dashboard',
    '/action/:id': 'action',
    '/action': 'action',
    '/actions/live': 'liveActions',
    '/actions': 'actions',
    '/trends': 'trends',
    '/funnel': 'funnels',
    '/funnel/new': 'editFunnel',
    '/funnel/:id': 'funnel',
    '/paths': 'paths',
    '/setup': 'setup',
    '/events': 'events',
    '/person_by_id/:id': 'person',
    '/person/*': 'person',
    '/people': 'people',
    '/people/new_cohort': 'people',
    '/people/retention': 'retention',
    '/people/cohorts': 'cohorts',
    '/experiments/feature_flags': 'featureFlags',
    '/sessions': 'sessions',
<<<<<<< HEAD
    '/annotations': 'annotations',
=======
    '/team': 'team',
>>>>>>> 10711f50
}

export const sceneLogic = kea({
    actions: () => ({
        loadScene: (scene, params) => ({ scene, params }),
        setScene: (scene, params) => ({ scene, params }),
        setLoadedScene: (scene, loadedScene) => ({ scene, loadedScene }),
    }),
    reducers: ({ actions }) => ({
        scene: [
            null,
            {
                [actions.setScene]: (_, payload) => payload.scene,
            },
        ],
        params: [
            {},
            {
                [actions.setScene]: (_, payload) => payload.params || {},
            },
        ],
        loadedScenes: [
            {
                '404': {
                    component: Error404,
                },
            },
            {
                [actions.setLoadedScene]: (state, { scene, loadedScene }) => ({ ...state, [scene]: loadedScene }),
            },
        ],
        loadingScene: [
            null,
            {
                [actions.loadScene]: (_, { scene }) => scene,
                [actions.setScene]: () => null,
            },
        ],
    }),
    urlToAction: ({ actions }) => {
        const mapping = {}

        for (const [paths, redirect] of Object.entries(redirects)) {
            for (const path of paths.split('|')) {
                mapping[path] = (params) =>
                    router.actions.replace(typeof redirect === 'function' ? redirect(params) : redirect)
            }
        }

        for (const [paths, scene] of Object.entries(routes)) {
            for (const path of paths.split('|')) {
                mapping[path] = (params) => actions.loadScene(scene, params)
            }
        }
        mapping['/*'] = () => actions.loadScene('404', {})

        return mapping
    },
    listeners: ({ values, actions }) => ({
        setScene: () => {
            window.posthog && window.posthog.capture('$pageview')
        },
        loadScene: async ({ scene, params = {} }, breakpoint) => {
            if (values.scene === scene) {
                actions.setScene(scene, params)
                return
            }

            if (!scenes[scene]) {
                actions.setScene('404', {})
                return
            }

            let loadedScene = values.loadedScenes[scene]

            if (!loadedScene) {
                const importedScene = await scenes[scene]()
                breakpoint()
                const { default: defaultExport, logic, ...others } = importedScene

                if (defaultExport) {
                    loadedScene = {
                        component: defaultExport,
                        logic: logic,
                    }
                } else {
                    loadedScene = {
                        component:
                            Object.keys(others).length === 1
                                ? others[Object.keys(others)[0]]
                                : values.loadedScenes['404'].component,
                        logic: logic,
                    }
                }
                actions.setLoadedScene(scene, loadedScene)
            }

            const { logic } = loadedScene

            let unmount

            if (logic) {
                // initialize the logic
                unmount = logic.build(params, false).mount()
                try {
                    await breakpoint(100)
                } catch (e) {
                    // if we change the scene while waiting these 100ms, unmount
                    unmount()
                    throw e
                }
            }

            actions.setScene(scene, params)

            if (unmount) {
                // release our hold on this logic after 0.5s as it's by then surely mounted via React
                // or we are anyway in a new scene and don't need it
                await delay(500)
                unmount()
            }
        },
    }),
})<|MERGE_RESOLUTION|>--- conflicted
+++ resolved
@@ -24,11 +24,8 @@
     paths: () => import(/* webpackChunkName: 'paths' */ './paths/Paths'),
     cohorts: () => import(/* webpackChunkName: 'cohorts' */ './users/Cohorts'),
     featureFlags: () => import(/* webpackChunkName: 'featureFlags' */ './experiments/FeatureFlags'),
-<<<<<<< HEAD
     annotations: () => import(/* webpackChunkName: 'annotations' */ './annotations/AnnotationsScene'),
-=======
     team: () => import(/* webpackChunkName: 'team' */ './team/Team'),
->>>>>>> 10711f50
 }
 
 export const redirects = {
@@ -57,11 +54,8 @@
     '/people/cohorts': 'cohorts',
     '/experiments/feature_flags': 'featureFlags',
     '/sessions': 'sessions',
-<<<<<<< HEAD
     '/annotations': 'annotations',
-=======
     '/team': 'team',
->>>>>>> 10711f50
 }
 
 export const sceneLogic = kea({
