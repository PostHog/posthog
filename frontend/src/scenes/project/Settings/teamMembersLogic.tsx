import React from 'react'
import { kea } from 'kea'
import api from 'lib/api'
import { toast } from 'react-toastify'
import { CheckCircleOutlined } from '@ant-design/icons'
import { OrganizationMembershipLevel, TeamMembershipLevel } from 'lib/constants'
import {
    BaseMemberType,
    ExplicitTeamMemberType,
    FusedTeamMemberType,
    OrganizationMemberType,
    TeamType,
    UserBasicType,
    UserType,
} from '~/types'
import { teamMembersLogicType } from './teamMembersLogicType'
import { membersLogic } from '../../organization/Settings/membersLogic'
import { membershipLevelToName } from '../../../lib/utils/permissioning'
import { userLogic } from '../../userLogic'

export const MINIMUM_IMPLICIT_ACCESS_LEVEL = OrganizationMembershipLevel.Admin

export const teamMembersLogic = kea<teamMembersLogicType>({
    props: {} as {
        team: TeamType
    },
    key: (props) => props.team.id,
    actions: {
        changeUserAccessLevel: (user: UserBasicType, newLevel: TeamMembershipLevel) => ({
            user,
            newLevel,
        }),
    },
    loaders: ({ props, values }) => ({
        explicitMembers: {
            __default: [] as ExplicitTeamMemberType[],
            loadMembers: async () => {
                return await api.get(`api/projects/${props.team.id}/explicit_members/`)
            },
            addMembers: async ({ userUuids, level }: { userUuids: string[]; level: TeamMembershipLevel }) => {
                const newMembers: ExplicitTeamMemberType[] = await Promise.all(
                    userUuids.map((userUuid) =>
                        api.create(`api/projects/${props.team.id}/explicit_members/`, {
                            user_uuid: userUuid,
                            level,
                        })
                    )
                )
                toast(
                    <div>
                        <h1 className="text-success">
                            <CheckCircleOutlined /> Added {newMembers.length} members{newMembers.length !== 1 && 's'} to
                            the project.
                        </h1>
                    </div>
                )
                return [...values.explicitMembers, ...newMembers]
            },
<<<<<<< HEAD
            removeMember: async ({ member }: { member: BaseMemberType }) => {
                await api.delete(`api/projects/${props.team.id}/explicit_members/${member.user.uuid}/`)
=======
            removeMember: async ({ member }: { member: ExplicitTeamMemberType }) => {
                await api.delete(`api/projects/@current/explicit_members/${member.user.id}/`)
>>>>>>> e26720e6
                toast(
                    <div>
                        <h1 className="text-success">
                            <CheckCircleOutlined />{' '}
                            {member.user.uuid === userLogic.values.user?.uuid
                                ? 'Left'
                                : `Removed ${member.user.first_name} (${member.user.email}) from`}{' '}
                            the project.
                        </h1>
                    </div>
                )
                return values.explicitMembers.filter((thisMember) => thisMember.user.uuid !== member.user.uuid)
            },
        },
    }),
    selectors: ({ selectors }) => ({
        allMembers: [
            () => [selectors.explicitMembers, membersLogic.selectors.members],
            // Explicit project members joined with organization admins and owner (who get project access by default)
            (
                explicitMembers: ExplicitTeamMemberType[],
                organizationMembers: OrganizationMemberType[]
            ): FusedTeamMemberType[] =>
                organizationMembers
                    .filter(({ level }) => level >= MINIMUM_IMPLICIT_ACCESS_LEVEL)
                    .map(
                        (member) =>
                            ({
                                ...member,
                                explicit_team_level: null,
                                organization_level: member.level,
                            } as FusedTeamMemberType)
                    )
                    .concat(
                        explicitMembers
                            .filter(({ parent_level }) => parent_level < MINIMUM_IMPLICIT_ACCESS_LEVEL)
                            .map(
                                (member) =>
                                    ({
                                        ...member,
                                        level: member.effective_level,
                                        explicit_team_level: member.level,
                                        organization_level: member.parent_level,
                                    } as FusedTeamMemberType)
                            )
                    ),
        ],
        allMembersLoading: [
            () => [selectors.explicitMembersLoading, membersLogic.selectors.membersLoading],
            (explicitMembersLoading, organizationMembersLoading) =>
                explicitMembersLoading || organizationMembersLoading,
        ],
        addableMembers: [
            () => [selectors.explicitMembers, membersLogic.selectors.members, userLogic.selectors.user],
            // Organization members processed to indicate if they can be added to the project or not
            (
                explicitMembers: ExplicitTeamMemberType[],
                organizationMembers: OrganizationMemberType[],
                currentUser: UserType
            ): FusedTeamMemberType[] =>
                organizationMembers
                    .filter(({ user }) => user.uuid !== currentUser.uuid)
                    .map((organizationMember) => {
                        const explicitMember = explicitMembers.find(({ user }) => user.uuid === user.uuid)
                        let effectiveLevel: OrganizationMembershipLevel | null
                        if (explicitMember) {
                            effectiveLevel = Math.max(explicitMember.effective_level, organizationMember.level)
                        } else {
                            effectiveLevel =
                                organizationMember.level >= MINIMUM_IMPLICIT_ACCESS_LEVEL
                                    ? organizationMember.level
                                    : null
                        }
                        return {
                            ...organizationMember,
                            level: effectiveLevel,
                            explicit_team_level: explicitMember ? explicitMember.level : null,
                            organization_level: organizationMember.level,
                        } as FusedTeamMemberType
                    }),
        ],
    }),
    listeners: ({ props, actions }) => ({
        changeUserAccessLevel: async ({ user, newLevel }) => {
            await api.update(`api/projects/${props.team.id}/explicit_members/${user.uuid}/`, { level: newLevel })
            toast(
                <div>
                    <h1 className="text-success">
                        <CheckCircleOutlined /> Made <b>{user.first_name}</b> project{' '}
                        {membershipLevelToName.get(newLevel)}.
                    </h1>
                </div>
            )
            actions.loadMembers()
        },
    }),
    events: ({ actions }) => ({
        afterMount: actions.loadMembers,
    }),
})<|MERGE_RESOLUTION|>--- conflicted
+++ resolved
@@ -56,13 +56,8 @@
                 )
                 return [...values.explicitMembers, ...newMembers]
             },
-<<<<<<< HEAD
             removeMember: async ({ member }: { member: BaseMemberType }) => {
                 await api.delete(`api/projects/${props.team.id}/explicit_members/${member.user.uuid}/`)
-=======
-            removeMember: async ({ member }: { member: ExplicitTeamMemberType }) => {
-                await api.delete(`api/projects/@current/explicit_members/${member.user.id}/`)
->>>>>>> e26720e6
                 toast(
                     <div>
                         <h1 className="text-success">
