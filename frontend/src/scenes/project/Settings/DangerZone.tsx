--- conflicted
+++ resolved
@@ -30,16 +30,7 @@
                 'data-attr': 'delete-project-ok',
             },
             cancelText: 'Cancel',
-<<<<<<< HEAD
-            onOk() {
-                if (currentTeam) {
-                    deleteCurrentTeam()
-                    location.reload()
-                }
-            },
-=======
             onOk: deleteCurrentTeam,
->>>>>>> 1dbd3df9
         })
     }
 
