import { LemonBanner } from '@posthog/lemon-ui'
import { useValues } from 'kea'
import { actionEditLogic } from 'scenes/actions/actionEditLogic'
import { actionLogic } from 'scenes/actions/actionLogic'
import { LinkedHogFunctions } from 'scenes/hog-functions/list/LinkedHogFunctions'

<<<<<<< HEAD
import { CyclotronJobFiltersType } from '~/types'

=======
>>>>>>> 7ce3194a
export function ActionHogFunctions(): JSX.Element | null {
    const { action } = useValues(actionLogic)
    const { hasCohortFilters, actionChanged, showCohortDisablesFunctionsWarning } = useValues(
        actionEditLogic({ id: action?.id, action })
    )
    if (!action) {
        return null
    }

<<<<<<< HEAD
    const filters: CyclotronJobFiltersType = {
        actions: [
            {
                id: `${action?.id}`,
                name: action?.name,
                type: 'actions',
            },
        ],
    }

=======
>>>>>>> 7ce3194a
    return (
        <div className="my-4 deprecated-space-y-2">
            <h2 className="flex-1 subtitle">Connected destinations</h2>
            <p>Actions can be used a filters for destinations such as Slack or Webhook delivery</p>

            {showCohortDisablesFunctionsWarning ? (
                <LemonBanner type="error">Adding a cohort filter will disable all connected destinations!</LemonBanner>
            ) : null}

            <LinkedHogFunctions
                type="destination"
                forceFilterGroups={[
                    {
                        actions: [
                            {
                                id: `${action.id}`,
                                name: action.name,
                                type: 'actions',
                            },
                        ],
                    },
                ]}
                newDisabledReason={
                    hasCohortFilters
                        ? "Action with cohort filters can't be used in realtime destinations"
                        : actionChanged
                        ? 'Please first save the action to create a destination'
                        : undefined
                }
            />
        </div>
    )
}<|MERGE_RESOLUTION|>--- conflicted
+++ resolved
@@ -4,11 +4,6 @@
 import { actionLogic } from 'scenes/actions/actionLogic'
 import { LinkedHogFunctions } from 'scenes/hog-functions/list/LinkedHogFunctions'
 
-<<<<<<< HEAD
-import { CyclotronJobFiltersType } from '~/types'
-
-=======
->>>>>>> 7ce3194a
 export function ActionHogFunctions(): JSX.Element | null {
     const { action } = useValues(actionLogic)
     const { hasCohortFilters, actionChanged, showCohortDisablesFunctionsWarning } = useValues(
@@ -18,19 +13,6 @@
         return null
     }
 
-<<<<<<< HEAD
-    const filters: CyclotronJobFiltersType = {
-        actions: [
-            {
-                id: `${action?.id}`,
-                name: action?.name,
-                type: 'actions',
-            },
-        ],
-    }
-
-=======
->>>>>>> 7ce3194a
     return (
         <div className="my-4 deprecated-space-y-2">
             <h2 className="flex-1 subtitle">Connected destinations</h2>
