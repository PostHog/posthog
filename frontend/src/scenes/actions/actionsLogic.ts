import { kea, selectors, path, actions, reducers, connect } from 'kea'
import { ActionType, Breadcrumb, ProductKey } from '~/types'
import { urls } from 'scenes/urls'

import type { actionsLogicType } from './actionsLogicType'
import { actionsModel } from '~/models/actionsModel'
import Fuse from 'fuse.js'
import { userLogic } from 'scenes/userLogic'
<<<<<<< HEAD
import { subscriptions } from 'kea-subscriptions'
=======
import { featureFlagLogic } from 'lib/logic/featureFlagLogic'
import { FEATURE_FLAGS } from 'lib/constants'
>>>>>>> e68d740f

export const actionsFuse = new Fuse<ActionType>([], {
    keys: [{ name: 'name', weight: 2 }, 'description', 'tags'],
    threshold: 0.3,
    ignoreLocation: true,
    includeMatches: true,
})

export const actionsLogic = kea<actionsLogicType>([
    path(['scenes', 'actions', 'actionsLogic']),
<<<<<<< HEAD
    connect(() => ({
        values: [actionsModel({ params: 'include_count=1' }), ['actions', 'actionsLoading'], userLogic, ['user']],
    })),
=======
    connect({
        values: [
            actionsModel({ params: 'include_count=1' }),
            ['actions', 'actionsLoading'],
            userLogic,
            ['user'],
            featureFlagLogic,
            ['featureFlags'],
        ],
    }),
>>>>>>> e68d740f
    actions({
        setFilterByMe: (filterByMe: boolean) => ({ filterByMe }),
        setSearchTerm: (searchTerm: string) => ({ searchTerm }),
    }),
    reducers({
        filterByMe: [
            false,
            { persist: true },
            {
                setFilterByMe: (_, { filterByMe }) => filterByMe,
            },
        ],
        searchTerm: [
            '',
            {
                setSearchTerm: (_, { searchTerm }) => searchTerm,
            },
        ],
    }),
    selectors({
        actionsFiltered: [
            (s) => [s.actions, s.filterByMe, s.searchTerm, s.user],
            (actions, filterByMe, searchTerm, user) => {
                let data = actions
                if (searchTerm) {
                    data = actionsFuse.search(searchTerm).map((result) => result.item)
                }
                if (filterByMe) {
                    data = data.filter((item) => item.created_by?.uuid === user?.uuid)
                }
                return data
            },
        ],
        breadcrumbs: [
            () => [],
            (): Breadcrumb[] => [
                {
                    name: `Data Management`,
                    path: urls.eventDefinitions(),
                },
                {
                    name: 'Actions',
                    path: urls.actions(),
                },
            ],
        ],
        shouldShowProductIntroduction: [
            (s) => [s.user, s.featureFlags],
            (user, featureFlags): boolean => {
                return (
                    !user?.has_seen_product_intro_for?.[ProductKey.ACTIONS] &&
                    !!featureFlags[FEATURE_FLAGS.SHOW_PRODUCT_INTRO_EXISTING_PRODUCTS]
                )
            },
        ],
        shouldShowEmptyState: [
            (s) => [s.actionsFiltered, s.actionsLoading, s.searchTerm],
            (actionsFiltered, actionsLoading, searchTerm): boolean => {
                return actionsFiltered.length == 0 && !actionsLoading && !searchTerm.length
            },
        ],
    }),
    subscriptions({
        actions: (actions) => {
            actionsFuse.setCollection(actions)
        },
    }),
])<|MERGE_RESOLUTION|>--- conflicted
+++ resolved
@@ -6,12 +6,9 @@
 import { actionsModel } from '~/models/actionsModel'
 import Fuse from 'fuse.js'
 import { userLogic } from 'scenes/userLogic'
-<<<<<<< HEAD
 import { subscriptions } from 'kea-subscriptions'
-=======
 import { featureFlagLogic } from 'lib/logic/featureFlagLogic'
 import { FEATURE_FLAGS } from 'lib/constants'
->>>>>>> e68d740f
 
 export const actionsFuse = new Fuse<ActionType>([], {
     keys: [{ name: 'name', weight: 2 }, 'description', 'tags'],
@@ -22,12 +19,7 @@
 
 export const actionsLogic = kea<actionsLogicType>([
     path(['scenes', 'actions', 'actionsLogic']),
-<<<<<<< HEAD
     connect(() => ({
-        values: [actionsModel({ params: 'include_count=1' }), ['actions', 'actionsLoading'], userLogic, ['user']],
-    })),
-=======
-    connect({
         values: [
             actionsModel({ params: 'include_count=1' }),
             ['actions', 'actionsLoading'],
@@ -36,8 +28,7 @@
             featureFlagLogic,
             ['featureFlags'],
         ],
-    }),
->>>>>>> e68d740f
+    })),
     actions({
         setFilterByMe: (filterByMe: boolean) => ({ filterByMe }),
         setSearchTerm: (searchTerm: string) => ({ searchTerm }),
