import React, { useState } from 'react'
import './Actions.scss'
import { Link } from 'lib/components/Link'
import { Radio } from 'antd'
import { CheckOutlined } from '@ant-design/icons'
import { deleteWithUndo, stripHTTP } from 'lib/utils'
import { useActions, useValues } from 'kea'
import { actionsModel } from '~/models/actionsModel'
import { NewActionButton } from './NewActionButton'
import { ActionType, AvailableFeature, ChartDisplayType, InsightType } from '~/types'
import Fuse from 'fuse.js'
import { userLogic } from 'scenes/userLogic'
import { teamLogic } from '../teamLogic'
import { SceneExport } from 'scenes/sceneTypes'
import api from 'lib/api'
import { urls } from '../urls'
import { createdAtColumn, createdByColumn } from 'lib/components/LemonTable/columnUtils'
import { LemonTableColumn, LemonTableColumns } from 'lib/components/LemonTable/types'
import { LemonTable } from 'lib/components/LemonTable'
import { LemonButton } from 'lib/components/LemonButton'
import { LemonDivider } from 'lib/components/LemonDivider'
import { More } from 'lib/components/LemonButton/More'
import { combineUrl } from 'kea-router'
import { ObjectTags } from 'lib/components/ObjectTags/ObjectTags'
import { DataManagementPageTabs, DataManagementTab } from 'scenes/data-management/DataManagementPageTabs'
import { PageHeader } from 'lib/components/PageHeader'
<<<<<<< HEAD
import { LemonInput } from '@posthog/lemon-ui'
=======
import { LemonInput, LemonInputWidths } from '@posthog/lemon-ui'
>>>>>>> 00d12952
import { IconMagnifier } from 'lib/components/icons'

const searchActions = (sources: ActionType[], search: string): ActionType[] => {
    return new Fuse(sources, {
        keys: ['name', 'url'],
        threshold: 0.3,
    })
        .search(search)
        .map((result) => result.item)
}

export const scene: SceneExport = {
    component: ActionsTable,
}

export function ActionsTable(): JSX.Element {
    const { currentTeam } = useValues(teamLogic)
    const { actions, actionsLoading } = useValues(actionsModel({ params: 'include_count=1' }))
    const { loadActions } = useActions(actionsModel)
    const [searchTerm, setSearchTerm] = useState('')
    const [filterByMe, setFilterByMe] = useState(false)
    const { user, hasAvailableFeature } = useValues(userLogic)

    const columns: LemonTableColumns<ActionType> = [
        {
            title: 'Name',
            dataIndex: 'name',
            width: '25%',
            sorter: (a: ActionType, b: ActionType) => (a.name || '').localeCompare(b.name || ''),
            render: function RenderName(name, action: ActionType, index: number): JSX.Element {
                return (
                    <Link data-attr={'action-link-' + index} to={urls.action(action.id)} className="row-name">
                        {name || <i>Unnamed action</i>}
                    </Link>
                )
            },
        },
        ...(hasAvailableFeature(AvailableFeature.TAGGING)
            ? [
                  {
                      title: 'Tags',
                      dataIndex: 'tags',
                      width: 250,
                      key: 'tags',
                      render: function renderTags(tags: string[]) {
                          return <ObjectTags tags={tags} staticOnly />
                      },
                  } as LemonTableColumn<ActionType, keyof ActionType | undefined>,
              ]
            : []),
        {
            title: 'Type',
            key: 'type',
            render: function RenderType(_, action: ActionType): JSX.Element {
                return (
                    <span>
                        {action.steps?.length ? (
                            action.steps.map((step) => (
                                <div key={step.id}>
                                    {(() => {
                                        let url = stripHTTP(step.url || '')
                                        url = url.slice(0, 40) + (url.length > 40 ? '...' : '')
                                        switch (step.event) {
                                            case '$autocapture':
                                                return 'Autocapture'
                                            case '$pageview':
                                                switch (step.url_matching) {
                                                    case 'regex':
                                                        return (
                                                            <>
                                                                Page view URL matches regex <strong>{url}</strong>
                                                            </>
                                                        )
                                                    case 'exact':
                                                        return (
                                                            <>
                                                                Page view URL matches exactly <strong>{url}</strong>
                                                            </>
                                                        )
                                                    default:
                                                        return (
                                                            <>
                                                                Page view URL contains <strong>{url}</strong>
                                                            </>
                                                        )
                                                }
                                            default:
                                                return (
                                                    <>
                                                        Event: <strong>{step.event}</strong>
                                                    </>
                                                )
                                        }
                                    })()}
                                </div>
                            ))
                        ) : (
                            <i>Empty – set this action up</i>
                        )}
                    </span>
                )
            },
        },
        createdByColumn() as LemonTableColumn<ActionType, keyof ActionType | undefined>,
        createdAtColumn() as LemonTableColumn<ActionType, keyof ActionType | undefined>,
        ...(currentTeam?.slack_incoming_webhook
            ? [
                  {
                      title: 'Webhook',
                      dataIndex: 'post_to_slack',
                      sorter: (a: ActionType, b: ActionType) => Number(a.post_to_slack) - Number(b.post_to_slack),
                      render: function RenderActions(post_to_slack): JSX.Element | null {
                          return post_to_slack ? <CheckOutlined /> : null
                      },
                  } as LemonTableColumn<ActionType, keyof ActionType | undefined>,
              ]
            : []),
        {
            width: 0,
            render: function RenderActions(_, action) {
                return (
                    <More
                        overlay={
                            <>
                                <LemonButton status="stealth" to={urls.action(action.id)} fullWidth>
                                    Edit
                                </LemonButton>
                                <LemonButton
                                    status="stealth"
                                    to={
                                        combineUrl(
                                            urls.insightNew({
                                                insight: InsightType.TRENDS,
                                                interval: 'day',
                                                display: ChartDisplayType.ActionsLineGraph,
                                                actions: [
                                                    {
                                                        id: action.id,
                                                        name: action.name,
                                                        type: 'actions',
                                                        order: 0,
                                                    },
                                                ],
                                            })
                                        ).url
                                    }
                                    fullWidth
                                >
                                    Try out in Insights
                                </LemonButton>
                                <LemonDivider />
                                <LemonButton
                                    status="danger"
                                    onClick={() =>
                                        deleteWithUndo({
                                            endpoint: api.actions.determineDeleteEndpoint(),
                                            object: action,
                                            callback: loadActions,
                                        })
                                    }
                                    fullWidth
                                >
                                    Delete action
                                </LemonButton>
                            </>
                        }
                    />
                )
            },
        },
    ]
    let data = actions
    if (searchTerm && searchTerm !== '') {
        data = searchActions(data, searchTerm)
    }
    if (filterByMe) {
        data = data.filter((item) => item.created_by?.uuid === user?.uuid)
    }

    return (
        <div data-attr="manage-events-table">
            <PageHeader
                title="Data Management"
                caption="Use data management to organize events that come into PostHog. Reduce noise, clarify usage, and help collaborators get the most value from your data."
                tabbedPage
            />
            <DataManagementPageTabs tab={DataManagementTab.Actions} />

<<<<<<< HEAD
            <div style={{ width: 360 }}>
                <LemonInput
                    icon={<IconMagnifier />}
                    allowClear
                    placeholder="Search for actions"
                    onChange={setSearchTerm}
                    value={searchTerm}
                />
            </div>
=======
            <LemonInput
                width={LemonInputWidths.Search}
                icon={<IconMagnifier />}
                allowClear
                placeholder="Search for actions"
                onChange={setSearchTerm}
                value={searchTerm}
            />
>>>>>>> 00d12952

            <Radio.Group buttonStyle="solid" value={filterByMe} onChange={(e) => setFilterByMe(e.target.value)}>
                <Radio.Button value={false}>All actions</Radio.Button>
                <Radio.Button value={true}>My actions</Radio.Button>
            </Radio.Group>
            <div className="mb-4 float-right">
                <NewActionButton />
            </div>
            <LemonTable
                columns={columns}
                loading={actionsLoading}
                rowKey="id"
                pagination={{ pageSize: 100 }}
                data-attr="actions-table"
                dataSource={data}
                defaultSorting={{
                    columnKey: 'created_by',
                    order: -1,
                }}
                emptyState="The first step to standardized analytics is creating your first action."
            />
        </div>
    )
}<|MERGE_RESOLUTION|>--- conflicted
+++ resolved
@@ -24,11 +24,7 @@
 import { ObjectTags } from 'lib/components/ObjectTags/ObjectTags'
 import { DataManagementPageTabs, DataManagementTab } from 'scenes/data-management/DataManagementPageTabs'
 import { PageHeader } from 'lib/components/PageHeader'
-<<<<<<< HEAD
-import { LemonInput } from '@posthog/lemon-ui'
-=======
 import { LemonInput, LemonInputWidths } from '@posthog/lemon-ui'
->>>>>>> 00d12952
 import { IconMagnifier } from 'lib/components/icons'
 
 const searchActions = (sources: ActionType[], search: string): ActionType[] => {
@@ -217,17 +213,6 @@
             />
             <DataManagementPageTabs tab={DataManagementTab.Actions} />
 
-<<<<<<< HEAD
-            <div style={{ width: 360 }}>
-                <LemonInput
-                    icon={<IconMagnifier />}
-                    allowClear
-                    placeholder="Search for actions"
-                    onChange={setSearchTerm}
-                    value={searchTerm}
-                />
-            </div>
-=======
             <LemonInput
                 width={LemonInputWidths.Search}
                 icon={<IconMagnifier />}
@@ -236,7 +221,6 @@
                 onChange={setSearchTerm}
                 value={searchTerm}
             />
->>>>>>> 00d12952
 
             <Radio.Group buttonStyle="solid" value={filterByMe} onChange={(e) => setFilterByMe(e.target.value)}>
                 <Radio.Button value={false}>All actions</Radio.Button>
