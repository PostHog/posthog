import { useActions, useValues } from 'kea'

import { IconRefresh } from '@posthog/icons'
import { LemonButton } from '@posthog/lemon-ui'

import { CopyToClipboardInline } from 'lib/components/CopyToClipboard'
import { NotFound } from 'lib/components/NotFound'
import { TZLabel } from 'lib/components/TZLabel'
import { SpinnerOverlay } from 'lib/lemon-ui/Spinner/Spinner'
import { PersonDisplay } from 'scenes/persons/PersonDisplay'
import { Scene, SceneExport } from 'scenes/sceneTypes'
import { sceneConfigurations } from 'scenes/scenes'
import { urls } from 'scenes/urls'

import { SceneContent } from '~/layout/scenes/components/SceneContent'
import { SceneDivider } from '~/layout/scenes/components/SceneDivider'
import { SceneTitleSection } from '~/layout/scenes/components/SceneTitleSection'
import { ActivityTab } from '~/types'

import { SessionDetailsCard } from './components/SessionDetailsCard'
import { SessionEventsList } from './components/SessionEventsList'
import { SessionMetricsCard } from './components/SessionMetricsCard'
import { SessionProfileLogicProps, sessionProfileLogic } from './sessionProfileLogic'

export const scene: SceneExport<SessionProfileLogicProps> = {
    component: SessionProfileScene,
    logic: sessionProfileLogic,
    paramsToProps: ({ params: { id } }) => ({ sessionId: decodeURIComponent(id) }),
}

export function SessionProfileScene(): JSX.Element {
    const {
        sessionData,
        sessionEvents,
        sessionDuration,
        uniqueUrlCount,
        totalEventCount,
        categorizedEventCount,
        otherEventCount,
        isInitialLoading,
        isLoadingMore,
        hasMoreEvents,
        sortOrder,
    } = useValues(sessionProfileLogic)
    const { loadEventDetails, loadSessionData, loadMoreSessionEvents, setSortOrder } = useActions(sessionProfileLogic)

    if (!sessionData && !isInitialLoading) {
        return <NotFound object="session" />
    }

    if (isInitialLoading) {
        return <SpinnerOverlay sceneLevel />
    }

    return (
        <SceneContent>
<<<<<<< HEAD
            <div className="flex items-center justify-between">
                <SceneTitleSection
                    name="Session Profile"
                    resourceType={{
                        type: sceneConfigurations[Scene.SessionProfile].iconType || 'default_icon_type',
                    }}
                />
                <LemonButton
                    type="secondary"
                    icon={<IconRefresh />}
                    onClick={() => loadSessionData()}
                    loading={isInitialLoading}
                >
                    Refresh
                </LemonButton>
            </div>
=======
            <SceneTitleSection
                name="Session Profile"
                resourceType={{
                    type: sceneConfigurations[Scene.SessionProfile].iconType || 'default_icon_type',
                }}
                forceBackTo={{
                    name: sceneConfigurations[Scene.ExploreSessions].name,
                    path: urls.activity(ActivityTab.ExploreSessions),
                    key: 'sessions',
                }}
                actions={
                    <LemonButton type="secondary" onClick={() => loadSessionData()}>
                        Refresh
                    </LemonButton>
                }
            />
>>>>>>> d2e6ae7d
            <SceneDivider />

            <div className="space-y-4">
                {sessionData && (
                    <div className="flex flex-wrap gap-x-6 gap-y-2">
                        <div>
                            <div className="text-xs text-muted-alt">Session ID</div>
                            <div className="font-mono text-sm">
                                <CopyToClipboardInline description="session ID">
                                    {sessionData.session_id}
                                </CopyToClipboardInline>
                            </div>
                        </div>
                        <div>
<<<<<<< HEAD
                            <div className="text-xs text-muted-alt">Distinct ID</div>
                            <div className="font-mono text-sm">
                                <CopyToClipboardInline description="distinct ID">
                                    {sessionData.distinct_id}
                                </CopyToClipboardInline>
=======
                            <div className="text-xs text-muted-alt">Person</div>
                            <div className="text-sm">
                                <PersonDisplay
                                    person={{
                                        distinct_id: sessionData.distinct_id,
                                        properties: sessionData.person_properties || undefined,
                                    }}
                                    withIcon
                                />
>>>>>>> d2e6ae7d
                            </div>
                        </div>
                        <div>
                            <div className="text-xs text-muted-alt">Start time</div>
                            <div className="text-sm">
                                <TZLabel time={sessionData.start_timestamp} />
                            </div>
                        </div>
                        <div>
                            <div className="text-xs text-muted-alt">End time</div>
                            <div className="text-sm">
                                <TZLabel time={sessionData.end_timestamp} />
                            </div>
                        </div>
                    </div>
                )}

                <SessionMetricsCard
                    duration={sessionDuration}
                    uniqueUrlCount={uniqueUrlCount}
                    totalEventCount={totalEventCount || categorizedEventCount}
                    pageviewCount={sessionData?.pageview_count}
                    autocaptureCount={sessionData?.autocapture_count}
                    screenCount={sessionData?.screen_count}
                    otherEventCount={otherEventCount}
                    isLoading={isInitialLoading}
                />

<<<<<<< HEAD
                <SessionDetailsCard sessionData={sessionData} isLoading={isInitialLoading} />

                <SessionEventsList
                    events={sessionEvents}
                    totalEventCount={totalEventCount}
                    isLoading={isInitialLoading}
                    isLoadingMore={isLoadingMore}
                    hasMoreEvents={hasMoreEvents}
                    onLoadEventDetails={loadEventDetails}
                    onLoadMoreEvents={loadMoreSessionEvents}
                    sortOrder={sortOrder}
                    onSortOrderChange={setSortOrder}
                />
=======
                <SessionDetailsCard sessionData={sessionData} isLoading={isLoading} />

                <SessionEventsList events={sessionEvents} isLoading={isLoading} onLoadEventDetails={loadEventDetails} />
>>>>>>> d2e6ae7d
            </div>
        </SceneContent>
    )
}<|MERGE_RESOLUTION|>--- conflicted
+++ resolved
@@ -54,24 +54,6 @@
 
     return (
         <SceneContent>
-<<<<<<< HEAD
-            <div className="flex items-center justify-between">
-                <SceneTitleSection
-                    name="Session Profile"
-                    resourceType={{
-                        type: sceneConfigurations[Scene.SessionProfile].iconType || 'default_icon_type',
-                    }}
-                />
-                <LemonButton
-                    type="secondary"
-                    icon={<IconRefresh />}
-                    onClick={() => loadSessionData()}
-                    loading={isInitialLoading}
-                >
-                    Refresh
-                </LemonButton>
-            </div>
-=======
             <SceneTitleSection
                 name="Session Profile"
                 resourceType={{
@@ -83,12 +65,11 @@
                     key: 'sessions',
                 }}
                 actions={
-                    <LemonButton type="secondary" onClick={() => loadSessionData()}>
+                    <LemonButton type="secondary" icon={<IconRefresh />} onClick={() => loadSessionData()}>
                         Refresh
                     </LemonButton>
                 }
             />
->>>>>>> d2e6ae7d
             <SceneDivider />
 
             <div className="space-y-4">
@@ -103,13 +84,6 @@
                             </div>
                         </div>
                         <div>
-<<<<<<< HEAD
-                            <div className="text-xs text-muted-alt">Distinct ID</div>
-                            <div className="font-mono text-sm">
-                                <CopyToClipboardInline description="distinct ID">
-                                    {sessionData.distinct_id}
-                                </CopyToClipboardInline>
-=======
                             <div className="text-xs text-muted-alt">Person</div>
                             <div className="text-sm">
                                 <PersonDisplay
@@ -119,7 +93,6 @@
                                     }}
                                     withIcon
                                 />
->>>>>>> d2e6ae7d
                             </div>
                         </div>
                         <div>
@@ -148,7 +121,6 @@
                     isLoading={isInitialLoading}
                 />
 
-<<<<<<< HEAD
                 <SessionDetailsCard sessionData={sessionData} isLoading={isInitialLoading} />
 
                 <SessionEventsList
@@ -162,11 +134,6 @@
                     sortOrder={sortOrder}
                     onSortOrderChange={setSortOrder}
                 />
-=======
-                <SessionDetailsCard sessionData={sessionData} isLoading={isLoading} />
-
-                <SessionEventsList events={sessionEvents} isLoading={isLoading} onLoadEventDetails={loadEventDetails} />
->>>>>>> d2e6ae7d
             </div>
         </SceneContent>
     )
