import { kea } from 'kea'
import api from 'lib/api'
import { errorToast, eventToName, toParams } from 'lib/utils'
import { sessionsPlayLogicType } from './sessionsPlayLogicType'
import { SessionPlayerData, SessionRecordingId, SessionType } from '~/types'
import dayjs from 'dayjs'
import { EventIndex } from '@posthog/react-rrweb-player'
import { sessionsTableLogic } from 'scenes/sessions/sessionsTableLogic'
import { toast } from 'react-toastify'
import { eventUsageLogic, RecordingWatchedSource } from 'lib/utils/eventUsageLogic'
import { teamLogic } from '../teamLogic'
import { eventWithTime } from 'rrweb/typings/types'

const IS_TEST_MODE = process.env.NODE_ENV === 'test'

export const sessionsPlayLogic = kea<sessionsPlayLogicType>({
    connect: {
<<<<<<< HEAD
        values: [sessionsTableLogic, ['sessions', 'pagination', 'orderedSessionRecordingIds', 'loadedSessionEvents']],
        actions: [sessionsTableLogic, ['fetchNextSessions', 'appendNewSessions', 'loadSessionEvents']],
=======
        logic: [eventUsageLogic],
        values: [
            sessionsTableLogic,
            ['sessions', 'pagination', 'orderedSessionRecordingIds', 'loadedSessionEvents'],
            teamLogic,
            ['currentTeamId'],
        ],
        actions: [
            sessionsTableLogic,
            ['fetchNextSessions', 'appendNewSessions', 'closeSessionPlayer', 'loadSessionEvents'],
        ],
>>>>>>> 7b3defb9
    },
    actions: {
        toggleAddingTagShown: () => {},
        setAddingTag: (payload: string) => ({ payload }),
        goToNext: true,
        goToPrevious: true,
        openNextRecordingOnLoad: true,
        setSource: (source: RecordingWatchedSource) => ({ source }),
        reportUsage: (recordingData: SessionPlayerData, loadTime: number) => ({ recordingData, loadTime }),
        loadRecording: (sessionRecordingId?: string, url?: string) => ({ sessionRecordingId, url }),
    },
    reducers: {
        sessionRecordingId: [
            null as SessionRecordingId | null,
            {
                loadRecording: (_, { sessionRecordingId }) => sessionRecordingId ?? null,
            },
        ],
        addingTagShown: [
            false,
            {
                toggleAddingTagShown: (state) => !state,
            },
        ],
        addingTag: [
            '',
            {
                setAddingTag: (_, { payload }) => payload,
            },
        ],
        loadingNextRecording: [
            false,
            {
                openNextRecordingOnLoad: () => true,
                loadRecording: () => false,
                closeSessionPlayer: () => false,
            },
        ],
        chunkIndex: [
            0,
            {
                loadRecordingSuccess: (state) => state + 1,
            },
        ],
        sessionPlayerDataLoading: [
            false,
            {
                loadRecordingSuccess: (_, { sessionPlayerData }) => {
                    // If sessionPlayerData doesn't have a next url, it means the entire recording is still loading.
                    return !!sessionPlayerData?.next
                },
            },
        ],
        source: [
            RecordingWatchedSource.Unknown as RecordingWatchedSource,
            {
                setSource: (_, { source }) => source,
            },
        ],
    },
    listeners: ({ values, actions }) => ({
        toggleAddingTagShown: () => {
            // Clear text when tag input is dismissed
            if (!values.addingTagShown) {
                actions.setAddingTag('')
            }
        },
        goToNext: () => {
            if (values.recordingIndex < values.orderedSessionRecordingIds.length - 1) {
                const id = values.orderedSessionRecordingIds[values.recordingIndex + 1]
                actions.loadRecording(id)
            } else if (values.pagination) {
                // :TRICKY: Load next page of sessions, which will call appendNewSessions which will call goToNext again
                actions.openNextRecordingOnLoad()
                actions.fetchNextSessions()
            } else {
                toast('Found no more recordings.', { type: 'info' })
            }
        },
        goToPrevious: () => {
            const id = values.orderedSessionRecordingIds[values.recordingIndex - 1]
            actions.loadRecording(id)
        },
        appendNewSessions: () => {
            if (values.sessionRecordingId && values.loadingNextRecording) {
                actions.goToNext()
            }
        },
        loadRecordingSuccess: async () => {
            // If there is more data to poll for load the next batch.
            // This will keep calling loadRecording until `next` is empty.
            if (!!values.sessionPlayerData?.next) {
                await actions.loadRecording(undefined, values.sessionPlayerData.next)
            }
        },
        loadRecordingFailure: ({ error }) => {
            errorToast(
                'Error fetching your session recording',
                'Your recording returned the following error response:',
                error
            )
        },
        reportUsage: async ({ recordingData, loadTime }, breakpoint) => {
            await breakpoint()
            eventUsageLogic.actions.reportRecordingViewed(recordingData, values.source, loadTime, 0)
            await breakpoint(IS_TEST_MODE ? 1 : 10000)
            eventUsageLogic.actions.reportRecordingViewed(recordingData, values.source, loadTime, 10)
        },
    }),
    loaders: ({ values, actions }) => ({
        tags: [
            ['activating', 'watched', 'deleted'] as string[],
            {
                createTag: async () => {
                    const newTag = [values.addingTag]
                    const promise = (): Promise<void> => new Promise((resolve) => setTimeout(resolve, 3000)) // TODO: Temp to simulate loading
                    await promise()

                    actions.toggleAddingTagShown()
                    return values.tags.concat(newTag)
                },
            },
        ],
        sessionPlayerData: {
            loadRecording: async ({ sessionRecordingId, url }): Promise<SessionPlayerData> => {
                const startTime = performance.now()

                let response
                if (url) {
                    // Subsequent calls to get rest of recording
                    response = await api.get(url)
                } else {
                    // Very first call
                    const params = toParams({ session_recording_id: sessionRecordingId, save_view: true })
                    response = await api.get(`api/projects/${values.currentTeamId}/events/session_recording?${params}`)
                    actions.reportUsage(response.result, performance.now() - startTime)
                }
                const currData = values.sessionPlayerData
                return {
                    ...response.result,
                    snapshots: [...(currData?.snapshots ?? []), ...(response.result?.snapshots ?? [])],
                }
            },
        },
    }),
    selectors: {
        sessionDate: [
            (selectors) => [selectors.sessionPlayerData],
            (sessionPlayerData: SessionPlayerData): string | null => {
                if (!sessionPlayerData?.start_time) {
                    return null
                }
                return dayjs(sessionPlayerData.start_time).format('MMM Do')
            },
        ],
        eventIndex: [
            (selectors) => [selectors.sessionPlayerData],
            (sessionPlayerData: SessionPlayerData): EventIndex => new EventIndex(sessionPlayerData?.snapshots || []),
        ],
        recordingIndex: [
            (selectors) => [selectors.orderedSessionRecordingIds, selectors.sessionRecordingId],
            (recordingIds: SessionRecordingId[], id: SessionRecordingId): number => recordingIds.indexOf(id),
        ],
        showPrev: [(selectors) => [selectors.recordingIndex], (index: number): boolean => index > 0],
        showNext: [
            (selectors) => [selectors.recordingIndex, selectors.orderedSessionRecordingIds, selectors.pagination],
            (index: number, ids: SessionRecordingId[], pagination: Record<string, any> | null) =>
                index > -1 && (index < ids.length - 1 || pagination !== null),
        ],
        session: [
            (selectors) => [selectors.sessionRecordingId, selectors.sessions],
            (id: SessionRecordingId, sessions: Array<SessionType>): SessionType | null => {
                const [session] = sessions.filter(
                    (s) => s.session_recordings.filter((recording) => id === recording.id).length > 0
                )
                return session
            },
        ],
        shouldLoadSessionEvents: [
            (selectors) => [selectors.session, selectors.loadedSessionEvents],
            (session, sessionEvents) => session && !sessionEvents[session.global_session_id],
        ],
        firstChunkLoaded: [(selectors) => [selectors.chunkIndex], (chunkIndex) => chunkIndex > 0],
        isPlayable: [
            (selectors) => [
                selectors.firstChunkLoaded,
                selectors.sessionPlayerDataLoading,
                selectors.sessionPlayerData,
            ],
            (firstChunkLoaded, sessionPlayerDataLoading, sessionPlayerData) =>
                (firstChunkLoaded || // If first chunk is ready
                    !sessionPlayerDataLoading) && // data isn't being fetched
                sessionPlayerData?.snapshots.length >= 2 && // more than two snapshots needed to init Replayed
                !!sessionPlayerData?.snapshots?.find((s: eventWithTime) => s.type === 2), // there's a full snapshot in the data that was loaded
        ],
        highlightedSessionEvents: [
            (selectors) => [selectors.session, selectors.loadedSessionEvents],
            (session, sessionEvents) => {
                if (!session) {
                    return []
                }
                const events = sessionEvents[session.global_session_id] || []
                return events.filter((e) => (session.matching_events || []).includes(e.id))
            },
        ],
        shownPlayerEvents: [
            (selectors) => [selectors.sessionPlayerData, selectors.eventIndex, selectors.highlightedSessionEvents],
            (sessionPlayerData, eventIndex, events) => {
                if (!sessionPlayerData) {
                    return []
                }
                const startTime = +dayjs(sessionPlayerData.start_time)

                const pageChangeEvents = eventIndex.pageChangeEvents().map(({ playerTime, href }) => ({
                    playerTime,
                    text: href,
                    color: 'blue',
                }))
                const highlightedEvents = events.map((event) => ({
                    playerTime: +dayjs(event.timestamp) - startTime,
                    text: eventToName(event),
                    color: 'orange',
                }))

                return pageChangeEvents.concat(highlightedEvents).sort((a, b) => a.playerTime - b.playerTime)
            },
        ],
    },
    urlToAction: ({ actions, values }) => {
        const urlToAction = (
            _: any,
            params: {
                sessionRecordingId?: SessionRecordingId
                source?: string
            }
        ): void => {
            const { sessionRecordingId, source } = params
            if (source && (Object.values(RecordingWatchedSource) as string[]).includes(source)) {
                actions.setSource(source as RecordingWatchedSource)
            }
            if (values && sessionRecordingId !== values.sessionRecordingId && sessionRecordingId) {
                actions.loadRecording(sessionRecordingId)
            }
        }

        return {
            '/sessions': urlToAction,
            '/recordings': urlToAction,
            '/person/*': urlToAction,
        }
    },
})<|MERGE_RESOLUTION|>--- conflicted
+++ resolved
@@ -15,10 +15,6 @@
 
 export const sessionsPlayLogic = kea<sessionsPlayLogicType>({
     connect: {
-<<<<<<< HEAD
-        values: [sessionsTableLogic, ['sessions', 'pagination', 'orderedSessionRecordingIds', 'loadedSessionEvents']],
-        actions: [sessionsTableLogic, ['fetchNextSessions', 'appendNewSessions', 'loadSessionEvents']],
-=======
         logic: [eventUsageLogic],
         values: [
             sessionsTableLogic,
@@ -30,7 +26,6 @@
             sessionsTableLogic,
             ['fetchNextSessions', 'appendNewSessions', 'closeSessionPlayer', 'loadSessionEvents'],
         ],
->>>>>>> 7b3defb9
     },
     actions: {
         toggleAddingTagShown: () => {},
