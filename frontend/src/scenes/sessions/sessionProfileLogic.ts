import { actions, events, kea, key, listeners, path, props, reducers, selectors } from 'kea'
import { loaders } from 'kea-loaders'

import api from 'lib/api'

import { hogql } from '~/queries/utils'
import { SessionEventType } from '~/types'

import type { sessionProfileLogicType } from './sessionProfileLogicType'

export interface SessionProfileLogicProps {
    sessionId: string
}

export interface SessionData {
    session_id: string
    distinct_id: string
    person_properties: Record<string, any> | null
    start_timestamp: string
    end_timestamp: string
    entry_current_url: string | null
    end_current_url: string | null
    urls: string[]
    num_uniq_urls: number
    pageview_count: number
    autocapture_count: number
    screen_count: number
    session_duration: number
    channel_type: string | null
    is_bounce: boolean
    entry_hostname: string | null
    entry_pathname: string | null
    entry_utm_source: string | null
    entry_utm_campaign: string | null
    entry_utm_medium: string | null
    entry_referring_domain: string | null
    last_external_click_url: string | null
}

export const sessionProfileLogic = kea<sessionProfileLogicType>([
    path(['scenes', 'sessions', 'sessionProfileLogic']),
    props({} as SessionProfileLogicProps),
    key((props) => props.sessionId),
    actions({
        loadSessionData: true,
        loadSessionEvents: true,
<<<<<<< HEAD
        loadMoreSessionEvents: true,
        loadEventDetails: (eventId: string) => ({ eventId }),
        setHasMoreEvents: (hasMore: boolean) => ({ hasMore }),
        updateEventsOffset: (offset: number) => ({ offset }),
        loadTotalEventCount: true,
        setSortOrder: (sortOrder: 'asc' | 'desc') => ({ sortOrder }),
=======
        loadEventDetails: (eventId: string, eventName: string) => ({ eventId, eventName }),
>>>>>>> d2e6ae7d
    }),
    reducers({
        hasMoreEvents: [
            true,
            {
                loadSessionEventsSuccess: (_, { sessionEvents }) => sessionEvents.length === 50,
                setHasMoreEvents: (_, { hasMore }) => hasMore,
            },
        ],
        eventsOffset: [
            0 as number,
            {
                loadSessionEventsSuccess: (_, { sessionEvents }) => sessionEvents.length,
                loadMoreSessionEvents: (state) => state, // Preserve before loading
                updateEventsOffset: (_, { offset }) => offset,
                setSortOrder: () => 0, // Reset offset when sort changes
            },
        ],
        sortOrder: [
            'asc' as 'asc' | 'desc',
            {
                setSortOrder: (_, { sortOrder }) => sortOrder,
            },
        ],
    }),
    loaders(({ props, values }) => ({
        sessionData: [
            null as SessionData | null,
            {
                loadSessionData: async () => {
                    const sessionQuery = hogql`
                        SELECT
                            sessions.session_id,
                            sessions.distinct_id,
                            persons.properties,
                            sessions.$start_timestamp,
                            sessions.$end_timestamp,
                            sessions.$entry_current_url,
                            sessions.$end_current_url,
                            sessions.$urls,
                            sessions.$num_uniq_urls,
                            sessions.$pageview_count,
                            sessions.$autocapture_count,
                            sessions.$screen_count,
                            sessions.$session_duration,
                            sessions.$channel_type,
                            sessions.$is_bounce,
                            sessions.$entry_hostname,
                            sessions.$entry_pathname,
                            sessions.$entry_utm_source,
                            sessions.$entry_utm_campaign,
                            sessions.$entry_utm_medium,
                            sessions.$entry_referring_domain,
                            sessions.$last_external_click_url
                        FROM sessions
<<<<<<< HEAD
                        WHERE id = ${props.sessionId}
=======
                        LEFT JOIN person_distinct_ids ON person_distinct_ids.distinct_id = sessions.distinct_id
                        LEFT JOIN persons ON persons.id = person_distinct_ids.person_id
                        WHERE sessions.session_id = ${props.sessionId}
>>>>>>> d2e6ae7d
                        LIMIT 1
                    `

                    const response = await api.queryHogQL(sessionQuery)
                    const row = response.results?.[0]

                    if (!row) {
                        return null
                    }

                    return {
                        session_id: row[0],
                        distinct_id: row[1],
                        person_properties: row[2] ? JSON.parse(row[2]) : null,
                        start_timestamp: row[3],
                        end_timestamp: row[4],
                        entry_current_url: row[5],
                        end_current_url: row[6],
                        urls: row[7] || [],
                        num_uniq_urls: row[8] || 0,
                        pageview_count: row[9] || 0,
                        autocapture_count: row[10] || 0,
                        screen_count: row[11] || 0,
                        session_duration: row[12] || 0,
                        channel_type: row[13],
                        is_bounce: row[14] || false,
                        entry_hostname: row[15],
                        entry_pathname: row[16],
                        entry_utm_source: row[17],
                        entry_utm_campaign: row[18],
                        entry_utm_medium: row[19],
                        entry_referring_domain: row[20],
                        last_external_click_url: row[21],
                    }
                },
            },
        ],
        sessionEvents: [
            null as SessionEventType[] | null,
            {
                loadSessionEvents: async () => {
                    const sortOrder = values.sortOrder || 'asc'
                    const eventsQuery =
                        sortOrder === 'asc'
                            ? hogql`
                        SELECT
                            uuid,
                            event,
                            timestamp,
                            properties.$window_id,
                            properties.$current_url,
                            properties.$event_type,
                            properties.$screen_name,
                            properties.$pathname,
                            properties.$exception_type,
                            properties.$exception_message,
                            properties.$console_log_level,
                            properties.$response_status,
                            properties.$exception_list,
                            distinct_id
                        FROM events
<<<<<<< HEAD
                        WHERE \`$session_id\` = ${props.sessionId}
=======
                        WHERE timestamp >= UUIDv7ToDateTime(toUUID(${props.sessionId}))
                            AND timestamp <= UUIDv7ToDateTime(toUUID(${props.sessionId})) + INTERVAL 1 DAY
                            AND $session_id = ${props.sessionId}
>>>>>>> d2e6ae7d
                        ORDER BY timestamp ASC
                        LIMIT 50
                    `
                            : hogql`
                        SELECT
                            uuid,
                            event,
                            timestamp,
                            properties.$window_id,
                            properties.$current_url,
                            properties.$event_type,
                            properties.$screen_name,
                            properties.$pathname,
                            properties.$exception_type,
                            properties.$exception_message,
                            properties.$console_log_level,
                            properties.$response_status,
                            properties.$exception_list,
                            distinct_id
                        FROM events
                        WHERE \`$session_id\` = ${props.sessionId}
                        ORDER BY timestamp DESC
                        LIMIT 50
                    `

                    const response = await api.queryHogQL(eventsQuery)

                    return (response.results || []).map((row: any): SessionEventType => {
                        const properties: Record<string, any> = {}

                        // Only add properties if they have values (not null/undefined)
                        if (row[3] != null) {
                            properties.$window_id = row[3]
                        }
                        if (row[4] != null) {
                            properties.$current_url = row[4]
                        }
                        if (row[5] != null) {
                            properties.$event_type = row[5]
                        }
                        if (row[6] != null) {
                            properties.$screen_name = row[6]
                        }
                        if (row[7] != null) {
                            properties.$pathname = row[7]
                        }
                        if (row[8] != null) {
                            properties.$exception_type = row[8]
                        }
                        if (row[9] != null) {
                            properties.$exception_message = row[9]
                        }
                        if (row[10] != null) {
                            properties.$console_log_level = row[10]
                        }
                        if (row[11] != null) {
                            properties.$response_status = row[11]
                        }

                        // Parse $exception_list if it exists (comes as JSON string)
                        if (row[12] != null) {
                            try {
                                properties.$exception_list = JSON.parse(row[12])
                            } catch (e) {
                                console.error(e)
                                properties.$exception_list = []
                            }
                        }

                        return {
                            id: row[0],
                            event: row[1],
                            timestamp: row[2],
                            properties,
                            distinct_id: row[13],
                            fullyLoaded: false,
                        }
                    })
                },
                loadMoreSessionEvents: async (_, breakpoint) => {
                    await breakpoint(500) // Debounce rapid scroll

                    const currentEvents = values.sessionEvents || []
                    const offset = values.eventsOffset
                    const sortOrder = values.sortOrder || 'asc'

                    const eventsQuery =
                        sortOrder === 'asc'
                            ? hogql`
                        SELECT
                            uuid,
                            event,
                            timestamp,
                            properties.$window_id,
                            properties.$current_url,
                            properties.$event_type,
                            properties.$screen_name,
                            properties.$pathname,
                            properties.$exception_type,
                            properties.$exception_message,
                            properties.$console_log_level,
                            properties.$response_status,
                            properties.$exception_list,
                            distinct_id
                        FROM events
                        WHERE \`$session_id\` = ${props.sessionId}
                        ORDER BY timestamp ASC
                        LIMIT 50
                        OFFSET ${offset}
                    `
                            : hogql`
                        SELECT
                            uuid,
                            event,
                            timestamp,
                            properties.$window_id,
                            properties.$current_url,
                            properties.$event_type,
                            properties.$screen_name,
                            properties.$pathname,
                            properties.$exception_type,
                            properties.$exception_message,
                            properties.$console_log_level,
                            properties.$response_status,
                            properties.$exception_list,
                            distinct_id
                        FROM events
                        WHERE \`$session_id\` = ${props.sessionId}
                        ORDER BY timestamp DESC
                        LIMIT 50
                        OFFSET ${offset}
                    `

                    const response = await api.queryHogQL(eventsQuery)

                    const newEvents = (response.results || []).map((row: any): SessionEventType => {
                        const properties: Record<string, any> = {}

                        if (row[3] != null) {
                            properties.$window_id = row[3]
                        }
                        if (row[4] != null) {
                            properties.$current_url = row[4]
                        }
                        if (row[5] != null) {
                            properties.$event_type = row[5]
                        }
                        if (row[6] != null) {
                            properties.$screen_name = row[6]
                        }
                        if (row[7] != null) {
                            properties.$pathname = row[7]
                        }
                        if (row[8] != null) {
                            properties.$exception_type = row[8]
                        }
                        if (row[9] != null) {
                            properties.$exception_message = row[9]
                        }
                        if (row[10] != null) {
                            properties.$console_log_level = row[10]
                        }
                        if (row[11] != null) {
                            properties.$response_status = row[11]
                        }

                        if (row[12] != null) {
                            try {
                                properties.$exception_list = JSON.parse(row[12])
                            } catch (e) {
                                console.error(e)
                                properties.$exception_list = []
                            }
                        }

                        return {
                            id: row[0],
                            event: row[1],
                            timestamp: row[2],
                            properties,
                            distinct_id: row[13],
                            fullyLoaded: false,
                        }
                    })

                    // Append new events to existing events
                    return [...currentEvents, ...newEvents]
                },
            },
        ],
        eventDetails: [
            {} as Record<string, Record<string, any>>,
            {
                loadEventDetails: async ({ eventId, eventName }) => {
                    // Fetch full properties for the specific event
                    // Use timestamp filtering based on session_id to enable partition pruning
                    // Also filter by event name to improve query performance
                    const detailsQuery = hogql`
                        SELECT properties, uuid
                        FROM events
                        WHERE event = ${eventName}
                        AND timestamp >= UUIDv7ToDateTime(toUUID(${props.sessionId}))
                        AND timestamp <= UUIDv7ToDateTime(toUUID(${props.sessionId})) + INTERVAL 1 DAY
                        AND uuid = ${eventId}
                        LIMIT 1
                    `

                    const response = await api.queryHogQL(detailsQuery)

                    if (!response.results || response.results.length === 0) {
                        return {}
                    }

                    const [propertiesJson, uuid] = response.results[0]
                    const fullProperties = JSON.parse(propertiesJson)

                    return { [uuid]: fullProperties }
                },
            },
        ],
        totalEventCount: [
            null as number | null,
            {
                loadTotalEventCount: async () => {
                    const countQuery = hogql`
                        SELECT count(*) as total
                        FROM events
                        WHERE \`$session_id\` = ${props.sessionId}
                    `

                    const response = await api.queryHogQL(countQuery)
                    return response.results?.[0]?.[0] || 0
                },
            },
        ],
    })),
    selectors({
        sessionDuration: [
            (s) => [s.sessionData],
            (sessionData: SessionData | null): number | null => {
                // Session duration is already calculated in seconds in the table
                return sessionData?.session_duration || null
            },
        ],
        uniqueUrlCount: [
            (s) => [s.sessionData],
            (sessionData: SessionData | null): number => {
                return sessionData?.num_uniq_urls || 0
            },
        ],
        categorizedEventCount: [
            (s) => [s.sessionData],
            (sessionData: SessionData | null): number => {
                if (!sessionData) {
                    return 0
                }
                return (
                    (sessionData.pageview_count || 0) +
                    (sessionData.autocapture_count || 0) +
                    (sessionData.screen_count || 0)
                )
            },
        ],
        otherEventCount: [
            (s) => [s.totalEventCount, s.sessionData],
            (totalEventCount: number | null, sessionData: SessionData | null): number => {
                if (!totalEventCount || !sessionData) {
                    return 0
                }
                const categorized =
                    (sessionData.pageview_count || 0) +
                    (sessionData.autocapture_count || 0) +
                    (sessionData.screen_count || 0)
                return Math.max(0, totalEventCount - categorized)
            },
        ],
        isInitialLoading: [
            (s) => [s.sessionDataLoading, s.sessionEventsLoading, s.sessionEvents],
            (
                sessionDataLoading: boolean,
                sessionEventsLoading: boolean,
                sessionEvents: SessionEventType[] | null
            ): boolean => (sessionDataLoading || sessionEventsLoading) && sessionEvents === null,
        ],
        isLoadingMore: [
            (s) => [s.sessionEventsLoading, s.sessionEvents],
            (sessionEventsLoading: boolean, sessionEvents: SessionEventType[] | null): boolean =>
                sessionEventsLoading && sessionEvents !== null,
        ],
    }),
    listeners(({ actions, values }) => ({
        loadSessionData: () => {
            actions.loadSessionEvents()
            actions.loadTotalEventCount()
        },
        setSortOrder: () => {
            // Reset hasMoreEvents when changing sort order
            actions.setHasMoreEvents(true)
            // Reload events with new sort order
            actions.loadSessionEvents()
        },
        loadMoreSessionEventsSuccess: ({ sessionEvents }) => {
            // eventsOffset still holds the OLD count (before this batch)
            const previousCount = values.eventsOffset
            const newCount = sessionEvents.length
            const fetchedCount = newCount - previousCount

            // If we fetched less than 50, we've reached the end
            if (fetchedCount < 50) {
                actions.setHasMoreEvents(false)
            }

            // Update the offset to the new total
            actions.updateEventsOffset(newCount)
        },
        loadEventDetailsSuccess: ({ eventDetails }) => {
            // After loading event details, update the sessionEvents array
            const events = values.sessionEvents
            if (!events || !eventDetails || Object.keys(eventDetails).length === 0) {
                return
            }

            const updatedEvents = events.map((event) => {
                const fullProperties = eventDetails[event.id]
                if (fullProperties) {
                    return {
                        ...event,
                        properties: {
                            ...event.properties,
                            ...fullProperties,
                        },
                        fullyLoaded: true,
                    }
                }
                return event
            })

            actions.loadSessionEventsSuccess(updatedEvents)
        },
    })),
    events(({ actions }) => ({
        afterMount: () => {
            actions.loadSessionData()
        },
    })),
])<|MERGE_RESOLUTION|>--- conflicted
+++ resolved
@@ -44,16 +44,12 @@
     actions({
         loadSessionData: true,
         loadSessionEvents: true,
-<<<<<<< HEAD
         loadMoreSessionEvents: true,
-        loadEventDetails: (eventId: string) => ({ eventId }),
+        loadEventDetails: (eventId: string, eventName: string) => ({ eventId, eventName }),
         setHasMoreEvents: (hasMore: boolean) => ({ hasMore }),
         updateEventsOffset: (offset: number) => ({ offset }),
         loadTotalEventCount: true,
         setSortOrder: (sortOrder: 'asc' | 'desc') => ({ sortOrder }),
-=======
-        loadEventDetails: (eventId: string, eventName: string) => ({ eventId, eventName }),
->>>>>>> d2e6ae7d
     }),
     reducers({
         hasMoreEvents: [
@@ -109,13 +105,9 @@
                             sessions.$entry_referring_domain,
                             sessions.$last_external_click_url
                         FROM sessions
-<<<<<<< HEAD
-                        WHERE id = ${props.sessionId}
-=======
                         LEFT JOIN person_distinct_ids ON person_distinct_ids.distinct_id = sessions.distinct_id
                         LEFT JOIN persons ON persons.id = person_distinct_ids.person_id
                         WHERE sessions.session_id = ${props.sessionId}
->>>>>>> d2e6ae7d
                         LIMIT 1
                     `
 
@@ -177,13 +169,9 @@
                             properties.$exception_list,
                             distinct_id
                         FROM events
-<<<<<<< HEAD
-                        WHERE \`$session_id\` = ${props.sessionId}
-=======
                         WHERE timestamp >= UUIDv7ToDateTime(toUUID(${props.sessionId}))
-                            AND timestamp <= UUIDv7ToDateTime(toUUID(${props.sessionId})) + INTERVAL 1 DAY
-                            AND $session_id = ${props.sessionId}
->>>>>>> d2e6ae7d
+                            AND timestamp <= UUIDv7ToDateTime(toUUID(${props.sessionId})) + INTERVAL 2 DAY
+                            AND \`$session_id\` = ${props.sessionId}
                         ORDER BY timestamp ASC
                         LIMIT 50
                     `
@@ -204,7 +192,9 @@
                             properties.$exception_list,
                             distinct_id
                         FROM events
-                        WHERE \`$session_id\` = ${props.sessionId}
+                        WHERE timestamp >= UUIDv7ToDateTime(toUUID(${props.sessionId}))
+                            AND timestamp <= UUIDv7ToDateTime(toUUID(${props.sessionId})) + INTERVAL 2 DAY
+                            AND \`$session_id\` = ${props.sessionId}
                         ORDER BY timestamp DESC
                         LIMIT 50
                     `
@@ -289,7 +279,9 @@
                             properties.$exception_list,
                             distinct_id
                         FROM events
-                        WHERE \`$session_id\` = ${props.sessionId}
+                        WHERE timestamp >= UUIDv7ToDateTime(toUUID(${props.sessionId}))
+                            AND timestamp <= UUIDv7ToDateTime(toUUID(${props.sessionId})) + INTERVAL 2 DAY
+                            AND \`$session_id\` = ${props.sessionId}
                         ORDER BY timestamp ASC
                         LIMIT 50
                         OFFSET ${offset}
@@ -311,7 +303,9 @@
                             properties.$exception_list,
                             distinct_id
                         FROM events
-                        WHERE \`$session_id\` = ${props.sessionId}
+                        WHERE timestamp >= UUIDv7ToDateTime(toUUID(${props.sessionId}))
+                            AND timestamp <= UUIDv7ToDateTime(toUUID(${props.sessionId})) + INTERVAL 2 DAY
+                            AND \`$session_id\` = ${props.sessionId}
                         ORDER BY timestamp DESC
                         LIMIT 50
                         OFFSET ${offset}
@@ -386,7 +380,7 @@
                         FROM events
                         WHERE event = ${eventName}
                         AND timestamp >= UUIDv7ToDateTime(toUUID(${props.sessionId}))
-                        AND timestamp <= UUIDv7ToDateTime(toUUID(${props.sessionId})) + INTERVAL 1 DAY
+                        AND timestamp <= UUIDv7ToDateTime(toUUID(${props.sessionId})) + INTERVAL 2 DAY
                         AND uuid = ${eventId}
                         LIMIT 1
                     `
@@ -411,7 +405,9 @@
                     const countQuery = hogql`
                         SELECT count(*) as total
                         FROM events
-                        WHERE \`$session_id\` = ${props.sessionId}
+                        WHERE timestamp >= UUIDv7ToDateTime(toUUID(${props.sessionId}))
+                            AND timestamp <= UUIDv7ToDateTime(toUUID(${props.sessionId})) + INTERVAL 2 DAY
+                            AND \`$session_id\` = ${props.sessionId}
                     `
 
                     const response = await api.queryHogQL(countQuery)
