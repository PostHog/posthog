import { kea } from 'kea'
import api from 'lib/api'
import dayjs, { Dayjs } from 'dayjs'
import equal from 'fast-deep-equal'
import { toParams } from 'lib/utils'
import { sessionsTableLogicType } from './sessionsTableLogicType'
import { EventType, PropertyFilter, SessionsPropertyFilter, SessionType } from '~/types'
import { router } from 'kea-router'
import { sessionsFiltersLogic } from 'scenes/sessions/filters/sessionsFiltersLogic'
import { featureFlagLogic } from 'lib/logic/featureFlagLogic'
import { FEATURE_FLAGS } from 'lib/constants'
import { RecordingWatchedSource } from 'lib/utils/eventUsageLogic'
import { teamLogic } from '../teamLogic'

type SessionRecordingId = string

export enum ExpandState {
    Expanded,
    Collapsed,
}

interface Params {
    date?: string
    properties?: any
    prev?: string
    sessionRecordingId?: SessionRecordingId
    filters?: Array<SessionsPropertyFilter>
    source?: RecordingWatchedSource
}

export const sessionsTableLogic = kea<sessionsTableLogicType<SessionRecordingId>>({
    key: (props) => props.personIds || 'global',
    props: {} as {
        personIds?: string[]
    },
    connect: {
        values: [sessionsFiltersLogic, ['filters']],
        actions: [sessionsFiltersLogic, ['setAllFilters', 'removeFilter']],
    },
    loaders: ({ actions, values, props }) => ({
        sessions: {
            __default: [] as SessionType[],
            loadSessions: async (_: any, breakpoint) => {
                const { selectedDateURLparam } = values
                const params = toParams({
                    date_from: selectedDateURLparam,
                    date_to: selectedDateURLparam,
                    offset: 0,
                    distinct_id: props.personIds ? props.personIds[0] : '',
                    filters: values.filters,
                    properties: values.properties,
                })
                await breakpoint(10)
                const response = await api.get(
                    `api/projects/${teamLogic.values.currentTeamId}/events/sessions/?${params}`
                )
                breakpoint()
                actions.setPagination(response.pagination)
                return response.result
            },
        },
    }),
    actions: () => ({
        setPagination: (pagination: Record<string, any> | null) => ({ pagination }),
        fetchNextSessions: true,
        appendNewSessions: (sessions) => ({ sessions }),
        previousDay: true,
        nextDay: true,
        applyFilters: true,
        setFilters: (properties: PropertyFilter[], selectedDate: Dayjs | null) => ({
            properties,
            selectedDate,
        }),
<<<<<<< HEAD
        setSessionRecordingId: (sessionRecordingId: SessionRecordingId | null) => ({ sessionRecordingId }),
=======
        setSessionRecordingId: (sessionRecordingId: SessionRecordingId | null, source?: RecordingWatchedSource) => ({
            sessionRecordingId,
            source,
        }),
        closeSessionPlayer: true,
>>>>>>> 7b3defb9
        loadSessionEvents: (session: SessionType) => ({ session }),
        addSessionEvents: (session: SessionType, events: EventType[]) => ({ session, events }),
        setLastAppliedFilters: (filters: SessionsPropertyFilter[]) => ({ filters }),
        toggleExpandSessionRows: true,
        onExpandedRowsChange: true,
        setShowOnlyMatches: (showOnlyMatches: boolean) => ({ showOnlyMatches }),
    }),
    reducers: {
        sessions: {
            appendNewSessions: (state, { sessions }) => [...state, ...sessions],
            loadSessionsFailure: () => [],
        },
        isLoadingNext: [false, { fetchNextSessions: () => true, appendNewSessions: () => false }],
        pagination: [
            null as Record<string, any> | null,
            {
                setPagination: (_, { pagination }) => pagination,
                loadSessionsFailure: () => null,
            },
        ],
        selectedDate: [null as null | Dayjs, { setFilters: (_, { selectedDate }) => selectedDate }],
        properties: [
            [] as PropertyFilter[],
            {
                setFilters: (_, { properties }) => properties,
            },
        ],
        sessionRecordingId: [
            null as SessionRecordingId | null,
            {
                setSessionRecordingId: (_, { sessionRecordingId }) => sessionRecordingId,
            },
        ],
        loadedSessionEvents: [
            {} as Record<string, EventType[] | undefined>,
            {
                addSessionEvents: (state, { session, events }) => ({
                    ...state,
                    [session.global_session_id]: events,
                }),
            },
        ],
        lastAppliedFilters: [
            [] as SessionsPropertyFilter[],
            {
                setLastAppliedFilters: (_, { filters }) => filters,
            },
        ],
        rowExpandState: [
            ExpandState.Collapsed,
            {
                toggleExpandSessionRows: (state) =>
                    state === ExpandState.Expanded ? ExpandState.Collapsed : ExpandState.Expanded,
            },
        ],
        manualRowExpansion: [
            true,
            {
                onExpandedRowsChange: () => true,
                toggleExpandSessionRows: () => false,
            },
        ],
        showOnlyMatches: [
            false,
            {
                setShowOnlyMatches: (_, { showOnlyMatches }) => showOnlyMatches,
            },
        ],
    },
    selectors: {
        selectedDateURLparam: [(s) => [s.selectedDate], (selectedDate) => selectedDate?.format('YYYY-MM-DD')],
        orderedSessionRecordingIds: [
            (selectors) => [selectors.sessions],
            (sessions: SessionType[]): SessionRecordingId[] =>
                Array.from(new Set(sessions.flatMap((session) => session.session_recordings.map(({ id }) => id)))),
        ],
        firstRecordingId: [
            (selectors) => [selectors.orderedSessionRecordingIds],
            (ids: SessionRecordingId[]): SessionRecordingId | null => ids[0] || null,
        ],
        filtersDirty: [
            (selectors) => [selectors.filters, selectors.lastAppliedFilters],
            (filters, lastFilters): boolean => !equal(filters, lastFilters),
        ],
        // :NOTE: This recalculates whenever opening a new session or loading new sessions. Memoize per-session instead.
        filteredSessionEvents: [
            (selectors) => [selectors.loadedSessionEvents, selectors.sessions, selectors.showOnlyMatches],
            (
                loadedSessionEvents: Record<string, EventType[] | undefined>,
                sessions: SessionType[],
                showOnlyMatches: boolean
            ): Record<string, EventType[] | undefined> => {
                if (!showOnlyMatches) {
                    return loadedSessionEvents
                }

                return Object.fromEntries(
                    sessions.map((session) => {
                        const events = loadedSessionEvents[session.global_session_id]
                        const matchingEvents = new Set(session.matching_events)
                        return [session.global_session_id, events?.filter((e) => matchingEvents.has(e.id))]
                    })
                )
            },
        ],
        expandedRowKeysProps: [
            (selectors) => [selectors.sessions, selectors.rowExpandState, selectors.manualRowExpansion],
            (
                sessions,
                rowExpandState,
                manualRowExpansion
            ): {
                expandedRowKeys?: string[]
            } => {
                if (manualRowExpansion) {
                    return {}
                } else if (rowExpandState === ExpandState.Collapsed) {
                    return { expandedRowKeys: [] }
                } else {
                    return { expandedRowKeys: sessions.map((s) => s.global_session_id) || [] }
                }
            },
        ],
    },
    listeners: ({ values, actions, props }) => ({
        fetchNextSessions: async (_, breakpoint) => {
            const params = toParams({
                date_from: values.selectedDateURLparam,
                date_to: values.selectedDateURLparam,
                pagination: values.pagination,
                distinct_id: props.personIds ? props.personIds[0] : '',
                filters: values.filters,
                properties: values.properties,
            })
            const response = await api.get(`api/projects/${teamLogic.values.currentTeamId}/events/sessions/?${params}`)
            breakpoint()
            actions.setPagination(response.pagination)
            actions.appendNewSessions(response.result)
        },
        applyFilters: () => {
            actions.setPagination(null)
            actions.loadSessions(true)
            actions.setLastAppliedFilters(values.filters)
        },
        setFilters: () => {
            actions.setPagination(null)
            actions.loadSessions(true)
        },
        previousDay: () => {
            actions.setFilters(values.properties, dayjs(values.selectedDate || undefined).add(-1, 'day'))
        },
        nextDay: () => {
            actions.setFilters(values.properties, dayjs(values.selectedDate || undefined).add(1, 'day'))
        },
        loadSessionEvents: async ({ session }, breakpoint) => {
            if (!values.loadedSessionEvents[session.global_session_id]) {
                const params = {
                    distinct_id: session.distinct_id,
                    date_from: session.start_time,
                    date_to: session.end_time,
                }

                await breakpoint(200)

                const response = await api.get(
                    `api/projects/${teamLogic.values.currentTeamId}/events/session_events?${toParams(params)}`
                )
                actions.addSessionEvents(session, response.result)
            }
        },
        removeFilter: () => {
            // Apply empty filters if there are no filters to display. User cannot manually
            // trigger an apply because the Filters panel is hidden if there are no filters.
            if (values.filters.length === 0) {
                actions.applyFilters()
            }
        },
    }),
    actionToUrl: ({ values }) => {
        const buildURL = (
            overrides: Partial<Params> = {},
            replace = false
        ): [
            string,
            Params,
            Record<string, any>,
            {
                replace: boolean
            }
        ] => {
            const today = dayjs().startOf('day').format('YYYY-MM-DD')

            const { properties, prev } = router.values.searchParams

            const params: Params = {
                date: values.selectedDateURLparam !== today ? values.selectedDateURLparam : undefined,
                properties: properties || undefined,
                prev: prev || undefined,
                sessionRecordingId: values.sessionRecordingId || undefined,
                filters: values.filters,
                ...overrides,
            }

            return [router.values.location.pathname, params, router.values.hashParams, { replace }]
        }

        return {
            setFilters: () => buildURL({}, true),
            loadSessions: () => buildURL({}, true),
<<<<<<< HEAD
            setSessionRecordingId: () => buildURL(),
=======
            setSessionRecordingId: ({ source }) => buildURL({ source }),
            closeSessionPlayer: () => buildURL({ sessionRecordingId: undefined }),
>>>>>>> 7b3defb9
        }
    },
    urlToAction: ({ actions, values }) => {
        const urlToAction = (_: any, params: Params): void => {
            const newDate = params.date ? dayjs(params.date).startOf('day') : dayjs().startOf('day')

            if (
                JSON.stringify(params.properties || []) !== JSON.stringify(values.properties) ||
                !values.selectedDate ||
                values.selectedDate.format('YYYY-MM-DD') !== newDate.format('YYYY-MM-DD')
            ) {
                actions.setFilters(params.properties || [], newDate)
            } else if (values.sessions.length === 0 && !values.sessionsLoading) {
                actions.loadSessions(true)
            }

            if (params.sessionRecordingId !== values.sessionRecordingId) {
                actions.setSessionRecordingId(
                    params.sessionRecordingId ?? null,
                    params.source || RecordingWatchedSource.Direct
                )
            }

            if (JSON.stringify(params.filters || {}) !== JSON.stringify(values.filters)) {
                actions.setAllFilters(params.filters || [])
                actions.applyFilters()
            }
        }

        return {
            '/sessions': urlToAction,
            '/person/*': (_: any, params: Params) => {
                // Needed while the REMOVE_SESSIONS feature flag exists. Otherwise, this logic and
                // the sessionRecordingsLogic both try to set the sessionRecordingId
                // query param, and we end up with multiple navigations to the player page
                if (!featureFlagLogic.values.featureFlags[FEATURE_FLAGS.REMOVE_SESSIONS]) {
                    urlToAction(_, params)
                }
            },
        }
    },
})<|MERGE_RESOLUTION|>--- conflicted
+++ resolved
@@ -71,15 +71,11 @@
             properties,
             selectedDate,
         }),
-<<<<<<< HEAD
-        setSessionRecordingId: (sessionRecordingId: SessionRecordingId | null) => ({ sessionRecordingId }),
-=======
         setSessionRecordingId: (sessionRecordingId: SessionRecordingId | null, source?: RecordingWatchedSource) => ({
             sessionRecordingId,
             source,
         }),
         closeSessionPlayer: true,
->>>>>>> 7b3defb9
         loadSessionEvents: (session: SessionType) => ({ session }),
         addSessionEvents: (session: SessionType, events: EventType[]) => ({ session, events }),
         setLastAppliedFilters: (filters: SessionsPropertyFilter[]) => ({ filters }),
@@ -289,12 +285,8 @@
         return {
             setFilters: () => buildURL({}, true),
             loadSessions: () => buildURL({}, true),
-<<<<<<< HEAD
-            setSessionRecordingId: () => buildURL(),
-=======
             setSessionRecordingId: ({ source }) => buildURL({ source }),
             closeSessionPlayer: () => buildURL({ sessionRecordingId: undefined }),
->>>>>>> 7b3defb9
         }
     },
     urlToAction: ({ actions, values }) => {
