--- conflicted
+++ resolved
@@ -1,11 +1,6 @@
 import React from 'react'
 import { useValues, useActions } from 'kea'
-<<<<<<< HEAD
 import { Table, Button, Spin, Space, Tooltip, Drawer } from 'antd'
-import { InfoCircleOutlined, ArrowLeftOutlined } from '@ant-design/icons'
-=======
-import { Table, Button, Spin, Space, Tooltip } from 'antd'
->>>>>>> c24aebe1
 import { Link } from 'lib/components/Link'
 import { sessionsTableLogic } from 'scenes/sessions/sessionsTableLogic'
 import { humanFriendlyDuration, humanFriendlyDetailedTime, stripHTTP } from '~/lib/utils'
@@ -13,17 +8,20 @@
 import { DatePicker } from 'antd'
 import moment from 'moment'
 import { SessionType } from '~/types'
-import { CaretLeftOutlined, CaretRightOutlined, PoweroffOutlined, QuestionCircleOutlined } from '@ant-design/icons'
+import {
+    CaretLeftOutlined,
+    CaretRightOutlined,
+    PoweroffOutlined,
+    QuestionCircleOutlined,
+    ArrowLeftOutlined,
+} from '@ant-design/icons'
 import SessionsPlayerButton from './SessionsPlayerButton'
 import { PropertyFilters } from 'lib/components/PropertyFilters'
 import rrwebBlockClass from 'lib/utils/rrwebBlockClass'
 import { PageHeader } from 'lib/components/PageHeader'
-<<<<<<< HEAD
 import { SessionsPlay } from './SessionsPlay'
-=======
 import { userLogic } from 'scenes/userLogic'
 import { commandPaletteLogic } from 'lib/components/CommandPalette/commandPaletteLogic'
->>>>>>> c24aebe1
 
 interface SessionsTableProps {
     personIds?: string[]
