<<<<<<< HEAD
import { AnyPartialFilterType, DashboardType, FilterType, InsightShortId } from '~/types'
=======
import { DashboardType, FilterType, InsightShortId, SessionRecordingsTabs } from '~/types'
>>>>>>> fd6be186
import { combineUrl } from 'kea-router'
import { ExportOptions } from '~/exporter/types'
import { AppMetricsUrlParams } from './apps/appMetricsSceneLogic'

/**
 * To add a new URL to the front end:
 * - add a URL function here
 * - add a scene to the enum in sceneTypes.ts
 * - add a scene configuration in scenes.ts
 * - add a route to scene mapping in scenes.ts
 * - and add a scene import in appScenes.ts
 *
 * Sync the paths with AutoProjectMiddleware!
 */
export const urls = {
    default: (): string => '/',
    dashboards: (): string => '/dashboard',
    dashboard: (id: string | number, highlightInsightId?: string): string =>
        combineUrl(`/dashboard/${id}`, highlightInsightId ? { highlightInsightId } : {}).url,
    dashboardTextTile: (id: string | number, textTileId: string | number): string =>
        `${urls.dashboard(id)}/text-tiles/${textTileId}`,
    dashboardSharing: (id: string | number): string => `/dashboard/${id}/sharing`,
    dashboardSubcriptions: (id: string | number): string => `/dashboard/${id}/subscriptions`,
    dashboardSubcription: (id: string | number, subscriptionId: string): string =>
        `/dashboard/${id}/subscriptions/${subscriptionId}`,

    sharedDashboard: (shareToken: string): string => `/shared_dashboard/${shareToken}`,
    createAction: (): string => `/data-management/actions/new`,
    action: (id: string | number): string => `/data-management/actions/${id}`,
    actions: (): string => '/data-management/actions',
    eventDefinitions: (): string => '/data-management/events',
    eventDefinition: (id: string | number): string => `/data-management/events/${id}`,
    eventPropertyDefinitions: (): string => '/data-management/event-properties',
    eventPropertyDefinition: (id: string | number): string => `/data-management/event-properties/${id}`,
    events: (): string => '/events',
    ingestionWarnings: (): string => '/data-management/ingestion-warnings',
    insightNew: (filters?: AnyPartialFilterType, dashboardId?: DashboardType['id'] | null): string =>
        combineUrl('/insights/new', dashboardId ? { dashboard: dashboardId } : {}, filters ? { filters } : {}).url,
    insightEdit: (id: InsightShortId): string => `/insights/${id}/edit`,
    insightView: (id: InsightShortId): string => `/insights/${id}`,
    insightSubcriptions: (id: InsightShortId): string => `/insights/${id}/subscriptions`,
    insightSubcription: (id: InsightShortId, subscriptionId: string): string =>
        `/insights/${id}/subscriptions/${subscriptionId}`,
    insightSharing: (id: InsightShortId): string => `/insights/${id}/sharing`,
    savedInsights: (): string => '/insights',
    webPerformance: (): string => '/web-performance',
    webPerformanceWaterfall: (id: string): string => `/web-performance/${id}/waterfall`,
    sessionRecordings: (tab?: SessionRecordingsTabs, filters?: Partial<FilterType>): string =>
        combineUrl(tab ? `/recordings/${tab}` : '/recordings', filters ? { filters } : {}).url,
    sessionRecordingPlaylist: (id: string, filters?: Partial<FilterType>): string =>
        combineUrl(`/recordings/playlists/${id}`, filters ? { filters } : {}).url,
    sessionRecording: (id: string, filters?: Partial<FilterType>): string =>
        combineUrl(`/recordings/${id}`, filters ? { filters } : {}).url,
    person: (id: string, encode: boolean = true): string =>
        encode ? `/person/${encodeURIComponent(id)}` : `/person/${id}`,
    persons: (): string => '/persons',
    groups: (groupTypeIndex: string): string => `/groups/${groupTypeIndex}`,
    // :TRICKY: Note that groupKey is provided by user. We need to override urlPatternOptions for kea-router.
    group: (groupTypeIndex: string | number, groupKey: string, encode: boolean = true): string =>
        `/groups/${groupTypeIndex}/${encode ? encodeURIComponent(groupKey) : groupKey}`,
    cohort: (id: string | number): string => `/cohorts/${id}`,
    cohorts: (): string => '/cohorts',
    experiment: (id: string | number): string => `/experiments/${id}`,
    experiments: (): string => '/experiments',
    featureFlags: (): string => '/feature_flags',
    featureFlag: (id: string | number): string => `/feature_flags/${id}`,
    annotations: (): string => '/annotations',
    projectApps: (): string => '/project/apps',
    projectApp: (id: string | number): string => `/project/apps/${id}`,
    projectAppLogs: (id: string | number): string => `/project/apps/${id}/logs`,
    projectAppSource: (id: string | number): string => `/project/apps/${id}/source`,
    frontendApp: (id: string | number): string => `/app/${id}`,
    appMetrics: (pluginConfigId: string | number, params: AppMetricsUrlParams = {}): string =>
        combineUrl(`/app/${pluginConfigId}/metrics`, params).url,
    appHistoricalExports: (pluginConfigId: string | number): string => `/app/${pluginConfigId}/historical_exports`,
    appHistory: (pluginConfigId: string | number, searchParams?: Record<string, any>): string =>
        combineUrl(`/app/${pluginConfigId}/history`, searchParams).url,
    projectCreateFirst: (): string => '/project/create',
    projectHomepage: (): string => '/home',
    projectSettings: (section?: string): string => `/project/settings${section ? `#${section}` : ''}`,
    mySettings: (): string => '/me/settings',
    organizationSettings: (): string => '/organization/settings',
    organizationCreationConfirm: (): string => '/organization/confirm-creation',
    organizationCreateFirst: (): string => '/organization/create',
    toolbarLaunch: (): string => '/toolbar',
    // Onboarding / setup routes
    login: (): string => '/login',
    passwordReset: (): string => '/reset',
    passwordResetComplete: (userUuid: string, token: string): string => `/reset/${userUuid}/${token}`,
    preflight: (): string => '/preflight',
    signup: (): string => '/signup',
    inviteSignup: (id: string): string => `/signup/${id}`,
    ingestion: (): string => '/ingestion',
    // Cloud only
    organizationBilling: (): string => '/organization/billing',
    billingSubscribed: (): string => '/organization/billing/subscribed',
    billingLocked: (): string => '/organization/billing/locked',
    // Self-hosted only
    instanceLicenses: (): string => '/instance/licenses',
    instanceStatus: (): string => '/instance/status',
    instanceStaffUsers: (): string => '/instance/staff_users',
    instanceKafkaInspector: (): string => '/instance/kafka_inspector',
    instanceSettings: (): string => '/instance/settings',
    instanceMetrics: (): string => `/instance/metrics`,
    asyncMigrations: (): string => '/instance/async_migrations',
    asyncMigrationsFuture: (): string => '/instance/async_migrations/future',
    asyncMigrationsSettings: (): string => '/instance/async_migrations/settings',
    deadLetterQueue: (): string => '/instance/dead_letter_queue',
    unsubscribe: (): string => '/unsubscribe',
    integrationsRedirect: (kind: string): string => `/integrations/${kind}/redirect`,
    shared: (token: string, exportOptions?: ExportOptions): string =>
        combineUrl(`/shared/${token}`, {
            ...(exportOptions?.whitelabel ? { whitelabel: null } : {}),
            ...(exportOptions?.legend ? { legend: null } : {}),
            ...(exportOptions?.noHeader ? { legend: null } : {}),
        }).url,
    embedded: (token: string, exportOptions?: ExportOptions): string =>
        combineUrl(`/embedded/${token}`, {
            ...(exportOptions?.whitelabel ? { whitelabel: null } : {}),
            ...(exportOptions?.legend ? { legend: null } : {}),
            ...(exportOptions?.noHeader ? { noHeader: null } : {}),
        }).url,
}<|MERGE_RESOLUTION|>--- conflicted
+++ resolved
@@ -1,8 +1,4 @@
-<<<<<<< HEAD
-import { AnyPartialFilterType, DashboardType, FilterType, InsightShortId } from '~/types'
-=======
-import { DashboardType, FilterType, InsightShortId, SessionRecordingsTabs } from '~/types'
->>>>>>> fd6be186
+import { AnyPartialFilterType, DashboardType, FilterType, InsightShortId, SessionRecordingsTabs } from '~/types'
 import { combineUrl } from 'kea-router'
 import { ExportOptions } from '~/exporter/types'
 import { AppMetricsUrlParams } from './apps/appMetricsSceneLogic'
