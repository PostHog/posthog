import { combineUrl } from 'kea-router'

import { getCurrentTeamId } from 'lib/utils/getAppContext'

import { productUrls } from '~/products'
import { SharingConfigurationSettings } from '~/queries/schema/schema-general'
import { ActivityTab, AnnotationType, CommentType, OnboardingStepKey, ProductKey, SDKKey } from '~/types'

import type { BillingSectionId } from './billing/types'
import { DataPipelinesNewSceneKind } from './data-pipelines/DataPipelinesNewScene'
import type { DataPipelinesSceneTab } from './data-pipelines/DataPipelinesScene'
import { OutputTab } from './data-warehouse/editor/outputPaneLogic'
import type { DataWarehouseSourceSceneTab } from './data-warehouse/settings/DataWarehouseSourceScene'
import type { HogFunctionSceneTab } from './hog-functions/HogFunctionScene'
import type { SettingId, SettingLevelId, SettingSectionId } from './settings/types'

/**
 * To add a new URL to the front end:
 * - add a URL function here
 * - add a scene to the enum in sceneTypes.ts
 * - add a scene configuration in scenes.ts
 * - add a route to scene mapping in scenes.ts
 * - and add a scene import in appScenes.ts
 *
 * Sync the paths with AutoProjectMiddleware!
 */

export const urls = {
    ...productUrls,
    absolute: (path = ''): string => window.location.origin + path,
    default: (): string => '/',
    project: (id: string | number, path = ''): string => `/project/${id}` + path,
    currentProject: (path = ''): string => urls.project(getCurrentTeamId(), path),
    newTab: () => '/new',
    eventDefinitions: (): string => '/data-management/events',
    eventDefinition: (id: string | number): string => `/data-management/events/${id}`,
    eventDefinitionEdit: (id: string | number): string => `/data-management/events/${id}/edit`,
    propertyDefinitions: (type?: string): string => combineUrl('/data-management/properties', type ? { type } : {}).url,
    propertyDefinition: (id: string | number): string => `/data-management/properties/${id}`,
    propertyDefinitionEdit: (id: string | number): string => `/data-management/properties/${id}/edit`,
    schemaManagement: (): string => '/data-management/schema',
    dataManagementHistory: (): string => '/data-management/history',
    database: (): string => '/data-management/database',
    dataWarehouseManagedViewsets: (): string => '/data-management/managed-viewsets',
    activity: (tab: ActivityTab | ':tab' = ActivityTab.ExploreEvents): string => `/activity/${tab}`,
    event: (id: string, timestamp: string): string =>
        `/events/${encodeURIComponent(id)}/${encodeURIComponent(timestamp)}`,
    ingestionWarnings: (): string => '/data-management/ingestion-warnings',
    revenueSettings: (): string => '/data-management/revenue',
    marketingAnalytics: (): string => '/data-management/marketing-analytics',
    customCss: (): string => '/themes/custom-css',
    sqlEditor: (
        query?: string,
        view_id?: string,
        insightShortId?: string,
        draftId?: string,
        outputTab?: OutputTab
    ): string => {
        const params = new URLSearchParams()

        if (query) {
            params.set('open_query', query)
        } else if (view_id) {
            params.set('open_view', view_id)
        } else if (insightShortId) {
            params.set('open_insight', insightShortId)
        } else if (draftId) {
            params.set('open_draft', draftId)
        }

        if (outputTab) {
            params.set('output_tab', outputTab)
        }

        const queryString = params.toString()
        return `/sql${queryString ? `?${queryString}` : ''}`
    },
    annotations: (): string => '/data-management/annotations',
    annotation: (id: AnnotationType['id'] | ':id'): string => `/data-management/annotations/${id}`,
    comments: (): string => '/data-management/comments',
    comment: (id: CommentType['id'] | ':id'): string => `/data-management/comments/${id}`,
    organizationCreateFirst: (): string => '/create-organization',
    projectCreateFirst: (): string => '/organization/create-project',
    projectHomepage: (): string => '/',
    max: (chat?: string, ask?: string): string => combineUrl('/max', { ask, chat }).url,
    maxHistory: (): string => '/max/history',
    settings: (section: SettingSectionId | SettingLevelId = 'project', setting?: SettingId): string =>
        combineUrl(`/settings/${section}`, undefined, setting).url,
    organizationCreationConfirm: (): string => '/organization/confirm-creation',
    toolbarLaunch: (): string => '/toolbar',
    site: (url: string): string => `/site/${url === ':url' ? url : encodeURIComponent(url)}`,
    // Onboarding / setup routes
    login: (): string => '/login',
    login2FA: (): string => '/login/2fa',
    login2FASetup: (): string => '/login/2fa_setup',
<<<<<<< HEAD
    cliAuthorize: (): string => '/cli/authorize',
=======
    emailMFAVerify: (): string => '/login/verify',
>>>>>>> d2438670
    passwordReset: (): string => '/reset',
    passwordResetComplete: (userUuid: string, token: string): string => `/reset/${userUuid}/${token}`,
    preflight: (): string => '/preflight',
    signup: (): string => '/signup',
    verifyEmail: (userUuid: string = '', token: string = ''): string =>
        `/verify_email${userUuid ? `/${userUuid}` : ''}${token ? `/${token}` : ''}`,
    inviteSignup: (id: string): string => `/signup/${id}`,
    products: (): string => '/products',
    onboarding: (productKey: string, stepKey?: OnboardingStepKey, sdk?: SDKKey): string =>
        `/onboarding/${productKey}${stepKey ? '?step=' + stepKey : ''}${
            sdk && stepKey ? '&sdk=' + sdk : sdk ? '?sdk=' + sdk : ''
        }`,
    // Cloud only
    organizationBilling: (products?: ProductKey[]): string =>
        `/organization/billing${products && products.length ? `?products=${products.join(',')}` : ''}`,
    organizationBillingSection: (section: BillingSectionId = 'overview'): string =>
        combineUrl(`/organization/billing/${section}`).url,
    advancedActivityLogs: (): string => '/activity-logs',
    billingAuthorizationStatus: (): string => `/billing/authorization_status`,
    // Self-hosted only
    instanceStatus: (): string => '/instance/status',
    instanceStaffUsers: (): string => '/instance/staff_users',
    instanceKafkaInspector: (): string => '/instance/kafka_inspector',
    instanceSettings: (): string => '/instance/settings',
    instanceMetrics: (): string => `/instance/metrics`,
    asyncMigrations: (): string => '/instance/async_migrations',
    asyncMigrationsFuture: (): string => '/instance/async_migrations/future',
    asyncMigrationsSettings: (): string => '/instance/async_migrations/settings',
    deadLetterQueue: (): string => '/instance/dead_letter_queue',
    unsubscribe: (): string => '/unsubscribe',
    integrationsRedirect: (kind: string): string => `/integrations/${kind}/callback`,
    shared: (token: string, exportOptions: SharingConfigurationSettings = {}): string =>
        combineUrl(
            `/shared/${token}`,
            Object.entries(exportOptions)
                // strip falsey values
                .filter((x) => x[1])
                .reduce(
                    (acc, [key, val]) =>
                        Object.assign(acc, {
                            // just sends the key and not a value
                            // e.g., &showInspector not &showInspector=true
                            [key]: val === true ? null : val,
                        }),
                    {}
                )
        ).url,
    embedded: (token: string, exportOptions?: SharingConfigurationSettings): string =>
        urls.shared(token, exportOptions).replace('/shared/', '/embedded/'),
    debugQuery: (query?: string | Record<string, any>): string =>
        combineUrl('/debug', {}, query ? { q: typeof query === 'string' ? query : JSON.stringify(query) } : {}).url,
    debugHog: (): string => '/debug/hog',
    moveToPostHogCloud: (): string => '/move-to-cloud',
    heatmaps: (params?: string): string =>
        `/heatmaps${params ? `?${params.startsWith('?') ? params.slice(1) : params}` : ''}`,
    links: (params?: string): string =>
        `/links${params ? `?${params.startsWith('?') ? params.slice(1) : params}` : ''}`,
    link: (id: string): string => `/link/${id}`,
    sessionAttributionExplorer: (): string => '/web/session-attribution-explorer',
    wizard: (): string => `/wizard`,
    startups: (referrer?: string): string => `/startups${referrer ? `/${referrer}` : ''}`,
    oauthAuthorize: (): string => '/oauth/authorize',
    dataPipelines: (kind: DataPipelinesSceneTab = 'overview'): string => `/pipeline/${kind}`,
    dataPipelinesNew: (kind?: DataPipelinesNewSceneKind): string => `/pipeline/new/${kind ?? ''}`,
    dataWarehouseSource: (id: string, tab?: DataWarehouseSourceSceneTab): string =>
        `/data-warehouse/sources/${id}/${tab ?? 'schemas'}`,
    dataWarehouseSourceNew: (kind?: string): string => `/data-warehouse/new-source${kind ? `?kind=${kind}` : ''}`,
    batchExportNew: (service: string): string => `/pipeline/batch-exports/new/${service}`,
    batchExport: (id: string): string => `/pipeline/batch-exports/${id}`,
    legacyPlugin: (id: string): string => `/pipeline/plugins/${id}`,
    hogFunction: (id: string, tab?: HogFunctionSceneTab): string => `/functions/${id}${tab ? `?tab=${tab}` : ''}`,
    hogFunctionNew: (templateId: string): string => `/functions/new/${templateId}`,
}<|MERGE_RESOLUTION|>--- conflicted
+++ resolved
@@ -93,11 +93,8 @@
     login: (): string => '/login',
     login2FA: (): string => '/login/2fa',
     login2FASetup: (): string => '/login/2fa_setup',
-<<<<<<< HEAD
     cliAuthorize: (): string => '/cli/authorize',
-=======
     emailMFAVerify: (): string => '/login/verify',
->>>>>>> d2438670
     passwordReset: (): string => '/reset',
     passwordResetComplete: (userUuid: string, token: string): string => `/reset/${userUuid}/${token}`,
     preflight: (): string => '/preflight',
