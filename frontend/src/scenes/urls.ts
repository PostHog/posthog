import { combineUrl } from 'kea-router'
import { AlertType } from 'lib/components/Alerts/types'
import { getCurrentTeamId } from 'lib/utils/getAppContext'

import { ExportOptions } from '~/exporter/types'
import { productUrls } from '~/products'
import { HogQLFilters, HogQLVariable, Node } from '~/queries/schema'
import {
    ActionType,
    ActivityTab,
    AnnotationType,
    DashboardType,
    InsightShortId,
    InsightType,
    PipelineNodeTab,
    PipelineStage,
    PipelineTab,
    ProductKey,
    RecordingUniversalFilters,
    ReplayTabs,
    SDKKey,
} from '~/types'

import { BillingSectionId } from './billing/types'
import { OnboardingStepKey } from './onboarding/onboardingLogic'
import { SettingId, SettingLevelId, SettingSectionId } from './settings/types'
import { SurveysTabs } from './surveys/surveysLogic'

/**
 * To add a new URL to the front end:
 * - add a URL function here
 * - add a scene to the enum in sceneTypes.ts
 * - add a scene configuration in scenes.ts
 * - add a route to scene mapping in scenes.ts
 * - and add a scene import in appScenes.ts
 *
 * Sync the paths with AutoProjectMiddleware!
 */

export type LLMObservabilityTab = 'dashboard' | 'traces' | 'generations'

export const urls = {
    ...productUrls,
    absolute: (path = ''): string => window.location.origin + path,
    default: (): string => '/',
    project: (id: string | number, path = ''): string => `/project/${id}` + path,
    currentProject: (path = ''): string => urls.project(getCurrentTeamId(), path),
    dashboards: (): string => '/dashboard',
    dashboard: (id: string | number, highlightInsightId?: string): string =>
        combineUrl(`/dashboard/${id}`, highlightInsightId ? { highlightInsightId } : {}).url,
    dashboardTextTile: (id: string | number, textTileId: string | number): string =>
        `${urls.dashboard(id)}/text-tiles/${textTileId}`,
    dashboardSharing: (id: string | number): string => `/dashboard/${id}/sharing`,
    dashboardSubcriptions: (id: string | number): string => `/dashboard/${id}/subscriptions`,
    dashboardSubcription: (id: string | number, subscriptionId: string): string =>
        `/dashboard/${id}/subscriptions/${subscriptionId}`,

    sharedDashboard: (shareToken: string): string => `/shared_dashboard/${shareToken}`,
    createAction: (): string => `/data-management/actions/new`,
    duplicateAction: (action: ActionType | null): string => {
        const queryParams = action ? `?copy=${encodeURIComponent(JSON.stringify(action))}` : ''
        return `/data-management/actions/new/${queryParams}`
    },
    action: (id: string | number): string => `/data-management/actions/${id}`,
    actions: (): string => '/data-management/actions',
    eventDefinitions: (): string => '/data-management/events',
    eventDefinition: (id: string | number): string => `/data-management/events/${id}`,
    eventDefinitionEdit: (id: string | number): string => `/data-management/events/${id}/edit`,
    propertyDefinitions: (type?: string): string => combineUrl('/data-management/properties', type ? { type } : {}).url,
    propertyDefinition: (id: string | number): string => `/data-management/properties/${id}`,
    propertyDefinitionEdit: (id: string | number): string => `/data-management/properties/${id}/edit`,
    dataManagementHistory: (): string => '/data-management/history',
    database: (): string => '/data-management/database',
    activity: (tab: ActivityTab | ':tab' = ActivityTab.ExploreEvents): string => `/activity/${tab}`,
    event: (id: string, timestamp: string): string =>
        `/events/${encodeURIComponent(id)}/${encodeURIComponent(timestamp)}`,
    ingestionWarnings: (): string => '/data-management/ingestion-warnings',
    insights: (): string => '/insights',
    insightNew: (type?: InsightType, dashboardId?: DashboardType['id'] | null, query?: Node): string =>
        combineUrl('/insights/new', dashboardId ? { dashboard: dashboardId } : {}, {
            ...(type ? { insight: type } : {}),
            ...(query ? { q: typeof query === 'string' ? query : JSON.stringify(query) } : {}),
        }).url,
    insightNewHogQL: (query: string, filters?: HogQLFilters): string =>
        combineUrl(
            `/data-warehouse`,
            {},
            {
                q: JSON.stringify({
                    kind: 'DataTableNode',
                    full: true,
                    source: { kind: 'HogQLQuery', query, filters },
                }),
            }
        ).url,
    insightEdit: (id: InsightShortId): string => `/insights/${id}/edit`,
    insightView: (
        id: InsightShortId,
        dashboardId?: number,
        variablesOverride?: Record<string, HogQLVariable>
    ): string => {
        const params = [
            { param: 'dashboard', value: dashboardId },
            { param: 'variables_override', value: variablesOverride },
        ]
            .filter((n) => Boolean(n.value))
            .map((n) => `${n.param}=${encodeURIComponent(JSON.stringify(n.value))}`)
            .join('&')
        return `/insights/${id}${params.length ? `?${params}` : ''}`
    },
    insightSubcriptions: (id: InsightShortId): string => `/insights/${id}/subscriptions`,
    insightSubcription: (id: InsightShortId, subscriptionId: string): string =>
        `/insights/${id}/subscriptions/${subscriptionId}`,
    insightSharing: (id: InsightShortId): string => `/insights/${id}/sharing`,
    savedInsights: (tab?: string): string => `/insights${tab ? `?tab=${tab}` : ''}`,

    webAnalytics: (): string => `/web`,
    webAnalyticsWebVitals: (): string => `/web/web-vitals`,

    replay: (
        tab?: ReplayTabs,
        filters?: Partial<RecordingUniversalFilters>,
        sessionRecordingId?: string,
        order?: string
    ): string =>
        combineUrl(tab ? `/replay/${tab}` : '/replay/home', {
            ...(filters ? { filters } : {}),
            ...(sessionRecordingId ? { sessionRecordingId } : {}),
            ...(order ? { order } : {}),
        }).url,
    replayPlaylist: (id: string): string => `/replay/playlists/${id}`,
    replaySingle: (id: string): string => `/replay/${id}`,
    replayFilePlayback: (): string => '/replay/file-playback',

    personByDistinctId: (id: string, encode: boolean = true): string =>
        encode ? `/person/${encodeURIComponent(id)}` : `/person/${id}`,
    personByUUID: (uuid: string, encode: boolean = true): string =>
        encode ? `/persons/${encodeURIComponent(uuid)}` : `/persons/${uuid}`,
    persons: (): string => '/persons',
    pipelineNodeNew: (stage: PipelineStage | ':stage', id?: string | number): string => {
        return `/pipeline/new/${stage}${id ? `/${id}` : ''}`
    },
    pipeline: (tab?: PipelineTab | ':tab'): string => `/pipeline/${tab ? tab : PipelineTab.Overview}`,
    /** @param id 'new' for new, uuid for batch exports and numbers for plugins */
    pipelineNode: (
        stage: PipelineStage | ':stage',
        id: string | number,
        nodeTab?: PipelineNodeTab | ':nodeTab'
    ): string =>
        `/pipeline/${!stage.startsWith(':') && !stage?.endsWith('s') ? `${stage}s` : stage}/${id}${
            nodeTab ? `/${nodeTab}` : ''
        }`,
    groups: (groupTypeIndex: string | number): string => `/groups/${groupTypeIndex}`,
    // :TRICKY: Note that groupKey is provided by user. We need to override urlPatternOptions for kea-router.
    group: (groupTypeIndex: string | number, groupKey: string, encode: boolean = true, tab?: string | null): string =>
        `/groups/${groupTypeIndex}/${encode ? encodeURIComponent(groupKey) : groupKey}${tab ? `/${tab}` : ''}`,
    cohort: (id: string | number): string => `/cohorts/${id}`,
    cohorts: (): string => '/cohorts',
    experiment: (id: string | number): string => `/experiments/${id}`,
    experiments: (): string => '/experiments',
    experimentsSharedMetrics: (): string => '/experiments/shared-metrics',
    experimentsSharedMetric: (id: string | number): string => `/experiments/shared-metrics/${id}`,
    featureFlags: (tab?: string): string => `/feature_flags${tab ? `?tab=${tab}` : ''}`,
    featureFlag: (id: string | number): string => `/feature_flags/${id}`,
    featureManagement: (id?: string | number): string => `/features${id ? `/${id}` : ''}`,
    errorTracking: (): string => '/error_tracking',
<<<<<<< HEAD
    errorTrackingAlerts: (): string => '/error_tracking/alerts',
    /** @param id A UUID or 'new'. ':id' for routing. */
    errorTrackingAlert: (id: string): string => `/error_tracking/alerts/${id}`,
    errorTrackingSymbolSets: (): string => '/error_tracking/symbol_sets',
=======
    errorTrackingConfiguration: (): string => '/error_tracking/configuration',
    /** @param id A UUID or 'new'. ':id' for routing. */
    errorTrackingAlert: (id: string): string => `/error_tracking/alerts/${id}`,
>>>>>>> e80a3b1d
    errorTrackingIssue: (id: string): string => `/error_tracking/${id}`,
    surveys: (tab?: SurveysTabs): string => `/surveys${tab ? `?tab=${tab}` : ''}`,
    /** @param id A UUID or 'new'. ':id' for routing. */
    survey: (id: string): string => `/surveys/${id}`,
    surveyTemplates: (): string => '/survey_templates',
    customCss: (): string => '/themes/custom-css',
    dataWarehouse: (query?: string | Record<string, any>): string =>
        combineUrl(`/data-warehouse`, {}, query ? { q: typeof query === 'string' ? query : JSON.stringify(query) } : {})
            .url,
    sqlEditor: (): string => `/sql`,
    dataWarehouseView: (id: string): string => combineUrl(`/data-warehouse/view/${id}`).url,
    dataWarehouseTable: (): string => `/data-warehouse/new`,
    dataWarehouseRedirect: (kind: string): string => `/data-warehouse/${kind}/redirect`,
    annotations: (): string => '/data-management/annotations',
    annotation: (id: AnnotationType['id'] | ':id'): string => `/data-management/annotations/${id}`,
    organizationCreateFirst: (): string => '/create-organization',
    projectCreateFirst: (): string => '/organization/create-project',
    projectHomepage: (): string => '/',
    max: (): string => '/max',
    settings: (section: SettingSectionId | SettingLevelId = 'project', setting?: SettingId): string =>
        combineUrl(`/settings/${section}`, undefined, setting).url,
    organizationCreationConfirm: (): string => '/organization/confirm-creation',
    toolbarLaunch: (): string => '/toolbar',
    site: (url: string): string => `/site/${url === ':url' ? url : encodeURIComponent(url)}`,
    // Onboarding / setup routes
    login: (): string => '/login',
    login2FA: (): string => '/login/2fa',
    login2FASetup: (): string => '/login/2fa_setup',
    passwordReset: (): string => '/reset',
    passwordResetComplete: (userUuid: string, token: string): string => `/reset/${userUuid}/${token}`,
    preflight: (): string => '/preflight',
    signup: (): string => '/signup',
    verifyEmail: (userUuid: string = '', token: string = ''): string =>
        `/verify_email${userUuid ? `/${userUuid}` : ''}${token ? `/${token}` : ''}`,
    inviteSignup: (id: string): string => `/signup/${id}`,
    products: (): string => '/products',
    onboarding: (productKey: string, stepKey?: OnboardingStepKey, sdk?: SDKKey): string =>
        `/onboarding/${productKey}${stepKey ? '?step=' + stepKey : ''}${
            sdk && stepKey ? '&sdk=' + sdk : sdk ? '?sdk=' + sdk : ''
        }`,
    // Cloud only
    organizationBilling: (products?: ProductKey[]): string =>
        `/organization/billing${products && products.length ? `?products=${products.join(',')}` : ''}`,
    organizationBillingSection: (section: BillingSectionId = 'overview'): string =>
        combineUrl(`/organization/billing/${section}`).url,
    billingAuthorizationStatus: (): string => `/billing/authorization_status`,
    // Self-hosted only
    instanceStatus: (): string => '/instance/status',
    instanceStaffUsers: (): string => '/instance/staff_users',
    instanceKafkaInspector: (): string => '/instance/kafka_inspector',
    instanceSettings: (): string => '/instance/settings',
    instanceMetrics: (): string => `/instance/metrics`,
    asyncMigrations: (): string => '/instance/async_migrations',
    asyncMigrationsFuture: (): string => '/instance/async_migrations/future',
    asyncMigrationsSettings: (): string => '/instance/async_migrations/settings',
    deadLetterQueue: (): string => '/instance/dead_letter_queue',
    unsubscribe: (): string => '/unsubscribe',
    integrationsRedirect: (kind: string): string => `/integrations/${kind}/callback`,
    shared: (token: string, exportOptions: ExportOptions = {}): string =>
        combineUrl(
            `/shared/${token}`,
            Object.entries(exportOptions)
                .filter((x) => x[1])
                .reduce(
                    (acc, [key, val]) => ({
                        ...acc,
                        [key]: val === true ? null : val,
                    }),
                    {}
                )
        ).url,
    embedded: (token: string, exportOptions?: ExportOptions): string =>
        urls.shared(token, exportOptions).replace('/shared/', '/embedded/'),
    debugQuery: (query?: string | Record<string, any>): string =>
        combineUrl('/debug', {}, query ? { q: typeof query === 'string' ? query : JSON.stringify(query) } : {}).url,
    debugHog: (): string => '/debug/hog',
    feedback: (): string => '/feedback',
    issues: (): string => '/issues',
    notebooks: (): string => '/notebooks',
    notebook: (shortId: string): string => `/notebooks/${shortId}`,
    canvas: (): string => `/canvas`,
    moveToPostHogCloud: (): string => '/move-to-cloud',
    heatmaps: (params?: string): string =>
        `/heatmaps${params ? `?${params.startsWith('?') ? params.slice(1) : params}` : ''}`,
    alert: (alertId: string): string => `/insights?tab=alerts&alert_id=${alertId}`,
    alerts: (): string => `/insights?tab=alerts`,
    insightAlerts: (insightShortId: InsightShortId): string => `/insights/${insightShortId}/alerts`,
    insightAlert: (insightShortId: InsightShortId, alertId: AlertType['id']): string =>
        `/insights/${insightShortId}/alerts?alert_id=${alertId}`,
    sessionAttributionExplorer: (): string => '/web/session-attribution-explorer',
}<|MERGE_RESOLUTION|>--- conflicted
+++ resolved
@@ -164,17 +164,10 @@
     featureFlag: (id: string | number): string => `/feature_flags/${id}`,
     featureManagement: (id?: string | number): string => `/features${id ? `/${id}` : ''}`,
     errorTracking: (): string => '/error_tracking',
-<<<<<<< HEAD
-    errorTrackingAlerts: (): string => '/error_tracking/alerts',
-    /** @param id A UUID or 'new'. ':id' for routing. */
-    errorTrackingAlert: (id: string): string => `/error_tracking/alerts/${id}`,
-    errorTrackingSymbolSets: (): string => '/error_tracking/symbol_sets',
-=======
+    errorTrackingIssue: (id: string): string => `/error_tracking/${id}`,
     errorTrackingConfiguration: (): string => '/error_tracking/configuration',
     /** @param id A UUID or 'new'. ':id' for routing. */
     errorTrackingAlert: (id: string): string => `/error_tracking/alerts/${id}`,
->>>>>>> e80a3b1d
-    errorTrackingIssue: (id: string): string => `/error_tracking/${id}`,
     surveys: (tab?: SurveysTabs): string => `/surveys${tab ? `?tab=${tab}` : ''}`,
     /** @param id A UUID or 'new'. ':id' for routing. */
     survey: (id: string): string => `/surveys/${id}`,
