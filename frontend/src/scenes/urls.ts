--- conflicted
+++ resolved
@@ -175,9 +175,6 @@
     messagingLibraryTemplateNew: (): string => '/messaging/library/template/new',
     messagingLibraryMessage: (id: string): string => `/messaging/library/message/${id}`,
     messagingLibraryMessageNew: (): string => '/messaging/library/message/new',
-<<<<<<< HEAD
     insightAlertDestination: (id: string): string => `/insights/alerts/destinations/${id}`,
-=======
     startups: (ycProgram?: boolean): string => `/startups${ycProgram ? '/yc' : ''}`,
->>>>>>> 107f69be
 }