--- conflicted
+++ resolved
@@ -94,10 +94,7 @@
     login2FA: (): string => '/login/2fa',
     login2FASetup: (): string => '/login/2fa_setup',
     cliAuthorize: (): string => '/cli/authorize',
-<<<<<<< HEAD
-=======
     emailMFAVerify: (): string => '/login/verify',
->>>>>>> 161ebfc1
     passwordReset: (): string => '/reset',
     passwordResetComplete: (userUuid: string, token: string): string => `/reset/${userUuid}/${token}`,
     preflight: (): string => '/preflight',
