import FuseClass from 'fuse.js'
import { actions, connect, kea, key, listeners, path, props, reducers, selectors } from 'kea'
import { loaders } from 'kea-loaders'
import { actionToUrl, combineUrl, router, urlToAction } from 'kea-router'
import posthog from 'posthog-js'

import { lemonToast } from '@posthog/lemon-ui'

import api from 'lib/api'
import { featureFlagLogic } from 'lib/logic/featureFlagLogic'
import { objectsEqual } from 'lib/utils'
import { urls } from 'scenes/urls'
import { userLogic } from 'scenes/userLogic'

import {
    AvailableFeature,
    HogFunctionSubTemplateIdType,
    HogFunctionTemplateType,
    HogFunctionTemplateWithSubTemplateType,
    HogFunctionTypeType,
    UserType,
} from '~/types'

import { getSubTemplate } from '../sub-templates/sub-templates'
import type { hogFunctionTemplateListLogicType } from './hogFunctionTemplateListLogicType'

// Helping kea-typegen navigate the exported default class for Fuse
export interface Fuse extends FuseClass<HogFunctionTemplateType> {}

export type HogFunctionTemplateListFilters = {
    search?: string
}

export type HogFunctionTemplateListLogicProps = {
    /** The primary type of hog function to list */
    type: HogFunctionTypeType
    /** Additional types to list */
    additionalTypes?: HogFunctionTypeType[]
    /** If provided, only those templates will be shown */
    subTemplateIds?: HogFunctionSubTemplateIdType[] | null
    /** Overrides to be used when creating a new hog function */
    configurationOverrides?: Pick<HogFunctionTemplateType, 'filters'>
    syncFiltersWithUrl?: boolean
    manualTemplates?: HogFunctionTemplateType[] | null
    manualTemplatesLoading?: boolean
    hideComingSoonByDefault?: boolean
}

export const shouldShowHogFunctionTemplate = (
    hogFunctionTemplate: HogFunctionTemplateType,
    user?: UserType | null
): boolean => {
    if (!user) {
        return false
    }
    if (hogFunctionTemplate.status === 'hidden' && !user.is_staff) {
        return false
    }
    return true
}

export const hogFunctionTemplateListLogic = kea<hogFunctionTemplateListLogicType>([
    props({
        manualTemplates: null,
        subTemplateIds: null,
    } as HogFunctionTemplateListLogicProps),
    key(
        (props) =>
            `${props.syncFiltersWithUrl ? 'scene' : 'default'}/${props.type ?? 'destination'}/${
                props.subTemplateIds?.join(',') ?? ''
            }`
    ),
    path((id) => ['scenes', 'pipeline', 'destinationsLogic', id]),
    connect(() => ({
<<<<<<< HEAD
        values: [featureFlagLogic, ['featureFlags'], userLogic, ['user']],
=======
        values: [featureFlagLogic, ['featureFlags'], userLogic, ['user', 'hasAvailableFeature']],
>>>>>>> f27b9a40
    })),
    actions({
        setFilters: (filters: Partial<HogFunctionTemplateListFilters>) => ({ filters }),
        resetFilters: true,
        registerInterest: (template: HogFunctionTemplateType) => ({ template }),
    }),
    reducers(() => ({
        filters: [
            {} as HogFunctionTemplateListFilters,
            {
                setFilters: (state, { filters }) => ({
                    ...state,
                    ...filters,
                }),
                resetFilters: () => ({}),
            },
        ],
    })),
    loaders(({ props }) => ({
        rawTemplates: [
            [] as HogFunctionTemplateType[],
            {
                loadHogFunctionTemplates: async () => {
                    return (
                        await api.hogFunctions.listTemplates({
                            types: [props.type, ...(props.additionalTypes || [])],
                        })
                    ).results
                },
            },
        ],
    })),
    selectors({
        loading: [(s) => [s.rawTemplatesLoading], (x) => x],

        templates: [
            (s) => [
                s.rawTemplates,
                s.user,
                (_, p: HogFunctionTemplateListLogicProps) => p.manualTemplates ?? [],
                (_, p: HogFunctionTemplateListLogicProps) => p.subTemplateIds ?? [],
            ],
            (rawTemplates, user, manualTemplates, subTemplateIds): HogFunctionTemplateWithSubTemplateType[] => {
                let templates: HogFunctionTemplateWithSubTemplateType[] = []

                if (!subTemplateIds?.length) {
                    templates = [
                        ...rawTemplates,
                        ...(manualTemplates || []),
                    ] as HogFunctionTemplateWithSubTemplateType[]
                } else {
                    // Special case for listing sub templates - we
                    for (const template of rawTemplates) {
                        for (const subTemplateId of subTemplateIds ?? []) {
                            const subTemplate = getSubTemplate(template, subTemplateId)

                            if (subTemplate) {
                                // Store it with the overrides applied
                                templates.push({
                                    ...template,
                                    ...subTemplate,
                                })
                            }
                        }
                    }
                }
                return templates
                    .filter((x) => shouldShowHogFunctionTemplate(x, user))
                    .sort((a, b) => (a.name || '').localeCompare(b.name || ''))
            },
        ],

        templatesFuse: [
            (s) => [s.templates],
            (templates): Fuse => {
                return new FuseClass(templates || [], {
                    keys: ['name', 'description'],
                    threshold: 0.3,
                })
            },
        ],

        filteredTemplates: [
            (s) => [s.filters, s.templates, s.templatesFuse, (_, props) => props.hideComingSoonByDefault ?? false],
            (filters, templates, templatesFuse, hideComingSoonByDefault): HogFunctionTemplateType[] => {
                const { search } = filters

                if (search) {
                    return templatesFuse.search(search).map((x) => x.item)
                }

                const [available, comingSoon] = templates.reduce(
                    ([available, comingSoon], template) => {
                        if (template.status === 'coming_soon') {
                            if (!hideComingSoonByDefault) {
                                comingSoon.push(template)
                            }
                        } else {
                            available.push(template)
                        }
                        return [available, comingSoon]
                    },
                    [[], []] as HogFunctionTemplateType[][]
                )

                return [...available, ...comingSoon]
            },
        ],

<<<<<<< HEAD
=======
        canEnableHogFunction: [
            (s) => [s.hasAvailableFeature],
            (hasAvailableFeature): ((template: HogFunctionTemplateType) => boolean) => {
                return (template: HogFunctionTemplateType) => {
                    return template?.free || hasAvailableFeature(AvailableFeature.DATA_PIPELINES)
                }
            },
        ],

>>>>>>> f27b9a40
        urlForTemplate: [
            () => [(_, props) => props],
            ({ configurationOverrides }): ((template: HogFunctionTemplateWithSubTemplateType) => string) => {
                return (template: HogFunctionTemplateWithSubTemplateType) => {
                    if (template.status === 'coming_soon') {
                        return `https://posthog.com/docs/cdp/${template.type}s/${template.id}`
                    }

                    // TRICKY: Hacky place but this is where we handle "nonHogFunctionTemplates" to modify the linked url

                    if (template.id.startsWith('managed-') || template.id.startsWith('self-managed-')) {
                        return urls.dataWarehouseSourceNew(
                            template.id.replace('self-managed-', '').replace('managed-', '')
                        )
                    }

                    if (template.id.startsWith('batch-export-')) {
                        return urls.batchExportNew(template.id.replace('batch-export-', ''))
                    }

                    const subTemplate = template.sub_template_id
                        ? getSubTemplate(template, template.sub_template_id)
                        : null

                    const configuration: Record<string, any> = {
                        ...subTemplate,
                        ...configurationOverrides,
                    }

                    return combineUrl(
                        urls.hogFunctionNew(template.id),
                        {},
                        {
                            configuration,
                        }
                    ).url
                }
            },
        ],
    }),

    listeners(({ values }) => ({
        registerInterest: ({ template }) => {
            posthog.capture('notify_me_pipeline', {
                name: template.name,
                type: template.type,
                email: values.user?.email,
            })

            lemonToast.success('Thank you for your interest! We will notify you when this feature is available.')
        },
    })),

    actionToUrl(({ props, values }) => {
        if (!props.syncFiltersWithUrl) {
            return {}
        }
        const urlFromFilters = (): [
            string,
            Record<string, any>,
            Record<string, any>,
            {
                replace: boolean
            },
        ] => [
            router.values.location.pathname,

            values.filters,
            router.values.hashParams,
            {
                replace: true,
            },
        ]

        return {
            setFilters: () => urlFromFilters(),
            resetFilters: () => urlFromFilters(),
        }
    }),

    urlToAction(({ props, actions, values }) => ({
        '*': (_, searchParams) => {
            if (!props.syncFiltersWithUrl) {
                return
            }

            if (!objectsEqual(values.filters, searchParams)) {
                actions.setFilters(searchParams)
            }
        },
    })),
])<|MERGE_RESOLUTION|>--- conflicted
+++ resolved
@@ -13,7 +13,6 @@
 import { userLogic } from 'scenes/userLogic'
 
 import {
-    AvailableFeature,
     HogFunctionSubTemplateIdType,
     HogFunctionTemplateType,
     HogFunctionTemplateWithSubTemplateType,
@@ -72,11 +71,7 @@
     ),
     path((id) => ['scenes', 'pipeline', 'destinationsLogic', id]),
     connect(() => ({
-<<<<<<< HEAD
         values: [featureFlagLogic, ['featureFlags'], userLogic, ['user']],
-=======
-        values: [featureFlagLogic, ['featureFlags'], userLogic, ['user', 'hasAvailableFeature']],
->>>>>>> f27b9a40
     })),
     actions({
         setFilters: (filters: Partial<HogFunctionTemplateListFilters>) => ({ filters }),
@@ -186,18 +181,6 @@
             },
         ],
 
-<<<<<<< HEAD
-=======
-        canEnableHogFunction: [
-            (s) => [s.hasAvailableFeature],
-            (hasAvailableFeature): ((template: HogFunctionTemplateType) => boolean) => {
-                return (template: HogFunctionTemplateType) => {
-                    return template?.free || hasAvailableFeature(AvailableFeature.DATA_PIPELINES)
-                }
-            },
-        ],
-
->>>>>>> f27b9a40
         urlForTemplate: [
             () => [(_, props) => props],
             ({ configurationOverrides }): ((template: HogFunctionTemplateWithSubTemplateType) => string) => {
