--- conflicted
+++ resolved
@@ -344,11 +344,7 @@
     ]
 
     return (
-<<<<<<< HEAD
-        <SceneContent forceNewSpacing>
-=======
         <SceneContent>
->>>>>>> 3ffda4b4
             <BindLogic logic={hogFunctionConfigurationLogic} props={logicProps}>
                 <HogFunctionHeader />
                 <SceneDivider />
