import clsx from 'clsx'
import { BindLogic, useActions, useValues } from 'kea'
import { Form } from 'kea-forms'
<<<<<<< HEAD
import { useRef, useState } from 'react'
=======
import { useState } from 'react'
>>>>>>> bcd45f68
import EmailEditor from 'react-email-editor'

import { IconExternal, IconEye } from '@posthog/icons'
import { LemonButton, LemonLabel, LemonModal, LemonSelect } from '@posthog/lemon-ui'

import { CyclotronJobTemplateSuggestionsButton } from 'lib/components/CyclotronJob/CyclotronJobTemplateSuggestions'
import { FEATURE_FLAGS } from 'lib/constants'
import { integrationsLogic } from 'lib/integrations/integrationsLogic'
import { LemonField } from 'lib/lemon-ui/LemonField'
import { LemonInput } from 'lib/lemon-ui/LemonInput/LemonInput'
import { LemonTextArea } from 'lib/lemon-ui/LemonTextArea'
import { featureFlagLogic } from 'lib/logic/featureFlagLogic'
import { CodeEditorInline } from 'lib/monaco/CodeEditorInline'
import { urls } from 'scenes/urls'

import { unsubscribeLinkToolCustomJs } from './custom-tools/unsubscribeLinkTool'
import { EmailTemplaterLogicProps, emailTemplaterLogic } from './emailTemplaterLogic'

export type EmailEditorMode = 'full' | 'preview'

/**
 * email: basic email editor with free-text fields, used for configuring email platform realtime destinations
 * native_email: advanced editor with email integration dropdown, and additional email metafields
 * native_email-template: editor for creating reusable templates, with only subject and preheader, and email content fields
 */
export type EmailTemplaterType = 'email' | 'native_email' | 'native_email_template'
type EmailMetaFieldKey = 'from' | 'preheader' | 'to' | 'subject'
type EmailMetaField = {
    key: EmailMetaFieldKey
    label: string
    optional: boolean
    helpText?: string
    isAdvancedField?: boolean
}

const EMAIL_META_FIELDS = {
    FROM: { key: 'from', label: 'From', optional: false },
    PREHEADER: {
        key: 'preheader',
        label: 'Preheader',
        optional: true,
        helpText: 'This is the preview text that appears below the subject line in an inbox.',
    },
    TO: { key: 'to', label: 'To', optional: false },
    SUBJECT: { key: 'subject', label: 'Subject', optional: false },
} as const

const EMAIL_TYPE_SUPPORTED_FIELDS: Record<EmailTemplaterType, EmailMetaField[]> = {
    email: [EMAIL_META_FIELDS.FROM, EMAIL_META_FIELDS.TO, EMAIL_META_FIELDS.SUBJECT],
    native_email: [
        EMAIL_META_FIELDS.FROM,
        EMAIL_META_FIELDS.TO,
        EMAIL_META_FIELDS.SUBJECT,
        EMAIL_META_FIELDS.PREHEADER,
    ],
    native_email_template: [EMAIL_META_FIELDS.SUBJECT, EMAIL_META_FIELDS.PREHEADER],
}

function DestinationEmailTemplaterForm({ mode }: { mode: EmailEditorMode }): JSX.Element {
    const { logicProps, mergeTags } = useValues(emailTemplaterLogic)
    const { setEmailEditorRef, onEmailEditorReady, setIsModalOpen } = useActions(emailTemplaterLogic)

    return (
        <>
            <Form
                className="flex overflow-hidden flex-col flex-1 rounded border"
                logic={emailTemplaterLogic}
                props={logicProps}
                formKey="emailTemplate"
            >
                {EMAIL_TYPE_SUPPORTED_FIELDS[logicProps.type].map((field) => (
                    <LemonField
                        key={field.key}
                        name={field.key}
                        className="gap-1 pl-2 border-b shrink-0"
                        // We will handle the error display ourselves
                        renderError={() => null}
                    >
                        {({ value, onChange, error }) => (
                            <div className="flex gap-2 items-center">
                                <LemonLabel
                                    className={error ? 'text-danger' : ''}
                                    info={field.helpText}
                                    showOptional={field.optional}
                                >
                                    {field.label}
                                </LemonLabel>
                                <CodeEditorInline
                                    embedded
                                    className="flex-1"
                                    globals={logicProps.variables}
                                    value={value}
                                    onChange={onChange}
                                />
                            </div>
                        )}
                    </LemonField>
                ))}

                {mode === 'full' ? (
                    <EmailEditor
                        ref={(r) => setEmailEditorRef(r)}
                        onReady={() => onEmailEditorReady()}
                        minHeight={20}
                        options={{
                            mergeTags,
                            displayMode: 'email',
                            features: {
                                preview: true,
                                imageEditor: true,
                                stockImages: false,
                            },
                        }}
                    />
                ) : (
                    <LemonField name="html" className="flex relative flex-col">
                        {({ value }) => (
                            <>
                                <div className="flex absolute inset-0 justify-center items-end p-2 opacity-0 transition-opacity hover:opacity-100">
                                    <div className="absolute inset-0 opacity-50 bg-surface-primary" />
                                    <LemonButton type="primary" size="small" onClick={() => setIsModalOpen(true)}>
                                        Click to modify content
                                    </LemonButton>
                                </div>

                                <iframe srcDoc={value} className="flex-1" />
                            </>
                        )}
                    </LemonField>
                )}
            </Form>
        </>
    )
}

function NativeEmailIntegrationChoice({
    onChange,
    value,
}: {
    onChange: (value: any) => void
    value: any
}): JSX.Element {
    const { integrationsLoading, integrations } = useValues(integrationsLogic)
    const integrationsOfKind = integrations?.filter((x) => x.kind === 'email')

    const onChangeIntegration = (integrationId: number): void => {
        if (integrationId === -1) {
            // Open new integration modal
            window.open(urls.workflows('channels'), '_blank')
            return
        }
        const integration = integrationsOfKind?.find((x) => x.id === integrationId)
        onChange({
            integrationId,
            email: integration?.config?.email_address ?? 'default@example.com', // TODO: Remove this default later
            // name: integration?.config?.name, // TODO: Add support for the name?
        })
    }

    if (!integrationsLoading && integrationsOfKind?.length === 0) {
        return (
            <div className="flex gap-2 justify-end items-center">
                <span className="text-muted">No email senders configured yet</span>
                <LemonButton
                    size="small"
                    type="tertiary"
                    to={urls.workflows('channels')}
                    targetBlank
                    className="m-1"
                    icon={<IconExternal />}
                >
                    Connect email sender
                </LemonButton>
            </div>
        )
    }

    return (
        <>
            <LemonSelect
                className="m-1 flex-1"
                type="tertiary"
                placeholder="Choose email sender"
                loading={integrationsLoading}
                options={[
                    {
                        title: 'Email senders',
                        options: (integrationsOfKind || []).map((integration) => ({
                            label: integration.display_name,
                            value: integration.id,
                        })),
                    },
                    {
                        options: [
                            {
                                label: 'Add new email sender',
                                icon: <IconExternal />,
                                value: -1,
                            },
                        ],
                    },
                ]}
                value={value?.integrationId}
                size="small"
                fullWidth
                onChange={onChangeIntegration}
            />
        </>
    )
}

function LiquidSupportedText({
    value,
    onChange,
    globals,
}: {
    value: string
    onChange: (value?: string) => void
    globals: any
}): JSX.Element {
    const { templatingEngine } = useValues(emailTemplaterLogic)
    const { setTemplatingEngine } = useActions(emailTemplaterLogic)

    return (
        <span className="flex grow group relative justify-between">
            <span className="absolute top-0 right-2 z-20 p-px opacity-0 transition-opacity group-hover:opacity-100">
                <CyclotronJobTemplateSuggestionsButton
                    templating={templatingEngine}
                    setTemplatingEngine={setTemplatingEngine}
                    value={value}
                    onOptionSelect={(option) => {
                        onChange?.(`${value || ''}${option.example}`)
                    }}
                />
            </span>
            <CodeEditorInline embedded className="flex-1" globals={globals} value={value} onChange={onChange} />
        </span>
    )
}

function NativeEmailTemplaterForm({
    mode,
    onSaveAsTemplate,
}: {
    mode: EmailEditorMode
    onSaveAsTemplate?: () => void
}): JSX.Element {
    const { unlayerEditorProjectId, logicProps, appliedTemplate, templates, templatesLoading, mergeTags } =
        useValues(emailTemplaterLogic)
    const { setEmailEditorRef, onEmailEditorReady, setIsModalOpen, applyTemplate } = useActions(emailTemplaterLogic)

    const { featureFlags } = useValues(featureFlagLogic)
    const isWorkflowsProductEnabled = featureFlags[FEATURE_FLAGS.WORKFLOWS]

    const [previewTemplate, setPreviewTemplate] = useState<(typeof templates)[0] | null>(null)
    const isPreviewClick = useRef(false)

    return (
        <>
            <Form
                className="flex overflow-hidden flex-col flex-1 rounded border"
                logic={emailTemplaterLogic}
                props={logicProps}
                formKey="emailTemplate"
            >
                {EMAIL_TYPE_SUPPORTED_FIELDS[logicProps.type].map((field) => (
                    <LemonField
                        key={field.key}
                        name={field.key}
                        className="gap-1 pl-2 border-b shrink-0"
                        // We will handle the error display ourselves
                        renderError={() => null}
                        showOptional={field.optional}
                    >
                        {({ value, onChange, error }) => (
                            <div className="flex gap-2 items-center">
                                <LemonLabel
                                    className={error ? 'text-danger' : ''}
                                    info={field.helpText}
                                    showOptional={field.optional}
                                >
                                    {field.label}
                                </LemonLabel>
                                {field.key === 'from' ? (
                                    <NativeEmailIntegrationChoice value={value} onChange={onChange} />
                                ) : field.key === 'to' ? (
                                    /**
                                     * In email inputs, "to" maps to { email: string; name: string; },
                                     * whereas other fields map directly to their string value
                                     */
                                    <LiquidSupportedText
                                        value={value?.email}
                                        onChange={(email) => onChange({ ...value, email })}
                                        globals={logicProps.variables}
                                    />
                                ) : (
                                    <LiquidSupportedText
                                        value={value}
                                        onChange={onChange}
                                        globals={logicProps.variables}
                                    />
                                )}
                            </div>
                        )}
                    </LemonField>
                ))}

                {mode === 'full' ? (
                    <>
                        {isWorkflowsProductEnabled && (
                            <div className="flex gap-2 items-center px-2 py-1 border-b">
                                <span className="flex-1">Start from a template (optional)</span>
                                <LemonSelect
                                    size="xsmall"
                                    placeholder="Choose template"
                                    loading={templatesLoading}
<<<<<<< HEAD
                                    value={appliedTemplate?.id ?? null}
=======
                                    value={appliedTemplate?.id}
>>>>>>> bcd45f68
                                    options={[
                                        {
                                            title: 'Templates',
                                            options: templates.map((template) => ({
                                                label: template.name,
<<<<<<< HEAD
                                                labelInMenu: (
                                                    <div className="flex items-center justify-between w-full gap-2">
                                                        <span className="flex-1">{template.name}</span>
                                                        <span
                                                            className="cursor-pointer text-muted hover:text-default"
                                                            onClick={() => {
                                                                isPreviewClick.current = true
                                                                setPreviewTemplate(template)
                                                            }}
                                                            title="Preview template"
                                                        >
                                                            <IconEye className="text-lg" />
                                                        </span>
                                                    </div>
                                                ),
=======
>>>>>>> bcd45f68
                                                value: template.id,
                                            })),
                                        },
                                        {
                                            options: [
                                                {
                                                    label: 'Save as new template',
                                                    value: 'save-as-template',
                                                },
                                            ],
                                        },
                                    ]}
                                    onChange={(id) => {
<<<<<<< HEAD
                                        // Check if this was a preview click
                                        if (isPreviewClick.current) {
                                            isPreviewClick.current = false
                                            return
                                        }

=======
>>>>>>> bcd45f68
                                        if (id === 'save-as-template') {
                                            onSaveAsTemplate?.()
                                            return
                                        }
                                        const template = templates.find((t) => t.id === id)
                                        if (template) {
                                            applyTemplate(template)
                                        }
                                    }}
                                    data-attr="email-template-selector"
                                />
                            </div>
                        )}
                        <EmailEditor
                            ref={(r) => setEmailEditorRef(r)}
                            onReady={() => onEmailEditorReady()}
                            minHeight={20}
                            options={{
                                mergeTags,
                                displayMode: 'email',
                                features: {
                                    preview: true,
                                    imageEditor: true,
                                    stockImages: false,
                                },
                                projectId: unlayerEditorProjectId,
                                customJS: isWorkflowsProductEnabled ? [unsubscribeLinkToolCustomJs] : [],
                            }}
                        />
                        <LemonModal
                            isOpen={!!previewTemplate}
                            onClose={() => setPreviewTemplate(null)}
                            title={`Preview: ${previewTemplate?.name}`}
                            width="90vw"
                        >
                            <div className="h-[80vh] overflow-auto">
                                <iframe
                                    srcDoc={previewTemplate?.content.email.html}
                                    className="w-full h-full border-0"
                                />
                            </div>
                        </LemonModal>
                    </>
                ) : (
                    <LemonField name="html" className="flex relative flex-col">
                        {({ value }) => (
                            <>
                                <div
                                    className={clsx(
                                        'flex absolute inset-0 justify-center items-center p-2 opacity-0 transition-opacity hover:opacity-100',
                                        value ? 'opacity-0' : 'opacity-100' // Hide if there is content
                                    )}
                                >
                                    <div className="absolute inset-0 opacity-50 bg-surface-primary" />
                                    <LemonButton type="primary" size="small" onClick={() => setIsModalOpen(true)}>
                                        Click to modify content
                                    </LemonButton>
                                </div>

                                <iframe srcDoc={value} className="flex-1" />
                            </>
                        )}
                    </LemonField>
                )}
            </Form>
        </>
    )
}

function EmailTemplaterForm({
    mode,
    onSaveAsTemplate,
}: {
    mode: EmailEditorMode
    onSaveAsTemplate?: () => void
}): JSX.Element {
    const { logicProps } = useValues(emailTemplaterLogic)

    switch (logicProps.type) {
        case 'email':
            return <DestinationEmailTemplaterForm mode={mode} />
        case 'native_email_template':
        case 'native_email':
            return <NativeEmailTemplaterForm mode={mode} onSaveAsTemplate={onSaveAsTemplate} />
    }
}

function SaveTemplateModal({
    isOpen,
    onClose,
    onSave,
}: {
    isOpen: boolean
    onClose: () => void
    onSave: (name: string, description: string) => void
}): JSX.Element {
    const [templateName, setTemplateName] = useState('')
    const [templateDescription, setTemplateDescription] = useState('')

    const handleClose = (): void => {
        setTemplateName('')
        setTemplateDescription('')
        onClose()
    }

    return (
        <LemonModal
            isOpen={isOpen}
            onClose={handleClose}
            title="Save as template"
            description="Create a reusable template from this email"
            footer={
                <>
                    <LemonButton onClick={handleClose}>Cancel</LemonButton>
                    <LemonButton
                        type="primary"
                        onClick={() => {
                            if (templateName) {
                                onSave(templateName, templateDescription)
                                setTemplateName('')
                                setTemplateDescription('')
                            }
                        }}
                        disabledReason={!templateName ? 'Please enter a template name' : undefined}
                    >
                        Save template
                    </LemonButton>
                </>
            }
        >
            <div className="flex flex-col gap-2">
                <div className="flex flex-col gap-1">
                    <LemonLabel>Template name</LemonLabel>
                    <LemonInput
                        placeholder="My Email Template"
                        value={templateName}
                        onChange={setTemplateName}
                        autoFocus
                    />
                </div>
                <div className="flex flex-col gap-1">
                    <LemonLabel showOptional>Description</LemonLabel>
                    <LemonTextArea
                        placeholder="Describe when to use this template..."
                        value={templateDescription}
                        onChange={setTemplateDescription}
                        rows={3}
                    />
                </div>
            </div>
        </LemonModal>
    )
}

function EmailTemplaterModal(): JSX.Element {
    const { isModalOpen, isEmailEditorReady, emailTemplateChanged, isSaveTemplateModalOpen } =
        useValues(emailTemplaterLogic)
    const { closeWithConfirmation, submitEmailTemplate, saveAsTemplate, setIsSaveTemplateModalOpen } =
        useActions(emailTemplaterLogic)

    return (
        <>
            <LemonModal
                isOpen={isModalOpen}
                width="90vw"
                onClose={() => closeWithConfirmation()}
                hasUnsavedInput={emailTemplateChanged}
            >
                <div className="h-[80vh] flex">
                    <div className="flex flex-col flex-1">
                        <div className="shrink-0">
                            <h2>Editing email template</h2>
                        </div>
                        <EmailTemplaterForm mode="full" onSaveAsTemplate={() => setIsSaveTemplateModalOpen(true)} />
                        <div className="flex gap-2 items-center mt-2">
                            <div className="flex-1" />
                            <LemonButton onClick={() => closeWithConfirmation()}>Discard changes</LemonButton>
                            <LemonButton
                                type="primary"
                                onClick={() => submitEmailTemplate()}
                                disabledReason={isEmailEditorReady ? undefined : 'Loading email editor...'}
                            >
                                Save
                            </LemonButton>
                        </div>
                    </div>
                </div>
            </LemonModal>
            <SaveTemplateModal
                isOpen={isSaveTemplateModalOpen}
                onClose={() => setIsSaveTemplateModalOpen(false)}
                onSave={(name, description) => saveAsTemplate(name, description)}
            />
        </>
    )
}

export function EmailTemplater(props: EmailTemplaterLogicProps): JSX.Element {
    return (
        <BindLogic logic={emailTemplaterLogic} props={props}>
            <div className="flex flex-col flex-1">
                <EmailTemplaterForm mode="preview" />
                <EmailTemplaterModal />
            </div>
        </BindLogic>
    )
}<|MERGE_RESOLUTION|>--- conflicted
+++ resolved
@@ -1,11 +1,8 @@
 import clsx from 'clsx'
 import { BindLogic, useActions, useValues } from 'kea'
 import { Form } from 'kea-forms'
-<<<<<<< HEAD
 import { useRef, useState } from 'react'
-=======
 import { useState } from 'react'
->>>>>>> bcd45f68
 import EmailEditor from 'react-email-editor'
 
 import { IconExternal, IconEye } from '@posthog/icons'
@@ -322,17 +319,12 @@
                                     size="xsmall"
                                     placeholder="Choose template"
                                     loading={templatesLoading}
-<<<<<<< HEAD
                                     value={appliedTemplate?.id ?? null}
-=======
-                                    value={appliedTemplate?.id}
->>>>>>> bcd45f68
                                     options={[
                                         {
                                             title: 'Templates',
                                             options: templates.map((template) => ({
                                                 label: template.name,
-<<<<<<< HEAD
                                                 labelInMenu: (
                                                     <div className="flex items-center justify-between w-full gap-2">
                                                         <span className="flex-1">{template.name}</span>
@@ -348,8 +340,6 @@
                                                         </span>
                                                     </div>
                                                 ),
-=======
->>>>>>> bcd45f68
                                                 value: template.id,
                                             })),
                                         },
@@ -363,15 +353,12 @@
                                         },
                                     ]}
                                     onChange={(id) => {
-<<<<<<< HEAD
                                         // Check if this was a preview click
                                         if (isPreviewClick.current) {
                                             isPreviewClick.current = false
                                             return
                                         }
 
-=======
->>>>>>> bcd45f68
                                         if (id === 'save-as-template') {
                                             onSaveAsTemplate?.()
                                             return
