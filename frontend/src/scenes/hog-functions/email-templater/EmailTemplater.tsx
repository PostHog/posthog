import clsx from 'clsx'
import { BindLogic, useActions, useValues } from 'kea'
import { Form } from 'kea-forms'
import EmailEditor from 'react-email-editor'

import { IconExternal } from '@posthog/icons'
import { LemonButton, LemonLabel, LemonModal, LemonSelect } from '@posthog/lemon-ui'

import { FEATURE_FLAGS } from 'lib/constants'
import { integrationsLogic } from 'lib/integrations/integrationsLogic'
import { LemonField } from 'lib/lemon-ui/LemonField'
import { featureFlagLogic } from 'lib/logic/featureFlagLogic'
import { CodeEditorInline } from 'lib/monaco/CodeEditorInline'
<<<<<<< HEAD
import EmailEditor from 'react-email-editor'
=======
import { urls } from 'scenes/urls'
>>>>>>> b0a64f17

import { unsubscribeLinkToolCustomJs } from './custom-tools/unsubscribeLinkTool'
import { EmailTemplaterLogicProps, emailTemplaterLogic } from './emailTemplaterLogic'

<<<<<<< HEAD
import { unsubscribeLinkToolCustomJs } from './custom-tools/unsubscribeLinkTool'
import { integrationsLogic } from 'lib/integrations/integrationsLogic'
import { IconExternal } from '@posthog/icons'
import { urls } from 'scenes/urls'
import { IntegrationConfigureProps } from 'lib/components/CyclotronJob/integrations/IntegrationChoice'

export type EmailEditorMode = 'full' | 'preview'

=======
export type EmailEditorMode = 'full' | 'preview'

>>>>>>> b0a64f17
/**
 * email: basic email editor with free-text fields, used for configuring email platform realtime destinations
 * native_email: advanced editor with email integration dropdown, and additional email metafields
 * native_email-template: editor for creating reusable templates, with only subject and preheader, and email content fields
 */
export type EmailTemplaterType = 'email' | 'native_email' | 'native_email_template'
<<<<<<< HEAD
type EmailMetaFieldKey = 'from' | 'from_integration' | 'preheader' | 'to' | 'subject'
=======
type EmailMetaFieldKey = 'from' | 'preheader' | 'to' | 'subject'
>>>>>>> b0a64f17
type EmailMetaField = {
    key: EmailMetaFieldKey
    label: string
    optional: boolean
    helpText?: string
    isAdvancedField?: boolean
}

const EMAIL_META_FIELDS = {
    FROM: { key: 'from', label: 'From', optional: false },
<<<<<<< HEAD
    FROM_INTEGRATION: {
        key: 'from_integration',
        label: 'From',
        optional: false,
    },
=======
>>>>>>> b0a64f17
    PREHEADER: {
        key: 'preheader',
        label: 'Preheader',
        optional: true,
        helpText: 'This is the preview text that appears below the subject line in an inbox.',
    },
    TO: { key: 'to', label: 'To', optional: false },
    SUBJECT: { key: 'subject', label: 'Subject', optional: false },
} as const

const EMAIL_TYPE_SUPPORTED_FIELDS: Record<EmailTemplaterType, EmailMetaField[]> = {
    email: [EMAIL_META_FIELDS.FROM, EMAIL_META_FIELDS.TO, EMAIL_META_FIELDS.SUBJECT],
    native_email: [
<<<<<<< HEAD
        EMAIL_META_FIELDS.FROM_INTEGRATION,
=======
        EMAIL_META_FIELDS.FROM,
>>>>>>> b0a64f17
        EMAIL_META_FIELDS.TO,
        EMAIL_META_FIELDS.SUBJECT,
        EMAIL_META_FIELDS.PREHEADER,
    ],
    native_email_template: [EMAIL_META_FIELDS.SUBJECT, EMAIL_META_FIELDS.PREHEADER],
}

function DestinationEmailTemplaterForm({ mode }: { mode: EmailEditorMode }): JSX.Element {
    const { logicProps, mergeTags } = useValues(emailTemplaterLogic)
    const { setEmailEditorRef, onEmailEditorReady, setIsModalOpen } = useActions(emailTemplaterLogic)

    return (
        <>
            <Form
                className="flex overflow-hidden flex-col flex-1 rounded border"
                logic={emailTemplaterLogic}
                props={logicProps}
                formKey="emailTemplate"
            >
                {EMAIL_TYPE_SUPPORTED_FIELDS[logicProps.type].map((field) => (
                    <LemonField
                        key={field.key}
                        name={field.key}
                        className="gap-1 pl-2 border-b shrink-0"
                        // We will handle the error display ourselves
                        renderError={() => null}
                    >
                        {({ value, onChange, error }) => (
<<<<<<< HEAD
                            <div className="flex items-center gap-2">
=======
                            <div className="flex gap-2 items-center">
>>>>>>> b0a64f17
                                <LemonLabel
                                    className={error ? 'text-danger' : ''}
                                    info={field.helpText}
                                    showOptional={field.optional}
                                >
                                    {field.label}
                                </LemonLabel>
                                <CodeEditorInline
                                    embedded
                                    className="flex-1"
                                    globals={logicProps.variables}
                                    value={value}
                                    onChange={onChange}
                                />
                            </div>
                        )}
                    </LemonField>
                ))}

                {mode === 'full' ? (
                    <EmailEditor
                        ref={(r) => setEmailEditorRef(r)}
                        onReady={() => onEmailEditorReady()}
                        minHeight={20}
                        options={{
                            mergeTags,
                            displayMode: 'email',
                            features: {
                                preview: true,
                                imageEditor: true,
                                stockImages: false,
                            },
<<<<<<< HEAD
                        }}
                    />
                ) : (
                    <LemonField name="html" className="flex relative flex-col">
                        {({ value }) => (
                            <>
                                <div className="flex absolute inset-0 justify-center items-end p-2 opacity-0 transition-opacity hover:opacity-100">
                                    <div className="absolute inset-0 opacity-50 bg-surface-primary" />
                                    <LemonButton type="primary" size="small" onClick={() => setIsModalOpen(true)}>
                                        Click to modify content
                                    </LemonButton>
                                </div>

                                <iframe srcDoc={value} className="flex-1" />
                            </>
                        )}
                    </LemonField>
                )}
            </Form>
        </>
    )
}

function NativeEmailIntegrationChoice({ onChange, value }: IntegrationConfigureProps): JSX.Element {
    const { integrationsLoading, integrations } = useValues(integrationsLogic)

    const integrationsOfKind = integrations?.filter((x) => x.kind === 'email')

    if (!integrationsLoading && integrationsOfKind?.length === 0) {
        return (
            <div className="flex gap-2 items-center justify-end">
                <span className="text-muted">No email senders configured yet</span>
                <LemonButton
                    size="small"
                    type="tertiary"
                    to={urls.messaging('channels')}
                    targetBlank
                    className="m-1"
                    icon={<IconExternal />}
                >
                    Connect email sender
                </LemonButton>
            </div>
        )
    }

    return (
        <>
            <LemonSelect
                className="m-1"
                placeholder="Choose email sender"
                loading={integrationsLoading}
                options={(integrationsOfKind || []).map((integration) => ({
                    label: integration.display_name,
                    value: integration.id,
                }))}
                value={value}
                onChange={onChange}
            />
        </>
    )
}

function NativeEmailTemplaterForm({ mode }: { mode: EmailEditorMode }): JSX.Element {
    const { unlayerEditorProjectId, logicProps, appliedTemplate, templates, templatesLoading, mergeTags } =
        useValues(emailTemplaterLogic)
    const { setEmailEditorRef, onEmailEditorReady, setIsModalOpen, applyTemplate } = useActions(emailTemplaterLogic)

    const { featureFlags } = useValues(featureFlagLogic)
    const isMessagingProductEnabled = featureFlags[FEATURE_FLAGS.MESSAGING]

    return (
        <>
            <Form
                className="flex overflow-hidden flex-col flex-1 rounded border"
                logic={emailTemplaterLogic}
                props={logicProps}
                formKey="emailTemplate"
            >
                {EMAIL_TYPE_SUPPORTED_FIELDS[logicProps.type].map((field) => (
                    <LemonField
                        key={field.key}
                        name={field.key}
                        className="gap-1 pl-2 border-b shrink-0"
                        // We will handle the error display ourselves
                        renderError={() => null}
                        showOptional={field.optional}
                    >
                        {({ value, onChange, error }) => (
                            <div className="flex items-center gap-2">
                                <LemonLabel
                                    className={error ? 'text-danger' : ''}
                                    info={field.helpText}
                                    showOptional={field.optional}
                                >
                                    {field.label}
                                </LemonLabel>
                                {field.key === 'from_integration' ? (
                                    <NativeEmailIntegrationChoice value={value} onChange={onChange} />
                                ) : (
                                    <CodeEditorInline
                                        embedded
                                        className="flex-1"
                                        globals={logicProps.variables}
                                        value={value}
                                        onChange={onChange}
                                    />
                                )}
                            </div>
                        )}
                    </LemonField>
                ))}

                {isMessagingProductEnabled && (
                    <div className="flex items-center gap-2 m-2">
                        <LemonLabel>Start from a template (optional)</LemonLabel>
                        <LemonSelect
                            placeholder="Choose template"
                            loading={templatesLoading}
                            value={appliedTemplate?.id}
                            options={templates.map((template) => ({
                                label: template.name,
                                value: template.id,
                            }))}
                            onChange={(id) => {
                                const template = templates.find((t) => t.id === id)
                                if (template) {
                                    applyTemplate(template)
                                }
                            }}
                            data-attr="email-template-selector"
                            disabledReason={templates.length > 0 ? undefined : 'No templates created yet'}
                        />
                    </div>
                )}

                {mode === 'full' ? (
                    <EmailEditor
                        ref={(r) => setEmailEditorRef(r)}
                        onReady={() => onEmailEditorReady()}
                        minHeight={20}
                        options={{
                            mergeTags,
                            displayMode: 'email',
                            features: {
                                preview: true,
                                imageEditor: true,
                                stockImages: false,
                            },
                            projectId: unlayerEditorProjectId,
                            customJS: isMessagingProductEnabled ? [unsubscribeLinkToolCustomJs] : [],
=======
>>>>>>> b0a64f17
                        }}
                    />
                ) : (
                    <LemonField name="html" className="flex relative flex-col">
                        {({ value }) => (
                            <>
                                <div className="flex absolute inset-0 justify-center items-end p-2 opacity-0 transition-opacity hover:opacity-100">
                                    <div className="absolute inset-0 opacity-50 bg-surface-primary" />
                                    <LemonButton type="primary" size="small" onClick={() => setIsModalOpen(true)}>
                                        Click to modify content
                                    </LemonButton>
                                </div>

                                <iframe srcDoc={value} className="flex-1" />
                            </>
                        )}
                    </LemonField>
                )}
            </Form>
        </>
    )
}

<<<<<<< HEAD
=======
function NativeEmailIntegrationChoice({
    onChange,
    value,
}: {
    onChange: (value: any) => void
    value: any
}): JSX.Element {
    const { integrationsLoading, integrations } = useValues(integrationsLogic)
    const integrationsOfKind = integrations?.filter((x) => x.kind === 'email')

    const onChangeIntegration = (integrationId: number): void => {
        const integration = integrationsOfKind?.find((x) => x.id === integrationId)
        onChange({
            integrationId,
            email: integration?.config?.email_address ?? 'default@example.com', // TODO: Remove this default later
            // name: integration?.config?.name, // TODO: Add support for the name?
        })
    }

    if (!integrationsLoading && integrationsOfKind?.length === 0) {
        return (
            <div className="flex gap-2 justify-end items-center">
                <span className="text-muted">No email senders configured yet</span>
                <LemonButton
                    size="small"
                    type="tertiary"
                    to={urls.messaging('channels')}
                    targetBlank
                    className="m-1"
                    icon={<IconExternal />}
                >
                    Connect email sender
                </LemonButton>
            </div>
        )
    }

    return (
        <>
            <LemonSelect
                className="m-1"
                placeholder="Choose email sender"
                loading={integrationsLoading}
                options={(integrationsOfKind || []).map((integration) => ({
                    label: integration.display_name,
                    value: integration.id,
                }))}
                value={value?.integrationId}
                size="small"
                onChange={onChangeIntegration}
            />
        </>
    )
}

function NativeEmailTemplaterForm({ mode }: { mode: EmailEditorMode }): JSX.Element {
    const { unlayerEditorProjectId, logicProps, appliedTemplate, templates, templatesLoading, mergeTags } =
        useValues(emailTemplaterLogic)
    const { setEmailEditorRef, onEmailEditorReady, setIsModalOpen, applyTemplate } = useActions(emailTemplaterLogic)

    const { featureFlags } = useValues(featureFlagLogic)
    const isMessagingProductEnabled = featureFlags[FEATURE_FLAGS.MESSAGING]

    return (
        <>
            <Form
                className="flex overflow-hidden flex-col flex-1 rounded border"
                logic={emailTemplaterLogic}
                props={logicProps}
                formKey="emailTemplate"
            >
                {EMAIL_TYPE_SUPPORTED_FIELDS[logicProps.type].map((field) => (
                    <LemonField
                        key={field.key}
                        name={field.key}
                        className="gap-1 pl-2 border-b shrink-0"
                        // We will handle the error display ourselves
                        renderError={() => null}
                        showOptional={field.optional}
                    >
                        {({ value, onChange, error }) => (
                            <div className="flex gap-2 items-center">
                                <LemonLabel
                                    className={error ? 'text-danger' : ''}
                                    info={field.helpText}
                                    showOptional={field.optional}
                                >
                                    {field.label}
                                </LemonLabel>
                                {field.key === 'from' ? (
                                    <NativeEmailIntegrationChoice value={value} onChange={onChange} />
                                ) : field.key === 'to' ? (
                                    <CodeEditorInline
                                        embedded
                                        className="flex-1"
                                        globals={logicProps.variables}
                                        value={value?.email}
                                        onChange={(email) => onChange({ ...value, email })}
                                    />
                                ) : (
                                    <CodeEditorInline
                                        embedded
                                        className="flex-1"
                                        globals={logicProps.variables}
                                        value={value}
                                        onChange={onChange}
                                    />
                                )}
                            </div>
                        )}
                    </LemonField>
                ))}

                {isMessagingProductEnabled && (
                    <div className="flex gap-2 items-center m-2">
                        <LemonLabel>Start from a template (optional)</LemonLabel>
                        <LemonSelect
                            size="small"
                            placeholder="Choose template"
                            loading={templatesLoading}
                            value={appliedTemplate?.id}
                            options={templates.map((template) => ({
                                label: template.name,
                                value: template.id,
                            }))}
                            onChange={(id) => {
                                const template = templates.find((t) => t.id === id)
                                if (template) {
                                    applyTemplate(template)
                                }
                            }}
                            data-attr="email-template-selector"
                            disabledReason={templates.length > 0 ? undefined : 'No templates created yet'}
                        />
                    </div>
                )}

                {mode === 'full' ? (
                    <EmailEditor
                        ref={(r) => setEmailEditorRef(r)}
                        onReady={() => onEmailEditorReady()}
                        minHeight={20}
                        options={{
                            mergeTags,
                            displayMode: 'email',
                            features: {
                                preview: true,
                                imageEditor: true,
                                stockImages: false,
                            },
                            projectId: unlayerEditorProjectId,
                            customJS: isMessagingProductEnabled ? [unsubscribeLinkToolCustomJs] : [],
                        }}
                    />
                ) : (
                    <LemonField name="html" className="flex relative flex-col">
                        {({ value }) => (
                            <>
                                <div
                                    className={clsx(
                                        'flex absolute inset-0 justify-center items-center p-2 opacity-0 transition-opacity hover:opacity-100',
                                        value ? 'opacity-0' : 'opacity-100' // Hide if there is content
                                    )}
                                >
                                    <div className="absolute inset-0 opacity-50 bg-surface-primary" />
                                    <LemonButton type="primary" size="small" onClick={() => setIsModalOpen(true)}>
                                        Click to modify content
                                    </LemonButton>
                                </div>

                                <iframe srcDoc={value} className="flex-1" />
                            </>
                        )}
                    </LemonField>
                )}
            </Form>
        </>
    )
}

>>>>>>> b0a64f17
function EmailTemplaterForm({ mode }: { mode: EmailEditorMode }): JSX.Element {
    const { logicProps } = useValues(emailTemplaterLogic)

    switch (logicProps.type) {
        case 'email':
            return <DestinationEmailTemplaterForm mode={mode} />
        case 'native_email_template':
        case 'native_email':
            return <NativeEmailTemplaterForm mode={mode} />
    }
}

function EmailTemplaterModal(): JSX.Element {
    const { isModalOpen, isEmailEditorReady, emailTemplateChanged } = useValues(emailTemplaterLogic)
    const { closeWithConfirmation, submitEmailTemplate } = useActions(emailTemplaterLogic)

    return (
        <LemonModal
            isOpen={isModalOpen}
            width="90vw"
            onClose={() => closeWithConfirmation()}
            hasUnsavedInput={emailTemplateChanged}
        >
            <div className="h-[80vh] flex">
                <div className="flex flex-col flex-1">
                    <div className="shrink-0">
                        <h2>Editing email template</h2>
                    </div>
                    <EmailTemplaterForm mode="full" />
                    <div className="flex gap-2 items-center mt-2">
                        <div className="flex-1" />
                        <LemonButton onClick={() => closeWithConfirmation()}>Discard changes</LemonButton>
                        <LemonButton
                            type="primary"
                            onClick={() => submitEmailTemplate()}
                            disabledReason={isEmailEditorReady ? undefined : 'Loading email editor...'}
                        >
                            Save
                        </LemonButton>
                    </div>
                </div>
            </div>
        </LemonModal>
    )
}

export function EmailTemplater(props: EmailTemplaterLogicProps): JSX.Element {
    return (
        <BindLogic logic={emailTemplaterLogic} props={props}>
            <div className="flex flex-col flex-1">
                <EmailTemplaterForm mode="preview" />
                <EmailTemplaterModal />
            </div>
        </BindLogic>
    )
}<|MERGE_RESOLUTION|>--- conflicted
+++ resolved
@@ -11,39 +11,20 @@
 import { LemonField } from 'lib/lemon-ui/LemonField'
 import { featureFlagLogic } from 'lib/logic/featureFlagLogic'
 import { CodeEditorInline } from 'lib/monaco/CodeEditorInline'
-<<<<<<< HEAD
-import EmailEditor from 'react-email-editor'
-=======
 import { urls } from 'scenes/urls'
->>>>>>> b0a64f17
 
 import { unsubscribeLinkToolCustomJs } from './custom-tools/unsubscribeLinkTool'
 import { EmailTemplaterLogicProps, emailTemplaterLogic } from './emailTemplaterLogic'
 
-<<<<<<< HEAD
-import { unsubscribeLinkToolCustomJs } from './custom-tools/unsubscribeLinkTool'
-import { integrationsLogic } from 'lib/integrations/integrationsLogic'
-import { IconExternal } from '@posthog/icons'
-import { urls } from 'scenes/urls'
-import { IntegrationConfigureProps } from 'lib/components/CyclotronJob/integrations/IntegrationChoice'
-
 export type EmailEditorMode = 'full' | 'preview'
 
-=======
-export type EmailEditorMode = 'full' | 'preview'
-
->>>>>>> b0a64f17
 /**
  * email: basic email editor with free-text fields, used for configuring email platform realtime destinations
  * native_email: advanced editor with email integration dropdown, and additional email metafields
  * native_email-template: editor for creating reusable templates, with only subject and preheader, and email content fields
  */
 export type EmailTemplaterType = 'email' | 'native_email' | 'native_email_template'
-<<<<<<< HEAD
-type EmailMetaFieldKey = 'from' | 'from_integration' | 'preheader' | 'to' | 'subject'
-=======
 type EmailMetaFieldKey = 'from' | 'preheader' | 'to' | 'subject'
->>>>>>> b0a64f17
 type EmailMetaField = {
     key: EmailMetaFieldKey
     label: string
@@ -54,14 +35,6 @@
 
 const EMAIL_META_FIELDS = {
     FROM: { key: 'from', label: 'From', optional: false },
-<<<<<<< HEAD
-    FROM_INTEGRATION: {
-        key: 'from_integration',
-        label: 'From',
-        optional: false,
-    },
-=======
->>>>>>> b0a64f17
     PREHEADER: {
         key: 'preheader',
         label: 'Preheader',
@@ -75,11 +48,7 @@
 const EMAIL_TYPE_SUPPORTED_FIELDS: Record<EmailTemplaterType, EmailMetaField[]> = {
     email: [EMAIL_META_FIELDS.FROM, EMAIL_META_FIELDS.TO, EMAIL_META_FIELDS.SUBJECT],
     native_email: [
-<<<<<<< HEAD
-        EMAIL_META_FIELDS.FROM_INTEGRATION,
-=======
         EMAIL_META_FIELDS.FROM,
->>>>>>> b0a64f17
         EMAIL_META_FIELDS.TO,
         EMAIL_META_FIELDS.SUBJECT,
         EMAIL_META_FIELDS.PREHEADER,
@@ -108,11 +77,7 @@
                         renderError={() => null}
                     >
                         {({ value, onChange, error }) => (
-<<<<<<< HEAD
-                            <div className="flex items-center gap-2">
-=======
                             <div className="flex gap-2 items-center">
->>>>>>> b0a64f17
                                 <LemonLabel
                                     className={error ? 'text-danger' : ''}
                                     info={field.helpText}
@@ -145,7 +110,6 @@
                                 imageEditor: true,
                                 stockImages: false,
                             },
-<<<<<<< HEAD
                         }}
                     />
                 ) : (
@@ -169,161 +133,6 @@
     )
 }
 
-function NativeEmailIntegrationChoice({ onChange, value }: IntegrationConfigureProps): JSX.Element {
-    const { integrationsLoading, integrations } = useValues(integrationsLogic)
-
-    const integrationsOfKind = integrations?.filter((x) => x.kind === 'email')
-
-    if (!integrationsLoading && integrationsOfKind?.length === 0) {
-        return (
-            <div className="flex gap-2 items-center justify-end">
-                <span className="text-muted">No email senders configured yet</span>
-                <LemonButton
-                    size="small"
-                    type="tertiary"
-                    to={urls.messaging('channels')}
-                    targetBlank
-                    className="m-1"
-                    icon={<IconExternal />}
-                >
-                    Connect email sender
-                </LemonButton>
-            </div>
-        )
-    }
-
-    return (
-        <>
-            <LemonSelect
-                className="m-1"
-                placeholder="Choose email sender"
-                loading={integrationsLoading}
-                options={(integrationsOfKind || []).map((integration) => ({
-                    label: integration.display_name,
-                    value: integration.id,
-                }))}
-                value={value}
-                onChange={onChange}
-            />
-        </>
-    )
-}
-
-function NativeEmailTemplaterForm({ mode }: { mode: EmailEditorMode }): JSX.Element {
-    const { unlayerEditorProjectId, logicProps, appliedTemplate, templates, templatesLoading, mergeTags } =
-        useValues(emailTemplaterLogic)
-    const { setEmailEditorRef, onEmailEditorReady, setIsModalOpen, applyTemplate } = useActions(emailTemplaterLogic)
-
-    const { featureFlags } = useValues(featureFlagLogic)
-    const isMessagingProductEnabled = featureFlags[FEATURE_FLAGS.MESSAGING]
-
-    return (
-        <>
-            <Form
-                className="flex overflow-hidden flex-col flex-1 rounded border"
-                logic={emailTemplaterLogic}
-                props={logicProps}
-                formKey="emailTemplate"
-            >
-                {EMAIL_TYPE_SUPPORTED_FIELDS[logicProps.type].map((field) => (
-                    <LemonField
-                        key={field.key}
-                        name={field.key}
-                        className="gap-1 pl-2 border-b shrink-0"
-                        // We will handle the error display ourselves
-                        renderError={() => null}
-                        showOptional={field.optional}
-                    >
-                        {({ value, onChange, error }) => (
-                            <div className="flex items-center gap-2">
-                                <LemonLabel
-                                    className={error ? 'text-danger' : ''}
-                                    info={field.helpText}
-                                    showOptional={field.optional}
-                                >
-                                    {field.label}
-                                </LemonLabel>
-                                {field.key === 'from_integration' ? (
-                                    <NativeEmailIntegrationChoice value={value} onChange={onChange} />
-                                ) : (
-                                    <CodeEditorInline
-                                        embedded
-                                        className="flex-1"
-                                        globals={logicProps.variables}
-                                        value={value}
-                                        onChange={onChange}
-                                    />
-                                )}
-                            </div>
-                        )}
-                    </LemonField>
-                ))}
-
-                {isMessagingProductEnabled && (
-                    <div className="flex items-center gap-2 m-2">
-                        <LemonLabel>Start from a template (optional)</LemonLabel>
-                        <LemonSelect
-                            placeholder="Choose template"
-                            loading={templatesLoading}
-                            value={appliedTemplate?.id}
-                            options={templates.map((template) => ({
-                                label: template.name,
-                                value: template.id,
-                            }))}
-                            onChange={(id) => {
-                                const template = templates.find((t) => t.id === id)
-                                if (template) {
-                                    applyTemplate(template)
-                                }
-                            }}
-                            data-attr="email-template-selector"
-                            disabledReason={templates.length > 0 ? undefined : 'No templates created yet'}
-                        />
-                    </div>
-                )}
-
-                {mode === 'full' ? (
-                    <EmailEditor
-                        ref={(r) => setEmailEditorRef(r)}
-                        onReady={() => onEmailEditorReady()}
-                        minHeight={20}
-                        options={{
-                            mergeTags,
-                            displayMode: 'email',
-                            features: {
-                                preview: true,
-                                imageEditor: true,
-                                stockImages: false,
-                            },
-                            projectId: unlayerEditorProjectId,
-                            customJS: isMessagingProductEnabled ? [unsubscribeLinkToolCustomJs] : [],
-=======
->>>>>>> b0a64f17
-                        }}
-                    />
-                ) : (
-                    <LemonField name="html" className="flex relative flex-col">
-                        {({ value }) => (
-                            <>
-                                <div className="flex absolute inset-0 justify-center items-end p-2 opacity-0 transition-opacity hover:opacity-100">
-                                    <div className="absolute inset-0 opacity-50 bg-surface-primary" />
-                                    <LemonButton type="primary" size="small" onClick={() => setIsModalOpen(true)}>
-                                        Click to modify content
-                                    </LemonButton>
-                                </div>
-
-                                <iframe srcDoc={value} className="flex-1" />
-                            </>
-                        )}
-                    </LemonField>
-                )}
-            </Form>
-        </>
-    )
-}
-
-<<<<<<< HEAD
-=======
 function NativeEmailIntegrationChoice({
     onChange,
     value,
@@ -504,7 +313,6 @@
     )
 }
 
->>>>>>> b0a64f17
 function EmailTemplaterForm({ mode }: { mode: EmailEditorMode }): JSX.Element {
     const { logicProps } = useValues(emailTemplaterLogic)
 
