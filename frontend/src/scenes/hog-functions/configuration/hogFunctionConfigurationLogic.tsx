--- conflicted
+++ resolved
@@ -10,11 +10,7 @@
 import { lemonToast } from '@posthog/lemon-ui'
 
 import api from 'lib/api'
-<<<<<<< HEAD
-=======
 import { CyclotronJobInputsValidation } from 'lib/components/CyclotronJob/CyclotronJobInputsValidation'
-import { FEATURE_FLAGS } from 'lib/constants'
->>>>>>> 6c61fe0a
 import { dayjs } from 'lib/dayjs'
 import { uuid } from 'lib/utils'
 import { deleteWithUndo } from 'lib/utils/deleteWithUndo'
