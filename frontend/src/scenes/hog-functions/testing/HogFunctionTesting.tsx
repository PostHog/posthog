import { BindLogic, useActions, useValues } from 'kea'
import { Form } from 'kea-forms'
import { router } from 'kea-router'
import { useState } from 'react'

import { IconEllipsis } from '@posthog/icons'
import {
    LemonBanner,
    LemonButton,
    LemonCheckbox,
    LemonDialog,
    LemonDropdown,
    LemonMenu,
    LemonTable,
    LemonTag,
    LemonTagType,
    Tooltip,
} from '@posthog/lemon-ui'

import { DateFilter } from 'lib/components/DateFilter/DateFilter'
<<<<<<< HEAD
import { NotFound } from 'lib/components/NotFound'
import { PageHeader } from 'lib/components/PageHeader'
=======
>>>>>>> f27b9a40
import { PropertyKeyInfo } from 'lib/components/PropertyKeyInfo'
import { TZLabel } from 'lib/components/TZLabel'
import { TaxonomicFilterGroupType } from 'lib/components/TaxonomicFilter/types'
import { IconRefresh } from 'lib/lemon-ui/icons'
import { capitalizeFirstLetter } from 'lib/utils'
import { InsightEmptyState } from 'scenes/insights/EmptyStates'
import { PersonDisplay } from 'scenes/persons/PersonDisplay'
import { urls } from 'scenes/urls'

import { CyclotronJobInvocationGlobals, GroupType, GroupTypeIndex, LogEntry } from '~/types'

import {
    convertToHogFunctionInvocationGlobals,
    hogFunctionConfigurationLogic,
} from '../configuration/hogFunctionConfigurationLogic'
import { hogFunctionTestLogic } from '../configuration/hogFunctionTestLogic'
import { HogFunctionFilters } from '../filters/HogFunctionFilters'
import { tagTypeForLevel } from '../logs/LogsViewer'
import { CyclotronJobTestInvocationResultWithEventId, hogFunctionTestingLogic } from './hogFunctionTestingLogic'

const buildGlobals = (
    row: any,
    groupTypes: Map<GroupTypeIndex, GroupType>,
    hogFunctionName: string
): CyclotronJobInvocationGlobals => {
    const globals = convertToHogFunctionInvocationGlobals(row[0], row[1])
    globals.groups = {}
    groupTypes.forEach((groupType, index) => {
        const tuple = row?.[4 + index]
        if (tuple && Array.isArray(tuple) && tuple[2]) {
            let properties = {}
            try {
                properties = JSON.parse(tuple[3])
            } catch {
                // Ignore
            }
            globals.groups![groupType.group_type] = {
                type: groupType.group_type,
                index: tuple[1],
                id: tuple[2], // TODO: rename to "key"?
                url: `${window.location.origin}/groups/${tuple[1]}/${encodeURIComponent(tuple[2])}`,
                properties,
            }
        }
    })
    globals.source = {
        name: hogFunctionName ?? 'Unnamed',
        url: window.location.href.split('#')[0],
    }

    return globals
}

<<<<<<< HEAD
export function HogFunctionTesting({ id }: HogFunctionTestingLogicProps): JSX.Element {
    const { selectingMany, eventsWithRetries, loadingRetries, selectedForRetry } = useValues(
        hogFunctionTestingLogic({ id })
    )
    const { setSelectingMany, retryInvocation, selectForRetry, deselectForRetry, resetSelectedForRetry } = useActions(
        hogFunctionTestingLogic({ id })
    )
    const {
        loading,
        loaded,
        groupTypes,
        configuration,
        isConfigurationSubmitting,
        willReEnableOnSave,
        willChangeEnabledOnSave,
        configurationChanged,
    } = useValues(hogFunctionConfigurationLogic({ id }))
    const { submitConfiguration } = useActions(hogFunctionConfigurationLogic({ id }))

    if (loading && !loaded) {
        return <SpinnerOverlay />
    }

    if (!loaded || !id) {
        return <NotFound object="Hog function" />
    }

=======
export function HogFunctionTesting(): JSX.Element | null {
    const { logicProps } = useValues(hogFunctionConfigurationLogic)
    const id = logicProps.id

    if (!id) {
        return null
    }

>>>>>>> f27b9a40
    return (
        <BindLogic logic={hogFunctionTestingLogic} props={{ id }}>
            <div className="deprecated-space-y-3">
                <LemonBanner type="info">
                    <span>
                        This is a list of all events matching your filters. You can run the function using these
                        historical events.
                    </span>
                </LemonBanner>
                <div className="flex items-center gap-2 justify-bewtween">
                    <div className="flex items-center gap-2 flex-1">
                        <RunsFilters />
                    </div>

                    <div className="flex items-center gap-2">
                        <TestRunnerOptions />
                    </div>
                </div>

                <TestingEventsList />
            </div>
        </BindLogic>
    )
}

function EmptyColumn(): JSX.Element {
    return (
        <Tooltip title="NULL" placement="right" delayMs={0}>
            <span className="cursor-default" aria-hidden>
                —
            </span>
        </Tooltip>
    )
}

function TestRunnerOptions(): JSX.Element {
    const { selectingMany, eventsWithRetries, loadingRetries, selectedForRetry } = useValues(hogFunctionTestingLogic)
    const { setSelectingMany, retryInvocation, selectForRetry, deselectForRetry, resetSelectedForRetry } =
        useActions(hogFunctionTestingLogic)
    const { groupTypes, configuration } = useValues(hogFunctionConfigurationLogic)

    return (
        <>
            {!selectingMany ? (
                <LemonButton size="small" type="secondary" onClick={() => setSelectingMany(true)}>
                    Select invocations
                </LemonButton>
            ) : (
                <>
                    <LemonButton
                        size="small"
                        type="secondary"
                        onClick={() => {
                            setSelectingMany(false)
                            resetSelectedForRetry()
                        }}
                    >
                        Cancel
                    </LemonButton>
                    <LemonButton
                        size="small"
                        type="secondary"
                        onClick={() =>
                            selectedForRetry.length === eventsWithRetries.length
                                ? deselectForRetry(eventsWithRetries.map((row) => row[0].uuid))
                                : selectForRetry(eventsWithRetries.map((row) => row[0].uuid))
                        }
                    >
                        <span>
                            {selectedForRetry.length === eventsWithRetries.length ? 'Deselect all' : 'Select all'}
                        </span>
                    </LemonButton>
                    <LemonButton
                        size="small"
                        type="primary"
                        onClick={() => {
                            LemonDialog.open({
                                title: 'Test selected events',
                                content: `Are you sure you want to test the selected events? Please don't close the window until the invocations have completed.`,
                                secondaryButton: {
                                    children: 'Cancel',
                                },
                                primaryButton: {
                                    children: 'Test selected events',
                                    onClick: () => {
                                        eventsWithRetries
                                            .filter((row) => selectedForRetry.includes(row[0].uuid))
                                            .forEach((row) =>
                                                retryInvocation({
                                                    eventId: row[0].uuid,
                                                    globals: buildGlobals(
                                                        row,
                                                        groupTypes,
                                                        configuration?.name ?? 'Unnamed'
                                                    ),
                                                })
                                            )
                                    },
                                },
                            })
                        }}
                        loading={loadingRetries.length > 0}
                        disabledReason={
                            loadingRetries.length > 0
                                ? 'Please wait for the current tests to complete.'
                                : selectedForRetry.length === 0
                                  ? 'No invocations selected'
                                  : undefined
                        }
                    >
                        Test selected
                    </LemonButton>
                </>
            )}
        </>
    )
}

function RunsFilters(): JSX.Element {
    const { eventsLoading, baseEventsQuery } = useValues(hogFunctionTestingLogic)
    const { loadEvents, changeDateRange, loadTotalEvents } = useActions(hogFunctionTestingLogic)
    const { logicProps } = useValues(hogFunctionConfigurationLogic)
    const [dropdownOpen, setDropdownOpen] = useState(false)

    const handleRefresh = (): void => {
        loadEvents()
        loadTotalEvents()
    }

    return (
        <>
            <LemonButton
                onClick={handleRefresh}
                loading={eventsLoading}
                type="secondary"
                icon={<IconRefresh />}
                size="small"
            >
                Refresh
            </LemonButton>
            <DateFilter
                dateFrom={baseEventsQuery?.after ?? undefined}
                dateTo={baseEventsQuery?.before ?? undefined}
                onChange={changeDateRange}
            />
            <LemonDropdown
                visible={dropdownOpen}
                closeOnClickInside={false}
                matchWidth={false}
                placement="right-end"
                overlay={
                    <Form
                        logic={hogFunctionConfigurationLogic}
                        props={logicProps}
                        formKey="configuration"
                        className="deprecated-space-y-3"
                    >
                        <HogFunctionFilters embedded={true} showTriggerOptions={false} />
                        <div className="flex justify-end mt-2">
                            <LemonButton size="small" type="primary" onClick={() => setDropdownOpen(false)}>
                                Done
                            </LemonButton>
                        </div>
                    </Form>
                }
            >
                <LemonButton size="small" type="secondary" onClick={() => setDropdownOpen((v) => !v)}>
                    Filters
                </LemonButton>
            </LemonDropdown>
        </>
    )
}

function TestingEventsList(): JSX.Element | null {
    const {
        eventsLoading,
        eventsWithRetries,
        totalEvents,
        pageTimestamps,
        expandedRows,
        loadingRetries,
        selectingMany,
        selectedForRetry,
    } = useValues(hogFunctionTestingLogic)
    const {
        retryInvocation,
        loadNextEventsPage,
        loadPreviousEventsPage,
        expandRow,
        collapseRow,
        selectForRetry,
        deselectForRetry,
    } = useActions(hogFunctionTestingLogic)
    const { groupTypes, configuration, logicProps } = useValues(hogFunctionConfigurationLogic)
    const id = logicProps.id ?? 'new'
    const { setSampleGlobals, toggleExpanded } = useActions(hogFunctionTestLogic(logicProps))

    return (
        <LemonTable
            dataSource={eventsWithRetries}
            loading={eventsLoading}
            loadingSkeletonRows={5}
            pagination={{
                controlled: true,
                currentPage: pageTimestamps.length + 1,
                onForward: loadNextEventsPage,
                onBackward: loadPreviousEventsPage,
                pageSize: eventsWithRetries.length,
                hideOnSinglePage: false,
                entryCount: totalEvents,
            }}
            expandable={{
                isRowExpanded: ([event]) => expandedRows.includes(event.uuid),
                onRowExpand: ([event]) => expandRow(event.uuid),
                onRowCollapse: ([event]) => collapseRow(event.uuid),
                noIndent: true,
                expandedRowRender: ([, , , retries]) => {
                    return (
                        <LemonTable
                            dataSource={retries.reduce(
                                (acc: LogEntry[], group: CyclotronJobTestInvocationResultWithEventId) =>
                                    acc.concat(group.logs),
                                []
                            )}
                            embedded={true}
                            columns={[
                                {
                                    key: 'spacer',
                                    width: 0,
                                    render: () => <div className="w-6" />,
                                },
                                {
                                    title: 'Timestamp',
                                    key: 'timestamp',
                                    dataIndex: 'timestamp',
                                    render: (_, { timestamp }) => <TZLabel time={timestamp} />,
                                },
                                {
                                    title: 'Level',
                                    key: 'level',
                                    dataIndex: 'level',
                                    render: (_, { level }) => (
                                        <LemonTag type={tagTypeForLevel(level)}>{level.toUpperCase()}</LemonTag>
                                    ),
                                },
                                {
                                    title: 'Message',
                                    key: 'message',
                                    dataIndex: 'message',
                                    render: (_, { message }) => <code className="whitespace-pre-wrap">{message}</code>,
                                },
                            ]}
                        />
                    )
                },
            }}
            columns={[
                {
                    title: 'Status',
                    key: 'status',
                    width: 0,
                    render: (_, row) => {
                        const eventId = row[0].uuid

                        const getStatus = (): { text: string; type: LemonTagType } => {
                            if (loadingRetries.includes(eventId)) {
                                return {
                                    text: 'Running',
                                    type: 'warning',
                                }
                            } else if (row[3].length === 0) {
                                return {
                                    text: 'Not tested',
                                    type: 'muted',
                                }
                            } else if (row[3][row[3].length - 1].status === 'error') {
                                return {
                                    text: 'Failure',
                                    type: 'danger',
                                }
                            } else if (row[3][row[3].length - 1].status === 'success') {
                                return {
                                    text: 'Success',
                                    type: 'success',
                                }
                            }
                            return {
                                text: 'Unknown',
                                type: 'muted',
                            }
                        }

                        return (
                            <div className="flex gap-2 items-center">
                                {selectingMany ? (
                                    <LemonCheckbox
                                        checked={selectedForRetry.includes(eventId)}
                                        onChange={(checked) => {
                                            if (checked) {
                                                selectForRetry([eventId])
                                            } else {
                                                deselectForRetry([eventId])
                                            }
                                        }}
                                    />
                                ) : null}

                                <LemonTag type={getStatus().type}>{capitalizeFirstLetter(getStatus().text)}</LemonTag>

                                <LemonMenu
                                    items={[
                                        eventId
                                            ? {
                                                  label: 'View event',
                                                  to: urls.event(eventId, row[0].timestamp),
                                              }
                                            : null,
                                        {
                                            label: 'Test event',
                                            onClick: () => {
                                                retryInvocation({
                                                    eventId,
                                                    globals: buildGlobals(
                                                        row,
                                                        groupTypes,
                                                        configuration?.name ?? 'Unnamed'
                                                    ),
                                                })
                                                expandRow(eventId)
                                            },
                                        },
                                        {
                                            label: 'Test with this event in configuration',
                                            onClick: () => {
                                                const globals = buildGlobals(
                                                    row,
                                                    groupTypes,
                                                    configuration?.name ?? 'Unnamed'
                                                )
                                                setSampleGlobals(globals)
                                                toggleExpanded(true)
                                                router.actions.push(urls.hogFunction(id) + '?tab=configuration')
                                            },
                                        },
                                    ]}
                                >
                                    <LemonButton
                                        size="xsmall"
                                        icon={<IconEllipsis className="rotate-90" />}
                                        loading={loadingRetries.includes(eventId) ? true : undefined}
                                    />
                                </LemonMenu>
                            </div>
                        )
                    },
                },
                {
                    title: 'Event',
                    key: 'event',
                    className: 'max-w-80',
                    render: (_, [event]) => {
                        return event.event ? (
                            <PropertyKeyInfo value={event.event} type={TaxonomicFilterGroupType.Events} />
                        ) : (
                            <EmptyColumn />
                        )
                    },
                },
                {
                    title: 'Person',
                    key: 'person',
                    render: (_, [, person]) => {
                        return person ? <PersonDisplay person={person} withIcon /> : <EmptyColumn />
                    },
                },
                {
                    title: 'URL / Screen',
                    key: 'url',
                    className: 'max-w-80',
                    render: (_, [event]) =>
                        event.properties['$current_url'] || event.properties['$screen_name'] ? (
                            <span>{event.properties['$current_url'] || event.properties['$screen_name']}</span>
                        ) : (
                            <EmptyColumn />
                        ),
                },
                {
                    title: 'Library',
                    key: 'library',
                    className: 'max-w-80',
                    render: (_, [event]) => {
                        return event.properties['$lib'] ? <span>{event.properties['$lib']}</span> : <EmptyColumn />
                    },
                },
                {
                    title: 'Time',
                    key: 'time',
                    className: 'max-w-80',
                    render: (_, [event]) => {
                        return event.timestamp ? <TZLabel time={event.timestamp} /> : <EmptyColumn />
                    },
                },
            ]}
            emptyState={<InsightEmptyState />}
        />
    )
}<|MERGE_RESOLUTION|>--- conflicted
+++ resolved
@@ -18,11 +18,6 @@
 } from '@posthog/lemon-ui'
 
 import { DateFilter } from 'lib/components/DateFilter/DateFilter'
-<<<<<<< HEAD
-import { NotFound } from 'lib/components/NotFound'
-import { PageHeader } from 'lib/components/PageHeader'
-=======
->>>>>>> f27b9a40
 import { PropertyKeyInfo } from 'lib/components/PropertyKeyInfo'
 import { TZLabel } from 'lib/components/TZLabel'
 import { TaxonomicFilterGroupType } from 'lib/components/TaxonomicFilter/types'
@@ -76,35 +71,6 @@
     return globals
 }
 
-<<<<<<< HEAD
-export function HogFunctionTesting({ id }: HogFunctionTestingLogicProps): JSX.Element {
-    const { selectingMany, eventsWithRetries, loadingRetries, selectedForRetry } = useValues(
-        hogFunctionTestingLogic({ id })
-    )
-    const { setSelectingMany, retryInvocation, selectForRetry, deselectForRetry, resetSelectedForRetry } = useActions(
-        hogFunctionTestingLogic({ id })
-    )
-    const {
-        loading,
-        loaded,
-        groupTypes,
-        configuration,
-        isConfigurationSubmitting,
-        willReEnableOnSave,
-        willChangeEnabledOnSave,
-        configurationChanged,
-    } = useValues(hogFunctionConfigurationLogic({ id }))
-    const { submitConfiguration } = useActions(hogFunctionConfigurationLogic({ id }))
-
-    if (loading && !loaded) {
-        return <SpinnerOverlay />
-    }
-
-    if (!loaded || !id) {
-        return <NotFound object="Hog function" />
-    }
-
-=======
 export function HogFunctionTesting(): JSX.Element | null {
     const { logicProps } = useValues(hogFunctionConfigurationLogic)
     const id = logicProps.id
@@ -113,7 +79,6 @@
         return null
     }
 
->>>>>>> f27b9a40
     return (
         <BindLogic logic={hogFunctionTestingLogic} props={{ id }}>
             <div className="deprecated-space-y-3">
