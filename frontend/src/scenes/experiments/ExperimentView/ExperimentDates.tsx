import { IconPencil } from '@posthog/icons'
import { LemonButton, LemonCalendarSelectInput } from '@posthog/lemon-ui'
import clsx from 'clsx'
import { useActions, useValues } from 'kea'
import { TZLabel } from 'lib/components/TZLabel'
import { dayjs } from 'lib/dayjs'
import { useState } from 'react'

import { experimentLogic } from '../experimentLogic'

export function ExperimentDates(): JSX.Element {
    const [isStartDatePickerOpen, setIsStartDatePickerOpen] = useState(false)
    const { experiment } = useValues(experimentLogic)
    const { changeExperimentStartDate } = useActions(experimentLogic)
    const { created_at, start_date, end_date } = experiment

    if (!start_date) {
        if (!created_at) {
            return <></>
        }
        return (
            <div className="block" data-attr="experiment-creation-date">
                <div className="text-xs font-semibold uppercase tracking-wide">Creation date</div>
                <TZLabel time={created_at} />
            </div>
        )
    }
    return (
        <>
            <div className="block" data-attr="experiment-start-date">
                <div
                    className={clsx(
                        'text-xs font-semibold uppercase tracking-wide',
                        isStartDatePickerOpen && 'text-center'
                    )}
                >
                    Start date
                </div>
                <div className="flex">
                    {isStartDatePickerOpen ? (
                        <LemonCalendarSelectInput
                            showTime
                            visible
                            value={dayjs(start_date)}
                            onChange={(newStartDate) => {
                                if (newStartDate) {
                                    changeExperimentStartDate(newStartDate.toISOString())
                                }
                            }}
                            onClose={() => setIsStartDatePickerOpen(false)}
                            onClickOutside={() => setIsStartDatePickerOpen(false)}
<<<<<<< HEAD
                            data-attr="experiment-start-date-picker"
                            clearable={false}
                            selectionPeriod="past"
                            buttonProps={{ size: 'xsmall' }}
=======
                            clearable={false}
                            selectionPeriod="past"
                            buttonProps={{ size: 'xsmall', 'data-attr': 'experiment-start-date-picker' }}
>>>>>>> 5bcb76d4
                        />
                    ) : (
                        <>
                            <TZLabel time={start_date} />
                            <LemonButton
                                title="Move start date"
                                data-attr="move-experiment-start-date"
                                icon={<IconPencil />}
                                size="small"
                                onClick={() => setIsStartDatePickerOpen(true)}
                                noPadding
                                className="ml-2"
                            />
                        </>
                    )}
                </div>
            </div>
            {end_date && (
                <div className="block" data-attr="experiment-end-date">
                    <div className="text-xs font-semibold uppercase tracking-wide">End date</div>
                    {/* Flex class here is for the end date to have same appearance as the start date. */}
                    <div className="flex">
                        <TZLabel time={end_date} />
                    </div>
                </div>
            )}
        </>
    )
}<|MERGE_RESOLUTION|>--- conflicted
+++ resolved
@@ -49,16 +49,9 @@
                             }}
                             onClose={() => setIsStartDatePickerOpen(false)}
                             onClickOutside={() => setIsStartDatePickerOpen(false)}
-<<<<<<< HEAD
-                            data-attr="experiment-start-date-picker"
-                            clearable={false}
-                            selectionPeriod="past"
-                            buttonProps={{ size: 'xsmall' }}
-=======
                             clearable={false}
                             selectionPeriod="past"
                             buttonProps={{ size: 'xsmall', 'data-attr': 'experiment-start-date-picker' }}
->>>>>>> 5bcb76d4
                         />
                     ) : (
                         <>
