import '../Experiment.scss'

import { IconArchive, IconCheck, IconFlask, IconX } from '@posthog/icons'
import {
    LemonBanner,
    LemonButton,
    LemonDialog,
    LemonDivider,
    LemonModal,
    LemonSelect,
    LemonSkeleton,
    LemonTag,
    LemonTagType,
    Link,
    Tooltip,
} from '@posthog/lemon-ui'
import { useActions, useValues } from 'kea'
import { AnimationType } from 'lib/animations/animations'
import { Animation } from 'lib/components/Animation/Animation'
import { PageHeader } from 'lib/components/PageHeader'
import { FEATURE_FLAGS } from 'lib/constants'
import { dayjs } from 'lib/dayjs'
import { IconAreaChart } from 'lib/lemon-ui/icons'
import { More } from 'lib/lemon-ui/LemonButton/More'
import { featureFlagLogic } from 'lib/logic/featureFlagLogic'
import { useEffect, useState } from 'react'
import { urls } from 'scenes/urls'

import { groupsModel } from '~/models/groupsModel'
import { filtersToQueryNode } from '~/queries/nodes/InsightQuery/utils/filtersToQueryNode'
import { queryFromFilters } from '~/queries/nodes/InsightViz/utils'
import { Query } from '~/queries/Query/Query'
import {
    CachedExperimentFunnelsQueryResponse,
    CachedExperimentTrendsQueryResponse,
    ExperimentFunnelsQueryResponse,
    ExperimentTrendsQueryResponse,
    InsightVizNode,
    NodeKind,
} from '~/queries/schema'
import {
    Experiment,
    Experiment as ExperimentType,
    ExperimentResults,
    FilterType,
    InsightShortId,
    InsightType,
} from '~/types'

import { experimentLogic } from '../experimentLogic'
import { getExperimentStatus, getExperimentStatusColor } from '../experimentsLogic'
import { getExperimentInsightColour, transformResultFilters } from '../utils'

export function VariantTag({
    experimentId,
    variantKey,
}: {
    experimentId: number | 'new'
    variantKey: string
}): JSX.Element {
    const { experiment, experimentResults, getIndexForVariant } = useValues(experimentLogic({ experimentId }))

    if (experiment.holdout && variantKey === `holdout-${experiment.holdout_id}`) {
        return (
            <span className="flex items-center space-x-2">
                <div
                    className="w-2 h-2 rounded-full mr-0.5"
                    // eslint-disable-next-line react/forbid-dom-props
                    style={{
                        backgroundColor: getExperimentInsightColour(getIndexForVariant(experimentResults, variantKey)),
                    }}
                />
                <LemonTag type="option">{experiment.holdout.name}</LemonTag>
            </span>
        )
    }

    return (
        <span className="flex items-center space-x-2">
            <div
                className="w-2 h-2 rounded-full mr-0.5"
                // eslint-disable-next-line react/forbid-dom-props
                style={{
                    backgroundColor: getExperimentInsightColour(getIndexForVariant(experimentResults, variantKey)),
                }}
            />
            <span className="font-semibold">{variantKey}</span>
        </span>
    )
}

export function ResultsTag(): JSX.Element {
    const { areResultsSignificant, significanceDetails } = useValues(experimentLogic)
    const result: { color: LemonTagType; label: string } = areResultsSignificant
        ? { color: 'success', label: 'Significant' }
        : { color: 'primary', label: 'Not significant' }

    if (significanceDetails) {
        return (
            <Tooltip title={significanceDetails}>
                <LemonTag className="cursor-pointer" type={result.color}>
                    <b className="uppercase">{result.label}</b>
                </LemonTag>
            </Tooltip>
        )
    }

    return (
        <LemonTag type={result.color}>
            <b className="uppercase">{result.label}</b>
        </LemonTag>
    )
}

export function ResultsQuery({
    targetResults,
    showTable,
}: {
    targetResults: ExperimentResults['result'] | ExperimentTrendsQueryResponse | ExperimentFunnelsQueryResponse | null
    showTable: boolean
}): JSX.Element {
<<<<<<< HEAD
    const { featureFlags } = useValues(featureFlagLogic)
    if (featureFlags[FEATURE_FLAGS.EXPERIMENTS_HOGQL]) {
        const hogqlTargetResults = targetResults as unknown as
            | CachedExperimentTrendsQueryResponse
            | CachedExperimentFunnelsQueryResponse

        const query =
            hogqlTargetResults.kind === NodeKind.ExperimentTrendsQuery
                ? hogqlTargetResults.count_query
                : hogqlTargetResults.funnels_query
        const fakeInsightId = Math.random().toString(36).substring(2, 15)

        return (
            <Query
                query={{
                    kind: NodeKind.InsightVizNode,
                    source: query,
                    showTable,
                    showLastComputation: true,
                    showLastComputationRefresh: false,
                }}
                context={{
                    insightProps: {
                        dashboardItemId: fakeInsightId as InsightShortId,
                        cachedInsight: {
                            short_id: fakeInsightId as InsightShortId,
                            query: {
                                kind: NodeKind.InsightVizNode,
                                source: query,
                            } as InsightVizNode,
                            result: hogqlTargetResults?.insight,
                            disable_baseline: true,
                            last_refresh: hogqlTargetResults?.last_refresh,
                        },
                        doNotLoad: true,
                    },
                }}
                readOnly
            />
        )
    }

    const oldQueryTargetResults = targetResults as ExperimentResults['result']

=======
    if (!targetResults?.filters) {
        return <></>
    }

>>>>>>> d42a00e5
    return (
        <Query
            query={{
                kind: NodeKind.InsightVizNode,
                source: filtersToQueryNode(transformResultFilters(oldQueryTargetResults?.filters ?? {})),
                showTable,
                showLastComputation: true,
                showLastComputationRefresh: false,
            }}
            context={{
                insightProps: {
                    dashboardItemId: oldQueryTargetResults?.fakeInsightId as InsightShortId,
                    cachedInsight: {
                        short_id: oldQueryTargetResults?.fakeInsightId as InsightShortId,
                        query: oldQueryTargetResults?.filters
                            ? queryFromFilters(transformResultFilters(oldQueryTargetResults.filters))
                            : null,
                        result: oldQueryTargetResults?.insight,
                        disable_baseline: true,
                        last_refresh: oldQueryTargetResults?.last_refresh,
                    },
                    doNotLoad: true,
                },
            }}
            readOnly
        />
    )
}

export function ExploreButton({ icon = <IconAreaChart /> }: { icon?: JSX.Element }): JSX.Element {
    const { experimentResults, experiment } = useValues(experimentLogic)

    // keep in sync with https://github.com/PostHog/posthog/blob/master/ee/clickhouse/queries/experiments/funnel_experiment_result.py#L71
    // :TRICKY: In the case of no results, we still want users to explore the query, so they can debug further.
    // This generates a close enough query that the backend would use to compute results.
    const filtersFromExperiment: Partial<FilterType> = {
        ...experiment.filters,
        date_from: experiment.start_date,
        date_to: experiment.end_date,
        explicit_date: true,
        breakdown: `$feature/${experiment.feature_flag_key ?? experiment.feature_flag?.key}`,
        breakdown_type: 'event',
        properties: [],
    }

    const query: InsightVizNode = {
        kind: NodeKind.InsightVizNode,
        source: filtersToQueryNode(
            transformResultFilters(
                experimentResults?.filters
                    ? { ...experimentResults.filters, explicit_date: true }
                    : filtersFromExperiment
            )
        ),
        showTable: true,
        showLastComputation: true,
        showLastComputationRefresh: false,
    }

    return (
        <LemonButton
            className="ml-auto -translate-y-2"
            size="xsmall"
            type="primary"
            icon={icon}
            to={urls.insightNew(undefined, undefined, query)}
        >
            Explore results
        </LemonButton>
    )
}

export function ResultsHeader(): JSX.Element {
    return (
        <div className="flex">
            <div className="w-1/2">
                <div className="inline-flex items-center space-x-2 mb-2">
                    <h2 className="m-0 font-semibold text-lg">Results</h2>
                    <ResultsTag />
                </div>
            </div>

            <div className="w-1/2 flex flex-col justify-end">
                <div className="ml-auto">
                    <ExploreButton />
                </div>
            </div>
        </div>
    )
}

export function NoResultsEmptyState(): JSX.Element {
    type ErrorCode = 'no-events' | 'no-flag-info' | 'no-control-variant' | 'no-test-variant'

    const { experimentResultsLoading, experimentResultCalculationError } = useValues(experimentLogic)

    function ChecklistItem({ errorCode, value }: { errorCode: ErrorCode; value: boolean }): JSX.Element {
        const failureText = {
            'no-events': 'Experiment events not received',
            'no-flag-info': 'Feature flag information not present on the events',
            'no-control-variant': 'Events with the control variant not received',
            'no-test-variant': 'Events with at least one test variant not received',
        }

        const successText = {
            'no-events': 'Experiment events have been received',
            'no-flag-info': 'Feature flag information is present on the events',
            'no-control-variant': 'Events with the control variant received',
            'no-test-variant': 'Events with at least one test variant received',
        }

        return (
            <div className="flex items-center space-x-2">
                {value === false ? (
                    <>
                        <IconCheck className="text-success" fontSize={16} />
                        <span className="text-muted">{successText[errorCode]}</span>
                    </>
                ) : (
                    <>
                        <IconX className="text-danger" fontSize={16} />
                        <span>{failureText[errorCode]}</span>
                    </>
                )}
            </div>
        )
    }

    if (experimentResultsLoading) {
        return <></>
    }

    // Validation errors return 400 and are rendered as a checklist
    if (experimentResultCalculationError?.statusCode === 400) {
        let parsedDetail: Record<ErrorCode, boolean>
        try {
            parsedDetail = JSON.parse(experimentResultCalculationError.detail)
        } catch (error) {
            return (
                <div className="border rounded bg-bg-light p-4">
                    <div className="font-semibold leading-tight text-base text-current">
                        Experiment results could not be calculated
                    </div>
                    <div className="mt-2">{experimentResultCalculationError.detail}</div>
                </div>
            )
        }

        const checklistItems = []
        for (const [errorCode, value] of Object.entries(parsedDetail)) {
            checklistItems.push(<ChecklistItem key={errorCode} errorCode={errorCode as ErrorCode} value={value} />)
        }

        return (
            <div>
                <div className="border rounded bg-bg-light py-2">
                    <div className="flex space-x-2">
                        <div className="w-1/2 my-auto px-6 space-y-4 items-center">
                            <div className="flex items-center">
                                <div className="font-semibold leading-tight text-base text-current">
                                    Experiment results are not yet available
                                </div>
                            </div>
                            <div className="text-muted">
                                Results will be calculated once we've received the necessary events. The checklist on
                                the right shows what's still needed.
                            </div>
                        </div>
                        <LemonDivider vertical />
                        <div className="w-1/2 flex py-4 px-6 items-center">
                            <div className="space-y-2">{checklistItems}</div>
                        </div>
                    </div>
                </div>
            </div>
        )
    }

    if (experimentResultCalculationError?.statusCode === 504) {
        return (
            <div>
                <div className="border rounded bg-bg-light py-10">
                    <div className="flex flex-col items-center mx-auto text-muted space-y-2">
                        <IconArchive className="text-4xl text-secondary-3000" />
                        <h2 className="text-xl font-semibold leading-tight">Experiment results timed out</h2>
                        {!!experimentResultCalculationError && (
                            <div className="text-sm text-center text-balance">
                                This may occur when the experiment has a large amount of data or is particularly
                                complex. We are actively working on fixing this. In the meantime, please try refreshing
                                the experiment to retrieve the results.
                            </div>
                        )}
                    </div>
                </div>
            </div>
        )
    }

    // Other unexpected errors
    return (
        <div>
            <div className="border rounded bg-bg-light py-10">
                <div className="flex flex-col items-center mx-auto text-muted space-y-2">
                    <IconArchive className="text-4xl text-secondary-3000" />
                    <h2 className="text-xl font-semibold leading-tight">Experiment results could not be calculated</h2>
                    {!!experimentResultCalculationError && (
                        <div className="text-sm text-center text-balance">
                            {experimentResultCalculationError.detail}
                        </div>
                    )}
                </div>
            </div>
        </div>
    )
}

export function EllipsisAnimation(): JSX.Element {
    const [ellipsis, setEllipsis] = useState('.')

    useEffect(() => {
        let count = 1
        let direction = 1

        const interval = setInterval(() => {
            setEllipsis('.'.repeat(count))
            count += direction

            if (count === 3 || count === 1) {
                direction *= -1
            }
        }, 300)

        return () => clearInterval(interval)
    }, [])

    return <span>{ellipsis}</span>
}

export function ExperimentLoadingAnimation(): JSX.Element {
    return (
        <div className="flex flex-col flex-1 justify-center items-center">
            <Animation type={AnimationType.LaptopHog} />
            <div className="text-xs text-muted w-44">
                <span className="mr-1">Fetching experiment results</span>
                <EllipsisAnimation />
            </div>
        </div>
    )
}

export function PageHeaderCustom(): JSX.Element {
    const {
        experimentId,
        experiment,
        isExperimentRunning,
        isExperimentStopped,
        areResultsSignificant,
        isSingleVariantShipped,
        featureFlags,
    } = useValues(experimentLogic)
    const {
        launchExperiment,
        endExperiment,
        archiveExperiment,
        loadExperimentResults,
        loadSecondaryMetricResults,
        createExposureCohort,
        openShipVariantModal,
    } = useActions(experimentLogic)
    const exposureCohortId = experiment?.exposure_cohort

    return (
        <PageHeader
            buttons={
                <>
                    {experiment && !isExperimentRunning && (
                        <div className="flex items-center">
                            <LemonButton
                                type="primary"
                                data-attr="launch-experiment"
                                onClick={() => launchExperiment()}
                            >
                                Launch
                            </LemonButton>
                        </div>
                    )}
                    {experiment && isExperimentRunning && (
                        <div className="flex flex-row gap-2">
                            {!isExperimentStopped && !experiment.archived && (
                                <>
                                    <More
                                        overlay={
                                            <>
                                                <LemonButton
                                                    onClick={() =>
                                                        exposureCohortId ? undefined : createExposureCohort()
                                                    }
                                                    fullWidth
                                                    data-attr={`${
                                                        exposureCohortId ? 'view' : 'create'
                                                    }-exposure-cohort`}
                                                    to={exposureCohortId ? urls.cohort(exposureCohortId) : undefined}
                                                    targetBlank={!!exposureCohortId}
                                                >
                                                    {exposureCohortId ? 'View' : 'Create'} exposure cohort
                                                </LemonButton>
                                                <LemonButton
                                                    onClick={() => loadExperimentResults(true)}
                                                    fullWidth
                                                    data-attr="refresh-experiment"
                                                >
                                                    Refresh experiment results
                                                </LemonButton>
                                                <LemonButton
                                                    onClick={() => loadSecondaryMetricResults(true)}
                                                    fullWidth
                                                    data-attr="refresh-secondary-metrics"
                                                >
                                                    Refresh secondary metrics
                                                </LemonButton>
                                            </>
                                        }
                                    />
                                    <LemonDivider vertical />
                                </>
                            )}
                            <ResetButton experimentId={experiment.id} />
                            {!experiment.end_date && (
                                <LemonButton
                                    type="secondary"
                                    data-attr="stop-experiment"
                                    status="danger"
                                    onClick={() => {
                                        LemonDialog.open({
                                            title: 'Stop this experiment?',
                                            content: (
                                                <div className="text-sm text-muted">
                                                    This action will end data collection. The experiment can be
                                                    restarted later if needed.
                                                </div>
                                            ),
                                            primaryButton: {
                                                children: 'Stop',
                                                type: 'primary',
                                                onClick: () => endExperiment(),
                                                size: 'small',
                                            },
                                            secondaryButton: {
                                                children: 'Cancel',
                                                type: 'tertiary',
                                                size: 'small',
                                            },
                                        })
                                    }}
                                >
                                    Stop
                                </LemonButton>
                            )}
                            {isExperimentStopped && (
                                <LemonButton
                                    type="secondary"
                                    status="danger"
                                    onClick={() => {
                                        LemonDialog.open({
                                            title: 'Archive this experiment?',
                                            content: (
                                                <div className="text-sm text-muted">
                                                    This action will move the experiment to the archived tab. It can be
                                                    restored at any time.
                                                </div>
                                            ),
                                            primaryButton: {
                                                children: 'Archive',
                                                type: 'primary',
                                                onClick: () => archiveExperiment(),
                                                size: 'small',
                                            },
                                            secondaryButton: {
                                                children: 'Cancel',
                                                type: 'tertiary',
                                                size: 'small',
                                            },
                                        })
                                    }}
                                >
                                    <b>Archive</b>
                                </LemonButton>
                            )}
                        </div>
                    )}
                    {featureFlags[FEATURE_FLAGS.EXPERIMENT_MAKE_DECISION] &&
                        areResultsSignificant &&
                        !isSingleVariantShipped && (
                            <>
                                <Tooltip title="Choose a variant and roll it out to all users">
                                    <LemonButton
                                        type="primary"
                                        icon={<IconFlask />}
                                        onClick={() => openShipVariantModal()}
                                    >
                                        <b>Ship a variant</b>
                                    </LemonButton>
                                </Tooltip>
                                <ShipVariantModal experimentId={experimentId} />
                            </>
                        )}
                </>
            }
        />
    )
}

export function ShipVariantModal({ experimentId }: { experimentId: Experiment['id'] }): JSX.Element {
    const { experiment, sortedWinProbabilities, isShipVariantModalOpen } = useValues(experimentLogic({ experimentId }))
    const { closeShipVariantModal, shipVariant } = useActions(experimentLogic({ experimentId }))
    const { aggregationLabel } = useValues(groupsModel)

    const [selectedVariantKey, setSelectedVariantKey] = useState<string | null>()
    useEffect(() => setSelectedVariantKey(sortedWinProbabilities[0]?.key), [sortedWinProbabilities])

    const aggregationTargetName =
        experiment.filters.aggregation_group_type_index != null
            ? aggregationLabel(experiment.filters.aggregation_group_type_index).plural
            : 'users'

    return (
        <LemonModal
            isOpen={isShipVariantModalOpen}
            onClose={closeShipVariantModal}
            width={600}
            title="Ship a variant"
            footer={
                <div className="flex items-center gap-2">
                    <LemonButton type="secondary" onClick={closeShipVariantModal}>
                        Cancel
                    </LemonButton>
                    <LemonButton
                        // TODO: revisit if it always makes sense to stop the experiment when shipping a variant
                        // does it make sense to still *monitor* the experiment after shipping the variant?
                        onClick={() => shipVariant({ selectedVariantKey, shouldStopExperiment: true })}
                        type="primary"
                    >
                        Ship variant
                    </LemonButton>
                </div>
            }
        >
            <div className="space-y-6">
                <div className="text-sm">
                    This will roll out the selected variant to <b>100% of {aggregationTargetName}</b> and stop the
                    experiment.
                </div>
                <div className="flex items-center">
                    <div className="w-1/2 pr-4">
                        <LemonSelect
                            className="w-full"
                            data-attr="metrics-selector"
                            value={selectedVariantKey}
                            onChange={(variantKey) => setSelectedVariantKey(variantKey)}
                            options={sortedWinProbabilities.map(({ key }) => ({
                                value: key,
                                label: (
                                    <div className="space-x-2 inline-flex">
                                        <VariantTag experimentId={experimentId} variantKey={key} />
                                        {key === sortedWinProbabilities[0]?.key && (
                                            <LemonTag type="success">
                                                <b className="uppercase">Winning</b>
                                            </LemonTag>
                                        )}
                                    </div>
                                ),
                            }))}
                        />
                    </div>
                </div>
                <LemonBanner type="info" className="mb-4">
                    For more precise control over your release, adjust the rollout percentage and release conditions in
                    the{' '}
                    <Link
                        target="_blank"
                        className="font-semibold"
                        to={experiment.feature_flag ? urls.featureFlag(experiment.feature_flag.id) : undefined}
                    >
                        {experiment.feature_flag?.key}
                    </Link>{' '}
                    feature flag.
                </LemonBanner>
            </div>
        </LemonModal>
    )
}

export function ActionBanner(): JSX.Element {
    const {
        experiment,
        experimentInsightType,
        experimentResults,
        experimentLoading,
        experimentResultsLoading,
        isExperimentRunning,
        areResultsSignificant,
        isExperimentStopped,
        funnelResultsPersonsTotal,
        actualRunningTime,
        getHighestProbabilityVariant,
        isSingleVariantShipped,
        featureFlags,
    } = useValues(experimentLogic)

    const { archiveExperiment } = useActions(experimentLogic)

    const { aggregationLabel } = useValues(groupsModel)
    const aggregationTargetName =
        experiment.filters.aggregation_group_type_index != null
            ? aggregationLabel(experiment.filters.aggregation_group_type_index).plural
            : 'users'

    const recommendedRunningTime = experiment?.parameters?.recommended_running_time || 1
    const recommendedSampleSize = experiment?.parameters?.recommended_sample_size || 100

    if (!experiment || experimentLoading || experimentResultsLoading) {
        return <></>
    }

    if (featureFlags[FEATURE_FLAGS.EXPERIMENT_MAKE_DECISION]) {
        if (isSingleVariantShipped) {
            const shippedVariant = experiment.feature_flag?.filters.multivariate?.variants.find(
                ({ rollout_percentage }) => rollout_percentage === 100
            )
            if (!shippedVariant) {
                return <></>
            }

            return (
                <LemonBanner type="info" className="mt-4">
                    <span className="inline-flex items-center">
                        <span
                            className="border rounded px-2"
                            // eslint-disable-next-line react/forbid-dom-props
                            style={{ backgroundColor: 'var(--bg-table)' }}
                        >
                            <VariantTag experimentId={experiment.id} variantKey={shippedVariant.key} />
                        </span>
                        &nbsp; has been released to 100% of {aggregationTargetName}.
                    </span>
                </LemonBanner>
            )
        }
    }

    // Draft
    if (!isExperimentRunning) {
        return (
            <LemonBanner type="info" className="mt-4">
                Your experiment is in draft mode. You can edit your variants, adjust release conditions, and{' '}
                <Link className="font-semibold" to="https://posthog.com/docs/experiments/testing-and-launching">
                    test your feature flag
                </Link>
                . Once everything works as expected, you can launch your experiment. From that point, any new experiment
                events will be counted towards the results.
            </LemonBanner>
        )
    }

    // Running, results present, not significant
    if (isExperimentRunning && experimentResults && !isExperimentStopped && !areResultsSignificant) {
        // Results insignificant, but a large enough sample/running time has been achieved
        // Further collection unlikely to change the result -> recommmend cutting the losses
        if (
            experimentInsightType === InsightType.FUNNELS &&
            funnelResultsPersonsTotal > Math.max(recommendedSampleSize, 500) &&
            dayjs().diff(experiment.start_date, 'day') > 2 // at least 2 days running
        ) {
            return (
                <LemonBanner type="warning" className="mt-4">
                    You've reached a sufficient sample size for your experiment, but the results are still inconclusive.
                    Continuing the experiment is unlikely to yield significant findings. It may be time to stop this
                    experiment.
                </LemonBanner>
            )
        }
        if (experimentInsightType === InsightType.TRENDS && actualRunningTime > Math.max(recommendedRunningTime, 7)) {
            return (
                <LemonBanner type="warning" className="mt-4">
                    Your experiment has been running long enough, but the results are still inconclusive. Continuing the
                    experiment is unlikely to yield significant findings. It may be time to stop this experiment.
                </LemonBanner>
            )
        }

        return (
            <LemonBanner type="info" className="mt-4">
                Your experiment is live and collecting data, but hasn't yet reached the statistical significance needed
                to make reliable decisions. It's important to wait for more data to avoid premature conclusions.
            </LemonBanner>
        )
    }

    // Running, results significant
    if (isExperimentRunning && !isExperimentStopped && areResultsSignificant && experimentResults) {
        const { probability } = experimentResults
        const winningVariant = getHighestProbabilityVariant(experimentResults)
        if (!winningVariant) {
            return <></>
        }

        const winProbability = probability[winningVariant]

        // Win probability only slightly over 0.9 and the recommended sample/time just met -> proceed with caution
        if (
            experimentInsightType === InsightType.FUNNELS &&
            funnelResultsPersonsTotal < recommendedSampleSize + 50 &&
            winProbability < 0.93
        ) {
            return (
                <LemonBanner type="info" className="mt-4">
                    You've achieved significant results, however, the sample size barely meets the minimum requirements,
                    and the win probability is marginally above 90%. To ensure more reliable outcomes, consider running
                    the experiment longer.
                </LemonBanner>
            )
        }

        if (
            experimentInsightType === InsightType.TRENDS &&
            actualRunningTime < recommendedRunningTime + 2 &&
            winProbability < 0.93
        ) {
            return (
                <LemonBanner type="info" className="mt-4">
                    You've achieved significant results, however, the running time barely meets the minimum
                    requirements, and the win probability is marginally above 90%. To ensure more reliable outcomes,
                    consider running the experiment longer.
                </LemonBanner>
            )
        }

        return (
            <LemonBanner type="success" className="mt-4">
                Good news! Your experiment has gathered enough data to reach statistical significance, providing
                reliable results for decision making. Before taking any action, review relevant secondary metrics for
                any unintended side effects. Once you're done, you can stop the experiment.
            </LemonBanner>
        )
    }

    // Stopped, results significant
    if (isExperimentStopped && areResultsSignificant) {
        return (
            <LemonBanner type="success" className="mt-4">
                You have stopped this experiment, and it is no longer collecting data. With significant results in hand,
                you can now roll out the winning variant to all your users by adjusting the{' '}
                <Link
                    target="_blank"
                    className="font-semibold"
                    to={experiment.feature_flag ? urls.featureFlag(experiment.feature_flag.id) : undefined}
                >
                    {experiment.feature_flag?.key}
                </Link>{' '}
                feature flag.
            </LemonBanner>
        )
    }

    // Stopped, results not significant
    if (isExperimentStopped && experimentResults && !areResultsSignificant) {
        return (
            <LemonBanner type="info" className="mt-4">
                You have stopped this experiment, and it is no longer collecting data. Because your results are not
                significant, we don't recommend drawing any conclusions from them. You can reset the experiment
                (deleting the data collected so far) and restart the experiment at any point again. If this experiment
                is no longer relevant, you can{' '}
                <Link className="font-semibold" onClick={() => archiveExperiment()}>
                    archive it
                </Link>
                .
            </LemonBanner>
        )
    }

    return <></>
}

export const ResetButton = ({ experimentId }: { experimentId: number | 'new' }): JSX.Element => {
    const { experiment } = useValues(experimentLogic({ experimentId }))
    const { resetRunningExperiment } = useActions(experimentLogic)

    const onClickReset = (): void => {
        LemonDialog.open({
            title: 'Reset this experiment?',
            content: (
                <>
                    <div className="text-sm text-muted">
                        All data collected so far will be discarded and the experiment will go back to draft mode.
                    </div>
                    {experiment.archived && (
                        <div className="text-sm text-muted">Resetting will also unarchive the experiment.</div>
                    )}
                </>
            ),
            primaryButton: {
                children: 'Confirm',
                type: 'primary',
                onClick: resetRunningExperiment,
                size: 'small',
            },
            secondaryButton: {
                children: 'Cancel',
                type: 'tertiary',
                size: 'small',
            },
        })
    }

    return (
        <LemonButton type="secondary" onClick={onClickReset}>
            Reset
        </LemonButton>
    )
}

export function StatusTag({ experiment }: { experiment: ExperimentType }): JSX.Element {
    const status = getExperimentStatus(experiment)
    return (
        <LemonTag type={getExperimentStatusColor(status)}>
            <b className="uppercase">{status}</b>
        </LemonTag>
    )
}

export function LoadingState(): JSX.Element {
    return (
        <div className="space-y-4">
            <LemonSkeleton className="w-1/3 h-4" />
            <LemonSkeleton />
            <LemonSkeleton />
            <LemonSkeleton className="w-2/3 h-4" />
        </div>
    )
}<|MERGE_RESOLUTION|>--- conflicted
+++ resolved
@@ -119,7 +119,6 @@
     targetResults: ExperimentResults['result'] | ExperimentTrendsQueryResponse | ExperimentFunnelsQueryResponse | null
     showTable: boolean
 }): JSX.Element {
-<<<<<<< HEAD
     const { featureFlags } = useValues(featureFlagLogic)
     if (featureFlags[FEATURE_FLAGS.EXPERIMENTS_HOGQL]) {
         const hogqlTargetResults = targetResults as unknown as
@@ -164,12 +163,10 @@
 
     const oldQueryTargetResults = targetResults as ExperimentResults['result']
 
-=======
-    if (!targetResults?.filters) {
+    if (!oldQueryTargetResults?.filters) {
         return <></>
     }
 
->>>>>>> d42a00e5
     return (
         <Query
             query={{
