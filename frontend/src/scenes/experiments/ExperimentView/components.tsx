--- conflicted
+++ resolved
@@ -1,11 +1,7 @@
 import '../Experiment.scss'
 
-<<<<<<< HEAD
-import { LemonBanner, LemonButton, LemonDivider, LemonTable, LemonTag, LemonTagType, Link } from '@posthog/lemon-ui'
-=======
 import { IconCheckbox } from '@posthog/icons'
-import { LemonButton, LemonDivider, LemonTag, LemonTagType } from '@posthog/lemon-ui'
->>>>>>> dc0cf33e
+import { LemonBanner, LemonButton, LemonDivider, LemonTag, LemonTagType, Link } from '@posthog/lemon-ui'
 import { Empty } from 'antd'
 import { useActions, useValues } from 'kea'
 import { AnimationType } from 'lib/animations/animations'
@@ -21,11 +17,7 @@
 import { filtersToQueryNode } from '~/queries/nodes/InsightQuery/utils/filtersToQueryNode'
 import { Query } from '~/queries/Query/Query'
 import { NodeKind } from '~/queries/schema'
-<<<<<<< HEAD
-import { ExperimentResults, InsightShortId, InsightType } from '~/types'
-=======
 import { ExperimentResults, FilterType, InsightShortId, InsightType } from '~/types'
->>>>>>> dc0cf33e
 
 import { ResetButton } from '../Experiment'
 import { experimentLogic } from '../experimentLogic'
