--- conflicted
+++ resolved
@@ -305,7 +305,6 @@
                                             >
                                                 {exposureCohortId ? 'View' : 'Create'} exposure cohort
                                             </LemonButton>
-<<<<<<< HEAD
                                             <LemonButton
                                                 onClick={() => createExperimentDashboard()}
                                                 fullWidth
@@ -313,22 +312,6 @@
                                             >
                                                 Create dashboard
                                             </LemonButton>
-                                            <LemonButton
-                                                onClick={() => loadMetricResults(true)}
-                                                fullWidth
-                                                data-attr="refresh-experiment"
-                                            >
-                                                Refresh primary metrics
-                                            </LemonButton>
-                                            <LemonButton
-                                                onClick={() => loadSecondaryMetricResults(true)}
-                                                fullWidth
-                                                data-attr="refresh-secondary-metrics"
-                                            >
-                                                Refresh secondary metrics
-                                            </LemonButton>
-=======
->>>>>>> 492644d7
                                         </>
                                     }
                                 />
