--- conflicted
+++ resolved
@@ -6,12 +6,7 @@
 
 import { ExperimentImplementationDetails } from '../ExperimentImplementationDetails'
 import { experimentLogic } from '../experimentLogic'
-<<<<<<< HEAD
 import { MetricModal } from '../Metrics/MetricModal'
-=======
-import { PrimaryMetricModal } from '../Metrics/PrimaryMetricModal'
-import { SecondaryMetricModal } from '../Metrics/SecondaryMetricModal'
->>>>>>> ca73fa20
 import { MetricsView } from '../MetricsView/MetricsView'
 import {
     ExperimentLoadingAnimation,
@@ -146,14 +141,9 @@
                                 />
                             </>
                         )}
-<<<<<<< HEAD
                         <MetricModal experimentId={experimentId} isSecondary={true} />
                         <MetricModal experimentId={experimentId} isSecondary={false} />
 
-=======
-                        <PrimaryMetricModal experimentId={experimentId} />
-                        <SecondaryMetricModal experimentId={experimentId} />
->>>>>>> ca73fa20
                         <DistributionModal experimentId={experimentId} />
                         <ReleaseConditionsModal experimentId={experimentId} />
                     </>
