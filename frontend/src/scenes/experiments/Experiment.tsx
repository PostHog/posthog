--- conflicted
+++ resolved
@@ -61,12 +61,9 @@
 import { featureFlagLogic } from 'lib/logic/featureFlagLogic'
 import { InsightLabel } from 'lib/components/InsightLabel'
 import { EditableField } from 'lib/components/EditableField/EditableField'
-<<<<<<< HEAD
 import { ExperimentWorkflow } from './ExperimentWorkflow'
-=======
 import { Link } from 'lib/components/Link'
 import { urls } from 'scenes/urls'
->>>>>>> fca0a467
 
 export const scene: SceneExport = {
     component: Experiment_,
