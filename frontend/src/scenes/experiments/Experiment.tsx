import { Card, Col, Collapse, Popconfirm, Progress, Row, Skeleton, Tag, Tooltip } from 'antd'
import { BindLogic, useActions, useValues } from 'kea'
import { PageHeader } from 'lib/components/PageHeader'
import { PropertyFilters } from 'lib/components/PropertyFilters/PropertyFilters'
import { isValidPropertyFilter } from 'lib/components/PropertyFilters/utils'
import { TaxonomicFilterGroupType } from 'lib/components/TaxonomicFilter/types'
import { useEffect, useState } from 'react'
import { funnelLogic } from 'scenes/funnels/funnelLogic'
import { ActionFilter } from 'scenes/insights/filters/ActionFilter/ActionFilter'
import { insightLogic } from 'scenes/insights/insightLogic'
import { SceneExport } from 'scenes/sceneTypes'
import { ChartDisplayType, FilterType, FunnelStep, FunnelVizType, InsightType } from '~/types'
import './Experiment.scss'
import { experimentLogic, ExperimentLogicProps } from './experimentLogic'
import { InsightContainer } from 'scenes/insights/InsightContainer'
import { IconDelete, IconPlusMini } from 'lib/components/icons'
import { InfoCircleOutlined, CloseOutlined } from '@ant-design/icons'
import { CopyToClipboardInline } from 'lib/components/CopyToClipboard'
import { dayjs } from 'lib/dayjs'
import { FunnelLayout } from 'lib/constants'
import { trendsLogic } from 'scenes/trends/trendsLogic'
import { capitalizeFirstLetter, convertPropertyGroupToProperties, humanFriendlyNumber } from 'lib/utils'
import { SecondaryMetrics } from './SecondaryMetrics'
import { getSeriesColor } from 'lib/colors'
import { EntityFilterInfo } from 'lib/components/EntityFilterInfo'
import { EditableField } from 'lib/components/EditableField/EditableField'
import { Link } from 'lib/components/Link'
import { urls } from 'scenes/urls'
import { ExperimentPreview } from './ExperimentPreview'
import { ExperimentImplementationDetails } from './ExperimentImplementationDetails'
import { LemonButton } from 'lib/components/LemonButton'
import { router } from 'kea-router'
import { MathAvailability } from 'scenes/insights/filters/ActionFilter/ActionFilterRow/ActionFilterRow'
import { LemonDivider, LemonInput, LemonSelect, LemonTextArea } from '@posthog/lemon-ui'
import { NotFound } from 'lib/components/NotFound'
import { AlertMessage } from 'lib/components/AlertMessage'
import { Form, Group } from 'kea-forms'
import { Field } from 'lib/forms/Field'

export const scene: SceneExport = {
    component: Experiment,
    logic: experimentLogic,
    paramsToProps: ({ params: { id } }): ExperimentLogicProps => ({
        experimentId: id === 'new' ? 'new' : parseInt(id),
    }),
}

export function Experiment(): JSX.Element {
    const {
        experimentId,
        experiment,
        experimentInsightId,
        minimumSampleSizePerVariant,
        recommendedExposureForCountData,
        variants,
        experimentResults,
        countDataForVariant,
        editingExistingExperiment,
        experimentInsightType,
        experimentResultsLoading,
        experimentLoading,
        areResultsSignificant,
        conversionRateForVariant,
        getIndexForVariant,
        significanceBannerDetails,
        areTrendResultsConfusing,
        taxonomicGroupTypesForSelection,
        groupTypes,
        aggregationLabel,
        // secondaryMetricResults,
        // secondaryMetricResultsLoading,
        experimentResultCalculationError,
        flagImplementationWarning,
        flagAvailabilityWarning,
        props,
        sortedExperimentResultVariants,
    } = useValues(experimentLogic)
    const {
        launchExperiment,
        setFilters,
        setEditExperiment,
        endExperiment,
        addExperimentGroup,
        updateExperiment,
        removeExperimentGroup,
        createNewExperimentInsight,
        archiveExperiment,
        resetRunningExperiment,
        loadExperiment,
        setExposureAndSampleSize,
        setExperimentValue,
    } = useActions(experimentLogic)

    const [showWarning, setShowWarning] = useState(true)

    const { insightProps } = useValues(
        insightLogic({
            dashboardItemId: experimentInsightId,
        })
    )
    const {
        isStepsEmpty,
        filterSteps,
        filters: funnelsFilters,
        results,
        conversionMetrics,
    } = useValues(funnelLogic(insightProps))
    const { filters: trendsFilters, results: trendResults } = useValues(trendsLogic(insightProps))

    // Parameters for creating experiment
    const conversionRate = conversionMetrics.totalRate * 100
    const sampleSizePerVariant = minimumSampleSizePerVariant(conversionRate)
    const sampleSize = sampleSizePerVariant * variants.length
    const trendCount = trendResults[0]?.count
    const entrants = results?.[0]?.count
    const exposure = recommendedExposureForCountData(trendCount)
    const secondaryColumnSpan = Math.floor(24 / (variants.length + 2)) // +2 for the names column

    useEffect(() => {
        setExposureAndSampleSize(exposure, sampleSize)
    }, [exposure, sampleSize])

    // Parameters for experiment results
    // don't use creation variables in results
    const funnelResultsPersonsTotal =
        experimentInsightType === InsightType.FUNNELS && experimentResults?.insight
            ? (experimentResults.insight as FunnelStep[][]).reduce(
                  (sum: number, variantResult: FunnelStep[]) => variantResult[0]?.count + sum,
                  0
              )
            : 0

    const experimentProgressPercent =
        experimentInsightType === InsightType.FUNNELS
            ? ((funnelResultsPersonsTotal || 0) / (experiment?.parameters?.recommended_sample_size || 1)) * 100
            : (dayjs().diff(experiment?.start_date, 'day') / (experiment?.parameters?.recommended_running_time || 1)) *
              100

    const statusColors = { running: 'green', draft: 'default', complete: 'purple' }
    const status = (): string => {
        if (!experiment?.start_date) {
            return 'draft'
        } else if (!experiment?.end_date) {
            return 'running'
        }
        return 'complete'
    }

    const maxVariants = 10

    const variantLabelColors = [
        { background: '#35416b', color: '#fff' },
        { background: '#C278CE66', color: '#35416B' },
        { background: '#FFE6AE', color: '#35416B' },
        { background: '#8DA9E74D', color: '#35416B' },
    ]

    if (experimentLoading) {
        return <Skeleton active />
    }

    if (!experiment && experimentId !== 'new') {
        return <NotFound object="experiment" />
    }

    return (
        <>
            {experimentId === 'new' || editingExistingExperiment ? (
                <>
                    <Form
                        logic={experimentLogic}
                        formKey="experiment"
                        props={props}
                        id="experiment-form"
                        enableFormOnSubmit
                        className="space-y-4 experiment-form"
                    >
                        <PageHeader
                            title={editingExistingExperiment ? 'Edit experiment' : 'New experiment'}
                            buttons={
                                <div className="flex items-center gap-2">
                                    <LemonButton
                                        data-attr="cancel-experiment"
                                        type="secondary"
                                        onClick={() => {
                                            if (editingExistingExperiment) {
                                                setEditExperiment(false)
                                                loadExperiment()
                                            } else {
                                                router.actions.push(urls.experiments())
                                            }
                                        }}
                                        disabled={experimentLoading}
                                    >
                                        Cancel
                                    </LemonButton>
                                    <LemonButton
                                        type="primary"
                                        data-attr="save-experiment"
                                        htmlType="submit"
                                        loading={experimentLoading}
                                        disabled={experimentLoading}
                                    >
                                        Save
                                    </LemonButton>
                                </div>
                            }
                        />
                        <LemonDivider />

                        <BindLogic logic={insightLogic} props={insightProps}>
                            <>
                                <div className="flex flex-col gap-2" style={{ maxWidth: '50%' }}>
                                    <Field name="name" label="Name">
                                        <LemonInput data-attr="experiment-name" />
                                    </Field>
                                    <Field name="feature_flag_key" label="Feature flag key">
                                        <LemonInput
                                            data-attr="experiment-feature-flag-key"
                                            disabled={editingExistingExperiment}
                                        />
                                    </Field>
                                    <Field
                                        name="description"
                                        label={
                                            <div>
                                                Description <span className="text-muted">(optional)</span>
                                            </div>
                                        }
                                    >
                                        <LemonTextArea
                                            data-attr="experiment-description"
                                            className="ph-ignore-input"
                                            placeholder="Adding a helpful description can ensure others know what this experiment is about."
                                        />
                                    </Field>
                                    {experiment.parameters.feature_flag_variants && (
                                        <Col>
                                            <label>
                                                <b>Experiment variants</b>
                                            </label>
                                            <div className="text-muted">
                                                Participants are divided into variant groups evenly. All experiments
                                                must consist of a control group and at least one test group. Experiments
                                                may have at most 3 test groups. Variant names can only contain letters,
                                                numbers, hyphens, and underscores.
                                            </div>
                                            <Col className="variants">
                                                {experiment.parameters.feature_flag_variants?.map((variant, index) => (
                                                    <Group
                                                        key={index}
                                                        name={['parameters', 'feature_flag_variants', index]}
                                                    >
                                                        <Row
                                                            key={`${variant}-${index}`}
                                                            className={`feature-flag-variant ${
                                                                index === 0
                                                                    ? 'border-t'
                                                                    : index >= maxVariants
                                                                    ? 'border-b'
                                                                    : ''
                                                            }`}
                                                        >
                                                            <div
                                                                className="variant-label"
                                                                style={
                                                                    index === 0
                                                                        ? { ...variantLabelColors[index] }
                                                                        : {
                                                                              ...variantLabelColors[(index % 3) + 1],
                                                                          }
                                                                }
                                                            >
                                                                {index === 0 ? 'Control' : 'Test'}
                                                            </div>
                                                            <Field name="key" className="extend-variant-fully">
                                                                <LemonInput
                                                                    disabled={index === 0 || experimentId !== 'new'}
                                                                    data-attr="experiment-variant-key"
                                                                    data-key-index={index.toString()}
                                                                    className="ph-ignore-input"
                                                                    fullWidth
                                                                    placeholder={`example-variant-${index + 1}`}
                                                                    autoComplete="off"
                                                                    autoCapitalize="off"
                                                                    autoCorrect="off"
                                                                    spellCheck={false}
                                                                />
                                                            </Field>

                                                            <div className="float-right">
                                                                {experimentId === 'new' &&
                                                                    !(index === 0 || index === 1) && (
                                                                        <Tooltip
                                                                            title="Delete this variant"
                                                                            placement="bottomLeft"
                                                                        >
                                                                            <LemonButton
                                                                                status="primary-alt"
                                                                                size="small"
                                                                                icon={<IconDelete />}
                                                                                onClick={() =>
                                                                                    removeExperimentGroup(index)
                                                                                }
                                                                            />
                                                                        </Tooltip>
                                                                    )}
                                                            </div>
                                                        </Row>
                                                    </Group>
                                                ))}

                                                {(experiment.parameters.feature_flag_variants.length ?? 0) <
                                                    maxVariants &&
                                                    experimentId === 'new' && (
                                                        <div className="feature-flag-variant border-b">
                                                            <LemonButton
                                                                onClick={() => addExperimentGroup()}
                                                                icon={<IconPlusMini />}
                                                            >
                                                                Add test variant
                                                            </LemonButton>
                                                        </div>
                                                    )}
                                            </Col>
                                        </Col>
                                    )}
                                </div>
                                <Row className="person-selection">
                                    <Col span={12}>
                                        <div className="mb-2">
                                            <strong>Select participants</strong>
                                        </div>
                                        <div className="text-muted">
                                            Select the entities who will participate in this experiment. If no filters
                                            are set, 100% of participants will be targeted.
                                        </div>
                                        <div className="mt-4 mb-2">
                                            <strong>Participant type</strong>
                                        </div>
                                        <LemonSelect
                                            value={
                                                experiment.filters.aggregation_group_type_index != undefined
                                                    ? experiment.filters.aggregation_group_type_index
                                                    : -1
                                            }
                                            data-attr="participant-aggregation-filter"
                                            dropdownMatchSelectWidth={false}
                                            onChange={(rawGroupTypeIndex) => {
                                                const groupTypeIndex =
                                                    rawGroupTypeIndex !== -1 ? rawGroupTypeIndex : undefined

                                                setFilters({
                                                    properties: [],
                                                    aggregation_group_type_index: groupTypeIndex ?? undefined,
                                                })
                                                setExperimentValue('filters', {
                                                    ...experiment.filters,
                                                    aggregation_group_type_index: groupTypeIndex,
                                                    // :TRICKY: We reset property filters after changing what you're aggregating by.
                                                    properties: [],
                                                })
                                            }}
                                            options={[
                                                { value: -1, label: 'Persons' },
                                                ...groupTypes.map((groupType) => ({
                                                    value: groupType.group_type_index,
                                                    label: capitalizeFirstLetter(
                                                        aggregationLabel(groupType.group_type_index).plural
                                                    ),
                                                })),
                                            ]}
                                        />
                                        <div className="mt-4 mb-2">
                                            <strong>Filters</strong>
                                        </div>
                                        <div className="mb-4">
                                            <PropertyFilters
                                                pageKey={`experiment-participants-property-${JSON.stringify(
                                                    experiment.filters
                                                )}`}
                                                propertyFilters={convertPropertyGroupToProperties(
                                                    experiment.filters.properties
                                                )}
                                                onChange={(anyProperties) => {
                                                    setFilters({
                                                        properties: anyProperties.filter(isValidPropertyFilter),
                                                    })
                                                    setExperimentValue('filters', {
                                                        ...experiment.filters,
                                                        properties: anyProperties.filter(isValidPropertyFilter),
                                                    })
                                                }}
                                                taxonomicGroupTypes={taxonomicGroupTypesForSelection}
                                            />
                                        </div>
                                        {flagAvailabilityWarning && (
                                            <AlertMessage type="info" className="mt-3 mb-3">
                                                These properties aren't immediately available on first page load for
                                                unidentified persons. This experiment requires that at least one event
                                                is sent prior to becoming available to your product or website.{' '}
                                                <a
                                                    href="https://posthog.com/docs/integrate/client/js#bootstrapping-flags"
                                                    target="_blank"
                                                >
                                                    {' '}
                                                    Learn more about how to make feature flags available instantly.
                                                </a>
                                            </AlertMessage>
                                        )}
                                        <div className="mt-4 mb-2">
                                            <strong>Advanced Options</strong>
                                        </div>
                                        <div className="mb-4">
                                            For more advanced options like changing the rollout percentage and
                                            persisting feature flags, you can{' '}
                                            {experimentId === 'new' ? (
                                                'change settings on the feature flag after creation.'
                                            ) : (
                                                <Link
                                                    to={
                                                        experiment.feature_flag
                                                            ? urls.featureFlag(experiment.feature_flag)
                                                            : undefined
                                                    }
                                                >
                                                    change settings on the feature flag.
                                                </Link>
                                            )}
                                        </div>
                                    </Col>
                                </Row>

                                <Row className="metrics-selection">
                                    <Col span={12}>
                                        <div className="mb-2" data-attr="experiment-goal-type">
                                            <b>Goal type</b>
                                            <div className="text-muted">
                                                {experimentInsightType === InsightType.TRENDS
                                                    ? 'Track counts of a specific event or action'
                                                    : 'Track how many persons complete a sequence of actions and or events'}
                                            </div>
                                        </div>
                                        <LemonSelect
                                            value={experimentInsightType}
                                            onChange={(val) => {
                                                val &&
                                                    createNewExperimentInsight({
                                                        insight: val,
                                                        properties: experiment?.filters?.properties,
                                                    })
                                            }}
                                            dropdownMatchSelectWidth={false}
                                            options={[
                                                { value: InsightType.TRENDS, label: 'Trend' },
                                                { value: InsightType.FUNNELS, label: 'Conversion funnel' },
                                            ]}
                                        />
                                        <div className="my-4">
                                            <b>Experiment goal</b>
                                            {experimentInsightType === InsightType.TRENDS && (
                                                <div className="text-muted">
                                                    Trend-based experiments can have at most one graph series. This
                                                    metric is used to track the progress of your experiment.
                                                </div>
                                            )}
                                        </div>
                                        {flagImplementationWarning && (
                                            <AlertMessage type="info" className="mt-3 mb-3">
                                                We can't detect any feature flag information for this target metric.
                                                Ensure that you're using the latest PostHog client libraries, and make
                                                sure you manually send feature flag information for server-side
                                                libraries if necessary.{' '}
                                                <a
                                                    href="https://posthog.com/docs/integrate/server/python#capture"
                                                    target="_blank"
                                                >
                                                    {' '}
                                                    Read the docs for how to do this for server-side libraries.
                                                </a>
                                            </AlertMessage>
                                        )}
                                        {experimentInsightType === InsightType.FUNNELS && (
                                            <ActionFilter
                                                bordered
                                                filters={funnelsFilters}
                                                setFilters={(payload) => {
                                                    setFilters(payload)
                                                    setExperimentValue('filters', {
                                                        ...experiment.filters,
                                                        ...payload,
                                                    })
                                                }}
                                                typeKey={`experiment-funnel-goal-${JSON.stringify(experiment.filters)}`}
                                                mathAvailability={MathAvailability.None}
                                                hideDeleteBtn={filterSteps.length === 1}
                                                buttonCopy="Add funnel step"
                                                showSeriesIndicator={!isStepsEmpty}
                                                seriesIndicatorType="numeric"
                                                sortable
                                                showNestedArrow={true}
                                                propertiesTaxonomicGroupTypes={[
                                                    TaxonomicFilterGroupType.EventProperties,
                                                    TaxonomicFilterGroupType.PersonProperties,
                                                    TaxonomicFilterGroupType.EventFeatureFlags,
                                                    TaxonomicFilterGroupType.Cohorts,
                                                    TaxonomicFilterGroupType.Elements,
                                                ]}
                                            />
                                        )}
                                        {experimentInsightType === InsightType.TRENDS && (
                                            <ActionFilter
                                                bordered
                                                filters={trendsFilters}
                                                setFilters={(payload: Partial<FilterType>) => {
                                                    setFilters(payload)
                                                    setExperimentValue('filters', {
                                                        ...experiment.filters,
                                                        ...payload,
                                                    })
                                                }}
                                                typeKey={`experiment-trends-goal-${JSON.stringify(experiment.filters)}`}
                                                buttonCopy="Add graph series"
                                                showSeriesIndicator
                                                entitiesLimit={1}
                                                hideDeleteBtn
                                                propertiesTaxonomicGroupTypes={[
                                                    TaxonomicFilterGroupType.EventProperties,
                                                    TaxonomicFilterGroupType.PersonProperties,
                                                    TaxonomicFilterGroupType.EventFeatureFlags,
                                                    TaxonomicFilterGroupType.Cohorts,
                                                    TaxonomicFilterGroupType.Elements,
                                                ]}
                                            />
                                        )}
                                    </Col>
                                    <Col span={12} className="pl-4">
                                        <div className="card-secondary mb-4" data-attr="experiment-preview">
                                            Goal preview
                                        </div>
                                        <InsightContainer
                                            disableHeader={experimentInsightType === InsightType.TRENDS}
                                            disableTable={true}
                                            disableCorrelationTable={true}
                                        />
                                    </Col>
                                </Row>
                                <Field name="secondary_metrics">
                                    {({ value, onChange }) => (
                                        <Row className="secondary-metrics">
                                            <div className="flex flex-col">
                                                <div>
                                                    <b>Secondary metrics</b>
                                                    <span className="text-muted ml-2">(optional)</span>
                                                </div>
                                                <div className="text-muted" style={{ marginTop: 4 }}>
                                                    Use secondary metrics to monitor metrics related to your experiment
                                                    goal. You can add up to three secondary metrics.{' '}
                                                </div>
                                                {JSON.stringify(value)}
                                                <SecondaryMetrics
                                                    onMetricsChange={(val) => {
                                                        onChange(val)
                                                        console.log('incoming changed values: ', val)
                                                    }}
                                                    initialMetrics={value}
                                                    experimentId={experiment.id}
                                                />
                                            </div>
                                        </Row>
                                    )}
                                </Field>
                                <Card className="experiment-preview">
                                    <ExperimentPreview
                                        experimentId={experiment.id}
                                        trendCount={trendCount}
                                        trendExposure={exposure}
                                        funnelSampleSize={sampleSize}
                                        funnelEntrants={entrants}
                                        funnelConversionRate={conversionRate}
                                    />
                                </Card>
                                <Row />
                            </>
                        </BindLogic>
                        <div className="flex items-center gap-2 justify-end">
                            <LemonButton
                                data-attr="cancel-experiment"
                                type="secondary"
                                onClick={() => {
                                    if (editingExistingExperiment) {
                                        setEditExperiment(false)
                                        loadExperiment()
                                    } else {
                                        router.actions.push(urls.experiments())
                                    }
                                }}
                                disabled={experimentLoading}
                            >
                                Cancel
                            </LemonButton>
                            <LemonButton
                                type="primary"
                                data-attr="save-experiment"
                                htmlType="submit"
                                loading={experimentLoading}
                                disabled={experimentLoading}
                            >
                                Save
                            </LemonButton>
                        </div>
                    </Form>
                </>
            ) : experiment ? (
                <div className="view-experiment">
                    <Row className="draft-header">
                        <Row justify="space-between" align="middle" className="w-full pb-4">
                            <Col>
                                <Row>
                                    <PageHeader
                                        style={{ paddingRight: 8 }}
                                        title={`${experiment?.name}`}
                                        buttons={
                                            <>
                                                <CopyToClipboardInline
                                                    explicitValue={experiment.feature_flag_key}
                                                    iconStyle={{ color: 'var(--muted-alt)' }}
                                                >
                                                    <span className="text-muted">{experiment.feature_flag_key}</span>
                                                </CopyToClipboardInline>
                                                <Tag style={{ alignSelf: 'center' }} color={statusColors[status()]}>
                                                    <b className="uppercase">{status()}</b>
                                                </Tag>
                                                {experimentResults && experiment.end_date && (
                                                    <Tag
                                                        style={{ alignSelf: 'center' }}
                                                        color={areResultsSignificant ? 'green' : 'geekblue'}
                                                    >
                                                        <b className="uppercase">
                                                            {areResultsSignificant
                                                                ? 'Significant Results'
                                                                : 'Results not significant'}
                                                        </b>
                                                    </Tag>
                                                )}
                                            </>
                                        }
                                    />
                                </Row>
                                <span className="exp-description">
                                    {experiment.start_date ? (
                                        <EditableField
                                            multiline
                                            name="description"
                                            value={experiment.description || ''}
                                            placeholder="Description (optional)"
                                            onSave={(value) => updateExperiment({ description: value })}
                                            maxLength={400} // Sync with Experiment model
                                            data-attr="experiment-description"
                                            compactButtons
                                        />
                                    ) : (
                                        <>{experiment.description || 'There is no description for this experiment.'}</>
                                    )}
                                </span>
                            </Col>
                            {experiment && !experiment.start_date && (
                                <div className="flex items-center">
                                    <LemonButton
                                        type="secondary"
                                        className="mr-2"
                                        onClick={() => setEditExperiment(true)}
                                    >
                                        Edit
                                    </LemonButton>
                                    <LemonButton type="primary" onClick={() => launchExperiment()}>
                                        Launch
                                    </LemonButton>
                                </div>
                            )}
                            {experiment && experiment.start_date && !experiment.end_date && (
<<<<<<< HEAD
                                <LemonButton type="secondary" status="danger" onClick={() => endExperiment()}>
                                    Stop
                                </LemonButton>
=======
                                <div className="flex flex-row gap-2">
                                    <Popconfirm
                                        placement="topLeft"
                                        title={
                                            <div>
                                                Reset this experiment and go back to draft mode?
                                                <div className="text-sm text-muted">
                                                    All collected data so far will be discarded.
                                                </div>
                                            </div>
                                        }
                                        onConfirm={() => resetRunningExperiment()}
                                    >
                                        <LemonButton type="secondary" status="primary">
                                            Reset
                                        </LemonButton>
                                    </Popconfirm>
                                    <LemonButton type="secondary" status="danger" onClick={() => endExperiment()}>
                                        Stop
                                    </LemonButton>
                                </div>
>>>>>>> 4f2b0b54
                            )}
                            {experiment?.end_date &&
                                dayjs().isSameOrAfter(dayjs(experiment.end_date), 'day') &&
                                !experiment.archived && (
                                    <LemonButton type="secondary" status="danger" onClick={() => archiveExperiment()}>
                                        <b>Archive</b>
                                    </LemonButton>
                                )}
                        </Row>
                    </Row>
                    <Row>
                        {showWarning && experimentResults && areResultsSignificant && !experiment.end_date && (
                            <Row align="middle" className="significant-results">
                                <Col span={20} style={{ fontWeight: 500, color: '#497342' }}>
                                    <div>
                                        Experiment results are significant.{' '}
                                        {experiment.end_date
                                            ? ''
                                            : 'You can end your experiment now or let it run until complete.'}
                                    </div>
                                </Col>
                                <Col span={4}>
                                    {experiment.end_date ? (
                                        <CloseOutlined className="close-button" onClick={() => setShowWarning(false)} />
                                    ) : (
                                        <LemonButton type="primary" onClick={() => endExperiment()}>
                                            End experiment
                                        </LemonButton>
                                    )}
                                </Col>
                            </Row>
                        )}
                        {showWarning && experimentResults && !areResultsSignificant && !experiment.end_date && (
                            <Row align="top" className="not-significant-results">
                                <Col span={23} style={{ fontWeight: 500, color: '#2D2D2D' }}>
                                    <strong>Your results are not statistically significant</strong>.{' '}
                                    {significanceBannerDetails}{' '}
                                    {experiment?.end_date ? '' : "We don't recommend ending this experiment yet."} See
                                    our{' '}
                                    <a href="https://posthog.com/docs/user-guides/experimentation#funnel-experiment-calculations">
                                        {' '}
                                        experimentation guide{' '}
                                    </a>
                                    for more information.{' '}
                                </Col>
                                <Col span={1}>
                                    <CloseOutlined className="close-button" onClick={() => setShowWarning(false)} />
                                </Col>
                            </Row>
                        )}
                        {showWarning && experiment.end_date && (
                            <Row align="top" className="feature-flag-mods">
                                <Col span={23} style={{ fontWeight: 500 }}>
                                    <strong>Your experiment is complete, but the feature flag is still enabled.</strong>{' '}
                                    We recommend removing the feature flag from your code completely, instead of relying
                                    on this distribution.{' '}
                                    <Link
                                        to={
                                            experiment.feature_flag
                                                ? urls.featureFlag(experiment.feature_flag)
                                                : undefined
                                        }
                                    >
                                        <b>Adjust feature flag distribution</b>
                                    </Link>
                                </Col>
                                <Col span={1}>
                                    <CloseOutlined className="close-button" onClick={() => setShowWarning(false)} />
                                </Col>
                            </Row>
                        )}
                    </Row>
                    <Row>
                        <Collapse className="w-full" defaultActiveKey="experiment-details">
                            <Collapse.Panel header={<b>Experiment details</b>} key="experiment-details">
                                <Row>
                                    <Col span={experiment?.start_date ? 12 : 24}>
                                        <ExperimentPreview
                                            experimentId={experiment.id}
                                            trendCount={trendCount}
                                            trendExposure={experiment?.parameters.recommended_running_time}
                                            funnelSampleSize={experiment?.parameters.recommended_sample_size}
                                            funnelConversionRate={conversionRate}
                                            funnelEntrants={
                                                experiment?.start_date ? funnelResultsPersonsTotal : entrants
                                            }
                                        />
                                    </Col>
                                    {!experimentResultsLoading && !experimentResults && experiment.start_date && (
                                        <Col span={12}>
                                            <ExperimentImplementationDetails experiment={experiment} />
                                        </Col>
                                    )}
                                    {experimentResults && (
                                        <Col span={12} className="mt-4">
                                            <div className="mb-2">
                                                <b>Experiment progress</b>
                                            </div>
                                            <Progress
                                                strokeWidth={20}
                                                showInfo={false}
                                                percent={experimentProgressPercent}
                                                strokeColor="var(--success)"
                                            />
                                            {experimentInsightType === InsightType.TRENDS && experiment.start_date && (
                                                <Row justify="space-between" className="mt-2">
                                                    {experiment.end_date ? (
                                                        <div>
                                                            Ran for{' '}
                                                            <b>
                                                                {dayjs(experiment.end_date).diff(
                                                                    experiment.start_date,
                                                                    'day'
                                                                )}
                                                            </b>{' '}
                                                            days
                                                        </div>
                                                    ) : (
                                                        <div>
                                                            <b>{dayjs().diff(experiment.start_date, 'day')}</b> days
                                                            running
                                                        </div>
                                                    )}
                                                    <div>
<<<<<<< HEAD
                                                        Goal:{' '}
                                                        <b>
                                                            {experiment?.parameters?.recommended_running_time ??
                                                                'Unknown'}
                                                        </b>{' '}
=======
                                                        Goal: <b>{experiment?.parameters?.recommended_running_time}</b>{' '}
>>>>>>> 4f2b0b54
                                                        days
                                                    </div>
                                                </Row>
                                            )}
                                            {experimentInsightType === InsightType.FUNNELS && (
                                                <Row justify="space-between" className="mt-2">
                                                    {experiment.end_date ? (
                                                        <div>
                                                            Saw <b>{humanFriendlyNumber(funnelResultsPersonsTotal)}</b>{' '}
                                                            participants
                                                        </div>
                                                    ) : (
                                                        <div>
                                                            <b>{humanFriendlyNumber(funnelResultsPersonsTotal)}</b>{' '}
                                                            participants seen
                                                        </div>
                                                    )}
                                                    <div>
                                                        Goal:{' '}
                                                        <b>
                                                            {humanFriendlyNumber(
                                                                experiment?.parameters?.recommended_sample_size || 0
                                                            )}
                                                        </b>{' '}
                                                        participants
                                                    </div>
                                                </Row>
                                            )}
                                        </Col>
                                    )}
<<<<<<< HEAD
                                    {/*  TODO: Need a way to add them to a new new running experiment */}
                                    {experiment.secondary_metrics?.length >= 0 && (
=======
                                    {experiment.secondary_metrics?.length > 0 && (
>>>>>>> 4f2b0b54
                                        <Col
                                            className="secondary-progress"
                                            span={
                                                experiment?.start_date &&
                                                (experiment?.parameters?.feature_flag_variants?.length || 0) <= 5
                                                    ? 12
                                                    : 24
                                            }
                                        >
<<<<<<< HEAD
                                            <SecondaryMetrics
                                                experimentId={experiment.id}
                                                onMetricsChange={(metrics) =>
                                                    updateExperiment({
                                                        secondary_metrics: metrics,
                                                    })
                                                }
                                                initialMetrics={experiment.secondary_metrics}
                                                // experimentResults={experimentResults}
                                            />
=======
                                            {!!experiment?.secondary_metrics.length && (
                                                <Col className="border-b">
                                                    <Row align="middle" justify="space-between" className="mb-2">
                                                        <Col className="card-secondary" span={2 * secondaryColumnSpan}>
                                                            Secondary metrics
                                                        </Col>
                                                        {experiment?.parameters?.feature_flag_variants?.map(
                                                            (variant, idx) => (
                                                                <Col
                                                                    key={idx}
                                                                    span={secondaryColumnSpan}
                                                                    style={{
                                                                        color: getSeriesColor(
                                                                            getIndexForVariant(
                                                                                variant.key,
                                                                                experimentInsightType
                                                                            )
                                                                        ),
                                                                    }}
                                                                >
                                                                    <span className="text-sm">
                                                                        {capitalizeFirstLetter(variant.key)}
                                                                    </span>
                                                                </Col>
                                                            )
                                                        )}
                                                    </Row>

                                                    {experiment.start_date ? (
                                                        secondaryMetricResultsLoading ? (
                                                            <Skeleton active paragraph={false} />
                                                        ) : (
                                                            <>
                                                                {experiment.secondary_metrics.map((metric, idx) => (
                                                                    <Row
                                                                        className="border-t"
                                                                        key={idx}
                                                                        justify="space-between"
                                                                        style={{
                                                                            paddingTop: 8,
                                                                            paddingBottom: 8,
                                                                        }}
                                                                    >
                                                                        <Col span={2 * secondaryColumnSpan}>
                                                                            {capitalizeFirstLetter(metric.name)}
                                                                        </Col>
                                                                        {experiment?.parameters?.feature_flag_variants?.map(
                                                                            (variant, index) => (
                                                                                <Col
                                                                                    key={index}
                                                                                    span={secondaryColumnSpan}
                                                                                >
                                                                                    {secondaryMetricResults?.[idx][
                                                                                        variant.key
                                                                                    ] ? (
                                                                                        metric.filters.insight ===
                                                                                        InsightType.FUNNELS ? (
                                                                                            <>
                                                                                                {(
                                                                                                    secondaryMetricResults?.[
                                                                                                        idx
                                                                                                    ][variant.key] * 100
                                                                                                ).toFixed(1)}
                                                                                                %
                                                                                            </>
                                                                                        ) : (
                                                                                            <>
                                                                                                {humanFriendlyNumber(
                                                                                                    secondaryMetricResults?.[
                                                                                                        idx
                                                                                                    ][variant.key]
                                                                                                )}
                                                                                            </>
                                                                                        )
                                                                                    ) : (
                                                                                        <>--</>
                                                                                    )}
                                                                                </Col>
                                                                            )
                                                                        )}
                                                                    </Row>
                                                                ))}
                                                            </>
                                                        )
                                                    ) : (
                                                        <>
                                                            {experiment.secondary_metrics.map((metric, idx) => (
                                                                <Row
                                                                    className="border-t"
                                                                    key={idx}
                                                                    justify="space-between"
                                                                    style={{
                                                                        paddingTop: 8,
                                                                        paddingBottom: 8,
                                                                    }}
                                                                >
                                                                    <Col span={2 * secondaryColumnSpan}>
                                                                        {capitalizeFirstLetter(metric.name)}
                                                                    </Col>
                                                                    {experiment?.parameters?.feature_flag_variants?.map(
                                                                        (_, index) => (
                                                                            <Col key={index} span={secondaryColumnSpan}>
                                                                                --
                                                                            </Col>
                                                                        )
                                                                    )}
                                                                </Row>
                                                            ))}
                                                        </>
                                                    )}
                                                </Col>
                                            )}
>>>>>>> 4f2b0b54
                                        </Col>
                                    )}
                                </Row>
                            </Collapse.Panel>
                        </Collapse>
                        {!experiment?.start_date && (
                            <div className="mt-4 w-full">
                                <ExperimentImplementationDetails experiment={experiment} />
                            </div>
                        )}
                    </Row>
                    <div className="experiment-result">
                        {experimentResults ? (
                            (experiment?.parameters?.feature_flag_variants?.length || 0) > 4 ? (
                                <>
                                    <Row
                                        className="border-t"
                                        justify="space-between"
                                        style={{
                                            paddingTop: 8,
                                            paddingBottom: 8,
                                        }}
                                    >
                                        <Col span={2 * secondaryColumnSpan}>Variant</Col>
                                        {sortedExperimentResultVariants.map((variant, idx) => (
                                            <Col
                                                key={idx}
                                                span={secondaryColumnSpan}
                                                style={{
                                                    color: getSeriesColor(
                                                        getIndexForVariant(variant, experimentInsightType)
                                                    ),
                                                }}
                                            >
                                                <b>{capitalizeFirstLetter(variant)}</b>
                                            </Col>
                                        ))}
                                    </Row>
                                    <Row
                                        className="border-t"
                                        justify="space-between"
                                        style={{
                                            paddingTop: 8,
                                            paddingBottom: 8,
                                        }}
                                    >
                                        <Col span={2 * secondaryColumnSpan}>
                                            {experimentInsightType === InsightType.TRENDS ? 'Count' : 'Conversion Rate'}
                                        </Col>
                                        {sortedExperimentResultVariants.map((variant, idx) => (
                                            <Col key={idx} span={secondaryColumnSpan}>
                                                {experimentInsightType === InsightType.TRENDS
                                                    ? countDataForVariant(variant)
                                                    : `${conversionRateForVariant(variant)}%`}
                                            </Col>
                                        ))}
                                    </Row>
                                    <Row
                                        className="border-t"
                                        justify="space-between"
                                        style={{
                                            paddingTop: 8,
                                            paddingBottom: 8,
                                        }}
                                    >
                                        <Col span={2 * secondaryColumnSpan}>Probability to be the best</Col>
                                        {sortedExperimentResultVariants.map((variant, idx) => (
                                            <Col key={idx} span={secondaryColumnSpan}>
                                                <b>
                                                    {experimentResults.probability[variant]
                                                        ? `${(experimentResults.probability[variant] * 100).toFixed(
                                                              1
                                                          )}%`
                                                        : '--'}
                                                </b>
                                            </Col>
                                        ))}
                                    </Row>
                                </>
                            ) : (
                                <Row justify="space-around" style={{ flexFlow: 'nowrap' }}>
                                    {
                                        //sort by decreasing probability
                                        Object.keys(experimentResults.probability)
                                            .sort(
                                                (a, b) =>
                                                    experimentResults.probability[b] - experimentResults.probability[a]
                                            )
                                            .map((variant, idx) => (
                                                <Col key={idx} className="pr-4">
                                                    <div>
                                                        <b>{capitalizeFirstLetter(variant)}</b>
                                                    </div>
                                                    {experimentInsightType === InsightType.TRENDS ? (
                                                        <Row>
                                                            <b style={{ paddingRight: 4 }}>
                                                                <Row>
                                                                    {'action' in experimentResults.insight[0] && (
                                                                        <EntityFilterInfo
                                                                            filter={experimentResults.insight[0].action}
                                                                        />
                                                                    )}
                                                                    <span style={{ paddingLeft: 4 }}>count:</span>
                                                                </Row>
                                                            </b>{' '}
                                                            {countDataForVariant(variant)}{' '}
                                                            {areTrendResultsConfusing && idx === 0 && (
                                                                <Tooltip
                                                                    placement="right"
                                                                    title="It might seem confusing that the best variant has lower absolute count, but this can happen when fewer people are exposed to this variant, so its relative count is higher."
                                                                >
                                                                    <InfoCircleOutlined
                                                                        style={{ padding: '4px 2px' }}
                                                                    />
                                                                </Tooltip>
                                                            )}
                                                        </Row>
                                                    ) : (
                                                        <Row>
                                                            <b style={{ paddingRight: 4 }}>Conversion rate:</b>{' '}
                                                            {conversionRateForVariant(variant)}%
                                                        </Row>
                                                    )}
                                                    <Progress
                                                        percent={Number(
                                                            (experimentResults.probability[variant] * 100).toFixed(1)
                                                        )}
                                                        size="small"
                                                        showInfo={false}
                                                        strokeColor={getSeriesColor(
                                                            getIndexForVariant(variant, experimentInsightType)
                                                        )}
                                                    />
                                                    <div>
                                                        Probability that this variant is the best:{' '}
                                                        <b>
                                                            {(experimentResults.probability[variant] * 100).toFixed(1)}%
                                                        </b>
                                                    </div>
                                                </Col>
                                            ))
                                    }
                                </Row>
                            )
                        ) : (
                            experimentResultsLoading && (
                                <div className="text-center">
                                    <Skeleton active />
                                </div>
                            )
                        )}
                        {experimentResults ? (
                            <BindLogic
                                logic={insightLogic}
                                props={{
                                    dashboardItemId: experimentResults.itemID,
                                    cachedInsight: {
                                        short_id: experimentResults.itemID,
                                        filters: {
                                            ...experimentResults.filters,
                                            insight: experimentInsightType,
                                            ...(experimentInsightType === InsightType.FUNNELS && {
                                                layout: FunnelLayout.vertical,
                                                funnel_viz_type: FunnelVizType.Steps,
                                            }),
                                            ...(experimentInsightType === InsightType.TRENDS && {
                                                display: ChartDisplayType.ActionsLineGraphCumulative,
                                            }),
                                        },
                                        result: experimentResults.insight,
                                        disable_baseline: true,
                                    },
                                    doNotLoad: true,
                                }}
                            >
                                <div className="mt-4">
                                    <InsightContainer
                                        disableHeader={true}
                                        disableCorrelationTable={experimentInsightType === InsightType.FUNNELS}
                                        disableLastComputation={true}
                                    />
                                </div>
                            </BindLogic>
                        ) : (
                            experiment.start_date && (
                                <>
                                    <div className="no-experiment-results">
                                        {!experimentResultsLoading && (
                                            <div className="text-center">
                                                <b>There are no results for this experiment yet.</b>
                                                <div className="text-sm ">
                                                    {!!experimentResultCalculationError &&
                                                        `${experimentResultCalculationError}. `}{' '}
                                                    Wait a bit longer for your users to be exposed to the experiment.
                                                    Double check your feature flag implementation if you're still not
                                                    seeing results.
                                                </div>
                                            </div>
                                        )}
                                    </div>
                                </>
                            )
                        )}
                    </div>
                </div>
            ) : (
                <Skeleton active />
            )}
        </>
    )
}<|MERGE_RESOLUTION|>--- conflicted
+++ resolved
@@ -679,11 +679,6 @@
                                 </div>
                             )}
                             {experiment && experiment.start_date && !experiment.end_date && (
-<<<<<<< HEAD
-                                <LemonButton type="secondary" status="danger" onClick={() => endExperiment()}>
-                                    Stop
-                                </LemonButton>
-=======
                                 <div className="flex flex-row gap-2">
                                     <Popconfirm
                                         placement="topLeft"
@@ -705,7 +700,6 @@
                                         Stop
                                     </LemonButton>
                                 </div>
->>>>>>> 4f2b0b54
                             )}
                             {experiment?.end_date &&
                                 dayjs().isSameOrAfter(dayjs(experiment.end_date), 'day') &&
@@ -830,15 +824,11 @@
                                                         </div>
                                                     )}
                                                     <div>
-<<<<<<< HEAD
                                                         Goal:{' '}
                                                         <b>
                                                             {experiment?.parameters?.recommended_running_time ??
                                                                 'Unknown'}
                                                         </b>{' '}
-=======
-                                                        Goal: <b>{experiment?.parameters?.recommended_running_time}</b>{' '}
->>>>>>> 4f2b0b54
                                                         days
                                                     </div>
                                                 </Row>
@@ -869,12 +859,8 @@
                                             )}
                                         </Col>
                                     )}
-<<<<<<< HEAD
                                     {/*  TODO: Need a way to add them to a new new running experiment */}
                                     {experiment.secondary_metrics?.length >= 0 && (
-=======
-                                    {experiment.secondary_metrics?.length > 0 && (
->>>>>>> 4f2b0b54
                                         <Col
                                             className="secondary-progress"
                                             span={
@@ -884,7 +870,6 @@
                                                     : 24
                                             }
                                         >
-<<<<<<< HEAD
                                             <SecondaryMetrics
                                                 experimentId={experiment.id}
                                                 onMetricsChange={(metrics) =>
@@ -895,120 +880,6 @@
                                                 initialMetrics={experiment.secondary_metrics}
                                                 // experimentResults={experimentResults}
                                             />
-=======
-                                            {!!experiment?.secondary_metrics.length && (
-                                                <Col className="border-b">
-                                                    <Row align="middle" justify="space-between" className="mb-2">
-                                                        <Col className="card-secondary" span={2 * secondaryColumnSpan}>
-                                                            Secondary metrics
-                                                        </Col>
-                                                        {experiment?.parameters?.feature_flag_variants?.map(
-                                                            (variant, idx) => (
-                                                                <Col
-                                                                    key={idx}
-                                                                    span={secondaryColumnSpan}
-                                                                    style={{
-                                                                        color: getSeriesColor(
-                                                                            getIndexForVariant(
-                                                                                variant.key,
-                                                                                experimentInsightType
-                                                                            )
-                                                                        ),
-                                                                    }}
-                                                                >
-                                                                    <span className="text-sm">
-                                                                        {capitalizeFirstLetter(variant.key)}
-                                                                    </span>
-                                                                </Col>
-                                                            )
-                                                        )}
-                                                    </Row>
-
-                                                    {experiment.start_date ? (
-                                                        secondaryMetricResultsLoading ? (
-                                                            <Skeleton active paragraph={false} />
-                                                        ) : (
-                                                            <>
-                                                                {experiment.secondary_metrics.map((metric, idx) => (
-                                                                    <Row
-                                                                        className="border-t"
-                                                                        key={idx}
-                                                                        justify="space-between"
-                                                                        style={{
-                                                                            paddingTop: 8,
-                                                                            paddingBottom: 8,
-                                                                        }}
-                                                                    >
-                                                                        <Col span={2 * secondaryColumnSpan}>
-                                                                            {capitalizeFirstLetter(metric.name)}
-                                                                        </Col>
-                                                                        {experiment?.parameters?.feature_flag_variants?.map(
-                                                                            (variant, index) => (
-                                                                                <Col
-                                                                                    key={index}
-                                                                                    span={secondaryColumnSpan}
-                                                                                >
-                                                                                    {secondaryMetricResults?.[idx][
-                                                                                        variant.key
-                                                                                    ] ? (
-                                                                                        metric.filters.insight ===
-                                                                                        InsightType.FUNNELS ? (
-                                                                                            <>
-                                                                                                {(
-                                                                                                    secondaryMetricResults?.[
-                                                                                                        idx
-                                                                                                    ][variant.key] * 100
-                                                                                                ).toFixed(1)}
-                                                                                                %
-                                                                                            </>
-                                                                                        ) : (
-                                                                                            <>
-                                                                                                {humanFriendlyNumber(
-                                                                                                    secondaryMetricResults?.[
-                                                                                                        idx
-                                                                                                    ][variant.key]
-                                                                                                )}
-                                                                                            </>
-                                                                                        )
-                                                                                    ) : (
-                                                                                        <>--</>
-                                                                                    )}
-                                                                                </Col>
-                                                                            )
-                                                                        )}
-                                                                    </Row>
-                                                                ))}
-                                                            </>
-                                                        )
-                                                    ) : (
-                                                        <>
-                                                            {experiment.secondary_metrics.map((metric, idx) => (
-                                                                <Row
-                                                                    className="border-t"
-                                                                    key={idx}
-                                                                    justify="space-between"
-                                                                    style={{
-                                                                        paddingTop: 8,
-                                                                        paddingBottom: 8,
-                                                                    }}
-                                                                >
-                                                                    <Col span={2 * secondaryColumnSpan}>
-                                                                        {capitalizeFirstLetter(metric.name)}
-                                                                    </Col>
-                                                                    {experiment?.parameters?.feature_flag_variants?.map(
-                                                                        (_, index) => (
-                                                                            <Col key={index} span={secondaryColumnSpan}>
-                                                                                --
-                                                                            </Col>
-                                                                        )
-                                                                    )}
-                                                                </Row>
-                                                            ))}
-                                                        </>
-                                                    )}
-                                                </Col>
-                                            )}
->>>>>>> 4f2b0b54
                                         </Col>
                                     )}
                                 </Row>
