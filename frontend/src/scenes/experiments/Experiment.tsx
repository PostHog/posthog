import { Card, Col, Collapse, Form, Input, Progress, Row, Select, Skeleton, Tag, Tooltip } from 'antd'
import { BindLogic, useActions, useValues } from 'kea'
import { PageHeader } from 'lib/components/PageHeader'
import { PropertyFilters } from 'lib/components/PropertyFilters/PropertyFilters'
import { isValidPropertyFilter } from 'lib/components/PropertyFilters/utils'
import { TaxonomicFilterGroupType } from 'lib/components/TaxonomicFilter/types'
import React, { useState } from 'react'
import { funnelLogic } from 'scenes/funnels/funnelLogic'
import { ActionFilter } from 'scenes/insights/filters/ActionFilter/ActionFilter'
import { insightLogic } from 'scenes/insights/insightLogic'
import { SceneExport } from 'scenes/sceneTypes'
import {
    ChartDisplayType,
    FilterType,
    FunnelStep,
    FunnelVizType,
    InsightType,
    MultivariateFlagVariant,
    PropertyFilter,
} from '~/types'
import './Experiment.scss'
import { experimentLogic, ExperimentLogicProps } from './experimentLogic'
import { InsightContainer } from 'scenes/insights/InsightContainer'
import { IconDelete, IconPlusMini } from 'lib/components/icons'
import { CaretDownOutlined, ExclamationCircleFilled, InfoCircleOutlined, CloseOutlined } from '@ant-design/icons'
import { CopyToClipboardInline } from 'lib/components/CopyToClipboard'
import { dayjs } from 'lib/dayjs'
import { FunnelLayout } from 'lib/constants'
import { trendsLogic } from 'scenes/trends/trendsLogic'
import { capitalizeFirstLetter, convertPropertyGroupToProperties, humanFriendlyNumber } from 'lib/utils'
import { SecondaryMetrics } from './SecondaryMetrics'
import { getSeriesColor } from 'lib/colors'
import { EntityFilterInfo } from 'lib/components/EntityFilterInfo'
import { EditableField } from 'lib/components/EditableField/EditableField'
import { Link } from 'lib/components/Link'
import { urls } from 'scenes/urls'
import { ExperimentPreview } from './ExperimentPreview'
import { ExperimentImplementationDetails } from './ExperimentImplementationDetails'
import { LemonButton } from 'lib/components/LemonButton'
import { router } from 'kea-router'
import { MathAvailability } from 'scenes/insights/filters/ActionFilter/ActionFilterRow/ActionFilterRow'
import { LemonTextArea } from '@posthog/lemon-ui'
import { NotFound } from 'lib/components/NotFound'
import { AlertMessage } from 'lib/components/AlertMessage'

export const scene: SceneExport = {
    component: Experiment,
    logic: experimentLogic,
    paramsToProps: ({ params: { id } }): ExperimentLogicProps => ({
        experimentId: id === 'new' ? 'new' : parseInt(id),
    }),
}

export function Experiment(): JSX.Element {
    const {
        experimentId,
        newExperimentData,
        experimentData,
        experimentInsightId,
        minimumSampleSizePerVariant,
        recommendedExposureForCountData,
        variants,
        experimentResults,
        countDataForVariant,
        editingExistingExperiment,
        experimentInsightType,
        experimentResultsLoading,
        parsedSecondaryMetrics,
        areResultsSignificant,
        conversionRateForVariant,
        getIndexForVariant,
        significanceBannerDetails,
        areTrendResultsConfusing,
        taxonomicGroupTypesForSelection,
        groupTypes,
        aggregationLabel,
        secondaryMetricResults,
        experimentDataLoading,
        secondaryMetricResultsLoading,
        experimentResultCalculationError,
        flagImplementationWarning,
        flagAvailabilityWarning,
    } = useValues(experimentLogic)
    const {
        setNewExperimentData,
        createExperiment,
        launchExperiment,
        setFilters,
        setEditExperiment,
        endExperiment,
        addExperimentGroup,
        updateExperiment,
        updateExperimentGroup,
        removeExperimentGroup,
        setSecondaryMetrics,
        setExperimentInsightType,
        archiveExperiment,
    } = useActions(experimentLogic)

    const [form] = Form.useForm()

    const [showWarning, setShowWarning] = useState(true)

    const { insightProps } = useValues(
        insightLogic({
            dashboardItemId: experimentInsightId,
        })
    )
    const {
        isStepsEmpty,
        filterSteps,
        filters: funnelsFilters,
        results,
        conversionMetrics,
    } = useValues(funnelLogic(insightProps))
    const { filters: trendsFilters, results: trendResults } = useValues(trendsLogic(insightProps))

    // Parameters for creating experiment
    const conversionRate = conversionMetrics.totalRate * 100
    const sampleSizePerVariant = minimumSampleSizePerVariant(conversionRate)
    const sampleSize = sampleSizePerVariant * variants.length
    const trendCount = trendResults[0]?.count
    const entrants = results?.[0]?.count
    const exposure = recommendedExposureForCountData(trendCount)
    const secondaryColumnSpan = Math.floor(24 / (variants.length + 2)) // +2 for the names column

    // Parameters for experiment results
    // don't use creation variables in results
    const funnelResultsPersonsTotal =
        experimentInsightType === InsightType.FUNNELS && experimentResults?.insight
            ? (experimentResults.insight as FunnelStep[][]).reduce(
                  (sum: number, variantResult: FunnelStep[]) => variantResult[0]?.count + sum,
                  0
              )
            : 0

    const experimentProgressPercent =
        experimentInsightType === InsightType.FUNNELS
            ? ((funnelResultsPersonsTotal || 0) / (experimentData?.parameters?.recommended_sample_size || 1)) * 100
            : (dayjs().diff(experimentData?.start_date, 'day') /
                  (experimentData?.parameters?.recommended_running_time || 1)) *
              100

    const statusColors = { running: 'green', draft: 'default', complete: 'purple' }
    const status = (): string => {
        if (!experimentData?.start_date) {
            return 'draft'
        } else if (!experimentData?.end_date) {
            return 'running'
        }
        return 'complete'
    }

    const variantLabelColors = [
        { background: '#35416b', color: '#fff' },
        { background: '#C278CE66', color: '#35416B' },
        { background: '#FFE6AE', color: '#35416B' },
        { background: '#8DA9E74D', color: '#35416B' },
    ]

    if (experimentDataLoading) {
        return <Skeleton active />
    }

    if (!experimentData && experimentId !== 'new') {
        return <NotFound object="experiment" />
    }

    return (
        <>
            {experimentId === 'new' || editingExistingExperiment ? (
                <>
                    <Row
                        align="middle"
                        justify="space-between"
                        style={{ borderBottom: '1px solid var(--border)', marginBottom: '1rem', paddingBottom: 8 }}
                    >
                        <PageHeader title={editingExistingExperiment ? 'Edit experiment' : 'New experiment'} />
                        <Row>
                            <LemonButton
                                type="secondary"
                                className="mr-2"
                                onClick={
                                    experimentData
                                        ? () => router.actions.push(urls.experiment(experimentData.id))
                                        : () => router.actions.push(urls.experiments())
                                }
                            >
                                Cancel
                            </LemonButton>
                            <LemonButton type="primary" htmlType="submit" form="new-experiment">
                                Save
                            </LemonButton>
                        </Row>
                    </Row>
                    <Form
                        name="new-experiment"
                        layout="vertical"
                        className="experiment-form"
                        form={form}
                        onValuesChange={(values) => setNewExperimentData(values)}
                        initialValues={{
                            name: newExperimentData?.name,
                            feature_flag_key: newExperimentData?.feature_flag_key,
                            description: newExperimentData?.description,
                        }}
                        onFinish={() => createExperiment(true, exposure, sampleSize)}
                        requiredMark={false}
                        scrollToFirstError
                    >
                        <div>
                            <BindLogic logic={insightLogic} props={insightProps}>
                                <Row>
                                    <Col span={12} style={{ paddingRight: 24 }}>
                                        <Row className="w-full">
                                            <Form.Item
                                                style={{ marginRight: 16 }}
                                                label="Name"
                                                name="name"
                                                rules={[{ required: true, message: 'You have to enter a name.' }]}
                                            >
                                                <Input data-attr="experiment-name" className="ph-ignore-input" />
                                            </Form.Item>
                                            <Form.Item
                                                style={{ marginBottom: '1rem' }}
                                                label={
                                                    <div>
                                                        Feature flag key{' '}
                                                        <Tooltip title="Enter a unique key. This will create a new feature flag which will be associated with this experiment.">
                                                            <InfoCircleOutlined />
                                                        </Tooltip>
                                                    </div>
                                                }
                                                name="feature_flag_key"
                                                rules={[
                                                    {
                                                        required: true,
                                                        message: 'You have to enter a feature flag key name.',
                                                    },
                                                ]}
                                            >
                                                <Input
                                                    data-attr="experiment-feature-flag-key"
                                                    disabled={editingExistingExperiment}
                                                />
                                            </Form.Item>
                                        </Row>

                                        <Form.Item
                                            label={
                                                <div>
                                                    Description <span className="text-muted">(optional)</span>
                                                </div>
                                            }
                                            name="description"
                                        >
                                            <LemonTextArea
                                                data-attr="experiment-description"
                                                className="ph-ignore-input"
                                                placeholder="Adding a helpful description can ensure others know what this experiment is about."
                                            />
                                        </Form.Item>

                                        {newExperimentData?.parameters?.feature_flag_variants && (
                                            <Col>
                                                <label>
                                                    <b>Experiment variants</b>
                                                </label>
                                                <div className="text-muted">
                                                    Participants are divided into variant groups evenly. All experiments
                                                    must consist of a control group and at least one test group.
                                                    Experiments may have at most 3 test groups. Variant names can only
                                                    contain letters, numbers, hyphens, and underscores.
                                                </div>
                                                <Col className="variants">
                                                    {newExperimentData.parameters.feature_flag_variants.map(
                                                        (variant: MultivariateFlagVariant, idx: number) => (
                                                            <Form
                                                                key={`${variant}-${idx}`}
                                                                initialValues={{
                                                                    key: variant.key,
                                                                }}
                                                                onValuesChange={(changedValues) => {
                                                                    updateExperimentGroup(changedValues, idx)
                                                                }}
                                                            >
                                                                <Row
                                                                    key={`${variant}-${idx}`}
                                                                    className={`feature-flag-variant ${
                                                                        idx === 0
                                                                            ? 'border-t'
                                                                            : idx >= 3
                                                                            ? 'border-b'
                                                                            : ''
                                                                    }`}
                                                                >
                                                                    <div
                                                                        className="variant-label"
                                                                        style={{ ...variantLabelColors[idx] }}
                                                                    >
                                                                        {idx === 0 ? 'Control' : 'Test'}
                                                                    </div>
                                                                    <Form.Item
                                                                        name="key"
                                                                        rules={[
                                                                            {
                                                                                required: true,
                                                                                message: 'Key should not be empty.',
                                                                            },
                                                                            {
                                                                                required: true,
                                                                                pattern: /^([A-z]|[a-z]|[0-9]|-|_)+$/,
                                                                                message: (
                                                                                    <>
                                                                                        <ExclamationCircleFilled
                                                                                            style={{ color: '#F96132' }}
                                                                                        />{' '}
                                                                                        Variant names can only contain
                                                                                        letters, numbers, hyphens, and
                                                                                        underscores.
                                                                                    </>
                                                                                ),
                                                                            },
                                                                        ]}
                                                                        style={{ display: 'contents' }}
                                                                    >
                                                                        <Input
                                                                            disabled={idx === 0}
                                                                            data-attr="feature-flag-variant-key"
                                                                            data-key-index={idx.toString()}
                                                                            className="ph-ignore-input"
                                                                            placeholder={`example-variant-${idx + 1}`}
                                                                            autoComplete="off"
                                                                            autoCapitalize="off"
                                                                            autoCorrect="off"
                                                                            spellCheck={false}
                                                                        />
                                                                    </Form.Item>

                                                                    <div className="float-right">
                                                                        {!(idx === 0 || idx === 1) && (
                                                                            <Tooltip
                                                                                title="Delete this variant"
                                                                                placement="bottomLeft"
                                                                            >
                                                                                <LemonButton
                                                                                    status="primary-alt"
                                                                                    size="small"
                                                                                    icon={<IconDelete />}
                                                                                    onClick={() =>
                                                                                        removeExperimentGroup(idx)
                                                                                    }
                                                                                />
                                                                            </Tooltip>
                                                                        )}
                                                                    </div>
                                                                </Row>
                                                            </Form>
                                                        )
                                                    )}

                                                    {newExperimentData.parameters.feature_flag_variants.length < 4 && (
                                                        <div className="feature-flag-variant border-b">
                                                            <LemonButton
                                                                onClick={() => addExperimentGroup()}
                                                                fullWidth
                                                                icon={<IconPlusMini />}
                                                            >
                                                                Add test variant
                                                            </LemonButton>
                                                        </div>
                                                    )}
                                                </Col>
                                            </Col>
                                        )}

                                        <Row className="person-selection">
                                            <div className="mb-2">
                                                <strong>Select participants</strong>
                                            </div>
                                            <Col>
                                                <div className="text-muted">
                                                    Select the entities who will participate in this experiment. If no
                                                    filters are set, 100% of participants will be targeted.
                                                </div>
                                                <div className="mt-4 mb-2">
                                                    <strong>Participant type</strong>
                                                </div>
                                                <Select
                                                    value={
                                                        newExperimentData?.filters?.aggregation_group_type_index !=
                                                        undefined
                                                            ? newExperimentData.filters.aggregation_group_type_index
                                                            : -1
                                                    }
                                                    onChange={(value) => {
                                                        const groupTypeIndex = value !== -1 ? value : undefined
                                                        if (
                                                            groupTypeIndex !=
                                                            newExperimentData?.filters?.aggregation_group_type_index
                                                        ) {
                                                            setFilters({
                                                                properties: [],
                                                                aggregation_group_type_index: groupTypeIndex,
                                                            })
                                                            setNewExperimentData({
                                                                filters: {
                                                                    aggregation_group_type_index: groupTypeIndex,
                                                                    // :TRICKY: We reset property filters after changing what you're aggregating by.
                                                                    properties: [],
                                                                },
                                                            })
                                                        }
                                                    }}
                                                    data-attr="participant-aggregation-filter"
                                                    dropdownMatchSelectWidth={false}
                                                >
                                                    <Select.Option key={-1} value={-1}>
                                                        Persons
                                                    </Select.Option>
                                                    {groupTypes.map((groupType) => (
                                                        <Select.Option
                                                            key={groupType.group_type_index}
                                                            value={groupType.group_type_index}
                                                        >
                                                            {capitalizeFirstLetter(
                                                                aggregationLabel(groupType.group_type_index).plural
                                                            )}
                                                        </Select.Option>
                                                    ))}
                                                </Select>
                                                <div className="mt-4 mb-2">
                                                    <strong>Filters</strong>
                                                </div>
                                                <div className="mb-4">
                                                    <PropertyFilters
                                                        pageKey={'experiment-participants-property'}
                                                        propertyFilters={
                                                            experimentInsightType === InsightType.FUNNELS
                                                                ? convertPropertyGroupToProperties(
                                                                      funnelsFilters.properties
                                                                  )
                                                                : convertPropertyGroupToProperties(
                                                                      trendsFilters.properties
                                                                  )
                                                        }
                                                        onChange={(anyProperties) => {
                                                            setNewExperimentData({
                                                                filters: {
                                                                    properties: anyProperties as PropertyFilter[],
                                                                },
                                                            })
                                                            setFilters({
                                                                properties: anyProperties.filter(isValidPropertyFilter),
                                                            })
                                                        }}
                                                        taxonomicGroupTypes={taxonomicGroupTypesForSelection}
                                                    />
                                                </div>
                                                {flagAvailabilityWarning && (
                                                    <AlertMessage type="info" className="mt-3 mb-3">
                                                        These properties aren't immediately available on first page load
                                                        for unidentified persons. This experiment requires that at least
                                                        one event is sent prior to becoming available to your product or
                                                        website.{' '}
                                                        <a
                                                            href="https://posthog.com/docs/integrate/client/js#bootstrapping-flags"
                                                            target="_blank"
                                                        >
                                                            {' '}
                                                            Learn more about how to make feature flags available
                                                            instantly.
                                                        </a>
                                                    </AlertMessage>
                                                )}
<<<<<<< HEAD
                                                <div className="mt-4 mb-2">
                                                    <strong>Advanced Options</strong>
                                                </div>
                                                <div className="mb-4">
                                                    For more advanced options like changing the rollout percentage and
                                                    persisting feature flags, you can{' '}
                                                    {experimentId === 'new' ? (
                                                        'change settings on the feature flag after creation.'
                                                    ) : (
                                                        <Link
                                                            to={
                                                                newExperimentData?.feature_flag
                                                                    ? urls.featureFlag(newExperimentData.feature_flag)
                                                                    : undefined
                                                            }
                                                        >
                                                            change settings on the feature flag.
                                                        </Link>
                                                    )}
                                                </div>
=======
>>>>>>> 99042f20
                                            </Col>
                                        </Row>
                                    </Col>

                                    <Row className="metrics-selection">
                                        <Col span={12}>
                                            <div className="mb-2" data-attr="experiment-goal-type">
                                                <b>Goal type</b>
                                                <div className="text-muted">
                                                    {experimentInsightType === InsightType.TRENDS
                                                        ? 'Track counts of a specific event or action'
                                                        : 'Track how many persons complete a sequence of actions and or events'}
                                                </div>
                                            </div>
                                            <Select
                                                style={{ display: 'flex' }}
                                                value={experimentInsightType}
                                                onChange={setExperimentInsightType}
                                                suffixIcon={<CaretDownOutlined />}
                                                dropdownMatchSelectWidth={false}
                                            >
                                                <Select.Option value={InsightType.TRENDS}>
                                                    <Col>
                                                        <span>
                                                            <b>Trend</b>
                                                        </span>
                                                    </Col>
                                                </Select.Option>
                                                <Select.Option value={InsightType.FUNNELS}>
                                                    <Col>
                                                        <span>
                                                            <b>Conversion funnel</b>
                                                        </span>
                                                    </Col>
                                                </Select.Option>
                                            </Select>
                                            <div className="my-4">
                                                <b>Experiment goal</b>
                                                {experimentInsightType === InsightType.TRENDS && (
                                                    <div className="text-muted">
                                                        Trend-based experiments can have at most one graph series. This
                                                        metric is used to track the progress of your experiment.
                                                    </div>
                                                )}
                                            </div>
                                            {flagImplementationWarning && (
                                                <AlertMessage type="info" className="mt-3 mb-3">
                                                    We can't detect any feature flag information for this target metric.
                                                    Ensure that you're using the latest PostHog client libraries, and
                                                    make sure you manually send feature flag information for server-side
                                                    libraries if necessary.{' '}
                                                    <a
                                                        href="https://posthog.com/docs/integrate/server/python#capture"
                                                        target="_blank"
                                                    >
                                                        {' '}
                                                        Read the docs for how to do this for server-side libraries.
                                                    </a>
                                                </AlertMessage>
                                            )}
                                            {experimentInsightType === InsightType.FUNNELS && (
                                                <ActionFilter
                                                    bordered
                                                    filters={funnelsFilters}
                                                    setFilters={(payload) => {
                                                        setNewExperimentData({ filters: payload })
                                                        setFilters(payload)
                                                    }}
                                                    typeKey={`experiment-funnel-goal`}
                                                    mathAvailability={MathAvailability.None}
                                                    hideDeleteBtn={filterSteps.length === 1}
                                                    buttonCopy="Add funnel step"
                                                    showSeriesIndicator={!isStepsEmpty}
                                                    seriesIndicatorType="numeric"
                                                    sortable
                                                    showNestedArrow={true}
                                                    propertiesTaxonomicGroupTypes={[
                                                        TaxonomicFilterGroupType.EventProperties,
                                                        TaxonomicFilterGroupType.PersonProperties,
                                                        TaxonomicFilterGroupType.EventFeatureFlags,
                                                        TaxonomicFilterGroupType.Cohorts,
                                                        TaxonomicFilterGroupType.Elements,
                                                    ]}
                                                />
                                            )}
                                            {experimentInsightType === InsightType.TRENDS && (
                                                <ActionFilter
                                                    bordered
                                                    filters={trendsFilters}
                                                    setFilters={(payload: Partial<FilterType>) => {
                                                        setNewExperimentData({ filters: payload })
                                                        setFilters(payload)
                                                    }}
                                                    typeKey={`experiment-trends`}
                                                    buttonCopy="Add graph series"
                                                    showSeriesIndicator
                                                    entitiesLimit={1}
                                                    hideDeleteBtn
                                                    propertiesTaxonomicGroupTypes={[
                                                        TaxonomicFilterGroupType.EventProperties,
                                                        TaxonomicFilterGroupType.PersonProperties,
                                                        TaxonomicFilterGroupType.EventFeatureFlags,
                                                        TaxonomicFilterGroupType.Cohorts,
                                                        TaxonomicFilterGroupType.Elements,
                                                    ]}
                                                />
                                            )}
                                            <Row className="secondary-metrics">
                                                <div className="flex flex-col">
                                                    <div>
                                                        <b>Secondary metrics</b>
                                                        <span className="text-muted ml-2">(optional)</span>
                                                    </div>
                                                    <div className="text-muted" style={{ marginTop: 4 }}>
                                                        Use secondary metrics to monitor metrics related to your
                                                        experiment goal. You can add up to three secondary metrics.{' '}
                                                    </div>
                                                    <SecondaryMetrics
                                                        onMetricsChange={(metrics) => setSecondaryMetrics(metrics)}
                                                        initialMetrics={parsedSecondaryMetrics}
                                                    />
                                                </div>
                                            </Row>
                                        </Col>
                                        <Col span={12} className="pl-4">
                                            <div className="card-secondary mb-4" data-attr="experiment-preview">
                                                Goal preview
                                            </div>
                                            <InsightContainer
                                                disableHeader={experimentInsightType === InsightType.TRENDS}
                                                disableTable={true}
                                                disableCorrelationTable={true}
                                            />
                                        </Col>
                                    </Row>
                                </Row>
                                <Row>
                                    <Card className="experiment-preview">
                                        <ExperimentPreview
                                            experiment={newExperimentData}
                                            trendCount={trendCount}
                                            trendExposure={exposure}
                                            funnelSampleSize={sampleSize}
                                            funnelEntrants={entrants}
                                            funnelConversionRate={conversionRate}
                                        />
                                    </Card>
                                </Row>
                            </BindLogic>
                        </div>
                        <LemonButton className="float-right" type="primary" htmlType="submit">
                            Save
                        </LemonButton>
                    </Form>
                </>
            ) : experimentData ? (
                <div className="view-experiment">
                    <Row className="draft-header">
                        <Row justify="space-between" align="middle" className="w-full pb-4">
                            <Col>
                                <Row>
                                    <PageHeader
                                        style={{ paddingRight: 8 }}
                                        title={`${experimentData?.name}`}
                                        buttons={
                                            <>
                                                <CopyToClipboardInline
                                                    explicitValue={experimentData.feature_flag_key}
                                                    iconStyle={{ color: 'var(--muted-alt)' }}
                                                >
                                                    <span className="text-muted">
                                                        {experimentData.feature_flag_key}
                                                    </span>
                                                </CopyToClipboardInline>
                                                <Tag style={{ alignSelf: 'center' }} color={statusColors[status()]}>
                                                    <b className="uppercase">{status()}</b>
                                                </Tag>
                                                {experimentResults && experimentData.end_date && (
                                                    <Tag
                                                        style={{ alignSelf: 'center' }}
                                                        color={areResultsSignificant ? 'green' : 'geekblue'}
                                                    >
                                                        <b className="uppercase">
                                                            {areResultsSignificant
                                                                ? 'Significant Results'
                                                                : 'Results not significant'}
                                                        </b>
                                                    </Tag>
                                                )}
                                            </>
                                        }
                                    />
                                </Row>
                                <span className="exp-description">
                                    {experimentData.start_date ? (
                                        <EditableField
                                            multiline
                                            name="description"
                                            value={experimentData.description || ''}
                                            placeholder="Description (optional)"
                                            onSave={(value) => updateExperiment({ description: value })}
                                            maxLength={400} // Sync with Experiment model
                                            data-attr="experiment-description"
                                            compactButtons
                                        />
                                    ) : (
                                        <>
                                            {experimentData.description ||
                                                'There is no description for this experiment.'}
                                        </>
                                    )}
                                </span>
                            </Col>
                            {experimentData && !experimentData.start_date && (
                                <div className="flex items-center">
                                    <LemonButton
                                        type="secondary"
                                        className="mr-2"
                                        onClick={() => setEditExperiment(true)}
                                    >
                                        Edit
                                    </LemonButton>
                                    <LemonButton type="primary" onClick={() => launchExperiment()}>
                                        Launch
                                    </LemonButton>
                                </div>
                            )}
                            {experimentData && experimentData.start_date && !experimentData.end_date && (
                                <LemonButton type="secondary" status="danger" onClick={() => endExperiment()}>
                                    Stop
                                </LemonButton>
                            )}
                            {experimentData?.end_date &&
                                dayjs().isSameOrAfter(dayjs(experimentData.end_date), 'day') &&
                                !experimentData.archived && (
                                    <LemonButton type="secondary" status="danger" onClick={() => archiveExperiment()}>
                                        <b>Archive</b>
                                    </LemonButton>
                                )}
                        </Row>
                    </Row>
                    <Row>
                        {showWarning && experimentResults && areResultsSignificant && !experimentData.end_date && (
                            <Row align="middle" className="significant-results">
                                <Col span={20} style={{ fontWeight: 500, color: '#497342' }}>
                                    <div>
                                        Experiment results are significant.{' '}
                                        {experimentData.end_date
                                            ? ''
                                            : 'You can end your experiment now or let it run until complete.'}
                                    </div>
                                </Col>
                                <Col span={4}>
                                    {experimentData.end_date ? (
                                        <CloseOutlined className="close-button" onClick={() => setShowWarning(false)} />
                                    ) : (
                                        <LemonButton type="primary" onClick={() => endExperiment()}>
                                            End experiment
                                        </LemonButton>
                                    )}
                                </Col>
                            </Row>
                        )}
                        {showWarning && experimentResults && !areResultsSignificant && !experimentData.end_date && (
                            <Row align="top" className="not-significant-results">
                                <Col span={23} style={{ fontWeight: 500, color: '#2D2D2D' }}>
                                    <strong>Your results are not statistically significant</strong>.{' '}
                                    {significanceBannerDetails}{' '}
                                    {experimentData?.end_date ? '' : "We don't recommend ending this experiment yet."}{' '}
                                    See our{' '}
                                    <a href="https://posthog.com/docs/user-guides/experimentation#funnel-experiment-calculations">
                                        {' '}
                                        experimentation guide{' '}
                                    </a>
                                    for more information.{' '}
                                </Col>
                                <Col span={1}>
                                    <CloseOutlined className="close-button" onClick={() => setShowWarning(false)} />
                                </Col>
                            </Row>
                        )}
                        {showWarning && experimentData.end_date && (
                            <Row align="top" className="feature-flag-mods">
                                <Col span={23} style={{ fontWeight: 500 }}>
                                    <strong>Your experiment is complete, but the feature flag is still enabled.</strong>{' '}
                                    We recommend removing the feature flag from your code completely, instead of relying
                                    on this distribution.{' '}
                                    <Link
                                        to={
                                            experimentData.feature_flag
                                                ? urls.featureFlag(experimentData.feature_flag)
                                                : undefined
                                        }
                                    >
                                        <b>Adjust feature flag distribution</b>
                                    </Link>
                                </Col>
                                <Col span={1}>
                                    <CloseOutlined className="close-button" onClick={() => setShowWarning(false)} />
                                </Col>
                            </Row>
                        )}
                    </Row>
                    <Row>
                        <Collapse className="w-full" defaultActiveKey="experiment-details">
                            <Collapse.Panel header={<b>Experiment details</b>} key="experiment-details">
                                <Row>
                                    <Col span={experimentData?.start_date ? 12 : 24}>
                                        <ExperimentPreview
                                            experiment={experimentData}
                                            trendCount={trendCount}
                                            trendExposure={experimentData?.parameters.recommended_running_time}
                                            funnelSampleSize={experimentData?.parameters.recommended_sample_size}
                                            funnelConversionRate={conversionRate}
                                            funnelEntrants={
                                                experimentData?.start_date ? funnelResultsPersonsTotal : entrants
                                            }
                                        />
                                    </Col>
                                    {!experimentResultsLoading && !experimentResults && experimentData.start_date && (
                                        <Col span={12}>
                                            <ExperimentImplementationDetails experiment={experimentData} />
                                        </Col>
                                    )}
                                    {(experimentResults || experimentData.secondary_metrics?.length > 0) && (
                                        <Col className="secondary-progress" span={experimentData?.start_date ? 12 : 24}>
                                            {!!experimentData?.secondary_metrics.length && (
                                                <Col className="border-b">
                                                    <Row align="middle" justify="space-between" className="mb-2">
                                                        <Col className="card-secondary" span={2 * secondaryColumnSpan}>
                                                            Secondary metrics
                                                        </Col>
                                                        {experimentData?.parameters?.feature_flag_variants?.map(
                                                            (variant, idx) => (
                                                                <Col
                                                                    key={idx}
                                                                    span={secondaryColumnSpan}
                                                                    style={{
                                                                        color: getSeriesColor(
                                                                            getIndexForVariant(
                                                                                variant.key,
                                                                                experimentInsightType
                                                                            )
                                                                        ),
                                                                    }}
                                                                >
                                                                    <span className="text-sm">
                                                                        {capitalizeFirstLetter(variant.key)}
                                                                    </span>
                                                                </Col>
                                                            )
                                                        )}
                                                    </Row>

                                                    {experimentData.start_date ? (
                                                        secondaryMetricResultsLoading ? (
                                                            <Skeleton active paragraph={false} />
                                                        ) : (
                                                            <>
                                                                {experimentData.secondary_metrics.map((metric, idx) => (
                                                                    <Row
                                                                        className="border-t"
                                                                        key={idx}
                                                                        justify="space-between"
                                                                        style={{
                                                                            paddingTop: 8,
                                                                            paddingBottom: 8,
                                                                        }}
                                                                    >
                                                                        <Col span={2 * secondaryColumnSpan}>
                                                                            {capitalizeFirstLetter(metric.name)}
                                                                        </Col>
                                                                        {experimentData?.parameters?.feature_flag_variants?.map(
                                                                            (variant, index) => (
                                                                                <Col
                                                                                    key={index}
                                                                                    span={secondaryColumnSpan}
                                                                                >
                                                                                    {secondaryMetricResults?.[idx][
                                                                                        variant.key
                                                                                    ] ? (
                                                                                        metric.filters.insight ===
                                                                                        InsightType.FUNNELS ? (
                                                                                            <>
                                                                                                {(
                                                                                                    secondaryMetricResults?.[
                                                                                                        idx
                                                                                                    ][variant.key] * 100
                                                                                                ).toFixed(1)}
                                                                                                %
                                                                                            </>
                                                                                        ) : (
                                                                                            <>
                                                                                                {humanFriendlyNumber(
                                                                                                    secondaryMetricResults?.[
                                                                                                        idx
                                                                                                    ][variant.key]
                                                                                                )}
                                                                                            </>
                                                                                        )
                                                                                    ) : (
                                                                                        <>--</>
                                                                                    )}
                                                                                </Col>
                                                                            )
                                                                        )}
                                                                    </Row>
                                                                ))}
                                                            </>
                                                        )
                                                    ) : (
                                                        <>
                                                            {experimentData.secondary_metrics.map((metric, idx) => (
                                                                <Row
                                                                    className="border-t"
                                                                    key={idx}
                                                                    justify="space-between"
                                                                    style={{
                                                                        paddingTop: 8,
                                                                        paddingBottom: 8,
                                                                    }}
                                                                >
                                                                    <Col span={2 * secondaryColumnSpan}>
                                                                        {capitalizeFirstLetter(metric.name)}
                                                                    </Col>
                                                                    {experimentData?.parameters?.feature_flag_variants?.map(
                                                                        (_, index) => (
                                                                            <Col key={index} span={secondaryColumnSpan}>
                                                                                --
                                                                            </Col>
                                                                        )
                                                                    )}
                                                                </Row>
                                                            ))}
                                                        </>
                                                    )}
                                                </Col>
                                            )}
                                            {experimentResults && (
                                                <Col className="mt-4">
                                                    <div className="mb-2">
                                                        <b>Experiment progress</b>
                                                    </div>
                                                    <Progress
                                                        strokeWidth={20}
                                                        showInfo={false}
                                                        percent={experimentProgressPercent}
                                                        strokeColor="var(--success)"
                                                    />
                                                    {experimentInsightType === InsightType.TRENDS &&
                                                        experimentData.start_date && (
                                                            <Row justify="space-between" className="mt-2">
                                                                {experimentData.end_date ? (
                                                                    <div>
                                                                        Ran for{' '}
                                                                        <b>
                                                                            {dayjs(experimentData.end_date).diff(
                                                                                experimentData.start_date,
                                                                                'day'
                                                                            )}
                                                                        </b>{' '}
                                                                        days
                                                                    </div>
                                                                ) : (
                                                                    <div>
                                                                        <b>
                                                                            {dayjs().diff(
                                                                                experimentData.start_date,
                                                                                'day'
                                                                            )}
                                                                        </b>{' '}
                                                                        days running
                                                                    </div>
                                                                )}
                                                                <div>
                                                                    Goal:{' '}
                                                                    <b>
                                                                        {
                                                                            experimentData?.parameters
                                                                                ?.recommended_running_time
                                                                        }
                                                                    </b>{' '}
                                                                    days
                                                                </div>
                                                            </Row>
                                                        )}
                                                    {experimentInsightType === InsightType.FUNNELS && (
                                                        <Row justify="space-between" className="mt-2">
                                                            {experimentData.end_date ? (
                                                                <div>
                                                                    Saw{' '}
                                                                    <b>
                                                                        {humanFriendlyNumber(funnelResultsPersonsTotal)}
                                                                    </b>{' '}
                                                                    participants
                                                                </div>
                                                            ) : (
                                                                <div>
                                                                    <b>
                                                                        {humanFriendlyNumber(funnelResultsPersonsTotal)}
                                                                    </b>{' '}
                                                                    participants seen
                                                                </div>
                                                            )}
                                                            <div>
                                                                Goal:{' '}
                                                                <b>
                                                                    {humanFriendlyNumber(
                                                                        experimentData?.parameters
                                                                            ?.recommended_sample_size || 0
                                                                    )}
                                                                </b>{' '}
                                                                participants
                                                            </div>
                                                        </Row>
                                                    )}
                                                </Col>
                                            )}
                                        </Col>
                                    )}
                                </Row>
                            </Collapse.Panel>
                        </Collapse>
                        {!experimentData?.start_date && (
                            <div className="mt-4 w-full">
                                <ExperimentImplementationDetails experiment={experimentData} />
                            </div>
                        )}
                    </Row>
                    <div className="experiment-result">
                        {experimentResults ? (
                            <>
                                <Row justify="space-around" style={{ flexFlow: 'nowrap' }}>
                                    {
                                        //sort by decreasing probability
                                        Object.keys(experimentResults.probability)
                                            .sort(
                                                (a, b) =>
                                                    experimentResults.probability[b] - experimentResults.probability[a]
                                            )
                                            .map((variant, idx) => (
                                                <Col key={idx} className="pr-4">
                                                    <div>
                                                        <b>{capitalizeFirstLetter(variant)}</b>
                                                    </div>
                                                    {experimentInsightType === InsightType.TRENDS ? (
                                                        <Row>
                                                            <b style={{ paddingRight: 4 }}>
                                                                <Row>
                                                                    {'action' in experimentResults.insight[0] && (
                                                                        <EntityFilterInfo
                                                                            filter={experimentResults.insight[0].action}
                                                                        />
                                                                    )}
                                                                    <span style={{ paddingLeft: 4 }}>count:</span>
                                                                </Row>
                                                            </b>{' '}
                                                            {countDataForVariant(variant)}{' '}
                                                            {areTrendResultsConfusing && idx === 0 && (
                                                                <Tooltip
                                                                    placement="right"
                                                                    title="It might seem confusing that the best variant has lower absolute count, but this can happen when fewer people are exposed to this variant, so its relative count is higher."
                                                                >
                                                                    <InfoCircleOutlined
                                                                        style={{ padding: '4px 2px' }}
                                                                    />
                                                                </Tooltip>
                                                            )}
                                                        </Row>
                                                    ) : (
                                                        <Row>
                                                            <b style={{ paddingRight: 4 }}>Conversion rate:</b>{' '}
                                                            {conversionRateForVariant(variant)}%
                                                        </Row>
                                                    )}
                                                    <Progress
                                                        percent={Number(
                                                            (experimentResults.probability[variant] * 100).toFixed(1)
                                                        )}
                                                        size="small"
                                                        showInfo={false}
                                                        strokeColor={getSeriesColor(
                                                            getIndexForVariant(variant, experimentInsightType)
                                                        )}
                                                    />
                                                    <div>
                                                        Probability that this variant is the best:{' '}
                                                        <b>
                                                            {(experimentResults.probability[variant] * 100).toFixed(1)}%
                                                        </b>
                                                    </div>
                                                </Col>
                                            ))
                                    }
                                </Row>
                            </>
                        ) : (
                            experimentResultsLoading && (
                                <div className="text-center">
                                    <Skeleton active />
                                </div>
                            )
                        )}
                        {experimentResults ? (
                            <BindLogic
                                logic={insightLogic}
                                props={{
                                    dashboardItemId: experimentResults.itemID,
                                    cachedInsight: {
                                        short_id: experimentResults.itemID,
                                        filters: {
                                            ...experimentResults.filters,
                                            insight: experimentInsightType,
                                            display: experimentData.filters.display,
                                            ...(experimentInsightType === InsightType.FUNNELS && {
                                                layout: FunnelLayout.vertical,
                                                funnel_viz_type: FunnelVizType.Steps,
                                            }),
                                            ...(experimentInsightType === InsightType.TRENDS && {
                                                display: ChartDisplayType.ActionsLineGraphCumulative,
                                            }),
                                        },
                                        result: experimentResults.insight,
                                        disable_baseline: true,
                                    },
                                    doNotLoad: true,
                                }}
                            >
                                <div className="mt-4">
                                    <InsightContainer
                                        disableHeader={true}
                                        disableCorrelationTable={experimentInsightType === InsightType.FUNNELS}
                                        disableLastComputation={true}
                                    />
                                </div>
                            </BindLogic>
                        ) : (
                            experimentData.start_date && (
                                <>
                                    <div className="no-experiment-results">
                                        {!experimentResultsLoading && (
                                            <div className="text-center">
                                                <b>There are no results for this experiment yet.</b>
                                                <div className="text-sm ">
                                                    {!!experimentResultCalculationError &&
                                                        `${experimentResultCalculationError}. `}{' '}
                                                    Wait a bit longer for your users to be exposed to the experiment.
                                                    Double check your feature flag implementation if you're still not
                                                    seeing results.
                                                </div>
                                            </div>
                                        )}
                                    </div>
                                </>
                            )
                        )}
                    </div>
                </div>
            ) : (
                <Skeleton active />
            )}
        </>
    )
}<|MERGE_RESOLUTION|>--- conflicted
+++ resolved
@@ -129,17 +129,17 @@
     const funnelResultsPersonsTotal =
         experimentInsightType === InsightType.FUNNELS && experimentResults?.insight
             ? (experimentResults.insight as FunnelStep[][]).reduce(
-                  (sum: number, variantResult: FunnelStep[]) => variantResult[0]?.count + sum,
-                  0
-              )
+                (sum: number, variantResult: FunnelStep[]) => variantResult[0]?.count + sum,
+                0
+            )
             : 0
 
     const experimentProgressPercent =
         experimentInsightType === InsightType.FUNNELS
             ? ((funnelResultsPersonsTotal || 0) / (experimentData?.parameters?.recommended_sample_size || 1)) * 100
             : (dayjs().diff(experimentData?.start_date, 'day') /
-                  (experimentData?.parameters?.recommended_running_time || 1)) *
-              100
+                (experimentData?.parameters?.recommended_running_time || 1)) *
+            100
 
     const statusColors = { running: 'green', draft: 'default', complete: 'purple' }
     const status = (): string => {
@@ -286,13 +286,12 @@
                                                             >
                                                                 <Row
                                                                     key={`${variant}-${idx}`}
-                                                                    className={`feature-flag-variant ${
-                                                                        idx === 0
+                                                                    className={`feature-flag-variant ${idx === 0
                                                                             ? 'border-t'
                                                                             : idx >= 3
-                                                                            ? 'border-b'
-                                                                            : ''
-                                                                    }`}
+                                                                                ? 'border-b'
+                                                                                : ''
+                                                                        }`}
                                                                 >
                                                                     <div
                                                                         className="variant-label"
@@ -389,7 +388,7 @@
                                                 <Select
                                                     value={
                                                         newExperimentData?.filters?.aggregation_group_type_index !=
-                                                        undefined
+                                                            undefined
                                                             ? newExperimentData.filters.aggregation_group_type_index
                                                             : -1
                                                     }
@@ -438,11 +437,11 @@
                                                         propertyFilters={
                                                             experimentInsightType === InsightType.FUNNELS
                                                                 ? convertPropertyGroupToProperties(
-                                                                      funnelsFilters.properties
-                                                                  )
+                                                                    funnelsFilters.properties
+                                                                )
                                                                 : convertPropertyGroupToProperties(
-                                                                      trendsFilters.properties
-                                                                  )
+                                                                    trendsFilters.properties
+                                                                )
                                                         }
                                                         onChange={(anyProperties) => {
                                                             setNewExperimentData({
@@ -473,7 +472,6 @@
                                                         </a>
                                                     </AlertMessage>
                                                 )}
-<<<<<<< HEAD
                                                 <div className="mt-4 mb-2">
                                                     <strong>Advanced Options</strong>
                                                 </div>
@@ -494,8 +492,6 @@
                                                         </Link>
                                                     )}
                                                 </div>
-=======
->>>>>>> 99042f20
                                             </Col>
                                         </Row>
                                     </Col>
@@ -878,11 +874,11 @@
                                                                                         variant.key
                                                                                     ] ? (
                                                                                         metric.filters.insight ===
-                                                                                        InsightType.FUNNELS ? (
+                                                                                            InsightType.FUNNELS ? (
                                                                                             <>
                                                                                                 {(
                                                                                                     secondaryMetricResults?.[
-                                                                                                        idx
+                                                                                                    idx
                                                                                                     ][variant.key] * 100
                                                                                                 ).toFixed(1)}
                                                                                                 %
@@ -891,7 +887,7 @@
                                                                                             <>
                                                                                                 {humanFriendlyNumber(
                                                                                                     secondaryMetricResults?.[
-                                                                                                        idx
+                                                                                                    idx
                                                                                                     ][variant.key]
                                                                                                 )}
                                                                                             </>
