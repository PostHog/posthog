import './Experiment.scss'

<<<<<<< HEAD
import { IconWarning } from '@posthog/icons'
=======
import { IconPlusSmall, IconTrash, IconWarning } from '@posthog/icons'
>>>>>>> 8f7a5c9a
import {
    LemonDivider,
    LemonInput,
    LemonSelect,
    LemonSkeleton,
    LemonTag,
    LemonTagType,
    LemonTextArea,
    Tooltip,
} from '@posthog/lemon-ui'
import { Popconfirm } from 'antd'
import clsx from 'clsx'
import { BindLogic, useActions, useValues } from 'kea'
import { Form, Group } from 'kea-forms'
import { router } from 'kea-router'
import { CopyToClipboardInline } from 'lib/components/CopyToClipboard'
import { EditableField } from 'lib/components/EditableField/EditableField'
import { NotFound } from 'lib/components/NotFound'
import { PageHeader } from 'lib/components/PageHeader'
import { dayjs } from 'lib/dayjs'
<<<<<<< HEAD
import { IconDelete, IconPlusMini } from 'lib/lemon-ui/icons'
=======
>>>>>>> 8f7a5c9a
import { LemonBanner } from 'lib/lemon-ui/LemonBanner'
import { LemonButton } from 'lib/lemon-ui/LemonButton'
import { More } from 'lib/lemon-ui/LemonButton/More'
import { LemonCollapse } from 'lib/lemon-ui/LemonCollapse'
import { LemonField } from 'lib/lemon-ui/LemonField'
import { LemonProgress } from 'lib/lemon-ui/LemonProgress'
import { Link } from 'lib/lemon-ui/Link'
import { capitalizeFirstLetter, humanFriendlyNumber } from 'lib/utils'
import { useEffect, useState } from 'react'
import { funnelDataLogic } from 'scenes/funnels/funnelDataLogic'
import { insightDataLogic } from 'scenes/insights/insightDataLogic'
import { insightLogic } from 'scenes/insights/insightLogic'
import { SceneExport } from 'scenes/sceneTypes'
import { trendsDataLogic } from 'scenes/trends/trendsDataLogic'
import { urls } from 'scenes/urls'
import { userLogic } from 'scenes/userLogic'

import { Query } from '~/queries/Query/Query'
import { AvailableFeature, Experiment as ExperimentType, FunnelStep, InsightType, ProgressStatus } from '~/types'

import { EXPERIMENT_INSIGHT_ID } from './constants'
import { ExperimentImplementationDetails } from './ExperimentImplementationDetails'
import { experimentLogic, ExperimentLogicProps } from './experimentLogic'
import { ExperimentPreview } from './ExperimentPreview'
import { ExperimentResult } from './ExperimentResult'
import { getExperimentStatus, getExperimentStatusColor } from './experimentsLogic'
import { ExperimentsPayGate } from './ExperimentsPayGate'
import { ExperimentInsightCreator } from './MetricSelector'
import { SecondaryMetrics } from './SecondaryMetrics'

export const scene: SceneExport = {
    component: Experiment,
    logic: experimentLogic,
    paramsToProps: ({ params: { id } }): ExperimentLogicProps => ({
        experimentId: id === 'new' ? 'new' : parseInt(id),
    }),
}

export function Experiment(): JSX.Element {
    const {
        experimentId,
        experiment,
        minimumSampleSizePerVariant,
        recommendedExposureForCountData,
        variants,
        experimentResults,
        editingExistingExperiment,
        experimentInsightType,
        experimentResultsLoading,
        experimentLoading,
        areResultsSignificant,
        significanceBannerDetails,
        isExperimentRunning,
        flagImplementationWarning,
        props,
        aggregationLabel,
        showGroupsOptions,
        groupTypes,
        experimentMissing,
    } = useValues(experimentLogic)
    const {
        launchExperiment,
        setEditExperiment,
        endExperiment,
        addExperimentGroup,
        updateExperiment,
        removeExperimentGroup,
        setNewExperimentInsight,
        archiveExperiment,
        resetRunningExperiment,
        loadExperiment,
        loadExperimentResults,
        setExposureAndSampleSize,
        updateExperimentSecondaryMetrics,
        setExperiment,
    } = useActions(experimentLogic)
    const { hasAvailableFeature } = useValues(userLogic)

    const [showWarning, setShowWarning] = useState(true)

    // insightLogic
    const logic = insightLogic({ dashboardItemId: EXPERIMENT_INSIGHT_ID })
    const { insightProps } = useValues(logic)

    // insightDataLogic
    const { query } = useValues(insightDataLogic(insightProps))

    const { conversionMetrics, results } = useValues(funnelDataLogic(insightProps))
    const { results: trendResults } = useValues(trendsDataLogic(insightProps))

    // Parameters for creating experiment
    const conversionRate = conversionMetrics.totalRate * 100
    const sampleSizePerVariant = minimumSampleSizePerVariant(conversionRate)
    const sampleSize = sampleSizePerVariant * variants.length
    const trendCount = trendResults[0]?.count
    const entrants = results?.[0]?.count
    const exposure = recommendedExposureForCountData(trendCount)

    useEffect(() => {
        setExposureAndSampleSize(exposure, sampleSize)
    }, [exposure, sampleSize])

    // Parameters for experiment results
    // don't use creation variables in results
    const funnelResultsPersonsTotal =
        experimentInsightType === InsightType.FUNNELS && experimentResults?.insight
            ? (experimentResults.insight as FunnelStep[][]).reduce(
                  (sum: number, variantResult: FunnelStep[]) => variantResult[0]?.count + sum,
                  0
              )
            : 0

    const experimentProgressPercent =
        experimentInsightType === InsightType.FUNNELS
            ? ((funnelResultsPersonsTotal || 0) / (experiment?.parameters?.recommended_sample_size || 1)) * 100
            : (dayjs().diff(experiment?.start_date, 'day') / (experiment?.parameters?.recommended_running_time || 1)) *
              100

    const maxVariants = 10

    const variantLabelColors = [
        { background: '#35416b', color: '#fff' },
        { background: '#C278CE66', color: '#35416B' },
        { background: '#FFE6AE', color: '#35416B' },
        { background: '#8DA9E74D', color: '#35416B' },
    ]

    if (!hasAvailableFeature(AvailableFeature.EXPERIMENTATION)) {
        return (
            <>
                <PageHeader />
                <ExperimentsPayGate />
            </>
        )
    }

    if (experimentLoading) {
        return <LoadingState />
    }

    if (experimentMissing) {
        return <NotFound object="experiment" />
    }

    return (
        <>
            {experimentId === 'new' || editingExistingExperiment ? (
                <>
                    <Form
                        id="experiment"
                        logic={experimentLogic}
                        formKey="experiment"
                        props={props}
                        enableFormOnSubmit
                        className="space-y-4 experiment-form"
                    >
                        <PageHeader
                            buttons={
                                <div className="flex items-center gap-2">
                                    <LemonButton
                                        data-attr="cancel-experiment"
                                        type="secondary"
                                        onClick={() => {
                                            if (editingExistingExperiment) {
                                                setEditExperiment(false)
                                                loadExperiment()
                                            } else {
                                                router.actions.push(urls.experiments())
                                            }
                                        }}
                                        disabled={experimentLoading}
                                    >
                                        Cancel
                                    </LemonButton>
                                    <LemonButton
                                        type="primary"
                                        data-attr="save-experiment"
                                        htmlType="submit"
                                        loading={experimentLoading}
                                        form="experiment"
                                    >
                                        {editingExistingExperiment ? 'Save' : 'Save as draft'}
                                    </LemonButton>
                                </div>
                            }
                        />
                        <LemonDivider />

                        <BindLogic logic={insightLogic} props={insightProps}>
                            <>
                                <div className="flex flex-col gap-2 max-w-1/2">
                                    <LemonField name="name" label="Name">
                                        <LemonInput data-attr="experiment-name" />
                                    </LemonField>
                                    <LemonField name="feature_flag_key" label="Feature flag key">
                                        <LemonInput
                                            data-attr="experiment-feature-flag-key"
                                            disabled={editingExistingExperiment}
                                        />
                                    </LemonField>
                                    <LemonField
                                        name="description"
                                        label={
                                            <div>
                                                Description <span className="text-muted">(optional)</span>
                                            </div>
                                        }
                                    >
                                        <LemonTextArea
                                            data-attr="experiment-description"
                                            className="ph-ignore-input"
                                            placeholder="Adding a helpful description can ensure others know what this experiment is about."
                                        />
                                    </LemonField>
                                    {experiment.parameters.feature_flag_variants && (
                                        <div>
                                            <label>
                                                <b>Experiment variants</b>
                                            </label>
                                            <div className="text-muted">
                                                Participants are divided into variant groups evenly. All experiments
                                                must consist of a control group and at least one test group. Experiments
                                                may have at most 9 test groups. Variant names can only contain letters,
                                                numbers, hyphens, and underscores.
                                            </div>
                                            <div className="variants">
                                                {experiment.parameters.feature_flag_variants?.map((_, index) => (
                                                    <Group
                                                        key={index}
                                                        name={['parameters', 'feature_flag_variants', index]}
                                                    >
                                                        <div
                                                            key={`variant-${index}`}
                                                            className={clsx(
                                                                'feature-flag-variant',
                                                                index === 0
                                                                    ? 'border-t'
                                                                    : index >= maxVariants
                                                                    ? 'border-b'
                                                                    : ''
                                                            )}
                                                        >
                                                            <div
                                                                className="variant-label"
                                                                // eslint-disable-next-line react/forbid-dom-props
                                                                style={
                                                                    index === 0
                                                                        ? { ...variantLabelColors[index] }
                                                                        : {
                                                                              ...variantLabelColors[(index % 3) + 1],
                                                                          }
                                                                }
                                                            >
                                                                {index === 0 ? 'Control' : 'Test'}
                                                            </div>
                                                            <LemonField name="key" className="extend-variant-fully">
                                                                <LemonInput
                                                                    disabled={index === 0 || experimentId !== 'new'}
                                                                    data-attr="experiment-variant-key"
                                                                    data-key-index={index.toString()}
                                                                    className="ph-ignore-input"
                                                                    fullWidth
                                                                    placeholder={`example-variant-${index + 1}`}
                                                                    autoComplete="off"
                                                                    autoCapitalize="off"
                                                                    autoCorrect="off"
                                                                    spellCheck={false}
                                                                />
                                                            </LemonField>

                                                            <div className="float-right">
                                                                {experimentId === 'new' &&
                                                                    !(index === 0 || index === 1) && (
                                                                        <Tooltip
                                                                            title="Delete this variant"
                                                                            placement="bottom-start"
                                                                        >
                                                                            <LemonButton
                                                                                size="small"
                                                                                icon={<IconTrash />}
                                                                                onClick={() =>
                                                                                    removeExperimentGroup(index)
                                                                                }
                                                                            />
                                                                        </Tooltip>
                                                                    )}
                                                            </div>
                                                        </div>
                                                    </Group>
                                                ))}

                                                {(experiment.parameters.feature_flag_variants.length ?? 0) <
                                                    maxVariants &&
                                                    experimentId === 'new' && (
                                                        <div className="feature-flag-variant border-b">
                                                            <LemonButton
                                                                onClick={() => addExperimentGroup()}
                                                                icon={<IconPlusSmall />}
                                                                data-attr="add-test-variant"
                                                            >
                                                                Add test variant
                                                            </LemonButton>
                                                        </div>
                                                    )}
                                            </div>
                                        </div>
                                    )}
                                </div>
                                <div className="person-selection">
                                    <div className="max-w-1/2">
                                        <div>
                                            <strong>Select participants</strong>
                                        </div>
                                        <div className="text-muted mb-4">
                                            Experiments use feature flags to target users. By default, 100% of
                                            participants will be targeted. For any advanced options like changing the
                                            rollout percentage, and targeting by groups, you can{' '}
                                            {experimentId === 'new' ? (
                                                'change settings on the feature flag after saving this experiment.'
                                            ) : (
                                                <Link
                                                    to={
                                                        experiment.feature_flag
                                                            ? urls.featureFlag(experiment.feature_flag.id)
                                                            : undefined
                                                    }
                                                >
                                                    change settings on the feature flag.
                                                </Link>
                                            )}
                                        </div>
                                        {experimentId === 'new' && showGroupsOptions && (
                                            <>
                                                <div className="mt-4">
                                                    <strong>Default participant type</strong>
                                                </div>
                                                <div className="text-muted mb-4">
                                                    This sets default aggregation type for all metrics and feature
                                                    flags. You can change this at any time by updating the metric or
                                                    feature flag.
                                                </div>
                                                <LemonSelect
                                                    value={
                                                        experiment.parameters.aggregation_group_type_index != undefined
                                                            ? experiment.parameters.aggregation_group_type_index
                                                            : -1
                                                    }
                                                    data-attr="participant-aggregation-filter"
                                                    dropdownMatchSelectWidth={false}
                                                    onChange={(rawGroupTypeIndex) => {
                                                        const groupTypeIndex =
                                                            rawGroupTypeIndex !== -1 ? rawGroupTypeIndex : undefined

                                                        setExperiment({
                                                            parameters: {
                                                                ...experiment.parameters,
                                                                aggregation_group_type_index:
                                                                    groupTypeIndex ?? undefined,
                                                            },
                                                        })
                                                        setNewExperimentInsight()
                                                    }}
                                                    options={[
                                                        { value: -1, label: 'Persons' },
                                                        ...Array.from(groupTypes.values()).map((groupType) => ({
                                                            value: groupType.group_type_index,
                                                            label: capitalizeFirstLetter(
                                                                aggregationLabel(groupType.group_type_index).plural
                                                            ),
                                                        })),
                                                    ]}
                                                />
                                            </>
                                        )}
                                    </div>
                                </div>

                                <div className="flex metrics-selection gap-4">
                                    <div className="flex-1">
                                        <div className="mb-2" data-attr="experiment-goal-type">
                                            <b>Goal type</b>
                                            <div className="text-muted">
                                                {experimentInsightType === InsightType.TRENDS
                                                    ? 'Track counts of a specific event or action'
                                                    : 'Track how many persons complete a sequence of actions and or events'}
                                            </div>
                                        </div>
                                        <LemonSelect
                                            data-attr="experiment-goal-type-select"
                                            value={experimentInsightType}
                                            onChange={(val) => {
                                                val &&
                                                    setNewExperimentInsight({
                                                        insight: val,
                                                        properties: experiment?.filters?.properties,
                                                    })
                                            }}
                                            dropdownMatchSelectWidth={false}
                                            options={[
                                                { value: InsightType.TRENDS, label: 'Trend' },
                                                { value: InsightType.FUNNELS, label: 'Conversion funnel' },
                                            ]}
                                        />
                                        <div className="my-4">
                                            <b>Experiment goal</b>
                                            {experimentInsightType === InsightType.TRENDS && (
                                                <div className="text-muted">
                                                    Trend-based experiments can have at most one graph series. This
                                                    metric is used to track the progress of your experiment.
                                                </div>
                                            )}
                                        </div>
                                        {flagImplementationWarning && (
                                            <LemonBanner type="info" className="mt-3 mb-3">
                                                We can't detect any feature flag information for this target metric.
                                                Ensure that you're using the latest PostHog client libraries, and make
                                                sure you manually send feature flag information for server-side
                                                libraries if necessary.{' '}
                                                <Link
                                                    to="https://posthog.com/docs/integrate/server/python#capture"
                                                    target="_blank"
                                                >
                                                    {' '}
                                                    Read the docs for how to do this for server-side libraries.
                                                </Link>
                                            </LemonBanner>
                                        )}

                                        <ExperimentInsightCreator insightProps={insightProps} />
                                    </div>
                                    <div className="flex-1">
                                        <div className="card-secondary mb-4" data-attr="experiment-preview">
                                            Goal preview
                                        </div>
                                        <BindLogic logic={insightLogic} props={insightProps}>
                                            <Query query={query} context={{ insightProps }} readOnly />
                                        </BindLogic>
                                    </div>
                                </div>
                                <LemonField name="secondary_metrics">
                                    {({ value, onChange }) => (
                                        <div className="secondary-metrics">
                                            <div className="flex flex-col">
                                                <div>
                                                    <b>Secondary metrics</b>
                                                    <span className="text-muted ml-2">(optional)</span>
                                                </div>
                                                <div className="text-muted mt-1">
                                                    Use secondary metrics to monitor metrics related to your experiment
                                                    goal. You can add up to three secondary metrics.{' '}
                                                </div>
                                                <SecondaryMetrics
                                                    onMetricsChange={onChange}
                                                    initialMetrics={value}
                                                    experimentId={experiment.id}
                                                    defaultAggregationType={
                                                        experiment.parameters?.aggregation_group_type_index
                                                    }
                                                />
                                            </div>
                                        </div>
                                    )}
                                </LemonField>
                                <div className="bg-bg-light border rounded experiment-preview p-4">
                                    <ExperimentPreview
                                        experimentId={experiment.id}
                                        trendCount={trendCount}
                                        trendExposure={exposure}
                                        funnelSampleSize={sampleSize}
                                        funnelEntrants={entrants}
                                        funnelConversionRate={conversionRate}
                                    />
                                </div>
                            </>
                        </BindLogic>
                        <div className="flex items-center gap-2 justify-end">
                            <LemonButton
                                data-attr="cancel-experiment"
                                type="secondary"
                                onClick={() => {
                                    if (editingExistingExperiment) {
                                        setEditExperiment(false)
                                        loadExperiment()
                                    } else {
                                        router.actions.push(urls.experiments())
                                    }
                                }}
                                disabled={experimentLoading}
                            >
                                Cancel
                            </LemonButton>
                            <LemonButton
                                type="primary"
                                data-attr="save-experiment"
                                htmlType="submit"
                                loading={experimentLoading}
                                form="experiment"
                            >
                                {editingExistingExperiment ? 'Save' : 'Save as draft'}
                            </LemonButton>
                        </div>
                    </Form>
                </>
            ) : experiment ? (
                <div className="view-experiment">
                    <div className="draft-header">
                        <PageHeader
                            buttons={
                                <>
                                    {experiment && !isExperimentRunning && (
                                        <div className="flex items-center">
                                            <LemonButton
                                                type="secondary"
                                                className="mr-2"
                                                onClick={() => setEditExperiment(true)}
                                            >
                                                Edit
                                            </LemonButton>
                                            <LemonButton type="primary" onClick={() => launchExperiment()}>
                                                Launch
                                            </LemonButton>
                                        </div>
                                    )}
                                    {experiment && isExperimentRunning && (
                                        <div className="flex flex-row gap-2">
                                            <>
                                                <More
                                                    overlay={
                                                        <>
                                                            <LemonButton
                                                                onClick={() => loadExperimentResults(true)}
                                                                fullWidth
                                                                data-attr="refresh-experiment"
                                                            >
                                                                Refresh experiment results
                                                            </LemonButton>
                                                        </>
                                                    }
                                                />
                                                <LemonDivider vertical />
                                            </>
                                            <Popconfirm
                                                placement="bottomLeft"
                                                title={
                                                    <div>
                                                        Reset this experiment and go back to draft mode?
                                                        <div className="text-sm text-muted">
                                                            All collected data so far will be discarded.
                                                        </div>
                                                        {experiment.archived && (
                                                            <div className="text-sm text-muted">
                                                                Resetting will also unarchive the experiment.
                                                            </div>
                                                        )}
                                                    </div>
                                                }
                                                onConfirm={() => resetRunningExperiment()}
                                            >
                                                <LemonButton type="secondary">Reset</LemonButton>
                                            </Popconfirm>
                                            {!experiment.end_date && (
                                                <LemonButton
                                                    type="secondary"
                                                    status="danger"
                                                    onClick={() => endExperiment()}
                                                >
                                                    Stop
                                                </LemonButton>
                                            )}
                                            {experiment?.end_date &&
                                                dayjs().isSameOrAfter(dayjs(experiment.end_date), 'day') &&
                                                !experiment.archived && (
                                                    <LemonButton
                                                        type="secondary"
                                                        status="danger"
                                                        onClick={() => archiveExperiment()}
                                                    >
                                                        <b>Archive</b>
                                                    </LemonButton>
                                                )}
                                        </div>
                                    )}
                                </>
                            }
                        />
                        <div className="w-full pb-4">
                            <div className="inline-flex">
                                <div className="block">
                                    <div className="exp-flag-copy-label">Status</div>
                                    <StatusTag experiment={experiment} />
                                    <span className="ml-2">
                                        <ResultsTag />
                                    </span>
                                </div>
                                {experiment.feature_flag && (
                                    <div className="block ml-10">
                                        <div className="exp-flag-copy-label">Feature flag</div>
                                        {getExperimentStatus(experiment) === ProgressStatus.Running &&
                                            !experiment.feature_flag.active && (
                                                <Tooltip
                                                    placement="bottom"
                                                    title="Your experiment is running, but the linked flag is disabled. No data is being collected."
                                                >
                                                    <IconWarning
                                                        style={{ transform: 'translateY(2px)' }}
                                                        className="mr-1 text-danger"
                                                        fontSize="18px"
                                                    />
                                                </Tooltip>
                                            )}
                                        <CopyToClipboardInline
                                            iconStyle={{ color: 'var(--lemon-button-icon-opacity)' }}
                                            className="font-normal text-sm"
                                            description="feature flag key"
                                        >
                                            {experiment.feature_flag.key}
                                        </CopyToClipboardInline>
                                    </div>
                                )}
                            </div>
                            <div className="mt-6 exp-description">
                                {isExperimentRunning ? (
                                    <EditableField
                                        multiline
                                        markdown
                                        name="description"
                                        value={experiment.description || ''}
                                        placeholder="Description (optional)"
                                        onSave={(value) => updateExperiment({ description: value })}
                                        maxLength={400} // Sync with Experiment model
                                        data-attr="experiment-description"
                                        compactButtons
                                    />
                                ) : (
                                    <>{experiment.description || 'There is no description for this experiment.'}</>
                                )}
                            </div>
                        </div>
                    </div>
                    <div className="mb-4">
                        {showWarning && experimentResults && areResultsSignificant && !experiment.end_date && (
                            <LemonBanner
                                className="w-full"
                                type="success"
                                onClose={experiment.end_date ? () => setShowWarning(false) : undefined}
                                action={
                                    !experiment.end_date
                                        ? {
                                              onClick: () => endExperiment(),
                                              type: 'primary',
                                              children: 'End experiment',
                                          }
                                        : undefined
                                }
                            >
                                <div>
                                    Experiment results are significant.{' '}
                                    {experiment.end_date
                                        ? ''
                                        : 'You can end your experiment now or let it run until complete.'}
                                </div>
                            </LemonBanner>
                        )}
                        {showWarning && experimentResults && !areResultsSignificant && !experiment.end_date && (
                            <LemonBanner type="warning" onClose={() => setShowWarning(false)}>
                                <strong>Your results are not statistically significant</strong>.{' '}
                                {significanceBannerDetails}{' '}
                                {experiment?.end_date ? '' : "We don't recommend ending this experiment yet."} See our{' '}
                                <Link to="https://posthog.com/docs/user-guides/experimentation#funnel-experiment-calculations">
                                    {' '}
                                    experimentation guide{' '}
                                </Link>
                                for more information.{' '}
                            </LemonBanner>
                        )}
                        {showWarning && experiment.end_date && experiment.feature_flag?.active && (
                            <LemonBanner type="info" onClose={() => setShowWarning(false)}>
                                <strong>Your experiment is complete, but the feature flag is still enabled.</strong> We
                                recommend removing the feature flag from your code completely, instead of relying on
                                this distribution.{' '}
                                <Link
                                    to={
                                        experiment.feature_flag
                                            ? urls.featureFlag(experiment.feature_flag.id)
                                            : undefined
                                    }
                                >
                                    <b>Adjust feature flag distribution</b>
                                </Link>
                            </LemonBanner>
                        )}
                    </div>
                    <div>
                        <LemonCollapse
                            className="w-full"
                            defaultActiveKey="experiment-details"
                            panels={[
                                {
                                    key: 'experiment-details',
                                    header: 'Experiment details',
                                    content: (
                                        <div>
                                            <div className={isExperimentRunning ? 'w-1/2' : 'w-full'}>
                                                <ExperimentPreview
                                                    experimentId={experiment.id}
                                                    trendCount={trendCount}
                                                    trendExposure={experiment?.parameters.recommended_running_time}
                                                    funnelSampleSize={experiment?.parameters.recommended_sample_size}
                                                    funnelConversionRate={conversionRate}
                                                    funnelEntrants={
                                                        isExperimentRunning ? funnelResultsPersonsTotal : entrants
                                                    }
                                                />
                                            </div>
                                            {!experimentResultsLoading && !experimentResults && isExperimentRunning && (
                                                <div className="w-1/2">
                                                    <ExperimentImplementationDetails experiment={experiment} />
                                                </div>
                                            )}
                                            {experimentResults && (
                                                <div className="w-1/2 mt-4">
                                                    <div className="mb-2">
                                                        <b>Experiment progress</b>
                                                    </div>
                                                    <LemonProgress
                                                        size="large"
                                                        percent={experimentProgressPercent}
                                                        strokeColor="var(--success)"
                                                    />
                                                    {experimentInsightType === InsightType.TRENDS &&
                                                        experiment.start_date && (
                                                            <div className="flex justify-between mt-2">
                                                                {experiment.end_date ? (
                                                                    <div>
                                                                        Ran for{' '}
                                                                        <b>
                                                                            {dayjs(experiment.end_date).diff(
                                                                                experiment.start_date,
                                                                                'day'
                                                                            )}
                                                                        </b>{' '}
                                                                        days
                                                                    </div>
                                                                ) : (
                                                                    <div>
                                                                        <b>
                                                                            {dayjs().diff(experiment.start_date, 'day')}
                                                                        </b>{' '}
                                                                        days running
                                                                    </div>
                                                                )}
                                                                <div>
                                                                    Goal:{' '}
                                                                    <b>
                                                                        {experiment?.parameters
                                                                            ?.recommended_running_time ?? 'Unknown'}
                                                                    </b>{' '}
                                                                    days
                                                                </div>
                                                            </div>
                                                        )}
                                                    {experimentInsightType === InsightType.FUNNELS && (
                                                        <div className="flex justify-between mt-2">
                                                            {experiment.end_date ? (
                                                                <div>
                                                                    Saw{' '}
                                                                    <b>
                                                                        {humanFriendlyNumber(funnelResultsPersonsTotal)}
                                                                    </b>{' '}
                                                                    participants
                                                                </div>
                                                            ) : (
                                                                <div>
                                                                    <b>
                                                                        {humanFriendlyNumber(funnelResultsPersonsTotal)}
                                                                    </b>{' '}
                                                                    participants seen
                                                                </div>
                                                            )}
                                                            <div>
                                                                Goal:{' '}
                                                                <b>
                                                                    {humanFriendlyNumber(
                                                                        experiment?.parameters
                                                                            ?.recommended_sample_size || 0
                                                                    )}
                                                                </b>{' '}
                                                                participants
                                                            </div>
                                                        </div>
                                                    )}
                                                </div>
                                            )}
                                            <div>
                                                <SecondaryMetrics
                                                    experimentId={experiment.id}
                                                    onMetricsChange={(metrics) =>
                                                        updateExperimentSecondaryMetrics(metrics)
                                                    }
                                                    initialMetrics={experiment.secondary_metrics}
                                                    defaultAggregationType={
                                                        experiment.parameters?.aggregation_group_type_index
                                                    }
                                                />
                                            </div>
                                        </div>
                                    ),
                                },
                            ]}
                        />
                        {experiment && !experiment.start_date && (
                            <div className="mt-4 w-full">
                                <ExperimentImplementationDetails experiment={experiment} />
                            </div>
                        )}
                    </div>
                    <ExperimentResult />
                </div>
            ) : (
                <LoadingState />
            )}
        </>
    )
}

export function StatusTag({ experiment }: { experiment: ExperimentType }): JSX.Element {
    const status = getExperimentStatus(experiment)
    return (
        <LemonTag type={getExperimentStatusColor(status)}>
            <b className="uppercase">{status}</b>
        </LemonTag>
    )
}

export function ResultsTag(): JSX.Element {
    const { experiment, experimentResults, areResultsSignificant } = useValues(experimentLogic)
    if (experimentResults && experiment.end_date) {
        const result: { color: LemonTagType; label: string } = areResultsSignificant
            ? { color: 'success', label: 'Significant Results' }
            : { color: 'primary', label: 'Results not significant' }

        return (
            <LemonTag type={result.color}>
                <b className="uppercase">{result.label}</b>
            </LemonTag>
        )
    }

    return <></>
}

export function LoadingState(): JSX.Element {
    return (
        <div className="space-y-4">
            <LemonSkeleton className="w-1/3 h-4" />
            <LemonSkeleton />
            <LemonSkeleton />
            <LemonSkeleton className="w-2/3 h-4" />
        </div>
    )
}<|MERGE_RESOLUTION|>--- conflicted
+++ resolved
@@ -1,10 +1,6 @@
 import './Experiment.scss'
 
-<<<<<<< HEAD
-import { IconWarning } from '@posthog/icons'
-=======
 import { IconPlusSmall, IconTrash, IconWarning } from '@posthog/icons'
->>>>>>> 8f7a5c9a
 import {
     LemonDivider,
     LemonInput,
@@ -25,10 +21,6 @@
 import { NotFound } from 'lib/components/NotFound'
 import { PageHeader } from 'lib/components/PageHeader'
 import { dayjs } from 'lib/dayjs'
-<<<<<<< HEAD
-import { IconDelete, IconPlusMini } from 'lib/lemon-ui/icons'
-=======
->>>>>>> 8f7a5c9a
 import { LemonBanner } from 'lib/lemon-ui/LemonBanner'
 import { LemonButton } from 'lib/lemon-ui/LemonButton'
 import { More } from 'lib/lemon-ui/LemonButton/More'
