import { kea } from 'kea'
import { api } from 'lib/api.mock'
import { experimentsLogicType } from './experimentsLogicType'
import { teamLogic } from 'scenes/teamLogic'
<<<<<<< HEAD
import { Experiment, ExperimentsTabs } from '~/types'
import { CheckCircleOutlined } from '@ant-design/icons'
import { toast } from 'react-toastify'
import React from 'react'
import { toParams } from 'lib/utils'
=======
import { AvailableFeature, Experiment } from '~/types'
import { CheckCircleOutlined } from '@ant-design/icons'
import { toast } from 'react-toastify'
import React from 'react'
import { userLogic } from 'scenes/userLogic'
>>>>>>> 45245d7e

export const experimentsLogic = kea<experimentsLogicType>({
    path: ['scenes', 'experiments', 'experimentsLogic'],
    connect: { values: [teamLogic, ['currentTeamId'], userLogic, ['hasAvailableFeature']] },
    actions: {},
    loaders: ({ values, actions }) => ({
        experiments: [
            [] as Experiment[],
            {
<<<<<<< HEAD
                loadExperiments: async (filter?: string) => {
                    const response = await api.get(
                        `api/projects/${values.currentTeamId}/experiments?${filter ? filter : ''}`
                    )
=======
                loadExperiments: async () => {
                    if (!values.hasAvailableFeature(AvailableFeature.EXPERIMENTATION)) {
                        return []
                    }
                    const response = await api.get(`api/projects/${values.currentTeamId}/experiments`)
>>>>>>> 45245d7e
                    return response.results as Experiment[]
                },
                deleteExperiment: async (id: number) => {
                    await api.delete(`api/projects/${values.currentTeamId}/experiments/${id}`)
                    toast(
                        <div>
                            <h1 className="text-success">
                                <CheckCircleOutlined /> Experiment removed
                            </h1>
                        </div>
                    )
                    return values.experiments.filter((experiment) => experiment.id !== id)
                },
                addToExperiments: (experiment: Experiment) => {
                    return [...values.experiments, experiment]
                },
                updateExperiment: (experiment: Experiment) => {
                    return values.experiments.map((exp) => (exp.id === experiment.id ? experiment : exp))
                },
            },
        ],
        tab: [
            ExperimentsTabs.All as ExperimentsTabs,
            {
                setExperimentsFilters: async ({ tab }: { tab: ExperimentsTabs }) => {
                    const tabFilter =
                        tab === ExperimentsTabs.Yours ? toParams({ user: true }) : toParams({ archived: true })
                    if (tab === ExperimentsTabs.All) {
                        actions.loadExperiments(toParams({ all: true }))
                    } else {
                        actions.loadExperiments(tabFilter)
                    }
                    return tab
                },
            },
        ],
    }),
    events: ({ actions }) => ({
        afterMount: () => {
            actions.loadExperiments()
        },
    }),
})<|MERGE_RESOLUTION|>--- conflicted
+++ resolved
@@ -2,19 +2,12 @@
 import { api } from 'lib/api.mock'
 import { experimentsLogicType } from './experimentsLogicType'
 import { teamLogic } from 'scenes/teamLogic'
-<<<<<<< HEAD
-import { Experiment, ExperimentsTabs } from '~/types'
+import { Experiment, ExperimentsTabs, AvailableFeature } from '~/types'
 import { CheckCircleOutlined } from '@ant-design/icons'
 import { toast } from 'react-toastify'
 import React from 'react'
 import { toParams } from 'lib/utils'
-=======
-import { AvailableFeature, Experiment } from '~/types'
-import { CheckCircleOutlined } from '@ant-design/icons'
-import { toast } from 'react-toastify'
-import React from 'react'
 import { userLogic } from 'scenes/userLogic'
->>>>>>> 45245d7e
 
 export const experimentsLogic = kea<experimentsLogicType>({
     path: ['scenes', 'experiments', 'experimentsLogic'],
@@ -24,18 +17,11 @@
         experiments: [
             [] as Experiment[],
             {
-<<<<<<< HEAD
                 loadExperiments: async (filter?: string) => {
-                    const response = await api.get(
-                        `api/projects/${values.currentTeamId}/experiments?${filter ? filter : ''}`
-                    )
-=======
-                loadExperiments: async () => {
                     if (!values.hasAvailableFeature(AvailableFeature.EXPERIMENTATION)) {
                         return []
                     }
-                    const response = await api.get(`api/projects/${values.currentTeamId}/experiments`)
->>>>>>> 45245d7e
+                    const response = await api.get(`api/projects/${values.currentTeamId}/experiments?${filter ? filter : ''}`)
                     return response.results as Experiment[]
                 },
                 deleteExperiment: async (id: number) => {
