--- conflicted
+++ resolved
@@ -14,16 +14,185 @@
 const VARIANCE_SCALING_FACTOR_TOTAL_COUNT = 2
 const VARIANCE_SCALING_FACTOR_SUM = 0.25
 
-<<<<<<< HEAD
-export type MetricMathType = 'funnel' | 'count' | 'sum'
-=======
-/**
- * Extract the baseline value from experiment results based on metric type.
- * Returns the control group's performance metric:
- * - For count metrics: average events per user
- * - For sum metrics: average property value per user
- * - For funnel metrics: conversion rate
- */
+// Manual calculator only supports these types (ratio/retention require full baseline data)
+export type ManualCalculatorMetricType = 'funnel' | 'mean_count' | 'mean_sum_or_avg'
+
+// Full calculator supports all metric types
+export type CalculatorMetricType = ManualCalculatorMetricType | 'ratio' | 'retention'
+
+/**
+ * Calculate variance for manual calculator metric types.
+ * Only supports funnel, mean_count, and mean_sum_or_avg since ratio/retention
+ * require full baseline statistics from experiment results.
+ */
+export function calculateVariance(metricType: ManualCalculatorMetricType, baselineValue: number): number | null {
+    switch (metricType) {
+        case 'funnel':
+            return null // variance embedded in p(1-p) formula
+        case 'mean_count':
+            return VARIANCE_SCALING_FACTOR_TOTAL_COUNT * baselineValue
+        case 'mean_sum_or_avg':
+            return VARIANCE_SCALING_FACTOR_SUM * baselineValue ** 2
+    }
+}
+
+/**
+ * Calculate variance from experiment results based on metric type.
+ *
+ * - For mean metrics (Count/Sum): Uses scaling factors based on metric type
+ * - For funnel metrics: Returns null (variance is implicit in p(1-p))
+ * - For ratio and retention metrics: Uses delta method with covariance
+ *
+ * Delta method for ratio R = M/D:
+ * Var(R) ≈ Var(M)/D² + M²Var(D)/D⁴ - 2M*Cov(M,D)/D³
+ */
+export function calculateVarianceFromResults(
+    baselineValue: number,
+    metric: ExperimentMetric,
+    baseline?: CachedNewExperimentQueryResponse['baseline']
+): number | null {
+    if (isExperimentMeanMetric(metric)) {
+        if (metric.source.math === ExperimentMetricMathType.Sum) {
+            return VARIANCE_SCALING_FACTOR_SUM * baselineValue ** 2
+        }
+        // Default to TotalCount for mean metrics (when math is undefined or TotalCount)
+        return VARIANCE_SCALING_FACTOR_TOTAL_COUNT * baselineValue
+    }
+
+    if (isExperimentFunnelMetric(metric)) {
+        // Funnel metrics don't need separate variance calculation
+        // The variance is embedded in the formula: p(1-p)
+        return null
+    }
+
+    if (isExperimentRatioMetric(metric) || isExperimentRetentionMetric(metric)) {
+        // Both ratio and retention metrics use delta method variance
+        // Retention: variance of (completions / starters)
+        // Ratio: variance of (numerator / denominator)
+        if (!baseline || !baseline.denominator_sum || baseline.denominator_sum === 0) {
+            lemonToast.error('Ratio/retention metric missing denominator statistics')
+            return null
+        }
+
+        const n = baseline.number_of_samples
+        if (n === 0) {
+            return null
+        }
+
+        // Calculate means for numerator (M) and denominator (D)
+        const meanM = baseline.sum / n
+        const meanD = baseline.denominator_sum / n
+
+        // Calculate variances using the formula: Var(X) = E[X²] - E[X]²
+        const varM = baseline.sum_squares / n - meanM ** 2
+        const varD = (baseline.denominator_sum_squares || 0) / n - meanD ** 2
+
+        // Calculate covariance: Cov(M,D) = E[MD] - E[M]E[D]
+        const cov = (baseline.numerator_denominator_sum_product || 0) / n - meanM * meanD
+
+        // Delta method variance formula for ratio R = M/D
+        // Formula: Var(R) ≈ Var(M)/D² + M²Var(D)/D⁴ - 2M*Cov(M,D)/D³
+        return varM / meanD ** 2 + (meanM ** 2 * varD) / meanD ** 4 - (2 * meanM * cov) / meanD ** 3
+    }
+
+    return null
+}
+
+/**
+ * Calculate sample size for manual calculator metric types.
+ * For ratio/retention metrics that require pre-calculated variance, use calculateSampleSizeWithVariance.
+ */
+export function calculateSampleSize(
+    metricType: ManualCalculatorMetricType,
+    baselineValue: number,
+    mde: number,
+    numberOfVariants: number
+): number | null {
+    if (mde === 0) {
+        return null
+    }
+
+    const mdeDecimal = mde / 100
+    const d = mdeDecimal * baselineValue
+
+    if (d === 0) {
+        return null
+    }
+
+    let sampleSizeFormula: number
+
+    if (metricType === 'funnel') {
+        // Binomial metric: N = (16 * p * (1 - p)) / d²
+        sampleSizeFormula = (16 * baselineValue * (1 - baselineValue)) / d ** 2
+    } else {
+        // Count or Sum metric: N = (16 * variance) / d²
+        const variance = calculateVariance(metricType, baselineValue)
+        if (variance === null) {
+            return null
+        }
+        sampleSizeFormula = (16 * variance) / d ** 2
+    }
+
+    return Math.ceil(sampleSizeFormula * numberOfVariants)
+}
+
+/**
+ * Calculate sample size when variance is pre-calculated (for ratio/retention metrics).
+ */
+export function calculateSampleSizeWithVariance(
+    metricType: CalculatorMetricType,
+    baselineValue: number,
+    mde: number,
+    numberOfVariants: number,
+    variance: number | null
+): number | null {
+    if (mde === 0) {
+        return null
+    }
+
+    const mdeDecimal = mde / 100
+    const d = mdeDecimal * baselineValue
+
+    if (d === 0) {
+        return null
+    }
+
+    let sampleSizeFormula: number
+
+    if (metricType === 'funnel') {
+        // Binomial metric: N = (16 * p * (1 - p)) / d²
+        sampleSizeFormula = (16 * baselineValue * (1 - baselineValue)) / d ** 2
+    } else {
+        // Count, Sum, Ratio, or Retention: N = (16 * variance) / d²
+        if (variance === null) {
+            return null
+        }
+        sampleSizeFormula = (16 * variance) / d ** 2
+    }
+
+    return Math.ceil(sampleSizeFormula * numberOfVariants)
+}
+
+/**
+ * Get the calculator metric type from an ExperimentMetric object.
+ */
+export function getCalculatorMetricType(metric: ExperimentMetric): CalculatorMetricType {
+    if (isExperimentFunnelMetric(metric)) {
+        return 'funnel'
+    }
+    if (isExperimentRatioMetric(metric)) {
+        return 'ratio'
+    }
+    if (isExperimentRetentionMetric(metric)) {
+        return 'retention'
+    }
+    if (isExperimentMeanMetric(metric) && metric.source.math === ExperimentMetricMathType.Sum) {
+        return 'mean_sum_or_avg'
+    }
+    return 'mean_count'
+}
+
+// Returns: avg events/user (count), avg property value/user (sum), conversion rate (funnel), or ratio (ratio/retention)
 export function calculateBaselineValue(
     baseline: CachedNewExperimentQueryResponse['baseline'],
     metric: ExperimentMetric
@@ -60,293 +229,36 @@
         return baseline.sum / baseline.denominator_sum
     }
 
-    /**
-     * This is for TS exhaustiveness check.
-     */
     return null
 }
 
 /**
- * Calculate variance from experiment results based on metric type.
- *
- * - For mean metrics (Count/Sum): Uses scaling factors based on metric type
- * - For funnel metrics: Returns null (variance is implicit in p(1-p))
- * - For ratio and retention metrics: Uses delta method with covariance
- *
- * Delta method for ratio R = M/D:
- * Var(R) ≈ Var(M)/D² + M²Var(D)/D⁴ - 2M*Cov(M,D)/D³
- *
- * @param baselineValue - The baseline metric value (mean, rate, or ratio)
- * @param metric - The experiment metric definition
- * @param baseline - Required for ratio and retention metrics, optional for others
- * @returns The variance estimate, or null if not applicable
- */
-export function calculateVarianceFromResults(
-    baselineValue: number,
-    metric: ExperimentMetric,
-    baseline?: CachedNewExperimentQueryResponse['baseline']
-): number | null {
-    if (isExperimentMeanMetric(metric)) {
-        if (metric.source.math === ExperimentMetricMathType.Sum) {
-            const averagePropertyValuePerUser = baselineValue
-            return VARIANCE_SCALING_FACTOR_SUM * averagePropertyValuePerUser ** 2
-        }
-
-        // Default to TotalCount for mean metrics (when math is undefined or TotalCount)
-        const averageEventsPerUser = baselineValue
-        return VARIANCE_SCALING_FACTOR_TOTAL_COUNT * averageEventsPerUser
-    }
->>>>>>> 854f9c10
-
-export function calculateVariance(metricType: MetricMathType, baselineValue: number): number | null {
-    switch (metricType) {
-        case 'funnel':
-            return null // variance embedded in p(1-p) formula
-        case 'count':
-            return VARIANCE_SCALING_FACTOR_TOTAL_COUNT * baselineValue
-        case 'sum':
-            return VARIANCE_SCALING_FACTOR_SUM * baselineValue ** 2
-    }
-<<<<<<< HEAD
-=======
-
-    if (isExperimentRatioMetric(metric) || isExperimentRetentionMetric(metric)) {
-        // Both ratio and retention metrics use delta method variance
-        // Retention: variance of (completions / starters)
-        // Ratio: variance of (numerator / denominator)
-        if (!baseline || !baseline.denominator_sum || baseline.denominator_sum === 0) {
-            lemonToast.error('Ratio/retention metric missing denominator statistics')
-            return null
-        }
-
-        const n = baseline.number_of_samples
-        if (n === 0) {
-            return null
-        }
-
-        // Calculate means for numerator (M) and denominator (D)
-        // Backend reference: posthog/products/experiments/stats/shared/statistics.py:138-139
-        const meanM = baseline.sum / n
-        const meanD = baseline.denominator_sum / n
-
-        // Calculate variances using the formula: Var(X) = E[X²] - E[X]²
-        // Backend reference: posthog/products/experiments/stats/shared/statistics.py:140-141
-        const varM = baseline.sum_squares / n - meanM ** 2
-        const varD = (baseline.denominator_sum_squares || 0) / n - meanD ** 2
-
-        // Calculate covariance: Cov(M,D) = E[MD] - E[M]E[D]
-        // Backend reference: posthog/products/experiments/stats/shared/statistics.py:127-133
-        const cov = (baseline.numerator_denominator_sum_product || 0) / n - meanM * meanD
-
-        // Delta method variance formula for ratio R = M/D
-        // Backend reference: posthog/products/experiments/stats/shared/statistics.py:144-145
-        // Formula: Var(R) ≈ Var(M)/D² + M²Var(D)/D⁴ - 2M*Cov(M,D)/D³
-        return varM / meanD ** 2 + (meanM ** 2 * varD) / meanD ** 4 - (2 * meanM * cov) / meanD ** 3
-    }
-
-    /**
-     * This is for TS exhaustiveness check.
-     */
-    return null
->>>>>>> 854f9c10
-}
-
-export function calculateSampleSize(
-    metricType: MetricMathType,
-    baselineValue: number,
-    mde: number,
-    numberOfVariants: number
-): number | null {
-    if (mde === 0) {
-        return null
-    }
-
-    const mdeDecimal = mde / 100
-    const d = mdeDecimal * baselineValue
-
-    if (d === 0) {
-        return null
-    }
-
-    let sampleSizeFormula: number
-
-    if (metricType === 'funnel') {
-        /**
-         * Binomial metric (conversion rate):
-         *
-         * - `baselineValue` is the baseline conversion rate (probability of success).
-         * - MDE is applied as a percentage of this rate to compute `d`.
-         *
-         * Formula:
-         * d = MDE * conversionRate
-         *
-         * Sample size formula:
-         * N = (16 * p * (1 - p)) / d^2
-         *
-         * Where:
-         * - `p` is the conversion rate (baseline success probability).
-         * - The variance is inherent in `p(1 - p)`, which represents binomial variance.
-         */
-<<<<<<< HEAD
-        sampleSizeFormula = (16 * baselineValue * (1 - baselineValue)) / d ** 2
-    } else {
-=======
-        if (variance === null) {
-            return null
-        }
-        sampleSizeFormula = (16 * variance) / d ** 2
-    } else if (isExperimentMeanMetric(metric)) {
->>>>>>> 854f9c10
-        /**
-         * Count or Sum metric:
-         *
-         * For count metrics:
-         * - `baselineValue` is the average number of events per user (e.g., clicks per user).
-         *
-         * For sum metrics (continuous property):
-         * - `baselineValue` is the average property value per user (e.g., revenue per user).
-         *
-         * Formula:
-         * d = MDE * baselineValue
-         *
-         * Sample size formula:
-         * N = (16 * variance) / d^2
-         *
-         * Where:
-         * - `16` comes from statistical power analysis:
-         *    - Based on a 95% confidence level (Z_alpha/2 = 1.96) and 80% power (Z_beta = 0.84),
-         *      the combined squared Z-scores yield approximately 16.
-         * - `variance` is estimated from the baseline value using scaling factors.
-         */
-        const variance = calculateVariance(metricType, baselineValue)
-        if (variance === null) {
-            return null
-        }
-        sampleSizeFormula = (16 * variance) / d ** 2
-    }
-
-<<<<<<< HEAD
-    return Math.ceil(sampleSizeFormula * numberOfVariants)
-}
-
-export function getMetricMathType(metric: ExperimentMetric): MetricMathType {
-    if (isExperimentFunnelMetric(metric)) {
-        return 'funnel'
-    }
-    if (isExperimentMeanMetric(metric) && metric.source.math === ExperimentMetricMathType.Sum) {
-        return 'sum'
-    }
-    return 'count'
-}
-
-// Returns: avg events/user (count), avg property value/user (sum), or conversion rate (funnel)
-export function calculateBaselineValue(
-    baseline: CachedNewExperimentQueryResponse['baseline'],
-    metric: ExperimentMetric
-): number | null {
-    if (baseline.number_of_samples === 0) {
-=======
-        /**
-         * Sample size formula:
-         *
-         * N = (16 * p * (1 - p)) / d^2
-         *
-         * Where:
-         * - `p` is the conversion rate (baseline success probability).
-         * - `d` is the absolute MDE (e.g., detecting a 5% increase means `d = 0.05`).
-         * - The variance is inherent in `p(1 - p)`, which represents binomial variance.
-         */
-        sampleSizeFormula = (16 * conversionRate * (1 - conversionRate)) / d ** 2
-    } else if (isExperimentRatioMetric(metric) || isExperimentRetentionMetric(metric)) {
-        /**
-         * Ratio and Retention metrics:
-         *
-         * Ratio (e.g., revenue per order, clicks per session):
-         * - baselineValue is the baseline ratio M/D (e.g., average revenue per order)
-         *
-         * Retention (e.g., 7-day user retention):
-         * - baselineValue is the retention rate: completions / starters
-         * - Treated identically to ratio metrics since retention is a ratio of two random variables
-         *
-         * For both:
-         * - MDE is applied as a percentage of the baseline ratio/rate to compute `d`.
-         *
-         * Formula:
-         * d = MDE * baselineValue
-         *
-         * Backend reference for ratio calculation:
-         * - posthog/products/experiments/stats/shared/statistics.py:119-124 (RatioStatistic.ratio)
-         */
-        const baselineRatio = baselineValue
-        d = minimumDetectableEffectDecimal * baselineRatio
-
-        /**
-         * Sample size formula:
-         *
-         * N = (16 * variance) / d²
-         *
-         * Where:
-         * - `variance` is calculated via the delta method, accounting for both
-         *   numerator and denominator variances and their covariance.
-         * - The factor of 16 comes from statistical power analysis (95% CI, 80% power).
-         *
-         * Statistical basis:
-         * - Standard two-sample t-test power calculation: N = 2(Z_α/2 + Z_β)²σ²/δ²
-         * - For α=0.05 (Z=1.96) and β=0.20 (Z=0.84): (1.96 + 0.84)² ≈ 7.84
-         * - Multiply by 2 for two-sample comparison: 7.84 × 2 ≈ 16
-         *
-         * Backend references:
-         * - posthog/products/experiments/stats/shared/statistics.py:135-145 (RatioStatistic.variance)
-         * - Uses delta method: Var(R) ≈ Var(M)/D² + M²Var(D)/D⁴ - 2M*Cov(M,D)/D³
-         *
-         * Applies to both ratio and retention metrics.
-         */
-        if (variance === null) {
-            return null
-        }
-
-        sampleSizeFormula = (16 * variance) / d ** 2
-    } else {
-        /**
-         * This is for TS exhaustiveness check. Otherwise sameple size formula is not defined.
-         */
->>>>>>> 854f9c10
-        return null
-    }
-
-    if (isExperimentMeanMetric(metric)) {
-        return baseline.sum / baseline.number_of_samples
-    }
-
-    if (isExperimentFunnelMetric(metric)) {
-        const stepCounts = baseline.step_counts
-        if (!stepCounts || stepCounts.length === 0) {
-            // Fallback to sum / number_of_samples for funnels when step_counts is not available
-            if (baseline.number_of_samples > 0) {
-                return baseline.sum / baseline.number_of_samples
-            }
-            lemonToast.error('Funnel metric missing step_counts and sample data')
-            return null
-        }
-        // For experiments, conversion rate is: (completed final step) / (total exposed)
-        return baseline.number_of_samples > 0 ? stepCounts[stepCounts.length - 1] / baseline.number_of_samples : null
-    }
-
-    lemonToast.error(`Unknown metric type: ${metric.metric_type}`)
-    return null
-}
-
-export function calculateVarianceFromResults(baselineValue: number, metric: ExperimentMetric): number | null {
-    return calculateVariance(getMetricMathType(metric), baselineValue)
-}
-
+ * Calculate recommended sample size from experiment metric and results.
+ * Handles all metric types including ratio and retention.
+ */
 export function calculateRecommendedSampleSize(
     metric: ExperimentMetric,
     minimumDetectableEffect: number,
     baselineValue: number,
-    numberOfVariants: number
-): number | null {
-    return calculateSampleSize(getMetricMathType(metric), baselineValue, minimumDetectableEffect, numberOfVariants)
+    numberOfVariants: number,
+    baseline?: CachedNewExperimentQueryResponse['baseline']
+): number | null {
+    const metricType = getCalculatorMetricType(metric)
+
+    // For ratio/retention, we need variance from full baseline data
+    if (metricType === 'ratio' || metricType === 'retention') {
+        const variance = calculateVarianceFromResults(baselineValue, metric, baseline)
+        return calculateSampleSizeWithVariance(
+            metricType,
+            baselineValue,
+            minimumDetectableEffect,
+            numberOfVariants,
+            variance
+        )
+    }
+
+    // For funnel, mean_count, mean_sum_or_avg - use simple calculation
+    return calculateSampleSize(metricType, baselineValue, minimumDetectableEffect, numberOfVariants)
 }
 
 export function calculateCurrentExposures(results: CachedNewExperimentQueryResponse | null): number | null {
@@ -411,17 +323,14 @@
         return { currentExposures: null, recommendedSampleSize: null, exposureRate: null, estimatedRemainingDays: null }
     }
 
-<<<<<<< HEAD
-=======
-    const variance = calculateVarianceFromResults(baselineValue, metric, result.baseline)
->>>>>>> 854f9c10
     const numberOfVariants = experiment.feature_flag?.filters.multivariate?.variants.length ?? 2
 
     const recommendedSampleSize = calculateRecommendedSampleSize(
         metric,
         minimumDetectableEffect,
         baselineValue,
-        numberOfVariants
+        numberOfVariants,
+        result.baseline
     )
 
     const currentExposures = calculateCurrentExposures(result)
