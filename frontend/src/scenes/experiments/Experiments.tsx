import { PageHeader } from 'lib/components/PageHeader'
import { SceneExport } from 'scenes/sceneTypes'
import { experimentsLogic, getExperimentStatus } from './experimentsLogic'
import { useActions, useValues } from 'kea'
import { LemonTable, LemonTableColumn, LemonTableColumns } from 'lib/lemon-ui/LemonTable'
import { createdAtColumn, createdByColumn } from 'lib/lemon-ui/LemonTable/columnUtils'
import { Experiment, ExperimentsTabs, AvailableFeature, ProgressStatus } from '~/types'
import { normalizeColumnTitle } from 'lib/components/Table/utils'
import { urls } from 'scenes/urls'
import stringWithWBR from 'lib/utils/stringWithWBR'
import { Link } from 'lib/lemon-ui/Link'
import { dayjs } from 'lib/dayjs'
import { Tag } from 'antd'
import { More } from 'lib/lemon-ui/LemonButton/More'
import { LemonButton } from 'lib/lemon-ui/LemonButton'
import { LemonDivider } from 'lib/lemon-ui/LemonDivider'
import { userLogic } from 'scenes/userLogic'
import { LemonInput, LemonSelect } from '@posthog/lemon-ui'
import { LemonTabs } from 'lib/lemon-ui/LemonTabs'
import { ExperimentsPayGate } from './ExperimentsPayGate'
import { ProductEmptyState } from 'lib/components/ProductEmptyState/ProductEmptyState'
import { router } from 'kea-router'

export const scene: SceneExport = {
    component: Experiments,
    logic: experimentsLogic,
}

export function Experiments(): JSX.Element {
    const { filteredExperiments, experimentsLoading, tab, searchTerm } = useValues(experimentsLogic)
    const { setExperimentsTab, deleteExperiment, setSearchStatus, setSearchTerm } = useActions(experimentsLogic)
    const { hasAvailableFeature } = useValues(userLogic)

    const EXPERIMENTS_PRODUCT_DESCRIPTION =
        'Experiments help you test changes to your product to see which changes will lead to optimal results. Automatic statistical calculations let you see if the results are valid or if they are likely just a chance occurrence.'

    const getExperimentDuration = (experiment: Experiment): number | undefined => {
        return experiment.end_date
            ? dayjs(experiment.end_date).diff(dayjs(experiment.start_date), 'day')
            : experiment.start_date
            ? dayjs().diff(dayjs(experiment.start_date), 'day')
            : undefined
    }

    const columns: LemonTableColumns<Experiment> = [
        {
            title: normalizeColumnTitle('Name'),
            dataIndex: 'name',
            className: 'ph-no-capture',
            sticky: true,
            width: '40%',
            render: function Render(_, experiment: Experiment) {
                return (
                    <>
                        <Link to={experiment.id ? urls.experiment(experiment.id) : undefined}>
                            <span className="row-name">{stringWithWBR(experiment.name, 17)}</span>
                        </Link>
                        {experiment.description && <span className="row-description">{experiment.description}</span>}
                    </>
                )
            },
        },
        createdByColumn<Experiment>() as LemonTableColumn<Experiment, keyof Experiment | undefined>,
        createdAtColumn<Experiment>() as LemonTableColumn<Experiment, keyof Experiment | undefined>,
        {
            title: 'Duration',
            key: 'duration',
            render: function Render(_, experiment: Experiment) {
                const duration = getExperimentDuration(experiment)

                return <div>{duration !== undefined ? `${duration} day${duration !== 1 ? 's' : ''}` : '--'}</div>
            },
            sorter: (a, b) => {
                const durationA = getExperimentDuration(a) ?? -1
                const durationB = getExperimentDuration(b) ?? -1
                return durationA > durationB ? 1 : -1
            },
            align: 'right',
        },
        {
            title: 'Status',
            key: 'status',
            render: function Render(_, experiment: Experiment) {
                const statusColors = { running: 'green', draft: 'default', complete: 'purple' }
                const status = getExperimentStatus(experiment)
                return (
                    <Tag color={statusColors[status]} style={{ fontWeight: 600 }}>
                        {status.toUpperCase()}
                    </Tag>
                )
            },
            align: 'center',
            sorter: (a, b) => {
                const statusA = getExperimentStatus(a)
                const statusB = getExperimentStatus(b)

                const score = {
                    draft: 1,
                    running: 2,
                    complete: 3,
                }
                return score[statusA] > score[statusB] ? 1 : -1
            },
        },
        {
            width: 0,
            render: function Render(_, experiment: Experiment) {
                return (
                    <More
                        overlay={
                            <>
                                <LemonButton
                                    status="stealth"
                                    to={urls.experiment(`${experiment.id}`)}
                                    size="small"
                                    fullWidth
                                >
                                    View
                                </LemonButton>
                                <LemonDivider />
                                <LemonButton
                                    status="danger"
                                    onClick={() => deleteExperiment(experiment.id as number)}
                                    data-attr={`experiment-${experiment.id}-dropdown-remove`}
                                    fullWidth
                                >
                                    Delete experiment
                                </LemonButton>
                            </>
                        }
                    />
                )
            },
        },
    ]

    return (
        <div>
            <PageHeader
                title={<div className="flex items-center">Experiments</div>}
                buttons={
                    hasAvailableFeature(AvailableFeature.EXPERIMENTATION) ? (
                        <LemonButton type="primary" data-attr="create-experiment" to={urls.experiment('new')}>
                            New experiment
                        </LemonButton>
                    ) : undefined
                }
                caption={
                    <>
                        Check out our
                        <Link
                            data-attr="experiment-help"
                            to="https://posthog.com/docs/user-guides/experimentation?utm_medium=in-product&utm_campaign=new-experiment"
                            target="_blank"
                        >
                            {' '}
                            Experimentation user guide
                        </Link>{' '}
                        to learn more.
                    </>
                }
                tabbedPage={hasAvailableFeature(AvailableFeature.EXPERIMENTATION)}
            />
            {hasAvailableFeature(AvailableFeature.EXPERIMENTATION) ? (
                <>
                    <LemonTabs
                        activeKey={tab}
                        onChange={(newKey) => setExperimentsTab(newKey)}
                        tabs={[
                            { key: ExperimentsTabs.All, label: 'All experiments' },
                            { key: ExperimentsTabs.Yours, label: 'Your experiments' },
                            { key: ExperimentsTabs.Archived, label: 'Archived experiments' },
                        ]}
                    />
<<<<<<< HEAD
                    {filteredExperiments.length > 0 || experimentsLoading ? (
                        <>
                            <div className="flex justify-between mb-4">
                                <LemonInput
                                    type="search"
                                    placeholder="Search for Experiments"
                                    onChange={setSearchTerm}
                                    value={searchTerm}
                                />
                                <div className="flex items-center gap-2">
                                    <span>
                                        <b>Status</b>
                                    </span>
                                    <LemonSelect
                                        onChange={(status) => {
                                            if (status) {
                                                setSearchStatus(status as ExperimentStatus | 'all')
                                            }
                                        }}
                                        options={[
                                            { label: 'All', value: 'all' },
                                            { label: 'Draft', value: ExperimentStatus.Draft },
                                            { label: 'Running', value: ExperimentStatus.Running },
                                            { label: 'Complete', value: ExperimentStatus.Complete },
                                        ]}
                                        value="all"
                                        dropdownMaxContentWidth
                                    />
                                </div>
                            </div>
                            <LemonTable
                                dataSource={filteredExperiments}
                                columns={columns}
                                rowKey="id"
                                loading={experimentsLoading}
                                defaultSorting={{
                                    columnKey: 'created_at',
                                    order: -1,
                                }}
                                noSortingCancellation
                                pagination={{ pageSize: 100 }}
                                nouns={['experiment', 'experiments']}
                                data-attr="experiment-table"
=======
                    <div className="flex justify-between mb-4">
                        <LemonInput
                            type="search"
                            placeholder="Search for Experiments"
                            onChange={setSearchTerm}
                            value={searchTerm}
                        />
                        <div className="flex items-center gap-2">
                            <span>
                                <b>Status</b>
                            </span>
                            <LemonSelect
                                onChange={(status) => {
                                    if (status) {
                                        setSearchStatus(status as ProgressStatus | 'all')
                                    }
                                }}
                                options={[
                                    { label: 'All', value: 'all' },
                                    { label: 'Draft', value: ProgressStatus.Draft },
                                    { label: 'Running', value: ProgressStatus.Running },
                                    { label: 'Complete', value: ProgressStatus.Complete },
                                ]}
                                value="all"
                                dropdownMaxContentWidth
>>>>>>> 462e6465
                            />
                        </>
                    ) : tab === ExperimentsTabs.Archived ? (
                        <ProductEmptyState
                            productName="Experiments"
                            thingName="archived experiment"
                            description={EXPERIMENTS_PRODUCT_DESCRIPTION}
                            docsURL="https://posthog.com/docs/experiments"
                        />
                    ) : (
                        <ProductEmptyState
                            productName="Experiments"
                            thingName="experiment"
                            description={EXPERIMENTS_PRODUCT_DESCRIPTION}
                            docsURL="https://posthog.com/docs/experiments"
                            action={() => router.actions.push(urls.experiment('new'))}
                        />
                    )}
                </>
            ) : (
                <ExperimentsPayGate />
            )}
        </div>
    )
}<|MERGE_RESOLUTION|>--- conflicted
+++ resolved
@@ -172,7 +172,6 @@
                             { key: ExperimentsTabs.Archived, label: 'Archived experiments' },
                         ]}
                     />
-<<<<<<< HEAD
                     {filteredExperiments.length > 0 || experimentsLoading ? (
                         <>
                             <div className="flex justify-between mb-4">
@@ -189,14 +188,14 @@
                                     <LemonSelect
                                         onChange={(status) => {
                                             if (status) {
-                                                setSearchStatus(status as ExperimentStatus | 'all')
+                                                setSearchStatus(status as ProgressStatus | 'all')
                                             }
                                         }}
                                         options={[
                                             { label: 'All', value: 'all' },
-                                            { label: 'Draft', value: ExperimentStatus.Draft },
-                                            { label: 'Running', value: ExperimentStatus.Running },
-                                            { label: 'Complete', value: ExperimentStatus.Complete },
+                                            { label: 'Draft', value: ProgressStatus.Draft },
+                                            { label: 'Running', value: ProgressStatus.Running },
+                                            { label: 'Complete', value: ProgressStatus.Complete },
                                         ]}
                                         value="all"
                                         dropdownMaxContentWidth
@@ -216,33 +215,6 @@
                                 pagination={{ pageSize: 100 }}
                                 nouns={['experiment', 'experiments']}
                                 data-attr="experiment-table"
-=======
-                    <div className="flex justify-between mb-4">
-                        <LemonInput
-                            type="search"
-                            placeholder="Search for Experiments"
-                            onChange={setSearchTerm}
-                            value={searchTerm}
-                        />
-                        <div className="flex items-center gap-2">
-                            <span>
-                                <b>Status</b>
-                            </span>
-                            <LemonSelect
-                                onChange={(status) => {
-                                    if (status) {
-                                        setSearchStatus(status as ProgressStatus | 'all')
-                                    }
-                                }}
-                                options={[
-                                    { label: 'All', value: 'all' },
-                                    { label: 'Draft', value: ProgressStatus.Draft },
-                                    { label: 'Running', value: ProgressStatus.Running },
-                                    { label: 'Complete', value: ProgressStatus.Complete },
-                                ]}
-                                value="all"
-                                dropdownMaxContentWidth
->>>>>>> 462e6465
                             />
                         </>
                     ) : tab === ExperimentsTabs.Archived ? (
