import { actions, connect, events, kea, listeners, path, props, reducers } from 'kea'
import api from 'lib/api'
import { teamLogic } from 'scenes/teamLogic'
import {
    Experiment,
    FilterType,
    FunnelVizType,
    InsightModel,
    InsightShortId,
    InsightType,
    SecondaryExperimentMetric,
} from '~/types'
import { cleanFilters } from 'scenes/insights/utils/cleanFilters'
import { FunnelLayout } from 'lib/constants'
import { funnelLogic } from 'scenes/funnels/funnelLogic'
import { trendsLogic } from 'scenes/trends/trendsLogic'

import type { secondaryMetricsLogicType } from './secondaryMetricsLogicType'
import { dayjs } from 'lib/dayjs'
import { forms } from 'kea-forms'
import { loaders } from 'kea-loaders'

const DEFAULT_DURATION = 14

export interface SecondaryMetricsProps {
    onMetricsChange: (metrics: SecondaryExperimentMetric[]) => void
    initialMetrics: SecondaryExperimentMetric[]
}

export interface SecondaryMetricForm {
    name: string
    filters: Partial<FilterType>
}

const defaultFormValues: SecondaryMetricForm = {
    name: '',
    filters: {
        insight: InsightType.TRENDS,
        events: [{ id: '$pageview', name: '$pageview', type: 'events', order: 0 }],
    },
}

export const secondaryMetricsLogic = kea<secondaryMetricsLogicType>([
    props({} as SecondaryMetricsProps),
    path(['scenes', 'experiment', 'secondaryMetricsLogic']),
    connect({ values: [teamLogic, ['currentTeamId']] }),
    actions({
        openModalToCreateSecondaryMetric: true,
        openModalToEditSecondaryMetric: (metric: SecondaryExperimentMetric, metricId: number) => ({
            metric,
            metricId,
        }),
        closeModal: true,
        addNewMetric: (metric: SecondaryExperimentMetric) => ({ metric }),
        setFilters: (filters: Partial<FilterType>) => ({ filters }),
        setPreviewInsightId: (shortId: InsightShortId) => ({ shortId }),
        createPreviewInsight: (filters?: Partial<FilterType>) => ({ filters }),
        deleteMetric: (metricId: number) => ({ metricId }),
        updateMetric: (metric: SecondaryExperimentMetric, metricId: number) => ({ metric, metricId }),
        setMetricId: (metricId: number) => ({ metricId }),
        saveSecondaryMetric: true,
    }),
    loaders(({ values }) => ({
        experiments: [
            [] as Experiment[],
            {
                loadExperiments: async () => {
                    const response = await api.get(`api/projects/${values.currentTeamId}/experiments`)
                    return response.results as Experiment[]
                },
            },
        ],
    })),
    reducers(({ props }) => ({
        isModalOpen: [
            false,
            {
                openModalToCreateSecondaryMetric: () => true,
                openModalToEditSecondaryMetric: () => true,
                closeModal: () => false,
            },
        ],
        existingModalSecondaryMetric: [
            null as SecondaryExperimentMetric | null,
            {
                openModalToCreateSecondaryMetric: () => null,
                openModalToEditSecondaryMetric: (_, { metric }) => metric,
            },
        ],
        previewInsightId: [
            null as InsightShortId | null,
            {
                setPreviewInsightId: (_, { shortId }) => shortId,
            },
        ],
        metrics: [
            props.initialMetrics,
            {
                addNewMetric: (metrics, { metric }) => {
                    return [...metrics, { ...metric }]
                },
                deleteMetric: (metrics, { metricId }) => metrics.filter((_, idx) => idx !== metricId),
                updateMetric: (metrics, { metric, metricId }) => {
                    const metricsCopy = [...metrics]
                    metricsCopy[metricId] = metric
                    return metricsCopy
                },
            },
        ],
        metricId: [
            0 as number,
            {
                setMetricId: (_, { metricId }) => metricId,
            },
        ],
    })),
    forms(() => ({
        secondaryMetricModal: {
            defaults: defaultFormValues as SecondaryMetricForm,
            errors: () => ({}),
            submit: async () => {
                // We don't use the form submit anymore
            },
        },
    })),
    listeners(({ props, actions, values }) => ({
        openModalToEditSecondaryMetric: ({ metric: { name, filters }, metricId }) => {
<<<<<<< HEAD
            actions.setSecondaryMetricModalValues({
                name,
                filters,
            })
=======
            actions.setSecondaryMetricModalValue('name', name)
>>>>>>> 4377ecb5
            actions.createPreviewInsight(filters)
            actions.setMetricId(metricId)
        },
        openModalToCreateSecondaryMetric: () => {
            actions.resetSecondaryMetricModal()
            actions.setFilters(defaultFormValues.filters)
        },
        createPreviewInsight: async ({ filters }) => {
            let newInsightFilters
            if (filters?.insight === InsightType.FUNNELS) {
                newInsightFilters = cleanFilters({
                    insight: InsightType.FUNNELS,
                    funnel_viz_type: FunnelVizType.Steps,
                    date_from: dayjs().subtract(DEFAULT_DURATION, 'day').format('YYYY-MM-DD'),
                    date_to: dayjs().endOf('d').format('YYYY-MM-DDTHH:mm'),
                    layout: FunnelLayout.horizontal,
                    ...filters,
                })
            } else {
                newInsightFilters = cleanFilters({
                    insight: InsightType.TRENDS,
                    date_from: dayjs().subtract(DEFAULT_DURATION, 'day').format('YYYY-MM-DD'),
                    date_to: dayjs().endOf('d').format('YYYY-MM-DDTHH:mm'),
                    ...filters,
                })
            }

            const newInsight = {
                description: '',
                tags: [],
                filters: newInsightFilters,
                result: null,
            }

            const createdInsight: InsightModel = await api.create(
                `api/projects/${teamLogic.values.currentTeamId}/insights`,
                newInsight
            )
            actions.setPreviewInsightId(createdInsight.short_id)
            actions.setSecondaryMetricModalValue('filters', newInsight.filters)
        },
        setFilters: ({ filters }) => {
            if (filters.insight === InsightType.FUNNELS) {
                funnelLogic.findMounted({ dashboardItemId: values.previewInsightId })?.actions.setFilters(filters)
            } else {
                trendsLogic.findMounted({ dashboardItemId: values.previewInsightId })?.actions.setFilters(filters)
            }
        },
        saveSecondaryMetric: () => {
            if (values.existingModalSecondaryMetric) {
                actions.updateMetric(values.secondaryMetricModal, values.metricId)
            } else {
                actions.addNewMetric(values.secondaryMetricModal)
            }
            props.onMetricsChange(values.metrics)
            actions.closeModal()
        },
    })),
    events(({ actions }) => ({
        afterMount: () => {
            actions.createPreviewInsight()
        },
    })),
])<|MERGE_RESOLUTION|>--- conflicted
+++ resolved
@@ -125,14 +125,7 @@
     })),
     listeners(({ props, actions, values }) => ({
         openModalToEditSecondaryMetric: ({ metric: { name, filters }, metricId }) => {
-<<<<<<< HEAD
-            actions.setSecondaryMetricModalValues({
-                name,
-                filters,
-            })
-=======
             actions.setSecondaryMetricModalValue('name', name)
->>>>>>> 4377ecb5
             actions.createPreviewInsight(filters)
             actions.setMetricId(metricId)
         },
