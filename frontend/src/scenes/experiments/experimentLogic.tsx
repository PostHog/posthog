--- conflicted
+++ resolved
@@ -357,7 +357,6 @@
             actions.updateExperiment({ archived: true })
             values.experiment && actions.reportExperimentArchived(values.experiment)
         },
-<<<<<<< HEAD
         updateExperimentGoal: async ({ filters }) => {
             actions.updateExperiment({ filters })
             actions.closeExperimentGoalModal()
@@ -365,15 +364,6 @@
         closeExperimentGoalModal: () => {
             if (values.experimentChanged) {
                 actions.loadExperiment()
-=======
-        setExperimentInsightType: () => {
-            if (values.experimentId === 'new') {
-                actions.createNewExperimentInsight()
-            } else if (values.editingExistingExperiment) {
-                actions.createNewExperimentInsight({ properties: values.experiment?.filters?.properties })
-            } else {
-                actions.createNewExperimentInsight(values.experiment?.filters)
->>>>>>> 4377ecb5
             }
         },
         updateExperimentSuccess: async ({ experiment }) => {
@@ -547,15 +537,12 @@
             () => [(_, props) => props.experimentId ?? 'new'],
             (experimentId): Experiment['id'] => experimentId,
         ],
-<<<<<<< HEAD
         experimentInsightType: [
             (s) => [s.experiment],
             (experiment): InsightType => {
                 return experiment?.filters?.insight || InsightType.TRENDS
             },
         ],
-=======
->>>>>>> 4377ecb5
         breadcrumbs: [
             (s) => [s.experiment, s.experimentId],
             (experiment, experimentId): Breadcrumb[] => [
@@ -585,16 +572,6 @@
                 return [TaxonomicFilterGroupType.PersonProperties, TaxonomicFilterGroupType.Cohorts]
             },
         ],
-<<<<<<< HEAD
-        parsedSecondaryMetrics: [
-            (s) => [s.experiment, s.experiment],
-            (newexperiment: Partial<Experiment>, experiment: Experiment): SecondaryExperimentMetric[] => {
-                const secondaryMetrics = newexperiment?.secondary_metrics || experiment?.secondary_metrics || []
-                return secondaryMetrics
-            },
-        ],
-=======
->>>>>>> 4377ecb5
         minimumDetectableChange: [
             (s) => [s.experiment],
             (newexperiment): number => {
