--- conflicted
+++ resolved
@@ -2172,7 +2172,6 @@
                 return featureFlags[FEATURE_FLAGS.EXPERIMENTS_NEW_QUERY_RUNNER]
             },
         ],
-<<<<<<< HEAD
         hasMinimumExposureForResults: [
             (s) => [s.exposures, s.shouldUseExperimentMetrics],
             (exposures, shouldUseExperimentMetrics): boolean => {
@@ -2189,13 +2188,13 @@
 
                 const smallestExposure = Math.min(...(exposureValues as number[]))
                 return smallestExposure >= EXPERIMENT_MIN_EXPOSURES_FOR_RESULTS
-=======
+            },
+        ],
         exposureCriteriaLabel: [
             () => [],
             (): string => {
                 // TODO: Implement exposure criteria label
                 return 'Default ($feature_flag_called)'
->>>>>>> d32ac0b1
             },
         ],
     }),
