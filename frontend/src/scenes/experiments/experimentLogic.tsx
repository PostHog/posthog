import { kea } from 'kea'
import React, { ReactElement } from 'react'
import api from 'lib/api'
import { dayjs } from 'lib/dayjs'
import { funnelLogic } from 'scenes/funnels/funnelLogic'
import { cleanFilters } from 'scenes/insights/utils/cleanFilters'
import { teamLogic } from 'scenes/teamLogic'
import { urls } from 'scenes/urls'
import {
    Breadcrumb,
    Experiment,
    ExperimentResults,
    FilterType,
    FunnelVizType,
    InsightModel,
    InsightType,
    InsightShortId,
    MultivariateFlagVariant,
    ChartDisplayType,
    TrendResult,
    FunnelStep,
    SecondaryExperimentMetric,
    AvailableFeature,
    SignificanceCode,
    SecondaryMetricResult,
} from '~/types'
import { experimentLogicType } from './experimentLogicType'
import { router } from 'kea-router'
import { experimentsLogic } from './experimentsLogic'
import { FunnelLayout } from 'lib/constants'
import { trendsLogic } from 'scenes/trends/trendsLogic'
import { eventUsageLogic } from 'lib/utils/eventUsageLogic'
import { userLogic } from 'scenes/userLogic'
import { Tooltip } from 'lib/components/Tooltip'
import { InfoCircleOutlined } from '@ant-design/icons'
import { TaxonomicFilterGroupType } from 'lib/components/TaxonomicFilter/types'
import { groupsModel } from '~/models/groupsModel'
import { lemonToast } from 'lib/components/lemonToast'

const DEFAULT_DURATION = 14 // days

export interface ExperimentLogicProps {
    experimentId?: Experiment['id']
}

export const experimentLogic = kea<experimentLogicType<ExperimentLogicProps>>({
    props: {} as ExperimentLogicProps,
    key: (props) => props.experimentId || 'new',
    path: (key) => ['scenes', 'experiment', 'experimentLogic', key],

    connect: {
        values: [
            teamLogic,
            ['currentTeamId'],
            userLogic,
            ['hasAvailableFeature'],
            groupsModel,
            ['groupTypes', 'groupsTaxonomicTypes', 'aggregationLabel'],
        ],
        actions: [experimentsLogic, ['updateExperiments', 'addToExperiments']],
    },
    actions: {
        setExperiment: (experiment: Experiment) => ({ experiment }),
        createExperiment: (draft?: boolean, runningTime?: number, sampleSize?: number) => ({
            draft,
            runningTime,
            sampleSize,
        }),
        setExperimentInsightId: (shortId: InsightShortId) => ({ shortId }),
        createNewExperimentInsight: (filters?: Partial<FilterType>) => ({ filters }),
        setFilters: (filters: Partial<FilterType>) => ({ filters }),
        setNewExperimentData: (experimentData: Partial<Experiment>) => ({ experimentData }),
        updateExperimentGroup: (variant: Partial<MultivariateFlagVariant>, idx: number) => ({ variant, idx }),
        removeExperimentGroup: (idx: number) => ({ idx }),
        setExperimentInsightType: (insightType: InsightType) => ({ insightType }),
        setEditExperiment: (editing: boolean) => ({ editing }),
        setSecondaryMetrics: (secondaryMetrics: SecondaryExperimentMetric[]) => ({ secondaryMetrics }),
        resetNewExperiment: true,
        launchExperiment: true,
        endExperiment: true,
        addExperimentGroup: true,
        archiveExperiment: true,
    },
    reducers: {
        newExperimentData: [
            null as Partial<Experiment> | null,
            {
                setNewExperimentData: (vals, { experimentData }) => {
                    if (experimentData.filters) {
                        const newFilters = { ...vals?.filters, ...experimentData.filters }
                        return { ...vals, ...experimentData, filters: newFilters }
                    }

                    // assuming setNewExperimentData isn't called with new filters & parameters at the same time
                    if (experimentData.parameters) {
                        const newParameters = { ...vals?.parameters, ...experimentData.parameters }
                        return { ...vals, ...experimentData, parameters: newParameters }
                    }
                    return { ...vals, ...experimentData }
                },
                updateExperimentGroup: (state, { variant, idx }) => {
                    const featureFlagVariants = [...(state?.parameters?.feature_flag_variants || [])]
                    featureFlagVariants[idx] = { ...featureFlagVariants[idx], ...variant }
                    return {
                        ...state,
                        parameters: { ...state?.parameters, feature_flag_variants: featureFlagVariants },
                    }
                },
                addExperimentGroup: (state) => {
                    if (state?.parameters?.feature_flag_variants) {
                        const newRolloutPercentages = percentageDistribution(
                            state.parameters.feature_flag_variants.length + 1
                        )
                        const updatedRolloutPercentageVariants = state.parameters.feature_flag_variants.map(
                            (variant: MultivariateFlagVariant, i: number) => ({
                                ...variant,
                                rollout_percentage: newRolloutPercentages[i],
                            })
                        )
                        return {
                            ...state,
                            parameters: {
                                ...state.parameters,
                                feature_flag_variants: [
                                    ...updatedRolloutPercentageVariants,
                                    {
                                        key: `test_group_${state.parameters.feature_flag_variants.length}`,
                                        rollout_percentage: newRolloutPercentages[newRolloutPercentages.length - 1],
                                    },
                                ],
                            },
                        }
                    }
                    return state
                },
                removeExperimentGroup: (state, { idx }) => {
                    if (!state) {
                        return state
                    }
                    const variants = [...(state.parameters?.feature_flag_variants || [])]
                    variants.splice(idx, 1)
                    const newRolloutPercentages = percentageDistribution(
                        (state?.parameters?.feature_flag_variants || []).length - 1
                    )
                    const updatedVariants = variants.map((variant: MultivariateFlagVariant, i: number) => ({
                        ...variant,
                        rollout_percentage: newRolloutPercentages[i],
                    }))

                    return {
                        ...state,
                        parameters: {
                            ...state.parameters,
                            feature_flag_variants: updatedVariants,
                        },
                    }
                },
                setSecondaryMetrics: (state, { secondaryMetrics }) => {
                    const metrics = secondaryMetrics.map((metric) => metric)
                    return {
                        ...state,
                        secondary_metrics: metrics,
                    }
                },
                resetNewExperiment: () => ({
                    parameters: {
                        feature_flag_variants: [
                            { key: 'control', rollout_percentage: 50 },
                            { key: 'test', rollout_percentage: 50 },
                        ],
                    },
                }),
            },
        ],
        experimentInsightType: [
            InsightType.TRENDS as InsightType,
            {
                setExperimentInsightType: (_, { insightType }) => insightType,
            },
        ],
        experimentInsightId: [
            null as InsightShortId | null,
            {
                setExperimentInsightId: (_, { shortId }) => shortId,
            },
        ],
        editingExistingExperiment: [
            false,
            {
                setEditExperiment: (_, { editing }) => editing,
            },
        ],
    },
    listeners: ({ values, actions }) => ({
        createExperiment: async ({ draft, runningTime, sampleSize }) => {
            let response: Experiment | null = null
            const isUpdate = !!values.experimentId && values.experimentId !== 'new'
            try {
                if (isUpdate) {
                    response = await api.update(
                        `api/projects/${values.currentTeamId}/experiments/${values.experimentId}`,
                        {
                            ...values.newExperimentData,
                            parameters: {
                                ...values.newExperimentData?.parameters,
                                recommended_running_time: runningTime,
                                recommended_sample_size: sampleSize,
                            },
                            ...(!draft && { start_date: dayjs() }),
                        }
                    )
                    if (response?.id) {
                        actions.updateExperiments(response)
                        router.actions.push(urls.experiment(response.id))
                        return
                    }
                } else {
                    response = await api.create(`api/projects/${values.currentTeamId}/experiments`, {
                        ...values.newExperimentData,
                        parameters: {
                            ...values.newExperimentData?.parameters,
                            recommended_running_time: runningTime,
                            recommended_sample_size: sampleSize,
                        },
                        ...(!draft && { start_date: dayjs() }),
                    })
                    response && eventUsageLogic.actions.reportExperimentCreated(response)
                }
            } catch (error: any) {
                lemonToast.error(error.detail || 'Failed to create experiment')
                return
            }

            if (response?.id) {
                const experimentId = response.id
                router.actions.push(urls.experiment(experimentId))
                actions.addToExperiments(response)
                lemonToast.success(`Experiment ${isUpdate ? 'updated' : 'created'}`, {
                    button: {
                        label: 'View it',
                        action: () => {
                            router.actions.push(urls.experiment(experimentId))
                        },
                    },
                })
            }
        },
        createNewExperimentInsight: async ({ filters }) => {
            let newInsightFilters
            if (values.experimentInsightType === InsightType.FUNNELS) {
                newInsightFilters = cleanFilters({
                    insight: InsightType.FUNNELS,
                    funnel_viz_type: FunnelVizType.Steps,
                    display: ChartDisplayType.FunnelViz,
                    date_from: dayjs().subtract(DEFAULT_DURATION, 'day').format('YYYY-MM-DDTHH:mm'),
                    date_to: dayjs().endOf('d').format('YYYY-MM-DDTHH:mm'),
                    layout: FunnelLayout.horizontal,
                    ...filters,
                })
            } else {
                newInsightFilters = cleanFilters({
                    insight: InsightType.TRENDS,
                    date_from: dayjs().subtract(DEFAULT_DURATION, 'day').format('YYYY-MM-DDTHH:mm'),
                    date_to: dayjs().endOf('d').format('YYYY-MM-DDTHH:mm'),
                    ...filters,
                })
            }

            const newInsight = {
                name: ``,
                description: '',
                tags: [],
                filters: newInsightFilters,
                result: null,
            }

            const createdInsight: InsightModel = await api.create(
                `api/projects/${values.currentTeamId}/insights`,
                newInsight
            )
            actions.setExperimentInsightId(createdInsight.short_id)
            actions.setNewExperimentData({ filters: { ...newInsight.filters } })
        },
        setFilters: ({ filters }) => {
            if (values.experimentInsightType === InsightType.FUNNELS) {
                funnelLogic.findMounted({ dashboardItemId: values.experimentInsightId })?.actions.setFilters(filters)
            } else {
                trendsLogic.findMounted({ dashboardItemId: values.experimentInsightId })?.actions.setFilters(filters)
            }
        },
        loadExperimentSuccess: async ({ experimentData }) => {
            experimentData && eventUsageLogic.actions.reportExperimentViewed(experimentData)
            actions.setExperimentInsightType(experimentData?.filters.insight || InsightType.FUNNELS)
            if (!experimentData?.start_date) {
                // loading a draft experiment
                actions.setNewExperimentData({ ...experimentData })
                actions.createNewExperimentInsight(experimentData?.filters)
            } else {
                actions.resetNewExperiment()
                actions.loadExperimentResults()
                actions.loadSecondaryMetricResults()
            }
        },
        launchExperiment: async () => {
            const startDate = dayjs()
            actions.updateExperiment({ start_date: startDate.format('YYYY-MM-DDTHH:mm') })
            values.experimentData && eventUsageLogic.actions.reportExperimentLaunched(values.experimentData, startDate)
        },
        endExperiment: async () => {
            const endDate = dayjs()
            actions.updateExperiment({ end_date: endDate.format('YYYY-MM-DDTHH:mm') })
            const duration = endDate.diff(values.experimentData?.start_date, 'second')
            values.experimentData &&
                eventUsageLogic.actions.reportExperimentCompleted(
                    values.experimentData,
                    endDate,
                    duration,
                    values.areResultsSignificant
                )
        },
        archiveExperiment: async () => {
            actions.updateExperiment({ archived: true })
            values.experimentData && eventUsageLogic.actions.reportExperimentArchived(values.experimentData)
        },
        setExperimentInsightType: () => {
            if (values.experimentId === 'new' || values.editingExistingExperiment) {
                actions.createNewExperimentInsight()
            } else {
                actions.createNewExperimentInsight(values.experimentData?.filters)
            }
        },
        updateExperimentSuccess: async ({ experimentData }) => {
            actions.updateExperiments(experimentData)
        },
    }),
    loaders: ({ values }) => ({
        experimentData: [
            null as Experiment | null,
            {
                loadExperiment: async () => {
                    if (values.experimentId && values.experimentId !== 'new') {
                        try {
                            const response = await api.get(
                                `api/projects/${values.currentTeamId}/experiments/${values.experimentId}`
                            )
                            return response as Experiment
                        } catch (error: any) {
                            if (error.status === 404) {
                                router.actions.push(urls.experiments())
                            } else {
                                lemonToast.error(`Failed to load experiment ${values.experimentId}`)
                                throw new Error(`Failed to load experiment ${values.experimentId}`)
                            }
                        }
                    }
                    return null
                },
                updateExperiment: async (update: Partial<Experiment>) => {
                    const response: Experiment = await api.update(
                        `api/projects/${values.currentTeamId}/experiments/${values.experimentId}`,
                        update
                    )
                    return response
                },
            },
        ],
        experimentResults: [
            null as ExperimentResults | null,
            {
                loadExperimentResults: async () => {
                    try {
                        const response = await api.get(
                            `api/projects/${values.currentTeamId}/experiments/${values.experimentId}/results`
                        )
                        return { ...response, itemID: Math.random().toString(36).substring(2, 15) }
                    } catch (error: any) {
                        if (error.code === 'no_data') {
                            return null
                        }

                        lemonToast.error(error.detail || 'Failed to load experiment results')
                        return null
                    }
                },
            },
        ],
        secondaryMetricResults: [
            null as SecondaryMetricResult[] | null,
            {
                loadSecondaryMetricResults: async () => {
                    return await Promise.all(
                        (values.experimentData?.secondary_metrics || []).map(async (_, index) => {
                            try {
                                const secResults = await api.get(
                                    `api/projects/${values.currentTeamId}/experiments/${values.experimentId}/secondary_results?id=${index}`
                                )
                                return secResults.result
                            } catch (error) {
                                return {}
                            }
                        })
                    )
                },
            },
        ],
    }),
    selectors: {
        experimentId: [
            () => [(_, props) => props.experimentId ?? 'new'],
            (experimentId): Experiment['id'] => experimentId,
        ],
        breadcrumbs: [
            (s) => [s.experimentData, s.experimentId],
            (experimentData, experimentId): Breadcrumb[] => [
                {
                    name: 'Experiments',
                    path: urls.experiments(),
                },
                {
                    name: experimentData?.name || 'New',
                    path: urls.experiment(experimentId || 'new'),
                },
            ],
        ],
        variants: [
            (s) => [s.newExperimentData, s.experimentData],
            (newExperimentData, experimentData): MultivariateFlagVariant[] => {
                if (experimentData?.start_date) {
                    return experimentData?.parameters?.feature_flag_variants || []
                }

                return (
                    newExperimentData?.parameters?.feature_flag_variants ||
                    experimentData?.parameters?.feature_flag_variants ||
                    []
                )
            },
        ],
        taxonomicGroupTypesForSelection: [
            (s) => [s.newExperimentData, s.groupsTaxonomicTypes],
            (newExperimentData, groupsTaxonomicTypes): TaxonomicFilterGroupType[] => {
                if (
                    newExperimentData?.filters?.aggregation_group_type_index != null &&
                    groupsTaxonomicTypes.length > 0
                ) {
                    return [groupsTaxonomicTypes[newExperimentData.filters.aggregation_group_type_index]]
                }

                return [TaxonomicFilterGroupType.PersonProperties, TaxonomicFilterGroupType.Cohorts]
            },
        ],
        parsedSecondaryMetrics: [
            (s) => [s.newExperimentData, s.experimentData],
            (newExperimentData: Partial<Experiment>, experimentData: Experiment): SecondaryExperimentMetric[] => {
                const secondaryMetrics = newExperimentData?.secondary_metrics || experimentData?.secondary_metrics || []
                return secondaryMetrics
            },
        ],
        minimumDetectableChange: [
            (s) => [s.newExperimentData],
            (newExperimentData): number => {
                return newExperimentData?.parameters?.minimum_detectable_effect || 5
            },
        ],
        minimumSampleSizePerVariant: [
            (s) => [s.minimumDetectableChange],
            (mde) => (conversionRate: number) => {
                // Using the rule of thumb: sampleSize = 16 * sigma^2 / (mde^2)
                // refer https://en.wikipedia.org/wiki/Sample_size_determination with default beta and alpha
                // The results are same as: https://www.evanmiller.org/ab-testing/sample-size.html
                // and also: https://marketing.dynamicyield.com/ab-test-duration-calculator/
                return Math.ceil((1600 * conversionRate * (1 - conversionRate / 100)) / (mde * mde))
            },
        ],
        areResultsSignificant: [
            (s) => [s.experimentResults],
            (experimentResults): boolean => {
                return experimentResults?.significant || false
            },
        ],
        significanceBannerDetails: [
            (s) => [s.experimentResults],
            (experimentResults): string | ReactElement => {
                if (experimentResults?.significance_code === SignificanceCode.HighLoss) {
                    return (
                        <>
                            This is because the expected loss in conversion is greater than 1%
                            <Tooltip
                                placement="right"
                                title={
                                    <>Current value is {((experimentResults?.expected_loss || 0) * 100)?.toFixed(2)}%</>
                                }
                            >
                                <InfoCircleOutlined style={{ padding: '4px 2px' }} />
                            </Tooltip>
                            .
                        </>
                    )
                }

                if (experimentResults?.significance_code === SignificanceCode.HighPValue) {
                    return (
                        <>
                            This is because the p value is greater than 0.05
                            <Tooltip
                                placement="right"
                                title={<>Current value is {experimentResults?.p_value?.toFixed(3) || 1}.</>}
                            >
                                <InfoCircleOutlined style={{ padding: '4px 2px' }} />
                            </Tooltip>
                            .
                        </>
                    )
                }

                if (experimentResults?.significance_code === SignificanceCode.LowWinProbability) {
                    return 'This is because the win probability of all test variants combined is less than 90%.'
                }

                if (experimentResults?.significance_code === SignificanceCode.NotEnoughExposure) {
                    return 'This is because we need at least 100 people per variant to declare significance.'
                }

                return ''
            },
        ],
        recommendedExposureForCountData: [
            (s) => [s.minimumDetectableChange],
            (mde) =>
                (baseCountData: number): number => {
                    // http://www.columbia.edu/~cjd11/charles_dimaggio/DIRE/styled-4/code-12/
                    const minCountData = (baseCountData * mde) / 100
                    const lambda1 = baseCountData
                    const lambda2 = minCountData + baseCountData

                    // This is exposure in units of days
                    return parseFloat(
                        (
                            4 /
                            Math.pow(Math.sqrt(lambda1 / DEFAULT_DURATION) - Math.sqrt(lambda2 / DEFAULT_DURATION), 2)
                        ).toFixed(1)
                    )
                },
        ],
        expectedRunningTime: [
            () => [],
            () =>
                (entrants: number, sampleSize: number, duration: number = DEFAULT_DURATION): number => {
                    // recommended people / (actual people / day) = expected days
                    return parseFloat((sampleSize / (entrants / duration)).toFixed(1))
                },
        ],
        conversionRateForVariant: [
            (s) => [s.experimentResults],
            (experimentResults) =>
                (variant: string): string => {
                    const errorResult = "Can't find variant"
                    if (!experimentResults) {
                        return errorResult
                    }
                    const variantResults = (experimentResults?.insight as FunnelStep[][]).find(
                        (variantFunnel: FunnelStep[]) => variantFunnel[0]?.breakdown_value?.[0] === variant
                    )
                    if (!variantResults) {
                        return errorResult
                    }
                    return ((variantResults[variantResults.length - 1].count / variantResults[0].count) * 100).toFixed(
                        1
                    )
                },
        ],
        getIndexForVariant: [
            (s) => [s.experimentResults],
            (experimentResults) =>
                (variant: string, insightType: InsightType): number => {
                    // Ensures we get the right index from results, so the UI can
                    // display the right colour for the variant
                    if (!experimentResults) {
                        return 0
                    }
                    let index = -1

                    if (insightType === InsightType.FUNNELS) {
                        // Funnel Insight is displayed in order of decreasing count
                        index = ([...experimentResults?.insight] as FunnelStep[][])
                            .sort((a, b) => b[0]?.count - a[0]?.count)
                            .findIndex(
                                (variantFunnel: FunnelStep[]) => variantFunnel[0]?.breakdown_value?.[0] === variant
                            )
                    } else {
                        index = (experimentResults?.insight as TrendResult[]).findIndex(
                            (variantTrend: TrendResult) => variantTrend.breakdown_value === variant
                        )
                    }

                    if (index === -1) {
                        return 0
                    }

                    return index
                },
        ],
        countDataForVariant: [
            (s) => [s.experimentResults],
            (experimentResults) =>
                (variant: string): string => {
                    const errorResult = "Can't find variant"
                    if (!experimentResults) {
                        return errorResult
                    }
                    const variantResults = (experimentResults?.insight as TrendResult[]).find(
                        (variantTrend: TrendResult) => variantTrend.breakdown_value === variant
                    )
                    if (!variantResults) {
                        return errorResult
                    }
                    return variantResults.count.toString()
                },
        ],
        highestProbabilityVariant: [
            (s) => [s.experimentResults],
            (experimentResults) => {
                if (experimentResults) {
                    const maxValue = Math.max(...Object.values(experimentResults.probability))
                    return Object.keys(experimentResults.probability).find(
                        (key) => Math.abs(experimentResults.probability[key] - maxValue) < Number.EPSILON
                    )
                }
            },
        ],
        areTrendResultsConfusing: [
            (s) => [s.experimentResults, s.highestProbabilityVariant],
            (experimentResults, highestProbabilityVariant): boolean => {
                // Results are confusing when the top variant has a lower
                // absolute count than other variants. This happens because
                // exposure is invisible to the user
                if (!experimentResults) {
                    return false
                }
                // find variant with highest count
                const variantResults: TrendResult = (experimentResults?.insight as TrendResult[]).reduce(
                    (bestVariant, currentVariant) =>
                        currentVariant.count > bestVariant.count ? currentVariant : bestVariant,
                    { count: 0, breakdown_value: '' } as TrendResult
                )
                if (!variantResults.count) {
                    return false
                }

                return variantResults.breakdown_value !== highestProbabilityVariant
            },
        ],
    },
<<<<<<< HEAD
    urlToAction: ({ actions, values }) => ({
        '/experiments/:id': ({ id }) => {
=======
    urlToAction: ({ actions, values, props }) => ({
        '/experiments/:id': ({ id }, _, __, currentLocation, previousLocation) => {
>>>>>>> 2f757312
            if (!values.hasAvailableFeature(AvailableFeature.EXPERIMENTATION)) {
                router.actions.push('/experiments')
                return
            }
            const didPathChange = currentLocation.initial || currentLocation.pathname !== previousLocation?.pathname
            if (id && didPathChange) {
                const parsedId = id === 'new' ? 'new' : parseInt(id)
                if (parsedId === 'new') {
                    actions.createNewExperimentInsight()
                    actions.resetNewExperiment()
                    actions.setSecondaryMetrics([])
                }

                actions.setEditExperiment(false)

                if (parsedId !== 'new' && parsedId === values.experimentId) {
                    actions.loadExperiment()
                }
            }
        },
    }),
})

function percentageDistribution(variantCount: number): number[] {
    const percentageRounded = Math.round(100 / variantCount)
    const totalRounded = percentageRounded * variantCount
    const delta = totalRounded - 100
    const percentages = new Array(variantCount).fill(percentageRounded)
    percentages[variantCount - 1] = percentageRounded - delta
    return percentages
}<|MERGE_RESOLUTION|>--- conflicted
+++ resolved
@@ -651,13 +651,8 @@
             },
         ],
     },
-<<<<<<< HEAD
     urlToAction: ({ actions, values }) => ({
-        '/experiments/:id': ({ id }) => {
-=======
-    urlToAction: ({ actions, values, props }) => ({
         '/experiments/:id': ({ id }, _, __, currentLocation, previousLocation) => {
->>>>>>> 2f757312
             if (!values.hasAvailableFeature(AvailableFeature.EXPERIMENTATION)) {
                 router.actions.push('/experiments')
                 return
