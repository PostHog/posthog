--- conflicted
+++ resolved
@@ -36,13 +36,8 @@
 export const experimentLogic = kea<experimentLogicType>({
     path: ['scenes', 'experiment', 'experimentLogic'],
     connect: {
-<<<<<<< HEAD
         values: [teamLogic, ['currentTeamId'], userLogic, ['hasAvailableFeature']],
-        actions: [experimentsLogic, ['loadExperiments']],
-=======
-        values: [teamLogic, ['currentTeamId']],
         actions: [experimentsLogic, ['updateExperiment', 'addToExperiments']],
->>>>>>> 22b5f7f6
     },
     actions: {
         setExperiment: (experiment: Experiment) => ({ experiment }),
