--- conflicted
+++ resolved
@@ -186,23 +186,11 @@
                         />
                     </div>
                 )}
-<<<<<<< HEAD
-                <div className="mt-10">
-                    <h3 className="mb-1">Variants</h3>
-                    <div className="text-xs text-secondary">
-                        Add up to {MAX_EXPERIMENT_VARIANTS - 1} variants to test against your control.
-                    </div>
-                    <LemonDivider />
-                    <div className="grid grid-cols-2 gap-4 max-w-160">
-                        <div className="max-w-60">
-                            <h3>Control</h3>
-=======
                 {validExistingFeatureFlag && (
                     <div className="mt-10">
                         <h3 className="mb-1">Variants</h3>
                         <LemonDivider />
                         <LemonBanner type="info" className="mb-8">
->>>>>>> f01dc17b
                             <div className="flex items-center">
                                 <div>Existing feature flag configuration will be applied to the experiment.</div>
                                 <Link
@@ -213,10 +201,6 @@
                                     <IconOpenInNew className="ml-1" />
                                 </Link>
                             </div>
-<<<<<<< HEAD
-                            <div className="text-secondary text-xs mt-2">
-                                Included automatically, cannot be edited or removed
-=======
                         </LemonBanner>
                     </div>
                 )}
@@ -224,9 +208,8 @@
                     <>
                         <div className="mt-10">
                             <h3 className="mb-1">Variants</h3>
-                            <div className="text-xs text-muted">
+                            <div className="text-xs text-secondary">
                                 Add up to {MAX_EXPERIMENT_VARIANTS - 1} variants to test against your control.
->>>>>>> f01dc17b
                             </div>
                             <LemonDivider />
                             <div className="grid grid-cols-2 gap-4 max-w-160">
@@ -282,17 +265,6 @@
                                                             autoCorrect="off"
                                                             spellCheck={false}
                                                         />
-<<<<<<< HEAD
-                                                    </Tooltip>
-                                                )}
-                                            </div>
-                                        </div>
-                                    </Group>
-                                )
-                            })}
-                            <div className="text-secondary text-xs ml-9 mr-20 mt-2">
-                                Alphanumeric, hyphens and underscores only
-=======
                                                     </LemonField>
                                                     <div className={`${index === 1 && 'pr-9'}`}>
                                                         {index !== 1 && (
@@ -309,7 +281,7 @@
                                             </Group>
                                         )
                                     })}
-                                    <div className="text-muted text-xs ml-9 mr-20 mt-2">
+                                    <div className="text-secondary text-xs ml-9 mr-20 mt-2">
                                         Alphanumeric, hyphens and underscores only
                                     </div>
                                     {(experiment.parameters.feature_flag_variants.length ?? 0) <
@@ -325,22 +297,10 @@
                                         </LemonButton>
                                     )}
                                 </div>
->>>>>>> f01dc17b
                             </div>
                         </div>
-<<<<<<< HEAD
-                    </div>
-                </div>
-                <div>
-                    <h3>Holdout group</h3>
-                    <div className="text-xs text-secondary">Exclude a stable group of users from the experiment.</div>
-                    <LemonDivider />
-                    <HoldoutSelector />
-                </div>
-=======
                     </>
                 )}
->>>>>>> f01dc17b
             </div>
             <LemonButton
                 className="mt-2"
