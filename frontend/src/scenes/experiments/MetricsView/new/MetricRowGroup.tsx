--- conflicted
+++ resolved
@@ -311,13 +311,7 @@
             >
                 {/* Metric column - with rowspan */}
                 <td
-<<<<<<< HEAD
-                    className={`w-1/5 border-r p-3 align-top text-left relative overflow-hidden ${
-                        !isLastMetric ? 'border-b' : ''
-                    } ${isAlternatingRow ? 'bg-bg-table' : 'bg-card'}`}
-=======
                     className={`w-1/5 border-r p-3 align-top text-left relative overflow-hidden border-b ${isAlternatingRow ? 'bg-bg-table' : 'bg-bg-light'}`}
->>>>>>> 983b3d78
                     rowSpan={totalRows}
                     style={{
                         height: `${CELL_HEIGHT * totalRows}px`,
@@ -370,13 +364,8 @@
 
                 {/* Details column - with rowspan */}
                 <td
-<<<<<<< HEAD
-                    className={`pt-3 align-top relative overflow-hidden ${!isLastMetric ? 'border-b' : ''} ${
-                        isAlternatingRow ? 'bg-bg-table' : 'bg-card'
-=======
                     className={`pt-3 align-top relative overflow-hidden border-b ${
-                        isAlternatingRow ? 'bg-bg-table' : 'bg-bg-light'
->>>>>>> 983b3d78
+                        isAlternatingRow ? 'bg-muted' : 'bg-card'
                     }`}
                     rowSpan={totalRows}
                     style={{
@@ -428,9 +417,7 @@
                             </svg>
                         </div>
                     ) : (
-                        <div className="flex items-center justify-center h-full text-muted-foreground-foreground text-xs">
-                            —
-                        </div>
+                        <div className="flex items-center justify-center h-full text-muted-foreground text-xs">—</div>
                     )}
                 </td>
             </tr>
@@ -557,13 +544,7 @@
                         >
                             {/* Metric column - always visible */}
                             <td
-<<<<<<< HEAD
-                                className={`w-1/5 border-r p-3 align-top text-left relative overflow-hidden ${
-                                    !isLastMetric ? 'border-b-5' : ''
-                                } ${isAlternatingRow ? 'bg-bg-table' : 'bg-card'}`}
-=======
-                                className={`w-1/5 border-r p-3 align-top text-left relative overflow-hidden ${isAlternatingRow ? 'bg-bg-table' : 'bg-bg-light'}`}
->>>>>>> 983b3d78
+                                className={`w-1/5 border-r p-3 align-top text-left relative overflow-hidden ${isAlternatingRow ? 'bg-muted' : 'bg-card'}`}
                             >
                                 {formatBreakdownLabel(
                                     breakdownResult.breakdown_value,
@@ -578,13 +559,7 @@
                             {/* Combined columns for loading/error state */}
                             <td
                                 colSpan={5}
-<<<<<<< HEAD
-                                className={`p-3 text-center ${isAlternatingRow ? 'bg-bg-table' : 'bg-card'} ${
-                                    !isLastMetric ? 'border-b-5' : ''
-                                }`}
-=======
-                                className={`p-3 text-center ${isAlternatingRow ? 'bg-bg-table' : 'bg-bg-light'}`}
->>>>>>> 983b3d78
+                                className={`p-3 text-center ${isAlternatingRow ? 'bg-muted' : 'bg-card'}`}
                                 style={{ height: `${CELL_HEIGHT}px`, maxHeight: `${CELL_HEIGHT}px` }}
                             >
                                 {isLoading || exposuresLoading ? (
@@ -610,13 +585,7 @@
                             style={{ height: `${CELL_HEIGHT}px`, maxHeight: `${CELL_HEIGHT}px` }}
                         >
                             <td
-<<<<<<< HEAD
-                                className={`w-1/5 border-r p-3 align-top text-left relative overflow-hidden ${
-                                    !isLastMetric ? 'border-b' : ''
-                                } ${isAlternatingRow ? 'bg-bg-table' : 'bg-card'}`}
-=======
-                                className={`w-1/5 border-r p-3 align-top text-left relative overflow-hidden border-b ${isAlternatingRow ? 'bg-bg-table' : 'bg-bg-light'}`}
->>>>>>> 983b3d78
+                                className={`w-1/5 border-r p-3 align-top text-left relative overflow-hidden border-b ${isAlternatingRow ? 'bg-muted' : 'bg-card'}`}
                                 rowSpan={totalRows}
                                 style={{
                                     height: `${CELL_HEIGHT * totalRows}px`,
@@ -668,13 +637,8 @@
 
                             {/* Details column - with rowspan */}
                             <td
-<<<<<<< HEAD
-                                className={`pt-3 align-top relative overflow-hidden ${!isLastMetric ? 'border-b' : ''} ${
-                                    isAlternatingRow ? 'bg-bg-table' : 'bg-card'
-=======
                                 className={`pt-3 align-top relative overflow-hidden border-b ${
-                                    isAlternatingRow ? 'bg-bg-table' : 'bg-bg-light'
->>>>>>> 983b3d78
+                                    isAlternatingRow ? 'bg-muted' : 'bg-card'
                                 }`}
                                 rowSpan={totalRows}
                                 style={{
@@ -711,7 +675,7 @@
                                         </svg>
                                     </div>
                                 ) : (
-                                    <div className="flex items-center justify-center h-full text-muted-foreground-foreground text-xs">
+                                    <div className="flex items-center justify-center h-full text-muted-foreground text-xs">
                                         —
                                     </div>
                                 )}
