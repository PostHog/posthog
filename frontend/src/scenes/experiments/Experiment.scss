--- conflicted
+++ resolved
@@ -66,12 +66,7 @@
             display: flex;
             flex-direction: row;
             align-items: center;
-<<<<<<< HEAD
-            border-radius: var(--radius);
-            color: #fff;
-=======
             justify-content: center;
->>>>>>> 984bef92
             min-width: 52px;
             padding: 2px 6px;
             margin-right: 8px;
@@ -79,7 +74,7 @@
             font-weight: 500;
             color: #fff;
             letter-spacing: 0.01em;
-            border-radius: 4px;
+            border-radius: var(--radius);
         }
     }
 
@@ -203,14 +198,9 @@
 }
 
 .metric-name {
-<<<<<<< HEAD
-    border: 1px solid var(--border);
-    border-radius: var(--radius);
-=======
     flex: 1;
->>>>>>> 984bef92
     padding: 8px 8px 8px 16px;
     margin-left: 0.5rem;
     border: 1px solid var(--border);
-    border-radius: 4px;
+    border-radius: var(--radius);
 }