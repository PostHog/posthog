import { arrayMove } from '@dnd-kit/sortable'
import equal from 'fast-deep-equal'
import { BuiltLogic, actions, afterMount, connect, kea, listeners, path, props, reducers, selectors } from 'kea'
import { combineUrl, router, urlToAction } from 'kea-router'
import { subscriptions } from 'kea-subscriptions'
import posthog from 'posthog-js'
import { useEffect, useState } from 'react'

import api from 'lib/api'
import { commandBarLogic } from 'lib/components/CommandBar/commandBarLogic'
import { BarStatus } from 'lib/components/CommandBar/types'
import { TeamMembershipLevel } from 'lib/constants'
import { trackFileSystemLogView } from 'lib/hooks/useFileSystemLogView'
import { lemonToast } from 'lib/lemon-ui/LemonToast/LemonToast'
import { Spinner } from 'lib/lemon-ui/Spinner'
import { featureFlagLogic } from 'lib/logic/featureFlagLogic'
import { getRelativeNextPath, identifierToHuman } from 'lib/utils'
import { getAppContext, getCurrentTeamIdOrNone } from 'lib/utils/getAppContext'
import { NEW_INTERNAL_TAB } from 'lib/utils/newInternalTab'
import { addProjectIdIfMissing, removeProjectIdIfPresent } from 'lib/utils/router-utils'
import { withForwardedSearchParams } from 'lib/utils/sceneLogicUtils'
import {
    LoadedScene,
    Params,
    Scene,
    SceneConfig,
    SceneExport,
    SceneParams,
    SceneTab,
    sceneToAccessControlResourceType,
} from 'scenes/sceneTypes'
import {
    emptySceneParams,
    forwardedRedirectQueryParams,
    preloadedScenes,
    redirects,
    routes,
    sceneConfigurations,
} from 'scenes/scenes'
import { urls } from 'scenes/urls'

import type { FileSystemIconType } from '~/queries/schema/schema-general'
import { AccessControlLevel, OnboardingStepKey, ProductKey } from '~/types'

import { preflightLogic } from './PreflightCheck/preflightLogic'
import { handleLoginRedirect } from './authentication/loginLogic'
import { billingLogic } from './billing/billingLogic'
import { organizationLogic } from './organizationLogic'
import type { sceneLogicType } from './sceneLogicType'
import { inviteLogic } from './settings/organization/inviteLogic'
import { teamLogic } from './teamLogic'
import { userLogic } from './userLogic'

const TAB_STATE_KEY = 'scene-tabs-state'
const PINNED_TAB_STATE_KEY = 'scene-tabs-pinned-state'

export interface PersistedPinnedState {
    tabs: SceneTab[]
    homepage: SceneTab | null
}

const getStorageKey = (key: string): string => {
    const teamId = getCurrentTeamIdOrNone() ?? teamLogic.findMounted()?.values.currentTeamId ?? 'null'
    return `${key}-${teamId}`
}

const generateTabId = (): string => crypto?.randomUUID?.()?.split('-')?.pop() || `${Date.now()}-${Math.random()}`

const persistSessionTabs = (tabs: SceneTab[]): void => {
    sessionStorage.setItem(getStorageKey(TAB_STATE_KEY), JSON.stringify(tabs))
}

const getPersistedSessionTabs = (): SceneTab[] | null => {
    const savedTabs = sessionStorage.getItem(getStorageKey(TAB_STATE_KEY))
    if (savedTabs) {
        try {
            return JSON.parse(savedTabs)
        } catch (e) {
            console.error('Failed to parse saved tabs from sessionStorage:', e)
        }
    }
    return null
}

const sanitizeTabForPersistence = (tab: SceneTab): SceneTab => {
    const { active, ...rest } = tab
    return {
        ...rest,
        id: tab.id || generateTabId(),
        pinned: true,
        active: false,
    }
}

const persistPinnedTabs = (tabs: SceneTab[], homepage: SceneTab | null): void => {
    const pinnedTabs = getPinnedTabsForPersistence(tabs)
    const homepageTab = getHomepageForPersistence(homepage)

    const key = getStorageKey(PINNED_TAB_STATE_KEY)

    if (pinnedTabs.length === 0 && !homepageTab) {
        if (localStorage.getItem(key) !== null) {
            localStorage.removeItem(key)
        }
        return
    }

    const serialized = JSON.stringify({ tabs: pinnedTabs, homepage: homepageTab })
    if (localStorage.getItem(key) !== serialized) {
        localStorage.setItem(key, serialized)
    }
}

const normalizeStoredPinnedTabs = (tabs: SceneTab[]): SceneTab[] =>
    tabs.map((tab) => {
        const sanitized: SceneTab = {
            ...tab,
            id: tab.id || generateTabId(),
            pinned: true,
            active: false,
        }
        return sanitized
    })

const normalizeStoredHomepage = (tab: SceneTab | Record<string, any> | null | undefined): SceneTab | null => {
    if (!tab || typeof tab !== 'object') {
        return null
    }

    return sanitizeTabForPersistence(tab as SceneTab)
}

const getPersistedPinnedState = (): PersistedPinnedState | null => {
    const savedTabs = localStorage.getItem(getStorageKey(PINNED_TAB_STATE_KEY))
    if (savedTabs) {
        try {
            const parsed = JSON.parse(savedTabs)
            let tabs: SceneTab[] = []
            let homepage: SceneTab | null = null

            if (Array.isArray(parsed)) {
                tabs = parsed
            } else if (parsed && typeof parsed === 'object') {
                if (Array.isArray(parsed.tabs)) {
                    tabs = parsed.tabs
                } else if (Array.isArray(parsed.personal)) {
                    // Backwards compatibility for older local storage entries.
                    tabs = parsed.personal
                }

                homepage = normalizeStoredHomepage(parsed.homepage)
            }

            return {
                tabs: normalizeStoredPinnedTabs(tabs ?? []),
                homepage,
            }
        } catch (e) {
            console.error('Failed to parse saved tabs from localStorage:', e)
        }
    }
    return null
}

const persistTabs = (tabs: SceneTab[], homepage: SceneTab | null): void => {
    persistSessionTabs(tabs)
    persistPinnedTabs(tabs, homepage)
}

const getPinnedTabsForPersistence = (tabs: SceneTab[]): SceneTab[] => {
    const persisted: SceneTab[] = []
    for (const tab of tabs) {
        if (!tab.pinned) {
            continue
        }
        persisted.push(sanitizeTabForPersistence(tab))
    }
    return persisted
}

const getHomepageForPersistence = (homepage: SceneTab | null): SceneTab | null =>
    homepage ? sanitizeTabForPersistence(homepage) : null

const partitionTabs = (tabs: SceneTab[]): { pinned: SceneTab[]; unpinned: SceneTab[] } => {
    const pinned: SceneTab[] = []
    const unpinned: SceneTab[] = []
    for (const tab of tabs) {
        if (tab.pinned) {
            pinned.push({ ...tab, pinned: true })
        } else {
            unpinned.push({ ...tab, pinned: false })
        }
    }
    return { pinned, unpinned }
}

const sortTabsPinnedFirst = (tabs: SceneTab[]): SceneTab[] => {
    const { pinned, unpinned } = partitionTabs(tabs)
    return [...pinned, ...unpinned]
}

const updateTabPinnedState = (tabs: SceneTab[], tabId: string, pinned: boolean): SceneTab[] => {
    const index = tabs.findIndex((tab) => tab.id === tabId)
    if (index === -1) {
        return tabs
    }

    const newTabs = [...tabs]
    newTabs[index] = {
        ...tabs[index],
        pinned,
    }

    return ensureActiveTab(sortTabsPinnedFirst(newTabs))
}

const ensureActiveTab = (tabs: SceneTab[]): SceneTab[] => {
    if (!tabs.some((tab) => tab.active)) {
        if (tabs.length > 0) {
            tabs = tabs.map((tab, index) => ({ ...tab, active: index === 0 }))
        }
    }
    return tabs
}

const mergePinnedTabs = (storedPinned: PersistedPinnedState | null, fallbackPinned: SceneTab[]): SceneTab[] => {
    if (!storedPinned) {
        return fallbackPinned.map((tab) => ({ ...tab, pinned: true }))
    }

    const storedTabs = storedPinned.tabs ?? []

    const activeById = new Map<string, boolean>()
    for (const tab of fallbackPinned) {
        activeById.set(tab.id, tab.active)
    }

    const normalized = storedTabs.map((tab) => {
        const id = tab.id || generateTabId()
        return {
            ...tab,
            id,
            pinned: true,
            active: activeById.get(id) ?? false,
        }
    })

    return normalized
}

const composeTabsFromStorage = (storedPinned: PersistedPinnedState | null, baseTabs: SceneTab[]): SceneTab[] => {
    const { pinned: basePinned, unpinned } = partitionTabs(baseTabs)
    const mergedPinned = mergePinnedTabs(storedPinned, basePinned)
    const unpinnedIds = new Set(unpinned.map((tab) => tab.id))
    const filteredPinned = mergedPinned.filter((tab) => !tab.id || !unpinnedIds.has(tab.id))
    return ensureActiveTab([...filteredPinned, ...unpinned.map((tab) => ({ ...tab, pinned: false }))])
}

export const productUrlMapping: Partial<Record<ProductKey, string[]>> = {
    [ProductKey.SESSION_REPLAY]: [urls.replay()],
    [ProductKey.FEATURE_FLAGS]: [urls.featureFlags(), urls.earlyAccessFeatures(), urls.experiments()],
    [ProductKey.SURVEYS]: [urls.surveys()],
    [ProductKey.PRODUCT_ANALYTICS]: [urls.insights()],
    [ProductKey.DATA_WAREHOUSE]: [urls.sqlEditor(), urls.dataPipelines('sources'), urls.dataWarehouseSourceNew()],
    [ProductKey.WEB_ANALYTICS]: [urls.webAnalytics()],
    [ProductKey.ERROR_TRACKING]: [urls.errorTracking()],
}

const productsNotDependingOnEventIngestion: ProductKey[] = [ProductKey.DATA_WAREHOUSE]

const pathPrefixesOnboardingNotRequiredFor = [
    urls.onboarding(''),
    urls.products(),
    '/settings',
    urls.organizationBilling(),
    urls.billingAuthorizationStatus(),
    urls.wizard(),
    '/instance',
    urls.moveToPostHogCloud(),
    urls.unsubscribe(),
    urls.debugHog(),
    urls.debugQuery(),
    urls.activity(),
    urls.oauthAuthorize(),
]

const DelayedLoadingSpinner = (): JSX.Element => {
    const [show, setShow] = useState(false)
    useEffect(() => {
        const timeout = window.setTimeout(() => setShow(true), 500)
        return () => window.clearTimeout(timeout)
    }, [])
    return <>{show ? <Spinner /> : null}</>
}

export const sceneLogic = kea<sceneLogicType>([
    props(
        {} as {
            scenes?: Record<string, () => any>
        }
    ),
    path(['scenes', 'sceneLogic']),

    connect(() => ({
        logic: [router, userLogic, preflightLogic],
        actions: [
            router,
            ['locationChanged', 'push'],
            commandBarLogic,
            ['setCommandBar'],
            inviteLogic,
            ['hideInviteModal'],
        ],
        values: [
            billingLogic,
            ['billing'],
            organizationLogic,
            ['organizationBeingDeleted'],
            featureFlagLogic,
            ['featureFlags'],
        ],
    })),
    afterMount(({ cache }) => {
        cache.mountedTabLogic = {} as Record<string, () => void>
        cache.lastTrackedSceneByTab = {} as Record<string, { sceneId?: string; sceneKey?: string }>
        cache.initialNavigationTabCreated = false
    }),
    actions({
        /* 1. Prepares to open the scene, as the listener may override and do something
        else (e.g. redirecting if unauthenticated), then calls (2) `loadScene`*/
        openScene: (
            sceneId: string,
            sceneKey: string | undefined,
            tabId: string,
            params: SceneParams,
            method: string
        ) => ({
            sceneId,
            sceneKey,
            params,
            method,
            tabId,
        }),
        // 2. Start loading the scene's Javascript and mount any logic, then calls (3) `setScene`
        loadScene: (
            sceneId: string,
            sceneKey: string | undefined,
            tabId: string,
            params: SceneParams,
            method: string
        ) => ({
            sceneId,
            sceneKey,
            params,
            method,
            tabId,
        }),
        // 3. Set the `scene` reducer
        setScene: (
            sceneId: string,
            sceneKey: string | undefined,
            tabId: string,
            params: SceneParams,
            scrollToTop: boolean = false,
            exportedScene?: SceneExport
        ) => ({
            sceneId,
            sceneKey,
            tabId,
            params,
            scrollToTop,
            exportedScene,
        }),
        setExportedScene: (
            exportedScene: SceneExport,
            sceneId: string,
            sceneKey: string | undefined,
            tabId: string,
            params: SceneParams
        ) => ({
            exportedScene,
            sceneId,
            sceneKey,
            tabId,
            params,
        }),
        reloadBrowserDueToImportError: true,

        newTab: (href?: string | null, options?: { activate?: boolean; skipNavigate?: boolean; id?: string }) => ({
            href,
            options,
        }),
        setTabs: (tabs: SceneTab[]) => ({ tabs }),
        loadPinnedTabsFromBackend: true,
        setPinnedStateFromBackend: (pinnedState: PersistedPinnedState) => ({ pinnedState }),
        setHomepage: (tab: SceneTab | null) => ({ tab }),
        closeTabId: (tabId: string) => ({ tabId }),
        removeTab: (tab: SceneTab) => ({ tab }),
        activateTab: (tab: SceneTab) => ({ tab }),
        clickOnTab: (tab: SceneTab) => ({ tab }),
        reorderTabs: (activeId: string, overId: string) => ({ activeId, overId }),
        duplicateTab: (tab: SceneTab) => ({ tab }),
        renameTab: (tab: SceneTab) => ({ tab }),
        startTabEdit: (tab: SceneTab) => ({ tab }),
        endTabEdit: true,
        saveTabEdit: (tab: SceneTab, name: string) => ({ tab, name }),
        pinTab: (tabId: string) => ({ tabId }),
        unpinTab: (tabId: string) => ({ tabId }),
    }),
    reducers({
        // We store all state in "tabs". This allows us to have multiple tabs open, each with its own scene and parameters.
        tabs: [
            [] as SceneTab[],
            {
                setTabs: (_, { tabs }) => ensureActiveTab(sortTabsPinnedFirst(tabs)),
                setPinnedStateFromBackend: (state, { pinnedState }) => {
                    return composeTabsFromStorage(pinnedState, state)
                },
                newTab: (state, { href, options }) => {
                    const activate = options?.activate ?? true
                    const tabId = options?.id ?? generateTabId()
                    const { pathname, search, hash } = combineUrl(href || '/new')
                    const baseTabs = activate
                        ? state.map((tab) => (tab.active ? { ...tab, active: false } : tab))
                        : state
                    const newTab: SceneTab = {
                        id: tabId,
                        active: activate,
                        pathname: addProjectIdIfMissing(pathname),
                        search,
                        hash,
                        title: 'New tab',
                        iconType: 'blank',
                        pinned: false,
                    }
                    return sortTabsPinnedFirst([...baseTabs, newTab])
                },
                removeTab: (state, { tab }) => {
                    let index = state.findIndex((t) => t === tab)
                    if (index === -1) {
                        console.error('Tab to remove not found', tab)
                        return state
                    }
                    let newState = state.filter((_, i) => i !== index)
                    if (!newState.find((t) => t.active)) {
                        const newActiveIndex = Math.max(index - 1, 0)
                        newState = newState.map((tab, i) => (i === newActiveIndex ? { ...tab, active: true } : tab))
                    }
                    if (newState.length === 0) {
                        newState.push({
                            id: generateTabId(),
                            active: true,
                            pathname: '/new',
                            search: '',
                            hash: '',
                            title: 'New tab',
                            iconType: 'blank',
                            pinned: false,
                        })
                    }
                    return ensureActiveTab(sortTabsPinnedFirst(newState))
                },
                activateTab: (state, { tab }) => {
                    const newState = state.map((t) =>
                        t === tab
                            ? !t.active
                                ? { ...t, active: true }
                                : t
                            : t.active
                              ? {
                                    ...t,
                                    active: false,
                                }
                              : t
                    )
                    return sortTabsPinnedFirst(newState)
                },
                reorderTabs: (state, { activeId, overId }) => {
                    const activeIndex = state.findIndex((t) => t.id === activeId)
                    const overIndex = state.findIndex((t) => t.id === overId)
                    if (activeIndex === -1 || overIndex === -1 || activeIndex === overIndex) {
                        return state
                    }

                    const activeTab = state[activeIndex]
                    const overTab = state[overIndex]
                    if (!!activeTab?.pinned !== !!overTab?.pinned) {
                        return state
                    }

                    const { pinned, unpinned } = partitionTabs(state)

                    if (activeTab?.pinned && overTab?.pinned) {
                        const from = pinned.findIndex((tab) => tab.id === activeId)
                        const to = pinned.findIndex((tab) => tab.id === overId)
                        if (from === -1 || to === -1 || from === to) {
                            return state
                        }
                        const reordered = arrayMove(pinned, from, to)
                        return [...reordered, ...unpinned]
                    }

                    const from = unpinned.findIndex((tab) => tab.id === activeId)
                    const to = unpinned.findIndex((tab) => tab.id === overId)
                    if (from === -1 || to === -1 || from === to) {
                        return state
                    }
                    const newUnpinned = arrayMove(unpinned, from, to)
                    return [...pinned, ...newUnpinned]
                },
                duplicateTab: (state, { tab }) => {
                    const idx = state.findIndex((t) => t === tab || t.id === tab.id)
                    const source = idx !== -1 ? state[idx] : tab

                    const cloned: SceneTab = {
                        id: generateTabId(),
                        pathname: source.pathname,
                        search: source.search,
                        hash: source.hash,
                        title: source.title,
                        customTitle: source.customTitle,
                        iconType: source.iconType,
                        active: false,
                        pinned: !!source.pinned,
                    }

                    const { pinned, unpinned } = partitionTabs(state)

                    if (cloned.pinned) {
                        const sourceIndex = pinned.findIndex((t) => t.id === source.id)
                        const sanitizedCloned = { ...cloned, pinned: true }
                        const updated =
                            sourceIndex === -1
                                ? [...pinned, sanitizedCloned]
                                : [
                                      ...pinned.slice(0, sourceIndex + 1),
                                      sanitizedCloned,
                                      ...pinned.slice(sourceIndex + 1),
                                  ]
                        return [...updated, ...unpinned]
                    }

                    const sourceIndex = unpinned.findIndex((t) => t.id === source.id)
                    const sanitizedCloned = { ...cloned, pinned: false }
                    const newUnpinned =
                        sourceIndex === -1
                            ? [...unpinned, sanitizedCloned]
                            : [
                                  ...unpinned.slice(0, sourceIndex + 1),
                                  sanitizedCloned,
                                  ...unpinned.slice(sourceIndex + 1),
                              ]
                    return [...pinned, ...newUnpinned]
                },
                saveTabEdit: (state, { tab, name }) => {
                    return state.map((t) =>
                        t.id === tab.id
                            ? {
                                  ...t,
                                  customTitle: name.trim() === '' ? undefined : name.trim(),
                              }
                            : t
                    )
                },
                setScene: (state, { sceneId, sceneKey, tabId, params }) => {
                    return state.map((tab) =>
                        tab.id === tabId
                            ? {
                                  ...tab,
                                  sceneId: sceneId,
                                  sceneKey: sceneKey ?? undefined,
                                  sceneParams: params,
                              }
                            : tab
                    )
                },
                setExportedScene: (state, { sceneId, sceneKey, tabId, params }) => {
                    return state.map((tab) =>
                        tab.id === tabId
                            ? {
                                  ...tab,
                                  sceneId: sceneId,
                                  sceneKey: sceneKey,
                                  sceneParams: params,
                              }
                            : tab
                    )
                },
                pinTab: (state, { tabId }) => updateTabPinnedState(state, tabId, true),
                unpinTab: (state, { tabId }) => updateTabPinnedState(state, tabId, false),
            },
        ],
        editingTabId: [
            null as string | null,
            {
                startTabEdit: (_, { tab }) => tab.id,
                endTabEdit: () => null,
                saveTabEdit: () => null,
            },
        ],
        exportedScenes: [
            preloadedScenes,
            {
                setExportedScene: (state, { exportedScene, sceneId }) => ({
                    ...state,
                    [sceneId]: { ...exportedScene },
                }),
            },
        ],
        loadingScene: [
            null as string | null,
            {
                loadScene: (_, { sceneId }) => sceneId,
                setScene: () => null,
            },
        ],
        lastReloadAt: [
            null as number | null,
            { persist: true },
            {
                reloadBrowserDueToImportError: () => new Date().valueOf(),
            },
        ],
        lastSetScenePayload: [
            {} as Record<string, any>,
            {
                setScene: (_, { sceneId, sceneKey, tabId, params }) => ({ sceneId, sceneKey, tabId, params }),
            },
        ],
    }),
    reducers({
        homepage: [
            null as SceneTab | null,
            {
                setPinnedStateFromBackend: (_, { pinnedState }) => pinnedState.homepage ?? null,
                setHomepage: (_, { tab }) => (tab ? sanitizeTabForPersistence(tab) : null),
            },
        ],
    }),
    selectors({
        activeTab: [
            (s) => [s.tabs],
            (tabs: SceneTab[]): SceneTab | null => {
                return tabs.find((tab) => tab.active) || tabs[0] || null
            },
        ],
        activeTabId: [
            (s) => [s.activeTab],
            (activeTab: SceneTab | null): string | null => (activeTab ? activeTab.id : null),
        ],
        sceneId: [(s) => [s.activeTab], (activeTab) => activeTab?.sceneId],
        sceneKey: [(s) => [s.activeTab], (activeTab) => activeTab?.sceneKey],
        sceneConfig: [
            (s) => [s.sceneId],
            (sceneId: Scene): SceneConfig | null => {
                const config = sceneConfigurations[sceneId] || null
                if (sceneId === Scene.SQLEditor) {
                    return { ...config, layout: 'app-raw' }
                }
                return config
            },
            { resultEqualityCheck: equal },
        ],
        sceneParams: [
            (s) => [s.activeTab],
            (activeTab): SceneParams => {
                return activeTab?.sceneParams || { params: {}, searchParams: {}, hashParams: {} }
            },
        ],
        activeSceneId: [
            (s) => [s.sceneId, teamLogic.selectors.isCurrentTeamUnavailable],
            (sceneId, isCurrentTeamUnavailable) => {
                const effectiveResourceAccessControl = getAppContext()?.effective_resource_access_control

                // Get the access control resource type for the current scene
                const sceneAccessControlResource = sceneId ? sceneToAccessControlResourceType[sceneId as Scene] : null

                // Check if the user has effective access to this resource (includes specific object access)
                if (
                    sceneAccessControlResource &&
                    effectiveResourceAccessControl &&
                    effectiveResourceAccessControl[sceneAccessControlResource] === AccessControlLevel.None
                ) {
                    return Scene.ErrorAccessDenied
                }

                // Check if the current team is unavailable for project-based scenes
                // Allow settings and danger zone to be opened
                if (
                    isCurrentTeamUnavailable &&
                    sceneId &&
                    sceneConfigurations[sceneId]?.projectBased &&
                    !location.pathname.startsWith('/settings') &&
                    location.pathname !== urls.settings('user-danger-zone')
                ) {
                    return Scene.ErrorProjectUnavailable
                }

                return sceneId
            },
        ],
        activeExportedScene: [
            (s) => [s.activeSceneId, s.exportedScenes],
            (activeSceneId, exportedScenes) => {
                return activeSceneId ? exportedScenes[activeSceneId] : null
            },
            { resultEqualityCheck: (a, b) => a === b },
        ],
        activeLoadedScene: [
            (s) => [s.activeSceneId, s.activeExportedScene, s.sceneParams, s.activeTabId],
            (activeSceneId, activeExportedScene, sceneParams, activeTabId): LoadedScene | null => {
                return {
                    ...(activeExportedScene ?? { component: DelayedLoadingSpinner }),
                    id: activeSceneId ?? Scene.Error404,
                    tabId: activeTabId ?? undefined,
                    sceneParams: sceneParams,
                }
            },
        ],
        activeSceneComponentParamsWithTabId: [
            (s) => [s.sceneParams, s.activeTabId],
            (sceneParams, activeTabId): Record<string, any> => {
                return {
                    ...sceneParams.params,
                    tabId: activeTabId,
                }
            },
            { resultEqualityCheck: equal },
        ],
        activeSceneLogicPropsWithTabId: [
            (s) => [s.activeExportedScene, s.sceneParams, s.activeTabId],
            (activeExportedScene, sceneParams, activeTabId): Record<string, any> => {
                return {
                    ...activeExportedScene?.paramsToProps?.(sceneParams),
                    tabId: activeTabId,
                }
            },
            { resultEqualityCheck: equal },
        ],
        activeSceneLogic: [
            (s) => [s.activeExportedScene, s.activeSceneLogicPropsWithTabId],
            (activeExportedScene, activeSceneLogicPropsWithTabId): BuiltLogic | null => {
                if (activeExportedScene?.logic) {
                    return activeExportedScene.logic.build(activeSceneLogicPropsWithTabId)
                }

                return null
            },
        ],
        searchParams: [(s) => [s.sceneParams], (sceneParams): Record<string, any> => sceneParams.searchParams || {}],
        hashParams: [(s) => [s.sceneParams], (sceneParams): Record<string, any> => sceneParams.hashParams || {}],
        productFromUrl: [
            () => [router.selectors.location],
            (location: Location): ProductKey | null => {
                const pathname = location.pathname
                for (const [productKey, urls] of Object.entries(productUrlMapping)) {
                    if (urls.some((url) => pathname.includes(url))) {
                        return productKey as ProductKey
                    }
                }
                return null
            },
        ],

        tabIds: [
            (s) => [s.tabs],
            (tabs: SceneTab[]): Record<string, boolean> => {
                return tabs.reduce(
                    (acc, tab) => {
                        acc[tab.id] = true
                        return acc
                    },
                    {} as Record<string, boolean>
                )
            },
        ],

        titleAndIcon: [
            (s) => [
                // We're effectively passing the selector through to the scene logic, and "recalculating"
                // this every time it's rendered. Caching will happen within the scene's breadcrumb selector.
                (state, props): { title: string; iconType: FileSystemIconType | 'loading' | 'blank' } => {
                    const activeSceneLogic = sceneLogic.selectors.activeSceneLogic(state, props)
                    const activeExportedScene = sceneLogic.selectors.activeExportedScene(state, props)
                    if (activeSceneLogic && 'breadcrumbs' in activeSceneLogic.selectors) {
                        try {
                            const sceneParams = sceneLogic.selectors.sceneParams(state, props)
                            const bc = activeSceneLogic.selectors.breadcrumbs(
                                state,
                                activeExportedScene?.paramsToProps?.(sceneParams) || props
                            )
                            return {
                                title: bc.length > 0 ? bc[bc.length - 1].name : '...',
                                iconType: bc.length > 0 ? bc[bc.length - 1].iconType : 'blank',
                            }
                        } catch {
                            // If the breadcrumb selector fails, we'll just ignore it and return a placeholder value below
                        }
                    }

                    const activeSceneId = s.activeSceneId(state, props)
                    if (activeSceneId) {
                        const sceneConfig = s.sceneConfig(state, props)
                        return {
                            title: sceneConfig?.name ?? identifierToHuman(activeSceneId),
                            iconType: sceneConfig?.iconType ?? (activeExportedScene ? 'notebook' : 'loading'),
                        }
                    }
                    return { title: '...', iconType: 'loading' }
                },
            ],
            (titleAndIcon) => titleAndIcon as { title: string; iconType: FileSystemIconType | 'loading' | 'blank' },
            { resultEqualityCheck: equal },
        ],
    }),
    listeners(({ values, actions, cache, props, selectors }) => ({
        [NEW_INTERNAL_TAB]: (payload) => {
            actions.newTab(payload.path)
        },
        newTab: ({ href, options }) => {
            persistTabs(values.tabs, values.homepage)
            if (!(options?.skipNavigate ?? false)) {
                router.actions.push(href || urls.newTab())
            }
        },
        setTabs: () => persistTabs(values.tabs, values.homepage),
        activateTab: () => persistTabs(values.tabs, values.homepage),
        duplicateTab: () => persistTabs(values.tabs, values.homepage),
        renameTab: ({ tab }) => {
            actions.startTabEdit(tab)
        },
        pinTab: () => persistTabs(values.tabs, values.homepage),
        unpinTab: ({ tabId }) => {
            if (values.homepage?.id === tabId) {
                actions.setHomepage(null)
            } else {
                persistTabs(values.tabs, values.homepage)
            }
        },
        loadPinnedTabsFromBackend: async () => {
            try {
                const response = await api.get<{
                    tabs?: SceneTab[]
                    homepage?: SceneTab | null
                }>('api/user_home_settings/@me/')
                const tabs = response?.tabs ?? []
                const homepage = response?.homepage ?? null
                cache.skipNextPinnedSync = true
                const pinnedState: PersistedPinnedState = {
                    tabs: normalizeStoredPinnedTabs(tabs),
                    homepage: homepage ? sanitizeTabForPersistence(homepage) : null,
                }
                actions.setPinnedStateFromBackend(pinnedState)
            } catch (error) {
                console.error('Failed to load pinned scene tabs', error)
            }
        },
        setPinnedStateFromBackend: () => {
            persistTabs(values.tabs, values.homepage)
        },
        setHomepage: () => {
            persistTabs(values.tabs, values.homepage)
        },
        closeTabId: ({ tabId }) => {
            const tab = values.tabs.find(({ id }) => id === tabId)
            if (tab) {
                actions.removeTab(tab)
            }
        },
        removeTab: ({ tab }) => {
            const isHomepageTab = values.homepage?.id === tab.id
            if (tab.active) {
                // values.activeTab will already be the new active tab from the reducer
                const { activeTab } = values
                if (activeTab) {
                    router.actions.push(activeTab.pathname, activeTab.search, activeTab.hash)
                } else if (!isHomepageTab) {
                    persistTabs(values.tabs, values.homepage)
                }
            } else if (!isHomepageTab) {
                persistTabs(values.tabs, values.homepage)
            }

            if (isHomepageTab) {
                actions.setHomepage(null)
            }
        },
        clickOnTab: ({ tab }) => {
            if (!tab.active) {
                actions.activateTab(tab)
            }
            router.actions.push(tab.pathname, tab.search, tab.hash)
            persistTabs(values.tabs, values.homepage)
        },
        reorderTabs: () => {
            persistTabs(values.tabs, values.homepage)
        },
        push: ({ url, hashInput, searchInput }) => {
            let { pathname, search, hash } = combineUrl(url, searchInput, hashInput)
            pathname = addProjectIdIfMissing(pathname)

            const activeTabIndex = values.tabs.findIndex((tab) => tab.active)
            if (activeTabIndex !== -1) {
                const newTabs = values.tabs.map((tab, i) =>
                    i === activeTabIndex
                        ? { ...tab, active: true, pathname, search, hash }
                        : tab.active
                          ? {
                                ...tab,
                                active: false,
                            }
                          : tab
                )
                actions.setTabs(newTabs)
            } else {
                actions.setTabs([
                    ...values.tabs,
                    {
                        id: generateTabId(),
                        active: true,
                        pathname,
                        search,
                        hash,
                        title: 'Loading...',
                        iconType: 'loading',
                        pinned: false,
                    },
                ])
            }
            persistTabs(values.tabs, values.homepage)
        },
        locationChanged: ({ pathname, search, hash, routerState, method }) => {
            pathname = addProjectIdIfMissing(pathname)
            if (routerState?.tabs && method === 'POP') {
                actions.setTabs(routerState.tabs)
                return
            }
            const activeTabIndex = values.tabs.findIndex((tab) => tab.active)
            if (activeTabIndex !== -1) {
                actions.setTabs(
                    values.tabs.map((tab, i) =>
                        i === activeTabIndex
                            ? { ...tab, active: true, pathname, search, hash }
                            : tab.active
                              ? {
                                    ...tab,
                                    active: false,
                                }
                              : tab
                    )
                )
            } else {
                actions.setTabs([
                    ...values.tabs,
                    {
                        id: generateTabId(),
                        active: true,
                        pathname,
                        search,
                        hash,
                        title: 'Loading...',
                        iconType: 'loading',
                        pinned: false,
                    },
                ])
            }
            persistTabs(values.tabs, values.homepage)

            // Open search or command bar
            const params = new URLSearchParams(search)
            const searchBar = params.get('searchBar')
            const commandBar = params.get('commandBar')

            if (searchBar !== null) {
                actions.setCommandBar(BarStatus.SHOW_SEARCH, searchBar)
                params.delete('searchBar')
                router.actions.replace(pathname, params, hash)
            } else if (commandBar !== null) {
                actions.setCommandBar(BarStatus.SHOW_ACTIONS, commandBar)
                params.delete('commandBar')
                router.actions.replace(pathname, params, hash)
            }

            // Remove trailing slash
            if (pathname !== '/' && pathname.endsWith('/')) {
                router.actions.replace(pathname.replace(/(\/+)$/, ''), search, hash)
            }
        },
        setScene: ({ tabId, sceneKey, sceneId, exportedScene, params, scrollToTop }, _, __, previousState) => {
            const {
                sceneId: lastSceneId,
                sceneKey: lastSceneKey,
                tabId: lastTabId,
                params: lastParams,
            } = selectors.lastSetScenePayload(previousState)

            // Do not trigger a new pageview event when only the hashParams change
            if (
                lastSceneId !== sceneId ||
                lastSceneKey !== sceneKey ||
                lastTabId !== tabId ||
                !equal(lastParams.params, params.params) ||
                JSON.stringify(lastParams.searchParams) !== JSON.stringify(params.searchParams) // `equal` crashes here
            ) {
                posthog.capture('$pageview')
            }

            // if we clicked on a link, scroll to top
            const previousScene = selectors.sceneId(previousState)
            if (scrollToTop && sceneId !== previousScene) {
                window.scrollTo(0, 0)
            }

            const unmount = cache.mountedTabLogic[tabId]
            if (unmount) {
                window.setTimeout(unmount, 50)
                delete cache.mountedTabLogic[tabId]
            }
            if (exportedScene?.logic) {
                const builtLogicProps = { tabId, ...exportedScene?.paramsToProps?.(params) }
                const builtLogic = exportedScene?.logic(builtLogicProps)
                cache.mountedTabLogic[tabId] = builtLogic.mount()
            }

            const trackingKey = tabId || '__default__'
            const lastTracked = cache.lastTrackedSceneByTab?.[trackingKey]
            if (!lastTracked || lastTracked.sceneId !== sceneId || lastTracked.sceneKey !== sceneKey) {
                trackFileSystemLogView({ type: 'scene', ref: sceneId })
                cache.lastTrackedSceneByTab[trackingKey] = { sceneId, sceneKey }
            }
        },
        openScene: ({ tabId, sceneId, sceneKey, params, method }) => {
            const sceneConfig = sceneConfigurations[sceneId] || {}
            const { user } = userLogic.values
            const { preflight } = preflightLogic.values

            if (sceneId === Scene.Signup && preflight && !preflight.can_create_org) {
                // If user is on an already initiated self-hosted instance, redirect away from signup
                router.actions.replace(urls.login())
                return
            }
            if (sceneId === Scene.Login && preflight?.demo) {
                // In the demo environment, there's only passwordless "login" via the signup scene
                router.actions.replace(urls.signup())
                return
            }
            if (sceneId === Scene.MoveToPostHogCloud && preflight?.cloud) {
                router.actions.replace(urls.projectRoot())
                return
            }

            if (user) {
                // If user is already logged in, redirect away from unauthenticated-only routes (e.g. /signup)
                if (sceneConfig.onlyUnauthenticated) {
                    if (sceneId === Scene.Login) {
                        handleLoginRedirect()
                    } else {
                        router.actions.replace(urls.default())
                    }
                    return
                }

                // Redirect to org/project creation if there's no org/project respectively, unless using invite
                if (sceneId !== Scene.InviteSignup) {
                    if (organizationLogic.values.isCurrentOrganizationUnavailable) {
                        if (
                            location.pathname !== urls.organizationCreateFirst() &&
                            location.pathname !== urls.settings('user-danger-zone')
                        ) {
                            console.warn('Organization not available, redirecting to organization creation')
                            router.actions.replace(urls.organizationCreateFirst())
                            return
                        }
                    } else if (teamLogic.values.isCurrentTeamUnavailable) {
                        if (
                            user.organization?.teams.length === 0 &&
                            user.organization.membership_level &&
                            user.organization.membership_level >= TeamMembershipLevel.Admin
                        ) {
                            // Allow settings to be opened, otherwise route to project creation
                            if (
                                location.pathname !== urls.projectCreateFirst() &&
                                !location.pathname.startsWith('/settings')
                            ) {
                                console.warn(
                                    'Project not available and no other projects, redirecting to project creation'
                                )
                                lemonToast.error('You do not have access to any projects in this organization', {
                                    toastId: 'no-projects',
                                })
                                router.actions.replace(urls.projectCreateFirst())
                                return
                            }
                        }
                    } else if (
                        teamLogic.values.currentTeam &&
                        !teamLogic.values.currentTeam.is_demo &&
                        !pathPrefixesOnboardingNotRequiredFor.some((path) =>
                            removeProjectIdIfPresent(location.pathname).startsWith(path)
                        )
                    ) {
                        const allProductUrls = Object.values(productUrlMapping).flat()
                        const productKeyFromUrl = Object.keys(productUrlMapping).find((key) =>
                            productUrlMapping[key as ProductKey]?.some(
                                (path: string) =>
                                    removeProjectIdIfPresent(location.pathname).startsWith(path) &&
                                    !path.startsWith('/projects')
                            )
                        )
                        if (!productsNotDependingOnEventIngestion.includes(productKeyFromUrl as ProductKey)) {
                            if (
                                !teamLogic.values.hasOnboardedAnyProduct &&
                                !allProductUrls.some((path) =>
                                    removeProjectIdIfPresent(location.pathname).startsWith(path)
                                ) &&
                                !teamLogic.values.currentTeam?.ingested_event
                            ) {
                                console.warn('No onboarding completed, redirecting to /products')

                                const nextUrl =
                                    getRelativeNextPath(params.searchParams.next, location) ??
                                    removeProjectIdIfPresent(location.pathname)

                                router.actions.replace(urls.products(), nextUrl ? { next: nextUrl } : undefined)
                                return
                            }

                            if (
                                productKeyFromUrl &&
                                teamLogic.values.currentTeam &&
                                !teamLogic.values.currentTeam?.has_completed_onboarding_for?.[productKeyFromUrl]
                                // cloud mode? What is the experience for self-hosted?
                            ) {
                                if (
                                    !teamLogic.values.hasOnboardedAnyProduct &&
                                    !teamLogic.values.currentTeam?.ingested_event
                                ) {
                                    console.warn(
                                        `Onboarding not completed for ${productKeyFromUrl}, redirecting to onboarding intro`
                                    )

                                    router.actions.replace(
                                        urls.onboarding(productKeyFromUrl, OnboardingStepKey.INSTALL)
                                    )
                                    return
                                }
                            }
                        }
                    }
                }
            }

            actions.loadScene(sceneId, sceneKey, tabId, params, method)
        },
        loadScene: async ({ sceneId, sceneKey, tabId, params, method }, breakpoint) => {
            const clickedLink = method === 'PUSH'
            if (values.sceneId === sceneId && values.exportedScenes[sceneId]) {
                actions.setScene(sceneId, sceneKey, tabId, params, clickedLink, values.exportedScenes[sceneId])
                return
            }

            if (!props.scenes?.[sceneId]) {
                actions.setScene(
                    Scene.Error404,
                    undefined,
                    tabId,
                    emptySceneParams,
                    clickedLink,
                    values.exportedScenes[sceneId]
                )
                return
            }

            let exportedScene = values.exportedScenes[sceneId]
            const wasNotLoaded = !exportedScene

            if (!exportedScene) {
                // if we can't load the scene in a second, show a spinner
                const timeout = window.setTimeout(() => actions.setScene(sceneId, sceneKey, tabId, params, true), 500)
                let importedScene
                try {
                    window.ESBUILD_LOAD_CHUNKS?.(sceneId)
                    importedScene = await props.scenes[sceneId]()
                } catch (error: any) {
                    if (
                        error.name === 'ChunkLoadError' || // webpack
                        error.message?.includes('Failed to fetch dynamically imported module') // esbuild
                    ) {
                        // Reloaded once in the last 20 seconds and now reloading again? Show network error
                        if (
                            values.lastReloadAt &&
                            parseInt(String(values.lastReloadAt)) > new Date().valueOf() - 20000
                        ) {
                            console.error('App assets regenerated. Showing error page.')
                            actions.setScene(Scene.ErrorNetwork, undefined, tabId, emptySceneParams, clickedLink)
                        } else {
                            console.error('App assets regenerated. Reloading this page.')
                            actions.reloadBrowserDueToImportError()
                        }
                        return
                    }
                    throw error
                } finally {
                    window.clearTimeout(timeout)
                }
                if (values.sceneId !== sceneId) {
                    breakpoint()
                }
                const { default: defaultExport, logic, scene: _scene, ...others } = importedScene

                if (_scene) {
                    exportedScene = _scene
                } else if (defaultExport) {
                    console.warn(`Scene ${sceneId} not yet converted to use SceneExport!`)
                    exportedScene = {
                        component: defaultExport,
                        logic: logic,
                    }
                } else {
                    console.warn(`Scene ${sceneId} not yet converted to use SceneExport!`)
                    exportedScene = {
                        component:
                            Object.keys(others).length === 1
                                ? others[Object.keys(others)[0]]
                                : values.exportedScenes[Scene.Error404].component,
                        logic: logic,
                    }
                    if (Object.keys(others).length > 1) {
                        console.error('There are multiple exports for this scene. Showing 404 instead.')
                    }
                }
                actions.setExportedScene(exportedScene, sceneId, sceneKey, tabId, params)

                if (exportedScene.logic) {
                    // initialize the logic and give it 50ms to load before opening the scene
                    const props = { ...exportedScene.paramsToProps?.(params), tabId }
                    const unmount = exportedScene.logic.build(props).mount()
                    try {
                        await breakpoint(50)
                    } catch (e) {
                        // if we change the scene while waiting these 50ms, unmount
                        unmount()
                        throw e
                    }
                }
            }
            actions.setScene(sceneId, sceneKey, tabId, params, clickedLink || wasNotLoaded, exportedScene)
        },
        reloadBrowserDueToImportError: () => {
            window.location.reload()
        },
    })),

    // keep this above subscriptions
    afterMount(({ actions, cache, values }) => {
        let initialTabs: SceneTab[] | null = null
        if (!cache.tabsLoaded) {
            const savedSessionTabs = getPersistedSessionTabs() ?? []
            const sessionWithIds = savedSessionTabs.map((tab) => (tab.id ? tab : { ...tab, id: generateTabId() }))
            const savedPinnedTabs = getPersistedPinnedState()
            if (sessionWithIds.length > 0 || savedPinnedTabs) {
                initialTabs = composeTabsFromStorage(savedPinnedTabs, sessionWithIds)
                cache.skipNextPinnedSync = true
                actions.setTabs(initialTabs)
                if (savedPinnedTabs) {
                    cache.skipNextPinnedSync = true
                    actions.setHomepage(savedPinnedTabs.homepage ?? null)
                }

                cache.initialNavigationTabCreated = initialTabs.some((tab) => !tab.pinned)
            }
            cache.tabsLoaded = true
        }
        if (!initialTabs?.length && values.tabs.length === 0) {
            const { currentLocation } = router.values
            actions.setTabs([
                {
                    id: generateTabId(),
                    active: true,
                    pathname: currentLocation.pathname,
                    search: currentLocation.search,
                    hash: currentLocation.hash,
                    title: 'Loading...',
                    iconType: 'loading',
                    pinned: false,
                },
            ])
            cache.initialNavigationTabCreated = true
        }
        actions.loadPinnedTabsFromBackend()
    }),

    urlToAction(({ actions, values, cache }) => {
        const ensureNavigationTabId = (): string => {
            const activeTab = values.activeTab
            const location = router.values.currentLocation
            const hrefString = location ? `${location.pathname}${location.search ?? ''}${location.hash ?? ''}` : ''
            const href = hrefString || undefined

            const createNavigationTab = (): string => {
                const tabId = generateTabId()
                actions.newTab(href, { id: tabId, skipNavigate: true, activate: true })
                cache.initialNavigationTabCreated = true
                return tabId
            }

            if (values.tabs.length === 0) {
                return createNavigationTab()
            }

            if (activeTab?.pinned && !cache.initialNavigationTabCreated) {
                return createNavigationTab()
            }

            if (!activeTab?.id) {
                return createNavigationTab()
            }

            return activeTab.id
        }

        const mapping: Record<
            string,
            (
                params: Params,
                searchParams: Params,
                hashParams: Params,
                payload: {
                    method: string
                }
            ) => any
        > = {}

        for (const path of Object.keys(redirects)) {
            mapping[path] = (params, searchParams, hashParams) => {
                const redirect = redirects[path]
                const redirectUrl =
                    typeof redirect === 'function' ? redirect(params, searchParams, hashParams) : redirect

                router.actions.replace(
                    withForwardedSearchParams(redirectUrl, searchParams, forwardedRedirectQueryParams)
                )
            }
        }
        mapping['/'] = (_params, searchParams) => {
            const homepage = values.homepage

            if (homepage) {
                let targetPathname = homepage.pathname
                    ? addProjectIdIfMissing(homepage.pathname)
                    : urls.projectHomepage()
                if (targetPathname === '/') {
                    targetPathname = urls.projectHomepage()
                }
                router.actions.replace(targetPathname, homepage.search || '', homepage.hash || '')
                return
            }

            const primaryDashboardId = teamLogic.values.currentTeam?.primary_dashboard
            if (primaryDashboardId) {
                router.actions.replace(
                    withForwardedSearchParams(
                        urls.dashboard(primaryDashboardId),
                        searchParams,
                        forwardedRedirectQueryParams
                    )
                )
                return
            }

            router.actions.replace(
                withForwardedSearchParams(urls.projectHomepage(), searchParams, forwardedRedirectQueryParams)
            )
        }

        for (const [path, [scene, sceneKey]] of Object.entries(routes)) {
            mapping[path] = (params, searchParams, hashParams, { method }) => {
                const tabId = ensureNavigationTabId()
                actions.openScene(
                    scene,
                    sceneKey,
                    tabId,
                    {
                        params,
                        searchParams,
                        hashParams,
                    },
                    method
                )
            }
        }

        mapping['/*'] = (_, __, { method }) => {
            const tabId = ensureNavigationTabId()
            return actions.loadScene(Scene.Error404, undefined, tabId, emptySceneParams, method)
        }

        return mapping
    }),

    subscriptions(({ actions, values, cache }) => {
        const schedulePinnedStateSync = (): void => {
            const pinnedTabsForPersistence = getPinnedTabsForPersistence(values.tabs)
            const homepageForPersistence = getHomepageForPersistence(values.homepage)
            const serializedPinnedState = JSON.stringify({
                tabs: pinnedTabsForPersistence,
                homepage: homepageForPersistence,
            })

            if (cache.skipNextPinnedSync) {
                cache.skipNextPinnedSync = false
                cache.lastPersistedPinnedSerialized = serializedPinnedState
                return
            }

            if (cache.lastPersistedPinnedSerialized === serializedPinnedState) {
                return
            }

            cache.lastPersistedPinnedSerialized = serializedPinnedState

            if (cache.persistPinnedTabsTimeout) {
                window.clearTimeout(cache.persistPinnedTabsTimeout)
            }

            cache.persistPinnedTabsTimeout = window.setTimeout(async () => {
                try {
                    await api.update('api/user_home_settings/@me/', {
                        tabs: pinnedTabsForPersistence,
                        homepage: homepageForPersistence,
                    })
                } catch (error) {
                    console.error('Failed to persist pinned scene tabs to backend', error)
                }
            }, 500)
        }

        return {
            titleAndIcon: ({ title, iconType }) => {
                const activeIndex = values.tabs.findIndex((t) => t.active)
                if (activeIndex === -1) {
                    const { currentLocation } = router.values
                    actions.setTabs([
                        {
                            id: generateTabId(),
                            active: true,
                            pathname: currentLocation.pathname,
                            search: currentLocation.search,
                            hash: currentLocation.hash,
                            title: title || 'Loading...',
                            iconType,
                        },
                    ])
                } else {
                    if (!title || title === '...' || title === 'Loading...') {
                        // When the tab is loading, don't flicker between the loaded title and the new one
                        return
                    }
                    const newTabs = values.tabs.map((tab, i) => (i === activeIndex ? { ...tab, title, iconType } : tab))
                    actions.setTabs(newTabs)
                }
                if (!process?.env?.STORYBOOK) {
                    // This persists the changed tab titles in location.history without a replace/push action.
                    // We'll do it outside the action's event loop to avoid race conditions with subscribing.
                    // Somehow it messes up Storybook, so disabled for it.
                    window.setTimeout(() => router.actions.refreshRouterState(), 1)
                }
            },
            tabs: () => {
                cache.initialNavigationTabCreated =
                    cache.initialNavigationTabCreated || values.tabs.some((tab) => !tab.pinned)
                const { tabIds } = values
                for (const id of Object.keys(cache.mountedTabLogic)) {
                    if (!tabIds[id]) {
                        const unmount = cache.mountedTabLogic[id]
                        if (unmount) {
                            try {
                                unmount()
                            } catch (error) {
                                console.error('Error unmounting tab logic:', error)
                            }
                        }
                        delete cache.mountedTabLogic[id]
                        if (cache.lastTrackedSceneByTab) {
                            delete cache.lastTrackedSceneByTab[id]
                        }
                    }
                }
                schedulePinnedStateSync()
            },
            homepage: schedulePinnedStateSync,
        }
    }),
    afterMount(({ cache }) => {
        cache.disposables.add(() => {
            return () => {
                if (cache.persistPinnedTabsTimeout) {
                    window.clearTimeout(cache.persistPinnedTabsTimeout)
                }
            }
<<<<<<< HEAD
        },
    })),
=======
        }, 'pinnedTabsBackendPersist')
    }),

    afterMount(({ actions, cache, values }) => {
        cache.disposables.add(() => {
            const onStorage = (event: StorageEvent): void => {
                if (event.key !== getStorageKey(PINNED_TAB_STATE_KEY)) {
                    return
                }
                const storedPinned = getPersistedPinnedState()
                const currentTabs = values.tabs
                const updatedTabs = composeTabsFromStorage(storedPinned, currentTabs)

                const previousActiveTab = currentTabs.find((tab) => tab.active)
                const nextActiveTab = updatedTabs.find((tab) => tab.active)

                cache.skipNextPinnedSync = true
                actions.setTabs(updatedTabs)
                actions.setHomepage(storedPinned?.homepage ?? null)

                if (!nextActiveTab?.pinned) {
                    return
                }

                const location = router.values.currentLocation
                const pathnameChanged = nextActiveTab.pathname !== location?.pathname
                const searchChanged = (nextActiveTab.search ?? '') !== (location?.search ?? '')
                const hashChanged = (nextActiveTab.hash ?? '') !== (location?.hash ?? '')

                // When the active pinned tab changes remotely, make sure the local window navigates too.
                if (previousActiveTab?.id !== nextActiveTab.id || pathnameChanged || searchChanged || hashChanged) {
                    router.actions.push(nextActiveTab.pathname, nextActiveTab.search, nextActiveTab.hash)
                }
            }
            window.addEventListener('storage', onStorage)
            return () => window.removeEventListener('storage', onStorage)
        }, 'pinnedTabsStorageListener')
    }),
    afterMount(({ actions, cache, values }) => {
        cache.disposables.add(() => {
            const onKeyDown = (event: KeyboardEvent): void => {
                if ((event.ctrlKey || event.metaKey) && event.key === 'b') {
                    const element = event.target as HTMLElement
                    if (element?.closest('.NotebookEditor')) {
                        return
                    }

                    event.preventDefault()
                    event.stopPropagation()
                    if (event.shiftKey) {
                        if (values.activeTab) {
                            actions.removeTab(values.activeTab)
                        }
                    } else {
                        actions.newTab()
                    }
                }
            }
            window.addEventListener('keydown', onKeyDown)
            return () => window.removeEventListener('keydown', onKeyDown)
        }, 'keydownListener')
    }),
>>>>>>> 17409a3f
])<|MERGE_RESOLUTION|>--- conflicted
+++ resolved
@@ -1498,10 +1498,6 @@
                     window.clearTimeout(cache.persistPinnedTabsTimeout)
                 }
             }
-<<<<<<< HEAD
-        },
-    })),
-=======
         }, 'pinnedTabsBackendPersist')
     }),
 
@@ -1564,5 +1560,4 @@
             return () => window.removeEventListener('keydown', onKeyDown)
         }, 'keydownListener')
     }),
->>>>>>> 17409a3f
 ])