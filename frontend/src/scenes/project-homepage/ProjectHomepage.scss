.project-homepage {
<<<<<<< HEAD
    .homepage-dashboard-header {
=======
    .HomepageDashboardHeader {
        margin-top: 1rem;
>>>>>>> 266c3ff5
        display: flex;
        align-items: center;
        justify-content: space-between;
        margin-top: 1rem;

        .HomepageDashboardHeader__title {
            display: flex;
            flex-direction: row;
            align-items: center;

            .ant-skeleton {
                width: 300px;

                h3 {
                    margin: 0;
                }
            }

            .posthog-3000 & {
                a {
                    color: var(--default);

                    &:hover {
                        color: var(--primary-3000);
                    }
                }
            }
        }
    }

    .top-list-container-horizontal {
        display: flex;

        .top-list {
            width: 33%;
            margin-bottom: 1.5rem;

            .posthog-3000 & {
                margin-bottom: 0;
            }
        }

        .spacer {
            width: 1rem;
        }
    }

    .top-list-container-vertical {
        margin-bottom: 1.5rem;

        .spacer {
            height: 1rem;
        }
    }

    .empty-state-container {
        display: flex;
        flex-direction: column;
        align-items: center;
        justify-content: center;
        width: 100%;
        padding: 4rem;
        background-color: var(--side);
    }
}<|MERGE_RESOLUTION|>--- conflicted
+++ resolved
@@ -1,10 +1,5 @@
 .project-homepage {
-<<<<<<< HEAD
-    .homepage-dashboard-header {
-=======
     .HomepageDashboardHeader {
-        margin-top: 1rem;
->>>>>>> 266c3ff5
         display: flex;
         align-items: center;
         justify-content: space-between;
