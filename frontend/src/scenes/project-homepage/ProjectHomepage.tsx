import './ProjectHomepage.scss'

import { useActions, useValues } from 'kea'
import { router } from 'kea-router'
import { useState } from 'react'

import { IconHome } from '@posthog/icons'

import { SceneDashboardChoiceRequired } from 'lib/components/SceneDashboardChoice/SceneDashboardChoiceRequired'
import { FEATURE_FLAGS } from 'lib/constants'
import { LemonButton } from 'lib/lemon-ui/LemonButton'
import { featureFlagLogic } from 'lib/logic/featureFlagLogic'
import { Dashboard } from 'scenes/dashboard/Dashboard'
import { DashboardLogicProps, dashboardLogic } from 'scenes/dashboard/dashboardLogic'
import { NewTabScene } from 'scenes/new-tab/NewTabScene'
import { projectHomepageLogic } from 'scenes/project-homepage/projectHomepageLogic'
import { Scene, SceneExport } from 'scenes/sceneTypes'
import { inviteLogic } from 'scenes/settings/organization/inviteLogic'
import { urls } from 'scenes/urls'

import { ConfigurePinnedTabsModal } from '~/layout/scenes/ConfigurePinnedTabsModal'
import { SceneContent } from '~/layout/scenes/components/SceneContent'
import { SceneTitleSection } from '~/layout/scenes/components/SceneTitleSection'
import { DashboardPlacement } from '~/types'

export const scene: SceneExport = {
    component: ProjectHomepage,
    logic: projectHomepageLogic,
}

function HomePageContent(): JSX.Element {
    const { dashboardLogicProps } = useValues(projectHomepageLogic)
    const { showInviteModal } = useActions(inviteLogic)
    const { dashboard } = useValues(dashboardLogic(dashboardLogicProps as DashboardLogicProps))
    const [isConfigurePinnedTabsOpen, setIsConfigurePinnedTabsOpen] = useState(false)

    // TODO: Remove this after AA test is over
    const { featureFlags } = useValues(featureFlagLogic)
    const aaTestBayesianLegacy = featureFlags[FEATURE_FLAGS.AA_TEST_BAYESIAN_LEGACY]
    const aaTestBayesianNew = featureFlags[FEATURE_FLAGS.AA_TEST_BAYESIAN_NEW]

    return (
        <SceneContent className="ProjectHomepage">
            {/* TODO: Remove this after AA test is over. Just a hidden element. */}
            <span className="hidden" data-attr="aa-test-flag-result">
                AA test flag result: {String(aaTestBayesianLegacy)} {String(aaTestBayesianNew)}
            </span>

            <SceneTitleSection
                name={dashboard?.name ?? 'Project Homepage'}
                resourceType={{
                    type: 'project',
                    forceIcon: <IconHome />,
                }}
                actions={
                    <>
                        <LemonButton
                            type="secondary"
                            size="small"
                            data-attr="project-home-edit-dashboard"
                            onClick={() => {
                                router.actions.push(urls.dashboard(dashboard?.id ?? ''))
                            }}
                        >
                            View dashboard
                        </LemonButton>
                        <LemonButton
                            type="secondary"
                            size="small"
                            data-attr="project-home-customize-homepage"
                            onClick={() => setIsConfigurePinnedTabsOpen(true)}
                        >
                            Customize homepage
                        </LemonButton>
                        <LemonButton
                            data-attr="project-home-invite-team-members"
                            onClick={() => {
                                showInviteModal()
                            }}
                            type="secondary"
                            size="small"
                        >
                            Invite members
                        </LemonButton>
                    </>
                }
            />
            {dashboardLogicProps ? (
                <Dashboard id={dashboardLogicProps.id.toString()} placement={DashboardPlacement.ProjectHomepage} />
            ) : (
                <SceneDashboardChoiceRequired
                    open={() => {
<<<<<<< HEAD
                        showSceneDashboardChoiceModal()
=======
                        setIsConfigurePinnedTabsOpen(true)
>>>>>>> 17409a3f
                    }}
                    scene={Scene.ProjectHomepage}
                />
            )}
<<<<<<< HEAD
            <SceneDashboardChoiceModal scene={Scene.ProjectHomepage} />
=======
            <ConfigurePinnedTabsModal
                isOpen={isConfigurePinnedTabsOpen}
                onClose={() => setIsConfigurePinnedTabsOpen(false)}
            />
>>>>>>> 17409a3f
        </SceneContent>
    )
}

export function ProjectHomepage(): JSX.Element {
    const { dashboardLogicProps } = useValues(projectHomepageLogic)
    // if there is no numeric dashboard id, the dashboard logic will throw...
    // so we check it here first
    if (dashboardLogicProps?.id) {
        return <HomePageContent />
    }
    // Negative margin to counter-act the scene configs default padding
    return (
        <div className="-m-4">
            <NewTabScene source="homepage" />
        </div>
    )
}<|MERGE_RESOLUTION|>--- conflicted
+++ resolved
@@ -90,23 +90,15 @@
             ) : (
                 <SceneDashboardChoiceRequired
                     open={() => {
-<<<<<<< HEAD
-                        showSceneDashboardChoiceModal()
-=======
                         setIsConfigurePinnedTabsOpen(true)
->>>>>>> 17409a3f
                     }}
                     scene={Scene.ProjectHomepage}
                 />
             )}
-<<<<<<< HEAD
-            <SceneDashboardChoiceModal scene={Scene.ProjectHomepage} />
-=======
             <ConfigurePinnedTabsModal
                 isOpen={isConfigurePinnedTabsOpen}
                 onClose={() => setIsConfigurePinnedTabsOpen(false)}
             />
->>>>>>> 17409a3f
         </SceneContent>
     )
 }
