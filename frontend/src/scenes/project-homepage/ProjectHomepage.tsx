import './ProjectHomepage.scss'

import { useActions, useValues } from 'kea'
import { router } from 'kea-router'
import { useState } from 'react'

import { IconHome } from '@posthog/icons'

import { SceneDashboardChoiceRequired } from 'lib/components/SceneDashboardChoice/SceneDashboardChoiceRequired'
import { FEATURE_FLAGS } from 'lib/constants'
import { LemonButton } from 'lib/lemon-ui/LemonButton'
import { featureFlagLogic } from 'lib/logic/featureFlagLogic'
import { Dashboard } from 'scenes/dashboard/Dashboard'
import { DashboardLogicProps, dashboardLogic } from 'scenes/dashboard/dashboardLogic'
import { NewTabScene } from 'scenes/new-tab/NewTabScene'
import { projectHomepageLogic } from 'scenes/project-homepage/projectHomepageLogic'
import { Scene, SceneExport } from 'scenes/sceneTypes'
import { inviteLogic } from 'scenes/settings/organization/inviteLogic'
import { urls } from 'scenes/urls'

import { ConfigurePinnedTabsModal } from '~/layout/scenes/ConfigurePinnedTabsModal'
import { SceneContent } from '~/layout/scenes/components/SceneContent'
import { SceneTitleSection } from '~/layout/scenes/components/SceneTitleSection'
import { DashboardPlacement } from '~/types'

export const scene: SceneExport = {
    component: ProjectHomepage,
    logic: projectHomepageLogic,
}

function HomePageContent(): JSX.Element {
    const { dashboardLogicProps } = useValues(projectHomepageLogic)
    const { showInviteModal } = useActions(inviteLogic)
    const { dashboard } = useValues(dashboardLogic(dashboardLogicProps as DashboardLogicProps))
    const [isConfigurePinnedTabsOpen, setIsConfigurePinnedTabsOpen] = useState(false)

    // TODO: Remove this after AA test is over
    const { featureFlags } = useValues(featureFlagLogic)
    const aaTestBayesianLegacy = featureFlags[FEATURE_FLAGS.AA_TEST_BAYESIAN_LEGACY]
    const aaTestBayesianNew = featureFlags[FEATURE_FLAGS.AA_TEST_BAYESIAN_NEW]

    return (
        <SceneContent className="ProjectHomepage">
            {/* TODO: Remove this after AA test is over. Just a hidden element. */}
            <span className="hidden" data-attr="aa-test-flag-result">
                AA test flag result: {String(aaTestBayesianLegacy)} {String(aaTestBayesianNew)}
            </span>

            <SceneTitleSection
                name={dashboard?.name ?? 'Project Homepage'}
                resourceType={{
                    type: 'project',
                    forceIcon: <IconHome />,
                }}
                actions={
                    <>
                        <LemonButton
                            type="secondary"
                            size="small"
                            data-attr="project-home-edit-dashboard"
                            onClick={() => {
                                router.actions.push(urls.dashboard(dashboard?.id ?? ''))
                            }}
                        >
                            View dashboard
                        </LemonButton>
                        <LemonButton
                            type="secondary"
                            size="small"
                            data-attr="project-home-customize-homepage"
                            onClick={() => setIsConfigurePinnedTabsOpen(true)}
                        >
                            Customize homepage
                        </LemonButton>
                        <LemonButton
                            data-attr="project-home-invite-team-members"
                            onClick={() => {
                                showInviteModal()
                            }}
                            type="secondary"
                            size="small"
                        >
                            Invite members
                        </LemonButton>
                    </>
                }
            />
<<<<<<< HEAD
            <div>
                <SceneDivider />
                {dashboardLogicProps ? (
                    <Dashboard id={dashboardLogicProps.id.toString()} placement={DashboardPlacement.ProjectHomepage} />
                ) : (
                    <SceneDashboardChoiceRequired
                        open={() => {
                            setIsConfigurePinnedTabsOpen(true)
                        }}
                        scene={Scene.ProjectHomepage}
                    />
                )}
            </div>
            <ConfigurePinnedTabsModal
                isOpen={isConfigurePinnedTabsOpen}
                onClose={() => setIsConfigurePinnedTabsOpen(false)}
            />
=======
            {dashboardLogicProps ? (
                <Dashboard id={dashboardLogicProps.id.toString()} placement={DashboardPlacement.ProjectHomepage} />
            ) : (
                <SceneDashboardChoiceRequired
                    open={() => {
                        showSceneDashboardChoiceModal()
                    }}
                    scene={Scene.ProjectHomepage}
                />
            )}
            <SceneDashboardChoiceModal scene={Scene.ProjectHomepage} />
>>>>>>> 08f51d7b
        </SceneContent>
    )
}

export function ProjectHomepage(): JSX.Element {
    const { dashboardLogicProps } = useValues(projectHomepageLogic)
    // if there is no numeric dashboard id, the dashboard logic will throw...
    // so we check it here first
    if (dashboardLogicProps?.id) {
        return <HomePageContent />
    }
    // Negative margin to counter-act the scene configs default padding
    return (
        <div className="-m-4">
            <NewTabScene source="homepage" />
        </div>
    )
}<|MERGE_RESOLUTION|>--- conflicted
+++ resolved
@@ -85,37 +85,20 @@
                     </>
                 }
             />
-<<<<<<< HEAD
-            <div>
-                <SceneDivider />
-                {dashboardLogicProps ? (
-                    <Dashboard id={dashboardLogicProps.id.toString()} placement={DashboardPlacement.ProjectHomepage} />
-                ) : (
-                    <SceneDashboardChoiceRequired
-                        open={() => {
-                            setIsConfigurePinnedTabsOpen(true)
-                        }}
-                        scene={Scene.ProjectHomepage}
-                    />
-                )}
-            </div>
-            <ConfigurePinnedTabsModal
-                isOpen={isConfigurePinnedTabsOpen}
-                onClose={() => setIsConfigurePinnedTabsOpen(false)}
-            />
-=======
             {dashboardLogicProps ? (
                 <Dashboard id={dashboardLogicProps.id.toString()} placement={DashboardPlacement.ProjectHomepage} />
             ) : (
                 <SceneDashboardChoiceRequired
                     open={() => {
-                        showSceneDashboardChoiceModal()
+                        setIsConfigurePinnedTabsOpen(true)
                     }}
                     scene={Scene.ProjectHomepage}
                 />
             )}
-            <SceneDashboardChoiceModal scene={Scene.ProjectHomepage} />
->>>>>>> 08f51d7b
+            <ConfigurePinnedTabsModal
+                isOpen={isConfigurePinnedTabsOpen}
+                onClose={() => setIsConfigurePinnedTabsOpen(false)}
+            />
         </SceneContent>
     )
 }
