import { generateText } from '@tiptap/core'
import clsx from 'clsx'
import { useActions, useValues } from 'kea'
import { router } from 'kea-router'
import { useEffect, useRef } from 'react'

import { IconCheck, IconEllipsis, IconEye, IconPencil, IconShare } from '@posthog/icons'
import { LemonButton, LemonMenu, ProfilePicture } from '@posthog/lemon-ui'

import { SentenceList } from 'lib/components/ActivityLog/SentenceList'
import { EmojiPickerPopover } from 'lib/components/EmojiPicker/EmojiPickerPopover'
import { TZLabel } from 'lib/components/TZLabel'
import { LemonMarkdown } from 'lib/lemon-ui/LemonMarkdown'
import {
    DEFAULT_EXTENSIONS,
    LemonRichContentEditor,
    serializationOptions,
} from 'lib/lemon-ui/LemonRichContent/LemonRichContentEditor'
import { colonDelimitedDuration } from 'lib/utils'

import { KeyboardShortcut } from '~/layout/navigation-3000/components/KeyboardShortcut'
import { CommentType } from '~/types'

import { getRecordingLinkInfo, isViewingRecording } from './commentUtils'
import { CommentWithRepliesType, commentsLogic } from './commentsLogic'

export type CommentProps = {
    commentWithReplies: CommentWithRepliesType
}

const CommentBottomRow = ({ comment }: { comment: CommentType }): JSX.Element => {
    const { editingComment, replyingCommentId, emojiReactionsByComment, isMyComment } = useValues(commentsLogic)
    const { deleteComment, sendEmojiReaction } = useActions(commentsLogic)

    const ref = useRef<HTMLDivElement | null>(null)

    const isHighlighted = replyingCommentId === comment.id || editingComment?.id === comment.id
    const reactions = emojiReactionsByComment[comment.id] || {}
    const recordingLinkInfo = getRecordingLinkInfo(comment)

    const handleViewInRecording = (): void => {
        if (!recordingLinkInfo) {
            return
        }
        if (isViewingRecording(recordingLinkInfo.recordingId) && recordingLinkInfo.unixTimestampMillis) {
            router.actions.push(recordingLinkInfo.url)
        } else {
            window.location.href = recordingLinkInfo.url
        }
    }

    useEffect(() => {
        if (isHighlighted) {
            ref.current?.scrollIntoView()
        }
    }, [isHighlighted])

    let timeInRecordingLabel: string | null = null
    if (comment.item_context?.milliseconds_into_recording !== undefined) {
        timeInRecordingLabel = colonDelimitedDuration(comment.item_context?.milliseconds_into_recording / 1000, null)
    }

    return (
        <div className="flex flex-row items-center justify-between">
            <div className="flex flex-row items-center gap-1">
                {recordingLinkInfo ? (
                    <LemonButton
                        icon={<IconEye />}
                        size="xsmall"
                        type="tertiary"
                        onClick={handleViewInRecording}
                        tooltip="View in recording"
                        data-attr="view-comment-in-recording-at-timestamp"
                    >
                        {timeInRecordingLabel}
                    </LemonButton>
                ) : null}
                <span className="text-xs text-secondary italic">{comment.version ? <span>(edited)</span> : null}</span>
            </div>
            <div className="flex items-center">
                <div data-attr="comment-reactions" className="flex items-center">
                    {Object.entries(reactions).map(([emoji, commentList]) => (
                        <LemonButton
                            key={emoji}
                            type="tertiary"
                            onClick={() => {
                                const existingCurrentUserReaction = commentList.find((emojiReaction) =>
                                    isMyComment(emojiReaction)
                                )
                                if (existingCurrentUserReaction) {
                                    deleteComment(existingCurrentUserReaction)
                                } else {
                                    sendEmojiReaction(emoji, comment.id)
                                }
                            }}
                            size="small"
                            data-attr={`comment-reaction-${emoji}`}
                            tooltip={
                                <div className="flex flex-col gap-">
                                    <div className="text-2xl">{emoji}</div>
                                    <SentenceList
                                        listParts={commentList.map((c) =>
                                            isMyComment(c) ? 'you' : (c.created_by?.first_name ?? 'Unknown user')
                                        )}
                                    />
                                </div>
                            }
                        >
                            <div className="flex flex-row gap-1 items-center">
                                <span>{emoji}</span>
                                <span className="text-xs font-semibold">{commentList.length}</span>
                            </div>
                        </LemonButton>
                    ))}
                    <EmojiPickerPopover
                        onSelect={(emoji: string): void => {
                            sendEmojiReaction(emoji, comment.id)
                        }}
                    />
                </div>
            </div>
        </div>
    )
}

const CommentEditingForm = ({ comment }: { comment: CommentType }): JSX.Element | null => {
    const { editingComment, commentsLoading, editingCommentRichContentEditor, isEditingCommentEmpty } =
        useValues(commentsLogic)
    const {
        setEditingComment,
        persistEditedComment,
        setEditingCommentRichContentEditor,
        onEditingCommentRichContentEditorUpdate,
    } = useActions(commentsLogic)

    return editingComment?.id === comment.id ? (
        <div className="deprecated-space-y-2 border-t p-2">
            <LemonRichContentEditor
                placeholder="Edit comment"
                initialContent={comment.rich_content}
                onCreate={setEditingCommentRichContentEditor}
                onUpdate={(isEmpty) => {
                    if (editingCommentRichContentEditor) {
                        setEditingComment({
                            ...editingComment,
                            rich_content: editingCommentRichContentEditor.getJSON(),
                        })
                        onEditingCommentRichContentEditorUpdate(isEmpty)
                    }
                }}
                onPressCmdEnter={persistEditedComment}
                disabled={commentsLoading}
            />
            <div className="flex justify-between items-center gap-2">
                <div className="flex-1" />
                <LemonButton
                    type="secondary"
                    onClick={() => {
                        setEditingComment(null)
                        setEditingCommentRichContentEditor(null)
                    }}
                    disabled={commentsLoading}
                >
                    Cancel
                </LemonButton>
                <LemonButton
                    type="primary"
                    onClick={persistEditedComment}
                    disabledReason={isEditingCommentEmpty ? 'No message' : commentsLoading ? 'Saving...' : null}
                    sideIcon={<KeyboardShortcut command enter />}
                >
                    Save changes
                </LemonButton>
            </div>
        </div>
    ) : null
}

const CommentTopRow = ({ comment }: { comment: CommentType }): JSX.Element => {
    const {} = useValues(commentsLogic)
    const { deleteComment, setEditingComment, setReplyingComment } = useActions(commentsLogic)

    return (
        <div className="flex items-center justify-between gap-2">
            <div>
                <span className="ph-no-capture flex-1 font-semibold">
                    {comment.created_by?.first_name ?? 'Unknown user'}
                </span>
            </div>
            <div className="flex items-center gap-1">
                {comment.created_at ? (
                    <span className="text-xs">
                        <TZLabel time={comment.created_at} />
                    </span>
                ) : null}

                <LemonMenu
                    items={[
                        {
                            icon: <IconShare />,
                            label: 'Reply',
                            onClick: () => setReplyingComment(comment.source_comment ?? comment.id),
                        },
                        {
                            icon: <IconPencil />,
                            label: 'Edit',
                            onClick: () => setEditingComment(comment),
                        },
                        {
                            icon: <IconCheck />,
                            label: 'Delete',
                            onClick: () => deleteComment(comment),
                            // disabledReason: "Only admins can archive other peoples comments"
                        },
                    ]}
                >
                    <LemonButton icon={<IconEllipsis />} size="xsmall" />
                </LemonMenu>
            </div>
        </div>
    )
}

const Comment = ({ comment }: { comment: CommentType }): JSX.Element => {
    const { editingComment, replyingCommentId } = useValues(commentsLogic)

    const ref = useRef<HTMLDivElement | null>(null)

    const isHighlighted = replyingCommentId === comment.id || editingComment?.id === comment.id

    useEffect(() => {
        if (isHighlighted) {
            ref.current?.scrollIntoView()
        }
    }, [isHighlighted])

    return (
        <div
            ref={ref}
<<<<<<< HEAD
            className={clsx('Comment border rounded-lg bg-card', isHighlighted && 'border-primary')}
=======
            className={clsx('Comment border rounded-lg bg-surface-primary px-2 py-1', isHighlighted && 'border-accent')}
>>>>>>> 983b3d78
            data-comment-id={comment.id}
        >
            <div className="flex flex-col justify-start gap-2">
                <div className="flex-1 flex justify-start gap-2">
                    <ProfilePicture size="xl" user={comment.created_by} />

                    <div className="flex flex-col flex-1">
                        <CommentTopRow comment={comment} />
                        <LemonMarkdown lowKeyHeadings>{getText(comment)}</LemonMarkdown>
                    </div>
                </div>
                <CommentBottomRow comment={comment} />
            </div>

            <CommentEditingForm comment={comment} />
        </div>
    )
}

export const CommentWithReplies = ({ commentWithReplies }: CommentProps): JSX.Element => {
    const { comment, replies } = commentWithReplies

    // TODO: Permissions

    return (
        <div className="relative deprecated-space-y-2">
            {comment ? (
                <Comment comment={comment} />
            ) : (
                <div className="border rounded border-dashed p-2 font-semibold italic bg-card text-secondary">
                    Deleted comment
                </div>
            )}

            <div className="pl-8 deprecated-space-y-2">
                {replies?.map((x) => (
                    <CommentWithReplies
                        key={x.id}
                        commentWithReplies={{
                            id: x.id,
                            comment: x,
                            replies: [],
                        }}
                    />
                ))}
            </div>
        </div>
    )
}

export function getText(comment: CommentType): string {
    // This is only temporary until all comments are backfilled to rich content
    const content = comment.rich_content
        ? comment.rich_content
        : {
              type: 'doc',
              content: [
                  {
                      type: 'paragraph',
                      content: comment.content
                          ? [
                                {
                                    type: 'text',
                                    text: comment.content,
                                },
                            ]
                          : [],
                  },
              ],
          }

    return generateText(content, DEFAULT_EXTENSIONS, serializationOptions)
}<|MERGE_RESOLUTION|>--- conflicted
+++ resolved
@@ -237,11 +237,7 @@
     return (
         <div
             ref={ref}
-<<<<<<< HEAD
-            className={clsx('Comment border rounded-lg bg-card', isHighlighted && 'border-primary')}
-=======
-            className={clsx('Comment border rounded-lg bg-surface-primary px-2 py-1', isHighlighted && 'border-accent')}
->>>>>>> 983b3d78
+            className={clsx('Comment border rounded-lg bg-card px-2 py-1', isHighlighted && 'border-primary')}
             data-comment-id={comment.id}
         >
             <div className="flex flex-col justify-start gap-2">
