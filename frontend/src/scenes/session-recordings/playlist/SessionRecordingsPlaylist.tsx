--- conflicted
+++ resolved
@@ -10,11 +10,7 @@
 import { PropertyKeyInfo } from 'lib/components/PropertyKeyInfo'
 import { FEATURE_FLAGS } from 'lib/constants'
 import { useResizeBreakpoints } from 'lib/hooks/useResizeObserver'
-<<<<<<< HEAD
-import { IconFilter, IconTuning, IconWithCount } from 'lib/lemon-ui/icons'
-=======
 import { IconFilter, IconWithCount } from 'lib/lemon-ui/icons'
->>>>>>> 944f066f
 import { LemonBanner } from 'lib/lemon-ui/LemonBanner'
 import { LemonTableLoader } from 'lib/lemon-ui/LemonTable/LemonTableLoader'
 import { Spinner } from 'lib/lemon-ui/Spinner'
@@ -239,11 +235,7 @@
                         tooltip="Playlist settings"
                         size="small"
                         active={showSettings}
-<<<<<<< HEAD
-                        icon={<IconTuning />}
-=======
                         icon={<IconGear />}
->>>>>>> 944f066f
                         onClick={() => setShowSettings(!showSettings)}
                     />
                     <LemonTableLoader loading={sessionRecordingsResponseLoading} />
