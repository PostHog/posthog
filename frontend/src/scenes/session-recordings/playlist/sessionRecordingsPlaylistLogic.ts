--- conflicted
+++ resolved
@@ -129,8 +129,8 @@
     const properties: AnyPropertyFilter[] = []
     const events: FilterType['events'] = []
     const actions: FilterType['actions'] = []
+    let console_logs: FilterableLogLevel[] = []
     let console_search_query = ''
-    let console_logs: FilterableLogLevel[] = []
 
     filters.forEach((f) => {
         if (isEventFilter(f)) {
@@ -139,15 +139,11 @@
             actions.push(f)
         } else if (isAnyPropertyfilter(f)) {
             if (f.type === PropertyFilterType.Recording) {
-<<<<<<< HEAD
                 if (f.key === 'console_log_level') {
                     console_logs = f.value as FilterableLogLevel[]
                 } else if (f.key === 'console_log_query') {
                     console_search_query = (f.value || '') as string
                 }
-=======
-                // TODO: add console log filtering
->>>>>>> 09061dbb
             } else {
                 properties.push(f)
             }
@@ -163,11 +159,8 @@
         actions,
         session_recording_duration: { ...durationFilter, key: 'duration' },
         duration_type_filter: durationFilter.key,
-<<<<<<< HEAD
         console_search_query,
         console_logs,
-=======
->>>>>>> 09061dbb
     }
 }
 
