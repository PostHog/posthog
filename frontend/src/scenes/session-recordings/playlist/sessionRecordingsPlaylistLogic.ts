import equal from 'fast-deep-equal'
import { actions, afterMount, connect, kea, key, listeners, path, props, propsChanged, reducers, selectors } from 'kea'
import { loaders } from 'kea-loaders'
import { actionToUrl, router, urlToAction } from 'kea-router'
import { subscriptions } from 'kea-subscriptions'
import api from 'lib/api'
import { FEATURE_FLAGS } from 'lib/constants'
import { now } from 'lib/dayjs'
import { featureFlagLogic } from 'lib/logic/featureFlagLogic'
import { objectClean, objectsEqual } from 'lib/utils'
import { eventUsageLogic } from 'lib/utils/eventUsageLogic'
import posthog from 'posthog-js'

import {
    DurationType,
    PropertyFilterType,
    PropertyOperator,
    RecordingDurationFilter,
    RecordingFilters,
    ReplayTabs,
    SessionRecordingId,
    SessionRecordingsResponse,
    SessionRecordingType,
} from '~/types'

import { playerSettingsLogic } from '../player/playerSettingsLogic'
import { sessionRecordingsListPropertiesLogic } from './sessionRecordingsListPropertiesLogic'
import type { sessionRecordingsPlaylistLogicType } from './sessionRecordingsPlaylistLogicType'

export type PersonUUID = string
export type SessionOrderingType = DurationType | 'start_time' | 'console_error_count'

interface Params {
    filters?: RecordingFilters
    simpleFilters?: RecordingFilters
    advancedFilters?: RecordingFilters
    sessionRecordingId?: SessionRecordingId
}

interface NoEventsToMatch {
    matchType: 'none'
}

interface EventNamesMatching {
    matchType: 'name'
    eventNames: string[]
}

interface EventUUIDsMatching {
    matchType: 'uuid'
    eventUUIDs: string[]
}

interface BackendEventsMatching {
    matchType: 'backend'
    filters: RecordingFilters
}

export type MatchingEventsMatchType = NoEventsToMatch | EventNamesMatching | EventUUIDsMatching | BackendEventsMatching
export type SimpleFiltersType = Pick<RecordingFilters, 'events' | 'properties'>

export const RECORDINGS_LIMIT = 20
export const PINNED_RECORDINGS_LIMIT = 100 // NOTE: This is high but avoids the need for pagination for now...

export const defaultRecordingDurationFilter: RecordingDurationFilter = {
    type: PropertyFilterType.Recording,
    key: 'duration',
    value: 1,
    operator: PropertyOperator.GreaterThan,
}

export const DEFAULT_SIMPLE_RECORDING_FILTERS: SimpleFiltersType = {
    events: [],
    properties: [],
}

export const DEFAULT_RECORDING_FILTERS: RecordingFilters = {
    session_recording_duration: defaultRecordingDurationFilter,
    properties: [],
    events: [],
    actions: [],
    date_from: '-3d',
    date_to: null,
    console_logs: [],
    console_search_query: '',
}

const DEFAULT_PERSON_RECORDING_FILTERS: RecordingFilters = {
    ...DEFAULT_RECORDING_FILTERS,
    date_from: '-30d',
}

export const getDefaultFilters = (personUUID?: PersonUUID): RecordingFilters => {
    return personUUID ? DEFAULT_PERSON_RECORDING_FILTERS : DEFAULT_RECORDING_FILTERS
}

const capturePartialFilters = (filters: Partial<RecordingFilters>): void => {
    // capture only the partial filters applied (not the full filters object)
    // take each key from the filter and change it to `partial_filter_chosen_${key}`
    const partialFilters = Object.keys(filters).reduce((acc, key) => {
        acc[`partial_filter_chosen_${key}`] = filters[key]
        return acc
    }, {})

    posthog.capture('recording list filters changed', {
        ...partialFilters,
    })
}

export interface SessionRecordingPlaylistLogicProps {
    logicKey?: string
    personUUID?: PersonUUID
    updateSearchParams?: boolean
    autoPlay?: boolean
    hideSimpleFilters?: boolean
    advancedFilters?: RecordingFilters
    simpleFilters?: RecordingFilters
    onFiltersChange?: (filters: RecordingFilters) => void
    pinnedRecordings?: (SessionRecordingType | string)[]
    onPinnedChange?: (recording: SessionRecordingType, pinned: boolean) => void
    currentTab?: ReplayTabs
}

export interface SessionSummaryResponse {
    id: SessionRecordingType['id']
    content: string
}

export const sessionRecordingsPlaylistLogic = kea<sessionRecordingsPlaylistLogicType>([
    path((key) => ['scenes', 'session-recordings', 'playlist', 'sessionRecordingsPlaylistLogic', key]),
    props({} as SessionRecordingPlaylistLogicProps),
    key(
        (props: SessionRecordingPlaylistLogicProps) =>
            `${props.logicKey}-${props.personUUID}-${props.updateSearchParams ? '-with-search' : ''}`
    ),
    connect({
        actions: [
            eventUsageLogic,
            ['reportRecordingsListFetched', 'reportRecordingsListFilterAdded'],
            sessionRecordingsListPropertiesLogic,
            ['maybeLoadPropertiesForSessions'],
        ],
        values: [
            featureFlagLogic,
            ['featureFlags'],
            playerSettingsLogic,
            ['autoplayDirection', 'hideViewedRecordings'],
        ],
    }),
    actions({
        setAdvancedFilters: (filters: Partial<RecordingFilters>) => ({ filters }),
        setSimpleFilters: (filters: SimpleFiltersType) => ({ filters }),
        setShowFilters: (showFilters: boolean) => ({ showFilters }),
        setShowSettings: (showSettings: boolean) => ({ showSettings }),
        setOrderBy: (orderBy: SessionOrderingType) => ({ orderBy }),
        resetFilters: true,
        setSelectedRecordingId: (id: SessionRecordingType['id'] | null) => ({
            id,
        }),
        loadAllRecordings: true,
        loadPinnedRecordings: true,
        loadSessionRecordings: (direction?: 'newer' | 'older') => ({ direction }),
        maybeLoadSessionRecordings: (direction?: 'newer' | 'older') => ({ direction }),
        summarizeSession: (id: SessionRecordingType['id']) => ({ id }),
        loadNext: true,
        loadPrev: true,
        toggleShowOtherRecordings: (show?: boolean) => ({ show }),
        toggleRecordingsListCollapsed: (override?: boolean) => ({ override }),
    }),
    propsChanged(({ actions, props }, oldProps) => {
        if (!objectsEqual(props.advancedFilters, oldProps.advancedFilters)) {
            actions.setAdvancedFilters(props.advancedFilters || {})
        }
        if (!objectsEqual(props.simpleFilters, oldProps.simpleFilters)) {
            actions.setSimpleFilters(props.simpleFilters || {})
        }

        // If the defined list changes, we need to call the loader to either load the new items or change the list
        if (props.pinnedRecordings !== oldProps.pinnedRecordings) {
            actions.loadPinnedRecordings()
        }
    }),

    loaders(({ props, values, actions }) => ({
        sessionSummary: {
            summarizeSession: async ({ id }): Promise<SessionSummaryResponse | null> => {
                if (!id) {
                    return null
                }
                const response = await api.recordings.summarize(id)
                return { content: response.content, id: id }
            },
        },
        eventsHaveSessionId: [
            {} as Record<string, boolean>,
            {
                loadEventsHaveSessionId: async () => {
                    const events = values.filters.events
                    if (events === undefined || events.length === 0) {
                        return {}
                    }

                    return await api.propertyDefinitions.seenTogether({
                        eventNames: events.map((event) => event.name),
                        propertyDefinitionName: '$session_id',
                    })
                },
            },
        ],
        sessionRecordingsResponse: [
            {
                results: [],
                has_next: false,
            } as SessionRecordingsResponse,
            {
                loadSessionRecordings: async ({ direction }, breakpoint) => {
                    const params = {
                        ...values.filters,
                        person_uuid: props.personUUID ?? '',
                        target_entity_order: values.orderBy,
                        limit: RECORDINGS_LIMIT,
                        hog_ql_filtering: values.useHogQLFiltering,
                    }

<<<<<<< HEAD
                    // if (values.artificialLag) {
                    //     params['date_to'] = values.artificialLag
                    // }
=======
                    if (values.artificialLag) {
                        // values.artificalLag is a number of seconds to delay the recordings by
                        // convert it to an absolute UTC timestamp as the relative date parsing in the backend
                        // can't cope with seconds as a relative date
                        const absoluteLag = now().subtract(values.artificialLag, 'second')
                        params['date_to'] = absoluteLag.toISOString()
                    }
>>>>>>> c41995f0

                    if (values.orderBy === 'start_time') {
                        if (direction === 'older') {
                            params['date_to'] =
                                values.sessionRecordings[values.sessionRecordings.length - 1]?.start_time
                        }

                        if (direction === 'newer') {
                            params['date_from'] = values.sessionRecordings[0]?.start_time
                        }
                    } else {
                        if (direction === 'older') {
                            params['offset'] = values.sessionRecordings.length
                        }

                        if (direction === 'newer') {
                            params['offset'] = 0
                        }
                    }

                    await breakpoint(400) // Debounce for lots of quick filter changes

                    const startTime = performance.now()
                    const response = await api.recordings.list(params)
                    const loadTimeMs = performance.now() - startTime

                    actions.reportRecordingsListFetched(loadTimeMs, values.filters, defaultRecordingDurationFilter)

                    breakpoint()

                    return {
                        has_next:
                            direction === 'newer'
                                ? values.sessionRecordingsResponse?.has_next ?? true
                                : response.has_next,
                        results: response.results,
                    }
                },
            },
        ],

        pinnedRecordings: [
            [] as SessionRecordingType[],
            {
                loadPinnedRecordings: async (_, breakpoint) => {
                    await breakpoint(100)

                    // props.pinnedRecordings can be strings or objects.
                    // If objects we can simply use them, if strings we need to fetch them

                    const pinnedRecordings = props.pinnedRecordings ?? []

                    let recordings = pinnedRecordings.filter((x) => typeof x !== 'string') as SessionRecordingType[]
                    const recordingIds = pinnedRecordings.filter((x) => typeof x === 'string') as string[]

                    if (recordingIds.length) {
                        const fetchedRecordings = await api.recordings.list({
                            session_ids: recordingIds,
                        })

                        recordings = [...recordings, ...fetchedRecordings.results]
                    }
                    // TODO: Check for pinnedRecordings being IDs and fetch them, returnig the merged list

                    return recordings
                },
            },
        ],
    })),
    reducers(({ props }) => ({
        orderBy: [
            'start_time' as SessionOrderingType,
            { persist: true },
            {
                setOrderBy: (_, { orderBy }) => orderBy,
            },
        ],
        sessionBeingSummarized: [
            null as null | SessionRecordingType['id'],
            {
                summarizeSession: (_, { id }) => id,
                sessionSummarySuccess: () => null,
            },
        ],
        // If we initialise with pinned recordings then we don't show others by default
        // but if we go down to 0 pinned recordings then we show others
        showOtherRecordings: [
            !props.pinnedRecordings?.length,
            {
                loadPinnedRecordingsSuccess: (state, { pinnedRecordings }) =>
                    pinnedRecordings.length === 0 ? true : state,
                toggleShowOtherRecordings: (state, { show }) => (show === undefined ? !state : show),
            },
        ],
        unusableEventsInFilter: [
            [] as string[],
            {
                loadEventsHaveSessionIdSuccess: (_, { eventsHaveSessionId }) => {
                    return Object.entries(eventsHaveSessionId)
                        .filter(([, hasSessionId]) => !hasSessionId)
                        .map(([eventName]) => eventName)
                },
            },
        ],
        simpleFilters: [
            props.simpleFilters ?? DEFAULT_SIMPLE_RECORDING_FILTERS,
            {
                setSimpleFilters: (state, { filters }) => ({
                    ...state,
                    ...filters,
                }),
                resetFilters: () => DEFAULT_SIMPLE_RECORDING_FILTERS,
            },
        ],
        advancedFilters: [
            props.advancedFilters ?? getDefaultFilters(props.personUUID),
            {
                setAdvancedFilters: (state, { filters }) => {
                    return {
                        ...state,
                        ...filters,
                    }
                },
                resetFilters: () => getDefaultFilters(props.personUUID),
            },
        ],
        showFilters: [
            true,
            {
                persist: true,
            },
            {
                setShowFilters: (_, { showFilters }) => showFilters,
                setShowSettings: () => false,
            },
        ],
        showSettings: [
            false,
            {
                persist: true,
            },
            {
                setShowSettings: (_, { showSettings }) => showSettings,
                setShowFilters: () => false,
            },
        ],
        sessionRecordings: [
            [] as SessionRecordingType[],
            {
                loadSessionRecordings: (state, { direction }) => {
                    // Reset if we are not paginating
                    return direction ? state : []
                },

                loadSessionRecordingsSuccess: (state, { sessionRecordingsResponse }) => {
                    const mergedResults: SessionRecordingType[] = [...state]

                    sessionRecordingsResponse.results.forEach((recording) => {
                        if (!state.find((r) => r.id === recording.id)) {
                            mergedResults.push(recording)
                        }
                    })

                    mergedResults.sort((a, b) => (a.start_time > b.start_time ? -1 : 1))

                    return mergedResults
                },

                setSelectedRecordingId: (state, { id }) =>
                    state.map((s) => {
                        if (s.id === id) {
                            return {
                                ...s,
                                viewed: true,
                            }
                        }
                        return { ...s }
                    }),

                summarizeSessionSuccess: (state, { sessionSummary }) => {
                    return sessionSummary
                        ? state.map((s) => {
                              if (s.id === sessionSummary.id) {
                                  return {
                                      ...s,
                                      summary: sessionSummary.content,
                                  }
                              }
                              return s
                          })
                        : state
                },
            },
        ],
        selectedRecordingId: [
            null as SessionRecordingType['id'] | null,
            {
                setSelectedRecordingId: (_, { id }) => id ?? null,
            },
        ],
        sessionRecordingsAPIErrored: [
            false,
            {
                loadSessionRecordingsFailure: () => true,
                loadSessionRecordingSuccess: () => false,
                setAdvancedFilters: () => false,
                setSimpleFilters: () => false,
                loadNext: () => false,
                loadPrev: () => false,
            },
        ],
        isRecordingsListCollapsed: [
            false,
            { persist: true },
            {
                toggleRecordingsListCollapsed: (state, { override }) => override ?? !state,
            },
        ],
    })),
    listeners(({ props, actions, values }) => ({
        loadAllRecordings: () => {
            actions.loadSessionRecordings()
            actions.loadPinnedRecordings()
        },
        setSimpleFilters: ({ filters }) => {
            actions.loadSessionRecordings()
            props.onFiltersChange?.(values.filters)
            capturePartialFilters(filters)
            actions.loadEventsHaveSessionId()
        },
        setAdvancedFilters: ({ filters }) => {
            actions.loadSessionRecordings()
            props.onFiltersChange?.(values.filters)
            capturePartialFilters(filters)
            actions.loadEventsHaveSessionId()
        },

        setOrderBy: () => {
            actions.loadSessionRecordings()
        },

        resetFilters: () => {
            actions.loadSessionRecordings()
            props.onFiltersChange?.(values.filters)
        },

        maybeLoadSessionRecordings: ({ direction }) => {
            if (direction === 'older' && !values.hasNext) {
                return // Nothing more to load
            }
            if (values.sessionRecordingsResponseLoading) {
                return // We don't want to load if we are currently loading
            }
            actions.loadSessionRecordings(direction)
        },

        loadSessionRecordingsSuccess: () => {
            actions.maybeLoadPropertiesForSessions(values.sessionRecordings)
        },

        setSelectedRecordingId: () => {
            // If we are at the end of the list then try to load more
            const recordingIndex = values.sessionRecordings.findIndex((s) => s.id === values.selectedRecordingId)
            if (recordingIndex === values.sessionRecordings.length - 1) {
                actions.maybeLoadSessionRecordings('older')
            }
        },
    })),
    selectors({
        artificialLag: [
            (s) => [s.featureFlags],
            (featureFlags) => {
                const lag = featureFlags[FEATURE_FLAGS.SESSION_REPLAY_ARTIFICIAL_LAG]
                // lag needs to match `\d+` when present it is a number of seconds delay
                // relative_date parsing in the backend can't cope with seconds
                // so it will be converted to an absolute date when added to API call
                return typeof lag === 'string' && /^\d+$/.test(lag) ? Number.parseInt(lag) : null
            },
        ],
        useHogQLFiltering: [
            (s) => [s.featureFlags],
            (featureFlags) => !!featureFlags[FEATURE_FLAGS.SESSION_REPLAY_HOG_QL_FILTERING],
        ],

        logicProps: [() => [(_, props) => props], (props): SessionRecordingPlaylistLogicProps => props],

        filters: [
            (s) => [s.simpleFilters, s.advancedFilters],
            (simpleFilters, advancedFilters): RecordingFilters => {
                return {
                    ...advancedFilters,
                    events: [...(simpleFilters?.events || []), ...(advancedFilters?.events || [])],
                    properties: [...(simpleFilters?.properties || []), ...(advancedFilters?.properties || [])],
                }
            },
        ],

        matchingEventsMatchType: [
            (s) => [s.filters],
            (filters: RecordingFilters | undefined): MatchingEventsMatchType => {
                if (!filters) {
                    return { matchType: 'none' }
                }

                const hasActions = !!filters.actions?.length
                const hasEvents = !!filters.events?.length
                const simpleEventsFilters = (filters.events || [])
                    .filter((e) => !e.properties || !e.properties.length)
                    .map((e) => e.name.toString())
                const hasSimpleEventsFilters = !!simpleEventsFilters.length

                if (hasActions) {
                    return { matchType: 'backend', filters }
                }
                if (!hasEvents) {
                    return { matchType: 'none' }
                }

                if (hasEvents && hasSimpleEventsFilters && simpleEventsFilters.length === filters.events?.length) {
                    return {
                        matchType: 'name',
                        eventNames: simpleEventsFilters,
                    }
                }
                return {
                    matchType: 'backend',
                    filters,
                }
            },
        ],

        activeSessionRecordingId: [
            (s) => [s.selectedRecordingId, s.recordings, (_, props) => props.autoPlay],
            (selectedRecordingId, recordings, autoPlay): SessionRecordingId | undefined => {
                return selectedRecordingId ? selectedRecordingId : autoPlay ? recordings[0]?.id : undefined
            },
        ],

        activeSessionRecording: [
            (s) => [s.activeSessionRecordingId, s.recordings],
            (activeSessionRecordingId, recordings): SessionRecordingType | undefined => {
                return recordings.find((rec) => rec.id === activeSessionRecordingId)
            },
        ],

        nextSessionRecording: [
            (s) => [s.activeSessionRecording, s.recordings, s.autoplayDirection],
            (activeSessionRecording, recordings, autoplayDirection): Partial<SessionRecordingType> | undefined => {
                if (!activeSessionRecording || !autoplayDirection) {
                    return
                }
                const activeSessionRecordingIndex = recordings.findIndex((x) => x.id === activeSessionRecording.id)
                return autoplayDirection === 'older'
                    ? recordings[activeSessionRecordingIndex + 1]
                    : recordings[activeSessionRecordingIndex - 1]
            },
        ],

        hasNext: [
            (s) => [s.sessionRecordingsResponse],
            (sessionRecordingsResponse) => sessionRecordingsResponse.has_next,
        ],

        totalFiltersCount: [
            (s) => [s.filters, (_, props) => props.personUUID],
            (filters, personUUID) => {
                const defaultFilters = getDefaultFilters(personUUID)

                return (
                    (filters?.actions?.length || 0) +
                    (filters?.events?.length || 0) +
                    (filters?.properties?.length || 0) +
                    (equal(filters.session_recording_duration, defaultFilters.session_recording_duration) ? 0 : 1) +
                    (filters.date_from === defaultFilters.date_from && filters.date_to === defaultFilters.date_to
                        ? 0
                        : 1) +
                    (filters.console_logs?.length || 0) +
                    (filters.console_search_query?.length ? 1 : 0)
                )
            },
        ],

        otherRecordings: [
            (s) => [s.sessionRecordings, s.hideViewedRecordings, s.pinnedRecordings, s.selectedRecordingId, s.orderBy],
            (
                sessionRecordings,
                hideViewedRecordings,
                pinnedRecordings,
                selectedRecordingId,
                orderBy
            ): SessionRecordingType[] => {
                return sessionRecordings
                    .filter((rec) => {
                        if (pinnedRecordings.find((pinned) => pinned.id === rec.id)) {
                            return false
                        }

                        if (hideViewedRecordings && rec.viewed && rec.id !== selectedRecordingId) {
                            return false
                        }

                        return true
                    })
                    .sort((a, b) => (a[orderBy] > b[orderBy] ? -1 : 1))
            },
        ],

        recordings: [
            (s) => [s.pinnedRecordings, s.otherRecordings],
            (pinnedRecordings, otherRecordings): SessionRecordingType[] => {
                return [...pinnedRecordings, ...otherRecordings]
            },
        ],

        recordingsCount: [
            (s) => [s.pinnedRecordings, s.otherRecordings, s.showOtherRecordings],
            (pinnedRecordings, otherRecordings, showOtherRecordings): number => {
                return showOtherRecordings ? otherRecordings.length + pinnedRecordings.length : pinnedRecordings.length
            },
        ],
    }),

    actionToUrl(({ props, values }) => {
        if (!props.updateSearchParams) {
            return {}
        }
        const buildURL = (
            replace: boolean
        ): [
            string,
            Params,
            Record<string, any>,
            {
                replace: boolean
            }
        ] => {
            const params: Params = objectClean({
                simpleFilters: values.simpleFilters ?? undefined,
                advancedFilters: values.advancedFilters ?? undefined,
                sessionRecordingId: values.selectedRecordingId ?? undefined,
            })

            return [router.values.location.pathname, params, router.values.hashParams, { replace }]
        }

        return {
            setSelectedRecordingId: () => buildURL(false),
            setAdvancedFilters: () => buildURL(true),
            setSimpleFilters: () => buildURL(true),
            resetFilters: () => buildURL(true),
        }
    }),

    urlToAction(({ actions, values, props }) => {
        const urlToAction = (_: any, params: Params): void => {
            if (!props.updateSearchParams) {
                return
            }

            const nulledSessionRecordingId = params.sessionRecordingId ?? null
            if (nulledSessionRecordingId !== values.selectedRecordingId) {
                actions.setSelectedRecordingId(nulledSessionRecordingId)
            }

            if (params.simpleFilters || params.advancedFilters) {
                if (params.simpleFilters && !equal(params.simpleFilters, values.simpleFilters)) {
                    actions.setSimpleFilters(params.simpleFilters)
                }
                if (params.advancedFilters && !equal(params.advancedFilters, values.advancedFilters)) {
                    actions.setAdvancedFilters(params.advancedFilters)
                }
                // support links that might still contain the old `filters` key
            } else if (params.filters) {
                if (!equal(params.filters, values.filters)) {
                    actions.setAdvancedFilters(params.filters)
                    actions.setSimpleFilters(DEFAULT_SIMPLE_RECORDING_FILTERS)
                }
            }
        }
        return {
            '*': urlToAction,
        }
    }),

    subscriptions(({ actions }) => ({
        showOtherRecordings: (showOtherRecordings: boolean) => {
            if (showOtherRecordings) {
                actions.loadSessionRecordings()
            }
        },
    })),

    // NOTE: It is important this comes after urlToAction, as it will override the default behavior
    afterMount(({ actions, values }) => {
        if (values.showOtherRecordings) {
            actions.loadSessionRecordings()
        }
        actions.loadPinnedRecordings()
    }),
])<|MERGE_RESOLUTION|>--- conflicted
+++ resolved
@@ -222,11 +222,6 @@
                         hog_ql_filtering: values.useHogQLFiltering,
                     }
 
-<<<<<<< HEAD
-                    // if (values.artificialLag) {
-                    //     params['date_to'] = values.artificialLag
-                    // }
-=======
                     if (values.artificialLag) {
                         // values.artificalLag is a number of seconds to delay the recordings by
                         // convert it to an absolute UTC timestamp as the relative date parsing in the backend
@@ -234,7 +229,6 @@
                         const absoluteLag = now().subtract(values.artificialLag, 'second')
                         params['date_to'] = absoluteLag.toISOString()
                     }
->>>>>>> c41995f0
 
                     if (values.orderBy === 'start_time') {
                         if (direction === 'older') {
