import equal from 'fast-deep-equal'
import { actions, afterMount, connect, kea, key, listeners, path, props, propsChanged, reducers, selectors } from 'kea'
import { loaders } from 'kea-loaders'
import { actionToUrl, router, urlToAction } from 'kea-router'
import { subscriptions } from 'kea-subscriptions'
import api from 'lib/api'
import { isAnyPropertyfilter } from 'lib/components/PropertyFilters/utils'
import { DEFAULT_UNIVERSAL_GROUP_FILTER } from 'lib/components/UniversalFilters/universalFiltersLogic'
import { isActionFilter, isEventFilter, isRecordingPropertyFilter } from 'lib/components/UniversalFilters/utils'
import { featureFlagLogic } from 'lib/logic/featureFlagLogic'
import { objectClean } from 'lib/utils'
import { eventUsageLogic } from 'lib/utils/eventUsageLogic'
import posthog from 'posthog-js'

import { NodeKind, RecordingsQueryResponse } from '~/queries/schema'
import {
    AnyPropertyFilter,
    DurationType,
    EntityTypes,
    FilterableLogLevel,
    FilterLogicalOperator,
    FilterType,
    PropertyFilterType,
    PropertyOperator,
    RecordingDurationFilter,
    RecordingFilters,
    RecordingPropertyFilter,
    RecordingUniversalFilters,
    SessionRecordingId,
    SessionRecordingType,
} from '~/types'

import { playerSettingsLogic } from '../player/playerSettingsLogic'
import { filtersFromUniversalFilterGroups } from '../utils'
import { sessionRecordingsListPropertiesLogic } from './sessionRecordingsListPropertiesLogic'
import type { sessionRecordingsPlaylistLogicType } from './sessionRecordingsPlaylistLogicType'

export type PersonUUID = string
export type SessionOrderingType = DurationType | 'start_time' | 'console_error_count'

interface Params {
    filters?: RecordingUniversalFilters
    simpleFilters?: RecordingFilters
    advancedFilters?: RecordingFilters
    sessionRecordingId?: SessionRecordingId
}

interface NoEventsToMatch {
    matchType: 'none'
}

interface EventNamesMatching {
    matchType: 'name'
    eventNames: string[]
}

interface EventUUIDsMatching {
    matchType: 'uuid'
    eventUUIDs: string[]
}

interface BackendEventsMatching {
    matchType: 'backend'
    filters: RecordingUniversalFilters
}

export type MatchingEventsMatchType = NoEventsToMatch | EventNamesMatching | EventUUIDsMatching | BackendEventsMatching
export type SimpleFiltersType = Pick<RecordingFilters, 'events' | 'properties'>

export const RECORDINGS_LIMIT = 20
export const PINNED_RECORDINGS_LIMIT = 100 // NOTE: This is high but avoids the need for pagination for now...

export const defaultRecordingDurationFilter: RecordingDurationFilter = {
    type: PropertyFilterType.Recording,
    key: 'duration',
    value: 1,
    operator: PropertyOperator.GreaterThan,
}

<<<<<<< HEAD
export const DEFAULT_SIMPLE_RECORDING_FILTERS: SimpleFiltersType = {
    events: [],
    properties: [],
}

export const DEFAULT_RECORDING_FILTERS: RecordingFilters = {
    session_recording_duration: defaultRecordingDurationFilter,
    properties: [],
    events: [],
    actions: [],
    date_from: '-3d',
    date_to: null,
    console_logs: [],
    snapshot_source: null,
    console_search_query: '',
    operand: FilterLogicalOperator.And,
}

export const DEFAULT_RECORDING_UNIVERSAL_FILTERS: RecordingUniversalFilters = {
=======
export const DEFAULT_RECORDING_FILTERS: RecordingUniversalFilters = {
>>>>>>> 66303c7a
    filter_test_accounts: false,
    date_from: '-3d',
    date_to: null,
    filter_group: { ...DEFAULT_UNIVERSAL_GROUP_FILTER },
    duration: [defaultRecordingDurationFilter],
}

const DEFAULT_PERSON_RECORDING_FILTERS: RecordingUniversalFilters = {
    ...DEFAULT_RECORDING_FILTERS,
    date_from: '-30d',
}

export const getDefaultFilters = (personUUID?: PersonUUID): RecordingUniversalFilters => {
    return personUUID ? DEFAULT_PERSON_RECORDING_FILTERS : DEFAULT_RECORDING_FILTERS
}

const capturePartialFilters = (filters: Partial<RecordingFilters>): void => {
    // capture only the partial filters applied (not the full filters object)
    // take each key from the filter and change it to `partial_filter_chosen_${key}`
    const partialFilters = Object.keys(filters).reduce((acc, key) => {
        acc[`partial_filter_chosen_${key}`] = filters[key]
        return acc
    }, {})

    posthog.capture('recording list filters changed', {
        ...partialFilters,
    })
}

export function convertUniversalFiltersToLegacyFilters(universalFilters: RecordingUniversalFilters): RecordingFilters {
    const filters = filtersFromUniversalFilterGroups(universalFilters)

    const properties: AnyPropertyFilter[] = []
    const events: FilterType['events'] = []
    const actions: FilterType['actions'] = []
    let console_logs: FilterableLogLevel[] = []
    let snapshot_source: AnyPropertyFilter | null = null
    let console_search_query = ''

    filters.forEach((f) => {
        if (isEventFilter(f)) {
            events.push(f)
        } else if (isActionFilter(f)) {
            actions.push(f)
        } else if (isAnyPropertyfilter(f)) {
            if (f.type === PropertyFilterType.Recording) {
                if (f.key === 'console_log_level') {
                    console_logs = f.value as FilterableLogLevel[]
                } else if (f.key === 'console_log_query') {
                    console_search_query = (f.value || '') as string
                } else if (f.key === 'snapshot_source') {
                    const value = f.value as string[] | null
                    if (value) {
                        snapshot_source = f
                    }
                } else if (f.key === 'visited_page') {
                    events.push({
                        id: '$pageview',
                        name: '$pageview',
                        type: EntityTypes.EVENTS,
                        properties: [
                            {
                                type: PropertyFilterType.Event,
                                key: '$current_url',
                                value: f.value,
                                operator: f.operator,
                            },
                        ],
                    })
                }
            } else {
                properties.push(f)
            }
        }
    })

    const durationFilter = universalFilters.duration[0]

    return {
        ...universalFilters,
        properties,
        events,
        actions,
        session_recording_duration: { ...durationFilter, key: 'duration' },
        duration_type_filter: durationFilter.key,
        console_search_query,
        console_logs,
        snapshot_source,
        operand: universalFilters.filter_group.type,
    }
}

export function convertLegacyFiltersToUniversalFilters(
    simpleFilters?: RecordingFilters,
    advancedFilters?: RecordingFilters
): RecordingUniversalFilters {
    const filters = combineRecordingFilters(simpleFilters || {}, advancedFilters || {})

    const events = filters.events ?? []
    const actions = filters.actions ?? []
    const properties = filters.properties ?? []
    const logLevelFilters: RecordingPropertyFilter[] =
        filters.console_logs && filters.console_logs.length > 0
            ? [
                  {
                      key: 'console_log_level',
                      value: filters.console_logs,
                      operator: PropertyOperator.Exact,
                      type: PropertyFilterType.Recording,
                  },
              ]
            : []
    const logQueryFilters: RecordingPropertyFilter[] = filters.console_search_query
        ? [
              {
                  key: 'console_log_query',
                  value: [filters.console_search_query],
                  operator: PropertyOperator.Exact,
                  type: PropertyFilterType.Recording,
              },
          ]
        : []

    return {
<<<<<<< HEAD
        date_from: filters.date_from || DEFAULT_RECORDING_UNIVERSAL_FILTERS['date_from'],
        date_to: filters.date_to || DEFAULT_RECORDING_UNIVERSAL_FILTERS['date_to'],
=======
        date_from: filters.date_from || DEFAULT_RECORDING_FILTERS['date_from'],
        date_to: filters.date_to || DEFAULT_RECORDING_FILTERS['date_to'],
>>>>>>> 66303c7a
        filter_test_accounts:
            filters.filter_test_accounts == undefined
                ? DEFAULT_RECORDING_FILTERS['filter_test_accounts']
                : filters.filter_test_accounts,
        duration: filters.session_recording_duration
            ? [{ ...filters.session_recording_duration, key: filters.duration_type_filter || 'duration' }]
            : DEFAULT_RECORDING_FILTERS['duration'],
        filter_group: {
            type: FilterLogicalOperator.And,
            values: [
                {
                    type: FilterLogicalOperator.And,
                    values: [...events, ...actions, ...properties, ...logLevelFilters, ...logQueryFilters],
                },
            ],
        },
    }
}

function combineRecordingFilters(simpleFilters: RecordingFilters, advancedFilters: RecordingFilters): RecordingFilters {
    return {
        ...advancedFilters,
        events: [...(simpleFilters?.events || []), ...(advancedFilters?.events || [])],
        properties: [...(simpleFilters?.properties || []), ...(advancedFilters?.properties || [])],
    }
}

export interface SessionRecordingPlaylistLogicProps {
    logicKey?: string
    personUUID?: PersonUUID
    updateSearchParams?: boolean
    autoPlay?: boolean
    filters?: RecordingUniversalFilters
    onFiltersChange?: (filters: RecordingUniversalFilters) => void
    pinnedRecordings?: (SessionRecordingType | string)[]
    onPinnedChange?: (recording: SessionRecordingType, pinned: boolean) => void
}

export interface SessionSummaryResponse {
    id: SessionRecordingType['id']
    content: string
}

export const sessionRecordingsPlaylistLogic = kea<sessionRecordingsPlaylistLogicType>([
    path((key) => ['scenes', 'session-recordings', 'playlist', 'sessionRecordingsPlaylistLogic', key]),
    props({} as SessionRecordingPlaylistLogicProps),
    key(
        (props: SessionRecordingPlaylistLogicProps) =>
            `${props.logicKey}-${props.personUUID}-${props.updateSearchParams ? '-with-search' : ''}`
    ),

    connect({
        actions: [
            eventUsageLogic,
            ['reportRecordingsListFetched', 'reportRecordingsListFilterAdded'],
            sessionRecordingsListPropertiesLogic,
            ['maybeLoadPropertiesForSessions'],
        ],
        values: [
            featureFlagLogic,
            ['featureFlags'],
            playerSettingsLogic,
            ['autoplayDirection', 'hideViewedRecordings'],
        ],
    }),

    actions({
        setFilters: (filters: Partial<RecordingUniversalFilters>) => ({ filters }),
        setShowFilters: (showFilters: boolean) => ({ showFilters }),
        setShowSettings: (showSettings: boolean) => ({ showSettings }),
        setOrderBy: (orderBy: SessionOrderingType) => ({ orderBy }),
        resetFilters: true,
        setSelectedRecordingId: (id: SessionRecordingType['id'] | null) => ({
            id,
        }),
        loadAllRecordings: true,
        loadPinnedRecordings: true,
        loadSessionRecordings: (direction?: 'newer' | 'older') => ({ direction }),
        maybeLoadSessionRecordings: (direction?: 'newer' | 'older') => ({ direction }),
        summarizeSession: (id: SessionRecordingType['id']) => ({ id }),
        loadNext: true,
        loadPrev: true,
        toggleShowOtherRecordings: (show?: boolean) => ({ show }),
    }),
    propsChanged(({ actions, props }, oldProps) => {
        // If the defined list changes, we need to call the loader to either load the new items or change the list
        if (props.pinnedRecordings !== oldProps.pinnedRecordings) {
            actions.loadPinnedRecordings()
        }
    }),

    loaders(({ props, values, actions }) => ({
        sessionSummary: {
            summarizeSession: async ({ id }): Promise<SessionSummaryResponse | null> => {
                if (!id) {
                    return null
                }
                const response = await api.recordings.summarize(id)
                return { content: response.content, id: id }
            },
        },
        eventsHaveSessionId: [
            {} as Record<string, boolean>,
            {
                loadEventsHaveSessionId: async () => {
                    const events: FilterType['events'] = convertUniversalFiltersToLegacyFilters(values.filters).events

                    if (events === undefined || events.length === 0) {
                        return {}
                    }

                    return await api.propertyDefinitions.seenTogether({
                        eventNames: events.map((event) => event.name),
                        propertyDefinitionName: '$session_id',
                    })
                },
            },
        ],
        sessionRecordingsResponse: [
            {
                results: [],
                has_next: false,
            } as RecordingsQueryResponse,
            {
                loadSessionRecordings: async ({ direction }, breakpoint) => {
                    const params = {
                        kind: NodeKind.RecordingsQuery,
                        // TODO: requires a backend change so will include in a separate PR
                        ...convertUniversalFiltersToLegacyFilters(values.filters),
                        person_uuid: props.personUUID ?? '',
                        target_entity_order: values.orderBy,
                        limit: RECORDINGS_LIMIT,
                    }

                    if (values.orderBy === 'start_time') {
                        if (direction === 'older') {
                            params['date_to'] =
                                values.sessionRecordings[values.sessionRecordings.length - 1]?.start_time
                        }

                        if (direction === 'newer') {
                            params['date_from'] = values.sessionRecordings[0]?.start_time
                        }
                    } else {
                        if (direction === 'older') {
                            params['offset'] = values.sessionRecordings.length
                        }

                        if (direction === 'newer') {
                            params['offset'] = 0
                        }
                    }

                    await breakpoint(400) // Debounce for lots of quick filter changes

                    const startTime = performance.now()
                    const response = await api.recordings.list(params)
                    const loadTimeMs = performance.now() - startTime

                    actions.reportRecordingsListFetched(loadTimeMs, values.filters, defaultRecordingDurationFilter)

                    breakpoint()

                    return {
                        has_next:
                            direction === 'newer'
                                ? values.sessionRecordingsResponse?.has_next ?? true
                                : response.has_next,
                        results: response.results,
                    }
                },
            },
        ],

        pinnedRecordings: [
            [] as SessionRecordingType[],
            {
                loadPinnedRecordings: async (_, breakpoint) => {
                    await breakpoint(100)

                    // props.pinnedRecordings can be strings or objects.
                    // If objects we can simply use them, if strings we need to fetch them

                    const pinnedRecordings = props.pinnedRecordings ?? []

                    let recordings = pinnedRecordings.filter((x) => typeof x !== 'string') as SessionRecordingType[]
                    const recordingIds = pinnedRecordings.filter((x) => typeof x === 'string') as string[]

                    if (recordingIds.length) {
                        const fetchedRecordings = await api.recordings.list({
                            session_ids: recordingIds,
                        })

                        recordings = [...recordings, ...fetchedRecordings.results]
                    }
                    // TODO: Check for pinnedRecordings being IDs and fetch them, returning the merged list

                    return recordings
                },
            },
        ],
    })),
    reducers(({ props }) => ({
        orderBy: [
            'start_time' as SessionOrderingType,
            { persist: true },
            {
                setOrderBy: (_, { orderBy }) => orderBy,
            },
        ],
        sessionBeingSummarized: [
            null as null | SessionRecordingType['id'],
            {
                summarizeSession: (_, { id }) => id,
                sessionSummarySuccess: () => null,
            },
        ],
        // If we initialise with pinned recordings then we don't show others by default
        // but if we go down to 0 pinned recordings then we show others
        showOtherRecordings: [
            !props.pinnedRecordings?.length,
            {
                loadPinnedRecordingsSuccess: (state, { pinnedRecordings }) =>
                    pinnedRecordings.length === 0 ? true : state,
                toggleShowOtherRecordings: (state, { show }) => (show === undefined ? !state : show),
            },
        ],
        unusableEventsInFilter: [
            [] as string[],
            {
                loadEventsHaveSessionIdSuccess: (_, { eventsHaveSessionId }) => {
                    return Object.entries(eventsHaveSessionId)
                        .filter(([, hasSessionId]) => !hasSessionId)
                        .map(([eventName]) => eventName)
                },
            },
        ],
        filters: [
            props.filters ?? getDefaultFilters(props.personUUID),
            {
                setFilters: (state, { filters }) => {
                    return {
                        ...state,
                        ...filters,
                    }
                },
                resetFilters: () => getDefaultFilters(props.personUUID),
            },
        ],
        showFilters: [
            true,
            {
                persist: true,
            },
            {
                setShowFilters: (_, { showFilters }) => showFilters,
                setShowSettings: () => false,
            },
        ],
        showSettings: [
            false,
            {
                persist: true,
            },
            {
                setShowSettings: (_, { showSettings }) => showSettings,
                setShowFilters: () => false,
            },
        ],
        sessionRecordings: [
            [] as SessionRecordingType[],
            {
                loadSessionRecordings: (state, { direction }) => {
                    // Reset if we are not paginating
                    return direction ? state : []
                },

                loadSessionRecordingsSuccess: (state, { sessionRecordingsResponse }) => {
                    const mergedResults: SessionRecordingType[] = [...state]

                    sessionRecordingsResponse.results.forEach((recording) => {
                        if (!state.find((r) => r.id === recording.id)) {
                            mergedResults.push(recording)
                        }
                    })

                    mergedResults.sort((a, b) => (a.start_time > b.start_time ? -1 : 1))

                    return mergedResults
                },

                setSelectedRecordingId: (state, { id }) =>
                    state.map((s) => {
                        if (s.id === id) {
                            return {
                                ...s,
                                viewed: true,
                            }
                        }
                        return { ...s }
                    }),

                summarizeSessionSuccess: (state, { sessionSummary }) => {
                    return sessionSummary
                        ? state.map((s) => {
                              if (s.id === sessionSummary.id) {
                                  return {
                                      ...s,
                                      summary: sessionSummary.content,
                                  }
                              }
                              return s
                          })
                        : state
                },
            },
        ],
        selectedRecordingId: [
            null as SessionRecordingType['id'] | null,
            {
                setSelectedRecordingId: (_, { id }) => id ?? null,
            },
        ],
        sessionRecordingsAPIErrored: [
            false,
            {
                loadSessionRecordingsFailure: () => true,
                loadSessionRecordingSuccess: () => false,
                setFilters: () => false,
                setAdvancedFilters: () => false,
                loadNext: () => false,
                loadPrev: () => false,
            },
        ],
    })),
    listeners(({ props, actions, values }) => ({
        loadAllRecordings: () => {
            actions.loadSessionRecordings()
            actions.loadPinnedRecordings()
        },
        setFilters: ({ filters }) => {
            actions.loadSessionRecordings()
            props.onFiltersChange?.(values.filters)
            capturePartialFilters(filters)
            actions.loadEventsHaveSessionId()
        },

        setOrderBy: () => {
            actions.loadSessionRecordings()
        },

        resetFilters: () => {
            actions.loadSessionRecordings()
            props.onFiltersChange?.(values.filters)
        },

        maybeLoadSessionRecordings: ({ direction }) => {
            if (direction === 'older' && !values.hasNext) {
                return // Nothing more to load
            }
            if (values.sessionRecordingsResponseLoading) {
                return // We don't want to load if we are currently loading
            }
            actions.loadSessionRecordings(direction)
        },

        loadSessionRecordingsSuccess: () => {
            actions.maybeLoadPropertiesForSessions(values.sessionRecordings)
        },

        setSelectedRecordingId: () => {
            // If we are at the end of the list then try to load more
            const recordingIndex = values.sessionRecordings.findIndex((s) => s.id === values.selectedRecordingId)
            if (recordingIndex === values.sessionRecordings.length - 1) {
                actions.maybeLoadSessionRecordings('older')
            }
        },
    })),
    selectors({
        logicProps: [() => [(_, props) => props], (props): SessionRecordingPlaylistLogicProps => props],

        matchingEventsMatchType: [
            (s) => [s.filters],
            (filters): MatchingEventsMatchType => {
                if (!filters) {
                    return { matchType: 'none' }
                }

                const filterValues = filtersFromUniversalFilterGroups(filters)

                const eventFilters = filterValues.filter(isEventFilter)
                const actionFilters = filterValues.filter(isActionFilter)
                const hasVisitedPageFilter = filterValues
                    .filter(isRecordingPropertyFilter)
                    .some((f) => f.key === 'visited_page')

                const hasEvents = !!eventFilters.length
                const hasActions = !!actionFilters.length
                const simpleEventsFilters = (eventFilters || [])
                    .filter((e) => !e.properties || !e.properties.length)
                    .map((e) => (e.name ? e.name.toString() : null))
                    .filter(Boolean) as string[]
                const hasSimpleEventsFilters = !!simpleEventsFilters.length

                if (hasActions || hasVisitedPageFilter) {
                    return { matchType: 'backend', filters }
                }
                if (!hasEvents) {
                    return { matchType: 'none' }
                }

                if (hasEvents && hasSimpleEventsFilters && simpleEventsFilters.length === eventFilters.length) {
                    return {
                        matchType: 'name',
                        eventNames: simpleEventsFilters,
                    }
                }
                return {
                    matchType: 'backend',
                    filters,
                }
            },
        ],

        activeSessionRecordingId: [
            (s) => [s.selectedRecordingId, s.recordings, (_, props) => props.autoPlay],
            (selectedRecordingId, recordings, autoPlay): SessionRecordingId | undefined => {
                return selectedRecordingId ? selectedRecordingId : autoPlay ? recordings[0]?.id : undefined
            },
        ],

        activeSessionRecording: [
            (s) => [s.activeSessionRecordingId, s.recordings],
            (activeSessionRecordingId, recordings): SessionRecordingType | undefined => {
                return recordings.find((rec) => rec.id === activeSessionRecordingId)
            },
        ],

        nextSessionRecording: [
            (s) => [s.activeSessionRecording, s.recordings, s.autoplayDirection],
            (activeSessionRecording, recordings, autoplayDirection): Partial<SessionRecordingType> | undefined => {
                if (!activeSessionRecording || !autoplayDirection) {
                    return
                }
                const activeSessionRecordingIndex = recordings.findIndex((x) => x.id === activeSessionRecording.id)
                return autoplayDirection === 'older'
                    ? recordings[activeSessionRecordingIndex + 1]
                    : recordings[activeSessionRecordingIndex - 1]
            },
        ],

        hasNext: [
            (s) => [s.sessionRecordingsResponse],
            (sessionRecordingsResponse) => sessionRecordingsResponse.has_next,
        ],

        totalFiltersCount: [
            (s) => [s.filters, (_, props) => props.personUUID],
            (filters, personUUID) => {
                const defaultFilters = getDefaultFilters(personUUID)
                const groupFilters = filtersFromUniversalFilterGroups(filters)

                return (
                    groupFilters.length +
                    (equal(filters.duration[0], defaultFilters.duration[0]) ? 0 : 1) +
                    (filters.date_from === defaultFilters.date_from && filters.date_to === defaultFilters.date_to
                        ? 0
                        : 1)
                )
            },
        ],

        otherRecordings: [
            (s) => [s.sessionRecordings, s.hideViewedRecordings, s.pinnedRecordings, s.selectedRecordingId, s.orderBy],
            (
                sessionRecordings,
                hideViewedRecordings,
                pinnedRecordings,
                selectedRecordingId,
                orderBy
            ): SessionRecordingType[] => {
                return sessionRecordings
                    .filter((rec) => {
                        if (pinnedRecordings.find((pinned) => pinned.id === rec.id)) {
                            return false
                        }

                        if (hideViewedRecordings && rec.viewed && rec.id !== selectedRecordingId) {
                            return false
                        }

                        return true
                    })
                    .sort((a, b) => (a[orderBy] > b[orderBy] ? -1 : 1))
            },
        ],

        recordings: [
            (s) => [s.pinnedRecordings, s.otherRecordings],
            (pinnedRecordings, otherRecordings): SessionRecordingType[] => {
                return [...pinnedRecordings, ...otherRecordings]
            },
        ],

        recordingsCount: [
            (s) => [s.pinnedRecordings, s.otherRecordings, s.showOtherRecordings],
            (pinnedRecordings, otherRecordings, showOtherRecordings): number => {
                return showOtherRecordings ? otherRecordings.length + pinnedRecordings.length : pinnedRecordings.length
            },
        ],
    }),

    actionToUrl(({ props, values }) => {
        if (!props.updateSearchParams) {
            return {}
        }
        const buildURL = (
            replace: boolean
        ): [
            string,
            Params,
            Record<string, any>,
            {
                replace: boolean
            }
        ] => {
            const params: Params = objectClean({
                ...router.values.searchParams,
                filters: values.filters ?? undefined,
                sessionRecordingId: values.selectedRecordingId ?? undefined,
            })

            return [router.values.location.pathname, params, router.values.hashParams, { replace }]
        }

        return {
            setSelectedRecordingId: () => buildURL(false),
            setFilters: () => buildURL(true),
            resetFilters: () => buildURL(true),
        }
    }),

    urlToAction(({ actions, values, props }) => {
        const urlToAction = (_: any, params: Params): void => {
            if (!props.updateSearchParams) {
                return
            }

            const nulledSessionRecordingId = params.sessionRecordingId ?? null
            if (nulledSessionRecordingId !== values.selectedRecordingId) {
                actions.setSelectedRecordingId(nulledSessionRecordingId)
            }

            // Support legacy URLs. Can be removed shortly after release
            if (params.simpleFilters || params.advancedFilters) {
                if (!equal(params.filters, values.filters)) {
                    actions.setFilters(
                        convertLegacyFiltersToUniversalFilters(params.simpleFilters, params.advancedFilters)
                    )
                }
            }

            if (params.filters && !equal(params.filters, values.filters)) {
                actions.setFilters(params.filters)
            }
        }
        return {
            '*': urlToAction,
        }
    }),

    subscriptions(({ actions }) => ({
        showOtherRecordings: (showOtherRecordings: boolean) => {
            if (showOtherRecordings) {
                actions.loadSessionRecordings()
            }
        },
    })),

    // NOTE: It is important this comes after urlToAction, as it will override the default behavior
    afterMount(({ actions, values }) => {
        if (values.showOtherRecordings) {
            actions.loadSessionRecordings()
        }
        actions.loadPinnedRecordings()
    }),
])<|MERGE_RESOLUTION|>--- conflicted
+++ resolved
@@ -77,29 +77,7 @@
     operator: PropertyOperator.GreaterThan,
 }
 
-<<<<<<< HEAD
-export const DEFAULT_SIMPLE_RECORDING_FILTERS: SimpleFiltersType = {
-    events: [],
-    properties: [],
-}
-
-export const DEFAULT_RECORDING_FILTERS: RecordingFilters = {
-    session_recording_duration: defaultRecordingDurationFilter,
-    properties: [],
-    events: [],
-    actions: [],
-    date_from: '-3d',
-    date_to: null,
-    console_logs: [],
-    snapshot_source: null,
-    console_search_query: '',
-    operand: FilterLogicalOperator.And,
-}
-
-export const DEFAULT_RECORDING_UNIVERSAL_FILTERS: RecordingUniversalFilters = {
-=======
 export const DEFAULT_RECORDING_FILTERS: RecordingUniversalFilters = {
->>>>>>> 66303c7a
     filter_test_accounts: false,
     date_from: '-3d',
     date_to: null,
@@ -224,13 +202,8 @@
         : []
 
     return {
-<<<<<<< HEAD
-        date_from: filters.date_from || DEFAULT_RECORDING_UNIVERSAL_FILTERS['date_from'],
-        date_to: filters.date_to || DEFAULT_RECORDING_UNIVERSAL_FILTERS['date_to'],
-=======
         date_from: filters.date_from || DEFAULT_RECORDING_FILTERS['date_from'],
         date_to: filters.date_to || DEFAULT_RECORDING_FILTERS['date_to'],
->>>>>>> 66303c7a
         filter_test_accounts:
             filters.filter_test_accounts == undefined
                 ? DEFAULT_RECORDING_FILTERS['filter_test_accounts']
