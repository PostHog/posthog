--- conflicted
+++ resolved
@@ -19,16 +19,13 @@
         min-width: 300px;
         max-width: 350px;
         height: 100%;
-<<<<<<< HEAD
         overflow: hidden;
-=======
 
         .text-link {
             .posthog-3000 & {
                 color: var(--default);
             }
         }
->>>>>>> 266c3ff5
     }
 
     .SessionRecordingsPlaylist__player {
