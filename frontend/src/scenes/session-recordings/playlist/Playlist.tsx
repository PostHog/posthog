import './Playlist.scss'

import clsx from 'clsx'
<<<<<<< HEAD
import { useActions, useValues } from 'kea'
=======
>>>>>>> f04b5d0a
import { ReactNode, useRef, useState } from 'react'

import { IconMagicWand } from '@posthog/icons'
import { LemonButton, LemonCollapse, LemonSkeleton, LemonTag, Tooltip } from '@posthog/lemon-ui'

import { FEATURE_FLAGS } from 'lib/constants'
import { useResizeBreakpoints } from 'lib/hooks/useResizeObserver'
import { LemonTableLoader } from 'lib/lemon-ui/LemonTable/LemonTableLoader'
import { featureFlagLogic } from 'lib/logic/featureFlagLogic'
import { range } from 'lib/utils'
import { maxGlobalLogic } from 'scenes/max/maxGlobalLogic'
import { DraggableToNotebook } from 'scenes/notebooks/AddToNotebook/DraggableToNotebook'

import { SessionRecordingType } from '~/types'

const SCROLL_TRIGGER_OFFSET = 100

type PlaylistSectionBase = {
    key: string
    title?: ReactNode
    initiallyOpen?: boolean
}

export type PlaylistRecordingPreviewBlock = PlaylistSectionBase & {
    items: SessionRecordingType[]
    render: ({ item, isActive }: { item: SessionRecordingType; isActive: boolean }) => JSX.Element
    footer?: JSX.Element
}

export type PlaylistContentBlock = PlaylistSectionBase & {
    content: ReactNode
}

export type PlaylistSection = PlaylistRecordingPreviewBlock | PlaylistContentBlock

export type PlaylistProps = {
    sections: PlaylistSection[]
    listEmptyState: JSX.Element
    title?: string
    notebooksHref?: string
    embedded?: boolean
    loading?: boolean
    headerActions?: JSX.Element
    footerActions?: JSX.Element
    filterActions?: JSX.Element | null
    onScrollListEdge?: (edge: 'top' | 'bottom') => void
    selectInitialItem?: boolean
    onSelect?: (item: SessionRecordingType) => void
    onChangeSections?: (activeKeys: string[]) => void
    'data-attr'?: string
    activeItemId?: string
}

export function Playlist({
    title,
    notebooksHref,
    loading,
    embedded = false,
    activeItemId: propsActiveItemId,
    sections,
    headerActions,
    footerActions,
    filterActions,
    onScrollListEdge,
    listEmptyState,
    selectInitialItem,
    onSelect,
    onChangeSections,
    'data-attr': dataAttr,
}: PlaylistProps): JSX.Element {
<<<<<<< HEAD
    const { isFiltersExpanded } = useValues(playlistFiltersLogic)
    const { isCinemaMode } = useValues(playerSettingsLogic)
    const { featureFlags } = useValues(featureFlagLogic)
    const { askSidePanelMax } = useActions(maxGlobalLogic)

    const firstRecordingItem = sections
=======
    const firstItem = sections
>>>>>>> f04b5d0a
        .filter((s): s is PlaylistRecordingPreviewBlock => 'items' in s)
        ?.find((s) => s.items.length > 0)?.items[0]

    const [controlledActiveItemId, setControlledActiveItemId] = useState<SessionRecordingType['id'] | null>(
        selectInitialItem && firstRecordingItem ? firstRecordingItem.id : null
    )

    const playlistListRef = useRef<HTMLDivElement>(null)
    const { ref: playlistRef, size } = useResizeBreakpoints({
        0: 'small',
        750: 'medium',
    })

    const onChangeActiveItem = (item: SessionRecordingType): void => {
        setControlledActiveItemId(item.id)
        onSelect?.(item)
    }

    const initiallyOpenSections = sections.filter((s) => s.initiallyOpen).map((s) => s.key)
    const [openSections, setOpenSections] = useState<string[]>(initiallyOpenSections)

    const onChangeOpenSections = (activeKeys: string[]): void => {
        setOpenSections(activeKeys)
        onChangeSections?.(activeKeys)
    }

    const activeItemId = propsActiveItemId === undefined ? controlledActiveItemId : propsActiveItemId

    const lastScrollPositionRef = useRef(0)
    const contentRef = useRef<HTMLDivElement | null>(null)

    const handleScroll = (e: React.UIEvent<HTMLDivElement>): void => {
        if (e.currentTarget.scrollTop > lastScrollPositionRef.current) {
            const scrollPosition = e.currentTarget.scrollTop + e.currentTarget.clientHeight
            if (e.currentTarget.scrollHeight - scrollPosition < SCROLL_TRIGGER_OFFSET) {
                onScrollListEdge?.('bottom')
            }
        }

        if (e.currentTarget.scrollTop < lastScrollPositionRef.current) {
            if (e.currentTarget.scrollTop < SCROLL_TRIGGER_OFFSET) {
                onScrollListEdge?.('top')
            }
        }

        lastScrollPositionRef.current = e.currentTarget.scrollTop
    }

    const sectionCount = sections.length
    const itemsCount = sections
        .filter((s): s is PlaylistRecordingPreviewBlock => 'items' in s)
        .flatMap((s) => s.items).length

    return (
        <div className="flex flex-col min-w-60">
            {filterActions && (
                <DraggableToNotebook className="mb-2" href={notebooksHref}>
                    {filterActions}
                </DraggableToNotebook>
            )}
            <div
                ref={playlistRef}
                data-attr={dataAttr}
                className={clsx('Playlist w-full min-w-60 min-h-96', {
                    'Playlist--wide': size !== 'small',
                    'Playlist--embedded': embedded,
                })}
            >
                <div
                    ref={playlistListRef}
                    className="Playlist__list flex flex-col relative overflow-hidden h-full w-full"
                >
                    <div className="flex flex-col relative w-full bg-bg-light overflow-hidden h-full Playlist__list">
                        <DraggableToNotebook href={notebooksHref}>
                            <div className="flex flex-col gap-1">
                                <div className="shrink-0 bg-bg-3000 relative flex justify-between items-center gap-0.5 whitespace-nowrap border-b">
                                    {title && <TitleWithCount title={title} count={itemsCount} />}
                                    {headerActions}
                                </div>
                                <LemonTableLoader loading={loading} />
                            </div>
                        </DraggableToNotebook>
                        <div className="overflow-y-auto flex-1" onScroll={handleScroll} ref={contentRef}>
                            {sectionCount > 1 ? (
                                <LemonCollapse
                                    defaultActiveKeys={openSections}
                                    panels={sections.map((s) => {
                                        return {
                                            key: s.key,
                                            header: s.title ?? '',
                                            content: (
                                                <SectionContent
                                                    section={s}
                                                    loading={!!loading}
                                                    setActiveItemId={onChangeActiveItem}
                                                    activeItemId={activeItemId}
                                                    emptyState={listEmptyState}
                                                />
                                            ),
                                            className: 'p-0',
                                        }
                                    })}
                                    onChange={onChangeOpenSections}
                                    multiple
                                    embedded
                                    size="small"
                                />
                            ) : sectionCount === 1 ? (
                                <SectionContent
                                    section={sections[0]}
                                    loading={!!loading}
                                    setActiveItemId={onChangeActiveItem}
                                    activeItemId={activeItemId}
                                    emptyState={listEmptyState}
                                />
                            ) : loading ? (
                                <LoadingState />
                            ) : (
                                listEmptyState
                            )}
                        </div>
                        <div className="shrink-0 relative flex justify-between items-center gap-0.5 whitespace-nowrap">
                            {footerActions}
                        </div>
                    </div>
                    {featureFlags[FEATURE_FLAGS.MAX_SESSION_SUMMARIZATION_BUTTON] && (
                        <LemonButton
                            icon={<IconMagicWand />}
                            type="primary"
                            onClick={() => {
                                askSidePanelMax('Summarize recordings based on the current filters')
                            }}
                            fullWidth
                            size="small"
                            className="mt-2"
                            disabledReason={!firstRecordingItem ? 'No recordings in the list' : undefined}
                        >
                            Summarize these recordings
                            <LemonTag type="warning" size="small" className="ml-auto uppercase">
                                Beta
                            </LemonTag>
                        </LemonButton>
                    )}
                </div>
            </div>
        </div>
    )
}

const TitleWithCount = ({ title, count }: { title?: string; count: number }): JSX.Element => {
    return (
        <div className="flex items-center gap-0.5">
            {title && (
                <span className="flex flex-1 gap-1 items-center">
                    <span className="font-bold uppercase text-xxs tracking-wide">{title}</span>
                    <Tooltip
                        placement="bottom"
                        title={
                            <>
                                Showing {count} results.
                                <br />
                                Scrolling to the bottom or the top of the list will load older or newer results
                                respectively.
                            </>
                        }
                    >
                        <span className="rounded py-1 px-2 bg-border-light font-semibold select-none text-xxs">
                            {Math.min(999, count)}+
                        </span>
                    </Tooltip>
                </span>
            )}
        </div>
    )
}

function SectionContent({
    section,
    loading,
    activeItemId,
    setActiveItemId,
    emptyState,
}: {
    section: PlaylistSection
    loading: boolean
    activeItemId: SessionRecordingType['id'] | null
    setActiveItemId: (item: SessionRecordingType) => void
    emptyState: PlaylistProps['listEmptyState']
}): JSX.Element {
    return 'content' in section ? (
        <>{section.content}</>
    ) : 'items' in section && !!section.items.length ? (
        <ListSection {...section} onClick={setActiveItemId} activeItemId={activeItemId} />
    ) : loading ? (
        <LoadingState />
    ) : (
        emptyState
    )
}

export function ListSection({
    items,
    render,
    footer,
    onClick,
    activeItemId,
}: PlaylistRecordingPreviewBlock & {
    onClick: (item: SessionRecordingType) => void
    activeItemId: SessionRecordingType['id'] | null
}): JSX.Element {
    return (
        <>
            {items.length > 0
                ? items.map((item) => (
                      <div key={item.id} className="border-b" onClick={() => onClick(item)}>
                          {render({ item, isActive: item.id === activeItemId })}
                      </div>
                  ))
                : null}
            {footer}
        </>
    )
}

const LoadingState = (): JSX.Element => {
    return (
        <>
            {range(5).map((i) => (
                <div key={i} className="p-4 deprecated-space-y-2">
                    <LemonSkeleton className="w-1/2 h-4" />
                    <LemonSkeleton className="w-1/3 h-4" />
                </div>
            ))}
        </>
    )
}<|MERGE_RESOLUTION|>--- conflicted
+++ resolved
@@ -1,10 +1,7 @@
 import './Playlist.scss'
 
 import clsx from 'clsx'
-<<<<<<< HEAD
 import { useActions, useValues } from 'kea'
-=======
->>>>>>> f04b5d0a
 import { ReactNode, useRef, useState } from 'react'
 
 import { IconMagicWand } from '@posthog/icons'
@@ -75,16 +72,10 @@
     onChangeSections,
     'data-attr': dataAttr,
 }: PlaylistProps): JSX.Element {
-<<<<<<< HEAD
-    const { isFiltersExpanded } = useValues(playlistFiltersLogic)
-    const { isCinemaMode } = useValues(playerSettingsLogic)
     const { featureFlags } = useValues(featureFlagLogic)
     const { askSidePanelMax } = useActions(maxGlobalLogic)
 
     const firstRecordingItem = sections
-=======
-    const firstItem = sections
->>>>>>> f04b5d0a
         .filter((s): s is PlaylistRecordingPreviewBlock => 'items' in s)
         ?.find((s) => s.items.length > 0)?.items[0]
 
