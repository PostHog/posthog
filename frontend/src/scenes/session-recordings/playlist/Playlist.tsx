import './Playlist.scss'

import clsx from 'clsx'
import { ReactNode, useRef, useState } from 'react'

import { LemonCollapse, LemonSkeleton, Tooltip } from '@posthog/lemon-ui'

import { useResizeBreakpoints } from 'lib/hooks/useResizeObserver'
import { LemonTableLoader } from 'lib/lemon-ui/LemonTable/LemonTableLoader'
import { range } from 'lib/utils'
import { DraggableToNotebook } from 'scenes/notebooks/AddToNotebook/DraggableToNotebook'

import { SessionRecordingType } from '~/types'

const SCROLL_TRIGGER_OFFSET = 100

type PlaylistSectionBase = {
    key: string
    title?: ReactNode
    initiallyOpen?: boolean
}

export type PlaylistRecordingPreviewBlock = PlaylistSectionBase & {
    items: SessionRecordingType[]
    render: ({ item, isActive }: { item: SessionRecordingType; isActive: boolean }) => JSX.Element
    footer?: JSX.Element
}

export type PlaylistContentBlock = PlaylistSectionBase & {
    content: ReactNode
}

export type PlaylistSection = PlaylistRecordingPreviewBlock | PlaylistContentBlock

export type PlaylistProps = {
    sections: PlaylistSection[]
    listEmptyState: JSX.Element
    title?: string
    notebooksHref?: string
    embedded?: boolean
    loading?: boolean
    headerActions?: JSX.Element
    footerActions?: JSX.Element
    filterActions?: JSX.Element | null
    onScrollListEdge?: (edge: 'top' | 'bottom') => void
    selectInitialItem?: boolean
    onSelect?: (item: SessionRecordingType) => void
    onChangeSections?: (activeKeys: string[]) => void
    'data-attr'?: string
    activeItemId?: string
}

export function Playlist({
    title,
    notebooksHref,
    loading,
    embedded = false,
    activeItemId: propsActiveItemId,
    sections,
    headerActions,
    footerActions,
    filterActions,
    onScrollListEdge,
    listEmptyState,
    selectInitialItem,
    onSelect,
    onChangeSections,
    'data-attr': dataAttr,
}: PlaylistProps): JSX.Element {
    const firstItem = sections
        .filter((s): s is PlaylistRecordingPreviewBlock => 'items' in s)
        ?.find((s) => s.items.length > 0)?.items[0]

    const [controlledActiveItemId, setControlledActiveItemId] = useState<SessionRecordingType['id'] | null>(
        selectInitialItem && firstItem ? firstItem.id : null
    )

    const playlistListRef = useRef<HTMLDivElement>(null)
    const { ref: playlistRef, size } = useResizeBreakpoints({
        0: 'small',
        750: 'medium',
    })

    const onChangeActiveItem = (item: SessionRecordingType): void => {
        setControlledActiveItemId(item.id)
        onSelect?.(item)
    }

    const initiallyOpenSections = sections.filter((s) => s.initiallyOpen).map((s) => s.key)
    const [openSections, setOpenSections] = useState<string[]>(initiallyOpenSections)

    const onChangeOpenSections = (activeKeys: string[]): void => {
        setOpenSections(activeKeys)
        onChangeSections?.(activeKeys)
    }

    const activeItemId = propsActiveItemId === undefined ? controlledActiveItemId : propsActiveItemId

    const lastScrollPositionRef = useRef(0)
    const contentRef = useRef<HTMLDivElement | null>(null)

    const handleScroll = (e: React.UIEvent<HTMLDivElement>): void => {
        if (e.currentTarget.scrollTop > lastScrollPositionRef.current) {
            const scrollPosition = e.currentTarget.scrollTop + e.currentTarget.clientHeight
            if (e.currentTarget.scrollHeight - scrollPosition < SCROLL_TRIGGER_OFFSET) {
                onScrollListEdge?.('bottom')
            }
        }

        if (e.currentTarget.scrollTop < lastScrollPositionRef.current) {
            if (e.currentTarget.scrollTop < SCROLL_TRIGGER_OFFSET) {
                onScrollListEdge?.('top')
            }
        }

        lastScrollPositionRef.current = e.currentTarget.scrollTop
    }

    const sectionCount = sections.length
    const itemsCount = sections
        .filter((s): s is PlaylistRecordingPreviewBlock => 'items' in s)
        .flatMap((s) => s.items).length

    return (
        <div className="flex flex-col min-w-60">
            {filterActions && (
                <DraggableToNotebook className="mb-2" href={notebooksHref}>
                    {filterActions}
                </DraggableToNotebook>
            )}
            <div
                ref={playlistRef}
                data-attr={dataAttr}
                className={clsx('Playlist w-full min-w-60 min-h-96', {
                    'Playlist--wide': size !== 'small',
                    'Playlist--embedded': embedded,
                })}
            >
                <div
                    ref={playlistListRef}
                    className="Playlist__list flex flex-col relative overflow-hidden h-full w-full"
                >
<<<<<<< HEAD
                    {!isFiltersExpanded && content && (
                        <div className="Playlist__main h-full">
                            {' '}
                            {typeof content === 'function' ? content({ activeItem }) : content}
                        </div>
                    )}

                    {isFiltersExpanded && filterContent && (
                        <div className="bg-card p-2 w-full min-h-full">{filterContent}</div>
                    )}
                </div>
                <div
                    className={clsx('flex flex-col min-w-60', {
                        'xl:max-w-80 xl:min-w-80 order-first mt-2': !showCinemaMode,
                    })}
                >
                    {filterActions && (
                        <DraggableToNotebook className="mb-2" href={notebooksHref}>
                            {filterActions}
                        </DraggableToNotebook>
                    )}
                    <div
                        ref={playlistRef}
                        data-attr={dataAttr}
                        className={clsx('Playlist w-full min-w-60', {
                            'min-h-96': !showCinemaMode,
                            'h-96': showCinemaMode,
                            'Playlist--wide': size !== 'small',
                            'Playlist--embedded': embedded,
                        })}
                    >
                        <div
                            ref={playlistListRef}
                            className="Playlist__list flex flex-col relative overflow-hidden h-full w-full"
                        >
                            <div className="flex flex-col relative w-full bg-card overflow-hidden h-full Playlist__list">
                                <DraggableToNotebook href={notebooksHref}>
                                    <div className="flex flex-col gap-1">
                                        <div className="shrink-0 bg-card relative flex justify-between items-center gap-0.5 whitespace-nowrap border-b">
                                            {title && <TitleWithCount title={title} count={itemsCount} />}
                                            {headerActions}
                                        </div>
                                        <LemonTableLoader loading={loading} />
                                    </div>
                                </DraggableToNotebook>
                                <div className="overflow-y-auto flex-1" onScroll={handleScroll} ref={contentRef}>
                                    {sectionCount > 1 ? (
                                        <LemonCollapse
                                            defaultActiveKeys={openSections}
                                            panels={sections.map((s) => {
                                                return {
                                                    key: s.key,
                                                    header: s.title ?? '',
                                                    content: (
                                                        <SectionContent
                                                            section={s}
                                                            loading={!!loading}
                                                            setActiveItemId={onChangeActiveItem}
                                                            activeItemId={activeItemId}
                                                            emptyState={listEmptyState}
                                                        />
                                                    ),
                                                    className: 'p-0',
                                                }
                                            })}
                                            onChange={onChangeOpenSections}
                                            multiple
                                            embedded
                                            size="small"
                                        />
                                    ) : sectionCount === 1 ? (
                                        <SectionContent
                                            section={sections[0]}
                                            loading={!!loading}
                                            setActiveItemId={onChangeActiveItem}
                                            activeItemId={activeItemId}
                                            emptyState={listEmptyState}
                                        />
                                    ) : loading ? (
                                        <LoadingState />
                                    ) : (
                                        listEmptyState
                                    )}
                                </div>
                                <div className="shrink-0 relative flex justify-between items-center gap-0.5 whitespace-nowrap">
                                    {footerActions}
=======
                    <div className="flex flex-col relative w-full bg-bg-light overflow-hidden h-full Playlist__list">
                        <DraggableToNotebook href={notebooksHref}>
                            <div className="flex flex-col gap-1">
                                <div className="shrink-0 bg-bg-3000 relative flex justify-between items-center gap-0.5 whitespace-nowrap border-b">
                                    {title && <TitleWithCount title={title} count={itemsCount} />}
                                    {headerActions}
>>>>>>> 3adb5fca
                                </div>
                                <LemonTableLoader loading={loading} />
                            </div>
                        </DraggableToNotebook>
                        <div className="overflow-y-auto flex-1" onScroll={handleScroll} ref={contentRef}>
                            {sectionCount > 1 ? (
                                <LemonCollapse
                                    defaultActiveKeys={openSections}
                                    panels={sections.map((s) => {
                                        return {
                                            key: s.key,
                                            header: s.title ?? '',
                                            content: (
                                                <SectionContent
                                                    section={s}
                                                    loading={!!loading}
                                                    setActiveItemId={onChangeActiveItem}
                                                    activeItemId={activeItemId}
                                                    emptyState={listEmptyState}
                                                />
                                            ),
                                            className: 'p-0',
                                        }
                                    })}
                                    onChange={onChangeOpenSections}
                                    multiple
                                    embedded
                                    size="small"
                                />
                            ) : sectionCount === 1 ? (
                                <SectionContent
                                    section={sections[0]}
                                    loading={!!loading}
                                    setActiveItemId={onChangeActiveItem}
                                    activeItemId={activeItemId}
                                    emptyState={listEmptyState}
                                />
                            ) : loading ? (
                                <LoadingState />
                            ) : (
                                listEmptyState
                            )}
                        </div>
                        <div className="shrink-0 relative flex justify-between items-center gap-0.5 whitespace-nowrap">
                            {footerActions}
                        </div>
                    </div>
                </div>
            </div>
        </div>
    )
}

const TitleWithCount = ({ title, count }: { title?: string; count: number }): JSX.Element => {
    return (
        <div className="flex items-center gap-0.5">
            {title && (
                <span className="flex flex-1 gap-1 items-center">
                    <span className="font-bold uppercase text-xxs tracking-wide">{title}</span>
                    <Tooltip
                        placement="bottom"
                        title={
                            <>
                                Showing {count} results.
                                <br />
                                Scrolling to the bottom or the top of the list will load older or newer results
                                respectively.
                            </>
                        }
                    >
                        <span className="rounded py-1 px-2 bg-border-light font-semibold select-none text-xxs">
                            {Math.min(999, count)}+
                        </span>
                    </Tooltip>
                </span>
            )}
        </div>
    )
}

function SectionContent({
    section,
    loading,
    activeItemId,
    setActiveItemId,
    emptyState,
}: {
    section: PlaylistSection
    loading: boolean
    activeItemId: SessionRecordingType['id'] | null
    setActiveItemId: (item: SessionRecordingType) => void
    emptyState: PlaylistProps['listEmptyState']
}): JSX.Element {
    return 'content' in section ? (
        <>{section.content}</>
    ) : 'items' in section && !!section.items.length ? (
        <ListSection {...section} onClick={setActiveItemId} activeItemId={activeItemId} />
    ) : loading ? (
        <LoadingState />
    ) : (
        emptyState
    )
}

export function ListSection({
    items,
    render,
    footer,
    onClick,
    activeItemId,
}: PlaylistRecordingPreviewBlock & {
    onClick: (item: SessionRecordingType) => void
    activeItemId: SessionRecordingType['id'] | null
}): JSX.Element {
    return (
        <>
            {items.length > 0
                ? items.map((item) => (
                      <div key={item.id} className="border-b" onClick={() => onClick(item)}>
                          {render({ item, isActive: item.id === activeItemId })}
                      </div>
                  ))
                : null}
            {footer}
        </>
    )
}

const LoadingState = (): JSX.Element => {
    return (
        <>
            {range(5).map((i) => (
                <div key={i} className="p-4 deprecated-space-y-2">
                    <LemonSkeleton className="w-1/2 h-4" />
                    <LemonSkeleton className="w-1/3 h-4" />
                </div>
            ))}
        </>
    )
}<|MERGE_RESOLUTION|>--- conflicted
+++ resolved
@@ -140,101 +140,12 @@
                     ref={playlistListRef}
                     className="Playlist__list flex flex-col relative overflow-hidden h-full w-full"
                 >
-<<<<<<< HEAD
-                    {!isFiltersExpanded && content && (
-                        <div className="Playlist__main h-full">
-                            {' '}
-                            {typeof content === 'function' ? content({ activeItem }) : content}
-                        </div>
-                    )}
-
-                    {isFiltersExpanded && filterContent && (
-                        <div className="bg-card p-2 w-full min-h-full">{filterContent}</div>
-                    )}
-                </div>
-                <div
-                    className={clsx('flex flex-col min-w-60', {
-                        'xl:max-w-80 xl:min-w-80 order-first mt-2': !showCinemaMode,
-                    })}
-                >
-                    {filterActions && (
-                        <DraggableToNotebook className="mb-2" href={notebooksHref}>
-                            {filterActions}
-                        </DraggableToNotebook>
-                    )}
-                    <div
-                        ref={playlistRef}
-                        data-attr={dataAttr}
-                        className={clsx('Playlist w-full min-w-60', {
-                            'min-h-96': !showCinemaMode,
-                            'h-96': showCinemaMode,
-                            'Playlist--wide': size !== 'small',
-                            'Playlist--embedded': embedded,
-                        })}
-                    >
-                        <div
-                            ref={playlistListRef}
-                            className="Playlist__list flex flex-col relative overflow-hidden h-full w-full"
-                        >
-                            <div className="flex flex-col relative w-full bg-card overflow-hidden h-full Playlist__list">
-                                <DraggableToNotebook href={notebooksHref}>
-                                    <div className="flex flex-col gap-1">
-                                        <div className="shrink-0 bg-card relative flex justify-between items-center gap-0.5 whitespace-nowrap border-b">
-                                            {title && <TitleWithCount title={title} count={itemsCount} />}
-                                            {headerActions}
-                                        </div>
-                                        <LemonTableLoader loading={loading} />
-                                    </div>
-                                </DraggableToNotebook>
-                                <div className="overflow-y-auto flex-1" onScroll={handleScroll} ref={contentRef}>
-                                    {sectionCount > 1 ? (
-                                        <LemonCollapse
-                                            defaultActiveKeys={openSections}
-                                            panels={sections.map((s) => {
-                                                return {
-                                                    key: s.key,
-                                                    header: s.title ?? '',
-                                                    content: (
-                                                        <SectionContent
-                                                            section={s}
-                                                            loading={!!loading}
-                                                            setActiveItemId={onChangeActiveItem}
-                                                            activeItemId={activeItemId}
-                                                            emptyState={listEmptyState}
-                                                        />
-                                                    ),
-                                                    className: 'p-0',
-                                                }
-                                            })}
-                                            onChange={onChangeOpenSections}
-                                            multiple
-                                            embedded
-                                            size="small"
-                                        />
-                                    ) : sectionCount === 1 ? (
-                                        <SectionContent
-                                            section={sections[0]}
-                                            loading={!!loading}
-                                            setActiveItemId={onChangeActiveItem}
-                                            activeItemId={activeItemId}
-                                            emptyState={listEmptyState}
-                                        />
-                                    ) : loading ? (
-                                        <LoadingState />
-                                    ) : (
-                                        listEmptyState
-                                    )}
-                                </div>
-                                <div className="shrink-0 relative flex justify-between items-center gap-0.5 whitespace-nowrap">
-                                    {footerActions}
-=======
-                    <div className="flex flex-col relative w-full bg-bg-light overflow-hidden h-full Playlist__list">
+                    <div className="flex flex-col relative w-full bg-card overflow-hidden h-full Playlist__list">
                         <DraggableToNotebook href={notebooksHref}>
                             <div className="flex flex-col gap-1">
-                                <div className="shrink-0 bg-bg-3000 relative flex justify-between items-center gap-0.5 whitespace-nowrap border-b">
+                                <div className="shrink-0 bg-card relative flex justify-between items-center gap-0.5 whitespace-nowrap border-b">
                                     {title && <TitleWithCount title={title} count={itemsCount} />}
                                     {headerActions}
->>>>>>> 3adb5fca
                                 </div>
                                 <LemonTableLoader loading={loading} />
                             </div>
