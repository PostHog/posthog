import { router } from 'kea-router'
import api from 'lib/api'
import { convertPropertyGroupToProperties, isValidPropertyFilter } from 'lib/components/PropertyFilters/utils'
import { TaxonomicFilterGroupType } from 'lib/components/TaxonomicFilter/types'
import { isActionFilter, isEventFilter } from 'lib/components/UniversalFilters/utils'
import { lemonToast } from 'lib/lemon-ui/LemonToast/LemonToast'
import { genericOperatorMap } from 'lib/utils'
import { deleteWithUndo } from 'lib/utils/deleteWithUndo'
import { toLocalFilters } from 'scenes/insights/filters/ActionFilter/entityFilterLogic'
import { getDisplayNameFromEntityFilter } from 'scenes/insights/utils'
import { DEFAULT_RECORDING_FILTERS } from 'scenes/session-recordings/playlist/sessionRecordingsPlaylistLogic'
import { urls } from 'scenes/urls'

import { deleteFromTree, refreshTreeItem } from '~/layout/panel-layout/ProjectTree/projectTreeLogic'
import { cohortsModelType } from '~/models/cohortsModelType'
import { getCoreFilterDefinition } from '~/taxonomy/helpers'
import { PropertyOperator, SessionRecordingPlaylistType, UniversalFilterValue } from '~/types'

function getOperatorSymbol(operator: PropertyOperator | null): string {
    if (!operator) {
        return '?'
    }
    if (genericOperatorMap?.[operator]) {
        return genericOperatorMap[operator].slice(0, 1)
    }
    return String(operator)
}

export function summarizePlaylistFilters(
    filters: UniversalFilterValue[],
    cohortsById: cohortsModelType['values']['cohortsById']
): string | null {
    const eventFilters = filters.filter(isEventFilter)
    const actionFilters = filters.filter(isActionFilter)
    const propertyFilters = filters.filter(isValidPropertyFilter)

    let summary: string
    const localFilters = toLocalFilters({ events: eventFilters, actions: actionFilters })

    summary = localFilters
        .map((localFilter) => {
            return getDisplayNameFromEntityFilter(localFilter)
        })
        .join(' & ')

    const properties = convertPropertyGroupToProperties(propertyFilters)
    if (properties && (properties.length ?? 0) > 0) {
        const propertiesSummary = properties
            .map((property) => {
                if (property.type === 'person') {
                    return `${
                        getCoreFilterDefinition(property.key, TaxonomicFilterGroupType.PersonProperties)?.label ||
                        property.key
                    } ${getOperatorSymbol(property.operator)} ${property.value}`
                }
                if (property.type === 'cohort') {
                    const cohortId = Number(property.value)
                    return `cohorts: ${cohortId in cohortsById ? cohortsById[cohortId]?.name : `ID ${cohortId}`}`
                }
            })
            .filter((property) => !!property)
            .join(' & ')
        summary += `${summary ? ', on ' : ''}${propertiesSummary}`
    }

    return summary.trim() || null
}

export async function getPlaylist(
    shortId: SessionRecordingPlaylistType['short_id']
): Promise<SessionRecordingPlaylistType> {
    return api.recordings.getPlaylist(shortId)
}

export async function updatePlaylist(
    shortId: SessionRecordingPlaylistType['short_id'],
    playlist: Partial<SessionRecordingPlaylistType>,
    silent: boolean = false
): Promise<SessionRecordingPlaylistType> {
    const newPlaylist = await api.recordings.updatePlaylist(shortId, playlist)
    refreshTreeItem('session_recording_playlist', shortId)
    if (!silent) {
        lemonToast.success('Playlist updated successfully')
    }
    return newPlaylist
}

export async function duplicatePlaylist(
    playlist: Partial<SessionRecordingPlaylistType>,
    redirect: boolean = false
): Promise<SessionRecordingPlaylistType | null> {
    const { id, short_id, ...partialPlaylist } = playlist
    partialPlaylist.name = partialPlaylist.name ? partialPlaylist.name + ' (copy)' : ''

    const newPlaylist = await createPlaylist(partialPlaylist, redirect)
    if (!newPlaylist) {
        return null
    }

    lemonToast.success('Playlist duplicated successfully')

    return newPlaylist
}

export async function createPlaylist(
    playlist: Partial<SessionRecordingPlaylistType>,
    redirect = false
): Promise<SessionRecordingPlaylistType | null> {
<<<<<<< HEAD
    try {
        playlist.filters = playlist.filters || DEFAULT_RECORDING_FILTERS
        if (playlist.type === 'collection') {
            playlist.filters = undefined
        }
        const res = await api.recordings.createPlaylist(playlist)
        if (redirect) {
            router.actions.push(urls.replayPlaylist(res.short_id))
        }
        return res
    } catch (e: any) {
        if (e.status === 403) {
            openBillingPopupModal({
                title: `Upgrade now to unlock unlimited playlists`,
                description: PLAYLIST_LIMIT_REACHED_MESSAGE,
            })
        } else {
            throw e
        }
=======
    playlist.filters = playlist.filters || DEFAULT_RECORDING_FILTERS
    const res = await api.recordings.createPlaylist(playlist)
    if (redirect) {
        router.actions.push(urls.replayPlaylist(res.short_id))
>>>>>>> 6802b815
    }
    return res
}

export async function deletePlaylist(
    playlist: SessionRecordingPlaylistType,
    undoCallback?: () => void
): Promise<SessionRecordingPlaylistType> {
    await deleteWithUndo({
        object: playlist,
        idField: 'short_id',
        endpoint: `projects/@current/session_recording_playlists`,
        callback: (undo) => {
            if (undo) {
                refreshTreeItem('session_recording_playlist', playlist.short_id)
            } else {
                deleteFromTree('session_recording_playlist', playlist.short_id)
            }
            undoCallback?.()
        },
    })
    return playlist
}<|MERGE_RESOLUTION|>--- conflicted
+++ resolved
@@ -106,32 +106,13 @@
     playlist: Partial<SessionRecordingPlaylistType>,
     redirect = false
 ): Promise<SessionRecordingPlaylistType | null> {
-<<<<<<< HEAD
-    try {
-        playlist.filters = playlist.filters || DEFAULT_RECORDING_FILTERS
-        if (playlist.type === 'collection') {
-            playlist.filters = undefined
-        }
-        const res = await api.recordings.createPlaylist(playlist)
-        if (redirect) {
-            router.actions.push(urls.replayPlaylist(res.short_id))
-        }
-        return res
-    } catch (e: any) {
-        if (e.status === 403) {
-            openBillingPopupModal({
-                title: `Upgrade now to unlock unlimited playlists`,
-                description: PLAYLIST_LIMIT_REACHED_MESSAGE,
-            })
-        } else {
-            throw e
-        }
-=======
     playlist.filters = playlist.filters || DEFAULT_RECORDING_FILTERS
+    if (playlist.type === 'collection') {
+        playlist.filters = undefined
+    }
     const res = await api.recordings.createPlaylist(playlist)
     if (redirect) {
         router.actions.push(urls.replayPlaylist(res.short_id))
->>>>>>> 6802b815
     }
     return res
 }
