import { DurationType, SessionRecordingType } from '~/types'
import { colonDelimitedDuration } from 'lib/utils'
import clsx from 'clsx'
import { PropertyIcon } from 'lib/components/PropertyIcon'
import { IconAutocapture, IconKeyboard, IconPinFilled, IconSchedule } from 'lib/lemon-ui/icons'
import { Tooltip } from 'lib/lemon-ui/Tooltip'
import { TZLabel } from 'lib/components/TZLabel'
import { LemonSkeleton } from 'lib/lemon-ui/LemonSkeleton'
import { DraggableToNotebook } from 'scenes/notebooks/AddToNotebook/DraggableToNotebook'
import { urls } from 'scenes/urls'
import { playerSettingsLogic } from 'scenes/session-recordings/player/playerSettingsLogic'
import { useValues } from 'kea'
import { asDisplay } from 'scenes/persons/person-utils'
import { sessionRecordingsListPropertiesLogic } from './sessionRecordingsListPropertiesLogic'

export interface SessionRecordingPreviewProps {
    recording: SessionRecordingType
    onPropertyClick?: (property: string, value?: string) => void
    isActive?: boolean
    onClick?: () => void
    pinned?: boolean
}

function RecordingDuration({
    iconClassNames,
    recordingDuration,
}: {
    iconClassNames: string
    recordingDuration: number | undefined
}): JSX.Element {
    if (recordingDuration === undefined) {
        return <div className="flex items-center flex-1 justify-end font-semibold">-</div>
    }

    const formattedDuration = colonDelimitedDuration(recordingDuration)
    const [hours, minutes, seconds] = formattedDuration.split(':')

    return (
        <div className="flex items-center flex-1 justify-end font-semibold">
            <IconSchedule className={iconClassNames} />
            <span>
                <span className={clsx(hours === '00' && 'opacity-50 font-normal')}>{hours}:</span>
                <span
                    className={clsx({
                        'opacity-50 font-normal': hours === '00' && minutes === '00',
                    })}
                >
                    {minutes}:
                </span>
                {seconds}
            </span>
        </div>
    )
}

function ActivityIndicators({
    recording,
    onPropertyClick,
    iconClassnames,
}: {
    recording: SessionRecordingType
    onPropertyClick?: (property: string, value?: string) => void
    iconClassnames: string
}): JSX.Element {
    const { recordingPropertiesById, recordingPropertiesLoading } = useValues(sessionRecordingsListPropertiesLogic)

    const recordingProperties = recordingPropertiesById[recording.id]
    const loading = !recordingProperties && recordingPropertiesLoading

    const iconPropertyKeys = ['$geoip_country_code', '$browser', '$device_type', '$os']
    const iconProperties =
        recordingProperties && Object.keys(recordingProperties).length > 0
            ? recordingProperties
            : recording.person?.properties || {}

    const propertyIcons = (
        <div className="flex flex-row flex-nowrap shrink-0 gap-1 h-6 ph-no-capture">
            {!loading ? (
                iconPropertyKeys.map((property) => {
                    let value = iconProperties?.[property]
                    if (property === '$device_type') {
                        value = iconProperties?.['$device_type'] || iconProperties?.['$initial_device_type']
                    }

                    let tooltipValue = value
                    if (property === '$geoip_country_code') {
                        tooltipValue = `${iconProperties?.['$geoip_country_name']} (${value})`
                    }

                    return (
                        <PropertyIcon
                            key={property}
                            onClick={(e) => {
                                if (e.altKey) {
                                    e.stopPropagation()
                                    onPropertyClick?.(property, value)
                                }
                            }}
                            className={iconClassnames}
                            property={property}
                            value={value}
                            tooltipTitle={() => (
                                <div className="text-center">
                                    <code>Alt + Click</code> to filter for
                                    <br />
                                    <span className="font-medium">{tooltipValue ?? 'N/A'}</span>
                                </div>
                            )}
                        />
                    )
                })
            ) : (
                <LemonSkeleton className="w-18 my-1" />
            )}
        </div>
    )

    return (
        <div className="flex iems-center gap-2 text-xs text-muted-alt">
            {propertyIcons}

            <span
                title={`Click count: ${recording.click_count}`}
                className="flex items-center gap-1  overflow-hidden shrink-0"
            >
                <IconAutocapture />
                {recording.click_count}
            </span>

            <span
                title={`Keyboard inputs: ${recording.keypress_count}`}
                className="flex items-center gap-1  overflow-hidden shrink-0"
            >
                <IconKeyboard />
                {recording.keypress_count}
            </span>
        </div>
    )
}

function FirstURL(props: { startUrl: string | undefined }): JSX.Element {
    const firstPath = props.startUrl?.replace(/https?:\/\//g, '').split(/[?|#]/)[0]
    return (
        <div className="flex items-center justify-between gap-4 w-2/3">
            <span className="flex items-center gap-1 overflow-hidden text-muted text-xs">
                <span title={`First URL: ${props.startUrl}`} className="truncate">
                    {firstPath}
                </span>
            </span>
        </div>
    )
}

function PinnedIndicator(): JSX.Element | null {
    return (
        <Tooltip placement="topRight" title={`This recording is pinned to this list.`}>
            <IconPinFilled className="text-sm text-orange shrink-0" />
        </Tooltip>
    )
}

function ViewedIndicator(props: { viewed: boolean }): JSX.Element | null {
    return !props.viewed ? (
        <Tooltip title={'Indicates the recording has not been watched yet'}>
            <div className="w-2 h-2 m-1 rounded-full bg-primary-light" aria-label="unwatched-recording-label" />
        </Tooltip>
    ) : null
}

function durationToShow(recording: SessionRecordingType, durationType: DurationType | undefined): number | undefined {
    return {
        duration: recording.recording_duration,
        active_seconds: recording.active_seconds,
        inactive_seconds: recording.inactive_seconds,
    }[durationType || 'duration']
}

export function SessionRecordingPreview({
    recording,
    isActive,
    onClick,
    onPropertyClick,
    pinned,
}: SessionRecordingPreviewProps): JSX.Element {
    const { durationTypeToShow } = useValues(playerSettingsLogic)

    const iconClassnames = clsx('SessionRecordingPreview__property-icon text-base text-muted-alt')

    return (
        <DraggableToNotebook href={urls.replaySingle(recording.id)}>
            <div
                key={recording.id}
                className={clsx('SessionRecordingPreview', isActive && 'SessionRecordingPreview--active')}
                onClick={() => onClick?.()}
            >
                <div className="grow overflow-hidden space-y-px">
                    <div className="flex items-center justify-between gap-2">
                        <div className="flex items-center gap-1 shrink overflow-hidden">
                            <div className="truncate font-medium text-link ph-no-capture">
                                {asDisplay(recording.person)}
                            </div>
                        </div>
                        <div className="flex-1" />

                        <RecordingDuration
                            iconClassNames={iconClassnames}
                            recordingDuration={durationToShow(recording, durationTypeToShow)}
                        />
                    </div>

                    <div className="flex items-center justify-between gap-2">
                        <ActivityIndicators
                            onPropertyClick={onPropertyClick}
                            recording={recording}
                            iconClassnames={iconClassnames}
                        />
                        <TZLabel
                            className="overflow-hidden text-ellipsis text-xs"
                            time={recording.start_time}
                            placement="right"
                        />
                    </div>

                    <FirstURL startUrl={recording.start_url} />
                </div>
<<<<<<< HEAD
=======

                <div className="w-6 flex flex-col items-center mt-1">
                    <ViewedIndicator viewed={recording.viewed} />
                    {pinned ? <PinnedIndicator /> : null}
                </div>
>>>>>>> e6c52217
            </div>
        </DraggableToNotebook>
    )
}

export function SessionRecordingPreviewSkeleton(): JSX.Element {
    return (
        <div className="p-4 space-y-2">
            <LemonSkeleton className="w-1/2" />
            <LemonSkeleton className="w-1/3" />
        </div>
    )
}<|MERGE_RESOLUTION|>--- conflicted
+++ resolved
@@ -223,14 +223,11 @@
 
                     <FirstURL startUrl={recording.start_url} />
                 </div>
-<<<<<<< HEAD
-=======
 
                 <div className="w-6 flex flex-col items-center mt-1">
                     <ViewedIndicator viewed={recording.viewed} />
                     {pinned ? <PinnedIndicator /> : null}
                 </div>
->>>>>>> e6c52217
             </div>
         </DraggableToNotebook>
     )
