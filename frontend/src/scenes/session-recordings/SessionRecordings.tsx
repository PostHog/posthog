import { useActions, useValues } from 'kea'
import { router } from 'kea-router'

import { IconEllipsis, IconGear, IconOpenSidebar } from '@posthog/icons'
import { LemonBadge, LemonButton, LemonMenu } from '@posthog/lemon-ui'

import { AccessControlledLemonButton } from 'lib/components/AccessControlledLemonButton'
import {
    AuthorizedUrlListType,
    authorizedUrlListLogic,
    defaultAuthorizedUrlProperties,
} from 'lib/components/AuthorizedUrlList/authorizedUrlListLogic'
import { PageHeader } from 'lib/components/PageHeader'
import { ProductIntroduction } from 'lib/components/ProductIntroduction/ProductIntroduction'
import { VersionCheckerBanner } from 'lib/components/VersionChecker/VersionCheckerBanner'
import { FilmCameraHog, WarningHog } from 'lib/components/hedgehogs'
import { FEATURE_FLAGS } from 'lib/constants'
import { useAsyncHandler } from 'lib/hooks/useAsyncHandler'
import { useFeatureFlag } from 'lib/hooks/useFeatureFlag'
import { LemonBanner } from 'lib/lemon-ui/LemonBanner'
import { LemonTab, LemonTabs } from 'lib/lemon-ui/LemonTabs'
import { Spinner } from 'lib/lemon-ui/Spinner/Spinner'
import { featureFlagLogic } from 'lib/logic/featureFlagLogic'
<<<<<<< HEAD
import { getAppContext } from 'lib/utils/getAppContext'
=======
import { cn } from 'lib/utils/css-classes'
>>>>>>> 458d51b6
import { NotebookSelectButton } from 'scenes/notebooks/NotebookSelectButton/NotebookSelectButton'
import { NotebookNodeType } from 'scenes/notebooks/types'
import { SceneExport } from 'scenes/sceneTypes'
import { sessionRecordingsPlaylistLogic } from 'scenes/session-recordings/playlist/sessionRecordingsPlaylistLogic'
import { teamLogic } from 'scenes/teamLogic'
import { urls } from 'scenes/urls'

import { SceneContent } from '~/layout/scenes/components/SceneContent'
import { AccessControlLevel, AccessControlResourceType, ProductKey, ReplayTab, ReplayTabs } from '~/types'

import { SessionRecordingsPlaylist } from './playlist/SessionRecordingsPlaylist'
import { createPlaylist } from './playlist/playlistUtils'
import { SavedSessionRecordingPlaylists } from './saved-playlists/SavedSessionRecordingPlaylists'
import { sessionRecordingEventUsageLogic } from './sessionRecordingEventUsageLogic'
import { sessionReplaySceneLogic } from './sessionReplaySceneLogic'
import SessionRecordingTemplates from './templates/SessionRecordingTemplates'

function Header(): JSX.Element {
    const { tab } = useValues(sessionReplaySceneLogic)
    const { currentTeam } = useValues(teamLogic)
    const recordingsDisabled = currentTeam && !currentTeam?.session_recording_opt_in
    const { reportRecordingPlaylistCreated } = useActions(sessionRecordingEventUsageLogic)

    // NB this relies on `updateSearchParams` being the only prop needed to pick the correct "Recent" tab list logic
    const { filters } = useValues(sessionRecordingsPlaylistLogic({ updateSearchParams: true }))

    const newPlaylistHandler = useAsyncHandler(async () => {
        await createPlaylist({ _create_in_folder: 'Unfiled/Replay playlists', type: 'collection' }, true)
        reportRecordingPlaylistCreated('new')
    })

    return (
        <>
            <PageHeader
                buttons={
                    <>
                        {tab === ReplayTabs.Home && !recordingsDisabled && (
                            <>
                                <LemonMenu
                                    items={[
                                        {
                                            label: 'Playback from PostHog JSON file',
                                            to: urls.replayFilePlayback(),
                                        },
                                    ]}
                                >
                                    <LemonButton icon={<IconEllipsis />} />
                                </LemonMenu>
                                <NotebookSelectButton
                                    resource={{
                                        type: NotebookNodeType.RecordingPlaylist,
                                        attrs: { filters: filters },
                                    }}
                                    type="secondary"
                                />
                            </>
                        )}

                        {tab === ReplayTabs.Playlists && (
                            <AccessControlledLemonButton
                                type="primary"
                                onClick={(e) => newPlaylistHandler.onEvent?.(e)}
                                data-attr="save-recordings-playlist-button"
                                loading={newPlaylistHandler.loading}
                                minAccessLevel={AccessControlLevel.Editor}
                                resourceType={AccessControlResourceType.SessionRecording}
                                userAccessLevel={
                                    getAppContext()?.resource_access_control?.[
                                        AccessControlResourceType.SessionRecording
                                    ]
                                }
                            >
                                New collection
                            </AccessControlledLemonButton>
                        )}
                    </>
                }
            />
        </>
    )
}

function Warnings(): JSX.Element {
    const { currentTeam } = useValues(teamLogic)
    const recordingsDisabled = currentTeam && !currentTeam?.session_recording_opt_in

    const theAuthorizedUrlsLogic = authorizedUrlListLogic({
        ...defaultAuthorizedUrlProperties,
        type: AuthorizedUrlListType.RECORDING_DOMAINS,
    })
    const { suggestions, authorizedUrls } = useValues(theAuthorizedUrlsLogic)
    const { featureFlags } = useValues(featureFlagLogic)

    const mightBeRefusingRecordings = suggestions.length > 0 && authorizedUrls.length > 0
    const settingLevel = featureFlags[FEATURE_FLAGS.ENVIRONMENTS] ? 'environment' : 'project'

    return (
        <>
            <VersionCheckerBanner />

            {recordingsDisabled ? (
                <LemonBanner type="info" hideIcon={true}>
                    <div className="flex gap-8 p-8 md:flex-row justify-center flex-wrap">
                        <div className="flex justify-center items-center w-full md:w-50">
                            <WarningHog className="w-full h-auto md:h-[200px] md:w-[200px] max-w-50" />
                        </div>
                        <div className="flex flex-col gap-2 flex-shrink max-w-180">
                            <h2 className="text-lg font-semibold">
                                Session recordings are not yet enabled for this {settingLevel}
                            </h2>
                            <p className="font-normal">Enabling session recordings will help you:</p>
                            <ul className="list-disc list-inside font-normal">
                                <li>
                                    <strong>Understand user behavior:</strong> Get a clear view of how people navigate
                                    and interact with your product.
                                </li>
                                <li>
                                    <strong>Identify UI/UX issues:</strong> Spot friction points and refine your design
                                    to increase usability.
                                </li>
                                <li>
                                    <strong>Improve customer support:</strong> Quickly diagnose problems and provide
                                    more accurate solutions.
                                </li>
                                <li>
                                    <strong>Refine product decisions:</strong> Use real insights to prioritize features
                                    and improvements.
                                </li>
                            </ul>
                            <p className="font-normal">
                                Enable session recordings to unlock these benefits and create better experiences for
                                your users.
                            </p>
                            <div className="flex items-center gap-x-4 gap-y-2 flex-wrap">
                                <LemonButton
                                    className="hidden @md:flex"
                                    type="primary"
                                    icon={<IconGear />}
                                    to={urls.replaySettings()}
                                >
                                    Configure
                                </LemonButton>
                                <LemonButton
                                    type="tertiary"
                                    sideIcon={<IconOpenSidebar className="w-4 h-4" />}
                                    to="https://posthog.com/docs/session-replay?utm_medium=in-product&utm_campaign=empty-state-docs-link"
                                    data-attr="product-introduction-docs-link"
                                    targetBlank
                                >
                                    Learn more
                                </LemonButton>
                            </div>
                        </div>
                    </div>
                </LemonBanner>
            ) : (
                <ProductIntroduction
                    productName="session replay"
                    productKey={ProductKey.SESSION_REPLAY}
                    thingName="playlist"
                    description="Use session replay playlists to easily group and analyze user sessions. Curate playlists based on events or user segments, spot patterns, diagnose issues, and share insights with your team."
                    docsURL="https://posthog.com/docs/session-replay/manual"
                    customHog={FilmCameraHog}
                />
            )}

            {!recordingsDisabled && mightBeRefusingRecordings ? (
                <LemonBanner
                    type="warning"
                    action={{
                        type: 'secondary',
                        icon: <IconGear />,
                        to: urls.replaySettings('replay-authorized-domains'),
                        children: 'Configure',
                    }}
                    dismissKey={`session-recordings-authorized-domains-warning/${suggestions.join(',')}`}
                >
                    You have unauthorized domains trying to send recordings. To accept recordings from these domains,
                    please check your config.
                </LemonBanner>
            ) : null}
        </>
    )
}

function MainPanel(): JSX.Element {
    const { tab } = useValues(sessionReplaySceneLogic)

    return (
        <SceneContent forceNewSpacing>
            <Warnings />

            {!tab ? (
                <Spinner />
            ) : tab === ReplayTabs.Home ? (
                <div className="SessionRecordingPlaylistHeightWrapper">
                    <SessionRecordingsPlaylist updateSearchParams />
                </div>
            ) : tab === ReplayTabs.Playlists ? (
                <SavedSessionRecordingPlaylists tab={ReplayTabs.Playlists} />
            ) : tab === ReplayTabs.Templates ? (
                <SessionRecordingTemplates />
            ) : null}
        </SceneContent>
    )
}

const ReplayPageTabs: ReplayTab[] = [
    {
        label: 'Recordings',
        tooltipDocLink: 'https://posthog.com/docs/session-replay/tutorials',
        key: ReplayTabs.Home,
        'data-attr': 'session-recordings-home-tab',
    },
    {
        label: 'Collections',
        tooltipDocLink: 'https://posthog.com/docs/session-replay/how-to-watch-recordings',
        key: ReplayTabs.Playlists,
        tooltip: 'View & create collections',
        'data-attr': 'session-recordings-collections-tab',
    },
    {
        label: 'Figure out what to watch',
        key: ReplayTabs.Templates,
        'data-attr': 'session-recordings-templates-tab',
    },
    {
        label: 'Settings',
        key: ReplayTabs.Settings,
        'data-attr': 'session-recordings-settings-tab',
    },
]

function PageTabs(): JSX.Element {
    const { tab, shouldShowNewBadge } = useValues(sessionReplaySceneLogic)
    const newSceneLayout = useFeatureFlag('NEW_SCENE_LAYOUT')

    return (
        <LemonTabs
            activeKey={tab}
            className={cn('flex', newSceneLayout && 'mt-0')}
            barClassName="mb-0"
            onChange={(t) => router.actions.push(urls.replay(t as ReplayTabs))}
            sceneInset={newSceneLayout}
            tabs={ReplayPageTabs.map((replayTab): LemonTab<string> => {
                return {
                    label: (
                        <>
                            {replayTab.label}
                            {replayTab.label === ReplayTabs.Templates && shouldShowNewBadge && (
                                <LemonBadge className="ml-1" size="small" />
                            )}
                        </>
                    ),
                    key: replayTab.key,
                    tooltip: replayTab.tooltip,
                    tooltipDocLink: replayTab.tooltipDocLink,
                    'data-attr': replayTab['data-attr'],
                }
            })}
        />
    )
}
export function SessionsRecordings(): JSX.Element {
    return (
        <SceneContent forceNewSpacing className="h-full">
            <Header />
            <PageTabs />
            <MainPanel />
        </SceneContent>
    )
}

export const scene: SceneExport = {
    component: SessionsRecordings,
    logic: sessionReplaySceneLogic,
    settingSectionId: 'environment-replay',
}<|MERGE_RESOLUTION|>--- conflicted
+++ resolved
@@ -21,11 +21,8 @@
 import { LemonTab, LemonTabs } from 'lib/lemon-ui/LemonTabs'
 import { Spinner } from 'lib/lemon-ui/Spinner/Spinner'
 import { featureFlagLogic } from 'lib/logic/featureFlagLogic'
-<<<<<<< HEAD
+import { cn } from 'lib/utils/css-classes'
 import { getAppContext } from 'lib/utils/getAppContext'
-=======
-import { cn } from 'lib/utils/css-classes'
->>>>>>> 458d51b6
 import { NotebookSelectButton } from 'scenes/notebooks/NotebookSelectButton/NotebookSelectButton'
 import { NotebookNodeType } from 'scenes/notebooks/types'
 import { SceneExport } from 'scenes/sceneTypes'
