import clsx from 'clsx'
import equal from 'fast-deep-equal'
import { useActions, useMountedLogic, useValues } from 'kea'
import { useState } from 'react'

import {
    IconAsterisk,
    IconClock,
    IconEye,
    IconFilter,
    IconHide,
    IconPerson,
    IconPlus,
    IconRevert,
    IconTrash,
    IconX,
} from '@posthog/icons'
import {
    LemonBadge,
    LemonButton,
    LemonInput,
    LemonModal,
    LemonTab,
    LemonTabs,
    LemonTag,
    Popover,
} from '@posthog/lemon-ui'

import { DateFilter } from 'lib/components/DateFilter/DateFilter'
import { PropertyFilterIcon } from 'lib/components/PropertyFilters/components/PropertyFilterIcon'
import { TaxonomicFilterGroupType } from 'lib/components/TaxonomicFilter/types'
import UniversalFilters from 'lib/components/UniversalFilters/UniversalFilters'
import { universalFiltersLogic } from 'lib/components/UniversalFilters/universalFiltersLogic'
import { isCommentTextFilter, isUniversalGroupFilterLike } from 'lib/components/UniversalFilters/utils'
import { FEATURE_FLAGS } from 'lib/constants'
import { useOnMountEffect } from 'lib/hooks/useOnMountEffect'
import { Tooltip } from 'lib/lemon-ui/Tooltip'
import { IconUnverifiedEvent } from 'lib/lemon-ui/icons'
import { featureFlagLogic } from 'lib/logic/featureFlagLogic'
import { TestAccountFilter } from 'scenes/insights/filters/TestAccountFilter'
import { MaxTool } from 'scenes/max/MaxTool'
import { SettingsMenu } from 'scenes/session-recordings/components/PanelSettings'
import { TimestampFormatToLabel } from 'scenes/session-recordings/utils'

import { actionsModel } from '~/models/actionsModel'
import { cohortsModel } from '~/models/cohortsModel'
import { groupsModel } from '~/models/groupsModel'
import { AndOrFilterSelect } from '~/queries/nodes/InsightViz/PropertyGroupFilters/AndOrFilterSelect'
import { NodeKind } from '~/queries/schema/schema-general'
import {
    EventPropertyFilter,
    PersonPropertyFilter,
    PropertyFilterType,
    PropertyOperator,
    RecordingUniversalFilters,
    UniversalFiltersGroup,
} from '~/types'

import { sessionRecordingSavedFiltersLogic } from '../filters/sessionRecordingSavedFiltersLogic'
import { TimestampFormat, playerSettingsLogic } from '../player/playerSettingsLogic'
import { playlistLogic } from '../playlist/playlistLogic'
import { createPlaylist, updatePlaylist } from '../playlist/playlistUtils'
import { defaultRecordingDurationFilter } from '../playlist/sessionRecordingsPlaylistLogic'
import { sessionRecordingEventUsageLogic } from '../sessionRecordingEventUsageLogic'
import { CurrentFilterIndicator } from './CurrentFilterIndicator'
import { DurationFilter } from './DurationFilter'
import { SavedFilters } from './SavedFilters'

function QuickFilterButton({
    filterKey,
    label,
    propertyType,
    filters,
    setFilters,
}: {
    filterKey: string
    label: string
    propertyType: PropertyFilterType.Person | PropertyFilterType.Event
    filters: RecordingUniversalFilters
    setFilters: (filters: Partial<RecordingUniversalFilters>) => void
}): JSX.Element {
    const icon = propertyType === PropertyFilterType.Person ? <IconPerson /> : <IconUnverifiedEvent />
    const propertyTypeLabel = propertyType === PropertyFilterType.Person ? 'Person property' : 'Event property'

    const tooltipContent = (
        <div className="flex flex-col gap-1">
            <div className="flex items-center gap-2">
                <PropertyFilterIcon type={propertyType} />
                <span>{propertyTypeLabel}</span>
            </div>
            <span>Sent as: {filterKey}</span>
        </div>
    )

    return (
        <Tooltip title={tooltipContent}>
            <LemonButton
                type="secondary"
                size="small"
                icon={icon}
                data-attr={`quick-filter-${filterKey}`}
                onClick={() => {
                    // Create the new filter based on property type
                    const newFilter: PersonPropertyFilter | EventPropertyFilter = {
                        type: propertyType,
                        key: filterKey,
                        operator: PropertyOperator.Exact,
                        value: null,
                    }

                    // Clone the current filter group structure
                    const currentGroup = filters.filter_group
                    const newGroup = {
                        ...currentGroup,
                        values: currentGroup.values.map((nestedGroup, index) => {
                            // Add to the first nested group (index 0)
                            if (index === 0 && 'values' in nestedGroup) {
                                return {
                                    ...nestedGroup,
                                    values: [...nestedGroup.values, newFilter],
                                }
                            }
                            return nestedGroup
                        }),
                    }

                    setFilters({ filter_group: newGroup })
                }}
            >
                {label}
            </LemonButton>
        </Tooltip>
    )
}

function HideRecordingsMenu(): JSX.Element {
    const { hideViewedRecordings, hideRecordingsMenuLabelFor } = useValues(playerSettingsLogic)
    const { setHideViewedRecordings } = useActions(playerSettingsLogic)
    const { featureFlags } = useValues(featureFlagLogic)

    const items = [
        {
            label: hideRecordingsMenuLabelFor(false),
            onClick: () => setHideViewedRecordings(false),
            active: !hideViewedRecordings,
            'data-attr': 'hide-viewed-recordings-show-all',
        },
        {
            label: hideRecordingsMenuLabelFor('current-user'),
            onClick: () => setHideViewedRecordings('current-user'),
            active: hideViewedRecordings === 'current-user',
            'data-attr': 'hide-viewed-recordings-hide-current-user',
        },
    ]

    // If the person wished to be excluded from the hide recordings menu, we don't show the option to hide recordings that other people have watched
    if (!featureFlags[FEATURE_FLAGS.REPLAY_EXCLUDE_FROM_HIDE_RECORDINGS_MENU]) {
        items.push({
            label: hideRecordingsMenuLabelFor('any-user'),
            onClick: () => setHideViewedRecordings('any-user'),
            active: hideViewedRecordings === 'any-user',
            'data-attr': 'hide-viewed-recordings-hide-any-user',
        })
    }

    return (
        <SettingsMenu
            highlightWhenActive={false}
            items={items}
            icon={hideViewedRecordings ? <IconHide /> : <IconEye />}
            rounded={true}
            label={hideRecordingsMenuLabelFor(hideViewedRecordings)}
        />
    )
}

export const RecordingsUniversalFiltersEmbedButton = ({
    filters,
    setFilters,
    totalFiltersCount,
    currentSessionRecordingId,
}: {
    filters: RecordingUniversalFilters
    setFilters: (filters: Partial<RecordingUniversalFilters>) => void
    totalFiltersCount?: number
    currentSessionRecordingId?: string
}): JSX.Element => {
    const { isFiltersExpanded } = useValues(playlistLogic)
    const { setIsFiltersExpanded } = useActions(playlistLogic)
    const { playlistTimestampFormat } = useValues(playerSettingsLogic)
    const { setPlaylistTimestampFormat } = useActions(playerSettingsLogic)

    return (
        <>
            <MaxTool
                identifier="search_session_recordings"
                context={{
                    current_filters: filters,
                    current_session_id: currentSessionRecordingId,
<<<<<<< HEAD
                }}
                contextDescription={{
                    text: 'Current filters',
                    icon: <IconFilter />,
=======
>>>>>>> 16ef7315
                }}
                callback={(toolOutput: Record<string, any>) => {
                    // Improve type
                    setFilters(toolOutput)
                    setIsFiltersExpanded(true)
                }}
                initialMaxPrompt="Show me recordings where "
                suggestions={[
                    'Show recordings of people who visited signup in the last 24 hours',
                    'Show recordings showing user frustration',
                    'Show recordings of people who faced bugs',
                ]}
                onMaxOpen={() => setIsFiltersExpanded(false)}
            >
                <>
                    <LemonButton
                        active={isFiltersExpanded}
                        type="secondary"
                        size="small"
                        icon={<IconFilter />}
                        onClick={() => {
                            setIsFiltersExpanded(!isFiltersExpanded)
                        }}
                        fullWidth
                        data-attr="filter-recordings-button"
                    >
                        {isFiltersExpanded ? 'Hide' : 'Show'} filters{' '}
                        {totalFiltersCount ? <LemonBadge.Number count={totalFiltersCount} size="small" /> : null}
                    </LemonButton>
                </>
            </MaxTool>
            <CurrentFilterIndicator />
            <div className="flex gap-2 mt-2 justify-between">
                <HideRecordingsMenu />
                <SettingsMenu
                    highlightWhenActive={false}
                    items={[
                        {
                            label: 'UTC',
                            onClick: () => setPlaylistTimestampFormat(TimestampFormat.UTC),
                            active: playlistTimestampFormat === TimestampFormat.UTC,
                        },
                        {
                            label: 'Device',
                            onClick: () => setPlaylistTimestampFormat(TimestampFormat.Device),
                            active: playlistTimestampFormat === TimestampFormat.Device,
                        },
                        {
                            label: 'Relative',
                            onClick: () => setPlaylistTimestampFormat(TimestampFormat.Relative),
                            active: playlistTimestampFormat === TimestampFormat.Relative,
                        },
                    ]}
                    icon={<IconClock />}
                    label={TimestampFormatToLabel[playlistTimestampFormat]}
                    rounded={true}
                />
            </div>
        </>
    )
}

export const RecordingsUniversalFiltersEmbed = ({
    filters,
    setFilters,
    resetFilters,
    totalFiltersCount,
    className,
    allowReplayHogQLFilters = false,
    allowReplayGroupsFilters = false,
}: {
    filters: RecordingUniversalFilters
    setFilters: (filters: Partial<RecordingUniversalFilters>) => void
    resetFilters?: () => void
    totalFiltersCount?: number
    className?: string
    allowReplayHogQLFilters?: boolean
    allowReplayGroupsFilters?: boolean
}): JSX.Element => {
    const [isSaveFiltersModalOpen, setIsSaveFiltersModalOpen] = useState(false)
    const [savedFilterName, setSavedFilterName] = useState('')
    const [isPopoverVisible, setIsPopoverVisible] = useState(false)

    useMountedLogic(cohortsModel)
    useMountedLogic(actionsModel)
    useMountedLogic(groupsModel)

    const durationFilter = filters.duration?.[0] ?? defaultRecordingDurationFilter

    const { activeFilterTab } = useValues(playlistLogic)
    const { setIsFiltersExpanded, setActiveFilterTab } = useActions(playlistLogic)
    const { groupsTaxonomicTypes } = useValues(groupsModel)

    const taxonomicGroupTypes = [
        TaxonomicFilterGroupType.Replay,
        TaxonomicFilterGroupType.Events,
        TaxonomicFilterGroupType.EventProperties,
        TaxonomicFilterGroupType.Actions,
        TaxonomicFilterGroupType.Cohorts,
        TaxonomicFilterGroupType.PersonProperties,
        TaxonomicFilterGroupType.SessionProperties,
    ]

    if (allowReplayHogQLFilters) {
        taxonomicGroupTypes.push(TaxonomicFilterGroupType.HogQLExpression)
    }

    if (allowReplayGroupsFilters) {
        taxonomicGroupTypes.push(...groupsTaxonomicTypes)
    }

    const { savedFilters, appliedSavedFilter } = useValues(sessionRecordingSavedFiltersLogic)
    const { loadSavedFilters, setAppliedSavedFilter } = useActions(sessionRecordingSavedFiltersLogic)

    const { reportRecordingPlaylistCreated } = useActions(sessionRecordingEventUsageLogic)

    const addSavedFilter = async (): Promise<void> => {
        const f = await createPlaylist({ name: savedFilterName, filters, type: 'filters' }, false)
        reportRecordingPlaylistCreated('new')
        loadSavedFilters()
        setIsSaveFiltersModalOpen(false)
        setSavedFilterName('')
        setAppliedSavedFilter(f)
    }

    const updateSavedFilter = async (): Promise<void> => {
        if (appliedSavedFilter === null) {
            return
        }

        const f = await updatePlaylist(appliedSavedFilter.short_id, { filters, type: 'filters' }, false)
        loadSavedFilters()
        setAppliedSavedFilter(f)
    }

    const closeSaveFiltersModal = (): void => {
        setIsSaveFiltersModalOpen(false)
        setSavedFilterName('')
    }

    const handleResetFilters = (): void => {
        resetFilters?.()
        setAppliedSavedFilter(null)
    }

    const SaveFiltersModal = (): JSX.Element => {
        return (
            <LemonModal
                title="Save filters for later"
                description="You can access them on 'Saved filters' tab"
                isOpen={isSaveFiltersModalOpen}
                onClose={closeSaveFiltersModal}
            >
                <div>
                    <LemonInput
                        value={savedFilterName}
                        placeholder="Saved filter name"
                        onChange={setSavedFilterName}
                        size="small"
                        autoFocus
                        fullWidth
                        onClick={(e) => {
                            e.stopPropagation() // Prevent dropdown from closing
                        }}
                    />
                    <div className="flex justify-end gap-2 mt-4">
                        <LemonButton type="secondary" onClick={closeSaveFiltersModal} tooltip="Close">
                            Close
                        </LemonButton>
                        <LemonButton
                            type="primary"
                            size="small"
                            disabledReason={savedFilterName.length === 0 ? 'Enter a name' : undefined}
                            onClick={() => void addSavedFilter()}
                        >
                            Save filters
                        </LemonButton>
                    </div>
                </div>
            </LemonModal>
        )
    }

    const hasFilterChanges = appliedSavedFilter ? !equal(appliedSavedFilter.filters, filters) : false

    const tabs: LemonTab<string>[] = [
        {
            key: 'filters',
            label: <div className="px-2">Filters</div>,
            content: (
                <div className={clsx('relative bg-surface-primary w-full ', className)}>
                    {appliedSavedFilter && (
                        <div className="border-b px-2 py-3 flex items-center justify-between gap-2">
                            <div className="flex items-center gap-2 min-w-0">
                                <span className="font-medium whitespace-nowrap flex-shrink-0">
                                    Loaded saved filter:
                                </span>
                                <LemonTag
                                    type={hasFilterChanges ? 'option' : 'primary'}
                                    icon={hasFilterChanges ? <IconAsterisk /> : undefined}
                                    closable
                                    onClose={() => {
                                        resetFilters?.()
                                        setAppliedSavedFilter(null)
                                    }}
                                    className="max-w-xs"
                                >
                                    <span className="truncate">
                                        {appliedSavedFilter.name || appliedSavedFilter.derived_name || 'Unnamed'}
                                        {hasFilterChanges && ' (edited)'}
                                    </span>
                                </LemonTag>
                            </div>
                            {hasFilterChanges && (
                                <div className="flex gap-2 flex-shrink-0">
                                    <LemonButton
                                        data-attr="replay-filters-discard-changes-button"
                                        type="secondary"
                                        size="small"
                                        icon={<IconTrash />}
                                        onClick={() =>
                                            setFilters(appliedSavedFilter.filters as Partial<RecordingUniversalFilters>)
                                        }
                                    >
                                        Discard changes
                                    </LemonButton>
                                    <LemonButton
                                        data-attr="replay-filters-save-changes-button"
                                        type="secondary"
                                        status="danger"
                                        size="small"
                                        onClick={() => void updateSavedFilter()}
                                        className="max-w-72"
                                    >
                                        <span className="truncate">
                                            Save changes to "{appliedSavedFilter.name || 'Unnamed'}"
                                        </span>
                                    </LemonButton>
                                </div>
                            )}
                        </div>
                    )}
                    <div className="flex items-center py-2 justify-between">
                        <AndOrFilterSelect
                            value={filters.filter_group.type}
                            onChange={(type) => {
                                let values = filters.filter_group.values

                                // set the type on the nested child when only using a single filter group
                                const hasSingleGroup = values.length === 1
                                if (hasSingleGroup) {
                                    const group = values[0] as UniversalFiltersGroup
                                    values = [{ ...group, type }]
                                }

                                setFilters({
                                    filter_group: {
                                        type: type,
                                        values: values,
                                    },
                                })
                            }}
                            topLevelFilter={true}
                            suffix={['filter', 'filters']}
                            size="small"
                        />
                        <div className="mr-2">
                            <TestAccountFilter
                                size="small"
                                filters={filters}
                                onChange={(testFilters) =>
                                    setFilters({
                                        filter_test_accounts: testFilters.filter_test_accounts,
                                    })
                                }
                            />
                        </div>
                    </div>

                    <UniversalFilters
                        rootKey="session-recordings"
                        group={filters.filter_group}
                        taxonomicGroupTypes={taxonomicGroupTypes}
                        onChange={(filterGroup) => setFilters({ filter_group: filterGroup })}
                    >
                        <div className="flex items-center gap-2 px-2 mt-2">
                            <span className="font-medium">Add filters:</span>
                            <QuickFilterButton
                                filterKey="email"
                                label="Email"
                                propertyType={PropertyFilterType.Person}
                                filters={filters}
                                setFilters={setFilters}
                            />
                            <QuickFilterButton
                                filterKey="$user_id"
                                label="User ID"
                                propertyType={PropertyFilterType.Person}
                                filters={filters}
                                setFilters={setFilters}
                            />
                            <QuickFilterButton
                                filterKey="$pathname"
                                label="Path name"
                                propertyType={PropertyFilterType.Event}
                                filters={filters}
                                setFilters={setFilters}
                            />
                            <QuickFilterButton
                                filterKey="$current_url"
                                label="Current URL"
                                propertyType={PropertyFilterType.Event}
                                filters={filters}
                                setFilters={setFilters}
                            />
                            {/* Add filter button scoped to the first nested group */}
                            {filters.filter_group.values.length > 0 &&
                                isUniversalGroupFilterLike(filters.filter_group.values[0]) && (
                                    <UniversalFilters
                                        rootKey="session-recordings.nested"
                                        group={filters.filter_group.values[0]}
                                        taxonomicGroupTypes={taxonomicGroupTypes}
                                        onChange={(nestedGroup) => {
                                            const newFilterGroup = {
                                                ...filters.filter_group,
                                                values: [nestedGroup, ...filters.filter_group.values.slice(1)],
                                            }
                                            setFilters({ filter_group: newFilterGroup })
                                        }}
                                    >
                                        <Popover
                                            overlay={
                                                <UniversalFilters.PureTaxonomicFilter
                                                    fullWidth={false}
                                                    onChange={() => setIsPopoverVisible(false)}
                                                />
                                            }
                                            placement="bottom"
                                            visible={isPopoverVisible}
                                            onClickOutside={() => setIsPopoverVisible(false)}
                                        >
                                            <LemonButton
                                                type="secondary"
                                                size="small"
                                                data-attr="replay-filters-add-filter-button"
                                                icon={<IconPlus />}
                                                onClick={() => setIsPopoverVisible(!isPopoverVisible)}
                                            >
                                                Add filter
                                            </LemonButton>
                                        </Popover>
                                    </UniversalFilters>
                                )}
                        </div>

                        <div className="flex justify-between flex-wrap gap-2 px-2 mt-2">
                            <div className="flex flex-wrap gap-2 items-center">
                                <div className="py-2 font-medium">Applied filters:</div>
                                <DateFilter
                                    dateFrom={filters.date_from ?? '-3d'}
                                    dateTo={filters.date_to}
                                    onChange={(changedDateFrom, changedDateTo) => {
                                        setFilters({
                                            date_from: changedDateFrom,
                                            date_to: changedDateTo,
                                        })
                                    }}
                                    dateOptions={[
                                        { key: 'Custom', values: [] },
                                        { key: 'Last 24 hours', values: ['-24h'] },
                                        { key: 'Last 3 days', values: ['-3d'] },
                                        { key: 'Last 7 days', values: ['-7d'] },
                                        { key: 'Last 30 days', values: ['-30d'] },
                                        { key: 'All time', values: ['-90d'] },
                                    ]}
                                    dropdownPlacement="bottom-start"
                                    size="small"
                                    // we always want to include the time in the date when setting it
                                    allowTimePrecision={true}
                                    // we always want to present the time control
                                    forceGranularity="minute"
                                />
                                <DurationFilter
                                    onChange={(newRecordingDurationFilter, newDurationType) => {
                                        setFilters({
                                            duration: [
                                                {
                                                    ...newRecordingDurationFilter,
                                                    key: newDurationType,
                                                },
                                            ],
                                        })
                                    }}
                                    recordingDurationFilter={durationFilter}
                                    durationTypeFilter={durationFilter.key}
                                    pageKey="session-recordings"
                                    size="small"
                                />
                                <RecordingsUniversalFilterGroup hideAddFilterButton={true} />
                            </div>
                        </div>
                    </UniversalFilters>

                    <div className="flex items-center pt-4 justify-end px-2 gap-2 border-t mt-8">
                        <LemonButton
                            type="tertiary"
                            size="small"
                            onClick={handleResetFilters}
                            icon={<IconRevert />}
                            tooltip="Remove all filters and reset to defaults"
                            disabledReason={
                                !(resetFilters && (totalFiltersCount ?? 0) > 0) ? 'No filters applied' : undefined
                            }
                        >
                            Reset filters
                        </LemonButton>
                        <LemonButton type="primary" size="small" onClick={() => setIsSaveFiltersModalOpen(true)}>
                            Save as new filter
                        </LemonButton>
                    </div>
                    {SaveFiltersModal()}
                </div>
            ),
            'data-attr': 'session-recordings-filters-tab',
        },
        {
            key: 'saved',
            label: (
                <div className="px-2 flex">
                    <span>
                        {savedFilters.results?.length ? (
                            <LemonBadge.Number count={savedFilters.results?.length} className="mr-2" />
                        ) : null}
                    </span>
                    <span>Saved filters</span>
                </div>
            ),
            content: <SavedFilters setFilters={setFilters} />,
            'data-attr': 'session-recordings-saved-tab',
        },
    ]

    return (
        <div className="relative">
            <div className="absolute top-0 right-0 z-1">
                <LemonButton icon={<IconX />} size="small" onClick={() => setIsFiltersExpanded(false)} />
            </div>
            <LemonTabs
                activeKey={activeFilterTab}
                onChange={(activeKey) => setActiveFilterTab(activeKey)}
                size="small"
                tabs={tabs}
            />
        </div>
    )
}

const RecordingsUniversalFilterGroup = ({
    hideAddFilterButton = false,
}: {
    hideAddFilterButton?: boolean
}): JSX.Element => {
    const { filterGroup } = useValues(universalFiltersLogic)
    const { replaceGroupValue, removeGroupValue } = useActions(universalFiltersLogic)
    const [allowInitiallyOpen, setAllowInitiallyOpen] = useState(false)
    const [isPopoverVisible, setIsPopoverVisible] = useState(false)
    useOnMountEffect(() => setAllowInitiallyOpen(true))

    return (
        <>
            {filterGroup.values.map((filterOrGroup, index) => {
                return isUniversalGroupFilterLike(filterOrGroup) ? (
                    <UniversalFilters.Group key={index} index={index} group={filterOrGroup}>
                        <RecordingsUniversalFilterGroup hideAddFilterButton={hideAddFilterButton} />

                        {!hideAddFilterButton && (
                            <Popover
                                overlay={
                                    <UniversalFilters.PureTaxonomicFilter
                                        fullWidth={false}
                                        onChange={() => setIsPopoverVisible(false)}
                                    />
                                }
                                placement="bottom"
                                visible={isPopoverVisible}
                                onClickOutside={() => setIsPopoverVisible(false)}
                            >
                                <LemonButton
                                    type="secondary"
                                    size="small"
                                    data-attr="replay-filters-add-filter-button"
                                    icon={<IconPlus />}
                                    onClick={() => setIsPopoverVisible(!isPopoverVisible)}
                                >
                                    Add filter
                                </LemonButton>
                            </Popover>
                        )}
                    </UniversalFilters.Group>
                ) : (
                    <UniversalFilters.Value
                        key={index}
                        index={index}
                        filter={filterOrGroup}
                        onRemove={() => removeGroupValue(index)}
                        onChange={(value) => replaceGroupValue(index, value)}
                        initiallyOpen={allowInitiallyOpen}
                        metadataSource={{ kind: NodeKind.RecordingsQuery }}
                        operatorAllowlist={
                            isCommentTextFilter(filterOrGroup)
                                ? [PropertyOperator.IsSet, PropertyOperator.Exact, PropertyOperator.IContains]
                                : undefined
                        }
                    />
                )
            })}
        </>
    )
}<|MERGE_RESOLUTION|>--- conflicted
+++ resolved
@@ -197,13 +197,6 @@
                 context={{
                     current_filters: filters,
                     current_session_id: currentSessionRecordingId,
-<<<<<<< HEAD
-                }}
-                contextDescription={{
-                    text: 'Current filters',
-                    icon: <IconFilter />,
-=======
->>>>>>> 16ef7315
                 }}
                 callback={(toolOutput: Record<string, any>) => {
                     // Improve type
