import clsx from 'clsx'
import { useActions, useValues } from 'kea'
import { FunctionComponent, isValidElement, memo, useEffect, useRef } from 'react'
import { useDebouncedCallback } from 'use-debounce'
import useResizeObserver from 'use-resize-observer'

import {
    BaseIcon,
    IconBolt,
    IconChat,
    IconCloud,
    IconCollapse,
    IconCursor,
    IconDashboard,
    IconExpand,
    IconEye,
    IconGear,
    IconLeave,
    IconLogomark,
    IconTerminal,
} from '@posthog/icons'
import { LemonButton, LemonDivider } from '@posthog/lemon-ui'

import { Dayjs } from 'lib/dayjs'
import useIsHovering from 'lib/hooks/useIsHovering'
import { Tooltip } from 'lib/lemon-ui/Tooltip'
import { ceilMsToClosestSecond, objectsEqual } from 'lib/utils'
import { ItemTimeDisplay } from 'scenes/session-recordings/components/ItemTimeDisplay'
import {
    ItemAnyComment,
    ItemAnyCommentDetail,
} from 'scenes/session-recordings/player/inspector/components/ItemAnyComment'
import { ItemInactivity } from 'scenes/session-recordings/player/inspector/components/ItemInactivity'
import { ItemSummary } from 'scenes/session-recordings/player/inspector/components/ItemSummary'

import { CORE_FILTER_DEFINITIONS_BY_GROUP } from '~/taxonomy/taxonomy'

import { ItemPerformanceEvent, ItemPerformanceEventDetail } from '../../../apm/playerInspector/ItemPerformanceEvent'
import { IconWindow } from '../../icons'
import { sessionRecordingPlayerLogic } from '../../sessionRecordingPlayerLogic'
import { InspectorListItem, playerInspectorLogic } from '../playerInspectorLogic'
import { ItemAppState, ItemAppStateDetail, ItemConsoleLog, ItemConsoleLogDetail } from './ItemConsoleLog'
import { ItemDoctor, ItemDoctorDetail } from './ItemDoctor'
import { ItemEvent, ItemEventDetail, ItemEventMenu } from './ItemEvent'

const PLAYER_INSPECTOR_LIST_ITEM_MARGIN = 1

const typeToIconAndDescription = {
    events: {
        Icon: undefined,
        tooltip: 'Recording event',
    },
    console: {
        Icon: IconTerminal,
        tooltip: 'Console log',
    },
    'app-state': {
        Icon: IconTerminal,
        tooltip: 'State log',
    },
    network: {
        Icon: IconDashboard,
        tooltip: 'Network event',
    },
    'offline-status': {
        Icon: IconCloud,
        tooltip: 'browser went offline or returned online',
    },
    'browser-visibility': {
        Icon: IconEye,
        tooltip: 'browser tab/window became visible or hidden',
    },
    $session_config: {
        Icon: IconGear,
        tooltip: 'Session recording config',
    },
    doctor: {
        Icon: undefined,
        tooltip: 'Doctor event',
    },
    comment: {
        Icon: IconChat,
        tooltip: 'A user commented on this timestamp in the recording',
    },
    annotation: {
        Icon: IconChat,
        tooltip: 'An annotation was added to this timestamp',
    },
    'inspector-summary': {
        Icon: undefined,
        tooltip: undefined,
    },
    inactivity: {
        Icon: undefined,
        tooltip: undefined,
    },
}

// TODO @posthog/icons doesn't export the type we need here
// eslint-disable-next-line @typescript-eslint/explicit-module-boundary-types,@typescript-eslint/explicit-function-return-type
export function eventToIcon(event: string | undefined | null) {
    switch (event) {
        case '$pageview':
            return IconEye
        case '$screen':
            return IconEye
        case '$pageleave':
            return IconLeave
        case '$autocapture':
            return IconBolt
    }

    if (event && !!CORE_FILTER_DEFINITIONS_BY_GROUP.events[event]) {
        return IconLogomark
    }

    // technically, we should have the select all icon for "All events" completeness,
    // but we never actually display it, and it messes up the type signatures for the icons
    if (event === null) {
        return BaseIcon
    }

    if (event !== undefined) {
        return IconCursor
    }

    return BaseIcon
}

function IconWithOptionalBadge({
    TypeIcon,
    showBadge = false,
}: {
    TypeIcon: FunctionComponent | undefined
    showBadge?: boolean
}): JSX.Element {
    if (!TypeIcon) {
        return <BaseIcon className="min-w-4" />
    }

    // If TypeIcon is already a JSX element (like the LemonBadge case), return as-is
    const iconElement = isValidElement(TypeIcon) ? TypeIcon : <TypeIcon />
    return showBadge ? (
        <div className="text-white bg-brand-blue rounded-full flex items-center p-0.5">{iconElement}</div>
    ) : (
        <div className="flex items-center p-0.5">{iconElement}</div>
    )
}

function RowItemTitle({
    item,
    finalTimestamp,
}: {
    item: InspectorListItem
    finalTimestamp: Dayjs | null
}): JSX.Element {
    return (
        <div className="flex items-center text-text-3000" data-attr="row-item-title">
            {item.type === 'network' ? (
                <ItemPerformanceEvent item={item.data} finalTimestamp={finalTimestamp} />
            ) : item.type === 'console' ? (
                <ItemConsoleLog item={item} />
            ) : item.type === 'app-state' ? (
                <ItemAppState item={item} />
            ) : item.type === 'events' ? (
                <ItemEvent item={item} />
            ) : item.type === 'offline-status' ? (
                <div className="flex w-full items-start p-2 text-xs font-light font-mono">
                    {item.offline ? 'Browser went offline' : 'Browser returned online'}
                </div>
            ) : item.type === 'browser-visibility' ? (
                <div className="flex w-full items-start px-2 py-1 font-light font-mono text-xs">
                    Window became {item.status}
                </div>
            ) : item.type === 'doctor' ? (
                <ItemDoctor item={item} />
            ) : item.type === 'comment' ? (
                <ItemAnyComment item={item} />
            ) : item.type === 'inspector-summary' ? (
                <ItemSummary item={item} />
            ) : item.type === 'inactivity' ? (
                <ItemInactivity item={item} />
            ) : null}
        </div>
    )
}

/**
 * Some items show a menu button in the item title bar when expanded.
 * For example to add sharing actions
 */
function RowItemMenu({ item }: { item: InspectorListItem }): JSX.Element | null {
    return item.type === 'events' ? <ItemEventMenu item={item} /> : null
}

function RowItemDetail({
    item,
    finalTimestamp,
    onClick,
}: {
    item: InspectorListItem
    finalTimestamp: Dayjs | null
    onClick: () => void
}): JSX.Element | null {
    return (
        <div onClick={onClick}>
            {item.type === 'network' ? (
                <ItemPerformanceEventDetail item={item.data} finalTimestamp={finalTimestamp} />
            ) : item.type === 'app-state' ? (
                <ItemAppStateDetail item={item} />
            ) : item.type === 'console' ? (
                <ItemConsoleLogDetail item={item} />
            ) : item.type === 'events' ? (
                <ItemEventDetail item={item} />
            ) : item.type === 'offline-status' ? null : item.type === 'browser-visibility' ? null : item.type ===
              'doctor' ? (
                <ItemDoctorDetail item={item} />
            ) : item.type === 'comment' ? (
                <ItemAnyCommentDetail item={item} />
            ) : null}
        </div>
    )
}

<<<<<<< HEAD
const ListItemTitle = memo(function ListItemTitle({
=======
export const PlayerInspectorListItem = memo(function PlayerInspectorListItem({
>>>>>>> d17660ff
    item,
    index,
    hoverRef,
}: {
    item: InspectorListItem
    index: number
    hoverRef: React.RefObject<HTMLDivElement>
}) {
    const { logicProps } = useValues(sessionRecordingPlayerLogic)
    const { seekToTime } = useActions(sessionRecordingPlayerLogic)

    const { end, expandedItems } = useValues(playerInspectorLogic(logicProps))
    const { setItemExpanded } = useActions(playerInspectorLogic(logicProps))

    const isExpanded = expandedItems.includes(index)

    // NOTE: We offset by 1 second so that the playback starts just before the event occurs.
    // Ceiling second is used since this is what's displayed to the user.
    const seekToEvent = (): void => seekToTime(ceilMsToClosestSecond(item.timeInRecording) - 1000)

    let TypeIcon = typeToIconAndDescription[item.type].Icon
    if (TypeIcon === undefined && item.type === 'events') {
        // KLUDGE this is a hack to lean on this function, yuck
        TypeIcon = eventToIcon(item.data.event)
    }

    return (
        <div className="flex flex-row items-center w-full px-1">
            <div
                className="flex flex-row flex-1 items-center overflow-hidden cursor-pointer"
                ref={hoverRef}
                onClick={() => seekToEvent()}
            >
                {/*TODO this tooltip doesn't trigger whether its inside or outside of this hover container */}
                {item.windowNumber ? (
                    <Tooltip
                        placement="left"
                        title={
                            <>
                                <b>{typeToIconAndDescription[item.type]?.tooltip}</b>

                                <>
                                    <br />
                                    {item.windowNumber !== '?' ? (
                                        <>
                                            {' '}
                                            occurred in Window <b>{item.windowNumber}</b>
                                        </>
                                    ) : (
                                        <>
                                            {' '}
                                            not linked to any specific window. Either an event tracked from the backend
                                            or otherwise not able to be linked to a given window.
                                        </>
                                    )}
                                </>
                            </>
                        }
                    >
                        <IconWindow size="small" value={item.windowNumber || '?'} />
                    </Tooltip>
                ) : null}

                {item.type !== 'inspector-summary' && item.type !== 'inactivity' && (
                    <ItemTimeDisplay timestamp={item.timestamp} timeInRecording={item.timeInRecording} />
                )}

                <IconWithOptionalBadge TypeIcon={TypeIcon} showBadge={item.type === 'comment'} />

                <div
                    className={clsx(
                        'flex-1 overflow-hidden',
                        item.highlightColor === 'danger' && `bg-fill-error-highlight`,
                        item.highlightColor === 'warning' && `bg-fill-warning-highlight`,
                        item.highlightColor === 'primary' && `bg-fill-accent-highlight-secondary`
                    )}
                >
                    <RowItemTitle item={item} finalTimestamp={end} />
                </div>
            </div>
            {isExpanded && <RowItemMenu item={item} />}
            {item.type !== 'inspector-summary' && item.type !== 'inactivity' && (
                <LemonButton
                    icon={isExpanded ? <IconCollapse /> : <IconExpand />}
                    size="small"
                    noPadding
                    onClick={() => setItemExpanded(index, !isExpanded)}
                    data-attr="expand-inspector-row"
                    disabledReason={
                        item.type === 'offline-status' || item.type === 'browser-visibility'
                            ? 'This event type does not have a detail view'
                            : undefined
                    }
                />
            )}
        </div>
    )
<<<<<<< HEAD
})

const ListItemDetail = memo(
    function ListItemDetail({ item, index }: { item: InspectorListItem; index: number }) {
        const { logicProps } = useValues(sessionRecordingPlayerLogic)
        const { seekToTime } = useActions(sessionRecordingPlayerLogic)

        const { end } = useValues(playerInspectorLogic(logicProps))
        const { setItemExpanded } = useActions(playerInspectorLogic(logicProps))

        // NOTE: We offset by 1 second so that the playback starts just before the event occurs.
        // Ceiling second is used since this is what's displayed to the user.
        const seekToEvent = (): void => seekToTime(ceilMsToClosestSecond(item.timeInRecording) - 1000)

        return (
            <div
                className={clsx(
                    'w-full mx-2 overflow-hidden',
                    item.highlightColor && `bg-${item.highlightColor}-highlight`
                )}
            >
                <div className="text-xs">
                    <RowItemDetail item={item} finalTimestamp={end} onClick={() => seekToEvent()} />
                    <LemonDivider dashed />

                    <div
                        className="flex justify-end cursor-pointer mx-2 my-1"
                        onClick={() => setItemExpanded(index, false)}
                    >
                        <span className="text-secondary">Collapse</span>
                    </div>
                </div>
            </div>
        )
    },
    (prevProps, nextProps) => {
        return prevProps.item.key === nextProps.item.key && prevProps.index === nextProps.index
    }
)

export const PlayerInspectorListItem = memo(
    function PlayerInspectorListItem({
        item,
        index,
        onLayout,
    }: {
        item: InspectorListItem
        index: number
        onLayout: (layout: { width: number; height: number }) => void
    }): JSX.Element {
        const hoverRef = useRef<HTMLDivElement>(null)

        const { logicProps } = useValues(sessionRecordingPlayerLogic)

        const { expandedItems } = useValues(playerInspectorLogic(logicProps))

        const isExpanded = expandedItems.includes(index)

        const onLayoutDebounced = useDebouncedCallback(onLayout, 500)
        const { ref, width, height } = useResizeObserver({})

        const totalHeight = height ? height + PLAYER_INSPECTOR_LIST_ITEM_MARGIN : height

        // Height changes should lay out immediately but width ones (browser resize can be much slower)
        useEffect(
            () => {
                if (!width || !totalHeight) {
                    return
                }
                onLayoutDebounced({ width, height: totalHeight })
            },
            // purposefully only triggering on width
            // eslint-disable-next-line react-hooks/exhaustive-deps
            [width]
        )

        useEffect(
            () => {
                if (!width || !totalHeight) {
                    return
                }
                onLayout({ width, height: totalHeight })
            },
            // purposefully only triggering on total height
            // eslint-disable-next-line react-hooks/exhaustive-deps
            [totalHeight]
        )

        const isHovering = useIsHovering(hoverRef)

        return (
            <div
                ref={ref}
                className={clsx(
                    'ml-1 flex flex-col items-center',
                    isExpanded && 'border border-accent',
                    isExpanded && item.highlightColor && `border border-${item.highlightColor}-dark`,
                    isHovering && 'bg-surface-primary'
                )}
                // eslint-disable-next-line react/forbid-dom-props
                style={{
                    zIndex: isExpanded ? 1 : 0,
                }}
            >
                <ListItemTitle item={item} index={index} hoverRef={hoverRef} />

                {isExpanded ? <ListItemDetail item={item} index={index} /> : null}
            </div>
        )
    },
    (prevProps, nextProps) => {
        return prevProps.item.key === nextProps.item.key
    }
)
=======
}, objectsEqual)
>>>>>>> d17660ff
<|MERGE_RESOLUTION|>--- conflicted
+++ resolved
@@ -222,11 +222,7 @@
     )
 }
 
-<<<<<<< HEAD
 const ListItemTitle = memo(function ListItemTitle({
-=======
-export const PlayerInspectorListItem = memo(function PlayerInspectorListItem({
->>>>>>> d17660ff
     item,
     index,
     hoverRef,
@@ -324,7 +320,6 @@
             )}
         </div>
     )
-<<<<<<< HEAD
 })
 
 const ListItemDetail = memo(
@@ -365,80 +360,72 @@
     }
 )
 
-export const PlayerInspectorListItem = memo(
-    function PlayerInspectorListItem({
-        item,
-        index,
-        onLayout,
-    }: {
-        item: InspectorListItem
-        index: number
-        onLayout: (layout: { width: number; height: number }) => void
-    }): JSX.Element {
-        const hoverRef = useRef<HTMLDivElement>(null)
-
-        const { logicProps } = useValues(sessionRecordingPlayerLogic)
-
-        const { expandedItems } = useValues(playerInspectorLogic(logicProps))
-
-        const isExpanded = expandedItems.includes(index)
-
-        const onLayoutDebounced = useDebouncedCallback(onLayout, 500)
-        const { ref, width, height } = useResizeObserver({})
-
-        const totalHeight = height ? height + PLAYER_INSPECTOR_LIST_ITEM_MARGIN : height
-
-        // Height changes should lay out immediately but width ones (browser resize can be much slower)
-        useEffect(
-            () => {
-                if (!width || !totalHeight) {
-                    return
-                }
-                onLayoutDebounced({ width, height: totalHeight })
-            },
-            // purposefully only triggering on width
-            // eslint-disable-next-line react-hooks/exhaustive-deps
-            [width]
-        )
-
-        useEffect(
-            () => {
-                if (!width || !totalHeight) {
-                    return
-                }
-                onLayout({ width, height: totalHeight })
-            },
-            // purposefully only triggering on total height
-            // eslint-disable-next-line react-hooks/exhaustive-deps
-            [totalHeight]
-        )
-
-        const isHovering = useIsHovering(hoverRef)
-
-        return (
-            <div
-                ref={ref}
-                className={clsx(
-                    'ml-1 flex flex-col items-center',
-                    isExpanded && 'border border-accent',
-                    isExpanded && item.highlightColor && `border border-${item.highlightColor}-dark`,
-                    isHovering && 'bg-surface-primary'
-                )}
-                // eslint-disable-next-line react/forbid-dom-props
-                style={{
-                    zIndex: isExpanded ? 1 : 0,
-                }}
-            >
-                <ListItemTitle item={item} index={index} hoverRef={hoverRef} />
-
-                {isExpanded ? <ListItemDetail item={item} index={index} /> : null}
-            </div>
-        )
-    },
-    (prevProps, nextProps) => {
-        return prevProps.item.key === nextProps.item.key
-    }
-)
-=======
-}, objectsEqual)
->>>>>>> d17660ff
+export const PlayerInspectorListItem = memo(function PlayerInspectorListItem({
+    item,
+    index,
+    onLayout,
+}: {
+    item: InspectorListItem
+    index: number
+    onLayout: (layout: { width: number; height: number }) => void
+}): JSX.Element {
+    const hoverRef = useRef<HTMLDivElement>(null)
+
+    const { logicProps } = useValues(sessionRecordingPlayerLogic)
+
+    const { expandedItems } = useValues(playerInspectorLogic(logicProps))
+
+    const isExpanded = expandedItems.includes(index)
+
+    const onLayoutDebounced = useDebouncedCallback(onLayout, 500)
+    const { ref, width, height } = useResizeObserver({})
+
+    const totalHeight = height ? height + PLAYER_INSPECTOR_LIST_ITEM_MARGIN : height
+
+    // Height changes should lay out immediately but width ones (browser resize can be much slower)
+    useEffect(
+        () => {
+            if (!width || !totalHeight) {
+                return
+            }
+            onLayoutDebounced({ width, height: totalHeight })
+        },
+        // purposefully only triggering on width
+        // eslint-disable-next-line react-hooks/exhaustive-deps
+        [width]
+    )
+
+    useEffect(
+        () => {
+            if (!width || !totalHeight) {
+                return
+            }
+            onLayout({ width, height: totalHeight })
+        },
+        // purposefully only triggering on total height
+        // eslint-disable-next-line react-hooks/exhaustive-deps
+        [totalHeight]
+    )
+
+    const isHovering = useIsHovering(hoverRef)
+
+    return (
+        <div
+            ref={ref}
+            className={clsx(
+                'ml-1 flex flex-col items-center',
+                isExpanded && 'border border-accent',
+                isExpanded && item.highlightColor && `border border-${item.highlightColor}-dark`,
+                isHovering && 'bg-surface-primary'
+            )}
+            // eslint-disable-next-line react/forbid-dom-props
+            style={{
+                zIndex: isExpanded ? 1 : 0,
+            }}
+        >
+            <ListItemTitle item={item} index={index} hoverRef={hoverRef} />
+
+            {isExpanded ? <ListItemDetail item={item} index={index} /> : null}
+        </div>
+    )
+}, objectsEqual)