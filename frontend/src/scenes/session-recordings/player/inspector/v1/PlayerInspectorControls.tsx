import { LemonButton, LemonInput, LemonSwitch, LemonSelect } from '@posthog/lemon-ui'
import { Tooltip } from 'antd'
import { useValues, useActions } from 'kea'
<<<<<<< HEAD
import { IconTerminal, IconInfo, UnverifiedEvent } from 'lib/components/icons'
=======
import { IconInfo, IconTerminal, IconUnverifiedEvent } from 'lib/components/icons'
>>>>>>> 360b2f9d
import { capitalizeFirstLetter } from 'lib/utils'
import { SessionRecordingPlayerTab } from '~/types'
import { IconWindow } from '../../icons'
import { playerMetaLogic } from '../../playerMetaLogic'
import { playerSettingsLogic } from '../../playerSettingsLogic'
import { SessionRecordingPlayerLogicProps } from '../../sessionRecordingPlayerLogic'
import { playerInspectorLogic } from '../playerInspectorLogic'
import { consoleLogsListLogic } from './consoleLogsListLogic'
import { eventsListLogic } from './eventsListLogic'

const TabToIcon = {
<<<<<<< HEAD
    [SessionRecordingPlayerTab.ALL]: undefined,
    [SessionRecordingPlayerTab.EVENTS]: <UnverifiedEvent />,
=======
    [SessionRecordingPlayerTab.EVENTS]: <IconUnverifiedEvent />,
>>>>>>> 360b2f9d
    [SessionRecordingPlayerTab.CONSOLE]: <IconTerminal />,
}

export function PlayerInspectorControls({
    sessionRecordingId,
    playerKey,
    matching,
}: SessionRecordingPlayerLogicProps): JSX.Element {
    const logicProps = { sessionRecordingId, playerKey }
    const { windowIdFilter, tab, tabsState } = useValues(playerInspectorLogic(logicProps))
    const { setWindowIdFilter, setTab } = useActions(playerInspectorLogic(logicProps))
    const { showOnlyMatching } = useValues(playerSettingsLogic)
    const { setShowOnlyMatching } = useActions(playerSettingsLogic)
    const { eventListLocalFilters } = useValues(eventsListLogic(logicProps))
    const { setEventListLocalFilters } = useActions(eventsListLogic(logicProps))
    const { consoleListLocalFilters } = useValues(consoleLogsListLogic(logicProps))
    const { setConsoleListLocalFilters } = useActions(consoleLogsListLogic(logicProps))
    const { windowIds } = useValues(playerMetaLogic(logicProps))

    const tabs = [SessionRecordingPlayerTab.EVENTS, SessionRecordingPlayerTab.CONSOLE]

    return (
        <div className="bg-side p-2 space-y-2">
            <div className="flex justify-between gap-2 flex-wrap">
                <div className="flex flex-1 items-center gap-1">
                    {tabs.map((tabId) => (
                        <LemonButton
                            key={tabId}
                            size="small"
                            icon={TabToIcon[tabId]}
                            status={tab === tabId ? 'primary' : 'primary-alt'}
                            active={tab === tabId}
                            onClick={() => setTab(tabId)}
                            loading={tabsState[tabId] === 'loading'}
                        >
                            {capitalizeFirstLetter(tabId)}
                        </LemonButton>
                    ))}
                </div>

                <div className="flex items-center gap-2 flex-wrap">
                    {tab === SessionRecordingPlayerTab.EVENTS ? (
                        <>
                            <LemonInput
                                key="event-list-search-input"
                                onChange={(query) => setEventListLocalFilters({ query })}
                                placeholder="Search events"
                                type="search"
                                value={eventListLocalFilters.query}
                            />
                            {matching?.length ? (
                                <LemonSwitch
                                    checked={showOnlyMatching}
                                    bordered
                                    label={
                                        <span className="flex items-center gap-2 whitespace-nowrap">
                                            Only show matching events
                                            <Tooltip
                                                title="Display only the events that match the global filter."
                                                className="text-base text-muted-alt mr-2"
                                            >
                                                <IconInfo />
                                            </Tooltip>
                                        </span>
                                    }
                                    onChange={setShowOnlyMatching}
                                />
                            ) : null}
                        </>
                    ) : tab === SessionRecordingPlayerTab.CONSOLE ? (
                        <LemonInput
                            key="console-list-search-input"
                            onChange={(query) => setConsoleListLocalFilters({ query })}
                            placeholder="Search console logs"
                            type="search"
                            value={consoleListLocalFilters.query}
                        />
                    ) : null}
                </div>

                {windowIds.length > 1 ? (
                    <div className="flex items-center gap-2 flex-wrap">
                        <LemonSelect
                            size="small"
                            data-attr="player-window-select"
                            value={windowIdFilter ?? undefined}
                            onChange={(val) => setWindowIdFilter(val || null)}
                            options={[
                                {
                                    value: undefined,
                                    label: 'All windows',
                                    icon: <IconWindow value="A" className="text-muted" />,
                                },
                                ...windowIds.map((windowId, index) => ({
                                    value: windowId,
                                    label: `Window ${index + 1}`,
                                    icon: <IconWindow value={index + 1} className="text-muted" />,
                                })),
                            ]}
                        />
                        <Tooltip
                            title="Each recording window translates to a distinct browser tab or window."
                            className="text-base text-muted-alt mr-2"
                        >
                            <IconInfo />
                        </Tooltip>
                    </div>
                ) : null}
            </div>
        </div>
    )
}<|MERGE_RESOLUTION|>--- conflicted
+++ resolved
@@ -1,11 +1,7 @@
 import { LemonButton, LemonInput, LemonSwitch, LemonSelect } from '@posthog/lemon-ui'
 import { Tooltip } from 'antd'
 import { useValues, useActions } from 'kea'
-<<<<<<< HEAD
-import { IconTerminal, IconInfo, UnverifiedEvent } from 'lib/components/icons'
-=======
 import { IconInfo, IconTerminal, IconUnverifiedEvent } from 'lib/components/icons'
->>>>>>> 360b2f9d
 import { capitalizeFirstLetter } from 'lib/utils'
 import { SessionRecordingPlayerTab } from '~/types'
 import { IconWindow } from '../../icons'
@@ -17,12 +13,7 @@
 import { eventsListLogic } from './eventsListLogic'
 
 const TabToIcon = {
-<<<<<<< HEAD
-    [SessionRecordingPlayerTab.ALL]: undefined,
-    [SessionRecordingPlayerTab.EVENTS]: <UnverifiedEvent />,
-=======
     [SessionRecordingPlayerTab.EVENTS]: <IconUnverifiedEvent />,
->>>>>>> 360b2f9d
     [SessionRecordingPlayerTab.CONSOLE]: <IconTerminal />,
 }
 
