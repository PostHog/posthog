--- conflicted
+++ resolved
@@ -185,7 +185,6 @@
             },
         ],
     })),
-<<<<<<< HEAD
     listeners(({ values, actions, cache }) => ({
         loadRecording: ({ full }) => {
             // If we don't have metadata then we load that first, which will trigger this again
@@ -198,13 +197,6 @@
                 return
             }
 
-=======
-    listeners(({ values, props, actions, cache }) => ({
-        loadEntireRecording: () => {
-            actions.loadRecordingMeta()
-        },
-        loadRecordingMetaSuccess: () => {
->>>>>>> f52a00df
             if (!values.sessionPlayerSnapshotData?.snapshots) {
                 actions.loadRecordingSnapshots()
             }
