--- conflicted
+++ resolved
@@ -178,13 +178,9 @@
             actions.loadRecordingMeta()
         },
         loadRecordingMetaSuccess: () => {
-<<<<<<< HEAD
-            cache.eventsStartTime = performance.now()
             if (!values.sessionPlayerSnapshotData?.snapshotsByWindowId) {
                 actions.loadRecordingSnapshots()
             }
-=======
->>>>>>> cb7e7d5e
             actions.loadEvents()
             actions.loadPerformanceEvents()
         },
@@ -199,7 +195,7 @@
             // Not always accurate that recording is playable after first chunk is loaded, but good guesstimate for now
             if (values.chunkPaginationIndex === 1) {
                 cache.firstPaintDurationRow = {
-                    size: Object.keys(values.sessionPlayerSnapshotData.snapshotsByWindowId).length,
+                    size: Object.keys(values.sessionPlayerSnapshotData?.snapshotsByWindowId || {}).length,
                     duration: cache.snapshotsStartTime - performance.now(),
                 }
 
@@ -236,7 +232,7 @@
                     duration: Math.round(performance.now() - cache.metaStartTime),
                 },
                 snapshots: {
-                    size: Object.keys(values.sessionPlayerSnapshotData.snapshotsByWindowId).length,
+                    size: Object.keys(values.sessionPlayerSnapshotData?.snapshotsByWindowId ?? {}).length,
                     duration: Math.round(performance.now() - cache.snapshotsStartTime),
                 },
                 events: {
@@ -282,11 +278,7 @@
             }
         },
     })),
-<<<<<<< HEAD
-    loaders(({ values, props, actions }) => ({
-=======
-    loaders(({ values, props, cache }) => ({
->>>>>>> cb7e7d5e
+    loaders(({ values, props, cache, actions }) => ({
         sessionPlayerMetaData: {
             loadRecordingMeta: async (_, breakpoint): Promise<SessionPlayerMetaData> => {
                 cache.metaStartTime = performance.now()
@@ -316,14 +308,17 @@
                 }
             },
         },
-<<<<<<< HEAD
         sessionPlayerSnapshotData: [
             null as SessionPlayerSnapshotData | null,
             {
                 loadRecordingSnapshots: async ({ nextUrl }, breakpoint): Promise<SessionPlayerSnapshotData | null> => {
+                    cache.snapshotsStartTime = performance.now()
+
                     if (!props.sessionRecordingId) {
                         return values.sessionPlayerSnapshotData
                     }
+                    await breakpoint(1)
+
                     const params = toParams({
                         recording_start_time: props.recordingStartTime,
                     })
@@ -348,38 +343,6 @@
                         next: response.next,
                     }
                 },
-=======
-        sessionPlayerSnapshotData: {
-            loadRecordingSnapshots: async ({ nextUrl }, breakpoint): Promise<SessionPlayerSnapshotData> => {
-                cache.snapshotsStartTime = performance.now()
-                if (!props.sessionRecordingId) {
-                    return values.sessionPlayerSnapshotData
-                }
-                await breakpoint(1)
-                const params = toParams({
-                    recording_start_time: props.recordingStartTime,
-                })
-                const apiUrl =
-                    nextUrl ||
-                    `api/projects/${values.currentTeamId}/session_recordings/${props.sessionRecordingId}/snapshots?${params}`
-                const response = await api.get(apiUrl)
-                breakpoint()
-                // If we have a next url, we need to append the new snapshots to the existing ones
-                const snapshotsByWindowId = {
-                    ...(nextUrl ? values.sessionPlayerSnapshotData.snapshotsByWindowId ?? {} : {}),
-                }
-                const incomingSnapshotByWindowId: {
-                    [key: string]: eventWithTime[]
-                } = response.result?.snapshot_data_by_window_id
-                Object.entries(incomingSnapshotByWindowId).forEach(([windowId, snapshots]) => {
-                    snapshotsByWindowId[windowId] = [...(snapshotsByWindowId[windowId] ?? []), ...snapshots]
-                })
-                return {
-                    ...values.sessionPlayerSnapshotData,
-                    snapshotsByWindowId,
-                    next: response.result?.next,
-                }
->>>>>>> cb7e7d5e
             },
         ],
         sessionEventsData: [
