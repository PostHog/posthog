import { actions, connect, defaults, kea, key, listeners, path, props, reducers, selectors } from 'kea'
import { loaders } from 'kea-loaders'
import api from 'lib/api'
import { toParams } from 'lib/utils'
import {
    AvailableFeature,
    PerformanceEvent,
    RecordingEventsFilters,
    RecordingEventType,
    RecordingReportLoadTimes,
    RecordingSegment,
    RecordingSnapshot,
    SessionPlayerData,
    SessionPlayerSnapshotData,
    SessionRecordingId,
    SessionRecordingType,
    SessionRecordingUsageType,
} from '~/types'
import { eventUsageLogic } from 'lib/utils/eventUsageLogic'
import { eventWithTime } from '@rrweb/types'
import { Dayjs, dayjs } from 'lib/dayjs'
import type { sessionRecordingDataLogicType } from './sessionRecordingDataLogicType'
import { teamLogic } from 'scenes/teamLogic'
import { userLogic } from 'scenes/userLogic'
import { chainToElements } from 'lib/utils/elements-chain'
import { captureException } from '@sentry/react'
import { createSegments, mapSnapshotsToWindowId } from './utils/segmenter'
import { decompressSync, strFromU8 } from 'fflate'
import { featureFlagLogic } from 'lib/logic/featureFlagLogic'
import { FEATURE_FLAGS } from 'lib/constants'

const IS_TEST_MODE = process.env.NODE_ENV === 'test'
const BUFFER_MS = 60000 // +- before and after start and end of a recording to query for.

export const prepareRecordingSnapshots = (
    newSnapshots?: RecordingSnapshot[],
    existingSnapshots?: RecordingSnapshot[]
): RecordingSnapshot[] => {
    return (newSnapshots || [])
        .concat(existingSnapshots ? existingSnapshots ?? [] : [])
        .sort((a, b) => a.timestamp - b.timestamp)
}

// Until we change the API to return a simple list of snapshots, we need to convert this ourselves
export const convertSnapshotsResponse = (
    snapshotsByWindowId: { [key: string]: eventWithTime[] },
    existingSnapshots?: RecordingSnapshot[]
): RecordingSnapshot[] => {
    const snapshots: RecordingSnapshot[] = Object.entries(snapshotsByWindowId).flatMap(([windowId, snapshots]) => {
        return snapshots.map((snapshot) => ({
            ...snapshot,
            windowId,
        }))
    })

    return prepareRecordingSnapshots(snapshots, existingSnapshots)
}

const generateRecordingReportDurations = (
    cache: Record<string, any>,
    values: Record<string, any>
): RecordingReportLoadTimes => {
    // TODO: This anytyping is super hard to manage - we should either type it or move it to a selector.
    return {
        metadata: {
            size: values.segments.length,
            duration: Math.round(performance.now() - cache.metaStartTime),
        },
        snapshots: {
            size: (values.sessionPlayerSnapshotData?.segments ?? []).length,
            duration: Math.round(performance.now() - cache.snapshotsStartTime),
        },
        events: {
            size: values.sessionEventsData?.length ?? 0,
            duration: Math.round(performance.now() - cache.eventsStartTime),
        },
        performanceEvents: {
            size: values.performanceEvents?.length ?? 0,
            duration: Math.round(performance.now() - cache.performanceEventsStartTime),
        },
        firstPaint: cache.firstPaintDurationRow,
    }
}

export interface SessionRecordingDataLogicProps {
    sessionRecordingId: SessionRecordingId
    recordingStartTime?: string
}

async function makeSnapshotsAPICall({
    breakpoint,
    nextUrl,
    recordingStartTime,
    blobLoadingEnabled,
    currentSnapshotData,
    currentTeamId,
    sessionRecordingId,
}: {
    breakpoint: (() => void) & ((ms: number) => Promise<void>)
    nextUrl: string | undefined
    recordingStartTime: string | undefined
    blobLoadingEnabled: boolean
    currentSnapshotData: SessionPlayerSnapshotData | null
    currentTeamId: number | null
    sessionRecordingId: string | undefined
}): Promise<SessionPlayerSnapshotData> {
    const params = toParams({
        recording_start_time: recordingStartTime,
        blob_loading_enabled: blobLoadingEnabled,
    })
    const apiUrl =
        nextUrl || `api/projects/${currentTeamId}/session_recordings/${sessionRecordingId}/snapshots?${params}`
    const response = await api.get(apiUrl)
    breakpoint()

    // NOTE: This might seem backwards as we translate the snapshotsByWindowId to an array and then derive it again later but
    // this is for future support of the API that will return them as a simple array

    if (!response.blob_keys) {
        const snapshots = convertSnapshotsResponse(
            response.snapshot_data_by_window_id,
            nextUrl ? currentSnapshotData?.snapshots ?? [] : []
        )
        return {
            snapshots,
            next: response.next,
        }
    } else {
        return {
            snapshots: [],
            blob_keys: response.blob_keys,
        }
    }
}

export const sessionRecordingDataLogic = kea<sessionRecordingDataLogicType>([
    path((key) => ['scenes', 'session-recordings', 'sessionRecordingDataLogic', key]),
    props({} as SessionRecordingDataLogicProps),
    key(({ sessionRecordingId }) => sessionRecordingId || 'no-session-recording-id'),
    connect({
        logic: [eventUsageLogic],
        values: [teamLogic, ['currentTeamId'], userLogic, ['hasAvailableFeature'], featureFlagLogic, ['featureFlags']],
    }),
    defaults({
        sessionPlayerMetaData: null as SessionRecordingType | null,
    }),
    actions({
        setFilters: (filters: Partial<RecordingEventsFilters>) => ({ filters }),
        loadRecording: (full: boolean = false) => ({ full }),
        loadRecordingMeta: true,
        addDiffToRecordingMetaPinnedCount: (diffCount: number) => ({ diffCount }),
        loadRecordingSnapshots: (nextUrl?: string) => ({ nextUrl }),
        loadEvents: true,
        loadFullEventData: (event: RecordingEventType) => ({ event }),
        loadPerformanceEvents: (nextUrl?: string) => ({ nextUrl }),
        reportViewed: true,
        reportUsageIfFullyLoaded: true,
    }),
    reducers(() => ({
        fullLoad: [
            false as boolean,
            {
                loadRecording: (_, { full }) => full,
            },
        ],
        filters: [
            {} as Partial<RecordingEventsFilters>,
            {
                setFilters: (state, { filters }) => ({ ...state, ...filters }),
            },
        ],
        chunkPaginationIndex: [
            0,
            {
                loadRecordingSnapshotsSuccess: (state) => state + 1,
            },
        ],
        loadedFromBlobStorage: [
            false as boolean,
            {
                loadRecordingBlobSnapshotsSuccess: () => true,
            },
        ],
        isNotFound: [
            false as boolean,
            {
                loadRecordingMeta: () => false,
                loadRecordingMetaSuccess: () => false,
                loadRecordingMetaFailure: () => true,
            },
        ],
    })),
<<<<<<< HEAD
    listeners(({ values, actions, cache }) => ({
=======
    listeners(({ values, actions, cache, props }) => ({
>>>>>>> 57e7ed7c
        loadRecording: ({ full }) => {
            // If we don't have metadata then we load that first, which will trigger this again
            if (!values.sessionPlayerMetaData) {
                actions.loadRecordingMeta()
                return
            }

            if (!full) {
                return
            }

            if (!values.sessionPlayerSnapshotData?.snapshots) {
                actions.loadRecordingSnapshots()
            }
            actions.loadEvents()
            actions.loadPerformanceEvents()
        },
        loadRecordingMetaSuccess: () => {
            if (values.fullLoad) {
                actions.loadRecording(true)
            }
        },
        loadRecordingBlobSnapshotsSuccess: () => {
            if (values.sessionPlayerSnapshotData?.blob_keys?.length) {
                actions.loadRecordingBlobSnapshots(null)
            } else {
                actions.loadRecordingSnapshotsSuccess(values.sessionPlayerSnapshotData)
            }
        },
        loadRecordingSnapshotsSuccess: () => {
            if (values.sessionPlayerSnapshotData?.blob_keys?.length) {
                actions.loadRecordingBlobSnapshots(null)
                return
            } else if (!!values.sessionPlayerSnapshotData?.next) {
                actions.loadRecordingSnapshots(values.sessionPlayerSnapshotData?.next)
            } else {
                actions.reportUsageIfFullyLoaded()
            }
            if (values.chunkPaginationIndex === 1 || values.loadedFromBlobStorage) {
                // Not always accurate that recording is playable after first chunk is loaded, but good guesstimate for now
                // when loading from blob storage by the time this is hit the chunkPaginationIndex is already > 1
                // when loading from the API the chunkPaginationIndex is 1 for the first success that reaches this point
                cache.firstPaintDurationRow = {
                    size: (values.sessionPlayerSnapshotData?.snapshots ?? []).length,
                    duration: Math.round(performance.now() - cache.snapshotsStartTime),
                }

                actions.reportViewed()
            }

            if (!values.sessionPlayerSnapshotData?.next) {
                // this is a short term mechanism to compare blob and api loaded snapshot data
                ;(window as any).PH_SESSION_REPLAY = {
                    compare: async () => {
                        console.group('comparing session for: ', props.sessionRecordingId)
                        if (!values.featureFlags[FEATURE_FLAGS.SESSION_RECORDING_BLOB_REPLAY]) {
                            console.error(
                                'FOR SIMPLICITY THIS MECHANISM ASSUMES YOU HAVE THE BLOB STORAGE FLAG ENABLED'
                            )
                            return false
                        }
                        if (!values.sessionPlayerSnapshotData?.snapshots.length || !values.loadedFromBlobStorage) {
                            console.log('There are no current values **from blob storage**')
                            return false
                        }
                        const fakePoint = (): Promise<void> => Promise.resolve()
                        let comparisonData = await makeSnapshotsAPICall({
                            breakpoint: fakePoint,
                            nextUrl: undefined,
                            recordingStartTime: props.recordingStartTime,
                            blobLoadingEnabled: false,
                            currentSnapshotData: null,
                            currentTeamId: values.currentTeamId,
                            sessionRecordingId: props.sessionRecordingId,
                        })

                        while (comparisonData.next) {
                            comparisonData = await makeSnapshotsAPICall({
                                breakpoint: fakePoint,
                                nextUrl: comparisonData.next,
                                recordingStartTime: props.recordingStartTime,
                                blobLoadingEnabled: false,
                                currentSnapshotData: comparisonData,
                                currentTeamId: values.currentTeamId,
                                sessionRecordingId: props.sessionRecordingId,
                            })
                        }
                        console.log('finished loading comparison data')
                        console.log('now we have: ', {
                            fromBlobStorage: values.sessionPlayerSnapshotData?.snapshots,
                            fromAPI: comparisonData?.snapshots,
                        })

                        console.log(
                            'blob storage returned ',
                            values.sessionPlayerSnapshotData?.snapshots?.length,
                            ' snapshots'
                        )
                        console.log('api returned ', comparisonData?.snapshots?.length, ' snapshots')

                        const timestampsMatch = values.sessionPlayerSnapshotData?.snapshots?.every(
                            (snapshot, index) => {
                                const comparisonSnapshot = comparisonData?.snapshots?.[index]
                                if (!comparisonSnapshot) {
                                    return false
                                }
                                return snapshot.timestamp === comparisonSnapshot.timestamp
                            }
                        )

                        if (values.sessionPlayerSnapshotData?.snapshots?.length === comparisonData?.snapshots?.length) {
                            if (timestampsMatch) {
                                console.log('🎉 storage and api have the same timestamps ✅')
                            } else {
                                console.error(
                                    '🧨 storage and api snapshots are the same length but have different timestamps'
                                )
                            }
                        } else {
                            if (timestampsMatch) {
                                console.error(
                                    '⚠️ storage and api have the same timestamps but different lengths. If this is a recent recording then the ingester probably has not flushed the whole thing yet'
                                )
                            } else {
                                console.error('🧨 storage and api have different lengths and different timestamps')
                            }
                        }

                        console.groupEnd()
                    },
                }
            }
        },
        loadEventsSuccess: () => {
            actions.reportUsageIfFullyLoaded()
        },
        loadPerformanceEventsSuccess: () => {
            actions.reportUsageIfFullyLoaded()
        },
        reportUsageIfFullyLoaded: () => {
            const partsOfRecordingAreStillLoading =
                values.sessionPlayerMetaDataLoading ||
                values.sessionPlayerSnapshotDataLoading ||
                values.sessionEventsDataLoading ||
                (values.hasAvailableFeature(AvailableFeature.RECORDINGS_PERFORMANCE)
                    ? values.performanceEventsLoading
                    : false)
            if (!partsOfRecordingAreStillLoading) {
                eventUsageLogic.actions.reportRecording(
                    values.sessionPlayerData,
                    generateRecordingReportDurations(cache, values),
                    SessionRecordingUsageType.LOADED,
                    0
                )
                // Reset cache now that final usage report has been sent
                cache.metaStartTime = null
                cache.snapshotsStartTime = null
                cache.eventsStartTime = null
                cache.performanceEventsStartTime = null
                cache.firstPaintDurationRow = null
            }
        },
        reportViewed: async (_, breakpoint) => {
            const durations = generateRecordingReportDurations(cache, values)

            await breakpoint()
            // Triggered on first paint
            eventUsageLogic.actions.reportRecording(
                values.sessionPlayerData,
                durations,
                SessionRecordingUsageType.VIEWED,
                0,
                values.loadedFromBlobStorage
            )
            await breakpoint(IS_TEST_MODE ? 1 : 10000)
            eventUsageLogic.actions.reportRecording(
                values.sessionPlayerData,
                durations,
                SessionRecordingUsageType.ANALYZED,
                10,
                values.loadedFromBlobStorage
            )
        },
    })),
    loaders(({ values, props, cache, actions }) => ({
        sessionPlayerMetaData: {
            loadRecordingMeta: async (_, breakpoint) => {
                cache.metaStartTime = performance.now()
                if (!props.sessionRecordingId) {
                    return null
                }
                const params = toParams({
                    save_view: true,
                    recording_start_time: props.recordingStartTime,
                })
                const response = await api.recordings.get(props.sessionRecordingId, params)
                breakpoint()

                if (response.snapshot_data_by_window_id) {
                    const snapshots = convertSnapshotsResponse(response.snapshot_data_by_window_id)
                    // When loaded from S3 the snapshots are already present
                    actions.loadRecordingSnapshotsSuccess({
                        snapshots,
                    })
                }

                return response
            },
            addDiffToRecordingMetaPinnedCount: ({ diffCount }) => {
                if (!values.sessionPlayerMetaData) {
                    return null
                }

                return {
                    ...values.sessionPlayerMetaData,
                    pinned_count: Math.max(values.sessionPlayerMetaData.pinned_count ?? 0 + diffCount, 0),
                }
            },
        },
        sessionPlayerSnapshotData: [
            null as SessionPlayerSnapshotData | null,
            {
                loadRecordingBlobSnapshots: async (_, breakpoint): Promise<SessionPlayerSnapshotData | null> => {
                    const snapshotDataClone = { ...values.sessionPlayerSnapshotData } as SessionPlayerSnapshotData

                    if (!snapshotDataClone?.blob_keys?.length) {
                        // only call this loader action when there are blob_keys to load
                        return snapshotDataClone
                    }

                    await breakpoint(1)

                    const blob_key = snapshotDataClone.blob_keys.shift()

                    const response = await api.getResponse(
                        `api/projects/${values.currentTeamId}/session_recordings/${props.sessionRecordingId}/snapshot_file/?blob_key=${blob_key}`
                    )
                    breakpoint()

                    const contentBuffer = new Uint8Array(await response.arrayBuffer())
                    const jsonLines = strFromU8(decompressSync(contentBuffer)).trim().split('\n')
                    const snapshots: RecordingSnapshot[] = jsonLines.flatMap((l) => {
                        const snapshotLine = JSON.parse(l)
                        const snapshotData = JSON.parse(snapshotLine['data'])

                        return snapshotData.map((d: any) => ({
                            windowId: snapshotLine['window_id'],
                            ...d,
                        }))
                    })

                    return {
                        blob_keys: snapshotDataClone.blob_keys,
                        snapshots: prepareRecordingSnapshots(snapshots, snapshotDataClone.snapshots),
                    }
                },
                loadRecordingSnapshots: async ({ nextUrl }, breakpoint): Promise<SessionPlayerSnapshotData | null> => {
                    cache.snapshotsStartTime = performance.now()

                    if (!props.sessionRecordingId) {
                        return values.sessionPlayerSnapshotData
                    }
                    await breakpoint(1)

                    return await makeSnapshotsAPICall({
                        breakpoint,
                        nextUrl,
                        recordingStartTime: props.recordingStartTime,
                        blobLoadingEnabled: !!values.featureFlags[FEATURE_FLAGS.SESSION_RECORDING_BLOB_REPLAY],
                        currentSnapshotData: values.sessionPlayerSnapshotData,
                        currentTeamId: values.currentTeamId,
                        sessionRecordingId: props.sessionRecordingId,
                    })
                },
            },
        ],
        sessionEventsData: [
            null as null | RecordingEventType[],
            {
                loadEvents: async () => {
                    const { start, end, person } = values.sessionPlayerData

                    if (!person || !start || !end) {
                        return null
                    }

                    const [sessionEvents, relatedEvents]: any[] = await Promise.all(
                        [
                            {
                                key: '$session_id',
                                value: [props.sessionRecordingId],
                                operator: 'exact',
                                type: 'event',
                            },
                            {
                                key: '$session_id',
                                value: '',
                                operator: 'exact',
                                type: 'event',
                            },
                        ].map((properties) =>
                            api.query({
                                kind: 'EventsQuery',
                                // NOTE: Be careful adding fields here. We want to keep the payload as small as possible to load all events quickly
                                select: [
                                    'uuid',
                                    'event',
                                    'timestamp',
                                    'elements_chain',
                                    'properties.$window_id',
                                    'properties.$current_url',
                                    'properties.$event_type',
                                ],
                                orderBy: ['timestamp ASC'],
                                limit: 1000000,
                                personId: person.id,
                                after: start.subtract(BUFFER_MS, 'ms').format(),
                                before: end.add(BUFFER_MS, 'ms').format(),
                                properties: [properties],
                            })
                        )
                    )

                    const minimalEvents = [...sessionEvents.results, ...relatedEvents.results].map(
                        (event: any): RecordingEventType => {
                            const currentUrl = event[5]
                            // We use the pathname to simplify the UI - we build it here instead of fetching it to keep data usage small
                            let pathname = undefined
                            try {
                                pathname = event[5] ? new URL(event[5]).pathname : undefined
                            } catch {}

                            return {
                                id: event[0],
                                event: event[1],
                                timestamp: event[2],
                                elements: chainToElements(event[3]),
                                properties: {
                                    $window_id: event[4],
                                    $current_url: currentUrl,
                                    $event_type: event[6],
                                    $pathname: pathname,
                                },
                                playerTime: +dayjs(event[2]) - +start,
                                fullyLoaded: false,
                            }
                        }
                    )

                    return minimalEvents
                },

                loadFullEventData: async ({ event }) => {
                    const existingEvent = values.sessionEventsData?.find((x) => x.id === event.id)
                    if (!existingEvent || existingEvent.fullyLoaded) {
                        return values.sessionEventsData
                    }

                    const { person } = values.sessionPlayerData

                    // TODO: Move this to an optimised HoqQL query when available...
                    try {
                        const res: any = await api.query({
                            kind: 'EventsQuery',
                            select: ['properties', 'timestamp'],
                            orderBy: ['timestamp ASC'],
                            limit: 100,
                            personId: person?.id,
                            after: dayjs(event.timestamp).subtract(1000, 'ms').format(),
                            before: dayjs(event.timestamp).add(1000, 'ms').format(),
                            event: existingEvent.event,
                        })

                        const result = res.results.find((x: any) => x[1] === event.timestamp)

                        if (result) {
                            existingEvent.properties = JSON.parse(result[0])
                            existingEvent.fullyLoaded = true
                        }
                    } catch (e) {
                        // NOTE: This is not ideal but should happen so rarely that it is tolerable.
                        existingEvent.fullyLoaded = true
                        captureException(e)
                    }

                    return values.sessionEventsData
                },
            },
        ],

        performanceEvents: [
            null as null | PerformanceEvent[],
            {
                loadPerformanceEvents: async ({}, breakpoint) => {
                    const { start, end } = values.sessionPlayerData

                    if (
                        !props.sessionRecordingId ||
                        !start ||
                        !end ||
                        !values.hasAvailableFeature(AvailableFeature.RECORDINGS_PERFORMANCE)
                    ) {
                        return []
                    }

                    cache.performanceEventsStartTime = performance.now()

                    await breakpoint(1)

                    // Use `nextUrl` if there is a `next` url to fetch
                    const response = await api.performanceEvents.list({
                        session_id: props.sessionRecordingId,
                        date_from: start.subtract(BUFFER_MS, 'ms').format(),
                        date_to: end.add(BUFFER_MS, 'ms').format(),
                    })

                    breakpoint()

                    return response.results
                },
            },
        ],
    })),
    selectors({
        sessionPlayerData: [
            (s) => [
                s.sessionPlayerMetaData,
                s.snapshotsByWindowId,
                s.segments,
                s.bufferedToTime,
                s.start,
                s.end,
                s.durationMs,
            ],
            (meta, snapshotsByWindowId, segments, bufferedToTime, start, end, durationMs): SessionPlayerData => ({
                pinnedCount: meta?.pinned_count ?? 0,
                person: meta?.person ?? null,
                start,
                end,
                durationMs,
                snapshotsByWindowId,
                segments,
                bufferedToTime,
            }),
        ],

        start: [
            (s) => [s.sessionPlayerMetaData],
            (meta): Dayjs | undefined => {
                return meta?.start_time ? dayjs(meta.start_time) : undefined
            },
        ],

        end: [
            (s) => [s.sessionPlayerMetaData, s.sessionPlayerSnapshotData],
            (meta, sessionPlayerSnapshotData): Dayjs | undefined => {
                // NOTE: We might end up with more snapshots than we knew about when we started the recording so we
                // either use the metadata end point or the last snapshot, whichever is later.
                const end = meta?.end_time ? dayjs(meta.end_time) : undefined
                const lastEvent = sessionPlayerSnapshotData?.snapshots?.slice(-1)[0]

                return lastEvent?.timestamp && lastEvent.timestamp > +(end ?? 0) ? dayjs(lastEvent.timestamp) : end
            },
        ],

        durationMs: [
            (s) => [s.start, s.end],
            (start, end): number => {
                return end?.diff(start) ?? 0
            },
        ],

        segments: [
            (s) => [s.sessionPlayerSnapshotData, s.start, s.end],
            (sessionPlayerSnapshotData, start, end): RecordingSegment[] => {
                return createSegments(sessionPlayerSnapshotData?.snapshots || [], start, end)
            },
        ],

        snapshotsByWindowId: [
            (s) => [s.sessionPlayerSnapshotData],
            (sessionPlayerSnapshotData): Record<string, eventWithTime[]> => {
                return mapSnapshotsToWindowId(sessionPlayerSnapshotData?.snapshots || [])
            },
        ],

        bufferedToTime: [
            (s) => [s.segments],
            (segments): number | null => {
                if (!segments.length) {
                    return null
                }

                const startTime = segments[0].startTimestamp
                const lastSegment = segments[segments.length - 1]

                if (lastSegment.kind === 'buffer') {
                    return lastSegment.startTimestamp - startTime
                }

                return lastSegment.endTimestamp - startTime
            },
        ],

        windowIds: [
            (s) => [s.snapshotsByWindowId],
            (snapshotsByWindowId) => {
                return Object.keys(snapshotsByWindowId)
            },
        ],
    }),
])<|MERGE_RESOLUTION|>--- conflicted
+++ resolved
@@ -190,11 +190,7 @@
             },
         ],
     })),
-<<<<<<< HEAD
-    listeners(({ values, actions, cache }) => ({
-=======
     listeners(({ values, actions, cache, props }) => ({
->>>>>>> 57e7ed7c
         loadRecording: ({ full }) => {
             // If we don't have metadata then we load that first, which will trigger this again
             if (!values.sessionPlayerMetaData) {
