--- conflicted
+++ resolved
@@ -423,14 +423,6 @@
                             }
                         }
                     )
-<<<<<<< HEAD
-                    // We should add a buffer here as some events may fall slightly outside the range
-                    // .filter(
-                    //     (x: RecordingEventType) =>
-                    //         x.playerTime !== null && x.playerTime > 0 && x.playerTime < durationMs
-                    // )
-=======
->>>>>>> fe5bfa2c
 
                     return minimalEvents
                 },
