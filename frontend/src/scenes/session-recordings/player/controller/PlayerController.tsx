import { IconFastForward, IconPause, IconPlay } from '@posthog/icons'
import { LemonMenu, LemonSwitch } from '@posthog/lemon-ui'
import clsx from 'clsx'
import { useActions, useValues } from 'kea'
import { IconFullScreen } from 'lib/lemon-ui/icons'
import { LemonButton } from 'lib/lemon-ui/LemonButton'
import { Tooltip } from 'lib/lemon-ui/Tooltip'
import {
    PLAYBACK_SPEEDS,
    sessionRecordingPlayerLogic,
} from 'scenes/session-recordings/player/sessionRecordingPlayerLogic'

import { KeyboardShortcut } from '~/layout/navigation-3000/components/KeyboardShortcut'
import { SessionPlayerState } from '~/types'

import { playerSettingsLogic } from '../playerSettingsLogic'
import { SeekSkip, Timestamp } from './PlayerControllerTime'
import { Seekbar } from './Seekbar'

<<<<<<< HEAD
export function PlayerController({
    inspectorExpanded,
    toggleInspectorExpanded,
}: {
    inspectorExpanded: boolean
    toggleInspectorExpanded: () => void
}): JSX.Element {
    const { playingState, logicProps, isFullScreen } = useValues(sessionRecordingPlayerLogic)
    const { togglePlayPause, exportRecordingToFile, openExplorer, setIsFullScreen } =
        useActions(sessionRecordingPlayerLogic)
    const { fetchSimilarRecordings } = useActions(sessionRecordingDataLogic(logicProps))
=======
export function PlayerController(): JSX.Element {
    const { playingState, isFullScreen } = useValues(sessionRecordingPlayerLogic)
    const { togglePlayPause, setIsFullScreen } = useActions(sessionRecordingPlayerLogic)
>>>>>>> 61ad509c

    const { speed, skipInactivitySetting } = useValues(playerSettingsLogic)
    const { setSpeed, setSkipInactivitySetting } = useActions(playerSettingsLogic)

    const showPause = playingState === SessionPlayerState.PLAY

    return (
        <div className="bg-bg-light flex flex-col select-none">
            <Seekbar />
            <div className="flex justify-between h-8 gap-2 m-2 mt-1">
                <div className="flex divide-x gap-2">
                    <Timestamp />
                    <div className="flex pl-2 gap-1">
                        <LemonButton
                            size="small"
                            onClick={togglePlayPause}
                            tooltip={
                                <>
                                    {showPause ? 'Pause' : 'Play'}
                                    <KeyboardShortcut space />
                                </>
                            }
                        >
                            {showPause ? <IconPause className="text-2xl" /> : <IconPlay className="text-2xl" />}
                        </LemonButton>
                        <SeekSkip direction="backward" />
                        <SeekSkip direction="forward" />
                        <LemonMenu
                            data-attr="session-recording-speed-select"
                            items={PLAYBACK_SPEEDS.map((speedToggle) => ({
                                label: `${speedToggle}x`,
                                onClick: () => setSpeed(speedToggle),
                            }))}
                        >
                            <LemonButton size="small" tooltip="Playback speed" sideIcon={null}>
                                {speed}x
                            </LemonButton>
                        </LemonMenu>
                    </div>
                    <div className="flex pl-2">
                        <LemonSwitch
                            data-attr="skip-inactivity"
                            checked={skipInactivitySetting}
                            onChange={setSkipInactivitySetting}
                            tooltip={skipInactivitySetting ? 'Skipping inactivity' : 'Skip inactivity'}
                            handleContent={
                                <IconFastForward
                                    className={clsx(
                                        'p-0.5',
                                        skipInactivitySetting ? 'text-primary-3000' : 'text-border-bold'
                                    )}
                                />
                            }
                        />
                    </div>
                </div>

                <div className="flex items-center gap-1">
                    <Tooltip title={`${!isFullScreen ? 'Go' : 'Exit'} full screen (F)`}>
                        <LemonButton
                            size="small"
                            onClick={() => {
                                setIsFullScreen(!isFullScreen)
                            }}
                        >
                            <IconFullScreen
                                className={clsx('text-2xl', isFullScreen ? 'text-link' : 'text-primary-alt')}
                            />
                        </LemonButton>
                    </Tooltip>
<<<<<<< HEAD

                    {!inspectorExpanded && (
                        <LemonButton
                            type="secondary"
                            size="small"
                            onClick={toggleInspectorExpanded}
                            icon={<IconSearch />}
                        >
                            Inspector
                        </LemonButton>
                    )}

                    {mode === SessionRecordingPlayerMode.Standard && (
                        <More
                            overlay={
                                <>
                                    <LemonButton
                                        onClick={() => exportRecordingToFile()}
                                        fullWidth
                                        sideIcon={<IconDownload />}
                                        tooltip="Export recording to a file. This can be loaded later into PostHog for playback."
                                    >
                                        Export to file
                                    </LemonButton>

                                    <FlaggedFeature flag={FEATURE_FLAGS.SESSION_REPLAY_EXPORT_MOBILE_DATA} match={true}>
                                        <LemonButton
                                            onClick={() => exportRecordingToFile(true)}
                                            fullWidth
                                            sideIcon={<IconDownload />}
                                            tooltip="DEBUG ONLY - Export untransformed recording to a file. This can be loaded later into PostHog for playback."
                                        >
                                            DEBUG Export mobile replay to file DEBUG
                                        </LemonButton>
                                    </FlaggedFeature>

                                    <FlaggedFeature flag={FEATURE_FLAGS.REPLAY_SIMILAR_RECORDINGS} match={true}>
                                        <LemonButton
                                            onClick={() => fetchSimilarRecordings()}
                                            fullWidth
                                            sideIcon={<IconMagic />}
                                            tooltip="DEBUG ONLY - Find similar recordings based on distance calculations via embeddings."
                                        >
                                            Find similar recordings
                                        </LemonButton>
                                    </FlaggedFeature>

                                    <LemonButton onClick={() => openExplorer()} fullWidth sideIcon={<IconSearch />}>
                                        Explore DOM
                                    </LemonButton>
                                </>
                            }
                        />
                    )}
=======
>>>>>>> 61ad509c
                </div>
            </div>
        </div>
    )
}<|MERGE_RESOLUTION|>--- conflicted
+++ resolved
@@ -1,4 +1,4 @@
-import { IconFastForward, IconPause, IconPlay } from '@posthog/icons'
+import { IconFastForward, IconPause, IconPlay, IconSearch } from '@posthog/icons'
 import { LemonMenu, LemonSwitch } from '@posthog/lemon-ui'
 import clsx from 'clsx'
 import { useActions, useValues } from 'kea'
@@ -17,7 +17,6 @@
 import { SeekSkip, Timestamp } from './PlayerControllerTime'
 import { Seekbar } from './Seekbar'
 
-<<<<<<< HEAD
 export function PlayerController({
     inspectorExpanded,
     toggleInspectorExpanded,
@@ -25,15 +24,8 @@
     inspectorExpanded: boolean
     toggleInspectorExpanded: () => void
 }): JSX.Element {
-    const { playingState, logicProps, isFullScreen } = useValues(sessionRecordingPlayerLogic)
-    const { togglePlayPause, exportRecordingToFile, openExplorer, setIsFullScreen } =
-        useActions(sessionRecordingPlayerLogic)
-    const { fetchSimilarRecordings } = useActions(sessionRecordingDataLogic(logicProps))
-=======
-export function PlayerController(): JSX.Element {
     const { playingState, isFullScreen } = useValues(sessionRecordingPlayerLogic)
     const { togglePlayPause, setIsFullScreen } = useActions(sessionRecordingPlayerLogic)
->>>>>>> 61ad509c
 
     const { speed, skipInactivitySetting } = useValues(playerSettingsLogic)
     const { setSpeed, setSkipInactivitySetting } = useActions(playerSettingsLogic)
@@ -104,7 +96,6 @@
                             />
                         </LemonButton>
                     </Tooltip>
-<<<<<<< HEAD
 
                     {!inspectorExpanded && (
                         <LemonButton
@@ -116,51 +107,6 @@
                             Inspector
                         </LemonButton>
                     )}
-
-                    {mode === SessionRecordingPlayerMode.Standard && (
-                        <More
-                            overlay={
-                                <>
-                                    <LemonButton
-                                        onClick={() => exportRecordingToFile()}
-                                        fullWidth
-                                        sideIcon={<IconDownload />}
-                                        tooltip="Export recording to a file. This can be loaded later into PostHog for playback."
-                                    >
-                                        Export to file
-                                    </LemonButton>
-
-                                    <FlaggedFeature flag={FEATURE_FLAGS.SESSION_REPLAY_EXPORT_MOBILE_DATA} match={true}>
-                                        <LemonButton
-                                            onClick={() => exportRecordingToFile(true)}
-                                            fullWidth
-                                            sideIcon={<IconDownload />}
-                                            tooltip="DEBUG ONLY - Export untransformed recording to a file. This can be loaded later into PostHog for playback."
-                                        >
-                                            DEBUG Export mobile replay to file DEBUG
-                                        </LemonButton>
-                                    </FlaggedFeature>
-
-                                    <FlaggedFeature flag={FEATURE_FLAGS.REPLAY_SIMILAR_RECORDINGS} match={true}>
-                                        <LemonButton
-                                            onClick={() => fetchSimilarRecordings()}
-                                            fullWidth
-                                            sideIcon={<IconMagic />}
-                                            tooltip="DEBUG ONLY - Find similar recordings based on distance calculations via embeddings."
-                                        >
-                                            Find similar recordings
-                                        </LemonButton>
-                                    </FlaggedFeature>
-
-                                    <LemonButton onClick={() => openExplorer()} fullWidth sideIcon={<IconSearch />}>
-                                        Explore DOM
-                                    </LemonButton>
-                                </>
-                            }
-                        />
-                    )}
-=======
->>>>>>> 61ad509c
                 </div>
             </div>
         </div>
