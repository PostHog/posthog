<<<<<<< HEAD
import { IconDownload, IconMagic, IconPlay, IconPlayFilled, IconSearch } from '@posthog/icons'
import { LemonMenu, LemonSwitch } from '@posthog/lemon-ui'
import clsx from 'clsx'
import { useActions, useValues } from 'kea'
import { FlaggedFeature } from 'lib/components/FlaggedFeature'
import { FEATURE_FLAGS } from 'lib/constants'
import { IconFullScreen, IconPause } from 'lib/lemon-ui/icons'
=======
import { IconFastForward, IconPause, IconPlay } from '@posthog/icons'
import { LemonMenu, LemonSwitch } from '@posthog/lemon-ui'
import clsx from 'clsx'
import { useActions, useValues } from 'kea'
import { IconFullScreen, IconSync } from 'lib/lemon-ui/icons'
>>>>>>> 7b2c6111
import { LemonButton } from 'lib/lemon-ui/LemonButton'
import { Tooltip } from 'lib/lemon-ui/Tooltip'
import {
    PLAYBACK_SPEEDS,
    sessionRecordingPlayerLogic,
} from 'scenes/session-recordings/player/sessionRecordingPlayerLogic'

import { KeyboardShortcut } from '~/layout/navigation-3000/components/KeyboardShortcut'
import { SessionPlayerState } from '~/types'

import { playerSettingsLogic } from '../playerSettingsLogic'
import { SeekSkip, Timestamp } from './PlayerControllerTime'
import { Seekbar } from './Seekbar'

export function PlayerController(): JSX.Element {
    const { playingState, isFullScreen, endReached } = useValues(sessionRecordingPlayerLogic)
    const { togglePlayPause, setIsFullScreen } = useActions(sessionRecordingPlayerLogic)

    const { speed, skipInactivitySetting } = useValues(playerSettingsLogic)
    const { setSpeed, setSkipInactivitySetting } = useActions(playerSettingsLogic)

    const showPause = playingState === SessionPlayerState.PLAY

    return (
        <div className="bg-bg-light flex flex-col select-none">
            <Seekbar />
            <div className="flex justify-between h-8 gap-2 m-2 mt-1">
                <div className="flex divide-x gap-2">
                    <Timestamp />
                    <div className="flex pl-2 gap-1">
                        <LemonButton
                            size="small"
                            onClick={togglePlayPause}
                            tooltip={
                                <div className="flex gap-1">
                                    <span>{showPause ? 'Pause' : endReached ? 'Restart' : 'Play'}</span>
                                    <KeyboardShortcut space />
                                </div>
                            }
                        >
                            {showPause ? (
                                <IconPause className="text-2xl" />
                            ) : endReached ? (
                                <IconSync className="text-2xl" />
                            ) : (
                                <IconPlay className="text-2xl" />
                            )}
                        </LemonButton>
                        <SeekSkip direction="backward" />
                        <SeekSkip direction="forward" />
                        <LemonMenu
                            data-attr="session-recording-speed-select"
                            items={PLAYBACK_SPEEDS.map((speedToggle) => ({
                                label: `${speedToggle}x`,
                                onClick: () => setSpeed(speedToggle),
                            }))}
                        >
                            <LemonButton size="small" tooltip="Playback speed" sideIcon={null}>
                                {speed}x
                            </LemonButton>
                        </LemonMenu>
                    </div>
<<<<<<< HEAD
                    <div className="flex pl-2 items-center gap-2 font-medium">
                        <LemonSwitch
                            data-attr="skip-inactivity"
                            onChange={() => setSkipInactivitySetting(!skipInactivitySetting)}
                            checked={skipInactivitySetting}
                            tooltip={skipInactivitySetting ? 'Skipping inactivity' : undefined}
                            handleContent={
                                <IconPlayFilled
                                    className={clsx('p-0.5', skipInactivitySetting && 'text-primary-3000')}
                                />
                            }
                        />
                        {!skipInactivitySetting && <span>Skip inactivity</span>}
=======
                    <div className="flex pl-2">
                        <LemonSwitch
                            data-attr="skip-inactivity"
                            checked={skipInactivitySetting}
                            onChange={setSkipInactivitySetting}
                            tooltip={skipInactivitySetting ? 'Skipping inactivity' : 'Skip inactivity'}
                            handleContent={
                                <IconFastForward
                                    className={clsx(
                                        'p-0.5',
                                        skipInactivitySetting ? 'text-primary-3000' : 'text-border-bold'
                                    )}
                                />
                            }
                        />
>>>>>>> 7b2c6111
                    </div>
                </div>

                <div className="flex items-center gap-1">
                    <Tooltip title={`${!isFullScreen ? 'Go' : 'Exit'} full screen (F)`}>
                        <LemonButton
                            size="small"
                            onClick={() => {
                                setIsFullScreen(!isFullScreen)
                            }}
                        >
                            <IconFullScreen
                                className={clsx('text-2xl', isFullScreen ? 'text-link' : 'text-primary-alt')}
                            />
                        </LemonButton>
                    </Tooltip>
                </div>
            </div>
        </div>
    )
}<|MERGE_RESOLUTION|>--- conflicted
+++ resolved
@@ -1,18 +1,8 @@
-<<<<<<< HEAD
-import { IconDownload, IconMagic, IconPlay, IconPlayFilled, IconSearch } from '@posthog/icons'
-import { LemonMenu, LemonSwitch } from '@posthog/lemon-ui'
-import clsx from 'clsx'
-import { useActions, useValues } from 'kea'
-import { FlaggedFeature } from 'lib/components/FlaggedFeature'
-import { FEATURE_FLAGS } from 'lib/constants'
-import { IconFullScreen, IconPause } from 'lib/lemon-ui/icons'
-=======
 import { IconFastForward, IconPause, IconPlay } from '@posthog/icons'
 import { LemonMenu, LemonSwitch } from '@posthog/lemon-ui'
 import clsx from 'clsx'
 import { useActions, useValues } from 'kea'
 import { IconFullScreen, IconSync } from 'lib/lemon-ui/icons'
->>>>>>> 7b2c6111
 import { LemonButton } from 'lib/lemon-ui/LemonButton'
 import { Tooltip } from 'lib/lemon-ui/Tooltip'
 import {
@@ -75,21 +65,6 @@
                             </LemonButton>
                         </LemonMenu>
                     </div>
-<<<<<<< HEAD
-                    <div className="flex pl-2 items-center gap-2 font-medium">
-                        <LemonSwitch
-                            data-attr="skip-inactivity"
-                            onChange={() => setSkipInactivitySetting(!skipInactivitySetting)}
-                            checked={skipInactivitySetting}
-                            tooltip={skipInactivitySetting ? 'Skipping inactivity' : undefined}
-                            handleContent={
-                                <IconPlayFilled
-                                    className={clsx('p-0.5', skipInactivitySetting && 'text-primary-3000')}
-                                />
-                            }
-                        />
-                        {!skipInactivitySetting && <span>Skip inactivity</span>}
-=======
                     <div className="flex pl-2">
                         <LemonSwitch
                             data-attr="skip-inactivity"
@@ -105,7 +80,6 @@
                                 />
                             }
                         />
->>>>>>> 7b2c6111
                     </div>
                 </div>
 
