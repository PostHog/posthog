import { api } from 'lib/api.mock'

import { expectLogic } from 'kea-test-utils'

import { EventType, IncrementalSource, NodeType, mutationData } from '@posthog/rrweb-types'

import { featureFlagLogic } from 'lib/logic/featureFlagLogic'
import { encodedWebSnapshotData } from 'scenes/session-recordings/player/__mocks__/encoded-snapshot-data'
import { parseEncodedSnapshots } from 'scenes/session-recordings/player/snapshot-processing/process-all-snapshots'

import { resumeKeaLoadersErrors, silenceKeaLoadersErrors } from '~/initKea'
import { RecordingSnapshot, SessionRecordingSnapshotSource } from '~/types'

import { overrideSessionRecordingMocks, setupSessionRecordingTest } from './__mocks__/test-setup'
import { chunkMutationSnapshot } from './snapshot-processing/chunk-large-mutations'
import { MUTATION_CHUNK_SIZE } from './snapshot-processing/chunk-large-mutations'
import { DEFAULT_LOADING_BUFFER, snapshotDataLogic } from './snapshotDataLogic'

const BLOB_SOURCE: SessionRecordingSnapshotSource = {
    source: 'blob_v2',
    start_timestamp: '2023-08-11T12:03:36.097000Z',
    end_timestamp: '2023-08-11T12:04:52.268000Z',
    blob_key: '0',
}
const BLOB_SOURCE_TWO: SessionRecordingSnapshotSource = {
    source: 'blob_v2',
    start_timestamp: '2023-08-11T12:04:53.097000Z',
    end_timestamp: '2023-08-11T12:04:56.268000Z',
    blob_key: '1',
}

describe('snapshotDataLogic', () => {
    let logic: ReturnType<typeof snapshotDataLogic.build>

    beforeEach(() => {
        setupSessionRecordingTest({
            snapshotSources: [BLOB_SOURCE, BLOB_SOURCE_TWO],
        })
        logic = snapshotDataLogic({
            sessionRecordingId: '2',
            blobV2PollingDisabled: true,
        })
        logic.mount()
        jest.spyOn(api, 'get')
        jest.spyOn(api, 'create')
    })

    describe('core assumptions', () => {
        it('mounts other logics', async () => {
            await expectLogic(logic).toMount([featureFlagLogic])
        })
        it('has default values', () => {
            expect(logic.values).toMatchObject({
                snapshotsBySourceSuccessCount: 0,
                snapshotSources: null,
                snapshotsForSource: null,
                snapshotsLoaded: false,
            })
        })
    })

    describe('loading session core', () => {
        it('loads all data', async () => {
            await expectLogic(logic, () => {
                logic.actions.loadSnapshots()
            })
                .toDispatchActions([
                    'loadSnapshots',
                    'loadSnapshotSources',
                    'loadSnapshotSourcesSuccess',
                    'loadSnapshotsForSourceSuccess',
                ])
                .toFinishAllListeners()

            const snapshotsBySources = logic.values.snapshotsBySources
            expect(Object.keys(snapshotsBySources).length).toBe(2)
        })

        it('fetch metadata success and snapshots error', async () => {
            silenceKeaLoadersErrors()
            logic.unmount()
            overrideSessionRecordingMocks({
                getMocks: {
                    '/api/environments/:team_id/session_recordings/:id/snapshots': () => [500, { status: 0 }],
                },
            })
            logic.mount()
            logic.actions.loadSnapshots()
            await expectLogic(logic).toDispatchActions(['loadSnapshotSourcesFailure'])
            resumeKeaLoadersErrors()
        })
    })

    describe('blob loading', () => {
        beforeEach(async () => {
            // load a different session
            logic = snapshotDataLogic({
                sessionRecordingId: '2',
                blobV2PollingDisabled: true,
            })
            logic.mount()
        })

        it('loads each source', async () => {
            await expectLogic(logic, () => {
                logic.actions.loadSnapshots()
                // loading the snapshots will trigger a loadSnapshotsForSourceSuccess
                // that will have the blob source
                // that triggers loadNextSnapshotSource
            }).toDispatchActions([
                // the action we triggered
                'loadSnapshots',
                // the response to that triggers loading of the first item which is the blob source
                // we load more than one at a time
                (action) =>
                    action.type === logic.actionTypes.loadSnapshotsForSource &&
                    action.payload.sources?.length === 2 &&
                    action.payload.sources?.[0]?.source === 'blob_v2' &&
                    action.payload.sources?.[1]?.source === 'blob_v2',
                'loadSnapshotsForSourceSuccess',
            ])
        })
    })

    describe('snapshot parsing', () => {
        const sessionId = '12345'
        const numberOfParsedLinesInData = 8
        it('handles normal web data', async () => {
            const parsed = await parseEncodedSnapshots(encodedWebSnapshotData, sessionId)
            expect(parsed.length).toEqual(numberOfParsedLinesInData)
            expect(parsed).toMatchSnapshot()
        })

        it('handles data with unparseable lines', async () => {
            const parsed = await parseEncodedSnapshots(
                encodedWebSnapshotData.map((line, index) => {
                    return index == 0 ? line.substring(0, line.length / 2) : line
                }),
                sessionId
            )

            // unparseable lines are not returned
            expect(encodedWebSnapshotData.length).toEqual(2)
            expect(parsed.length).toEqual(numberOfParsedLinesInData / 2)

            expect(parsed).toMatchSnapshot()
        })
    })

    // TODO need chunking tests for blob_v2 sources before we deprecate blob_v1
    describe('mutation chunking', () => {
        const createMutationSnapshot = (addsCount: number): RecordingSnapshot =>
            ({
                type: EventType.IncrementalSnapshot,
                timestamp: 1000,
                data: {
                    source: IncrementalSource.Mutation,
                    adds: Array(addsCount).fill({ parentId: 1, nextId: null, node: { type: 1, tagName: 'div' } }),
                    removes: [{ parentId: 1, id: 2 }],
                    texts: [{ id: 3, value: 'text' }],
                    attributes: [{ id: 4, attributes: { class: 'test' } }],
                },
                windowId: '1',
            }) as RecordingSnapshot

        it('does not chunk snapshots with adds below chunk size', () => {
            const snapshot = createMutationSnapshot(100)
            const chunks = chunkMutationSnapshot(snapshot)
            expect(chunks).toEqual([snapshot])
        })

        it('chunks large mutation snapshots correctly', () => {
            const addsCount = MUTATION_CHUNK_SIZE * 2 + 500 // Will create 3 chunks
            const snapshot = createMutationSnapshot(addsCount)
            const chunks = chunkMutationSnapshot(snapshot)

            expect(chunks.length).toBe(3)

            // First chunk
            expect(chunks[0]).toMatchObject({
                timestamp: 1000,
                data: {
                    adds: expect.arrayContaining([expect.any(Object)]),
                    removes: (snapshot.data as mutationData).removes,
                    texts: [],
                    attributes: [],
                },
            })
            expect((chunks[0].data as mutationData).adds.length).toBe(MUTATION_CHUNK_SIZE)

            // Middle chunk
            expect(chunks[1]).toMatchObject({
                timestamp: 1000,
                data: {
                    adds: expect.arrayContaining([expect.any(Object)]),
                    removes: [],
                    texts: [],
                    attributes: [],
                },
            })
            expect((chunks[1].data as mutationData).adds.length).toBe(MUTATION_CHUNK_SIZE)

            // Last chunk
            expect(chunks[2]).toMatchObject({
                timestamp: 1000,
                data: {
                    adds: expect.arrayContaining([expect.any(Object)]),
                    removes: [],
                    texts: (snapshot.data as mutationData).texts,
                    attributes: (snapshot.data as mutationData).attributes,
                },
            })
            expect((chunks[2].data as mutationData).adds.length).toBe(500)
        })

        it('handles delay correctly when chunking', () => {
            const snapshot = createMutationSnapshot(MUTATION_CHUNK_SIZE * 2)
            snapshot.delay = 100

            const chunks = chunkMutationSnapshot(snapshot)

            expect(chunks.length).toBe(2)
            expect(chunks[0].delay).toBe(100)
            expect(chunks[1].delay).toBe(100)
        })

        it('does not chunk non-mutation snapshots', () => {
            const snapshot: RecordingSnapshot = {
                type: EventType.FullSnapshot,
                timestamp: 1000,
                data: {
                    node: { type: NodeType.Document, id: 1, childNodes: [] },
                    initialOffset: { top: 0, left: 0 },
                },
                windowId: '1',
            }
            const chunks = chunkMutationSnapshot(snapshot)
            expect(chunks).toEqual([snapshot])
        })
    })

    describe('progressive loading and polling', () => {
        const baseTimestamp = new Date('2023-08-11T12:00:00.000Z').getTime()
        const createSource = (index: number): SessionRecordingSnapshotSource => ({
            source: 'blob_v2',
            start_timestamp: new Date(baseTimestamp + index * 60000).toISOString(),
            end_timestamp: new Date(baseTimestamp + (index + 1) * 60000 - 1).toISOString(),
            blob_key: `${index}`,
        })

        const testCases: Array<{
            description: string
            sources: SessionRecordingSnapshotSource[]
            targetTimestamp: number | null
            expectedAllSourcesLoaded: boolean
        }> = [
            {
<<<<<<< HEAD
                description: 'allSourcesLoaded should be false when targetTimestamp limits loading',
                sources: [createSource(0), createSource(1), createSource(20)],
                targetTimestamp: baseTimestamp + DEFAULT_LOADING_BUFFER,
                expectedAllSourcesLoaded: false,
=======
                description:
                    'allSourcesLoaded should be true - quick fix loads all sources regardless of targetTimestamp',
                sources: [createSource(0), createSource(1), createSource(20)],
                targetTimestamp: baseTimestamp + DEFAULT_LOADING_BUFFER,
                expectedAllSourcesLoaded: true, // Changed from false - we now load all sources to prevent buffering issues
>>>>>>> 5b4fd0e2
            },
            {
                description: 'allSourcesLoaded should be true when all sources are loaded without targetTimestamp',
                sources: [createSource(0), createSource(1)],
                targetTimestamp: null,
                expectedAllSourcesLoaded: true,
            },
            {
                description:
                    'allSourcesLoaded should be true when all sources are loaded with targetTimestamp beyond all sources',
                sources: [createSource(0), createSource(1)],
                targetTimestamp: baseTimestamp + 10 * 60000,
                expectedAllSourcesLoaded: true,
            },
        ]

        testCases.forEach(({ description, sources, targetTimestamp, expectedAllSourcesLoaded }) => {
            it(description, async () => {
                setupSessionRecordingTest({
                    snapshotSources: sources,
                })
                logic = snapshotDataLogic({
                    sessionRecordingId: '2',
                    blobV2PollingDisabled: true,
                })
                logic.mount()

                if (targetTimestamp) {
                    logic.actions.loadUntilTimestamp(targetTimestamp)
                }

                await expectLogic(logic, () => {
                    logic.actions.loadSnapshots()
                })
                    .toDispatchActions(['loadSnapshotsForSourceSuccess'])
                    .toFinishAllListeners()

                expect(logic.values.allSourcesLoaded).toBe(expectedAllSourcesLoaded)
            })
        })
    })
})<|MERGE_RESOLUTION|>--- conflicted
+++ resolved
@@ -255,18 +255,11 @@
             expectedAllSourcesLoaded: boolean
         }> = [
             {
-<<<<<<< HEAD
-                description: 'allSourcesLoaded should be false when targetTimestamp limits loading',
-                sources: [createSource(0), createSource(1), createSource(20)],
-                targetTimestamp: baseTimestamp + DEFAULT_LOADING_BUFFER,
-                expectedAllSourcesLoaded: false,
-=======
                 description:
                     'allSourcesLoaded should be true - quick fix loads all sources regardless of targetTimestamp',
                 sources: [createSource(0), createSource(1), createSource(20)],
                 targetTimestamp: baseTimestamp + DEFAULT_LOADING_BUFFER,
                 expectedAllSourcesLoaded: true, // Changed from false - we now load all sources to prevent buffering issues
->>>>>>> 5b4fd0e2
             },
             {
                 description: 'allSourcesLoaded should be true when all sources are loaded without targetTimestamp',
