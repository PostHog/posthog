import {
    parseMetadataResponse,
    sessionRecordingDataLogic,
} from 'scenes/session-recordings/player/sessionRecordingDataLogic'
import { api, MOCK_TEAM_ID } from 'lib/api.mock'
import { expectLogic } from 'kea-test-utils'
import { initKeaTests } from '~/test/init'
import { eventUsageLogic } from 'lib/utils/eventUsageLogic'
import recordingSnapshotsJson from '../__mocks__/recording_snapshots.json'
import recordingMetaJson from '../__mocks__/recording_meta.json'
import recordingEventsJson from '../__mocks__/recording_events.json'
import recordingPerformanceEventsJson from '../__mocks__/recording_performance_events.json'
import { preflightLogic } from 'scenes/PreflightCheck/preflightLogic'
import { combineUrl } from 'kea-router'
import { resumeKeaLoadersErrors, silenceKeaLoadersErrors } from '~/initKea'
import { useMocks } from '~/mocks/jest'
import { teamLogic } from 'scenes/teamLogic'
import { userLogic } from 'scenes/userLogic'
<<<<<<< HEAD
import { AvailableFeature, SessionRecordingUsageType } from '~/types'
=======
import { FEATURE_FLAGS } from 'lib/constants'
import { AvailableFeature } from '~/types'
>>>>>>> 91b20b05
import { useAvailableFeatures } from '~/mocks/features'

const createSnapshotEndpoint = (id: number): string => `api/projects/${MOCK_TEAM_ID}/session_recordings/${id}/snapshots`
const EVENTS_SESSION_RECORDING_SNAPSHOTS_ENDPOINT_REGEX = new RegExp(
    `api/projects/${MOCK_TEAM_ID}/session_recordings/\\d/snapshots`
)
const EVENTS_SESSION_RECORDING_META_ENDPOINT = `api/projects/${MOCK_TEAM_ID}/session_recordings`
const EVENTS_SESSION_RECORDING_EVENTS_ENDPOINT = `api/projects/${MOCK_TEAM_ID}/events`
const recordingGetDataMocks = {
    '/api/projects/:team/session_recordings/:id/snapshots': recordingSnapshotsJson,
    '/api/projects/:team/session_recordings/:id': recordingMetaJson,
    '/api/projects/:team/events': { results: recordingEventsJson },
    '/api/projects/:team/performance_events': { results: recordingPerformanceEventsJson },
}

const sortedRecordingSnapshotsJson = {
    snapshot_data_by_window_id: {},
}

Object.keys(recordingSnapshotsJson.snapshot_data_by_window_id).forEach((key) => {
    sortedRecordingSnapshotsJson.snapshot_data_by_window_id[key] = [
        ...recordingSnapshotsJson.snapshot_data_by_window_id[key],
    ].sort((a, b) => a.timestamp - b.timestamp)
})

describe('sessionRecordingDataLogic', () => {
    let logic: ReturnType<typeof sessionRecordingDataLogic.build>

    beforeEach(async () => {
        useAvailableFeatures([AvailableFeature.RECORDINGS_PERFORMANCE])
        useMocks({
            get: recordingGetDataMocks,
        })
        initKeaTests()
        logic = sessionRecordingDataLogic({ sessionRecordingId: '2' })
        logic.mount()
        jest.spyOn(api, 'get')
    })

    describe('core assumptions', () => {
        it('mounts other logics', async () => {
            await expectLogic(logic).toMount([eventUsageLogic, teamLogic, userLogic])
        })
        it('has default values', async () => {
            await expectLogic(logic).toMatchValues({
                sessionRecordingId: null,
                sessionPlayerData: {
                    bufferedTo: null,
                    metadata: { recordingDurationMs: 0, segments: [], pinnedCount: 0, startAndEndTimesByWindowId: {} },
                    person: null,
                    snapshotsByWindowId: {},
                },
                sessionEventsData: null,
                filters: {},
                chunkPaginationIndex: 0,
                sessionEventsDataLoading: false,
            })
        })
    })

    describe('loading session core', () => {
        it('is triggered by mounting', async () => {
            const expectedData = {
                person: recordingMetaJson.person,
                metadata: parseMetadataResponse(recordingMetaJson),
                bufferedTo: {
                    time: 2725496,
                    windowId: '182830cdf4b28a9-02530f1179ed36-1c525635-384000-182830cdf4c2841',
                },
                next: undefined,
                snapshotsByWindowId: sortedRecordingSnapshotsJson.snapshot_data_by_window_id,
            }
            await expectLogic(logic)
                .toDispatchActions(['loadEntireRecording', 'loadRecordingMetaSuccess', 'loadRecordingSnapshotsSuccess'])
                .toFinishAllListeners()
                .toMatchValues({
                    sessionPlayerData: expectedData,
                })
        })

        it('fetch metadata error', async () => {
            silenceKeaLoadersErrors()
            // Unmount and remount the logic to trigger fetching the data again after the mock change
            logic.unmount()
            useMocks({
                get: {
                    '/api/projects/:team/session_recordings/:id': () => [500, { status: 0 }],
                },
            })
            logic.mount()

            await expectLogic(logic)
                .toDispatchActionsInAnyOrder(['loadRecordingMeta', 'loadRecordingMetaFailure'])
                .toFinishAllListeners()
                .toMatchValues({
                    sessionPlayerData: {
                        bufferedTo: null,
                        metadata: {
                            recordingDurationMs: 0,
                            segments: [],
                            pinnedCount: 0,
                            startAndEndTimesByWindowId: {},
                        },
                        person: null,
                        snapshotsByWindowId: {},
                    },
                })
            resumeKeaLoadersErrors()
        })
        it('fetch metadata success and snapshots error', async () => {
            silenceKeaLoadersErrors()
            // Unmount and remount the logic to trigger fetching the data again after the mock change
            logic.unmount()
            useMocks({
                get: {
                    '/api/projects/:team/session_recordings/:id/snapshots': () => [500, { status: 0 }],
                },
            })
            logic.mount()

            await expectLogic(logic)
                .toDispatchActions(['loadRecordingSnapshots', 'loadRecordingSnapshotsFailure'])
                .toMatchValues({
                    sessionPlayerData: {
                        person: recordingMetaJson.person,
                        metadata: parseMetadataResponse(recordingMetaJson),
                        snapshotsByWindowId: {},
                        bufferedTo: null,
                    },
                })
            resumeKeaLoadersErrors()
        })
    })

    describe('loading session events', () => {
        const expectedEvents = [
            expect.objectContaining(recordingEventsJson[0]),
            expect.objectContaining(recordingEventsJson[1]),
            expect.objectContaining(recordingEventsJson[2]),
            expect.objectContaining(recordingEventsJson[4]),
            expect.objectContaining(recordingEventsJson[5]),
            expect.objectContaining(recordingEventsJson[6]),
        ]

        beforeEach(async () => {
            // Test session events loading in isolation from other features
            useAvailableFeatures([])
            initKeaTests()
            useAvailableFeatures([])
            initKeaTests()
            logic = sessionRecordingDataLogic({ sessionRecordingId: '2' })
            logic.mount()
            api.get.mockClear()
        })

        it('load events after metadata with 1min buffer', async () => {
            await expectLogic(logic, () => {
                logic.actions.loadRecordingMeta()
            })
                .toDispatchActions(['loadRecordingMeta', 'loadRecordingMetaSuccess', 'loadEvents'])
                .toMatchValues({
                    eventsApiParams: {
                        after: '2021-12-09T19:35:59Z',
                        before: '2021-12-09T20:23:24Z',
                        person_id: '1',
                        orderBy: ['timestamp'],
                        properties: {
                            type: 'OR',
                            values: [
                                {
                                    type: 'AND',
                                    values: [
                                        {
                                            key: '$session_id',
                                            operator: 'is_not_set',
                                            type: 'event',
                                            value: 'is_not_set',
                                        },
                                    ],
                                },
                                {
                                    type: 'AND',
                                    values: [
                                        {
                                            key: '$session_id',
                                            operator: 'exact',
                                            type: 'event',
                                            value: ['2'],
                                        },
                                    ],
                                },
                            ],
                        },
                    },
                })
        })
        it('no next url', async () => {
            await expectLogic(logic, () => {
                logic.actions.loadRecordingMeta()
            })
                .toDispatchActions(['loadRecordingMeta', 'loadRecordingMetaSuccess', 'loadEvents', 'loadEventsSuccess'])
                .toNotHaveDispatchedActions(['loadEvents'])
        })
        it('fetch all events and sort by player time', async () => {
            const firstNext = `${EVENTS_SESSION_RECORDING_EVENTS_ENDPOINT}?person_id=1&before=2021-10-28T17:45:12.128000Z&after=2021-10-28T16:45:05Z`
            let count = 0
            useMocks({
                get: {
                    '/api/projects/:team/events': () => [
                        200,
                        { results: recordingEventsJson, next: count++ === 0 ? firstNext : undefined },
                    ],
                },
            })

            await expectLogic(logic, () => {
                logic.actions.loadRecordingMeta()
            })
                .toDispatchActions(['loadRecordingMeta', 'loadRecordingMetaSuccess', 'loadEvents', 'loadEventsSuccess'])
                .toMatchValues({
                    sessionEventsData: {
                        next: firstNext,
                        events: expectedEvents,
                    },
                })
                .toDispatchActions([logic.actionCreators.loadEvents(firstNext), 'loadEventsSuccess'])
                .toNotHaveDispatchedActions(['loadEvents'])

            expect(logic.values.sessionEventsData).toMatchObject({
                next: undefined,
                events: [
                    expect.objectContaining(recordingEventsJson[0]),
                    expect.objectContaining(recordingEventsJson[1]),
                    expect.objectContaining(recordingEventsJson[0]),
                    expect.objectContaining(recordingEventsJson[1]),
                    expect.objectContaining(recordingEventsJson[2]),
                    expect.objectContaining(recordingEventsJson[2]),
                    expect.objectContaining(recordingEventsJson[4]),
                    expect.objectContaining(recordingEventsJson[4]),
                    expect.objectContaining(recordingEventsJson[5]),
                    expect.objectContaining(recordingEventsJson[5]),
                    expect.objectContaining(recordingEventsJson[6]),
                    expect.objectContaining(recordingEventsJson[6]),
                ],
            })

            // data, meta, events, and then first next events
            expect(api.get).toBeCalledTimes(4)
        })
        it('server error mid-fetch', async () => {
            const firstNext = `${EVENTS_SESSION_RECORDING_EVENTS_ENDPOINT}?person_id=1&before=2021-10-28T17:45:12.128000Z&after=2021-10-28T16:45:05Z`
            silenceKeaLoadersErrors()
            api.get
                .mockImplementationOnce(async (url: string) => {
                    if (combineUrl(url).pathname.startsWith(EVENTS_SESSION_RECORDING_META_ENDPOINT)) {
                        return recordingMetaJson
                    }
                })
                .mockImplementationOnce(async (url: string) => {
                    if (combineUrl(url).pathname.match(EVENTS_SESSION_RECORDING_SNAPSHOTS_ENDPOINT_REGEX)) {
                        return { ...recordingSnapshotsJson }
                    }
                })
                .mockImplementationOnce(async (url: string) => {
                    if (combineUrl(url).pathname.startsWith(EVENTS_SESSION_RECORDING_EVENTS_ENDPOINT)) {
                        return { results: recordingEventsJson, next: firstNext }
                    }
                })
                .mockImplementationOnce(async () => {
                    throw new Error('Error in third request')
                })

            await expectLogic(logic, () => {
                logic.actions.loadRecordingMeta()
            })
                .toDispatchActions(['loadRecordingMeta', 'loadRecordingMetaSuccess', 'loadEvents', 'loadEventsSuccess'])
                .toMatchValues({
                    sessionEventsData: {
                        next: firstNext,
                        events: expectedEvents,
                    },
                })
                .toDispatchActions([logic.actionCreators.loadEvents(firstNext), 'loadEventsFailure'])
            resumeKeaLoadersErrors()

            // data, meta, events, and then errored out on first next events
            expect(api.get).toBeCalledTimes(4)
        })
    })

    describe('loading session performance events', () => {
        describe("don't call performance endpoint", () => {
            beforeEach(async () => {
                useAvailableFeatures([])
                initKeaTests()
                logic = sessionRecordingDataLogic({ sessionRecordingId: '2' })
                logic.mount()
                api.get.mockClear()
            })

<<<<<<< HEAD
            it("user doesn't have the performance feature", async () => {
=======
            it('if ff is off', async () => {
                await expectLogic(logic, () => {
                    logic.actions.loadRecordingMeta()
                })
                    .toDispatchActions(['loadRecordingMeta', 'loadRecordingMetaSuccess'])
                    .toDispatchActionsInAnyOrder([
                        'loadEvents',
                        'loadEventsSuccess',
                        'loadPerformanceEvents',
                        'loadPerformanceEventsSuccess',
                    ])
                    .toMatchValues({
                        performanceEvents: [],
                    })

                // data, meta, events... but not performance events
                expect(api.get).toBeCalledTimes(3)
            })

            it("if ff is on but user doesn't have the performance feature", async () => {
>>>>>>> 91b20b05
                api.get.mockClear()
                await expectLogic(logic, async () => {
                    logic.actions.loadRecordingMeta()
                })
                    .toDispatchActions(['loadRecordingMeta', 'loadRecordingMetaSuccess'])
                    .toDispatchActionsInAnyOrder([
                        'loadEvents',
                        'loadEventsSuccess',
                        'loadPerformanceEvents',
                        'loadPerformanceEventsSuccess',
                    ])
                    .toMatchValues({
                        performanceEvents: [],
                    })

                // data, meta, events... but not performance events
                expect(api.get).toBeCalledTimes(3)
            })
        })

        it('load performance events', async () => {
            logic = sessionRecordingDataLogic({ sessionRecordingId: '2' })
            logic.mount()

            await expectLogic(logic, () => {
                logic.actions.loadRecordingMeta()
            })
                .toDispatchActions([
                    'loadRecordingMeta',
                    'loadRecordingMetaSuccess',
                    'loadPerformanceEvents',
                    'loadPerformanceEventsSuccess',
                ])
                .toMatchValues({
                    eventsApiParams: {
                        after: '2021-12-09T19:35:59Z',
                        before: '2021-12-09T20:23:24Z',
                        person_id: '1',
                        orderBy: ['timestamp'],
                        properties: {
                            type: 'OR',
                            values: [
                                {
                                    type: 'AND',
                                    values: [
                                        {
                                            key: '$session_id',
                                            operator: 'is_not_set',
                                            type: 'event',
                                            value: 'is_not_set',
                                        },
                                    ],
                                },
                                {
                                    type: 'AND',
                                    values: [
                                        {
                                            key: '$session_id',
                                            operator: 'exact',
                                            type: 'event',
                                            value: ['2'],
                                        },
                                    ],
                                },
                            ],
                        },
                    },
                    performanceEvents: expect.arrayContaining([
                        expect.objectContaining({
                            entry_type: 'navigation',
                        }),
                    ]),
                })
        })
    })

    describe('loading session snapshots', () => {
        it('no next url', async () => {
            await expectLogic(logic, () => {
                logic.actions.loadRecordingSnapshots()
            })
                .toDispatchActions(['loadRecordingSnapshots', 'loadRecordingSnapshotsSuccess'])
                .toMatchValues({
                    sessionPlayerData: {
                        person: recordingMetaJson.person,
                        metadata: parseMetadataResponse(recordingMetaJson),
                        bufferedTo: {
                            time: 2725496,
                            windowId: '182830cdf4b28a9-02530f1179ed36-1c525635-384000-182830cdf4c2841',
                        },
                        next: undefined,
                        snapshotsByWindowId: sortedRecordingSnapshotsJson.snapshot_data_by_window_id,
                    },
                })
                .toNotHaveDispatchedActions(['loadRecordingSnapshots'])
        })

        it('fetch all chunks of recording', async () => {
            const snapshots1 = { snapshot_data_by_window_id: {} }
            const snapshots2 = { snapshot_data_by_window_id: {} }

            Object.keys(sortedRecordingSnapshotsJson.snapshot_data_by_window_id).forEach((windowId) => {
                snapshots1.snapshot_data_by_window_id[windowId] =
                    sortedRecordingSnapshotsJson.snapshot_data_by_window_id[windowId].slice(0, 3)
                snapshots2.snapshot_data_by_window_id[windowId] =
                    sortedRecordingSnapshotsJson.snapshot_data_by_window_id[windowId].slice(3)
            })

            const snapshotUrl = createSnapshotEndpoint(3)
            const firstNext = `${snapshotUrl}/?offset=200&limit=200`
            let nthSnapshotCall = 0
            logic.unmount()
            useAvailableFeatures([])
            useMocks({
                get: {
                    '/api/projects/:team/session_recordings/:id/snapshots': (req) => {
                        if (req.url.pathname.match(EVENTS_SESSION_RECORDING_SNAPSHOTS_ENDPOINT_REGEX)) {
                            const payload = {
                                ...(nthSnapshotCall === 0 ? snapshots1 : snapshots2),
                                next: nthSnapshotCall === 0 ? firstNext : undefined,
                            }
                            nthSnapshotCall += 1
                            return [200, payload]
                        }
                    },
                },
            })

            logic.mount()

            await expectLogic(preflightLogic).toDispatchActions(['loadPreflightSuccess'])
            api.get.mockClear()
            await expectLogic(logic).toMount([eventUsageLogic]).toFinishAllListeners()

            await expectLogic(logic)
                .toDispatchActions(['loadRecordingSnapshots', 'loadRecordingSnapshotsSuccess'])
                .toMatchValues({
                    sessionPlayerData: {
                        person: recordingMetaJson.person,
                        metadata: parseMetadataResponse(recordingMetaJson),
                        bufferedTo: {
                            time: 167777,
                            windowId: '182830cdf4b28a9-02530f1179ed36-1c525635-384000-182830cdf4c2841',
                        },
                        snapshotsByWindowId: snapshots1.snapshot_data_by_window_id,
                        next: firstNext,
                    },
                })

            await expectLogic(logic)
                .toDispatchActions([
                    logic.actionCreators.loadRecordingSnapshots(firstNext),
                    'loadRecordingSnapshotsSuccess',
                ])
                .toMatchValues({
                    sessionPlayerData: {
                        person: recordingMetaJson.person,
                        metadata: parseMetadataResponse(recordingMetaJson),
                        bufferedTo: {
                            time: 2725496,
                            windowId: '182830cdf4b28a9-02530f1179ed36-1c525635-384000-182830cdf4c2841',
                        },
                        snapshotsByWindowId: sortedRecordingSnapshotsJson.snapshot_data_by_window_id,
                        next: undefined,
                    },
                })
                .toFinishAllListeners()
            expect(api.get).toBeCalledTimes(3) // 2 calls to loadRecordingSnapshots + 1 call to loadRecordingMeta
        })

        it('server error mid-way through recording', async () => {
            let nthSnapshotCall = 0
            logic.unmount()
            useAvailableFeatures([])
            useMocks({
                get: {
                    '/api/projects/:team/session_recordings/:id/snapshots': (req) => {
                        if (req.url.pathname.match(EVENTS_SESSION_RECORDING_SNAPSHOTS_ENDPOINT_REGEX)) {
                            if (nthSnapshotCall === 0) {
                                const payload = {
                                    ...recordingSnapshotsJson,
                                    next: firstNext,
                                }
                                nthSnapshotCall += 1
                                return [200, payload]
                            } else {
                                throw new Error('Error in second request')
                            }
                        }
                    },
                },
            })
            logic.mount()

            await expectLogic(preflightLogic).toDispatchActions(['loadPreflightSuccess'])
            await expectLogic(logic).toMount([eventUsageLogic]).toFinishAllListeners()
            api.get.mockClear()

            const snapshotUrl = createSnapshotEndpoint(1)
            const firstNext = `${snapshotUrl}/?offset=200&limit=200`
            silenceKeaLoadersErrors()

            await expectLogic(logic, async () => {
                await logic.actions.loadRecordingSnapshots()
            }).toDispatchActions(['loadRecordingSnapshots', 'loadRecordingSnapshotsSuccess'])

            expectLogic(logic).toMatchValues({
                sessionPlayerData: {
                    person: recordingMetaJson.person,
                    metadata: parseMetadataResponse(recordingMetaJson),
                    bufferedTo: {
                        time: 2725496,
                        windowId: '182830cdf4b28a9-02530f1179ed36-1c525635-384000-182830cdf4c2841',
                    },
                    snapshotsByWindowId: sortedRecordingSnapshotsJson.snapshot_data_by_window_id,
                    next: firstNext,
                },
            })
            await expectLogic(logic)
                .toDispatchActions([
                    logic.actionCreators.loadRecordingSnapshots(firstNext),
                    'loadRecordingSnapshotsFailure',
                ])
                .toFinishAllListeners()
            resumeKeaLoadersErrors()
            expect(api.get).toBeCalledTimes(2)
        })
    })

    describe('report usage', () => {
        it('send `recording loaded` event only when entire recording has loaded', async () => {
            await expectLogic(logic, () => {
                logic.actions.loadEntireRecording()
            })
                .toDispatchActions(['loadEntireRecording'])
                .toDispatchActionsInAnyOrder([
                    'loadRecordingMeta',
                    'loadRecordingMetaSuccess',
                    'loadRecordingSnapshots',
                    'loadRecordingSnapshotsSuccess',
                    'loadEvents',
                    'loadEventsSuccess',
                    'loadPerformanceEvents',
                    'loadPerformanceEventsSuccess',
                ])
                .toDispatchActions([eventUsageLogic.actionTypes.reportRecording]) // only dispatch once
                .toNotHaveDispatchedActions([
                    eventUsageLogic.actionTypes.reportRecording,
                    eventUsageLogic.actionTypes.reportRecording,
                ])
        })
        it('send `recording viewed` and `recording analyzed` event on first contentful paint', async () => {
            await expectLogic(logic, () => {
                logic.actions.loadEntireRecording()
            })
                .toDispatchActions(['loadEntireRecording', 'loadRecordingSnapshotsSuccess'])
                .toDispatchActionsInAnyOrder([
                    eventUsageLogic.actionTypes.reportRecording, // loaded
                    eventUsageLogic.actionTypes.reportRecording, // viewed
                    eventUsageLogic.actionTypes.reportRecording, // analyzed
                ])
                .toMatchValues({
                    chunkPaginationIndex: 1,
                })
        })
    })
})<|MERGE_RESOLUTION|>--- conflicted
+++ resolved
@@ -16,12 +16,7 @@
 import { useMocks } from '~/mocks/jest'
 import { teamLogic } from 'scenes/teamLogic'
 import { userLogic } from 'scenes/userLogic'
-<<<<<<< HEAD
-import { AvailableFeature, SessionRecordingUsageType } from '~/types'
-=======
-import { FEATURE_FLAGS } from 'lib/constants'
 import { AvailableFeature } from '~/types'
->>>>>>> 91b20b05
 import { useAvailableFeatures } from '~/mocks/features'
 
 const createSnapshotEndpoint = (id: number): string => `api/projects/${MOCK_TEAM_ID}/session_recordings/${id}/snapshots`
@@ -322,30 +317,7 @@
                 api.get.mockClear()
             })
 
-<<<<<<< HEAD
             it("user doesn't have the performance feature", async () => {
-=======
-            it('if ff is off', async () => {
-                await expectLogic(logic, () => {
-                    logic.actions.loadRecordingMeta()
-                })
-                    .toDispatchActions(['loadRecordingMeta', 'loadRecordingMetaSuccess'])
-                    .toDispatchActionsInAnyOrder([
-                        'loadEvents',
-                        'loadEventsSuccess',
-                        'loadPerformanceEvents',
-                        'loadPerformanceEventsSuccess',
-                    ])
-                    .toMatchValues({
-                        performanceEvents: [],
-                    })
-
-                // data, meta, events... but not performance events
-                expect(api.get).toBeCalledTimes(3)
-            })
-
-            it("if ff is on but user doesn't have the performance feature", async () => {
->>>>>>> 91b20b05
                 api.get.mockClear()
                 await expectLogic(logic, async () => {
                     logic.actions.loadRecordingMeta()
