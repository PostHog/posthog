import './SessionRecordingPlayer.scss'
import { useMemo } from 'react'
import { BindLogic, useActions, useValues } from 'kea'
import {
    ONE_FRAME_MS,
    PLAYBACK_SPEEDS,
    sessionRecordingPlayerLogic,
    SessionRecordingPlayerLogicProps,
} from './sessionRecordingPlayerLogic'
import { PlayerFrame } from 'scenes/session-recordings/player/PlayerFrame'
import { PlayerController } from 'scenes/session-recordings/player/PlayerController'
import { LemonDivider } from 'lib/lemon-ui/LemonDivider'
import { PlayerInspector } from 'scenes/session-recordings/player/inspector/PlayerInspector'
import { PlayerMeta } from './PlayerMeta'
import { sessionRecordingDataLogic } from './sessionRecordingDataLogic'
import clsx from 'clsx'
import { HotkeysInterface, useKeyboardHotkeys } from 'lib/hooks/useKeyboardHotkeys'
import { usePageVisibility } from 'lib/hooks/usePageVisibility'
import { RecordingNotFound } from 'scenes/session-recordings/player/RecordingNotFound'
import { useResizeBreakpoints } from 'lib/hooks/useResizeObserver'
import { PlayerFrameOverlay } from './PlayerFrameOverlay'
import { SessionRecordingPlayerExplorer } from './view-explorer/SessionRecordingPlayerExplorer'

export interface SessionRecordingPlayerProps extends SessionRecordingPlayerLogicProps {
    includeMeta?: boolean
    noBorder?: boolean
}

export const createPlaybackSpeedKey = (action: (val: number) => void): HotkeysInterface => {
    return PLAYBACK_SPEEDS.map((x, i) => ({ key: `${i}`, value: x })).reduce(
        (acc, x) => ({ ...acc, [x.key]: { action: () => action(x.value) } }),
        {}
    )
}

export function SessionRecordingPlayer(props: SessionRecordingPlayerProps): JSX.Element {
    const {
        sessionRecordingId,
        sessionRecordingData,
        playerKey,
        embedded = false,
        includeMeta = true,
        recordingStartTime, // While optional, including recordingStartTime allows the underlying ClickHouse query to be much faster
        matching,
        noBorder = false,
    } = props

    const logicProps = {
        sessionRecordingId,
        playerKey,
        matching,
        sessionRecordingData,
        recordingStartTime,
    }
    const { setIsFullScreen, setPause, togglePlayPause, seekBackward, seekForward, setSpeed, closeExplorer } =
        useActions(sessionRecordingPlayerLogic(logicProps))
    const { isNotFound } = useValues(sessionRecordingDataLogic(logicProps))
<<<<<<< HEAD
    const { isFullScreen } = useValues(sessionRecordingPlayerLogic(logicProps))
=======
    const { isFullScreen, explorerMode } = useValues(sessionRecordingPlayerLogic(logicProps))
    const frame = useFrameRef(logicProps)
>>>>>>> c24c2dfb

    const speedHotkeys = useMemo(() => createPlaybackSpeedKey(setSpeed), [setSpeed])

    useKeyboardHotkeys(
        {
            f: {
                action: () => setIsFullScreen(!isFullScreen),
            },
            ' ': {
                action: () => togglePlayPause(),
            },
            arrowleft: {
                action: (e) => {
                    console.log(e)
                    if (e.ctrlKey || e.metaKey) {
                        return
                    }
                    e.preventDefault()
                    e.altKey && setPause()
                    seekBackward(e.altKey ? ONE_FRAME_MS : undefined)
                },
                willHandleEvent: true,
            },
            arrowright: {
                action: (e) => {
                    if (e.ctrlKey || e.metaKey) {
                        return
                    }
                    e.preventDefault()
                    e.altKey && setPause()
                    seekForward(e.altKey ? ONE_FRAME_MS : undefined)
                },
                willHandleEvent: true,
            },
            ...speedHotkeys,
            ...(isFullScreen ? { escape: { action: () => setIsFullScreen(false) } } : {}),
        },
        [isFullScreen]
    )

    usePageVisibility((pageIsVisible) => {
        if (!pageIsVisible) {
            setPause()
        }
    })

    const { ref, size } = useResizeBreakpoints({
        0: 'small',
        1000: 'medium',
    })

    if (isNotFound) {
        return (
            <div className="text-center">
                <RecordingNotFound />
            </div>
        )
    }

    return (
<<<<<<< HEAD
        <BindLogic logic={sessionRecordingPlayerLogic} props={logicProps}>
            <div
                ref={ref}
                className={clsx('SessionRecordingPlayer', {
                    'SessionRecordingPlayer--fullscreen': isFullScreen,
                    'SessionRecordingPlayer--no-border': noBorder || embedded,
                    'SessionRecordingPlayer--widescreen': !isFullScreen && size !== 'small',
                })}
            >
                <div className="SessionRecordingPlayer__main">
                    {includeMeta || isFullScreen ? <PlayerMeta /> : null}
                    <div className="SessionRecordingPlayer__body">
                        <PlayerFrame />
                        <PlayerFrameOverlay />
                    </div>
                    <LemonDivider className="my-0" />
                    <PlayerController />
=======
        <div
            ref={ref}
            className={clsx('SessionRecordingPlayer', {
                'SessionRecordingPlayer--fullscreen': isFullScreen,
                'SessionRecordingPlayer--no-border': noBorder || embedded,
                'SessionRecordingPlayer--widescreen': !isFullScreen && size !== 'small',
                'SessionRecordingPlayer--explorer-mode': !!explorerMode,
            })}
        >
            <div className="SessionRecordingPlayer__main">
                {includeMeta || isFullScreen ? <PlayerMeta {...props} /> : null}
                <div className="SessionRecordingPlayer__body">
                    <PlayerFrame sessionRecordingId={sessionRecordingId} ref={frame} playerKey={playerKey} />
                    <PlayerFrameOverlay
                        sessionRecordingId={sessionRecordingId}
                        playerKey={playerKey}
                        nextSessionRecording={nextSessionRecording}
                    />
>>>>>>> c24c2dfb
                </div>
                {!isFullScreen && (
                    <div className="SessionRecordingPlayer__inspector">
                        <PlayerInspector />
                    </div>
                )}
            </div>
<<<<<<< HEAD
        </BindLogic>
=======
            {!isFullScreen && (
                <div className="SessionRecordingPlayer__inspector">
                    <PlayerInspector {...logicProps} />
                </div>
            )}

            {explorerMode && <SessionRecordingPlayerExplorer {...explorerMode} onClose={() => closeExplorer()} />}
        </div>
>>>>>>> c24c2dfb
    )
}<|MERGE_RESOLUTION|>--- conflicted
+++ resolved
@@ -55,13 +55,7 @@
     const { setIsFullScreen, setPause, togglePlayPause, seekBackward, seekForward, setSpeed, closeExplorer } =
         useActions(sessionRecordingPlayerLogic(logicProps))
     const { isNotFound } = useValues(sessionRecordingDataLogic(logicProps))
-<<<<<<< HEAD
-    const { isFullScreen } = useValues(sessionRecordingPlayerLogic(logicProps))
-=======
     const { isFullScreen, explorerMode } = useValues(sessionRecordingPlayerLogic(logicProps))
-    const frame = useFrameRef(logicProps)
->>>>>>> c24c2dfb
-
     const speedHotkeys = useMemo(() => createPlaybackSpeedKey(setSpeed), [setSpeed])
 
     useKeyboardHotkeys(
@@ -121,7 +115,6 @@
     }
 
     return (
-<<<<<<< HEAD
         <BindLogic logic={sessionRecordingPlayerLogic} props={logicProps}>
             <div
                 ref={ref}
@@ -129,6 +122,7 @@
                     'SessionRecordingPlayer--fullscreen': isFullScreen,
                     'SessionRecordingPlayer--no-border': noBorder || embedded,
                     'SessionRecordingPlayer--widescreen': !isFullScreen && size !== 'small',
+                    'SessionRecordingPlayer--explorer-mode': !!explorerMode,
                 })}
             >
                 <div className="SessionRecordingPlayer__main">
@@ -139,44 +133,15 @@
                     </div>
                     <LemonDivider className="my-0" />
                     <PlayerController />
-=======
-        <div
-            ref={ref}
-            className={clsx('SessionRecordingPlayer', {
-                'SessionRecordingPlayer--fullscreen': isFullScreen,
-                'SessionRecordingPlayer--no-border': noBorder || embedded,
-                'SessionRecordingPlayer--widescreen': !isFullScreen && size !== 'small',
-                'SessionRecordingPlayer--explorer-mode': !!explorerMode,
-            })}
-        >
-            <div className="SessionRecordingPlayer__main">
-                {includeMeta || isFullScreen ? <PlayerMeta {...props} /> : null}
-                <div className="SessionRecordingPlayer__body">
-                    <PlayerFrame sessionRecordingId={sessionRecordingId} ref={frame} playerKey={playerKey} />
-                    <PlayerFrameOverlay
-                        sessionRecordingId={sessionRecordingId}
-                        playerKey={playerKey}
-                        nextSessionRecording={nextSessionRecording}
-                    />
->>>>>>> c24c2dfb
                 </div>
                 {!isFullScreen && (
                     <div className="SessionRecordingPlayer__inspector">
                         <PlayerInspector />
                     </div>
                 )}
+
+                {explorerMode && <SessionRecordingPlayerExplorer {...explorerMode} onClose={() => closeExplorer()} />}
             </div>
-<<<<<<< HEAD
         </BindLogic>
-=======
-            {!isFullScreen && (
-                <div className="SessionRecordingPlayer__inspector">
-                    <PlayerInspector {...logicProps} />
-                </div>
-            )}
-
-            {explorerMode && <SessionRecordingPlayerExplorer {...explorerMode} onClose={() => closeExplorer()} />}
-        </div>
->>>>>>> c24c2dfb
     )
 }