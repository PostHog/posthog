import './SessionRecordingPlayer.scss'

import { LemonButton } from '@posthog/lemon-ui'
import clsx from 'clsx'
import { BindLogic, useActions, useValues } from 'kea'

import { BuilderHog2, SleepingHog } from 'lib/components/hedgehogs'
import { FloatingContainerContext } from 'lib/hooks/useFloatingContainerContext'
import { HotkeysInterface, useKeyboardHotkeys } from 'lib/hooks/useKeyboardHotkeys'
import { usePageVisibilityCb } from 'lib/hooks/usePageVisibility'
import { useResizeBreakpoints } from 'lib/hooks/useResizeObserver'
import posthog from 'posthog-js'
import { useEffect, useMemo, useRef } from 'react'
import { useNotebookDrag } from 'scenes/notebooks/AddToNotebook/DraggableToNotebook'
import { PlayerFrameCommentOverlay } from 'scenes/session-recordings/player/commenting/PlayerFrameCommentOverlay'
import { RecordingNotFound } from 'scenes/session-recordings/player/RecordingNotFound'
import { MatchingEventsMatchType } from 'scenes/session-recordings/playlist/sessionRecordingsPlaylistLogic'
import { urls } from 'scenes/urls'

import { PlayerController } from './controller/PlayerController'
import { PlayerMeta } from './player-meta/PlayerMeta'
import { PlayerFrame } from './PlayerFrame'
import { PlayerFrameOverlay } from './PlayerFrameOverlay'
import { playerSettingsLogic } from './playerSettingsLogic'
import { PlayerSidebar } from './PlayerSidebar'
import { sessionRecordingDataLogic } from './sessionRecordingDataLogic'
import { SessionRecordingNextConfirmation } from './SessionRecordingNextConfirmation'
import {
    ONE_FRAME_MS,
    PLAYBACK_SPEEDS,
    sessionRecordingPlayerLogic,
    SessionRecordingPlayerLogicProps,
    SessionRecordingPlayerMode,
} from './sessionRecordingPlayerLogic'
import { SessionRecordingPlayerExplorer } from './view-explorer/SessionRecordingPlayerExplorer'

export interface SessionRecordingPlayerProps extends SessionRecordingPlayerLogicProps {
    noMeta?: boolean
    noBorder?: boolean
    noInspector?: boolean
    matchingEventsMatchType?: MatchingEventsMatchType
    accessToken?: string
}

export const createPlaybackSpeedKey = (action: (val: number) => void): HotkeysInterface => {
    return PLAYBACK_SPEEDS.map((x, i) => ({ key: `${i}`, value: x })).reduce(
        (acc, x) => Object.assign(acc, { [x.key]: { action: () => action(x.value) } }),
        {}
    )
}

export function SessionRecordingPlayer(props: SessionRecordingPlayerProps): JSX.Element {
    const {
        sessionRecordingId,
        sessionRecordingData,
        playerKey,
        noMeta = false,
        matchingEventsMatchType,
        noBorder = false,
        noInspector = false,
        autoPlay = true,
        playlistLogic,
        mode = SessionRecordingPlayerMode.Standard,
        pinned,
        setPinned,
        accessToken,
    } = props

    const playerRef = useRef<HTMLDivElement>(null)
    const playerMainRef = useRef<HTMLDivElement>(null)

    const logicProps: SessionRecordingPlayerLogicProps = {
        sessionRecordingId,
        playerKey,
        matchingEventsMatchType,
        sessionRecordingData,
        autoPlay,
        noInspector,
        playlistLogic,
        mode,
        playerRef,
        pinned,
        setPinned,
        accessToken,
    }
    const {
        incrementClickCount,
        setIsFullScreen,
        setPause,
        togglePlayPause,
        seekBackward,
        seekForward,
        setSpeed,
        closeExplorer,
    } = useActions(sessionRecordingPlayerLogic(logicProps))
    const { isNotFound, isRecentAndInvalid, isLikelyPastTTL } = useValues(sessionRecordingDataLogic(logicProps))
    const { loadSnapshots } = useActions(sessionRecordingDataLogic(logicProps))
    const { isFullScreen, explorerMode, isBuffering, isCommenting } = useValues(sessionRecordingPlayerLogic(logicProps))
    const { setPlayNextAnimationInterrupted, setIsCommenting } = useActions(sessionRecordingPlayerLogic(logicProps))
    const speedHotkeys = useMemo(() => createPlaybackSpeedKey(setSpeed), [setSpeed])
    const { isVerticallyStacked, sidebarOpen } = useValues(playerSettingsLogic)

    const isScreenshotMode = mode === SessionRecordingPlayerMode.Screenshot

    useEffect(
        () => {
            if (isLikelyPastTTL) {
                posthog.capture('session loaded past ttl', {
                    viewedSessionRecording: sessionRecordingId,
                    recordingStartTime: sessionRecordingData?.start,
                })
            }
        },
        // eslint-disable-next-line react-hooks/exhaustive-deps
        [isLikelyPastTTL]
    )

    useEffect(
        () => {
            if (isRecentAndInvalid) {
                posthog.capture('session loaded recent and invalid', {
                    viewedSessionRecording: sessionRecordingId,
                    recordingStartTime: sessionRecordingData?.start,
                })
            }
        },
        // eslint-disable-next-line react-hooks/exhaustive-deps
        [isRecentAndInvalid]
    )

    useKeyboardHotkeys(
        {
            f: {
                action: () => setIsFullScreen(!isFullScreen),
            },
            c: {
                action: () => setIsCommenting(!isCommenting),
            },
            space: {
                action: () => togglePlayPause(),
            },
            arrowleft: {
                action: (e) => {
                    if (e.ctrlKey || e.metaKey) {
                        return
                    }
                    e.preventDefault()
                    e.altKey && setPause()
                    seekBackward(e.altKey ? ONE_FRAME_MS : undefined)
                },
                willHandleEvent: true,
            },
            arrowright: {
                action: (e) => {
                    if (e.ctrlKey || e.metaKey) {
                        return
                    }
                    e.preventDefault()
                    e.altKey && setPause()
                    seekForward(e.altKey ? ONE_FRAME_MS : undefined)
                },
                willHandleEvent: true,
            },
            ...speedHotkeys,
            ...(isFullScreen ? { escape: { action: () => setIsFullScreen(false) } } : {}),
        },
        [isFullScreen]
    )

    usePageVisibilityCb((pageIsVisible) => {
        if (!pageIsVisible) {
            setPause()
        }
    })

    const { size } = useResizeBreakpoints(
        {
            0: 'small',
            1050: 'medium',
            1500: 'wide',
        },
        {
            ref: playerRef,
        }
    )

    const { draggable, elementProps } = useNotebookDrag({ href: urls.replaySingle(sessionRecordingId) })

    if (isNotFound) {
        return (
            <div className="text-center">
                <RecordingNotFound />
            </div>
        )
    }

    return (
        <BindLogic logic={sessionRecordingPlayerLogic} props={logicProps}>
            <div
                ref={playerRef}
                className={clsx(
                    'SessionRecordingPlayer',
                    {
                        'SessionRecordingPlayer--fullscreen': isFullScreen,
                        'SessionRecordingPlayer--no-border': noBorder,
                        'SessionRecordingPlayer--buffering': isBuffering,
                        'SessionRecordingPlayer--stacked-vertically': sidebarOpen && isVerticallyStacked,
                    },
                    `SessionRecordingPlayer--${size}`
                )}
                onClick={incrementClickCount}
                onMouseMove={() => setPlayNextAnimationInterrupted(true)}
                onMouseOut={() => setPlayNextAnimationInterrupted(false)}
            >
                <FloatingContainerContext.Provider value={playerRef}>
                    {explorerMode ? (
                        <SessionRecordingPlayerExplorer {...explorerMode} onClose={() => closeExplorer()} />
                    ) : (
                        <>
                            <div
                                className="SessionRecordingPlayer__main flex flex-col h-full w-full"
                                ref={playerMainRef}
                            >
                                {isRecentAndInvalid ? (
                                    <div className="flex flex-1 flex-col items-center justify-center">
                                        <BuilderHog2 height={200} />
                                        <h1>We're still working on it</h1>
                                        <p>
                                            This recording hasn't been fully ingested yet. It should be ready to watch
                                            in a few minutes.
                                        </p>
                                        <LemonButton type="secondary" onClick={loadSnapshots}>
                                            Reload
                                        </LemonButton>
                                    </div>
                                ) : isLikelyPastTTL ? (
                                    <div
                                        className="flex flex-1 flex-col items-center justify-center"
                                        data-attr="session-recording-player-past-ttl"
                                    >
                                        <SleepingHog height={200} />
                                        <h1>This recording is no longer available</h1>
                                        <p>
                                            We store session recordings for a limited time, and this one has expired and
                                            been deleted.
                                        </p>
                                        <div className="text-right">
                                            <LemonButton
                                                type="secondary"
                                                to="https://posthog.com/docs/session-replay/data-retention"
                                            >
                                                Learn more about data retention
                                            </LemonButton>
                                        </div>
                                    </div>
                                ) : (
                                    <div className="flex w-full h-full">
                                        <div className="flex flex-col flex-1 w-full">
<<<<<<< HEAD
                                            {!isScreenshotMode && (!noMeta || isFullScreen) ? <PlayerMeta /> : null}

=======
                                            {isScreenshotMode || (noMeta && !isFullScreen) ? null : <PlayerMeta />}
>>>>>>> 1779409b
                                            <div
                                                className="SessionRecordingPlayer__body"
                                                draggable={draggable}
                                                {...elementProps}
                                            >
                                                <PlayerFrame />
                                                {!isScreenshotMode ? (
                                                    <>
                                                        <PlayerFrameOverlay />
                                                        <PlayerFrameCommentOverlay />
                                                    </>
                                                ) : null}
                                            </div>
                                            {!isScreenshotMode ? <PlayerController /> : null}
                                        </div>
                                    </div>
                                )}
                            </div>

                            {!noInspector && <PlayerSidebar />}
                        </>
                    )}
                </FloatingContainerContext.Provider>
            </div>
            <SessionRecordingNextConfirmation />
        </BindLogic>
    )
}<|MERGE_RESOLUTION|>--- conflicted
+++ resolved
@@ -256,12 +256,7 @@
                                 ) : (
                                     <div className="flex w-full h-full">
                                         <div className="flex flex-col flex-1 w-full">
-<<<<<<< HEAD
-                                            {!isScreenshotMode && (!noMeta || isFullScreen) ? <PlayerMeta /> : null}
-
-=======
                                             {isScreenshotMode || (noMeta && !isFullScreen) ? null : <PlayerMeta />}
->>>>>>> 1779409b
                                             <div
                                                 className="SessionRecordingPlayer__body"
                                                 draggable={draggable}
