--- conflicted
+++ resolved
@@ -13,15 +13,12 @@
 import clsx from 'clsx'
 import { PlayerInspectorPicker } from './PlayerInspector'
 import { openPlayerShareDialog } from './share/PlayerShare'
-<<<<<<< HEAD
 import { openPlayerAddToPlaylistDialog } from './add-to-playlist/PlayerAddToPlaylist'
-=======
 import { playerSettingsLogic } from './playerSettingsLogic'
 import { More } from 'lib/components/LemonButton/More'
 import { LemonCheckbox } from '@posthog/lemon-ui'
 import { featureFlagLogic } from 'lib/logic/featureFlagLogic'
 import { FEATURE_FLAGS } from 'lib/constants'
->>>>>>> bf6d21bf
 
 interface PlayerControllerProps extends SessionRecordingPlayerLogicProps {
     hideInspectorPicker?: boolean
@@ -33,20 +30,14 @@
     hideInspectorPicker = false,
 }: PlayerControllerProps): JSX.Element {
     const logic = sessionRecordingPlayerLogic({ sessionRecordingId, playerKey })
-<<<<<<< HEAD
-    const { togglePlayPause, setSpeed, setSkipInactivitySetting, setIsFullScreen, setPause } = useActions(logic)
-    const { currentPlayerState, speed, isSmallScreen, skipInactivitySetting, isFullScreen, sessionPlayerData } =
-        useValues(logic)
-=======
     const { togglePlayPause, setPause } = useActions(logic)
-    const { currentPlayerState, isSmallScreen } = useValues(logic)
+    const { currentPlayerState, isSmallScreen, sessionPlayerData } = useValues(logic)
 
     const { speed, skipInactivitySetting, isFullScreen, autoplayEnabled } = useValues(playerSettingsLogic)
     const { setSpeed, setSkipInactivitySetting, setIsFullScreen, setAutoplayEnabled } = useActions(playerSettingsLogic)
     const { featureFlags } = useValues(featureFlagLogic)
 
     const featureAutoplay = !!featureFlags[FEATURE_FLAGS.RECORDING_AUTOPLAY]
->>>>>>> bf6d21bf
 
     const onShare = (): void => {
         setPause()
