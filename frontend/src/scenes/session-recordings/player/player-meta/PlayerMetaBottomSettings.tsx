import {
    IconEllipsis,
    IconHourglass,
    IconLlmPromptEvaluation,
    IconRabbit,
    IconSearch,
    IconTortoise,
} from '@posthog/icons'
import { useActions, useValues } from 'kea'
import { FlaggedFeature } from 'lib/components/FlaggedFeature'
import { FEATURE_FLAGS } from 'lib/constants'
import { IconHeatmap } from 'lib/lemon-ui/icons'
import { LemonMenuItem } from 'lib/lemon-ui/LemonMenu'
import { humanFriendlyDuration } from 'lib/utils'
import {
    SettingsBar,
    SettingsButton,
    SettingsMenu,
    SettingsToggle,
} from 'scenes/session-recordings/components/PanelSettings'
import { PlayerInspectorButton } from 'scenes/session-recordings/player/player-meta/PlayerInspectorButton'
import { PlayerMetaBreakpoints } from 'scenes/session-recordings/player/player-meta/PlayerMeta'
import { playerSettingsLogic } from 'scenes/session-recordings/player/playerSettingsLogic'
import {
    PLAYBACK_SPEEDS,
    sessionRecordingPlayerLogic,
} from 'scenes/session-recordings/player/sessionRecordingPlayerLogic'
import { ExporterFormat } from '~/types'

function SetPlaybackSpeed(): JSX.Element {
    const { speed, sessionPlayerData } = useValues(sessionRecordingPlayerLogic)
    const { setSpeed } = useActions(sessionRecordingPlayerLogic)
    return (
        <SettingsMenu
            icon={
                speed === 0.5 ? (
                    <IconTortoise className="text-lg" style={{ stroke: 'currentColor', strokeWidth: '0.5' }} />
                ) : (
                    <IconRabbit className="text-lg" style={{ stroke: 'currentColor', strokeWidth: '0.5' }} />
                )
            }
            data-attr="session-recording-speed-select"
            items={PLAYBACK_SPEEDS.map((speedToggle) => ({
                label: (
                    <div className="flex w-full deprecated-space-x-2 justify-between">
                        <span>{speedToggle}x</span>
                        <span>({humanFriendlyDuration(sessionPlayerData.durationMs / speedToggle / 1000)})</span>
                    </div>
                ),
                onClick: () => setSpeed(speedToggle),
                active: speed === speedToggle && speedToggle !== 1,
                status: speed === speedToggle ? 'danger' : 'default',
            }))}
            label={`Speed ${speed}x`}
        />
    )
}

function SkipInactivity(): JSX.Element {
    const { skipInactivitySetting } = useValues(playerSettingsLogic)
    const { setSkipInactivitySetting } = useActions(playerSettingsLogic)

    return (
        <SettingsToggle
            title="Skip inactive parts of the recording"
            label="Skip inactivity"
            active={skipInactivitySetting}
            data-attr="skip-inactivity"
            onClick={() => setSkipInactivitySetting(!skipInactivitySetting)}
            icon={<IconHourglass />}
        />
    )
}

function InspectDOM(): JSX.Element {
    const { sessionPlayerMetaData } = useValues(sessionRecordingPlayerLogic)
    const { openExplorer } = useActions(sessionRecordingPlayerLogic)

    return (
        <SettingsButton
            title="Inspect the DOM as it was at this moment in the session. Analyze the structure and elements captured during the recording."
            label="Inspect DOM"
            data-attr="explore-dom"
            onClick={openExplorer}
            disabledReason={
                sessionPlayerMetaData?.snapshot_source === 'mobile' ? 'Only available for web recordings' : undefined
            }
            icon={<IconSearch />}
        />
    )
}

function Screenshot(): JSX.Element {
    const { takeScreenshot } = useActions(sessionRecordingPlayerLogic)

    return (
<<<<<<< HEAD
        <SettingsMenu
            icon={<IconLlmPromptEvaluation />}
            data-attr="screenshot"
            items={[
                {
                    label: <div className="flex w-full deprecated-space-x-2 justify-between">PNG</div>,
                    onClick: () => takeScreenshot(ExporterFormat.PNG),
                },
                {
                    label: <div className="flex w-full deprecated-space-x-2 justify-between">GIF (5 sec)</div>,
                    onClick: () => takeScreenshot(ExporterFormat.GIF),
                },
                {
                    label: <div className="flex w-full deprecated-space-x-2 justify-between">MP4 (5 sec)</div>,
                    onClick: () => takeScreenshot(ExporterFormat.MP4),
                },
            ]}
            label="Screenshot"
=======
        <SettingsButton
            title="Take a screenshot of the current frame"
            label="Screenshot"
            data-attr="replay-screenshot"
            onClick={takeScreenshot}
            icon={<IconLlmPromptEvaluation />}
>>>>>>> 1779409b
        />
    )
}

export function PlayerMetaBottomSettings({ size }: { size: PlayerMetaBreakpoints }): JSX.Element {
    const {
        logicProps: { noInspector },
    } = useValues(sessionRecordingPlayerLogic)
    const { setPause, openHeatmap } = useActions(sessionRecordingPlayerLogic)
    const { skipInactivitySetting } = useValues(playerSettingsLogic)
    const { setSkipInactivitySetting } = useActions(playerSettingsLogic)
    const isSmall = size === 'small'

    const menuItems: LemonMenuItem[] = [
        isSmall
            ? {
                  label: 'Skip inactivity',
                  active: skipInactivitySetting,
                  'data-attr': 'skip-inactivity-in-menu',
                  onClick: () => setSkipInactivitySetting(!skipInactivitySetting),
                  icon: <IconHourglass />,
              }
            : undefined,
    ].filter(Boolean) as LemonMenuItem[]

    return (
        <SettingsBar border="top">
            <div className="flex w-full justify-between items-center gap-0.5">
                <div className="flex flex-row gap-0.5 h-full items-center">
                    <SetPlaybackSpeed />
                    {!isSmall && <SkipInactivity />}
                    {isSmall && (
                        <SettingsMenu
                            icon={<IconEllipsis />}
                            items={menuItems}
                            highlightWhenActive={false}
                            closeOnClickInside={false}
                        />
                    )}
                </div>
                <div className="flex flex-row gap-0.5">
                    <FlaggedFeature match={true} flag={FEATURE_FLAGS.HEATMAPS_UI}>
                        <SettingsButton
                            size="xsmall"
                            icon={<IconHeatmap />}
                            onClick={() => {
                                setPause()
                                openHeatmap()
                            }}
                            label="View heatmap"
                            tooltip="Use the HTML from this point in the recording as the background for your heatmap data"
                        />
                    </FlaggedFeature>
                    {noInspector ? null : (
                        <>
                            <Screenshot />
                            <InspectDOM />
                        </>
                    )}
                    <PlayerInspectorButton />
                </div>
            </div>
        </SettingsBar>
    )
}<|MERGE_RESOLUTION|>--- conflicted
+++ resolved
@@ -94,10 +94,9 @@
     const { takeScreenshot } = useActions(sessionRecordingPlayerLogic)
 
     return (
-<<<<<<< HEAD
         <SettingsMenu
             icon={<IconLlmPromptEvaluation />}
-            data-attr="screenshot"
+            data-attr="replay-screenshot"
             items={[
                 {
                     label: <div className="flex w-full deprecated-space-x-2 justify-between">PNG</div>,
@@ -113,14 +112,6 @@
                 },
             ]}
             label="Screenshot"
-=======
-        <SettingsButton
-            title="Take a screenshot of the current frame"
-            label="Screenshot"
-            data-attr="replay-screenshot"
-            onClick={takeScreenshot}
-            icon={<IconLlmPromptEvaluation />}
->>>>>>> 1779409b
         />
     )
 }
