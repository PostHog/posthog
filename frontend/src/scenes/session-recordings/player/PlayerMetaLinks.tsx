import {
    sessionRecordingPlayerLogic,
    SessionRecordingPlayerMode,
} from 'scenes/session-recordings/player/sessionRecordingPlayerLogic'
import { useActions, useValues } from 'kea'
import { LemonButton, LemonButtonProps } from 'lib/lemon-ui/LemonButton'
import { IconComment, IconDelete, IconJournalPlus, IconLink, IconPinFilled, IconPinOutline } from 'lib/lemon-ui/icons'
import { openPlayerShareDialog } from 'scenes/session-recordings/player/share/PlayerShare'
import { PlaylistPopoverButton } from './playlist-popover/PlaylistPopover'
import { LemonDialog } from 'lib/lemon-ui/LemonDialog'
import { NotebookSelectButton } from 'scenes/notebooks/NotebookSelectButton/NotebookSelectButton'
import { NotebookNodeType } from '~/types'
import { useNotebookNode } from 'scenes/notebooks/Nodes/notebookNodeLogic'

export function PlayerMetaLinks(): JSX.Element {
    const { sessionRecordingId, logicProps } = useValues(sessionRecordingPlayerLogic)
    const { setPause, deleteRecording, maybePersistRecording } = useActions(sessionRecordingPlayerLogic)
    const nodeLogic = useNotebookNode()

    const getCurrentPlayerTime = (): number => {
        // NOTE: We pull this value at call time as otherwise it would trigger re-renders if pulled from the hook
        const playerTime = sessionRecordingPlayerLogic.findMounted(logicProps)?.values.currentPlayerTime || 0
        return Math.floor(playerTime / 1000)
    }

    const onShare = (): void => {
        setPause()
        openPlayerShareDialog({
            seconds: getCurrentPlayerTime(),
            id: sessionRecordingId,
        })
    }

    const onDelete = (): void => {
        LemonDialog.open({
            title: 'Delete recording',
            description: 'Are you sure you want to delete this recording? This cannot be undone.',
            secondaryButton: {
                children: 'Cancel',
            },
            primaryButton: {
                children: 'Delete',
                status: 'danger',
                onClick: deleteRecording,
            },
        })
    }

    const commonProps: Partial<LemonButtonProps> = {
        size: 'small',
    }

    const mode = logicProps.mode ?? SessionRecordingPlayerMode.Standard

    return (
        <div className="flex flex-row gap-1 items-center justify-end">
            {![SessionRecordingPlayerMode.Sharing].includes(mode) ? (
                <>
                    <NotebookSelectButton
                        size="small"
                        icon={<IconComment />}
                        resource={{ type: NotebookNodeType.Recording, attrs: { id: sessionRecordingId } }}
                        onClick={() => setPause()}
                        onNotebookOpened={(theNotebookLogic, theNodeLogic) => {
                            const time = getCurrentPlayerTime() * 1000

                            if (theNodeLogic) {
                                // Node already exists, we just add a comment
                                theNodeLogic.actions.insertReplayCommentByTimestamp(time, sessionRecordingId)
                                return
                            }

                            theNotebookLogic.actions.insertReplayCommentByTimestamp({
                                timestamp: time,
                                sessionRecordingId,
                            })
                        }}
                    >
                        Comment
                    </NotebookSelectButton>

                    <LemonButton icon={<IconLink />} onClick={onShare} {...commonProps}>
                        <span>Share</span>
                    </LemonButton>

                    {nodeLogic?.props.nodeType === NotebookNodeType.RecordingPlaylist ? (
                        <LemonButton
                            icon={<IconJournalPlus />}
                            size="small"
                            onClick={() => {
                                nodeLogic.actions.insertAfter({
                                    type: NotebookNodeType.Recording,
                                    attrs: { id: sessionRecordingId },
                                })
                            }}
                        />
                    ) : null}

                    {logicProps.setPinned ? (
                        <LemonButton
<<<<<<< HEAD
                            onClick={() => logicProps.setPinned?.(!logicProps.pinned)}
=======
                            onClick={() => {
                                if (nodeLogic && !logicProps.pinned) {
                                    // If we are in a node, then pinning should persist the recording
                                    maybePersistRecording()
                                }

                                logicProps.setPinned?.(!logicProps.pinned)
                            }}
>>>>>>> 2ea5e84b
                            size="small"
                            tooltip={logicProps.pinned ? 'Unpin from this list' : 'Pin to this list'}
                            icon={logicProps.pinned ? <IconPinFilled /> : <IconPinOutline />}
                        />
                    ) : (
                        <PlaylistPopoverButton {...commonProps}>
                            <span>Pin</span>
                        </PlaylistPopoverButton>
                    )}

                    {logicProps.playerKey !== 'modal' && (
                        <LemonButton
                            tooltip="Delete"
                            icon={<IconDelete />}
                            onClick={onDelete}
                            {...commonProps}
                            status="danger"
                        />
                    )}
                </>
            ) : null}
        </div>
    )
}<|MERGE_RESOLUTION|>--- conflicted
+++ resolved
@@ -98,9 +98,6 @@
 
                     {logicProps.setPinned ? (
                         <LemonButton
-<<<<<<< HEAD
-                            onClick={() => logicProps.setPinned?.(!logicProps.pinned)}
-=======
                             onClick={() => {
                                 if (nodeLogic && !logicProps.pinned) {
                                     // If we are in a node, then pinning should persist the recording
@@ -109,7 +106,6 @@
 
                                 logicProps.setPinned?.(!logicProps.pinned)
                             }}
->>>>>>> 2ea5e84b
                             size="small"
                             tooltip={logicProps.pinned ? 'Unpin from this list' : 'Pin to this list'}
                             icon={logicProps.pinned ? <IconPinFilled /> : <IconPinOutline />}
