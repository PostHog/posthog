--- conflicted
+++ resolved
@@ -1,139 +1,20 @@
-<<<<<<< HEAD
 @layer base {
-    .SessionRecordingPlayer {
-=======
-.SessionRecordingPlayerWrapper {
-    position: relative;
-    display: flex;
-    flex-direction: row;
-    width: 100%;
-    height: 100%;
-    overflow: hidden;
-
-    .SessionRecordingPlayer__sidebar {
-        position: relative;
-        display: flex;
-        flex-direction: column;
-        flex-shrink: 0;
-        min-width: 20rem;
-        max-width: 95%;
-        overflow: hidden;
-
-        &--collapsed {
-            min-width: 0;
-        }
-
-        &__tabs {
-            & .LemonTabs__tab-content {
-                padding: 10px 0;
-            }
-        }
-    }
-
-    &--stacked-vertically {
-        flex-direction: column;
-
-        .SessionRecordingPlayer__sidebar {
-            min-width: 100%;
-            max-width: 100%;
-            max-height: 60%;
-        }
-    }
-}
-
-.SessionRecordingPlayer {
-    position: relative;
-    display: flex;
-    flex: 1;
-    flex-direction: row;
-    width: 100%;
-    height: 100%;
-    overflow: hidden;
-    background-color: var(--color-bg-surface-primary);
-    border: 1px solid var(--color-border-primary);
-    border-radius: var(--radius);
-
-    &--no-border {
-        border: none;
-        border-radius: 0;
-    }
-
-    .SessionRecordingPlayer__body {
->>>>>>> 4434dcf4
+    .SessionRecordingPlayerWrapper {
         position: relative;
         display: flex;
         flex-direction: row;
         width: 100%;
         height: 100%;
         overflow: hidden;
-        background-color: var(--color-bg-surface-primary);
-<<<<<<< HEAD
-        border: 1px solid var(--color-border-primary);
-        border-radius: var(--radius);
-=======
-    }
-
-    .SessionRecordingPlayer__main {
-        display: flex;
-        flex: 1;
-        flex-direction: column;
-        overflow: hidden;
-    }
->>>>>>> 4434dcf4
-
-        &--no-border {
-            border: none;
-            border-radius: 0;
-        }
-
-        .SessionRecordingPlayer__body {
-            position: relative;
-            z-index: 0;
-            min-width: 1px;
-            height: 100%;
-            overflow: hidden;
-            background-color: var(--color-bg-surface-primary);
-        }
-
-<<<<<<< HEAD
-        .SessionRecordingPlayer__main {
-            flex: 1;
-        }
-
-        &--fullscreen {
-            position: fixed;
-            inset: 0;
-            z-index: var(--z-modal);
-            overflow-y: auto;
-            background-color: var(--color-bg-surface-primary);
-            border: none;
-            border-radius: 0;
-
-            .SessionRecordingPlayer__body {
-                height: 100%;
-                margin: 0;
-                border-radius: 0;
-            }
-        }
-
-        .SessionRecordingPlayer__main,
-        .SessionRecordingPlayer__sidebar {
-            display: flex;
-            flex-direction: column;
-            overflow: hidden;
-        }
-
-        .LemonModal & {
-            .SessionRecordingPlayer__body {
-                height: calc(90vh - 15rem);
-            }
-        }
 
         .SessionRecordingPlayer__sidebar {
             position: relative;
+            display: flex;
+            flex-direction: column;
             flex-shrink: 0;
             min-width: 20rem;
             max-width: 95%;
+            overflow: hidden;
 
             &--collapsed {
                 min-width: 0;
@@ -156,35 +37,92 @@
             }
         }
     }
-=======
-    .LemonModal & {
-        .SessionRecordingPlayer__body {
-            height: calc(90vh - 15rem);
-        }
-    }
-}
->>>>>>> 4434dcf4
 
-    .PlayerControlSeekIcon {
+    .SessionRecordingPlayer {
         position: relative;
         display: flex;
+        flex: 1;
+        flex-direction: row;
+        width: 100%;
+        height: 100%;
+        overflow: hidden;
+        background-color: var(--color-bg-surface-primary);
+        border: 1px solid var(--color-border-primary);
+        border-radius: var(--radius);
 
-        .PlayerControlSeekIcon__seconds {
-            position: absolute;
-            inset: 0;
-            display: flex;
-            align-items: center;
-            justify-content: center;
-            font-size: 6px;
-            font-weight: bold;
-            text-align: center;
+        &--no-border {
+            border: none;
+            border-radius: 0;
         }
 
-        .PlayerControlSeekIcon__icon {
-            font-size: 1.3rem;
+        .SessionRecordingPlayer__body {
+            position: relative;
+            display: flex;
+            flex-direction: row;
+            width: 100%;
+            height: 100%;
+            overflow: hidden;
+            background-color: var(--color-bg-surface-primary);
+            border: 1px solid var(--color-border-primary);
+            border-radius: var(--radius);
 
-            &--forward {
-                transform: rotateY(180deg);
+            .SessionRecordingPlayer__main {
+                display: flex;
+                flex: 1;
+                flex-direction: column;
+                overflow: hidden;
+            }
+
+            &--fullscreen {
+                position: fixed;
+                inset: 0;
+                z-index: var(--z-modal);
+                overflow-y: auto;
+                background-color: var(--color-bg-surface-primary);
+                border: none;
+                border-radius: 0;
+
+                .SessionRecordingPlayer__body {
+                    height: 100%;
+                    margin: 0;
+                    border-radius: 0;
+                }
+
+                .LemonModal & {
+                    .SessionRecordingPlayer__body {
+                        height: calc(90vh - 15rem);
+                    }
+                }
+            }
+
+            .PlayerControlSeekIcon {
+                position: relative;
+                display: flex;
+
+                .PlayerControlSeekIcon__seconds {
+                    position: absolute;
+                    inset: 0;
+                    display: flex;
+
+                    .PlayerControlSeekIcon__seconds {
+                        position: absolute;
+                        inset: 0;
+                        display: flex;
+                        align-items: center;
+                        justify-content: center;
+                        font-size: 6px;
+                        font-weight: bold;
+                        text-align: center;
+                    }
+
+                    .PlayerControlSeekIcon__icon {
+                        font-size: 1.3rem;
+
+                        &--forward {
+                            transform: rotateY(180deg);
+                        }
+                    }
+                }
             }
         }
     }
