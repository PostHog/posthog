import { useActions, useValues } from 'kea'
import { teamLogic } from 'scenes/teamLogic'
import { LemonSwitch, LemonTag, Link } from '@posthog/lemon-ui'
import { urls } from 'scenes/urls'
import { AuthorizedUrlList } from 'lib/components/AuthorizedUrlList/AuthorizedUrlList'
import { AuthorizedUrlListType } from 'lib/components/AuthorizedUrlList/authorizedUrlListLogic'
import { LemonDialog } from 'lib/lemon-ui/LemonDialog'
import { LemonLabel } from 'lib/lemon-ui/LemonLabel/LemonLabel'

export type SessionRecordingSettingsProps = {
    inModal?: boolean
}

export function SessionRecordingSettings({ inModal = false }: SessionRecordingSettingsProps): JSX.Element {
    const { updateCurrentTeam } = useActions(teamLogic)
    const { currentTeam } = useValues(teamLogic)

    return (
        <div className="space-y-4">
            <div className="space-y-2">
                <LemonSwitch
                    data-attr="opt-in-session-recording-switch"
                    onChange={(checked) => {
                        updateCurrentTeam({
                            session_recording_opt_in: checked,
                            capture_console_log_opt_in: checked,
                            capture_performance_opt_in: checked,
                        })
                    }}
                    label="Record user sessions"
                    bordered={!inModal}
                    fullWidth={inModal}
                    labelClassName={inModal ? 'text-base font-semibold' : ''}
                    checked={!!currentTeam?.session_recording_opt_in}
                />

                <p>
                    Please note your website needs to have the{' '}
                    <Link to={urls.projectSettings() + '#snippet'}>PostHog snippet</Link> or the latest version of{' '}
                    <Link
                        to="https://posthog.com/docs/integrations/js-integration?utm_campaign=session-recording&utm_medium=in-product"
                        target="_blank"
                    >
                        posthog-js
                    </Link>{' '}
                    directly installed. For more details, check out our{' '}
                    <Link
                        to="https://posthog.com/docs/user-guides/recordings?utm_campaign=session-recording&utm_medium=in-product"
                        target="_blank"
                    >
                        docs
                    </Link>
                    .
                </p>
            </div>

            <div className="space-y-2">
                <LemonSwitch
                    data-attr="opt-in-capture-console-log-switch"
                    onChange={(checked) => {
                        updateCurrentTeam({ capture_console_log_opt_in: checked })
                    }}
                    label="Capture console logs"
                    labelClassName={inModal ? 'text-base font-semibold' : ''}
                    bordered={!inModal}
                    fullWidth={inModal}
                    checked={
                        !!currentTeam?.session_recording_opt_in ? !!currentTeam?.capture_console_log_opt_in : false
                    }
                    disabled={!currentTeam?.session_recording_opt_in}
                />
                <p>
                    This setting controls if browser console logs will be captured as a part of recordings. The console
                    logs will be shown in the recording player to help you debug any issues.
                </p>
            </div>

            <div className="space-y-2">
                <LemonSwitch
                    data-attr="opt-in-capture-performance-switch"
                    onChange={(checked) => {
                        updateCurrentTeam({ capture_performance_opt_in: checked })
                    }}
                    label="Capture network performance"
                    labelClassName={inModal ? 'text-base font-semibold' : ''}
                    bordered={!inModal}
                    fullWidth={inModal}
                    checked={
                        !!currentTeam?.session_recording_opt_in ? !!currentTeam?.capture_performance_opt_in : false
                    }
                    disabled={!currentTeam?.session_recording_opt_in}
                />
                <p>
                    This setting controls if performance and network information will be captured alongside recordings.
                    The network requests and timings will be shown in the recording player to help you debug any issues.
                </p>
            </div>
<<<<<<< HEAD

            <div className="space-y-2">
                <LemonSwitch
                    data-attr="opt-in-capture-performance-switch"
                    onChange={(checked) => {
                        updateCurrentTeam({ capture_performance_opt_in: checked })
                    }}
                    label={
                        <span className="flex items-center gap-2">
                            Use Recorder V2
                            <LemonTag type="warning">Beta</LemonTag>
                        </span>
                    }
                    labelClassName={inModal ? 'text-base font-semibold' : ''}
                    bordered={!inModal}
                    fullWidth={inModal}
                    checked={
                        !!currentTeam?.session_recording_opt_in ? !!currentTeam?.capture_performance_opt_in : false
                    }
                    disabled={!currentTeam?.session_recording_opt_in}
                />
                <p>
                    This setting controls if performance and network information will be captured alongside recordings.
                    The network requests and timings will be shown in the recording player to help you debug any issues.
                </p>
            </div>
=======
>>>>>>> ff544314

            <div className="space-y-2">
                <LemonLabel className="text-base">Authorized domains for recordings</LemonLabel>

                <p>
                    Use the settings below to restrict the domains where recordings will be captured. If no domains are
                    selected, then there will be no domain restriction.
                </p>
                <p>
                    Domains and wilcard subdomains are allowed (e.g. <code>https://*.example.com</code>). However,
                    wildcarded top-level domains cannot be used (for security reasons).
                </p>
                <AuthorizedUrlList type={AuthorizedUrlListType.RECORDING_DOMAINS} />
            </div>
        </div>
    )
}

export function openSessionRecordingSettingsDialog(): void {
    LemonDialog.open({
        title: 'Session recording settings',
        content: <SessionRecordingSettings inModal />,
        width: 600,
        primaryButton: {
            children: 'Done',
        },
    })
}<|MERGE_RESOLUTION|>--- conflicted
+++ resolved
@@ -95,13 +95,12 @@
                     The network requests and timings will be shown in the recording player to help you debug any issues.
                 </p>
             </div>
-<<<<<<< HEAD
 
             <div className="space-y-2">
                 <LemonSwitch
                     data-attr="opt-in-capture-performance-switch"
                     onChange={(checked) => {
-                        updateCurrentTeam({ capture_performance_opt_in: checked })
+                        updateCurrentTeam({ session_recording_version: checked ? 'v2' : 'v1' })
                     }}
                     label={
                         <span className="flex items-center gap-2">
@@ -112,18 +111,13 @@
                     labelClassName={inModal ? 'text-base font-semibold' : ''}
                     bordered={!inModal}
                     fullWidth={inModal}
-                    checked={
-                        !!currentTeam?.session_recording_opt_in ? !!currentTeam?.capture_performance_opt_in : false
-                    }
-                    disabled={!currentTeam?.session_recording_opt_in}
+                    checked={currentTeam?.session_recording_version === 'v2'}
                 />
                 <p>
                     This setting controls if performance and network information will be captured alongside recordings.
                     The network requests and timings will be shown in the recording player to help you debug any issues.
                 </p>
             </div>
-=======
->>>>>>> ff544314
 
             <div className="space-y-2">
                 <LemonLabel className="text-base">Authorized domains for recordings</LemonLabel>
