--- conflicted
+++ resolved
@@ -213,12 +213,8 @@
                 setContent: (content: JSONContent) => queueMicrotask(() => editor.commands.setContent(content, false)),
                 setSelection: (position: number) => editor.commands.setNodeSelection(position),
                 setTextSelection: (position: number | EditorRange) => editor.commands.setTextSelection(position),
-<<<<<<< HEAD
-                focus: (position: EditorFocusPosition) => queueMicrotask(() => editor.commands.focus(position)),
+                focus: (position?: EditorFocusPosition) => queueMicrotask(() => editor.commands.focus(position)),
                 chain: () => editor.chain().focus(),
-=======
-                focus: (position?: EditorFocusPosition) => queueMicrotask(() => editor.commands.focus(position)),
->>>>>>> e4554813
                 destroy: () => editor.destroy(),
                 deleteRange: (range: EditorRange) => editor.chain().focus().deleteRange(range),
                 insertContent: (content: JSONContent) => editor.chain().insertContent(content).focus().run(),
