// Helpers for Kea issue with double importing
import {
    ChainedCommands as EditorCommands,
    Editor as TTEditor,
    FocusPosition as EditorFocusPosition,
    getText,
    JSONContent as TTJSONContent,
    Range as EditorRange,
} from '@tiptap/core'
import { Node as PMNode } from '@tiptap/pm/model'
import { NodeViewProps } from '@tiptap/react'
import { NotebookNodeType } from '~/types'

export interface Node extends PMNode {}
export interface JSONContent extends TTJSONContent {}

export {
    ChainedCommands as EditorCommands,
    Range as EditorRange,
    FocusPosition as EditorFocusPosition,
} from '@tiptap/core'

<<<<<<< HEAD
export type CustomNotebookNodeAttributes = Record<string, any>

export type NotebookNodeAttributes<T extends CustomNotebookNodeAttributes> = T & {
    nodeId: string
    height?: string | number
}

type NotebookNode<T extends CustomNotebookNodeAttributes> = Omit<PMNode, 'attrs'> & {
    attrs: NotebookNodeAttributes<T>
}

export type NotebookNodeWidgetSettings<T extends CustomNotebookNodeAttributes> = {
    attributes: NotebookNodeAttributes<T>
    updateAttributes: (attributes: Partial<T>) => void
=======
export type NotebookNodeAttributes = Record<string, any>
export type NotebookNode<T extends NotebookNodeAttributes> = Omit<PMNode, 'attrs'> & {
    attrs: T & {
        nodeId: string
        height?: string | number
        title?: string | ((attributes: T) => Promise<string>)
    }
>>>>>>> 7dcfb526
}

export type NotebookNodeViewProps<T extends CustomNotebookNodeAttributes> = Omit<NodeViewProps, 'node'> & {
    node: NotebookNode<T>
}

export type NotebookNodeWidget = {
    key: string
    label: string
    icon: JSX.Element
    // using 'any' here shouldn't be necessary but I couldn't figure out how to set a generic on the notebookNodeLogic props
    Component: ({ attributes, updateAttributes }: NotebookNodeWidgetSettings<any>) => JSX.Element
}

export interface NotebookEditor {
    getJSON: () => JSONContent
    getSelectedNode: () => Node | null
    getPreviousNode: () => Node | null
    getNextNode: () => Node | null
    setEditable: (editable: boolean) => void
    setContent: (content: JSONContent) => void
    setSelection: (position: number) => void
    focus: (position: EditorFocusPosition) => void
    destroy: () => void
    isEmpty: () => boolean
    deleteRange: (range: EditorRange) => EditorCommands
    insertContent: (content: JSONContent) => void
    insertContentAfterNode: (position: number, content: JSONContent) => void
    findNode: (position: number) => Node | null
    findNodePositionByAttrs: (attrs: Record<string, any>) => any
    nextNode: (position: number) => { node: Node; position: number } | null
    hasChildOfType: (node: Node, type: string) => boolean
    scrollToSelection: () => void
}

// Loosely based on https://github.com/ueberdosis/tiptap/blob/develop/packages/extension-floating-menu/src/floating-menu-plugin.ts#LL38C3-L55C4
export const isCurrentNodeEmpty = (editor: TTEditor): boolean => {
    const selection = editor.state.selection
    const { $anchor, empty } = selection
    const isEmptyTextBlock =
        $anchor.parent.isTextblock && !$anchor.parent.type.spec.code && !textContent($anchor.parent)

    if (empty && isEmptyTextBlock) {
        return true
    }

    return false
}

const textContent = (node: any): string => {
    return getText(node, {
        blockSeparator: ' ',
        textSerializers: {
            [NotebookNodeType.ReplayTimestamp]: ({ node }) => `${node.attrs.playbackTime || '00:00'}: `,
        },
    })
}

export function defaultNotebookContent(title?: string, content?: JSONContent[]): JSONContent {
    const initialContent = [
        {
            type: 'heading',
            attrs: { level: 1 },
            content: [{ type: 'text', text: title }],
        },
    ] as JSONContent[]

    if (content) {
        initialContent.push(...content)
    }

    return { type: 'doc', content: initialContent }
}<|MERGE_RESOLUTION|>--- conflicted
+++ resolved
@@ -20,12 +20,13 @@
     FocusPosition as EditorFocusPosition,
 } from '@tiptap/core'
 
-<<<<<<< HEAD
-export type CustomNotebookNodeAttributes = Record<string, any>
-
-export type NotebookNodeAttributes<T extends CustomNotebookNodeAttributes> = T & {
-    nodeId: string
-    height?: string | number
+export type NotebookNodeAttributes = Record<string, any>
+export type NotebookNode<T extends NotebookNodeAttributes> = Omit<PMNode, 'attrs'> & {
+    attrs: T & {
+        nodeId: string
+        height?: string | number
+        title?: string | ((attributes: T) => Promise<string>)
+    }
 }
 
 type NotebookNode<T extends CustomNotebookNodeAttributes> = Omit<PMNode, 'attrs'> & {
@@ -35,15 +36,6 @@
 export type NotebookNodeWidgetSettings<T extends CustomNotebookNodeAttributes> = {
     attributes: NotebookNodeAttributes<T>
     updateAttributes: (attributes: Partial<T>) => void
-=======
-export type NotebookNodeAttributes = Record<string, any>
-export type NotebookNode<T extends NotebookNodeAttributes> = Omit<PMNode, 'attrs'> & {
-    attrs: T & {
-        nodeId: string
-        height?: string | number
-        title?: string | ((attributes: T) => Promise<string>)
-    }
->>>>>>> 7dcfb526
 }
 
 export type NotebookNodeViewProps<T extends CustomNotebookNodeAttributes> = Omit<NodeViewProps, 'node'> & {
