--- conflicted
+++ resolved
@@ -1,15 +1,11 @@
 import { LemonButton, LemonDivider } from '@posthog/lemon-ui'
 import { useEditor, EditorContent, FloatingMenu } from '@tiptap/react'
 import StarterKit from '@tiptap/starter-kit'
-<<<<<<< HEAD
 import { IconLock, IconLockOpen } from 'lib/lemon-ui/icons'
 import { useEffect, useState } from 'react'
 import { InsightNode } from '../Nodes/InsightNode'
 import { QueryNode } from '../Nodes/QueryNode'
-=======
-import InsightNode from 'scenes/notebooks/Nodes/InsightNode'
 import RecordingNode from 'scenes/notebooks/Nodes/RecordingNode'
->>>>>>> 5997152d
 
 import './Notebook.scss'
 
@@ -17,22 +13,13 @@
 <h2>Introducing Notebook!</h2>
 <blockquote>This is experimental</blockquote>
 
-<<<<<<< HEAD
 <ph-query />
-
-=======
-<ph-insight></ph-insight>
-<ph-recording></ph-recording>
->>>>>>> 5997152d
+<ph-recording />
 `
 
 export function Notebook(): JSX.Element {
     const editor = useEditor({
-<<<<<<< HEAD
-        extensions: [StarterKit, InsightNode, QueryNode],
-=======
-        extensions: [StarterKit, InsightNode, RecordingNode],
->>>>>>> 5997152d
+        extensions: [StarterKit, InsightNode, QueryNode, RecordingNode],
         content: START_CONTENT,
         editorProps: {
             attributes: {
