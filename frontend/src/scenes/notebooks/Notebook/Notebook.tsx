import { useEffect, useMemo } from 'react'
import { notebookLogic } from 'scenes/notebooks/Notebook/notebookLogic'
import { BindLogic, useActions, useValues } from 'kea'
import './Notebook.scss'

import { sampleOne } from 'lib/utils'
import { NotFound } from 'lib/components/NotFound'
import clsx from 'clsx'
import { notebookSettingsLogic } from './notebookSettingsLogic'
import { LemonBanner } from 'lib/lemon-ui/LemonBanner'
import { SCRATCHPAD_NOTEBOOK } from './notebooksListLogic'
import { NotebookConflictWarning } from './NotebookConflictWarning'
import { NotebookLoadingState } from './NotebookLoadingState'
import { Editor } from './Editor'
import { EditorFocusPosition } from './utils'

export type NotebookProps = {
    shortId: string
    editable?: boolean
    initialAutofocus?: EditorFocusPosition
}

const PLACEHOLDER_TITLES = ['Release notes', 'Product roadmap', 'Meeting notes', 'Bug analysis']

<<<<<<< HEAD
export function Notebook({ shortId, editable = false }: NotebookProps): JSX.Element {
    const logic = notebookLogic({ shortId, editable })
=======
export function Notebook({ shortId, editable = false, initialAutofocus = null }: NotebookProps): JSX.Element {
    const logic = notebookLogic({ shortId })
>>>>>>> eb71304d
    const { notebook, content, notebookLoading, isEmpty, editor, conflictWarningVisible } = useValues(logic)
    const { setEditor, onEditorUpdate, duplicateNotebook, loadNotebook } = useActions(logic)
    const { isExpanded } = useValues(notebookSettingsLogic)

    const headingPlaceholder = useMemo(() => sampleOne(PLACEHOLDER_TITLES), [shortId])

    useEffect(() => {
        if (!notebook && !notebookLoading) {
            loadNotebook()
        }
    }, [])

    useEffect(() => {
        if (editor) {
            editor.setEditable(editable)
            editor.focus(initialAutofocus)
        }
    }, [editor, editable])

    useEffect(() => {
        if (editor) {
            editor.focus(initialAutofocus)
        }
    }, [editor])

    // TODO - Render a special state if the notebook is empty

    if (conflictWarningVisible) {
        return <NotebookConflictWarning />
    } else if (!notebook && notebookLoading) {
        return <NotebookLoadingState />
    } else if (!notebook) {
        return <NotFound object="notebook" />
    } else if (isEmpty && !editable) {
        return (
            <div className="NotebookEditor">
                <h1>
                    <i>Untitled</i>
                </h1>
            </div>
        )
    }

    return (
        <BindLogic logic={notebookLogic} props={{ shortId }}>
            <div className={clsx('Notebook', !isExpanded && 'Notebook--compact', editable && 'Notebook--editable')}>
                {notebook.is_template && (
                    <LemonBanner
                        type="info"
                        className="my-4"
                        action={{
                            onClick: duplicateNotebook,
                            children: 'Create notebook',
                        }}
                    >
                        <b>This is a template.</b> You can create a copy of it to edit and use as your own.
                    </LemonBanner>
                )}

                {notebook.short_id === SCRATCHPAD_NOTEBOOK.short_id ? (
                    <LemonBanner
                        type="info"
                        action={{
                            children: 'Convert to Notebook',
                            onClick: duplicateNotebook,
                        }}
                    >
                        This is your scratchpad. It is only visible to you and is persisted only in this browser. It's a
                        great place to gather ideas before turning into a saved Notebook!
                    </LemonBanner>
                ) : null}

                <Editor
                    initialContent={content}
                    onCreate={setEditor}
                    onUpdate={onEditorUpdate}
                    placeholder={({ node }: { node: any }) => {
                        if (node.type.name === 'heading' && node.attrs.level === 1) {
                            return `Untitled - maybe.. "${headingPlaceholder}"`
                        }

                        if (node.type.name === 'heading') {
                            return `Heading ${node.attrs.level}`
                        }

                        return ''
                    }}
                />
            </div>
        </BindLogic>
    )
}<|MERGE_RESOLUTION|>--- conflicted
+++ resolved
@@ -22,13 +22,8 @@
 
 const PLACEHOLDER_TITLES = ['Release notes', 'Product roadmap', 'Meeting notes', 'Bug analysis']
 
-<<<<<<< HEAD
-export function Notebook({ shortId, editable = false }: NotebookProps): JSX.Element {
-    const logic = notebookLogic({ shortId, editable })
-=======
 export function Notebook({ shortId, editable = false, initialAutofocus = null }: NotebookProps): JSX.Element {
     const logic = notebookLogic({ shortId })
->>>>>>> eb71304d
     const { notebook, content, notebookLoading, isEmpty, editor, conflictWarningVisible } = useValues(logic)
     const { setEditor, onEditorUpdate, duplicateNotebook, loadNotebook } = useActions(logic)
     const { isExpanded } = useValues(notebookSettingsLogic)
