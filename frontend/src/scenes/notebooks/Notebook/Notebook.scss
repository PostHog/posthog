.Notebook {
    height: 100%;
    flex: 1;
    overflow-y: auto;
    display: flex;
    flex-direction: column;
}
.NotebookEditor {
    flex: 1;
    padding: 1rem 2rem;

    > :not(.react-renderer) {
        max-width: 1000px;
        margin: 0 auto;
    }

    .react-renderer {
<<<<<<< HEAD
        // max-width: 1200px;
=======
>>>>>>> 57e7ed7c
        max-width: 1000px;
        margin: 0 auto;
    }

    h1,
    h2,
    h3,
    h4,
    h5 {
        margin-top: 0.5rem;
    }

    p {
        margin-bottom: 0.2rem;
    }

    &.ProseMirror-focused {
        outline: none;
    }

    .is-empty::before {
        content: attr(data-placeholder);
        float: left;
        color: rgba(0, 0, 0, 0.2);
        pointer-events: none;
        height: 0;
    }
}<|MERGE_RESOLUTION|>--- conflicted
+++ resolved
@@ -15,10 +15,6 @@
     }
 
     .react-renderer {
-<<<<<<< HEAD
-        // max-width: 1200px;
-=======
->>>>>>> 57e7ed7c
         max-width: 1000px;
         margin: 0 auto;
     }
