--- conflicted
+++ resolved
@@ -1,9 +1,7 @@
-<<<<<<< HEAD
 import {
     BuiltLogic,
     actions,
     connect,
-    events,
     kea,
     key,
     listeners,
@@ -13,9 +11,6 @@
     selectors,
     sharedListeners,
 } from 'kea'
-=======
-import { actions, connect, kea, key, listeners, path, props, reducers, selectors, sharedListeners } from 'kea'
->>>>>>> 927b41d6
 import type { notebookLogicType } from './notebookLogicType'
 import { loaders } from 'kea-loaders'
 import { notebooksModel, openNotebook, SCRATCHPAD_NOTEBOOK } from '~/models/notebooksModel'
@@ -83,13 +78,10 @@
         registerNodeLogic: (nodeLogic: BuiltLogic<notebookNodeLogicType>) => ({ nodeLogic }),
         unregisterNodeLogic: (nodeLogic: BuiltLogic<notebookNodeLogicType>) => ({ nodeLogic }),
         setEditable: (editable: boolean) => ({ editable }),
-<<<<<<< HEAD
         scrollToSelection: true,
-=======
         insertAfterLastNode: (content: JSONContent) => ({
             content,
         }),
->>>>>>> 927b41d6
         insertAfterLastNodeOfType: (nodeType: string, content: JSONContent, knownStartingPosition) => ({
             content,
             nodeType,
