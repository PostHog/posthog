--- conflicted
+++ resolved
@@ -204,15 +204,11 @@
 
     const button = (
         <LemonButton
-<<<<<<< HEAD
-            icon={<IconNotebook />}
-=======
             icon={
                 <IconWithCount count={notebooksContainingResource.length ?? 0} showZero={false}>
-                    <IconJournalPlus />
+                    <IconNotebook />
                 </IconWithCount>
             }
->>>>>>> ea4f574d
             data-attr={nodeLogic ? 'notebooks-add-button-in-a-notebook' : 'notebooks-add-button'}
             sideIcon={null}
             {...props}
