--- conflicted
+++ resolved
@@ -40,12 +40,8 @@
         }
 
         &--active {
-<<<<<<< HEAD
-=======
+            height: 8rem;
             border-color: var(--primary-3000);
->>>>>>> 266c3ff5
-            height: 8rem;
-            border-color: var(--primary);
 
             .NotebookPanelDropzone__message {
                 opacity: 1;
