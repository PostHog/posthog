import './FloatingSuggestions.scss'
import { Editor as TTEditor } from '@tiptap/core'
import { useActions, useValues } from 'kea'
import { insertionSuggestionsLogic } from './insertionSuggestionsLogic'
import { isCurrentNodeEmpty } from '../Notebook/utils'
import { useEffect, useState } from 'react'
import { notebookLogic } from '../Notebook/notebookLogic'
import { useResizeObserver } from 'lib/hooks/useResizeObserver'

export function FloatingSuggestions({ editor }: { editor: TTEditor }): JSX.Element | null {
    const logic = insertionSuggestionsLogic()
    const { activeSuggestion, previousNode } = useValues(logic)
    const { setEditor } = useActions(logic)
    const { editor: notebookEditor } = useValues(notebookLogic)
    const { ref: setRef, height } = useResizeObserver()
    const [shouldShow, setShouldShow] = useState<boolean>(false)

    const [position, setPosition] = useState<{ top: number }>({ top: 0 })

    const { Component } = activeSuggestion

    const handleUpdate = (): void => {
        const selection = window.getSelection()

        if (selection && selection.anchorNode && selection.anchorNode.parentElement) {
            if (selection.anchorNode.nodeType === Node.ELEMENT_NODE) {
                const editorPos = editor.view.dom.getBoundingClientRect()
                const selectionPos = (selection.anchorNode as HTMLElement).getBoundingClientRect()

                setPosition({ top: selectionPos.top - editorPos.top })
            }
        }

        setShouldShow(
            editor.view.hasFocus() && editor.isEditable && editor.isActive('paragraph') && isCurrentNodeEmpty(editor)
        )
    }

    useEffect(() => {
        setEditor(notebookEditor)
    }, [notebookEditor])

    useEffect(() => {
        handleUpdate()
    }, [height])

    useEffect(() => {
        editor.on('update', handleUpdate)
        editor.on('selectionUpdate', handleUpdate)
        setRef(editor.view.dom)
        return () => {
            editor.off('update', handleUpdate)
            editor.off('selectionUpdate', handleUpdate)
        }
    }, [])

    return (
<<<<<<< HEAD
        <FloatingMenu
            editor={editor}
            tippyOptions={{
                duration: [100, 0],
                placement: 'right',
                offset: [0, 0],
            }}
            className="NotebookFloatingButton"
            shouldShow={({ editor }: { editor: TTEditor }) => {
                if (!editor) {
                    return false
                }
                if (
                    editor.view.hasFocus() &&
                    editor.isEditable &&
                    editor.isActive('paragraph') &&
                    isCurrentNodeEmpty(editor)
                ) {
                    return true
                }

                return false
            }}
        >
            <div className="FloatingSuggestion flex items-center justify-content">
                {Component && notebookEditor && <Component previousNode={previousNode} editor={notebookEditor} />}
            </div>
        </FloatingMenu>
=======
        // eslint-disable-next-line react/forbid-dom-props
        <div className="NotebookFloatingButton" style={{ top: position.top }}>
            {shouldShow && (
                <div className="FloatingSuggestion flex items-center justify-content">
                    {Component && <Component previousNode={previousNode} editor={notebookEditor} />}
                </div>
            )}
        </div>
>>>>>>> e4554813
    )
}<|MERGE_RESOLUTION|>--- conflicted
+++ resolved
@@ -55,44 +55,13 @@
     }, [])
 
     return (
-<<<<<<< HEAD
-        <FloatingMenu
-            editor={editor}
-            tippyOptions={{
-                duration: [100, 0],
-                placement: 'right',
-                offset: [0, 0],
-            }}
-            className="NotebookFloatingButton"
-            shouldShow={({ editor }: { editor: TTEditor }) => {
-                if (!editor) {
-                    return false
-                }
-                if (
-                    editor.view.hasFocus() &&
-                    editor.isEditable &&
-                    editor.isActive('paragraph') &&
-                    isCurrentNodeEmpty(editor)
-                ) {
-                    return true
-                }
-
-                return false
-            }}
-        >
-            <div className="FloatingSuggestion flex items-center justify-content">
-                {Component && notebookEditor && <Component previousNode={previousNode} editor={notebookEditor} />}
-            </div>
-        </FloatingMenu>
-=======
         // eslint-disable-next-line react/forbid-dom-props
         <div className="NotebookFloatingButton" style={{ top: position.top }}>
             {shouldShow && (
                 <div className="FloatingSuggestion flex items-center justify-content">
-                    {Component && <Component previousNode={previousNode} editor={notebookEditor} />}
+                    {Component && notebookEditor && <Component previousNode={previousNode} editor={notebookEditor} />}
                 </div>
             )}
         </div>
->>>>>>> e4554813
     )
 }