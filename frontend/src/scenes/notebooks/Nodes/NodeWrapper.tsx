import {
    Node,
    NodeViewWrapper,
    mergeAttributes,
    ReactNodeViewRenderer,
    ExtendedRegExpMatchArray,
    Attribute,
} from '@tiptap/react'
import { ReactNode, useCallback, useEffect, useRef } from 'react'
import clsx from 'clsx'
import { IconClose, IconDragHandle, IconLink, IconUnfoldLess, IconUnfoldMore } from 'lib/lemon-ui/icons'
import { LemonButton } from '@posthog/lemon-ui'
import './NodeWrapper.scss'
import { LemonSkeleton } from 'lib/lemon-ui/LemonSkeleton'
import { BindLogic, useActions, useMountedLogic, useValues } from 'kea'
import { notebookLogic } from '../Notebook/notebookLogic'
import { useInView } from 'react-intersection-observer'
import { NotebookNodeType } from '~/types'
import { ErrorBoundary } from '~/layout/ErrorBoundary'
import { NotebookNodeContext, notebookNodeLogic } from './notebookNodeLogic'
import { uuid } from 'lib/utils'
import { posthogNodePasteRule } from './utils'
import { NotebookNodeAttributes, NotebookNodeViewProps, NotebookNodeWidget } from '../Notebook/utils'

type NotebookNodeWidget<T extends NotebookNodeAttributes> = {
    icon: JSX.Element
    onClick: (attrs: T & { nodeId?: string; height?: string | number }) => void
}

export interface NodeWrapperProps<T extends NotebookNodeAttributes> {
    title: string
    nodeType: NotebookNodeType
    children?: ReactNode | ((isEdit: boolean, isPreview: boolean) => ReactNode)
    href?: string | ((attributes: T) => string)

    // Sizing
    expandable?: boolean
    startExpanded?: boolean
    resizeable?: boolean
    heightEstimate?: number | string
    minHeight?: number | string
    /** If true the metadata area will only show when hovered if in editing mode */
    autoHideMetadata?: boolean
<<<<<<< HEAD
    widgets?: NotebookNodeWidget<T>[]
=======
    widgets?: NotebookNodeWidget[]
>>>>>>> 403e267a
}

export function NodeWrapper<T extends NotebookNodeAttributes>({
    title: defaultTitle,
    nodeType,
    children,
    selected,
    href,
    heightEstimate = '4rem',
    resizeable = true,
    startExpanded = false,
    expandable = true,
    autoHideMetadata = false,
    minHeight,
    node,
    getPos,
    updateAttributes,
    widgets = [],
}: NodeWrapperProps<T> & NotebookNodeViewProps<T>): JSX.Element {
    const mountedNotebookLogic = useMountedLogic(notebookLogic)
    const { isEditable } = useValues(mountedNotebookLogic)
    const nodeId = node.attrs.nodeId

    const nodeLogicProps = {
        node,
        nodeType,
        nodeAttributes: node.attrs,
        updateAttributes,
        nodeId,
        notebookLogic: mountedNotebookLogic,
        getPos,
        title: defaultTitle,
        widgets,
    }
    const nodeLogic = useMountedLogic(notebookNodeLogic(nodeLogicProps))
    const { title, expanded } = useValues(nodeLogic)
    const { setExpanded, deleteNode } = useActions(nodeLogic)

    useEffect(() => {
        if (startExpanded) {
            setExpanded(true)
        }
    }, [startExpanded])

    const [ref, inView] = useInView({ triggerOnce: true })
    const contentRef = useRef<HTMLDivElement | null>(null)

    // If resizeable is true then the node attr "height" is required
    const height = node.attrs.height ?? heightEstimate

    const onResizeStart = useCallback((): void => {
        if (!resizeable) {
            return
        }
        const initialHeightAttr = contentRef.current?.style.height
        const onResizedEnd = (): void => {
            window.removeEventListener('mouseup', onResizedEnd)
            // css resize sets the style attr so we check that to detect changes. Resize obsserver doesn't trigger for style changes
            const heightAttr = contentRef.current?.style.height
            if (heightAttr && heightAttr !== initialHeightAttr) {
                updateAttributes({
                    height: contentRef.current?.clientHeight,
                })
            }
        }

        window.addEventListener('mouseup', onResizedEnd)
    }, [resizeable, updateAttributes])

    const parsedHref = typeof href === 'function' ? href(node.attrs) : href

    // Element is resizable if resizable is set to true. If expandable is set to true then is is only resizable if expanded is true
    const isResizeable = resizeable && (!expandable || expanded)

    return (
        <NotebookNodeContext.Provider value={nodeLogic}>
            <BindLogic logic={notebookNodeLogic} props={nodeLogicProps}>
                <NodeViewWrapper
                    ref={ref}
                    as="div"
                    className={clsx(nodeType, 'NotebookNode', {
                        'NotebookNode--selected': isEditable && selected,
                        'NotebookNode--auto-hide-metadata': autoHideMetadata,
                    })}
                >
                    <ErrorBoundary>
                        {!inView ? (
                            <>
                                <div className="h-4" /> {/* Placeholder for the drag handle */}
                                <div style={{ height: heightEstimate }}>
                                    <LemonSkeleton className="h-full" />
                                </div>
                            </>
                        ) : (
                            <>
                                <div className="NotebookNode__meta" data-drag-handle>
                                    <LemonButton
                                        onClick={() => setExpanded(!expanded)}
                                        size="small"
                                        status="primary-alt"
                                        className="flex-1"
                                        icon={
                                            isEditable ? (
                                                <IconDragHandle className="cursor-move text-base shrink-0" />
                                            ) : undefined
                                        }
                                    >
                                        <span className="flex-1 cursor-pointer">{title}</span>
                                    </LemonButton>

                                    {parsedHref && <LemonButton size="small" icon={<IconLink />} to={parsedHref} />}

                                    {expandable && (
                                        <LemonButton
                                            onClick={() => setExpanded(!expanded)}
                                            size="small"
                                            icon={expanded ? <IconUnfoldLess /> : <IconUnfoldMore />}
                                        />
                                    )}

                                    {widgets.map(({ icon, onClick }, index) => (
                                        <LemonButton
                                            key={index}
                                            onClick={() => onClick({ ...node.attrs, nodeId })}
                                            size="small"
                                            icon={icon}
                                        />
                                    ))}

                                    {isEditable && (
                                        <LemonButton
                                            onClick={() => deleteNode()}
                                            size="small"
                                            status="danger"
                                            icon={<IconClose />}
                                        />
                                    )}
                                </div>
                                <div
                                    ref={contentRef}
                                    className={clsx(
                                        'NotebookNode__content flex flex-col relative z-0 overflow-hidden',
                                        isEditable && isResizeable && 'resize-y'
                                    )}
                                    // eslint-disable-next-line react/forbid-dom-props
                                    style={isResizeable ? { height, minHeight } : {}}
                                    onClick={!expanded ? () => setExpanded(true) : undefined}
                                    onMouseDown={onResizeStart}
                                >
                                    {children}
                                </div>
                            </>
                        )}
                    </ErrorBoundary>
                </NodeViewWrapper>
            </BindLogic>
        </NotebookNodeContext.Provider>
    )
}

export type CreatePostHogWidgetNodeOptions<T extends NotebookNodeAttributes> = NodeWrapperProps<T> & {
    nodeType: NotebookNodeType
    Component: (props: NotebookNodeViewProps<T>) => JSX.Element | null
    pasteOptions?: {
        find: string
        getAttributes: (match: ExtendedRegExpMatchArray) => Promise<T | null | undefined> | T | null | undefined
    }
    attributes: Record<keyof T, Partial<Attribute>>
    widgets?: NotebookNodeWidget[]
}

export function createPostHogWidgetNode<T extends NotebookNodeAttributes>({
    Component,
    pasteOptions,
    attributes,
    ...wrapperProps
}: CreatePostHogWidgetNodeOptions<T>): Node {
    const WrappedComponent = (props: NotebookNodeViewProps<T>): JSX.Element => {
        return (
            <NodeWrapper {...props} {...wrapperProps}>
                <Component {...props} />
            </NodeWrapper>
        )
    }

    return Node.create({
        name: wrapperProps.nodeType,
        group: 'block',
        atom: true,
        draggable: true,

        addAttributes() {
            return {
                height: {},
                nodeId: {
                    default: uuid,
                },
                ...attributes,
            }
        },

        parseHTML() {
            return [
                {
                    tag: wrapperProps.nodeType,
                },
            ]
        },

        renderHTML({ HTMLAttributes }) {
            return [wrapperProps.nodeType, mergeAttributes(HTMLAttributes)]
        },

        addNodeView() {
            return ReactNodeViewRenderer(WrappedComponent)
        },

        addPasteRules() {
            return pasteOptions
                ? [
                      posthogNodePasteRule({
                          editor: this.editor,
                          type: this.type,
                          ...pasteOptions,
                      }),
                  ]
                : []
        },
    })
}<|MERGE_RESOLUTION|>--- conflicted
+++ resolved
@@ -41,11 +41,7 @@
     minHeight?: number | string
     /** If true the metadata area will only show when hovered if in editing mode */
     autoHideMetadata?: boolean
-<<<<<<< HEAD
     widgets?: NotebookNodeWidget<T>[]
-=======
-    widgets?: NotebookNodeWidget[]
->>>>>>> 403e267a
 }
 
 export function NodeWrapper<T extends NotebookNodeAttributes>({
