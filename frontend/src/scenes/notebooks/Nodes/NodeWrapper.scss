--- conflicted
+++ resolved
@@ -79,11 +79,6 @@
                 border-color: var(--border-color);
 
                 .NotebookNode__meta {
-<<<<<<< HEAD
-                    height: var(--notebook-node-meta-height);
-                    padding: var(--notebook-node-meta-padding);
-=======
->>>>>>> 51609ed9
                     pointer-events: all;
                     visibility: visible;
                 }
