--- conflicted
+++ resolved
@@ -1,18 +1,14 @@
+import { IconPeople, IconPerson, IconTrends } from '@posthog/icons'
 import { LemonDivider, LemonTag } from '@posthog/lemon-ui'
 import clsx from 'clsx'
 import { useActions, useValues } from 'kea'
 import { NotFound } from 'lib/components/NotFound'
-import { IconCohort, IconPerson, InsightsTrendsIcon } from 'lib/lemon-ui/icons'
 import { LemonSkeleton } from 'lib/lemon-ui/LemonSkeleton'
 import { useEffect, useMemo } from 'react'
 import { cohortEditLogic } from 'scenes/cohorts/cohortEditLogic'
-<<<<<<< HEAD
 import { createPostHogWidgetNode } from 'scenes/notebooks/Nodes/NodeWrapper'
 import { urls } from 'scenes/urls'
 
-=======
-import { IconPeople, IconPerson, IconTrends } from '@posthog/icons'
->>>>>>> 897a4584
 import { Query } from '~/queries/Query/Query'
 import { DataTableNode, NodeKind } from '~/queries/schema'
 import { NotebookNodeType, PropertyFilterType } from '~/types'
