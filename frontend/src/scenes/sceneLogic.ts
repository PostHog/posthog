import { actions, BuiltLogic, connect, kea, listeners, path, props, reducers, selectors } from 'kea'
import { router, urlToAction } from 'kea-router'
import { FEATURE_FLAGS } from 'lib/constants'
import { featureFlagLogic } from 'lib/logic/featureFlagLogic'
import { eventUsageLogic } from 'lib/utils/eventUsageLogic'
import posthog from 'posthog-js'
import { emptySceneParams, preloadedScenes, redirects, routes, sceneConfigurations } from 'scenes/scenes'
import { LoadedScene, Params, Scene, SceneConfig, SceneExport, SceneParams } from 'scenes/sceneTypes'
import { urls } from 'scenes/urls'

import { AvailableFeature } from '~/types'

import { appContextLogic } from './appContextLogic'
import { handleLoginRedirect } from './authentication/loginLogic'
import { organizationLogic } from './organizationLogic'
<<<<<<< HEAD
import { preflightLogic } from './PreflightCheck/preflightLogic'
import type { sceneLogicType } from './sceneLogicType'
import { teamLogic } from './teamLogic'
import { userLogic } from './userLogic'
=======
import { appContextLogic } from './appContextLogic'
>>>>>>> 45575756

/** Mapping of some scenes that aren't directly accessible from the sidebar to ones that are - for the sidebar. */
const sceneNavAlias: Partial<Record<Scene, Scene>> = {
    [Scene.Action]: Scene.DataManagement,
    [Scene.EventDefinition]: Scene.DataManagement,
    [Scene.PropertyDefinition]: Scene.DataManagement,
    [Scene.Person]: Scene.PersonsManagement,
    [Scene.Cohort]: Scene.PersonsManagement,
    [Scene.Experiment]: Scene.Experiments,
    [Scene.Group]: Scene.PersonsManagement,
    [Scene.Dashboard]: Scene.Dashboards,
    [Scene.FeatureFlag]: Scene.FeatureFlags,
    [Scene.EarlyAccessFeature]: Scene.EarlyAccessFeatures,
    [Scene.Survey]: Scene.Surveys,
    [Scene.SurveyTemplates]: Scene.Surveys,
    [Scene.DataWarehousePosthog]: Scene.DataWarehouse,
    [Scene.DataWarehouseExternal]: Scene.DataWarehouse,
    [Scene.DataWarehouseSavedQueries]: Scene.DataWarehouse,
    [Scene.DataWarehouseSettings]: Scene.DataWarehouse,
    [Scene.DataWarehouseTable]: Scene.DataWarehouse,
    [Scene.AppMetrics]: Scene.Apps,
    [Scene.ReplaySingle]: Scene.Replay,
    [Scene.ReplayPlaylist]: Scene.ReplayPlaylist,
    [Scene.Site]: Scene.ToolbarLaunch,
}

export const sceneLogic = kea<sceneLogicType>([
    props(
        {} as {
            scenes?: Record<Scene, () => any>
        }
    ),
    path(['scenes', 'sceneLogic']),
    connect(() => ({
        logic: [router, userLogic, preflightLogic, appContextLogic],
        actions: [router, ['locationChanged']],
    })),
    actions({
        /* 1. Prepares to open the scene, as the listener may override and do something
        else (e.g. redirecting if unauthenticated), then calls (2) `loadScene`*/
        openScene: (scene: Scene, params: SceneParams, method: string) => ({ scene, params, method }),
        // 2. Start loading the scene's Javascript and mount any logic, then calls (3) `setScene`
        loadScene: (scene: Scene, params: SceneParams, method: string) => ({ scene, params, method }),
        // 3. Set the `scene` reducer
        setScene: (scene: Scene, params: SceneParams, scrollToTop: boolean = false) => ({ scene, params, scrollToTop }),
        setLoadedScene: (loadedScene: LoadedScene) => ({
            loadedScene,
        }),
        showUpgradeModal: (featureName: string, featureCaption: string) => ({ featureName, featureCaption }),
        guardAvailableFeature: (
            featureKey: AvailableFeature,
            featureName: string,
            featureCaption: string,
            featureAvailableCallback?: () => void,
            guardOn: {
                cloud: boolean
                selfHosted: boolean
            } = {
                cloud: true,
                selfHosted: true,
            },
            // how much of the feature has been used (eg. number of recording playlists created),
            // which will be compared to the limit for their subscriptions
            currentUsage?: number
        ) => ({ featureKey, featureName, featureCaption, featureAvailableCallback, guardOn, currentUsage }),
        hideUpgradeModal: true,
        reloadBrowserDueToImportError: true,
    }),
    reducers({
        scene: [
            null as Scene | null,
            {
                setScene: (_, payload) => payload.scene,
            },
        ],
        loadedScenes: [
            preloadedScenes,
            {
                setScene: (state, { scene, params }) =>
                    scene in state
                        ? {
                              ...state,
                              [scene]: { ...state[scene], sceneParams: params, lastTouch: new Date().valueOf() },
                          }
                        : state,
                setLoadedScene: (state, { loadedScene }) => ({
                    ...state,
                    [loadedScene.name]: { ...loadedScene, lastTouch: new Date().valueOf() },
                }),
            },
        ],
        loadingScene: [
            null as Scene | null,
            {
                loadScene: (_, { scene }) => scene,
                setScene: () => null,
            },
        ],
        upgradeModalFeatureNameAndCaption: [
            null as [string, string] | null,
            {
                showUpgradeModal: (_, { featureName, featureCaption }) => [featureName, featureCaption],
                hideUpgradeModal: () => null,
            },
        ],
        lastReloadAt: [
            null as number | null,
            { persist: true },
            {
                reloadBrowserDueToImportError: () => new Date().valueOf(),
            },
        ],
    }),
    selectors({
        sceneConfig: [
            (s) => [s.scene],
            (scene: Scene): SceneConfig | null => {
                return sceneConfigurations[scene] || null
            },
        ],
        activeScene: [
            (s) => [s.scene, teamLogic.selectors.isCurrentTeamUnavailable],
            (scene, isCurrentTeamUnavailable) => {
                return isCurrentTeamUnavailable && scene && sceneConfigurations[scene]?.projectBased
                    ? Scene.ErrorProjectUnavailable
                    : scene
            },
        ],
        aliasedActiveScene: [
            (s) => [s.activeScene],
            (activeScene) => (activeScene ? sceneNavAlias[activeScene] || activeScene : null),
        ],
        activeLoadedScene: [
            (s) => [s.activeScene, s.loadedScenes],
            (activeScene, loadedScenes) => (activeScene ? loadedScenes[activeScene] : null),
        ],
        sceneParams: [
            (s) => [s.activeLoadedScene],
            (activeLoadedScene): SceneParams =>
                activeLoadedScene?.sceneParams || { params: {}, searchParams: {}, hashParams: {} },
        ],
        activeSceneLogic: [
            (s) => [s.activeLoadedScene, s.sceneParams],
            (activeLoadedScene, sceneParams): BuiltLogic | null =>
                activeLoadedScene?.logic
                    ? activeLoadedScene.logic.build(activeLoadedScene.paramsToProps?.(sceneParams) || {})
                    : null,
        ],
        params: [(s) => [s.sceneParams], (sceneParams): Record<string, string> => sceneParams.params || {}],
        searchParams: [(s) => [s.sceneParams], (sceneParams): Record<string, any> => sceneParams.searchParams || {}],
        hashParams: [(s) => [s.sceneParams], (sceneParams): Record<string, any> => sceneParams.hashParams || {}],
    }),
    listeners(({ values, actions, props, selectors }) => ({
        showUpgradeModal: ({ featureName }) => {
            eventUsageLogic.actions.reportUpgradeModalShown(featureName)
        },
        guardAvailableFeature: ({
            featureKey,
            featureName,
            featureCaption,
            featureAvailableCallback,
            guardOn,
            currentUsage,
        }) => {
            const { preflight } = preflightLogic.values
            let featureAvailable: boolean
            if (!preflight) {
                featureAvailable = false
            } else if (!guardOn.cloud && preflight.cloud) {
                featureAvailable = true
            } else if (!guardOn.selfHosted && !preflight.cloud) {
                featureAvailable = true
            } else {
                featureAvailable = userLogic.values.hasAvailableFeature(featureKey, currentUsage)
            }
            if (featureAvailable) {
                featureAvailableCallback?.()
            } else {
                actions.showUpgradeModal(featureName, featureCaption)
            }
        },
        setScene: ({ scene, scrollToTop }, _, __, previousState) => {
            posthog.capture('$pageview')

            // if we clicked on a link, scroll to top
            const previousScene = selectors.scene(previousState)
            if (scrollToTop && scene !== previousScene) {
                window.scrollTo(0, 0)
            }
        },
        openScene: ({ scene, params, method }) => {
            const sceneConfig = sceneConfigurations[scene] || {}
            const { user } = userLogic.values
            const { preflight } = preflightLogic.values

            if (scene === Scene.Signup && preflight && !preflight.can_create_org) {
                // If user is on an already initiated self-hosted instance, redirect away from signup
                router.actions.replace(urls.login())
                return
            }

            if (scene === Scene.Login && preflight?.demo) {
                // In the demo environment, there's only passwordless "login" via the signup scene
                router.actions.replace(urls.signup())
                return
            }

            if (user) {
                // If user is already logged in, redirect away from unauthenticated-only routes (e.g. /signup)
                if (sceneConfig.onlyUnauthenticated) {
                    if (scene === Scene.Login) {
                        handleLoginRedirect()
                    } else {
                        router.actions.replace(urls.default())
                    }
                    return
                }

                // Redirect to org/project creation if there's no org/project respectively, unless using invite
                if (scene !== Scene.InviteSignup) {
                    if (organizationLogic.values.isCurrentOrganizationUnavailable) {
                        if (location.pathname !== urls.organizationCreateFirst()) {
                            console.warn('Organization not available, redirecting to organization creation')
                            router.actions.replace(urls.organizationCreateFirst())
                            return
                        }
                    } else if (teamLogic.values.isCurrentTeamUnavailable) {
                        if (location.pathname !== urls.projectCreateFirst()) {
                            console.warn('Organization not available, redirecting to project creation')
                            router.actions.replace(urls.projectCreateFirst())
                            return
                        }
                    } else if (
                        teamLogic.values.currentTeam &&
                        !teamLogic.values.currentTeam.is_demo &&
                        !location.pathname.startsWith('/ingestion') &&
                        !location.pathname.startsWith('/onboarding') &&
                        !location.pathname.startsWith('/products') &&
                        !location.pathname.startsWith('/settings')
                    ) {
                        if (
                            !teamLogic.values.currentTeam.completed_snippet_onboarding &&
                            !Object.keys(teamLogic.values.currentTeam.has_completed_onboarding_for || {}).length
                        ) {
                            console.warn('No onboarding completed, redirecting to /products')
                            router.actions.replace(urls.products())
                            return
                        }
                    }
                }
            }

            actions.loadScene(scene, params, method)
        },
        loadScene: async ({ scene, params, method }, breakpoint) => {
            const clickedLink = method === 'PUSH'
            if (values.scene === scene) {
                actions.setScene(scene, params, clickedLink)
                return
            }

            if (!props.scenes?.[scene]) {
                actions.setScene(Scene.Error404, emptySceneParams, clickedLink)
                return
            }

            let loadedScene = values.loadedScenes[scene]
            const wasNotLoaded = !loadedScene

            if (!loadedScene) {
                // if we can't load the scene in a second, show a spinner
                const timeout = window.setTimeout(() => actions.setScene(scene, params, true), 500)
                let importedScene
                try {
                    window.ESBUILD_LOAD_CHUNKS?.(scene)
                    importedScene = await props.scenes[scene]()
                } catch (error: any) {
                    if (
                        error.name === 'ChunkLoadError' || // webpack
                        error.message?.includes('Failed to fetch dynamically imported module') // esbuild
                    ) {
                        // Reloaded once in the last 20 seconds and now reloading again? Show network error
                        if (
                            values.lastReloadAt &&
                            parseInt(String(values.lastReloadAt)) > new Date().valueOf() - 20000
                        ) {
                            console.error('App assets regenerated. Showing error page.')
                            actions.setScene(Scene.ErrorNetwork, emptySceneParams, clickedLink)
                        } else {
                            console.error('App assets regenerated. Reloading this page.')
                            actions.reloadBrowserDueToImportError()
                        }
                        return
                    } else {
                        throw error
                    }
                } finally {
                    window.clearTimeout(timeout)
                }
                breakpoint()
                const { default: defaultExport, logic, scene: _scene, ...others } = importedScene

                if (_scene) {
                    loadedScene = { name: scene, ...(_scene as SceneExport), sceneParams: params }
                } else if (defaultExport) {
                    console.warn(`Scene ${scene} not yet converted to use SceneExport!`)
                    loadedScene = {
                        name: scene,
                        component: defaultExport,
                        logic: logic,
                        sceneParams: params,
                    }
                } else {
                    console.warn(`Scene ${scene} not yet converted to use SceneExport!`)
                    loadedScene = {
                        name: scene,
                        component:
                            Object.keys(others).length === 1
                                ? others[Object.keys(others)[0]]
                                : values.loadedScenes[Scene.Error404].component,
                        logic: logic,
                        sceneParams: params,
                    }
                    if (Object.keys(others).length > 1) {
                        console.error('There are multiple exports for this scene. Showing 404 instead.')
                    }
                }
                actions.setLoadedScene(loadedScene)

                if (loadedScene.logic) {
                    // initialize the logic and give it 50ms to load before opening the scene
                    const unmount = loadedScene.logic.build(loadedScene.paramsToProps?.(params) || {}).mount()
                    try {
                        await breakpoint(50)
                    } catch (e) {
                        // if we change the scene while waiting these 50ms, unmount
                        unmount()
                        throw e
                    }
                }
            }
            actions.setScene(scene, params, clickedLink || wasNotLoaded)
        },
        reloadBrowserDueToImportError: () => {
            window.location.reload()
        },
        locationChanged: () => {
            // Remove trailing slash
            const {
                location: { pathname, search, hash },
            } = router.values
            if (pathname !== '/' && pathname.endsWith('/')) {
                router.actions.replace(pathname.replace(/(\/+)$/, ''), search, hash)
            }
        },
    })),
    urlToAction(({ actions }) => {
        const mapping: Record<
            string,
            (
                params: Params,
                searchParams: Params,
                hashParams: Params,
                payload: {
                    method: string
                }
            ) => any
        > = {}

        for (const path of Object.keys(redirects)) {
            mapping[path] = (params, searchParams, hashParams) => {
                const redirect = redirects[path]
                router.actions.replace(
                    typeof redirect === 'function' ? redirect(params, searchParams, hashParams) : redirect
                )
            }
        }
        for (const [path, scene] of Object.entries(routes)) {
            mapping[path] = (params, searchParams, hashParams, { method }) =>
                actions.openScene(scene, { params, searchParams, hashParams }, method)
        }

        mapping['/*'] = (_, __, { method }) => actions.loadScene(Scene.Error404, emptySceneParams, method)

        return mapping
    }),
])<|MERGE_RESOLUTION|>--- conflicted
+++ resolved
@@ -1,7 +1,5 @@
 import { actions, BuiltLogic, connect, kea, listeners, path, props, reducers, selectors } from 'kea'
 import { router, urlToAction } from 'kea-router'
-import { FEATURE_FLAGS } from 'lib/constants'
-import { featureFlagLogic } from 'lib/logic/featureFlagLogic'
 import { eventUsageLogic } from 'lib/utils/eventUsageLogic'
 import posthog from 'posthog-js'
 import { emptySceneParams, preloadedScenes, redirects, routes, sceneConfigurations } from 'scenes/scenes'
@@ -13,14 +11,10 @@
 import { appContextLogic } from './appContextLogic'
 import { handleLoginRedirect } from './authentication/loginLogic'
 import { organizationLogic } from './organizationLogic'
-<<<<<<< HEAD
 import { preflightLogic } from './PreflightCheck/preflightLogic'
 import type { sceneLogicType } from './sceneLogicType'
 import { teamLogic } from './teamLogic'
 import { userLogic } from './userLogic'
-=======
-import { appContextLogic } from './appContextLogic'
->>>>>>> 45575756
 
 /** Mapping of some scenes that aren't directly accessible from the sidebar to ones that are - for the sidebar. */
 const sceneNavAlias: Partial<Record<Scene, Scene>> = {
