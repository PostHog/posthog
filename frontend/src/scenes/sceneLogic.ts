--- conflicted
+++ resolved
@@ -8,16 +8,11 @@
 import { sceneLogicType } from './sceneLogicType'
 import { eventUsageLogic } from 'lib/utils/eventUsageLogic'
 import { preflightLogic } from './PreflightCheck/logic'
-<<<<<<< HEAD
-import { userLogic } from 'scenes/userLogic'
-import { afterLoginRedirect } from 'scenes/authentication/loginLogic'
 import { featureFlagLogic } from 'lib/logic/featureFlagLogic'
 import { FEATURE_FLAGS } from 'lib/constants'
-=======
 import { ViewType } from '~/types'
 import { userLogic } from './userLogic'
 import { afterLoginRedirect } from './authentication/loginLogic'
->>>>>>> 3f70dcd8
 
 export enum Scene {
     Error404 = '404',
@@ -189,6 +184,7 @@
     insights: () => '/insights',
     insightView: (view: ViewType) => `/insights?insight=${view}`,
     insightRouter: (id: string) => `/i/${id}`,
+    savedInsights: () => '/saved_insights',
     events: () => '/events',
     sessions: () => '/sessions',
     person: (id: string) => `/person/${id}`,
@@ -220,36 +216,6 @@
 }
 
 export const routes: Record<string, Scene> = {
-<<<<<<< HEAD
-    '/dashboard': Scene.Dashboards,
-    '/dashboard/:id': Scene.Dashboard,
-    '/dashboard_insight/:id': Scene.DashboardInsight,
-    '/action/:id': Scene.Action,
-    '/action': Scene.Action,
-    '/insights': Scene.Insights,
-    '/i/:id': Scene.InsightRouter,
-    '/events': Scene.Events,
-    '/events/*': Scene.Events,
-    '/sessions': Scene.Sessions,
-    '/person/*': Scene.Person,
-    '/persons': Scene.Persons,
-    '/cohorts/:id': Scene.Cohorts,
-    '/cohorts': Scene.Cohorts,
-    '/feature_flags': Scene.FeatureFlags,
-    '/feature_flags/:id': Scene.FeatureFlag,
-    '/annotations': Scene.Annotations,
-    '/project/settings': Scene.ProjectSettings,
-    '/project/plugins': Scene.Plugins,
-    '/project/create': Scene.ProjectCreateFirst,
-    '/organization/settings': Scene.OrganizationSettings,
-    '/organization/billing': Scene.Billing,
-    '/organization/create': Scene.OrganizationCreateFirst,
-    '/instance/licenses': Scene.InstanceLicenses,
-    '/instance/status': Scene.SystemStatus,
-    '/instance/status/:id': Scene.SystemStatus,
-    '/me/settings': Scene.MySettings,
-    '/saved_insights': Scene.SavedInsights,
-=======
     [urls.dashboards()]: Scene.Dashboards,
     [urls.dashboard(':id')]: Scene.Dashboard,
     [urls.dashboardInsight(':id')]: Scene.DashboardInsight,
@@ -277,7 +243,7 @@
     [urls.systemStatus()]: Scene.SystemStatus,
     [urls.systemStatusPage(':id')]: Scene.SystemStatus,
     [urls.mySettings()]: Scene.MySettings,
->>>>>>> 3f70dcd8
+    [urls.savedInsights()]: Scene.SavedInsights,
     // Onboarding / setup routes
     [urls.login()]: Scene.Login,
     [urls.preflight()]: Scene.PreflightCheck,
