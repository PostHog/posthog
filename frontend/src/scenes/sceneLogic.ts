--- conflicted
+++ resolved
@@ -77,33 +77,19 @@
     [Scene.Plugins]: () => import(/* webpackChunkName: 'plugins' */ './plugins/Plugins'),
 }
 
-<<<<<<< HEAD
-interface sceneConfigType {
-=======
 interface SceneConfig {
->>>>>>> 4251e544
     unauthenticated?: boolean // If route is to be accessed when logged out (N.B. add to posthog/urls.py too)
     dark?: boolean // Background is $bg_mid
     plain?: boolean // Only keeps the main content and the top navigation bar
 }
 
-<<<<<<< HEAD
-export const sceneConfigurations: Record<string, sceneConfigType> = {
-=======
 export const sceneConfigurations: Partial<Record<Scene, SceneConfig>> = {
->>>>>>> 4251e544
     [Scene.PreflightCheck]: {
         unauthenticated: true,
     },
     [Scene.Signup]: {
         unauthenticated: true,
     },
-<<<<<<< HEAD
-    [Scene.SessionsPlayer]: {
-        plain: true,
-    },
-=======
->>>>>>> 4251e544
     [Scene.Dashboard]: {
         dark: true,
     },
@@ -117,6 +103,9 @@
         plain: true,
     },
     [Scene.ProjectCreateFirst]: {
+        plain: true,
+    },
+    [Scene.SessionsPlayer]: {
         plain: true,
     },
 }
@@ -215,16 +204,8 @@
     selectors: () => ({
         sceneConfig: [
             (selectors) => [selectors.scene],
-<<<<<<< HEAD
-            (scene: string) => {
-                if (scene in sceneConfigurations) {
-                    return sceneConfigurations[scene]
-                }
-                return {} as sceneConfigType
-=======
             (scene: Scene): SceneConfig => {
                 return sceneConfigurations[scene] ?? {}
->>>>>>> 4251e544
             },
         ],
     }),
