import React, { ForwardRefRenderFunction, useEffect, useRef, useState } from 'react'
import { humanFriendlyDuration, humanizeNumber } from 'lib/utils'
import { MappedFunnelStep } from '~/types'
import { PropertyKeyInfo } from 'lib/components/PropertyKeyInfo'
import { Button, ButtonProps, Popover } from 'antd'
import { ArrowRightOutlined } from '@ant-design/icons'
import { useResizeObserver } from 'lib/utils/responsiveUtils'
import { SeriesGlyph } from 'lib/components/SeriesGlyph'
import { ArrowBottomRightOutlined } from 'lib/components/icons'
import { funnelLogic } from './funnelLogic'
import { useThrottledCallback } from 'use-debounce'
import './FunnelBarGraph.scss'
import { useActions, useValues } from 'kea'
import { FunnelStepReference } from 'scenes/insights/InsightTabs/FunnelTab/FunnelStepReferencePicker'
import { InsightTooltip } from 'scenes/insights/InsightTooltip'
import { FunnelLayout } from 'lib/constants'
<<<<<<< HEAD
import {
    calcPercentage,
    getReferenceStep,
    humanizeOrder,
    getSeriesColor,
    getBreakdownMaxIndex,
    getSeriesPositionName,
} from './funnelUtils'
=======
import { calcPercentage, getReferenceStep, humanizeStepCount } from './funnelUtils'

function humanizeOrder(order: number): number {
    return order + 1
}
>>>>>>> 75f3682e

interface FunnelBarGraphProps {
    layout?: FunnelLayout
    steps: MappedFunnelStep[]
}

interface BarProps {
    percentage: number
    name?: string
    onBarClick?: () => void
    layout?: FunnelLayout
    isBreakdown?: boolean
    breakdownIndex?: number
    breakdownMaxIndex?: number
    breakdownSumPercentage?: number
    popoverTitle?: string | JSX.Element | null
    popoverMetrics?: { title: string; value: number | string; visible?: boolean }[]
}

type LabelPosition = 'inside' | 'outside'

function Bar({
    percentage,
    name,
    onBarClick,
    layout = FunnelLayout.horizontal,
    isBreakdown = false,
    breakdownIndex,
    breakdownMaxIndex,
    breakdownSumPercentage,
    popoverTitle = null,
    popoverMetrics = [],
}: BarProps): JSX.Element {
    const barRef = useRef<HTMLDivElement | null>(null)
    const labelRef = useRef<HTMLDivElement | null>(null)
    const [labelPosition, setLabelPosition] = useState<LabelPosition>('inside')
    const [labelVisible, setLabelVisible] = useState(true)
    const LABEL_POSITION_OFFSET = 8 // Defined here and in SCSS
    const { funnelPersonsEnabled } = useValues(funnelLogic)
    const dimensionProperty = layout === FunnelLayout.horizontal ? 'width' : 'height'
    const cursorType = funnelPersonsEnabled ? 'pointer' : ''
    const hasBreakdownSum = isBreakdown && typeof breakdownSumPercentage === 'number'
    const shouldShowLabel = !isBreakdown || (hasBreakdownSum && labelVisible)

    function decideLabelPosition(): void {
        if (hasBreakdownSum) {
            // Label is always outside for breakdowns, but don't show if it doesn't fit in the wrapper
            setLabelPosition('outside')
            if (layout === FunnelLayout.horizontal) {
                const barWidth = barRef.current?.clientWidth ?? null
                const barOffset = barRef.current?.offsetLeft ?? null
                const wrapperWidth = barRef.current?.parentElement?.clientWidth ?? null
                const labelWidth = labelRef.current?.clientWidth ?? null
                if (barWidth !== null && barOffset !== null && wrapperWidth !== null && labelWidth !== null) {
                    if (wrapperWidth - (barWidth + barOffset) < labelWidth + LABEL_POSITION_OFFSET * 2) {
                        setLabelVisible(false)
                    } else {
                        setLabelVisible(true)
                    }
                }
            } else {
                const barOffset = barRef.current?.offsetTop ?? null
                const labelHeight = labelRef.current?.clientHeight ?? null
                if (barOffset !== null && labelHeight !== null) {
                    if (barOffset < labelHeight + LABEL_POSITION_OFFSET * 2) {
                        setLabelVisible(false)
                    } else {
                        setLabelVisible(true)
                    }
                }
            }
            return
        }
        // Place label inside or outside bar, based on whether it fits
        if (layout === FunnelLayout.horizontal) {
            const barWidth = barRef.current?.clientWidth ?? null
            const labelWidth = labelRef.current?.clientWidth ?? null
            if (barWidth !== null && labelWidth !== null) {
                if (labelWidth + LABEL_POSITION_OFFSET * 2 > barWidth) {
                    setLabelPosition('outside')
                    return
                }
            }
        } else {
            const barHeight = barRef.current?.clientHeight ?? null
            const labelHeight = labelRef.current?.clientHeight ?? null
            if (barHeight !== null && labelHeight !== null) {
                if (labelHeight + LABEL_POSITION_OFFSET * 2 > barHeight) {
                    setLabelPosition('outside')
                    return
                }
            }
        }
        setLabelPosition('inside')
    }

    useResizeObserver({
        callback: useThrottledCallback(decideLabelPosition, 200),
        element: barRef,
    })

    return (
        <Popover
            trigger="hover"
            placement="right"
            content={
                <InsightTooltip chartType="funnel" altTitle={popoverTitle}>
                    {popoverMetrics.map(({ title, value, visible }, index) =>
                        visible !== false ? <MetricRow key={index} title={title} value={value} /> : null
                    )}
                </InsightTooltip>
            }
        >
            <div
                ref={barRef}
                className={`funnel-bar ${getSeriesPositionName(breakdownIndex, breakdownMaxIndex)}`}
                style={{
                    [dimensionProperty]: `${percentage}%`,
                    cursor: cursorType,
                    backgroundColor: getSeriesColor(breakdownIndex),
                }}
                onClick={() => {
                    if (funnelPersonsEnabled && onBarClick) {
                        onBarClick()
                    }
                }}
            >
                {shouldShowLabel && (
                    <div
                        ref={labelRef}
                        className={`funnel-bar-percentage ${labelPosition}`}
                        title={name ? `Users who did ${name}` : undefined}
                        role="progressbar"
                        aria-valuemin={0}
                        aria-valuemax={100}
                        aria-valuenow={breakdownSumPercentage ?? percentage}
                    >
                        {humanizeNumber(breakdownSumPercentage ?? percentage, 2)}%
                    </div>
                )}
            </div>
        </Popover>
    )
}

interface ValueInspectorButtonProps {
    icon?: JSX.Element
    onClick: (e?: React.MouseEvent) => void
    children: React.ReactNode
    disabled?: boolean
    style?: React.CSSProperties
    title?: string | undefined
    innerRef?: React.MutableRefObject<HTMLElement | null>
}

function ValueInspectorButton({
    icon,
    onClick,
    children,
    disabled = false,
    style,
    title,
    innerRef: refProp,
}: ValueInspectorButtonProps): JSX.Element {
    const props = {
        type: 'link' as const,
        icon,
        onClick,
        className: 'funnel-inspect-button',
        disabled,
        style,
        title,
        children: <span className="funnel-inspect-label">{children}</span>,
    }
    if (refProp) {
        const InnerComponent: ForwardRefRenderFunction<HTMLElement | null, ButtonProps> = (_, ref) => (
            <Button ref={ref} {...props} />
        )
        const RefComponent = React.forwardRef(InnerComponent)
        return <RefComponent ref={refProp} />
    } else {
        return <Button {...props} />
    }
}

interface AverageTimeInspectorProps {
    onClick: (e?: React.MouseEvent) => void
    disabled?: boolean
    averageTime: number
}

function AverageTimeInspector({ onClick, disabled, averageTime }: AverageTimeInspectorProps): JSX.Element {
    // Inspector button which automatically shows/hides the info text.
    const wrapperRef = useRef<HTMLDivElement | null>(null)
    const infoTextRef = useRef<HTMLDivElement | null>(null)
    const buttonRef = useRef<HTMLDivElement | null>(null)
    const [infoTextVisible, setInfoTextVisible] = useState(true)

    function decideTextVisible(): void {
        // Show/hide label position based on whether both items fit horizontally
        const wrapperWidth = wrapperRef.current?.clientWidth ?? null
        const infoTextWidth = infoTextRef.current?.offsetWidth ?? null
        const buttonWidth = buttonRef.current?.offsetWidth ?? null

        if (wrapperWidth !== null && infoTextWidth !== null && buttonWidth !== null) {
            if (infoTextWidth + buttonWidth <= wrapperWidth) {
                setInfoTextVisible(true)
                return
            }
        }
        setInfoTextVisible(false)
    }

    useEffect(() => {
        decideTextVisible()
    }, [])

    useResizeObserver({
        callback: useThrottledCallback(decideTextVisible, 200),
        element: wrapperRef,
    })

    return (
        <div ref={wrapperRef}>
            <span
                ref={infoTextRef}
                className="text-muted-alt"
                style={{ paddingRight: 4, display: 'inline-block', visibility: infoTextVisible ? undefined : 'hidden' }}
            >
                Mean time:
            </span>
            <ValueInspectorButton
                innerRef={buttonRef}
                style={{ paddingLeft: 0, paddingRight: 0 }}
                onClick={onClick}
                disabled={disabled}
                title="Mean time elapsed between completing this step and starting the next one."
            >
                {humanFriendlyDuration(averageTime, 2)}
            </ValueInspectorButton>
        </div>
    )
}

function MetricRow({ title, value }: { title: string; value: string | number }): JSX.Element {
    return (
        <div style={{ width: '100%', display: 'flex', justifyContent: 'space-between' }}>
            <div>{title}</div>
            <div>
                <strong>{value}</strong>
            </div>
        </div>
    )
}

export function FunnelBarGraph({ steps: stepsParam }: FunnelBarGraphProps): JSX.Element {
    const { stepReference, barGraphLayout: layout, funnelPersonsEnabled } = useValues(funnelLogic)
    const { openPersonsModal } = useActions(funnelLogic)
    const steps = [...stepsParam].sort((a, b) => a.order - b.order)
    const firstStep = getReferenceStep(steps, FunnelStepReference.total)

    return (
        <div className={`funnel-bar-graph ${layout}`}>
            {steps.map((step, i) => {
                const basisStep = getReferenceStep(steps, stepReference, i)
                const previousStep = getReferenceStep(steps, FunnelStepReference.previous, i)
                const previousCount = previousStep?.count ?? 0
                const dropoffCount = previousCount - step.count
                const showLineBefore = layout === FunnelLayout.horizontal && i > 0
                const showLineAfter = layout === FunnelLayout.vertical || i < steps.length - 1
                const breakdownMaxIndex = getBreakdownMaxIndex(step.breakdown)
                const breakdownSum = step.breakdown?.reduce((sum, item) => sum + item.count, 0)
                return (
                    <section key={step.order} className="funnel-step">
                        <div className="funnel-series-container">
                            <div className={`funnel-series-linebox ${showLineBefore ? 'before' : ''}`} />
                            <SeriesGlyph>{humanizeOrder(step.order)}</SeriesGlyph>
                            <div className={`funnel-series-linebox ${showLineAfter ? 'after' : ''}`} />
                        </div>
                        <header>
                            <div className="funnel-step-title">
                                <PropertyKeyInfo value={step.name} />
                            </div>
<<<<<<< HEAD
                            <div className={`funnel-step-metadata ${layout}`}>
                                {step.average_conversion_time && step.average_conversion_time >= 0 + Number.EPSILON ? (
=======
                            <div className={`funnel-step-metadata funnel-time-metadata ${layout}`}>
                                {step.average_conversion_time >= 0 + Number.EPSILON ? (
>>>>>>> 75f3682e
                                    <AverageTimeInspector
                                        onClick={() => {}}
                                        averageTime={step.average_conversion_time}
                                        disabled
                                    />
                                ) : null}
                            </div>
                        </header>
<<<<<<< HEAD
                        <div className="funnel-bar-wrapper">
                            {step.breakdown?.length ? (
                                step.breakdown.map((breakdown, index) => {
                                    const conversionRate = calcPercentage(breakdown.count, basisStep.count)
                                    const _previousCount = previousStep?.breakdown?.[index]?.count ?? 0
                                    const _dropoffCount = _previousCount - breakdown.count
                                    const conversionRateFromPrevious = calcPercentage(breakdown.count, _previousCount)
                                    const totalConversionRate = calcPercentage(breakdown.count, firstStep.count)
                                    const dropoffRateFromPrevious = 100 - conversionRateFromPrevious
                                    return (
                                        <Bar
                                            key={`${breakdown.action_id}-${step.breakdown_value}-${index}`}
                                            isBreakdown={true}
                                            breakdownIndex={index}
                                            breakdownMaxIndex={breakdownMaxIndex}
                                            breakdownSumPercentage={
                                                index === breakdownMaxIndex && breakdownSum
                                                    ? calcPercentage(breakdownSum, basisStep.count)
                                                    : undefined
                                            }
                                            percentage={conversionRate}
                                            name={breakdown.name}
                                            onBarClick={() => openPersonsModal(step, i + 1, step.breakdown_value)}
                                            layout={layout}
                                            popoverTitle={
                                                <div style={{ wordWrap: 'break-word' }}>
                                                    <PropertyKeyInfo value={step.name} />
                                                    {' • '}
                                                    {breakdown.breakdown}
                                                </div>
                                            }
                                            popoverMetrics={[
                                                {
                                                    title: 'Completed step',
                                                    value: breakdown.count,
                                                },
                                                {
                                                    title: 'Conversion rate (total)',
                                                    value: humanizeNumber(totalConversionRate, 2) + '%',
                                                },
                                                {
                                                    title: `Conversion rate (from step ${humanizeOrder(
                                                        previousStep.order
                                                    )})`,
                                                    value: humanizeNumber(conversionRateFromPrevious, 2) + '%',
                                                    visible: step.order !== 0,
                                                },
                                                {
                                                    title: 'Dropped off',
                                                    value: _dropoffCount,
                                                    visible: step.order !== 0 && _dropoffCount > 0,
                                                },
                                                {
                                                    title: `Dropoff rate (from step ${humanizeOrder(
                                                        previousStep.order
                                                    )})`,
                                                    value: humanizeNumber(dropoffRateFromPrevious, 2) + '%',
                                                    visible: step.order !== 0 && _dropoffCount > 0,
                                                },
                                                {
                                                    title: 'Average time on step',
                                                    value: humanFriendlyDuration(breakdown.average_conversion_time),
                                                    visible: !!breakdown.average_conversion_time,
                                                },
                                            ]}
                                        />
                                    )
                                })
                            ) : (
                                <Bar
                                    percentage={calcPercentage(step.count, basisStep.count)}
                                    name={step.name}
                                    onBarClick={() => openPersonsModal(step, i + 1)}
                                    layout={layout}
                                    popoverTitle={<PropertyKeyInfo value={step.name} />}
                                    popoverMetrics={[
                                        {
                                            title: 'Completed step',
                                            value: step.count,
                                        },
                                        {
                                            title: 'Conversion rate (total)',
                                            value: humanizeNumber(calcPercentage(step.count, firstStep.count), 2) + '%',
                                        },
                                        {
                                            title: `Conversion rate (from step ${humanizeOrder(previousStep.order)})`,
                                            value:
                                                humanizeNumber(calcPercentage(step.count, previousStep.count), 2) + '%',
                                            visible: step.order !== 0,
                                        },
                                        {
                                            title: 'Dropped off',
                                            value: dropoffCount,
                                            visible: step.order !== 0 && dropoffCount > 0,
                                        },
                                        {
                                            title: `Dropoff rate (from step ${humanizeOrder(previousStep.order)})`,
                                            value:
                                                humanizeNumber(
                                                    100 - calcPercentage(step.count, previousStep.count),
                                                    2
                                                ) + '%',
                                            visible: step.order !== 0 && dropoffCount > 0,
                                        },
                                        {
                                            title: 'Average time on step',
                                            value: humanFriendlyDuration(step.average_conversion_time),
                                            visible: !!step.average_conversion_time,
                                        },
                                    ]}
                                />
                            )}
                        </div>
                        <footer>
                            <div className="funnel-step-metadata">
                                <ValueInspectorButton
                                    icon={<ArrowRightOutlined style={{ color: 'var(--success)' }} />}
                                    onClick={() => openPersonsModal(step, i + 1)}
                                    disabled={!funnelPersonsEnabled}
                                >
                                    {step.count} completed
                                </ValueInspectorButton>
                                {i > 0 && step.order > 0 && dropoffCount > 0 && (
                                    <span>
                                        <ValueInspectorButton
                                            icon={<ArrowBottomRightOutlined style={{ color: 'var(--danger)' }} />}
                                            onClick={() => openPersonsModal(step, -(i + 1))} // dropoff value from step 1 to 2 is -2, 2 to 3 is -3
                                            disabled={!funnelPersonsEnabled}
                                            style={{ paddingRight: '0.25em' }}
                                        >
                                            {dropoffCount} dropped off
                                        </ValueInspectorButton>
                                        <span style={{ color: 'var(--primary-alt)', padding: '8px 0' }}>
                                            ({humanizeNumber(100 - calcPercentage(step.count, previousStep.count), 2)}%
                                            from previous step)
=======
                        <div className="funnel-inner-viz">
                            <Bar
                                percentage={calcPercentage(step.count, basisStep.count)}
                                name={step.name}
                                onBarClick={() => openPersonsModal(step, i + 1)}
                                layout={layout}
                            />

                            <div className="funnel-conversion-metadata funnel-step-metadata">
                                <div className="center-flex">
                                    <ValueInspectorButton
                                        onClick={() => openPersonsModal(step, i + 1)}
                                        disabled={!funnelPersonsEnabled}
                                    >
                                        <span className="value-inspector-button-icon">
                                            <ArrowRightOutlined style={{ color: 'var(--success)' }} />
                                        </span>
                                        <b>{humanizeStepCount(step.count)}</b>
                                    </ValueInspectorButton>
                                    <span className="text-muted-alt">
                                        ({step.order > 0 ? calcPercentage(step.count, steps[i - 1].count) : '100'}
                                        %)
                                    </span>
                                </div>
                                <div
                                    className="text-muted-alt conversion-metadata-caption"
                                    style={layout === FunnelLayout.horizontal ? { flexGrow: 1 } : { marginBottom: 8 }}
                                >
                                    completed step
                                </div>
                                <div className="center-flex">
                                    <ValueInspectorButton
                                        onClick={() => openPersonsModal(step, -(i + 1))} // dropoff value from step 1 to 2 is -2, 2 to 3 is -3
                                        disabled={!funnelPersonsEnabled}
                                        style={{ paddingRight: '0.25em' }}
                                    >
                                        <span
                                            className="value-inspector-button-icon"
                                            style={{
                                                padding: '4px 6px',
                                                marginRight: layout === FunnelLayout.horizontal ? 2 : 10,
                                            }} // This custom icon requires special handling
                                        >
                                            <ArrowBottomRightOutlined style={{ color: 'var(--danger)' }} />
>>>>>>> 75f3682e
                                        </span>
                                        <b>{humanizeStepCount(step.order > 0 ? steps[i - 1].count - step.count : 0)}</b>
                                    </ValueInspectorButton>
                                    <span className="text-muted-alt">
                                        ({step.order > 0 ? 100 - calcPercentage(step.count, steps[i - 1].count) : 0}
                                        %)
                                    </span>
                                </div>
                                <div className="text-muted-alt conversion-metadata-caption">dropped off</div>
                            </div>
                        </div>
                    </section>
                )
            })}
        </div>
    )
}<|MERGE_RESOLUTION|>--- conflicted
+++ resolved
@@ -14,7 +14,6 @@
 import { FunnelStepReference } from 'scenes/insights/InsightTabs/FunnelTab/FunnelStepReferencePicker'
 import { InsightTooltip } from 'scenes/insights/InsightTooltip'
 import { FunnelLayout } from 'lib/constants'
-<<<<<<< HEAD
 import {
     calcPercentage,
     getReferenceStep,
@@ -22,14 +21,8 @@
     getSeriesColor,
     getBreakdownMaxIndex,
     getSeriesPositionName,
+    humanizeStepCount,
 } from './funnelUtils'
-=======
-import { calcPercentage, getReferenceStep, humanizeStepCount } from './funnelUtils'
-
-function humanizeOrder(order: number): number {
-    return order + 1
-}
->>>>>>> 75f3682e
 
 interface FunnelBarGraphProps {
     layout?: FunnelLayout
@@ -296,8 +289,8 @@
             {steps.map((step, i) => {
                 const basisStep = getReferenceStep(steps, stepReference, i)
                 const previousStep = getReferenceStep(steps, FunnelStepReference.previous, i)
-                const previousCount = previousStep?.count ?? 0
-                const dropoffCount = previousCount - step.count
+                // const previousCount = previousStep?.count ?? 0
+                // const dropoffCount = previousCount - step.count
                 const showLineBefore = layout === FunnelLayout.horizontal && i > 0
                 const showLineAfter = layout === FunnelLayout.vertical || i < steps.length - 1
                 const breakdownMaxIndex = getBreakdownMaxIndex(step.breakdown)
@@ -313,13 +306,8 @@
                             <div className="funnel-step-title">
                                 <PropertyKeyInfo value={step.name} />
                             </div>
-<<<<<<< HEAD
-                            <div className={`funnel-step-metadata ${layout}`}>
+                            <div className={`funnel-step-metadata funnel-time-metadata ${layout}`}>
                                 {step.average_conversion_time && step.average_conversion_time >= 0 + Number.EPSILON ? (
-=======
-                            <div className={`funnel-step-metadata funnel-time-metadata ${layout}`}>
-                                {step.average_conversion_time >= 0 + Number.EPSILON ? (
->>>>>>> 75f3682e
                                     <AverageTimeInspector
                                         onClick={() => {}}
                                         averageTime={step.average_conversion_time}
@@ -328,151 +316,87 @@
                                 ) : null}
                             </div>
                         </header>
-<<<<<<< HEAD
-                        <div className="funnel-bar-wrapper">
-                            {step.breakdown?.length ? (
-                                step.breakdown.map((breakdown, index) => {
-                                    const conversionRate = calcPercentage(breakdown.count, basisStep.count)
-                                    const _previousCount = previousStep?.breakdown?.[index]?.count ?? 0
-                                    const _dropoffCount = _previousCount - breakdown.count
-                                    const conversionRateFromPrevious = calcPercentage(breakdown.count, _previousCount)
-                                    const totalConversionRate = calcPercentage(breakdown.count, firstStep.count)
-                                    const dropoffRateFromPrevious = 100 - conversionRateFromPrevious
-                                    return (
-                                        <Bar
-                                            key={`${breakdown.action_id}-${step.breakdown_value}-${index}`}
-                                            isBreakdown={true}
-                                            breakdownIndex={index}
-                                            breakdownMaxIndex={breakdownMaxIndex}
-                                            breakdownSumPercentage={
-                                                index === breakdownMaxIndex && breakdownSum
-                                                    ? calcPercentage(breakdownSum, basisStep.count)
-                                                    : undefined
-                                            }
-                                            percentage={conversionRate}
-                                            name={breakdown.name}
-                                            onBarClick={() => openPersonsModal(step, i + 1, step.breakdown_value)}
-                                            layout={layout}
-                                            popoverTitle={
-                                                <div style={{ wordWrap: 'break-word' }}>
-                                                    <PropertyKeyInfo value={step.name} />
-                                                    {' • '}
-                                                    {breakdown.breakdown}
-                                                </div>
-                                            }
-                                            popoverMetrics={[
-                                                {
-                                                    title: 'Completed step',
-                                                    value: breakdown.count,
-                                                },
-                                                {
-                                                    title: 'Conversion rate (total)',
-                                                    value: humanizeNumber(totalConversionRate, 2) + '%',
-                                                },
-                                                {
-                                                    title: `Conversion rate (from step ${humanizeOrder(
-                                                        previousStep.order
-                                                    )})`,
-                                                    value: humanizeNumber(conversionRateFromPrevious, 2) + '%',
-                                                    visible: step.order !== 0,
-                                                },
-                                                {
-                                                    title: 'Dropped off',
-                                                    value: _dropoffCount,
-                                                    visible: step.order !== 0 && _dropoffCount > 0,
-                                                },
-                                                {
-                                                    title: `Dropoff rate (from step ${humanizeOrder(
-                                                        previousStep.order
-                                                    )})`,
-                                                    value: humanizeNumber(dropoffRateFromPrevious, 2) + '%',
-                                                    visible: step.order !== 0 && _dropoffCount > 0,
-                                                },
-                                                {
-                                                    title: 'Average time on step',
-                                                    value: humanFriendlyDuration(breakdown.average_conversion_time),
-                                                    visible: !!breakdown.average_conversion_time,
-                                                },
-                                            ]}
-                                        />
-                                    )
-                                })
-                            ) : (
-                                <Bar
-                                    percentage={calcPercentage(step.count, basisStep.count)}
-                                    name={step.name}
-                                    onBarClick={() => openPersonsModal(step, i + 1)}
-                                    layout={layout}
-                                    popoverTitle={<PropertyKeyInfo value={step.name} />}
-                                    popoverMetrics={[
-                                        {
-                                            title: 'Completed step',
-                                            value: step.count,
-                                        },
-                                        {
-                                            title: 'Conversion rate (total)',
-                                            value: humanizeNumber(calcPercentage(step.count, firstStep.count), 2) + '%',
-                                        },
-                                        {
-                                            title: `Conversion rate (from step ${humanizeOrder(previousStep.order)})`,
-                                            value:
-                                                humanizeNumber(calcPercentage(step.count, previousStep.count), 2) + '%',
-                                            visible: step.order !== 0,
-                                        },
-                                        {
-                                            title: 'Dropped off',
-                                            value: dropoffCount,
-                                            visible: step.order !== 0 && dropoffCount > 0,
-                                        },
-                                        {
-                                            title: `Dropoff rate (from step ${humanizeOrder(previousStep.order)})`,
-                                            value:
-                                                humanizeNumber(
-                                                    100 - calcPercentage(step.count, previousStep.count),
-                                                    2
-                                                ) + '%',
-                                            visible: step.order !== 0 && dropoffCount > 0,
-                                        },
-                                        {
-                                            title: 'Average time on step',
-                                            value: humanFriendlyDuration(step.average_conversion_time),
-                                            visible: !!step.average_conversion_time,
-                                        },
-                                    ]}
-                                />
-                            )}
-                        </div>
-                        <footer>
-                            <div className="funnel-step-metadata">
-                                <ValueInspectorButton
-                                    icon={<ArrowRightOutlined style={{ color: 'var(--success)' }} />}
-                                    onClick={() => openPersonsModal(step, i + 1)}
-                                    disabled={!funnelPersonsEnabled}
-                                >
-                                    {step.count} completed
-                                </ValueInspectorButton>
-                                {i > 0 && step.order > 0 && dropoffCount > 0 && (
-                                    <span>
-                                        <ValueInspectorButton
-                                            icon={<ArrowBottomRightOutlined style={{ color: 'var(--danger)' }} />}
-                                            onClick={() => openPersonsModal(step, -(i + 1))} // dropoff value from step 1 to 2 is -2, 2 to 3 is -3
-                                            disabled={!funnelPersonsEnabled}
-                                            style={{ paddingRight: '0.25em' }}
-                                        >
-                                            {dropoffCount} dropped off
-                                        </ValueInspectorButton>
-                                        <span style={{ color: 'var(--primary-alt)', padding: '8px 0' }}>
-                                            ({humanizeNumber(100 - calcPercentage(step.count, previousStep.count), 2)}%
-                                            from previous step)
-=======
                         <div className="funnel-inner-viz">
-                            <Bar
-                                percentage={calcPercentage(step.count, basisStep.count)}
-                                name={step.name}
-                                onBarClick={() => openPersonsModal(step, i + 1)}
-                                layout={layout}
-                            />
-
+                            <div className="funnel-bar-wrapper">
+                                {step.breakdown?.length ? (
+                                    step.breakdown.map((breakdown, index) => {
+                                        const conversionRate = calcPercentage(breakdown.count, basisStep.count)
+                                        const _previousCount = previousStep?.breakdown?.[index]?.count ?? 0
+                                        const _dropoffCount = _previousCount - breakdown.count
+                                        const conversionRateFromPrevious = calcPercentage(
+                                            breakdown.count,
+                                            _previousCount
+                                        )
+                                        const totalConversionRate = calcPercentage(breakdown.count, firstStep.count)
+                                        const dropoffRateFromPrevious = 100 - conversionRateFromPrevious
+                                        return (
+                                            <Bar
+                                                key={`${breakdown.action_id}-${step.breakdown_value}-${index}`}
+                                                isBreakdown={true}
+                                                breakdownIndex={index}
+                                                breakdownMaxIndex={breakdownMaxIndex}
+                                                breakdownSumPercentage={
+                                                    index === breakdownMaxIndex && breakdownSum
+                                                        ? calcPercentage(breakdownSum, basisStep.count)
+                                                        : undefined
+                                                }
+                                                percentage={conversionRate}
+                                                name={breakdown.name}
+                                                onBarClick={() => openPersonsModal(step, i + 1, step.breakdown_value)}
+                                                layout={layout}
+                                                popoverTitle={
+                                                    <div style={{ wordWrap: 'break-word' }}>
+                                                        <PropertyKeyInfo value={step.name} />
+                                                        {' • '}
+                                                        {breakdown.breakdown}
+                                                    </div>
+                                                }
+                                                popoverMetrics={[
+                                                    {
+                                                        title: 'Completed step',
+                                                        value: breakdown.count,
+                                                    },
+                                                    {
+                                                        title: 'Conversion rate (total)',
+                                                        value: humanizeNumber(totalConversionRate, 2) + '%',
+                                                    },
+                                                    {
+                                                        title: `Conversion rate (from step ${humanizeOrder(
+                                                            previousStep.order
+                                                        )})`,
+                                                        value: humanizeNumber(conversionRateFromPrevious, 2) + '%',
+                                                        visible: step.order !== 0,
+                                                    },
+                                                    {
+                                                        title: 'Dropped off',
+                                                        value: _dropoffCount,
+                                                        visible: step.order !== 0 && _dropoffCount > 0,
+                                                    },
+                                                    {
+                                                        title: `Dropoff rate (from step ${humanizeOrder(
+                                                            previousStep.order
+                                                        )})`,
+                                                        value: humanizeNumber(dropoffRateFromPrevious, 2) + '%',
+                                                        visible: step.order !== 0 && _dropoffCount > 0,
+                                                    },
+                                                    {
+                                                        title: 'Average time on step',
+                                                        value: humanFriendlyDuration(breakdown.average_conversion_time),
+                                                        visible: !!breakdown.average_conversion_time,
+                                                    },
+                                                ]}
+                                            />
+                                        )
+                                    })
+                                ) : (
+                                    <Bar
+                                        percentage={calcPercentage(step.count, basisStep.count)}
+                                        name={step.name}
+                                        onBarClick={() => openPersonsModal(step, i + 1)}
+                                        layout={layout}
+                                    />
+                                )}
+                            </div>
                             <div className="funnel-conversion-metadata funnel-step-metadata">
                                 <div className="center-flex">
                                     <ValueInspectorButton
@@ -509,7 +433,6 @@
                                             }} // This custom icon requires special handling
                                         >
                                             <ArrowBottomRightOutlined style={{ color: 'var(--danger)' }} />
->>>>>>> 75f3682e
                                         </span>
                                         <b>{humanizeStepCount(step.order > 0 ? steps[i - 1].count - step.count : 0)}</b>
                                     </ValueInspectorButton>
