import React, { ForwardRefRenderFunction, useEffect, useRef, useState } from 'react'
import { humanFriendlyDuration, humanizeNumber } from 'lib/utils'
import { PropertyKeyInfo } from 'lib/components/PropertyKeyInfo'
import { Button, ButtonProps, Popover } from 'antd'
import { ArrowRightOutlined } from '@ant-design/icons'
import { useResizeObserver } from 'lib/utils/responsiveUtils'
import { SeriesGlyph } from 'lib/components/SeriesGlyph'
import { ArrowBottomRightOutlined } from 'lib/components/icons'
import { funnelLogic } from './funnelLogic'
import { useThrottledCallback } from 'use-debounce'
import './FunnelBarGraph.scss'
import { useActions, useValues } from 'kea'
import { FunnelStepReference } from 'scenes/insights/InsightTabs/FunnelTab/FunnelStepReferencePicker'
import { InsightTooltip } from 'scenes/insights/InsightTooltip'
import { FunnelLayout } from 'lib/constants'
import {
    calcPercentage,
    getReferenceStep,
    humanizeOrder,
    getSeriesColor,
    getBreakdownMaxIndex,
    getSeriesPositionName,
    humanizeStepCount,
} from './funnelUtils'
import { ChartParams } from '~/types'

interface BarProps {
    percentage: number
    name?: string
    onBarClick?: () => void
    disabled?: boolean
    layout?: FunnelLayout
    isBreakdown?: boolean
    breakdownIndex?: number
    breakdownMaxIndex?: number
    breakdownSumPercentage?: number
    popoverTitle?: string | JSX.Element | null
    popoverMetrics?: { title: string; value: number | string; visible?: boolean }[]
}

type LabelPosition = 'inside' | 'outside'

function Bar({
    percentage,
    name,
    onBarClick,
    disabled,
    layout = FunnelLayout.horizontal,
    isBreakdown = false,
    breakdownIndex,
    breakdownMaxIndex,
    breakdownSumPercentage,
    popoverTitle = null,
    popoverMetrics = [],
}: BarProps): JSX.Element {
    const barRef = useRef<HTMLDivElement | null>(null)
    const labelRef = useRef<HTMLDivElement | null>(null)
    const [labelPosition, setLabelPosition] = useState<LabelPosition>('inside')
    const [labelVisible, setLabelVisible] = useState(true)
    const LABEL_POSITION_OFFSET = 8 // Defined here and in SCSS
    const { clickhouseFeaturesEnabled } = useValues(funnelLogic)
    const cursorType = clickhouseFeaturesEnabled && !disabled ? 'pointer' : ''
    const hasBreakdownSum = isBreakdown && typeof breakdownSumPercentage === 'number'
    const shouldShowLabel = !isBreakdown || (hasBreakdownSum && labelVisible)

    function decideLabelPosition(): void {
        if (hasBreakdownSum) {
            // Label is always outside for breakdowns, but don't show if it doesn't fit in the wrapper
            setLabelPosition('outside')
            if (layout === FunnelLayout.horizontal) {
                const barWidth = barRef.current?.clientWidth ?? null
                const barOffset = barRef.current?.offsetLeft ?? null
                const wrapperWidth = barRef.current?.parentElement?.clientWidth ?? null
                const labelWidth = labelRef.current?.clientWidth ?? null
                if (barWidth !== null && barOffset !== null && wrapperWidth !== null && labelWidth !== null) {
                    if (wrapperWidth - (barWidth + barOffset) < labelWidth + LABEL_POSITION_OFFSET * 2) {
                        setLabelVisible(false)
                    } else {
                        setLabelVisible(true)
                    }
                }
            } else {
                const barOffset = barRef.current?.offsetTop ?? null
                const labelHeight = labelRef.current?.clientHeight ?? null
                if (barOffset !== null && labelHeight !== null) {
                    if (barOffset < labelHeight + LABEL_POSITION_OFFSET * 2) {
                        setLabelVisible(false)
                    } else {
                        setLabelVisible(true)
                    }
                }
            }
            return
        }
        // Place label inside or outside bar, based on whether it fits
        if (layout === FunnelLayout.horizontal) {
            const barWidth = barRef.current?.clientWidth ?? null
            const labelWidth = labelRef.current?.clientWidth ?? null
            if (barWidth !== null && labelWidth !== null) {
                if (labelWidth + LABEL_POSITION_OFFSET * 2 > barWidth) {
                    setLabelPosition('outside')
                    return
                }
            }
        } else {
            const barHeight = barRef.current?.clientHeight ?? null
            const labelHeight = labelRef.current?.clientHeight ?? null
            if (barHeight !== null && labelHeight !== null) {
                if (labelHeight + LABEL_POSITION_OFFSET * 2 > barHeight) {
                    setLabelPosition('outside')
                    return
                }
            }
        }
        setLabelPosition('inside')
    }

    useResizeObserver({
        callback: useThrottledCallback(decideLabelPosition, 200),
        element: barRef,
    })

    return (
        <Popover
            trigger="hover"
            placement="right"
            content={
                <InsightTooltip chartType="funnel" altTitle={popoverTitle}>
                    {popoverMetrics.map(({ title, value, visible }, index) =>
                        visible !== false ? <MetricRow key={index} title={title} value={value} /> : null
                    )}
                </InsightTooltip>
            }
        >
            <div
                ref={barRef}
                className={`funnel-bar ${getSeriesPositionName(breakdownIndex, breakdownMaxIndex)}`}
                style={{
                    flex: `${percentage} 100 0`,
                    cursor: cursorType,
                    backgroundColor: getSeriesColor(breakdownIndex),
                }}
                onClick={() => {
                    if (clickhouseFeaturesEnabled && !disabled && onBarClick) {
                        onBarClick()
                    }
                }}
            >
                {shouldShowLabel && (
                    <div
                        ref={labelRef}
                        className={`funnel-bar-percentage ${labelPosition}`}
                        title={name ? `Users who did ${name}` : undefined}
                        role="progressbar"
                        aria-valuemin={0}
                        aria-valuemax={100}
                        aria-valuenow={breakdownSumPercentage ?? percentage}
                    >
                        {humanizeNumber(breakdownSumPercentage ?? percentage, 2)}%
                    </div>
                )}
            </div>
        </Popover>
    )
}

interface ValueInspectorButtonProps {
    icon?: JSX.Element
    onClick: (e?: React.MouseEvent) => void
    children: React.ReactNode
    disabled?: boolean
    style?: React.CSSProperties
    title?: string | undefined
    innerRef?: React.MutableRefObject<HTMLElement | null>
}

export function ValueInspectorButton({
    icon,
    onClick,
    children,
    disabled = false,
    style,
    title,
    innerRef: refProp,
}: ValueInspectorButtonProps): JSX.Element {
    const props = {
        type: 'link' as const,
        icon,
        onClick,
        className: 'funnel-inspect-button',
        disabled,
        style,
        title,
        children: <span className="funnel-inspect-label">{children}</span>,
    }
    if (refProp) {
        const InnerComponent: ForwardRefRenderFunction<HTMLElement | null, ButtonProps> = (_, ref) => (
            <Button ref={ref} {...props} />
        )
        const RefComponent = React.forwardRef(InnerComponent)
        return <RefComponent ref={refProp} />
    } else {
        return <Button {...props} />
    }
}

interface AverageTimeInspectorProps {
    onClick: (e?: React.MouseEvent) => void
    disabled?: boolean
    averageTime: number
}

function AverageTimeInspector({ onClick, disabled, averageTime }: AverageTimeInspectorProps): JSX.Element {
    // Inspector button which automatically shows/hides the info text.
    const wrapperRef = useRef<HTMLDivElement | null>(null)
    const infoTextRef = useRef<HTMLDivElement | null>(null)
    const buttonRef = useRef<HTMLDivElement | null>(null)
    const [infoTextVisible, setInfoTextVisible] = useState(true)

    function decideTextVisible(): void {
        // Show/hide label position based on whether both items fit horizontally
        const wrapperWidth = wrapperRef.current?.clientWidth ?? null
        const infoTextWidth = infoTextRef.current?.offsetWidth ?? null
        const buttonWidth = buttonRef.current?.offsetWidth ?? null

        if (wrapperWidth !== null && infoTextWidth !== null && buttonWidth !== null) {
            if (infoTextWidth + buttonWidth <= wrapperWidth) {
                setInfoTextVisible(true)
                return
            }
        }
        setInfoTextVisible(false)
    }

    useEffect(() => {
        decideTextVisible()
    }, [])

    useResizeObserver({
        callback: useThrottledCallback(decideTextVisible, 200),
        element: wrapperRef,
    })

    return (
        <div ref={wrapperRef}>
            <span
                ref={infoTextRef}
                className="text-muted-alt"
                style={{ paddingRight: 4, display: 'inline-block', visibility: infoTextVisible ? undefined : 'hidden' }}
            >
                Average time:
            </span>
            <ValueInspectorButton
                innerRef={buttonRef}
                style={{ paddingLeft: 0, paddingRight: 0 }}
                onClick={onClick}
                disabled={disabled}
                title="Average of time elapsed for each user between completing this step and starting the next one."
            >
                {humanFriendlyDuration(averageTime, 2)}
            </ValueInspectorButton>
        </div>
    )
}

function MetricRow({ title, value }: { title: string; value: string | number }): JSX.Element {
    return (
        <div style={{ width: '100%', display: 'flex', justifyContent: 'space-between' }}>
            <div>{title}</div>
            <div>
                <strong>{value}</strong>
            </div>
        </div>
    )
}

export function FunnelBarGraph({ filters, dashboardItemId, color = 'white' }: Omit<ChartParams, 'view'>): JSX.Element {
    const logic = funnelLogic({ dashboardItemId, filters })
    const {
        stepsWithConversionMetrics: steps,
        stepReference,
        barGraphLayout: layout,
        clickhouseFeaturesEnabled,
        visibilityMap,
    } = useValues(logic)
    const { openPersonsModal } = useActions(funnelLogic)

    return (
        <div
            data-attr="funnel-bar-graph"
            className={`funnel-bar-graph ${layout}${color && color !== 'white' ? ' colored' : ''} ${color}`}
            style={dashboardItemId ? {} : { minHeight: 450 }}
        >
            {steps.map((step, i) => {
                const basisStep = getReferenceStep(steps, stepReference, i)
                const previousStep = getReferenceStep(steps, FunnelStepReference.previous, i)
                const showLineBefore = layout === FunnelLayout.horizontal && i > 0
                const showLineAfter = layout === FunnelLayout.vertical || i < steps.length - 1
                const breakdownMaxIndex = getBreakdownMaxIndex(
                    Array.isArray(step.nested_breakdown) ? step.nested_breakdown : undefined
                )
                const breakdownSum =
                    (Array.isArray(step.nested_breakdown) &&
                        step.nested_breakdown?.reduce((sum, item) => sum + item.count, 0)) ||
                    0
                return (
                    <section key={step.order} className="funnel-step">
                        <div className="funnel-series-container">
                            <div className={`funnel-series-linebox ${showLineBefore ? 'before' : ''}`} />
                            <SeriesGlyph variant="funnel-step-glyph">{humanizeOrder(step.order)}</SeriesGlyph>
                            <div className={`funnel-series-linebox ${showLineAfter ? 'after' : ''}`} />
                        </div>
                        <header>
                            <div className="funnel-step-title">
                                <PropertyKeyInfo value={step.name} style={{ maxWidth: '100%' }} />
                            </div>
                            <div className={`funnel-step-metadata funnel-time-metadata ${layout}`}>
                                {step.average_conversion_time && step.average_conversion_time >= 0 + Number.EPSILON ? (
                                    <AverageTimeInspector
                                        onClick={() => {}}
                                        averageTime={step.average_conversion_time}
                                        disabled
                                    />
                                ) : null}
                            </div>
                        </header>
                        <div className="funnel-inner-viz">
                            <div className="funnel-bar-wrapper">
                                {Array.isArray(step.nested_breakdown) && step.nested_breakdown?.length ? (
<<<<<<< HEAD
                                    step.nested_breakdown.map((breakdown, index) => {
                                        const _conversionRate = calcPercentage(breakdown.count, basisStep.count)
                                        const _previousCount =
                                            (previousStep as FunnelStepWithNestedBreakdown)?.nested_breakdown?.[index]
                                                ?.count ?? 0
                                        const _dropoffCount = _previousCount - breakdown.count
                                        const conversionRateFromPrevious = calcPercentage(
                                            breakdown.count,
                                            _previousCount
                                        )
                                        const totalConversionRate = calcPercentage(breakdown.count, firstStep.count)
                                        const dropoffRateFromPrevious = 100 - conversionRateFromPrevious
                                        return (
                                            <Bar
                                                key={`${breakdown.action_id}-${step.breakdown_value}-${index}`}
                                                isBreakdown={true}
                                                breakdownIndex={index}
                                                breakdownMaxIndex={breakdownMaxIndex}
                                                breakdownSumPercentage={
                                                    index === breakdownMaxIndex && breakdownSum
                                                        ? calcPercentage(breakdownSum, basisStep.count)
                                                        : undefined
                                                }
                                                percentage={_conversionRate}
                                                name={breakdown.name}
                                                onBarClick={() => openPersonsModal(step, i + 1, breakdown.breakdown)}
                                                disabled={!!dashboardItemId}
                                                layout={layout}
                                                popoverTitle={
                                                    <div style={{ wordWrap: 'break-word' }}>
                                                        <PropertyKeyInfo value={step.name} />
                                                        {' • '}
                                                        {breakdown.breakdown}
                                                    </div>
                                                }
                                                popoverMetrics={[
                                                    {
                                                        title: 'Completed step',
                                                        value: breakdown.count,
                                                    },
                                                    {
                                                        title: 'Conversion rate (total)',
                                                        value: humanizeNumber(totalConversionRate, 2) + '%',
                                                    },
                                                    {
                                                        title: `Conversion rate (from step ${humanizeOrder(
                                                            previousStep.order
                                                        )})`,
                                                        value: humanizeNumber(conversionRateFromPrevious, 2) + '%',
                                                        visible: step.order !== 0,
                                                    },
                                                    {
                                                        title: 'Dropped off',
                                                        value: _dropoffCount,
                                                        visible: step.order !== 0 && _dropoffCount > 0,
                                                    },
                                                    {
                                                        title: `Dropoff rate (from step ${humanizeOrder(
                                                            previousStep.order
                                                        )})`,
                                                        value: humanizeNumber(dropoffRateFromPrevious, 2) + '%',
                                                        visible: step.order !== 0 && _dropoffCount > 0,
                                                    },
                                                    {
                                                        title: 'Average time on step',
                                                        value: humanFriendlyDuration(breakdown.average_conversion_time),
                                                        visible: !!breakdown.average_conversion_time,
                                                    },
                                                ]}
                                            />
                                        )
                                    })
=======
                                    <>
                                        {step.nested_breakdown.map((breakdown, index) => {
                                            if (breakdown.breakdown && !visibilityMap[breakdown.breakdown]) {
                                                return null
                                            }
                                            const barSizePercentage = calcPercentage(breakdown.count, basisStep.count)
                                            return (
                                                <Bar
                                                    key={`${breakdown.action_id}-${step.breakdown_value}-${index}`}
                                                    isBreakdown={true}
                                                    breakdownIndex={index}
                                                    breakdownMaxIndex={breakdownMaxIndex}
                                                    breakdownSumPercentage={
                                                        index === breakdownMaxIndex && breakdownSum
                                                            ? calcPercentage(breakdownSum, basisStep.count)
                                                            : undefined
                                                    }
                                                    percentage={barSizePercentage}
                                                    name={breakdown.name}
                                                    onBarClick={() =>
                                                        openPersonsModal(step, i + 1, step.breakdown_value)
                                                    }
                                                    disabled={!!dashboardItemId}
                                                    layout={layout}
                                                    popoverTitle={
                                                        <div style={{ wordWrap: 'break-word' }}>
                                                            <PropertyKeyInfo value={step.name} />
                                                            {' • '}
                                                            {breakdown.breakdown}
                                                        </div>
                                                    }
                                                    popoverMetrics={[
                                                        {
                                                            title: 'Completed step',
                                                            value: breakdown.count,
                                                        },
                                                        {
                                                            title: 'Conversion rate (total)',
                                                            value:
                                                                humanizeNumber(breakdown.conversionRates.total, 2) +
                                                                '%',
                                                        },
                                                        {
                                                            title: `Conversion rate (from step ${humanizeOrder(
                                                                previousStep.order
                                                            )})`,
                                                            value:
                                                                humanizeNumber(
                                                                    breakdown.conversionRates.fromPrevious,
                                                                    2
                                                                ) + '%',
                                                            visible: step.order !== 0,
                                                        },
                                                        {
                                                            title: 'Dropped off',
                                                            value: breakdown.droppedOffFromPrevious,
                                                            visible:
                                                                step.order !== 0 &&
                                                                breakdown.droppedOffFromPrevious > 0,
                                                        },
                                                        {
                                                            title: `Dropoff rate (from step ${humanizeOrder(
                                                                previousStep.order
                                                            )})`,
                                                            value:
                                                                humanizeNumber(
                                                                    100 - breakdown.conversionRates.fromPrevious,
                                                                    2
                                                                ) + '%',
                                                            visible:
                                                                step.order !== 0 &&
                                                                breakdown.droppedOffFromPrevious > 0,
                                                        },
                                                        {
                                                            title: 'Average time on step',
                                                            value: humanFriendlyDuration(
                                                                breakdown.average_conversion_time
                                                            ),
                                                            visible: !!breakdown.average_conversion_time,
                                                        },
                                                    ]}
                                                />
                                            )
                                        })}
                                        <div
                                            className="funnel-bar-empty-space"
                                            style={{
                                                flex: `${100 - calcPercentage(breakdownSum, basisStep.count)} 100 0`,
                                            }}
                                        />
                                    </>
>>>>>>> a9a1e217
                                ) : (
                                    <>
                                        <Bar
                                            percentage={step.conversionRates.fromBasisStep}
                                            name={step.name}
                                            onBarClick={() => openPersonsModal(step, i + 1)}
                                            disabled={!!dashboardItemId}
                                            layout={layout}
                                            popoverTitle={<PropertyKeyInfo value={step.name} />}
                                            popoverMetrics={[
                                                {
                                                    title: 'Completed step',
                                                    value: step.count,
                                                },
                                                {
                                                    title: 'Conversion rate (total)',
                                                    value: humanizeNumber(step.conversionRates.total, 2) + '%',
                                                },
                                                {
                                                    title: `Conversion rate (from step ${humanizeOrder(
                                                        previousStep.order
                                                    )})`,
                                                    value: humanizeNumber(step.conversionRates.fromPrevious, 2) + '%',
                                                    visible: step.order !== 0,
                                                },
                                                {
                                                    title: 'Dropped off',
                                                    value: step.droppedOffFromPrevious,
                                                    visible: step.order !== 0 && step.droppedOffFromPrevious > 0,
                                                },
                                                {
                                                    title: `Dropoff rate (from step ${humanizeOrder(
                                                        previousStep.order
                                                    )})`,
                                                    value:
                                                        humanizeNumber(100 - step.conversionRates.fromPrevious, 2) +
                                                        '%',
                                                    visible: step.order !== 0 && step.droppedOffFromPrevious > 0,
                                                },
                                                {
                                                    title: 'Average time on step',
                                                    value: humanFriendlyDuration(step.average_conversion_time),
                                                    visible: !!step.average_conversion_time,
                                                },
                                            ]}
                                        />
                                        <div
                                            className="funnel-bar-empty-space"
                                            style={{ flex: `${100 - step.conversionRates.fromBasisStep} 100 0` }}
                                        />
                                    </>
                                )}
<<<<<<< HEAD
                                <div
                                    className="funnel-bar-empty-space"
                                    onClick={() => openPersonsModal(step, -(i + 1))} // dropoff value for steps is negative
                                    style={{
                                        flex: `${100 - conversionRate} 100 0`,
                                        cursor: `${clickhouseFeaturesEnabled && !dashboardItemId ? 'pointer' : ''}`,
                                    }}
                                />
=======
>>>>>>> a9a1e217
                            </div>
                            <div className="funnel-conversion-metadata funnel-step-metadata">
                                <div className="center-flex">
                                    <ValueInspectorButton
                                        onClick={() => openPersonsModal(step, i + 1)}
                                        disabled={!clickhouseFeaturesEnabled || !!dashboardItemId}
                                    >
                                        <span className="value-inspector-button-icon">
                                            <ArrowRightOutlined style={{ color: 'var(--success)' }} />
                                        </span>
                                        <b>{humanizeStepCount(step.count)}</b>
                                    </ValueInspectorButton>
                                    <span className="text-muted-alt">
                                        ({step.order > 0 ? calcPercentage(step.count, steps[i - 1].count) : '100'}
                                        %)
                                    </span>
                                </div>
                                <div
                                    className="text-muted-alt conversion-metadata-caption"
                                    style={layout === FunnelLayout.horizontal ? { flexGrow: 1 } : { marginBottom: 8 }}
                                >
                                    completed step
                                </div>
                                <div className="center-flex">
                                    <ValueInspectorButton
                                        onClick={() => openPersonsModal(step, -(i + 1))} // dropoff value from step 1 to 2 is -2, 2 to 3 is -3
                                        disabled={!clickhouseFeaturesEnabled || !!dashboardItemId}
                                        style={{ paddingRight: '0.25em' }}
                                    >
                                        <span
                                            className="value-inspector-button-icon"
                                            style={{
                                                padding: '4px 6px',
                                                marginRight: layout === FunnelLayout.horizontal ? 2 : 10,
                                            }} // This custom icon requires special handling
                                        >
                                            <ArrowBottomRightOutlined style={{ color: 'var(--danger)' }} />
                                        </span>
                                        <b>{humanizeStepCount(step.order > 0 ? steps[i - 1].count - step.count : 0)}</b>
                                    </ValueInspectorButton>
                                    <span className="text-muted-alt">
                                        (
                                        {step.order > 0
                                            ? Math.round((100 - calcPercentage(step.count, steps[i - 1].count)) * 100) /
                                              100
                                            : 0}
                                        %)
                                    </span>
                                </div>
                                <div className="text-muted-alt conversion-metadata-caption">dropped off</div>
                            </div>
                        </div>
                    </section>
                )
            })}
        </div>
    )
}<|MERGE_RESOLUTION|>--- conflicted
+++ resolved
@@ -327,80 +327,6 @@
                         <div className="funnel-inner-viz">
                             <div className="funnel-bar-wrapper">
                                 {Array.isArray(step.nested_breakdown) && step.nested_breakdown?.length ? (
-<<<<<<< HEAD
-                                    step.nested_breakdown.map((breakdown, index) => {
-                                        const _conversionRate = calcPercentage(breakdown.count, basisStep.count)
-                                        const _previousCount =
-                                            (previousStep as FunnelStepWithNestedBreakdown)?.nested_breakdown?.[index]
-                                                ?.count ?? 0
-                                        const _dropoffCount = _previousCount - breakdown.count
-                                        const conversionRateFromPrevious = calcPercentage(
-                                            breakdown.count,
-                                            _previousCount
-                                        )
-                                        const totalConversionRate = calcPercentage(breakdown.count, firstStep.count)
-                                        const dropoffRateFromPrevious = 100 - conversionRateFromPrevious
-                                        return (
-                                            <Bar
-                                                key={`${breakdown.action_id}-${step.breakdown_value}-${index}`}
-                                                isBreakdown={true}
-                                                breakdownIndex={index}
-                                                breakdownMaxIndex={breakdownMaxIndex}
-                                                breakdownSumPercentage={
-                                                    index === breakdownMaxIndex && breakdownSum
-                                                        ? calcPercentage(breakdownSum, basisStep.count)
-                                                        : undefined
-                                                }
-                                                percentage={_conversionRate}
-                                                name={breakdown.name}
-                                                onBarClick={() => openPersonsModal(step, i + 1, breakdown.breakdown)}
-                                                disabled={!!dashboardItemId}
-                                                layout={layout}
-                                                popoverTitle={
-                                                    <div style={{ wordWrap: 'break-word' }}>
-                                                        <PropertyKeyInfo value={step.name} />
-                                                        {' • '}
-                                                        {breakdown.breakdown}
-                                                    </div>
-                                                }
-                                                popoverMetrics={[
-                                                    {
-                                                        title: 'Completed step',
-                                                        value: breakdown.count,
-                                                    },
-                                                    {
-                                                        title: 'Conversion rate (total)',
-                                                        value: humanizeNumber(totalConversionRate, 2) + '%',
-                                                    },
-                                                    {
-                                                        title: `Conversion rate (from step ${humanizeOrder(
-                                                            previousStep.order
-                                                        )})`,
-                                                        value: humanizeNumber(conversionRateFromPrevious, 2) + '%',
-                                                        visible: step.order !== 0,
-                                                    },
-                                                    {
-                                                        title: 'Dropped off',
-                                                        value: _dropoffCount,
-                                                        visible: step.order !== 0 && _dropoffCount > 0,
-                                                    },
-                                                    {
-                                                        title: `Dropoff rate (from step ${humanizeOrder(
-                                                            previousStep.order
-                                                        )})`,
-                                                        value: humanizeNumber(dropoffRateFromPrevious, 2) + '%',
-                                                        visible: step.order !== 0 && _dropoffCount > 0,
-                                                    },
-                                                    {
-                                                        title: 'Average time on step',
-                                                        value: humanFriendlyDuration(breakdown.average_conversion_time),
-                                                        visible: !!breakdown.average_conversion_time,
-                                                    },
-                                                ]}
-                                            />
-                                        )
-                                    })
-=======
                                     <>
                                         {step.nested_breakdown.map((breakdown, index) => {
                                             if (breakdown.breakdown && !visibilityMap[breakdown.breakdown]) {
@@ -421,7 +347,7 @@
                                                     percentage={barSizePercentage}
                                                     name={breakdown.name}
                                                     onBarClick={() =>
-                                                        openPersonsModal(step, i + 1, step.breakdown_value)
+                                                        openPersonsModal(step, i + 1, breakdown.breakdown)
                                                     }
                                                     disabled={!!dashboardItemId}
                                                     layout={layout}
@@ -492,7 +418,6 @@
                                             }}
                                         />
                                     </>
->>>>>>> a9a1e217
                                 ) : (
                                     <>
                                         <Bar
@@ -541,21 +466,14 @@
                                         />
                                         <div
                                             className="funnel-bar-empty-space"
-                                            style={{ flex: `${100 - step.conversionRates.fromBasisStep} 100 0` }}
+                                            onClick={() => openPersonsModal(step, -(i + 1))} // dropoff value for steps is negative
+                                            style={{
+                                                flex: `${100 - step.conversionRates.fromBasisStep} 100 0`,
+                                                cursor: `${clickhouseFeaturesEnabled && !dashboardItemId ? 'pointer' : ''}`,
+                                            }}
                                         />
                                     </>
                                 )}
-<<<<<<< HEAD
-                                <div
-                                    className="funnel-bar-empty-space"
-                                    onClick={() => openPersonsModal(step, -(i + 1))} // dropoff value for steps is negative
-                                    style={{
-                                        flex: `${100 - conversionRate} 100 0`,
-                                        cursor: `${clickhouseFeaturesEnabled && !dashboardItemId ? 'pointer' : ''}`,
-                                    }}
-                                />
-=======
->>>>>>> a9a1e217
                             </div>
                             <div className="funnel-conversion-metadata funnel-step-metadata">
                                 <div className="center-flex">
