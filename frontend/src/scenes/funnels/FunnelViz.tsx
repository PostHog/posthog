--- conflicted
+++ resolved
@@ -4,26 +4,15 @@
 import { Loading, humanFriendlyDuration } from 'lib/utils'
 import { useActions, useValues, BindLogic } from 'kea'
 import { funnelLogic } from './funnelLogic'
-<<<<<<< HEAD
-import { FEATURE_FLAGS } from 'lib/constants'
-=======
-import { ACTIONS_LINE_GRAPH_LINEAR } from 'lib/constants'
->>>>>>> fc5c6476
 import { LineGraph } from 'scenes/insights/LineGraph'
 import { router } from 'kea-router'
 import { InputNumber, Row } from 'antd'
 import { preflightLogic } from 'scenes/PreflightCheck/logic'
-<<<<<<< HEAD
 import { ChartParams, FunnelVizType } from '~/types'
-import { featureFlagLogic } from 'lib/logic/featureFlagLogic'
-import { FunnelHistogram } from './FunnelHistogram'
-import { personsModalLogic } from 'scenes/trends/personsModalLogic'
-=======
-import { ChartParams } from '~/types'
->>>>>>> fc5c6476
 import { FunnelEmptyState } from 'scenes/insights/EmptyStates'
 
 import './FunnelViz.scss'
+import { personsModalLogic } from 'scenes/trends/personsModalLogic'
 
 export function FunnelViz({
     filters: defaultFilters,
@@ -52,16 +41,7 @@
     function buildChart(): void {
         // Build and mount graph for default "flow" visualization.
         // If steps are empty, new bargraph view is active, or linechart is visible, don't render flow graph.
-<<<<<<< HEAD
-        if (
-            !steps ||
-            steps.length === 0 ||
-            featureFlags[FEATURE_FLAGS.FUNNEL_BAR_VIZ] ||
-            filters.funnel_viz_type === FunnelVizType.Trends
-        ) {
-=======
-        if (!steps || steps.length === 0 || filters.display === ACTIONS_LINE_GRAPH_LINEAR) {
->>>>>>> fc5c6476
+        if (!steps || steps.length === 0 || filters.funnel_viz_type === FunnelVizType.Trends) {
             return
         }
         if (container.current) {
@@ -171,16 +151,6 @@
             </>
         ) : null
     }
-<<<<<<< HEAD
-    if (featureFlags[FEATURE_FLAGS.FUNNEL_BAR_VIZ] && filters.funnel_viz_type == FunnelVizType.TimeToConvert) {
-        return timeConversionBins && timeConversionBins.length > 0 ? <FunnelHistogram /> : null
-    }
-
-    if (featureFlags[FEATURE_FLAGS.FUNNEL_BAR_VIZ]) {
-        return steps && steps.length > 0 ? <FunnelBarGraph /> : null
-    }
-=======
->>>>>>> fc5c6476
 
     return !funnelLoading ? (
         steps && steps.length > 0 ? (
