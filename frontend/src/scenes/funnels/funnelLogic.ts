--- conflicted
+++ resolved
@@ -48,51 +48,8 @@
 import { cleanFilters } from 'scenes/insights/utils/cleanFilters'
 import { keyForInsightLogicProps } from 'scenes/insights/sharedUtils'
 
-<<<<<<< HEAD
-export const cleanFunnelParams = (filters: Partial<FilterType>, discardFiltersNotUsedByFunnels = false): FilterType => {
-    const breakdownEnabled = filters.funnel_viz_type === FunnelVizType.Steps
-
-    return {
-        // Use "discardFiltersNotUsedByFunnels" to get funnel params that you can compare.
-        ...(discardFiltersNotUsedByFunnels ? {} : filters),
-        ...(filters.date_from ? { date_from: filters.date_from } : {}),
-        ...(filters.date_to ? { date_to: filters.date_to } : {}),
-        ...(filters.actions ? { actions: filters.actions } : {}),
-        ...(filters.events ? { events: filters.events } : {}),
-        ...(filters.display ? { display: filters.display } : {}),
-        ...(filters.layout ? { layout: filters.layout } : {}),
-        ...(filters.interval ? { interval: filters.interval } : {}),
-        ...(filters.properties ? { properties: filters.properties } : {}),
-        ...(filters.filter_test_accounts ? { filter_test_accounts: filters.filter_test_accounts } : {}),
-        ...(filters.funnel_step ? { funnel_step: filters.funnel_step } : {}),
-        ...(filters.funnel_viz_type
-            ? { funnel_viz_type: filters.funnel_viz_type }
-            : { funnel_viz_type: FunnelVizType.Steps }),
-        ...(filters.funnel_step ? { funnel_to_step: filters.funnel_step } : {}),
-        ...(filters.entrance_period_start ? { entrance_period_start: filters.entrance_period_start } : {}),
-        ...(filters.drop_off ? { drop_off: filters.drop_off } : {}),
-        ...(filters.funnel_step_breakdown !== undefined
-            ? { funnel_step_breakdown: filters.funnel_step_breakdown }
-            : {}),
-        ...(filters.bin_count && filters.bin_count !== BinCountAuto ? { bin_count: filters.bin_count } : {}),
-        ...(filters.funnel_window_interval_unit
-            ? { funnel_window_interval_unit: filters.funnel_window_interval_unit }
-            : {}),
-        ...(filters.funnel_window_interval ? { funnel_window_interval: filters.funnel_window_interval } : {}),
-        ...(filters.funnel_order_type ? { funnel_order_type: filters.funnel_order_type } : {}),
-        ...(filters.hiddenLegendKeys ? { hiddenLegendKeys: filters.hiddenLegendKeys } : {}),
-        exclusions: deepCleanFunnelExclusionEvents(filters),
-        interval: autocorrectInterval(filters),
-        breakdown: breakdownEnabled ? filters.breakdown || undefined : undefined,
-        breakdown_type: breakdownEnabled ? filters.breakdown_type || undefined : undefined,
-        insight: ViewType.FUNNELS,
-    }
-}
-
 const DEVIATION_SIGNIFICANCE_MULTIPLIER = 1.5
 
-=======
->>>>>>> 3e932284
 export const funnelLogic = kea<funnelLogicType>({
     props: {} as InsightLogicProps,
     key: keyForInsightLogicProps('insight_funnel'),
