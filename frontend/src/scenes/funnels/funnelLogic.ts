--- conflicted
+++ resolved
@@ -15,11 +15,8 @@
     FunnelResult,
     PathType,
     PersonType,
-<<<<<<< HEAD
     MappedFunnelStep,
-=======
     ViewType,
->>>>>>> 75f3682e
 } from '~/types'
 import { featureFlagLogic } from 'lib/logic/featureFlagLogic'
 import { FEATURE_FLAGS, FunnelLayout } from 'lib/constants'
@@ -165,17 +162,13 @@
                             ? { breakdown: null, breakdown_type: null }
                             : {}),
                     }
-<<<<<<< HEAD
                     let result // Tricky: pollFunnel would ideally return a FunnelResult or FunnelResult<FunnelStep[][]> based on whether its input params include breakdown
-=======
->>>>>>> 75f3682e
                     const queryId = uuid()
                     insightLogic.actions.startQuery(queryId)
                     const eventCount = params.events?.length || 0
                     const actionCount = params.actions?.length || 0
                     const interval = params.interval || ''
 
-                    let result: FunnelResult
                     try {
                         result = await pollFunnel(params)
                     } catch (e) {
@@ -191,26 +184,16 @@
                         return []
                     }
                     breakpoint()
-<<<<<<< HEAD
                     insightLogic.actions.endQuery(queryId, ViewType.FUNNELS, result.last_refresh)
                     if (params.breakdown && values.clickhouseFeatures) {
                         const aggregatedResult = aggregateBreakdownResult(result)
                         actions.setSteps(aggregatedResult.result)
                         return aggregatedResult.result
                     }
-=======
-                    eventUsageLogic.actions.reportFunnelCalculated(eventCount, actionCount, interval, true)
-
-                    actions.setSteps(result.result as FunnelStep[])
->>>>>>> 75f3682e
 
                     actions.setSteps(result.result as MappedFunnelStep[])
                     // We make another api call to api/funnels for time conversion data
-<<<<<<< HEAD
                     let binsResult: FunnelResult<number[]>
-=======
-                    let binsResult: FunnelsTimeConversionResult | null = null
->>>>>>> 75f3682e
                     if (params.display === ChartDisplayType.FunnelsTimeToConvert && values.stepsWithCount.length > 1) {
                         try {
                             params.funnel_viz_type = 'time_to_convert'
@@ -228,22 +211,10 @@
                             )
                             return []
                         }
-<<<<<<< HEAD
                         insightLogic.actions.endQuery(queryId, ViewType.FUNNELS, binsResult.last_refresh)
                         actions.setTimeConversionBins(binsResult.result)
                     }
                     return result.result as MappedFunnelStep[]
-=======
-                        breakpoint()
-                        actions.setTimeConversionBins(binsResult.result as number[])
-                    }
-                    insightLogic.actions.endQuery(
-                        queryId,
-                        ViewType.FUNNELS,
-                        binsResult?.last_refresh || result.last_refresh
-                    )
-                    return result.result
->>>>>>> 75f3682e
                 },
             },
         ],
