--- conflicted
+++ resolved
@@ -738,22 +738,13 @@
             // No calculate button on Clickhouse, but query performance is suboptimal on psql
             const { clickhouseFeaturesEnabled } = values
             // If user started from empty state (<2 steps) and added a new step
-<<<<<<< HEAD
-            const shouldRefresh =
-                values.filters?.events?.length === 2 && values.lastAppliedFilters?.events?.length === 1
+            const filterLength = (filters: Partial<FilterType>): number =>
+                (filters?.events?.length || 0) + (filters?.actions?.length || 0)
+            const shouldRefresh = filterLength(values.filters) === 2 && filterLength(values.lastAppliedFilters) === 1
             // If layout or visibility is the only thing that changes
             const onlyLayoutOrVisibilityChanged = equal(
                 Object.assign({}, values.filters, { layout: undefined, hidden_map: undefined }),
                 Object.assign({}, values.lastAppliedFilters, { layout: undefined, hidden_map: undefined })
-=======
-            const filterLength = (filters: Partial<FilterType>): number =>
-                (filters?.events?.length || 0) + (filters?.actions?.length || 0)
-            const shouldRefresh = filterLength(values.filters) === 2 && filterLength(values.lastAppliedFilters) === 1
-            // If layout is the only thing that changes
-            const onlyLayoutChanged = equal(
-                Object.assign({}, values.filters, { layout: undefined }),
-                Object.assign({}, values.lastAppliedFilters, { layout: undefined })
->>>>>>> ef705926
             )
 
             if (!onlyLayoutOrVisibilityChanged && (refresh || shouldRefresh || clickhouseFeaturesEnabled)) {
