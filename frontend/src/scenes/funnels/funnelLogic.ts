--- conflicted
+++ resolved
@@ -1,4 +1,4 @@
-import { isBreakpoint, kea } from 'kea'
+import { kea, isBreakpoint } from 'kea'
 import api from 'lib/api'
 import { insightLogic } from 'scenes/insights/insightLogic'
 import { autocorrectInterval, objectsEqual, uuid } from 'lib/utils'
@@ -10,23 +10,18 @@
 import {
     EntityTypes,
     FilterType,
+    ChartDisplayType,
+    FunnelResult,
     FunnelStep,
-<<<<<<< HEAD
-    FunnelsTimeConversionResult,
     FunnelsTimeConversionBins,
     FunnelTimeConversionStep,
     PathType,
     PersonType,
     ViewType,
+    FunnelStepWithNestedBreakdown,
     FunnelTimeConversionMetrics,
-=======
-    ChartDisplayType,
-    FunnelResult,
-    PathType,
-    PersonType,
-    ViewType,
-    FunnelStepWithNestedBreakdown,
->>>>>>> 20ed19a2
+    FunnelRequestParams,
+    LoadedRawFunnelResults,
 } from '~/types'
 import { featureFlagLogic } from 'lib/logic/featureFlagLogic'
 import { FEATURE_FLAGS, FunnelLayout } from 'lib/constants'
@@ -63,32 +58,15 @@
 }
 
 const SECONDS_TO_POLL = 3 * 60
-<<<<<<< HEAD
-
-async function pollFunnel(params: Record<string, any>): Promise<FunnelResult & FunnelsTimeConversionResult> {
-    const { refresh, ...bodyParams } = params
-=======
-interface FunnelRequestParams extends FilterType {
-    refresh?: boolean
-    from_dashboard?: boolean
-    funnel_window_days?: number
-}
-interface TimeStepOption {
-    label: string
-    value: number
-    average_conversion_time: number
-    count: number
-}
-
-interface LoadedRawFunnelResults {
-    results: FunnelStep[] | FunnelStep[][]
-    timeConversionBins: [number, number][]
+
+const EMPTY_TIME_CONVERSION_BINS = {
+    bins: [],
+    average_conversion_time: 0,
 }
 
 async function pollFunnel<T = FunnelStep[]>(apiParams: FunnelRequestParams): Promise<FunnelResult<T>> {
     // Tricky: This API endpoint has wildly different return types depending on parameters.
     const { refresh, ...bodyParams } = apiParams
->>>>>>> 20ed19a2
     let result = await api.create('api/insight/funnel/?' + (refresh ? 'refresh=true' : ''), bodyParams)
     const start = window.performance.now()
     while (result.result.loading && (window.performance.now() - start) / 1000 < SECONDS_TO_POLL) {
@@ -126,11 +104,7 @@
 const isStepsEmpty = (filters: FilterType): boolean =>
     [...(filters.actions || []), ...(filters.events || [])].length === 0
 
-<<<<<<< HEAD
-export const funnelLogic = kea<funnelLogicType>({
-=======
-export const funnelLogic = kea<funnelLogicType<LoadedRawFunnelResults, TimeStepOption>>({
->>>>>>> 20ed19a2
+export const funnelLogic = kea<funnelLogicType<LoadedRawFunnelResults>>({
     key: (props) => {
         return props.dashboardItemId || 'some_funnel'
     },
@@ -156,12 +130,8 @@
         }),
         setStepReference: (stepReference: FunnelStepReference) => ({ stepReference }),
         setBarGraphLayout: (barGraphLayout: FunnelLayout) => ({ barGraphLayout }),
-<<<<<<< HEAD
         setTimeConversionBins: (timeConversionBins: FunnelsTimeConversionBins) => ({ timeConversionBins }),
         changeHistogramStep: (from_step: number, to_step: number) => ({ from_step, to_step }),
-=======
-        changeHistogramStep: (histogramStep: number) => ({ histogramStep }),
->>>>>>> 20ed19a2
         setIsGroupingOutliers: (isGroupingOutliers) => ({ isGroupingOutliers }),
     }),
 
@@ -172,33 +142,25 @@
 
     loaders: ({ props, values }) => ({
         rawResults: [
-            { results: [], timeConversionBins: [] } as LoadedRawFunnelResults,
+            {
+                results: [],
+                timeConversionResults: EMPTY_TIME_CONVERSION_BINS,
+            } as LoadedRawFunnelResults,
             {
                 loadResults: async (refresh = false, breakpoint): Promise<LoadedRawFunnelResults> => {
                     if (props.cachedResults && !refresh && values.filters === props.filters) {
                         // TODO: cache timeConversionBins? how does this cachedResults work?
-                        return { results: props.cachedResults as FunnelStep[] | FunnelStep[][], timeConversionBins: [] }
+                        return {
+                            results: props.cachedResults as FunnelStep[] | FunnelStep[][],
+                            timeConversionResults: {
+                                bins: [],
+                                average_conversion_time: 0,
+                            },
+                        }
                     }
 
                     const { apiParams, eventCount, actionCount, interval, histogramStep, filters } = values
 
-<<<<<<< HEAD
-                    // We make another api call to api/funnels for time conversion data
-                    let binsResult: FunnelsTimeConversionResult | null = null
-                    if (params.display === ChartDisplayType.FunnelsTimeToConvert && values.stepsWithCount.length > 1) {
-                        params.funnel_viz_type = 'time_to_convert'
-
-                        const isAllSteps = values.histogramStep.from_step === -1
-                        // API specs (#5110) require neither funnel_{from|to}_step to be provided if querying
-                        // for all steps
-                        if (!isAllSteps) {
-                            params.funnel_from_step = values.histogramStep.from_step
-                            params.funnel_to_step = values.histogramStep.to_step // boundaries are inclusive in backend
-                        }
-
-                        try {
-                            binsResult = await pollFunnel(params)
-=======
                     async function loadFunnelResults(): Promise<FunnelResult<FunnelStep[] | FunnelStep[][]>> {
                         try {
                             const result = await pollFunnel<FunnelStep[] | FunnelStep[][]>({
@@ -207,7 +169,6 @@
                             })
                             eventUsageLogic.actions.reportFunnelCalculated(eventCount, actionCount, interval, true)
                             return result
->>>>>>> 20ed19a2
                         } catch (e) {
                             breakpoint()
                             eventUsageLogic.actions.reportFunnelCalculated(
@@ -221,21 +182,26 @@
                         }
                     }
 
-                    async function loadBinsResults(): Promise<[number, number][]> {
+                    async function loadBinsResults(): Promise<FunnelsTimeConversionBins> {
                         if (filters.display === ChartDisplayType.FunnelsTimeToConvert) {
                             try {
-                                const binsResult = await pollFunnel<[number, number][]>({
+                                // API specs (#5110) require neither funnel_{from|to}_step to be provided if querying
+                                // for all steps
+                                const isAllSteps = values.histogramStep.from_step === -1
+
+                                const binsResult = await pollFunnel<FunnelsTimeConversionBins>({
                                     ...apiParams,
                                     ...(refresh ? { refresh } : {}),
                                     funnel_viz_type: 'time_to_convert',
-                                    funnel_to_step: histogramStep,
+                                    ...(!isAllSteps ? { funnel_from_step: histogramStep.from_step } : {}),
+                                    ...(!isAllSteps ? { funnel_to_step: histogramStep.to_step } : {}),
                                 })
                                 return binsResult.result
                             } catch (e) {
                                 throw new Error('Could not load funnel time conversion bins')
                             }
                         }
-                        return []
+                        return EMPTY_TIME_CONVERSION_BINS
                     }
 
                     const queryId = uuid()
@@ -243,18 +209,14 @@
                     try {
                         const [result, timeConversionBins] = await Promise.all([loadFunnelResults(), loadBinsResults()])
                         breakpoint()
-<<<<<<< HEAD
-                        actions.setTimeConversionBins(binsResult.result as FunnelsTimeConversionBins)
-=======
                         insightLogic.actions.endQuery(queryId, ViewType.FUNNELS, result.last_refresh)
 
-                        return { results: result.result, timeConversionBins }
+                        return { results: result.result, timeConversionResults: timeConversionBins }
                     } catch (e) {
                         if (!isBreakpoint(e)) {
                             insightLogic.actions.endQuery(queryId, ViewType.FUNNELS, null, e)
                         }
-                        return { results: [], timeConversionBins: [] }
->>>>>>> 20ed19a2
+                        return { results: [], timeConversionResults: EMPTY_TIME_CONVERSION_BINS }
                     }
                 },
             },
@@ -301,7 +263,6 @@
                 setBarGraphLayout: (_, { barGraphLayout }) => barGraphLayout,
             },
         ],
-<<<<<<< HEAD
         timeConversionBins: [
             {
                 bins: [] as [number, number][],
@@ -311,8 +272,6 @@
                 setTimeConversionBins: (_, { timeConversionBins }) => timeConversionBins,
             },
         ],
-=======
->>>>>>> 20ed19a2
         histogramStep: [
             { from_step: -1, to_step: -1 } as FunnelTimeConversionStep,
             {
@@ -330,7 +289,7 @@
     selectors: ({ props, selectors }) => ({
         isLoading: [(s) => [s.rawResultsLoading], (rawResultsLoading) => rawResultsLoading],
         results: [(s) => [s.rawResults], (rawResults) => rawResults.results],
-        timeConversionBins: [(s) => [s.rawResults], (rawResults) => rawResults.timeConversionBins],
+        timeConversionBins: [(s) => [s.rawResults], (rawResults) => rawResults.timeConversionResults],
         peopleSorted: [
             () => [selectors.stepsWithCount, selectors.people],
             (steps, people) => {
@@ -350,11 +309,7 @@
         propertiesForUrl: [() => [selectors.filters], (filters: FilterType) => cleanFunnelParams(filters)],
         isValidFunnel: [
             () => [selectors.stepsWithCount, selectors.timeConversionBins],
-<<<<<<< HEAD
             (stepsWithCount: FunnelStep[], timeConversionBins: FunnelsTimeConversionBins) => {
-=======
-            (stepsWithCount: FunnelStep[], timeConversionBins: [number, number][]) => {
->>>>>>> 20ed19a2
                 return (
                     (stepsWithCount && stepsWithCount[0] && stepsWithCount[0].count > -1) ||
                     timeConversionBins?.bins?.length > 0
@@ -425,7 +380,6 @@
                 return (filters.events?.length || 0) + (filters.actions?.length || 0) > 1
             },
         ],
-<<<<<<< HEAD
         conversionMetrics: [
             () => [selectors.stepsWithCount, selectors.histogramStep],
             (stepsWithCount, timeStep): FunnelTimeConversionMetrics => {
@@ -450,7 +404,6 @@
                 }
             },
         ],
-=======
         apiParams: [
             (s) => [s.filters, s.conversionWindowInDays, featureFlagLogic.selectors.featureFlags],
             (filters, conversionWindowInDays, featureFlags) => {
@@ -485,7 +438,6 @@
                     : ([...results] as FunnelStep[]).sort((a, b) => a.order - b.order),
         ],
         stepsWithCount: [() => [selectors.steps], (steps) => steps.filter((step) => typeof step.count === 'number')],
->>>>>>> 20ed19a2
     }),
 
     listeners: ({ actions, values, props }) => ({
