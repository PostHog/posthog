import { kea } from 'kea'
import equal from 'fast-deep-equal'
import api from 'lib/api'
import { insightLogic } from 'scenes/insights/insightLogic'
import { average, eventToName, successToast, sum } from 'lib/utils'
import { funnelsModel } from '~/models/funnelsModel'
import { eventUsageLogic } from 'lib/utils/eventUsageLogic'
import { funnelLogicType } from './funnelLogicType'
import {
    FilterType,
    FunnelVizType,
    FunnelStep,
    FunnelsTimeConversionBins,
    PersonType,
    ViewType,
    FunnelStepWithNestedBreakdown,
    FunnelTimeConversionMetrics,
    FlattenedFunnelStep,
    FunnelStepWithConversionMetrics,
    BinCountValue,
    FunnelConversionWindow,
    FunnelConversionWindowTimeUnit,
    FunnelStepRangeEntityFilter,
    InsightLogicProps,
    FlattenedFunnelStepByBreakdown,
    FunnelCorrelation,
    FunnelCorrelationType,
    FunnelStepReference,
    FunnelAPIResponse,
    TrendResult,
    BreakdownType,
    FunnelCorrelationResultsType,
} from '~/types'
import { FunnelLayout, BinCountAuto, FEATURE_FLAGS } from 'lib/constants'
import { preflightLogic } from 'scenes/PreflightCheck/logic'
import {
    aggregateBreakdownResult,
    formatDisplayPercentage,
    getClampedStepRangeFilter,
    getLastFilledStep,
    getMeanAndStandardDeviation,
    getReferenceStep,
    getVisibilityIndex,
    isBreakdownFunnelResults,
    isStepsEmpty,
    isValidBreakdownParameter,
} from './funnelUtils'
import { personsModalLogic } from 'scenes/trends/personsModalLogic'
import { dashboardsModel } from '~/models/dashboardsModel'
import { featureFlagLogic } from 'lib/logic/featureFlagLogic'
import { cleanFilters } from 'scenes/insights/utils/cleanFilters'
import { keyForInsightLogicProps } from 'scenes/insights/sharedUtils'
import posthog from 'posthog-js'
import { teamLogic } from '../teamLogic'

const DEVIATION_SIGNIFICANCE_MULTIPLIER = 1.5
// Chosen via heuristics by eyeballing some values
// Assuming a normal distribution, then 90% of values are within 1.5 standard deviations of the mean
// which gives a ballpark of 1 highlighting every 10 breakdown values

export const funnelLogic = kea<funnelLogicType>({
    props: {} as InsightLogicProps,
    key: keyForInsightLogicProps('insight_funnel'),

    connect: (props: InsightLogicProps) => ({
        values: [insightLogic(props), ['filters', 'insight', 'insightLoading'], teamLogic, ['currentTeamId']],
        actions: [insightLogic(props), ['loadResults', 'loadResultsSuccess'], funnelsModel, ['loadFunnels']],
        logic: [eventUsageLogic, dashboardsModel],
    }),

    actions: () => ({
        clearFunnel: true,
        setFilters: (filters: Partial<FilterType>, refresh = false, mergeWithExisting = true) => ({
            filters,
            refresh,
            mergeWithExisting,
        }),
        setEventExclusionFilters: (filters: Partial<FilterType>) => ({ filters }),
        setOneEventExclusionFilter: (eventFilter: FunnelStepRangeEntityFilter, index: number) => ({
            eventFilter,
            index,
        }),
        saveFunnelInsight: (name: string) => ({ name }),
        setConversionWindow: (conversionWindow: FunnelConversionWindow) => ({ conversionWindow }),
        openPersonsModal: (
            step: FunnelStep | FunnelStepWithNestedBreakdown,
            stepNumber: number,
            breakdown_value?: string | number,
            breakdown?: string,
            breakdown_type?: BreakdownType,
            customSteps?: number[]
        ) => ({
            step,
            stepNumber,
            breakdown_value,
            breakdown,
            breakdown_type,
            customSteps,
        }),
        openCorrelationPersonsModal: (entity: Record<string, any>, converted: boolean) => ({
            entity,
            converted,
        }),
        setStepReference: (stepReference: FunnelStepReference) => ({ stepReference }),
        changeStepRange: (funnel_from_step?: number, funnel_to_step?: number) => ({
            funnel_from_step,
            funnel_to_step,
        }),
        setIsGroupingOutliers: (isGroupingOutliers) => ({ isGroupingOutliers }),
        setBinCount: (binCount: BinCountValue) => ({ binCount }),
        toggleVisibility: (index: string) => ({ index }),
        toggleVisibilityByBreakdown: (breakdownValue?: number | string) => ({ breakdownValue }),
        setHiddenById: (entry: Record<string, boolean | undefined>) => ({ entry }),

        // Correlation related actions
        setCorrelationTypes: (types: FunnelCorrelationType[]) => ({ types }),
        setPropertyCorrelationTypes: (types: FunnelCorrelationType[]) => ({ types }),
        sendCorrelationAnalysisFeedback: (rating: number, comment?: string) => ({ rating, comment }),
        hideSkewWarning: true,
<<<<<<< HEAD

        setExcludedPropertyNames: (excludedPropertyNames: string[]) => ({ excludedPropertyNames }),
        excludeProperty: (propertyName: string) => ({ propertyName }),
=======
        hideCorrelationAnalysisFeedback: true,
>>>>>>> 85007597
    }),

    loaders: ({ values }) => ({
        people: [
            [] as any[],
            {
                loadPeople: async (steps) => {
                    return (await api.get('api/person/?uuid=' + steps[0].people.join(','))).results
                },
            },
        ],
        correlations: [
            { events: [] } as Record<'events', FunnelCorrelation[]>,
            {
                loadCorrelations: async () => {
                    const results: Omit<FunnelCorrelation, 'result_type'>[] = (
                        await api.create(`api/projects/${values.currentTeamId}/insights/funnel/correlation`, {
                            ...values.apiParams,
                            funnel_correlation_type: 'events',
                        })
                    ).result?.events

                    return {
                        events: results.map((result) => ({
                            ...result,
                            result_type: FunnelCorrelationResultsType.Events,
                        })),
                    }
                },
            },
        ],
        propertyCorrelations: [
            {
                events: [],
            } as Record<'events', FunnelCorrelation[]>,
            {
                loadPropertyCorrelations: async () => {
                    const results: Omit<FunnelCorrelation, 'result_type'>[] = (
                        await api.create(`api/projects/${values.currentTeamId}/insights/funnel/correlation`, {
                            ...values.apiParams,
                            funnel_correlation_type: 'properties',
                            funnel_correlation_names: ['$all'],
                            funnel_correlation_exclude_names: values.excludedPropertyNames,
                        })
                    ).result?.events

                    return {
                        events: results.map((result) => ({
                            ...result,
                            result_type: FunnelCorrelationResultsType.Properties,
                        })),
                    }
                },
            },
        ],
        eventWithPropertyCorrelations: [
            {} as Record<string, FunnelCorrelation[]>,
            {
                loadEventWithPropertyCorrelations: async (eventName: string) => {
                    const results: Omit<FunnelCorrelation, 'result_type'>[] = (
                        await api.create(`api/projects/${values.currentTeamId}/insights/funnel/correlation`, {
                            ...values.apiParams,
                            funnel_correlation_type: 'event_with_properties',
                            funnel_correlation_event_names: [eventName],
                        })
                    ).result?.events

                    return {
                        [eventName]: results.map((result) => ({
                            ...result,
                            result_type: FunnelCorrelationResultsType.EventWithProperties,
                        })),
                    }
                },
            },
        ],
    }),

    reducers: ({ props }) => ({
        people: {
            clearFunnel: () => [],
        },
        conversionWindow: [
            {
                funnel_window_interval_unit: FunnelConversionWindowTimeUnit.Day,
                funnel_window_interval: 14,
            } as FunnelConversionWindow,
            {
                setConversionWindow: (
                    state,
                    { conversionWindow: { funnel_window_interval_unit, funnel_window_interval } }
                ) => {
                    return {
                        ...state,
                        ...(funnel_window_interval_unit ? { funnel_window_interval_unit } : {}),
                        ...(funnel_window_interval ? { funnel_window_interval } : {}),
                    }
                },
            },
        ],
        stepReference: [
            FunnelStepReference.total as FunnelStepReference,
            {
                setStepReference: (_, { stepReference }) => stepReference,
            },
        ],
        isGroupingOutliers: [
            true,
            {
                setIsGroupingOutliers: (_, { isGroupingOutliers }) => isGroupingOutliers,
            },
        ],
        error: [
            null as any,
            {
                [insightLogic(props).actionTypes.startQuery]: () => null,
                [insightLogic(props).actionTypes.endQuery]: (_: any, { exception }: any) => exception ?? null,
                [insightLogic(props).actionTypes.abortQuery]: (_: any, { exception }: any) => exception ?? null,
            },
        ],
        correlationTypes: [
            [FunnelCorrelationType.Success, FunnelCorrelationType.Failure] as FunnelCorrelationType[],
            {
                setCorrelationTypes: (_, { types }) => types,
            },
        ],
        propertyCorrelationTypes: [
            [FunnelCorrelationType.Success, FunnelCorrelationType.Failure] as FunnelCorrelationType[],
            {
                setPropertyCorrelationTypes: (_, { types }) => types,
            },
        ],
        skewWarningHidden: [
            false,
            {
                hideSkewWarning: () => true,
            },
        ],
        correlationFeedbackHidden: [
            false,
            { persist: true },
            {
                sendCorrelationAnalysisFeedback: () => true,
                hideCorrelationAnalysisFeedback: () => true,
            },
        ],
        eventWithPropertyCorrelations: {
            loadEventWithPropertyCorrelationsSuccess: (state, { eventWithPropertyCorrelations }) => {
                return {
                    ...state,
                    ...eventWithPropertyCorrelations,
                }
            },
        },
        excludedPropertyNames: [
            [] as string[],
            {
                persist: true,
            },
            {
                setExcludedPropertyNames: (_, { excludedPropertyNames }) => excludedPropertyNames,
            },
        ],
    }),

    selectors: ({ selectors }) => ({
        isLoading: [(s) => [s.insightLoading], (insightLoading) => insightLoading],
        loadedFilters: [(s) => [s.insight], ({ filters }) => (filters?.insight === ViewType.FUNNELS ? filters : {})],
        results: [
            (s) => [s.insight],
            ({ filters, result }): FunnelAPIResponse => (filters?.insight === ViewType.FUNNELS ? result : []),
        ],
        resultsLoading: [(s) => [s.insightLoading], (insightLoading) => insightLoading],
        stepResults: [
            (s) => [s.results, s.filters],
            (results, filters) =>
                filters.funnel_viz_type !== FunnelVizType.TimeToConvert
                    ? (results as FunnelStep[] | FunnelStep[][])
                    : [],
        ],
        timeConversionResults: [
            (s) => [s.results, s.filters],
            (results, filters): FunnelsTimeConversionBins | null => {
                return filters.funnel_viz_type === FunnelVizType.TimeToConvert
                    ? (results as FunnelsTimeConversionBins)
                    : null
            },
        ],
        peopleSorted: [
            () => [selectors.stepsWithCount, selectors.people],
            (steps, people) => {
                if (!people) {
                    return null
                }
                const score = (person: PersonType): number => {
                    return steps.reduce(
                        (val, step) => (person.uuid && (step.people?.indexOf(person.uuid) ?? -1) > -1 ? val + 1 : val),
                        0
                    )
                }
                return people.sort((a, b) => score(b) - score(a))
            },
        ],
        isStepsEmpty: [() => [selectors.filters], (filters: FilterType) => isStepsEmpty(filters)],
        propertiesForUrl: [() => [selectors.filters], (filters: FilterType) => cleanFilters(filters)],
        isValidFunnel: [
            () => [selectors.filters, selectors.stepsWithCount, selectors.histogramGraphData],
            (filters, stepsWithCount, histogramGraphData) => {
                if (filters.funnel_viz_type === FunnelVizType.Steps || !filters.funnel_viz_type) {
                    return !!(stepsWithCount && stepsWithCount[0] && stepsWithCount[0].count > -1)
                }
                if (filters.funnel_viz_type === FunnelVizType.TimeToConvert) {
                    return (histogramGraphData?.length ?? 0) > 0
                }
                if (filters.funnel_viz_type === FunnelVizType.Trends) {
                    return (stepsWithCount?.length ?? 0) > 0 && stepsWithCount?.[0]?.labels
                }
                return false
            },
        ],
        filtersDirty: [
            () => [selectors.filters, selectors.loadedFilters],
            (filters, lastFilters): boolean => !equal(cleanFilters(filters), cleanFilters(lastFilters)),
        ],
        barGraphLayout: [() => [selectors.filters], ({ layout }): FunnelLayout => layout || FunnelLayout.vertical],
        clickhouseFeaturesEnabled: [
            () => [preflightLogic.selectors.preflight],
            // Controls auto-calculation of results and ability to break down values
            (preflight): boolean => !!preflight?.is_clickhouse_enabled,
        ],
        histogramGraphData: [
            () => [selectors.timeConversionResults],
            (timeConversionResults: FunnelsTimeConversionBins) => {
                if ((timeConversionResults?.bins?.length ?? 0) < 2) {
                    return []
                }
                const binSize = timeConversionResults.bins[1][0] - timeConversionResults.bins[0][0]
                const totalCount = sum(timeConversionResults.bins.map(([, count]) => count))
                return timeConversionResults.bins.map(([id, count]: [id: number, count: number]) => {
                    const value = Math.max(0, id)
                    const percent = count / totalCount
                    return {
                        id: value,
                        bin0: value,
                        bin1: value + binSize,
                        count,
                        label: percent === 0 ? '' : `${formatDisplayPercentage(percent)}%`,
                    }
                })
            },
        ],
        areFiltersValid: [
            () => [selectors.numberOfSeries],
            (numberOfSeries) => {
                return numberOfSeries > 1
            },
        ],
        numberOfSeries: [
            () => [selectors.filters],
            (filters): number => (filters.events?.length || 0) + (filters.actions?.length || 0),
        ],
        conversionMetrics: [
            () => [selectors.stepsWithCount, selectors.loadedFilters, selectors.timeConversionResults],
            (stepsWithCount, loadedFilters, timeConversionResults): FunnelTimeConversionMetrics => {
                // stepsWithCount should be empty in time conversion view. Return metrics precalculated on backend
                if (loadedFilters.funnel_viz_type === FunnelVizType.TimeToConvert) {
                    return {
                        averageTime: timeConversionResults?.average_conversion_time ?? 0,
                        stepRate: 0,
                        totalRate: 0,
                    }
                }

                // Handle metrics for trends
                if (loadedFilters.funnel_viz_type === FunnelVizType.Trends) {
                    return {
                        averageTime: 0,
                        stepRate: 0,
                        totalRate: average((stepsWithCount?.[0] as unknown as TrendResult)?.data ?? []) / 100,
                    }
                }

                // Handle metrics for steps and trends
                if (stepsWithCount.length <= 1) {
                    return {
                        averageTime: 0,
                        stepRate: 0,
                        totalRate: 0,
                    }
                }

                const isAllSteps = loadedFilters.funnel_from_step === -1
                const fromStep = isAllSteps
                    ? getReferenceStep(stepsWithCount, FunnelStepReference.total)
                    : stepsWithCount[loadedFilters.funnel_from_step ?? 0]
                const toStep = isAllSteps
                    ? getLastFilledStep(stepsWithCount)
                    : stepsWithCount[loadedFilters.funnel_to_step ?? 0]

                return {
                    averageTime: toStep?.average_conversion_time || 0,
                    stepRate: toStep.count / fromStep.count,
                    totalRate: stepsWithCount[stepsWithCount.length - 1].count / stepsWithCount[0].count,
                }
            },
        ],
        isSkewed: [
            (s) => [s.conversionMetrics, s.skewWarningHidden],
            (conversionMetrics, skewWarningHidden): boolean => {
                return !skewWarningHidden && (conversionMetrics.totalRate < 0.1 || conversionMetrics.totalRate > 0.9)
            },
        ],
        apiParams: [
            (s) => [s.filters],
            (filters) => {
                /* TODO: Related to #4329. We're mixing `from_dashboard` as both which causes hard to manage code:
                    a) a boolean-based hash param to determine if the insight is saved in a dashboard (when viewing insights page)
                    b) dashboard ID passed as a filter in certain kind of insights when viewing in the dashboard page
                */
                const { from_dashboard } = filters
                const cleanedParams = cleanFilters(filters)
                return {
                    ...(from_dashboard ? { from_dashboard } : {}),
                    ...cleanedParams,
                }
            },
        ],
        filterSteps: [
            () => [selectors.apiParams],
            (apiParams) =>
                [...(apiParams.events ?? []), ...(apiParams.actions ?? [])].sort((a, b) => a.order - b.order),
        ],
        eventCount: [() => [selectors.apiParams], (apiParams) => apiParams.events?.length || 0],
        actionCount: [() => [selectors.apiParams], (apiParams) => apiParams.actions?.length || 0],
        interval: [() => [selectors.apiParams], (apiParams) => apiParams.interval || ''],
        stepsWithNestedBreakdown: [
            () => [selectors.stepResults, selectors.apiParams],
            (results, params) => {
                if (isBreakdownFunnelResults(results) && isValidBreakdownParameter(params.breakdown)) {
                    return aggregateBreakdownResult(results, params.breakdown ?? undefined).sort(
                        (a, b) => a.order - b.order
                    )
                }
                return []
            },
        ],
        steps: [
            () => [selectors.stepResults, selectors.stepsWithNestedBreakdown, selectors.filters],
            (results, stepsWithNestedBreakdown, filters): FunnelStepWithNestedBreakdown[] => {
                if (!Array.isArray(results)) {
                    return []
                }
                return !!filters.breakdown
                    ? stepsWithNestedBreakdown
                    : ([...results] as FunnelStep[]).sort((a, b) => a.order - b.order)
            },
        ],
        stepsWithCount: [() => [selectors.steps], (steps) => steps.filter((step) => typeof step.count === 'number')],
        stepsWithConversionMetrics: [
            () => [selectors.steps, selectors.stepReference],
            (steps, stepReference): FunnelStepWithConversionMetrics[] => {
                const stepsWithConversionMetrics = steps.map((step, i) => {
                    const previousCount = i > 0 ? steps[i - 1].count : step.count // previous is faked for the first step
                    const droppedOffFromPrevious = Math.max(previousCount - step.count, 0)

                    const nestedBreakdown = step.nested_breakdown?.map((breakdown, breakdownIndex) => {
                        const previousBreakdownCount =
                            (i > 0 && steps[i - 1].nested_breakdown?.[breakdownIndex].count) || 0
                        const firstBreakdownCount = steps[0]?.nested_breakdown?.[breakdownIndex].count || 0
                        const _droppedOffFromPrevious = Math.max(previousBreakdownCount - breakdown.count, 0)
                        const conversionRates = {
                            fromPrevious: previousBreakdownCount === 0 ? 0 : breakdown.count / previousBreakdownCount,
                            total: breakdown.count / firstBreakdownCount,
                        }
                        return {
                            ...breakdown,
                            droppedOffFromPrevious: _droppedOffFromPrevious,
                            conversionRates: {
                                ...conversionRates,
                                fromBasisStep:
                                    stepReference === FunnelStepReference.total
                                        ? conversionRates.total
                                        : conversionRates.fromPrevious,
                            },
                        }
                    })
                    const conversionRates = {
                        fromPrevious: previousCount === 0 ? 0 : step.count / previousCount,
                        total: step.count / steps[0].count,
                    }
                    return {
                        ...step,
                        droppedOffFromPrevious,
                        nested_breakdown: nestedBreakdown,
                        conversionRates: {
                            ...conversionRates,
                            fromBasisStep:
                                i > 0
                                    ? stepReference === FunnelStepReference.total
                                        ? conversionRates.total
                                        : conversionRates.fromPrevious
                                    : conversionRates.total,
                        },
                    }
                })

                if (!stepsWithConversionMetrics.length || !stepsWithConversionMetrics[0].nested_breakdown) {
                    return stepsWithConversionMetrics
                }

                return stepsWithConversionMetrics.map((step) => {
                    // Per step breakdown significance
                    const [meanFromPrevious, stdDevFromPrevious] = getMeanAndStandardDeviation(
                        step.nested_breakdown?.map((item) => item.conversionRates.fromPrevious)
                    )
                    const [meanFromBasis, stdDevFromBasis] = getMeanAndStandardDeviation(
                        step.nested_breakdown?.map((item) => item.conversionRates.fromBasisStep)
                    )
                    const [meanTotal, stdDevTotal] = getMeanAndStandardDeviation(
                        step.nested_breakdown?.map((item) => item.conversionRates.total)
                    )

                    const isOutlier = (value: number, mean: number, stdDev: number): boolean => {
                        return (
                            value > mean + stdDev * DEVIATION_SIGNIFICANCE_MULTIPLIER ||
                            value < mean - stdDev * DEVIATION_SIGNIFICANCE_MULTIPLIER
                        )
                    }

                    const nestedBreakdown = step.nested_breakdown?.map((item) => {
                        return {
                            ...item,
                            significant: {
                                fromPrevious: isOutlier(
                                    item.conversionRates.fromPrevious,
                                    meanFromPrevious,
                                    stdDevFromPrevious
                                ),
                                fromBasisStep: isOutlier(
                                    item.conversionRates.fromBasisStep,
                                    meanFromBasis,
                                    stdDevFromBasis
                                ),
                                total: isOutlier(item.conversionRates.total, meanTotal, stdDevTotal),
                            },
                        }
                    })

                    return {
                        ...step,
                        nested_breakdown: nestedBreakdown,
                    }
                })
            },
        ],
        hiddenLegendKeys: [
            () => [selectors.filters],
            (filters) => {
                if (!featureFlagLogic.values.featureFlags[FEATURE_FLAGS.FUNNEL_VERTICAL_BREAKDOWN]) {
                    return {}
                }
                return filters.hiddenLegendKeys ?? {}
            },
        ],
        visibleStepsWithConversionMetrics: [
            () => [
                selectors.stepsWithConversionMetrics,
                selectors.hiddenLegendKeys,
                selectors.flattenedStepsByBreakdown,
            ],
            (steps, hiddenLegendKeys, flattenedStepsByBreakdown) => {
                const baseLineSteps = flattenedStepsByBreakdown.find((b) => b.isBaseline)
                return steps.map((step, stepIndex) => ({
                    ...step,
                    nested_breakdown: (!!baseLineSteps?.steps
                        ? [baseLineSteps.steps[stepIndex], ...(step?.nested_breakdown ?? [])]
                        : step?.nested_breakdown
                    )
                        ?.map((b, breakdownIndex) => ({
                            ...b,
                            order: breakdownIndex,
                        }))
                        ?.filter((b) => {
                            return !hiddenLegendKeys[getVisibilityIndex(step, b.breakdown_value)]
                        }),
                }))
            },
        ],
        flattenedSteps: [
            () => [selectors.stepsWithConversionMetrics],
            (steps): FlattenedFunnelStep[] => {
                const flattenedSteps: FlattenedFunnelStep[] = []
                steps.forEach((step) => {
                    flattenedSteps.push({
                        ...step,
                        rowKey: step.order,
                        nestedRowKeys: step.nested_breakdown
                            ? step.nested_breakdown.map((breakdownStep) =>
                                  getVisibilityIndex(step, breakdownStep.breakdown_value)
                              )
                            : [],
                        isBreakdownParent: !!step.nested_breakdown?.length,
                    })
                    if (step.nested_breakdown?.length) {
                        step.nested_breakdown.forEach((breakdownStep, i) => {
                            flattenedSteps.push({
                                ...breakdownStep,
                                rowKey: getVisibilityIndex(step, breakdownStep.breakdown_value),
                                breakdownIndex: i,
                            })
                        })
                    }
                })
                return flattenedSteps
            },
        ],
        flattenedStepsByBreakdown: [
            () => [selectors.stepsWithConversionMetrics, selectors.barGraphLayout],
            (steps, layout): FlattenedFunnelStepByBreakdown[] => {
                // Initialize with two rows for rendering graph and header
                const flattenedStepsByBreakdown: FlattenedFunnelStepByBreakdown[] = [
                    { rowKey: 'steps-meta' },
                    { rowKey: 'graph' },
                    { rowKey: 'table-header' },
                ]

                if (steps.length > 0) {
                    const baseStep = steps[0]
                    const lastStep = steps[steps.length - 1]
                    const hasBaseline =
                        layout === FunnelLayout.vertical &&
                        (!baseStep.breakdown || (baseStep.nested_breakdown?.length ?? 0) > 1)
                    // Baseline - total step to step metrics, only add if more than 1 breakdown or not breakdown
                    if (hasBaseline) {
                        flattenedStepsByBreakdown.push({
                            rowKey: 'baseline',
                            isBaseline: true,
                            breakdown: (baseStep.breakdown as string) ?? 'baseline',
                            breakdown_value: 'Baseline',
                            breakdownIndex: 0,
                            steps: steps.map((s) =>
                                Object.assign({}, s, { nested_breakdown: undefined, breakdown_value: 'Baseline' })
                            ),
                            conversionRates: {
                                total: (lastStep?.count ?? 0) / (baseStep?.count ?? 1),
                            },
                        })
                    }
                    // Per Breakdown
                    if (baseStep.nested_breakdown?.length) {
                        baseStep.nested_breakdown.forEach((breakdownStep, i) => {
                            const stepsInBreakdown = steps
                                .filter((s) => !!s?.nested_breakdown?.[i])
                                .map((s) => s.nested_breakdown?.[i] as FunnelStepWithConversionMetrics)
                            const offset = hasBaseline ? 1 : 0
                            flattenedStepsByBreakdown.push({
                                rowKey: breakdownStep.breakdown_value ?? i + offset,
                                isBaseline: false,
                                breakdown: (breakdownStep.breakdown as string | number) || 'Other',
                                breakdown_value: breakdownStep.breakdown_value || 'Other',
                                breakdownIndex: i + offset,
                                steps: stepsInBreakdown,
                                conversionRates: {
                                    total:
                                        (stepsInBreakdown[stepsInBreakdown.length - 1]?.count ?? 0) /
                                        (stepsInBreakdown[0]?.count ?? 1),
                                },
                                significant: stepsInBreakdown.some((step) =>
                                    step.significant ? Object.values(step.significant).some((val) => val) : false
                                ),
                            })
                        })
                    }
                }
                return flattenedStepsByBreakdown
            },
        ],
        flattenedBreakdowns: [
            () => [selectors.flattenedStepsByBreakdown],
            (breakdowns): FlattenedFunnelStepByBreakdown[] => {
                return breakdowns.filter((b) => b.breakdown)
            },
        ],
        numericBinCount: [
            () => [selectors.filters, selectors.timeConversionResults],
            (filters, timeConversionResults): number => {
                if (filters.bin_count === BinCountAuto) {
                    return timeConversionResults?.bins?.length ?? 0
                }
                return filters.bin_count ?? 0
            },
        ],
        exclusionDefaultStepRange: [
            () => [selectors.numberOfSeries, selectors.areFiltersValid],
            (numberOfSeries, areFiltersValid): Omit<FunnelStepRangeEntityFilter, 'id' | 'name'> => ({
                funnel_from_step: 0,
                funnel_to_step: areFiltersValid ? numberOfSeries - 1 : 1,
            }),
        ],
        exclusionFilters: [
            () => [selectors.filters],
            (filters: FilterType): FilterType => ({
                events: filters.exclusions,
            }),
        ],
        areExclusionFiltersValid: [
            () => [selectors.error],
            (e: any): boolean => {
                return !(e?.status === 400 && e?.type === 'validation_error')
            },
        ],
        correlationValues: [
            () => [selectors.correlations, selectors.correlationTypes],
            (correlations, correlationTypes): FunnelCorrelation[] => {
                return correlations.events
                    ?.filter((correlation) => correlationTypes.includes(correlation.correlation_type))
                    .map((value) => {
                        return {
                            ...value,
                            odds_ratio:
                                value.correlation_type === FunnelCorrelationType.Success
                                    ? value.odds_ratio
                                    : 1 / value.odds_ratio,
                        }
                    })
                    .sort((first, second) => {
                        return second.odds_ratio - first.odds_ratio
                    })
            },
        ],
        propertyCorrelationValues: [
            () => [selectors.propertyCorrelations, selectors.propertyCorrelationTypes],
            (propertyCorrelations, propertyCorrelationTypes): FunnelCorrelation[] => {
                return propertyCorrelations.events
                    ?.filter((correlation) => propertyCorrelationTypes.includes(correlation.correlation_type))
                    .map((value) => {
                        return {
                            ...value,
                            odds_ratio:
                                value.correlation_type === FunnelCorrelationType.Success
                                    ? value.odds_ratio
                                    : 1 / value.odds_ratio,
                        }
                    })
                    .sort((first, second) => {
                        return second.odds_ratio - first.odds_ratio
                    })
            },
        ],
        eventWithPropertyCorrelationsValues: [
            () => [selectors.eventWithPropertyCorrelations, selectors.correlationTypes],
            (eventWithPropertyCorrelations, correlationTypes): Record<string, FunnelCorrelation[]> => {
                const eventWithPropertyCorrelationsValues: Record<string, FunnelCorrelation[]> = {}
                for (const key in eventWithPropertyCorrelations) {
                    if (eventWithPropertyCorrelations.hasOwnProperty(key)) {
                        eventWithPropertyCorrelationsValues[key] = eventWithPropertyCorrelations[key]
                            ?.filter((correlation) => correlationTypes.includes(correlation.correlation_type))
                            .map((value) => {
                                return {
                                    ...value,
                                    odds_ratio:
                                        value.correlation_type === FunnelCorrelationType.Success
                                            ? value.odds_ratio
                                            : 1 / value.odds_ratio,
                                }
                            })
                            .sort((first, second) => {
                                return second.odds_ratio - first.odds_ratio
                            })
                    }
                }
                return eventWithPropertyCorrelationsValues
            },
        ],
        eventHasPropertyCorrelations: [
            () => [selectors.eventWithPropertyCorrelationsValues],
            (eventWithPropertyCorrelationsValues): ((eventName: string) => boolean) => {
                return (eventName) => {
                    return !!eventWithPropertyCorrelationsValues[eventName]
                }
            },
        ],
        parseDisplayNameForCorrelation: [
            () => [],
            (): ((record: FunnelCorrelation) => { first_value: string; second_value?: string }) => {
                return (record) => {
                    let first_value = undefined
                    let second_value = undefined
                    const values = record.event.event.split('::')

                    if (record.result_type === FunnelCorrelationResultsType.Events) {
                        first_value = record.event.event
                        return { first_value, second_value }
                    } else if (record.result_type === FunnelCorrelationResultsType.Properties) {
                        first_value = values[0]
                        second_value = values[1]
                        return { first_value, second_value }
                    } else if (values[0] === '$autocapture' && values[1] === 'elements_chain') {
                        // special case for autocapture elements_chain
                        first_value = eventToName({ ...record.event, event: '$autocapture' })
                        return { first_value, second_value }
                    } else {
                        // FunnelCorrelationResultsType.EventWithProperties
                        // Events here come in the form of event::property::value
                        return { first_value: values[1], second_value: values[2] }
                    }
                }
            },
        ],

        isPropertyExcluded: [
            () => [selectors.excludedPropertyNames],
            (excludedPropertyNames) => (propertyName: string) =>
                excludedPropertyNames.find((name) => name === propertyName) !== undefined,
        ],
    }),

    listeners: ({ actions, values, props }) => ({
        loadResultsSuccess: async ({ insight }) => {
            if (insight.filters?.insight !== ViewType.FUNNELS) {
                return
            }
            // hide all but the first five breakdowns for each step
            values.steps?.forEach((step) => {
                values.flattenedStepsByBreakdown
                    ?.filter((s) => !!s.breakdown)
                    ?.slice(5)
                    .forEach((b) => {
                        actions.setHiddenById({ [getVisibilityIndex(step, b.breakdown_value)]: true })
                    })
            })

            // load the old people table
            if (!values.clickhouseFeaturesEnabled) {
                if ((values.stepsWithCount[0]?.people?.length ?? 0) > 0) {
                    actions.loadPeople(values.stepsWithCount)
                }
            }

            // load correlation table after funnel. Maybe parallel?
            if (
                featureFlagLogic.values.featureFlags[FEATURE_FLAGS.CORRELATION_ANALYSIS] &&
                values.clickhouseFeaturesEnabled
            ) {
                actions.loadCorrelations()
                actions.loadPropertyCorrelations()
            }
        },
        toggleVisibilityByBreakdown: ({ breakdownValue }) => {
            values.visibleStepsWithConversionMetrics?.forEach((step) => {
                const key = getVisibilityIndex(step, breakdownValue)
                const currentIsHidden = !!values.hiddenLegendKeys?.[key]

                actions.setHiddenById({ [key]: currentIsHidden ? undefined : true })
            })
        },
        toggleVisibility: ({ index }) => {
            const currentIsHidden = !!values.hiddenLegendKeys?.[index]

            actions.setFilters({
                hiddenLegendKeys: {
                    ...values.hiddenLegendKeys,
                    [`${index}`]: currentIsHidden ? undefined : true,
                },
            })
        },
        setHiddenById: ({ entry }) => {
            const nextEntries = Object.fromEntries(
                Object.entries(entry).map(([index, hiddenState]) => [index, hiddenState ? true : undefined])
            )

            actions.setFilters({
                hiddenLegendKeys: {
                    ...values.hiddenLegendKeys,
                    ...nextEntries,
                },
            })
        },
        setFilters: ({ filters, mergeWithExisting }) => {
            const cleanedParams = cleanFilters(
                mergeWithExisting ? { ...values.filters, ...filters } : filters,
                values.filters
            )
            insightLogic(props).actions.setFilters(cleanedParams)
        },
        setEventExclusionFilters: ({ filters }) => {
            actions.setFilters({
                ...values.filters,
                exclusions: filters.events as FunnelStepRangeEntityFilter[],
            })
        },
        setOneEventExclusionFilter: ({ eventFilter, index }) => {
            actions.setFilters({
                ...values.filters,
                exclusions: values.filters.exclusions
                    ? values.filters.exclusions.map((e, e_i) =>
                          e_i === index
                              ? getClampedStepRangeFilter({ stepRange: eventFilter, filters: values.filters })
                              : e
                      )
                    : [],
            })
        },
        clearFunnel: ({}) => {
            actions.setFilters({ new_entity: values.filters.new_entity }, false, true)
        },
        saveFunnelInsight: async ({ name }) => {
            await api.create(`api/projects/${values.currentTeamId}/insights`, {
                filters: values.filters,
                name,
                saved: true,
            })
            actions.loadFunnels()
        },
        openPersonsModal: ({ step, stepNumber, breakdown_value, breakdown, breakdown_type, customSteps }) => {
            personsModalLogic.actions.loadPeople({
                action: 'session',
                breakdown_value: breakdown_value !== undefined ? breakdown_value : undefined,
                label: step.name,
                date_from: '',
                date_to: '',
                filters: { ...values.filters, breakdown, breakdown_type, funnel_custom_steps: customSteps },
                saveOriginal: true,
                funnelStep: stepNumber,
            })
        },
        openCorrelationPersonsModal: ({ entity, converted }) => {
            personsModalLogic.actions.loadPeople({
                action: { id: entity.id, name: entity.name, properties: entity.properties, type: entity.type },
                label: entity.id,
                date_from: '',
                date_to: '',
                filters: {
                    ...values.filters,
                    funnel_correlation_person_converted: converted ? 'true' : 'false',
                    funnel_correlation_person_entity: entity,
                },
            })
        },
        changeStepRange: ({ funnel_from_step, funnel_to_step }) => {
            actions.setFilters({
                funnel_from_step,
                funnel_to_step,
            })
        },
        setBinCount: async ({ binCount }) => {
            actions.setFilters(binCount && binCount !== BinCountAuto ? { bin_count: binCount } : {})
        },
        setConversionWindow: async () => {
            actions.setFilters(values.conversionWindow)
        },
<<<<<<< HEAD

        excludeProperty: async ({ propertyName }) => {
            actions.setExcludedPropertyNames([...values.excludedPropertyNames, propertyName])
        },

        setExcludedPropertyNames: async () => {
            actions.loadPropertyCorrelations()
=======
        sendCorrelationAnalysisFeedback: ({ rating, comment }) => {
            posthog.capture('correlation analysis feedback', { rating, comment })

            successToast('Thanks for your feedback!', ' ')
>>>>>>> 85007597
        },
    }),
})<|MERGE_RESOLUTION|>--- conflicted
+++ resolved
@@ -117,13 +117,11 @@
         setPropertyCorrelationTypes: (types: FunnelCorrelationType[]) => ({ types }),
         sendCorrelationAnalysisFeedback: (rating: number, comment?: string) => ({ rating, comment }),
         hideSkewWarning: true,
-<<<<<<< HEAD
 
         setExcludedPropertyNames: (excludedPropertyNames: string[]) => ({ excludedPropertyNames }),
         excludeProperty: (propertyName: string) => ({ propertyName }),
-=======
+
         hideCorrelationAnalysisFeedback: true,
->>>>>>> 85007597
     }),
 
     loaders: ({ values }) => ({
@@ -975,7 +973,6 @@
         setConversionWindow: async () => {
             actions.setFilters(values.conversionWindow)
         },
-<<<<<<< HEAD
 
         excludeProperty: async ({ propertyName }) => {
             actions.setExcludedPropertyNames([...values.excludedPropertyNames, propertyName])
@@ -983,12 +980,12 @@
 
         setExcludedPropertyNames: async () => {
             actions.loadPropertyCorrelations()
-=======
+        },
+
         sendCorrelationAnalysisFeedback: ({ rating, comment }) => {
             posthog.capture('correlation analysis feedback', { rating, comment })
 
             successToast('Thanks for your feedback!', ' ')
->>>>>>> 85007597
         },
     }),
 })