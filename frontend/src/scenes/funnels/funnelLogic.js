import { kea } from 'kea'
import api from 'lib/api'
import { ViewType, insightLogic } from 'scenes/insights/insightLogic'
import { objectsEqual, toParams } from 'lib/utils'
import { insightHistoryLogic } from 'scenes/insights/InsightHistoryPanel/insightHistoryLogic'
import { funnelsModel } from '../../models/funnelsModel'

function wait(ms = 1000) {
    return new Promise((resolve) => {
        setTimeout(resolve, ms)
    })
}
const SECONDS_TO_POLL = 3 * 60

async function pollFunnel(params = {}) {
    let result = await api.get('api/insight/funnel/?' + toParams(params))
    let start = window.performance.now()
    while (result.data.loading && (window.performance.now() - start) / 1000 < SECONDS_TO_POLL) {
        await wait()
        const { refresh: _, ...restParams } = params // eslint-disable-line
        result = await api.get('api/insight/funnel/?' + toParams(restParams))
    }
    // if endpoint is still loading after 3 minutes just return default
    if (result.loading) {
        throw { status: 0, statusText: 'Funnel timeout' }
    }
    return result
}

const cleanFunnelParams = (filters) => {
    return {
        ...filters,
        ...(filters.date_from ? { date_from: filters.date_from } : {}),
        ...(filters.date_to ? { date_to: filters.date_to } : {}),
        ...(filters.actions ? { actions: filters.actions } : {}),
        ...(filters.events ? { events: filters.events } : {}),
        ...(filters.properties ? { properties: filters.properties } : {}),
        insight: ViewType.FUNNELS,
    }
}

const isStepsEmpty = (filters) => [...(filters.actions || []), ...(filters.events || [])].length === 0

export const funnelLogic = kea({
    actions: () => ({
        setSteps: (steps) => ({ steps }),
        clearFunnel: true,
        setFilters: (filters, refresh = false) => ({ filters, refresh }),
        loadFunnel: true,
        saveFunnelInsight: (name) => ({ name }),
    }),

    connect: {
<<<<<<< HEAD
        actions: [insightHistoryLogic, ['createInsight']],
=======
        actions: [
            insightLogic,
            ['setAllFilters'],
            insightHistoryLogic,
            ['createInsight'],
            funnelsModel,
            ['loadFunnels'],
        ],
>>>>>>> 4e7192ce
    },

    loaders: ({ props, values }) => ({
        results: {
            loadResults: async (refresh = false) => {
                if (!refresh && props.cachedResults) {
                    return props.cachedResults
                }
                const { from_dashboard } = values.filters
                const cleanedParams = cleanFunnelParams(values.filters)
                const params = {
                    ...(refresh ? { refresh: true } : {}),
                    ...(from_dashboard ? { from_dashboard } : {}),
                    ...cleanedParams,
                }
                let result

                insightLogic.actions.startQuery()
                try {
                    result = await pollFunnel(params)
                } catch (e) {
                    insightLogic.actions.endQuery(ViewType.FUNNELS, false, e)
                    return []
                }
                insightLogic.actions.endQuery(ViewType.FUNNELS, result.last_refresh)
                return result.data
            },
        },
        people: {
            loadPeople: async (steps) => {
                return (await api.get('api/person/?uuid=' + steps[0].people.join(','))).results
            },
        },
    }),

    reducers: () => ({
        filters: [
            {},
            {
                setFilters: (state, { filters }) => ({ ...state, ...filters }),
                clearFunnel: (state) => ({ new_entity: state.new_entity }),
            },
        ],
        stepsWithCount: [
            [],
            {
                clearFunnel: () => [],
                setSteps: (_, { steps }) => steps,
            },
        ],
        stepsWithCountLoading: [
            false,
            {
                loadFunnel: () => true,
                setSteps: () => false,
            },
        ],
        people: {
            clearFunnel: () => null,
        },
    }),

    selectors: ({ selectors }) => ({
        peopleSorted: [
            () => [selectors.stepsWithCount, selectors.people],
            (steps, people) => {
                if (!people) {
                    return null
                }
                const score = (person) => {
                    return steps.reduce((val, step) => (step.people.indexOf(person.uuid) > -1 ? val + 1 : val), 0)
                }
                return people.sort((a, b) => score(b) - score(a))
            },
        ],
        isStepsEmpty: [
            () => [selectors.filters],
            (filters) => {
                return isStepsEmpty(filters)
            },
        ],
        propertiesForUrl: [
            () => [selectors.filters],
            (filters) => {
                let result = {
                    insight: ViewType.FUNNELS,
                    ...cleanFunnelParams(filters),
                }
                return result
            },
        ],
    }),

    listeners: ({ actions, values, props }) => ({
        setSteps: async () => {
            if (values.stepsWithCount[0]?.people.length > 0) {
                actions.loadPeople(values.stepsWithCount)
            }
        },
        setFilters: ({ refresh }) => {
            if (refresh) {
                actions.loadFunnel()
            }
            const cleanedParams = cleanFunnelParams(values.filters)
            insightLogic.actions.setAllFilters(cleanedParams)
        },
        loadFunnel: async () => {
            const cleanedParams = cleanFunnelParams(values.filters)

            insightLogic.actions.setAllFilters(cleanedParams)
            if (!props.dashboardItemId) {
                actions.createInsight({ ...cleanedParams, insight: ViewType.FUNNELS })
            }

            let result
            insightLogic.actions.startQuery()
            try {
                result = await pollFunnel(cleanedParams)
            } catch (e) {
                insightLogic.actions.endQuery(ViewType.FUNNELS, false, e)
                return []
            }
            insightLogic.actions.endQuery(ViewType.FUNNELS, result.last_refresh)
            actions.setSteps(result.data)
        },
        saveFunnelInsight: async ({ name }) => {
            await api.create('api/insight', {
                filters: values.filters,
                name,
                saved: true,
            })
            actions.loadFunnels()
        },
        clearFunnel: async () => {
            insightLogic.actions.setAllFilters({})
        },
    }),
    actionToUrl: ({ actions, values }) => ({
        [actions.setSteps]: () => ['/insights', values.propertiesForUrl],
        [actions.clearFunnel]: () => ['/insights', { insight: ViewType.FUNNELS }],
    }),
    urlToAction: ({ actions, values }) => ({
        '/insights': (_, searchParams) => {
            if (searchParams.insight === ViewType.FUNNELS) {
                const paramsToCheck = {
                    date_from: searchParams.date_from,
                    date_to: searchParams.date_to,
                    actions: searchParams.actions,
                    events: searchParams.events,
                    properties: searchParams.properties,
                }
                const _filters = {
                    date_from: values.filters.date_from,
                    date_to: values.filters.date_to,
                    actions: values.filters.actions,
                    events: values.filters.events,
                    properties: values.filters.properties,
                }

                if (!objectsEqual(_filters, paramsToCheck)) {
                    actions.setFilters(cleanFunnelParams(searchParams), !isStepsEmpty(paramsToCheck))
                }
            }
        },
    }),
})<|MERGE_RESOLUTION|>--- conflicted
+++ resolved
@@ -51,18 +51,7 @@
     }),
 
     connect: {
-<<<<<<< HEAD
-        actions: [insightHistoryLogic, ['createInsight']],
-=======
-        actions: [
-            insightLogic,
-            ['setAllFilters'],
-            insightHistoryLogic,
-            ['createInsight'],
-            funnelsModel,
-            ['loadFunnels'],
-        ],
->>>>>>> 4e7192ce
+        actions: [insightHistoryLogic, ['createInsight'], funnelsModel, ['loadFunnels']],
     },
 
     loaders: ({ props, values }) => ({
