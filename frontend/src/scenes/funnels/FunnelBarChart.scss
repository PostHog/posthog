@import '~/vars.scss';

.FunnelBarChart {
    position: relative;
    width: 100%;
    height: 26rem;
    overflow: hidden;
    .InsightCard & {
        height: 100%;
    }
    table {
        --bar-width: 0.5rem; // This should be overriden from React
        --bar-row-height: 18rem;
        width: 100%;
        > tbody {
            > tr {
                &:first-child {
                    border-bottom: 1px solid var(--border);
                    > td {
                        padding: 1.5rem 0;
                    }
                }
                > td {
                    padding: 0.75rem 0;
                }
            }
        }
    }
}

.FunnelBarChart__content {
    min-width: fit-content;
}

.StepBarLabels {
    height: calc(var(--bar-row-height) - 3rem);
    display: flex;
    flex-direction: column-reverse;
    align-items: flex-end;
}

.StepBarLabels__segment {
    flex-grow: 1;
    padding: 0 0.5rem;
    &:first-child {
        flex-grow: 0;
        height: 0;
    }
}

.StepBarLabels__label {
    transform: translateY(-50%);
    color: var(--primary-alt);
    font-size: 0.75rem;
    font-weight: 500;
}

.StepBars {
    position: relative;
    display: flex;
    align-items: flex-end;
    gap: 0.125rem;
    border-bottom: 1px solid var(--border);
    height: calc(var(--bar-row-height) - 3rem);
    padding: 0 1rem;
    &:not(.StepBars--first) {
        border-left: 1px dashed var(--border);
    }
}

.StepBars__grid {
    position: absolute;
    left: 0;
    bottom: 0;
    display: flex;
    flex-direction: column;
    align-items: stretch;
    width: 100%;
    height: 100%;
}

.StepBars__gridline {
    flex-grow: 1;
    &.StepBars__gridline--horizontal {
        border-top: 1px dashed var(--border);
    }
}

.StepBar {
    --series-color: #000; // This should be overriden from React
    --conversion-rate: 100%; // This should be overriden from React
    position: relative;
    border-radius: var(--radius);
    width: calc(var(--bar-width) / 2); // We need to conserve space in narrow viewports
    flex-shrink: 0;
    height: 100%;
    @media screen and (min-width: $lg) {
        width: var(--bar-width);
    }
    .InsightCard & {
        width: calc(var(--bar-width) / 2) !important; // Also need to conserve space in cards
    }
<<<<<<< HEAD
    &::before {
        content: '';
        display: block;
        position: absolute;
        bottom: 0;
        left: 0;
        width: 100%;
        height: 100%;
        background: repeating-linear-gradient(
                -22.5deg,
                transparent,
                transparent 0.5rem,
                rgba(255, 255, 255, 0.5) 0.5rem,
                rgba(255, 255, 255, 0.5) 1rem
            ),
            var(--series-color);
        opacity: 0.15;
        border-radius: var(--radius);
    }
    &::after {
        content: '';
        display: block;
        border-radius: var(--radius);
        background: var(--series-color);
        width: 100%;
        height: var(--conversion-rate);
        position: absolute;
        bottom: 0;
        left: 0;
=======
}

.StepBar__backdrop,
.StepBar__fill {
    position: absolute;
    bottom: 0;
    left: 0;
    width: 100%;
    border-radius: var(--radius);
    cursor: pointer;
}

.StepBar__backdrop {
    transition: opacity 200ms ease;
    height: 100%;
    background: repeating-linear-gradient(
            -22.5deg,
            transparent,
            transparent 0.5rem,
            rgba(255, 255, 255, 0.5) 0.5rem,
            rgba(255, 255, 255, 0.5) 1rem
        ),
        var(--series-color);
    opacity: 0.125;
    &:hover {
        opacity: 0.2;
    }
    &:active {
        opacity: 0.25;
    }
}

.StepBar__fill {
    transition: filter 200ms ease;
    background: var(--series-color);
    height: var(--conversion-rate);
    &:hover {
        filter: brightness(0.9);
    }
    &:active {
        filter: brightness(0.85);
>>>>>>> 6b62fcaa
    }
}

.StepLegend {
    border-left: 1px solid var(--border);
    .LemonRow {
        min-height: 1.5rem;
        padding: 0 0.5rem;
        font-weight: 500;
        margin-top: 0.25rem;
        &:first-child {
            font-weight: 600;
            margin-top: 0;
        }
    }
    .funnel-inspect-button {
        height: 1.5rem;
        font-weight: inherit;
    }
}

.FunnelTooltip {
    width: 20rem;
    margin: 0.25rem 0.5rem 0.25rem;
    table {
        width: 100%;
        border-collapse: collapse;
        border-spacing: 0;
    }
    tr {
        height: 1.75rem;
    }
    td:first-child {
        padding: 0 0.5rem;
        font-weight: 500;
    }
    td:last-child {
        padding-right: 0.5rem;
        font-weight: 600;
        text-align: right;
    }
}<|MERGE_RESOLUTION|>--- conflicted
+++ resolved
@@ -100,37 +100,6 @@
     .InsightCard & {
         width: calc(var(--bar-width) / 2) !important; // Also need to conserve space in cards
     }
-<<<<<<< HEAD
-    &::before {
-        content: '';
-        display: block;
-        position: absolute;
-        bottom: 0;
-        left: 0;
-        width: 100%;
-        height: 100%;
-        background: repeating-linear-gradient(
-                -22.5deg,
-                transparent,
-                transparent 0.5rem,
-                rgba(255, 255, 255, 0.5) 0.5rem,
-                rgba(255, 255, 255, 0.5) 1rem
-            ),
-            var(--series-color);
-        opacity: 0.15;
-        border-radius: var(--radius);
-    }
-    &::after {
-        content: '';
-        display: block;
-        border-radius: var(--radius);
-        background: var(--series-color);
-        width: 100%;
-        height: var(--conversion-rate);
-        position: absolute;
-        bottom: 0;
-        left: 0;
-=======
 }
 
 .StepBar__backdrop,
@@ -172,7 +141,6 @@
     }
     &:active {
         filter: brightness(0.85);
->>>>>>> 6b62fcaa
     }
 }
 
