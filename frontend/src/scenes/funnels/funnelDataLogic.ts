--- conflicted
+++ resolved
@@ -37,11 +37,8 @@
     isBreakdownFunnelResults,
     stepsWithConversionMetrics,
 } from './funnelUtils'
-<<<<<<< HEAD
 import { BIN_COUNT_AUTO } from 'lib/constants'
-=======
 import { insightVizDataLogic } from 'scenes/insights/insightVizDataLogic'
->>>>>>> 0b64b3a7
 
 const DEFAULT_FUNNEL_LOGIC_KEY = 'default_funnel_key'
 
