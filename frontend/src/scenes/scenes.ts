import { combineUrl } from 'kea-router'
import { dayjs } from 'lib/dayjs'
import { lemonToast } from 'lib/lemon-ui/LemonToast/LemonToast'
import { getDefaultEventsSceneQuery } from 'scenes/activity/explore/defaults'
import { LoadedScene, Params, Scene, SceneConfig } from 'scenes/sceneTypes'
import { urls } from 'scenes/urls'

import { Error404 as Error404Component } from '~/layout/Error404'
import { ErrorNetwork as ErrorNetworkComponent } from '~/layout/ErrorNetwork'
import { ErrorProjectUnavailable as ErrorProjectUnavailableComponent } from '~/layout/ErrorProjectUnavailable'
import { EventsQuery } from '~/queries/schema'
import {
    ActivityScope,
    ActivityTab,
    InsightShortId,
    PipelineStage,
    PipelineTab,
    PropertyFilterType,
    ReplayTabs,
} from '~/types'

export const emptySceneParams = { params: {}, searchParams: {}, hashParams: {} }

export const preloadedScenes: Record<string, LoadedScene> = {
    [Scene.Error404]: {
        id: Scene.Error404,
        component: Error404Component,
        sceneParams: emptySceneParams,
    },
    [Scene.ErrorNetwork]: {
        id: Scene.ErrorNetwork,
        component: ErrorNetworkComponent,
        sceneParams: emptySceneParams,
    },
    [Scene.ErrorProjectUnavailable]: {
        id: Scene.ErrorProjectUnavailable,
        component: ErrorProjectUnavailableComponent,
        sceneParams: emptySceneParams,
    },
}

export const sceneConfigurations: Record<Scene, SceneConfig> = {
    [Scene.Error404]: {
        name: 'Not found',
        projectBased: true,
    },
    [Scene.ErrorNetwork]: {
        name: 'Network error',
    },
    [Scene.ErrorProjectUnavailable]: {
        name: 'Project unavailable',
    },
    // Project-based routes
    [Scene.Dashboards]: {
        projectBased: true,
        name: 'Dashboards',
        activityScope: ActivityScope.DASHBOARD,
    },
    [Scene.Dashboard]: {
        projectBased: true,
        activityScope: ActivityScope.DASHBOARD,
        defaultDocsPath: '/docs/product-analytics/dashboards',
    },
    [Scene.ErrorTracking]: {
        projectBased: true,
        name: 'Error tracking',
    },
    [Scene.ErrorTrackingConfiguration]: {
        projectBased: true,
        name: 'Error tracking configuration',
    },
    [Scene.ErrorTrackingIssue]: {
        projectBased: true,
        name: 'Error tracking issue',
    },
    [Scene.Insight]: {
        projectBased: true,
        name: 'Insights',
        activityScope: ActivityScope.INSIGHT,
        defaultDocsPath: '/docs/product-analytics/insights',
    },
    [Scene.WebAnalytics]: {
        projectBased: true,
        name: 'Web analytics',
        layout: 'app-container',
        defaultDocsPath: '/docs/web-analytics',
    },
    [Scene.Cohort]: {
        projectBased: true,
        name: 'Cohort',
        defaultDocsPath: '/docs/data/cohorts',
    },
    [Scene.Activity]: {
        projectBased: true,
        name: 'Activity',
        defaultDocsPath: '/docs/data/events',
    },
    [Scene.DataManagement]: {
        projectBased: true,
        name: 'Data management',
        activityScope: ActivityScope.DATA_MANAGEMENT,
        defaultDocsPath: '/docs/data',
    },
    [Scene.EventDefinition]: {
        projectBased: true,
        name: 'Data management',
        activityScope: ActivityScope.EVENT_DEFINITION,
        defaultDocsPath: '/docs/data/events',
    },
    [Scene.EventDefinitionEdit]: {
        projectBased: true,
        name: 'Data management',
        activityScope: ActivityScope.EVENT_DEFINITION,
        defaultDocsPath: '/docs/data/events',
    },
    [Scene.PropertyDefinition]: {
        projectBased: true,
        name: 'Data management',
        activityScope: ActivityScope.PROPERTY_DEFINITION,
    },
    [Scene.PropertyDefinitionEdit]: {
        projectBased: true,
        name: 'Data management',
        activityScope: ActivityScope.PROPERTY_DEFINITION,
    },
    [Scene.Replay]: {
        projectBased: true,
        name: 'Session replay',
        activityScope: ActivityScope.REPLAY,
        defaultDocsPath: '/docs/session-replay',
    },
    [Scene.ReplaySingle]: {
        projectBased: true,
        name: 'Replay recording',
        activityScope: ActivityScope.REPLAY,
        defaultDocsPath: '/docs/session-replay',
    },
    [Scene.CustomCss]: {
        projectBased: true,
        name: 'Custom CSS',
    },
    [Scene.ReplayPlaylist]: {
        projectBased: true,
        name: 'Replay playlist',
        activityScope: ActivityScope.REPLAY,
        defaultDocsPath: '/docs/session-replay',
    },
    [Scene.ReplayFilePlayback]: {
        projectBased: true,
        name: 'File playback',
        activityScope: ActivityScope.REPLAY,
        defaultDocsPath: '/docs/session-replay',
    },
    [Scene.Person]: {
        projectBased: true,
        name: 'Person',
        activityScope: ActivityScope.PERSON,
        defaultDocsPath: '/docs/data/persons',
    },
    [Scene.PersonsManagement]: {
        projectBased: true,
        name: 'People & groups',
        activityScope: ActivityScope.PERSON,
        defaultDocsPath: '/docs/data/persons',
    },
    [Scene.Action]: {
        projectBased: true,
        name: 'Action',
        defaultDocsPath: '/docs/data/actions',
    },
    [Scene.Group]: {
        projectBased: true,
        name: 'People & groups',
        defaultDocsPath: '/docs/product-analytics/group-analytics',
    },
    [Scene.PipelineNodeNew]: {
        projectBased: true,
        name: 'Pipeline new step',
        activityScope: ActivityScope.PLUGIN,
        defaultDocsPath: '/docs/cdp',
    },
    [Scene.Pipeline]: {
        projectBased: true,
        name: 'Pipeline',
        activityScope: ActivityScope.PLUGIN,
        defaultDocsPath: '/docs/cdp',
    },
    [Scene.PipelineNode]: {
        projectBased: true,
        name: 'Pipeline step',
        activityScope: ActivityScope.PLUGIN,
        defaultDocsPath: '/docs/cdp',
    },
    [Scene.Experiments]: {
        projectBased: true,
        name: 'Experiments',
        defaultDocsPath: '/docs/experiments',
        activityScope: ActivityScope.EXPERIMENT,
    },
    [Scene.Experiment]: {
        projectBased: true,
        name: 'Experiment',
        defaultDocsPath: '/docs/experiments/creating-an-experiment',
        activityScope: ActivityScope.EXPERIMENT,
    },
    [Scene.FeatureFlags]: {
        projectBased: true,
        name: 'Feature flags',
        defaultDocsPath: '/docs/feature-flags',
        activityScope: ActivityScope.FEATURE_FLAG,
    },
    [Scene.FeatureFlag]: {
        projectBased: true,
        activityScope: ActivityScope.FEATURE_FLAG,
        defaultDocsPath: '/docs/feature-flags/creating-feature-flags',
    },
    [Scene.FeatureManagement]: {
        projectBased: true,
        name: 'Features',
        defaultDocsPath: '/docs/feature-flags',
    },
    [Scene.Surveys]: {
        projectBased: true,
        name: 'Surveys',
        defaultDocsPath: '/docs/surveys',
        activityScope: ActivityScope.SURVEY,
    },
    [Scene.Survey]: {
        projectBased: true,
        name: 'Survey',
        defaultDocsPath: '/docs/surveys',
        activityScope: ActivityScope.SURVEY,
    },
    [Scene.SurveyTemplates]: {
        projectBased: true,
        name: 'New survey',
        defaultDocsPath: '/docs/surveys/creating-surveys',
    },
    [Scene.DataModel]: {
        projectBased: true,
        name: 'Visualize person schema',
        defaultDocsPath: '/docs/data-datawarehouse',
        layout: 'app-canvas',
    },
    [Scene.DataWarehouse]: {
        projectBased: true,
        name: 'Data warehouse',
        defaultDocsPath: '/docs/data-warehouse',
    },
    [Scene.SQLEditor]: {
        projectBased: true,
        name: 'SQL editor',
        defaultDocsPath: '/docs/data-warehouse/setup',
        layout: 'app-raw-no-header',
    },
    [Scene.DataWarehouseExternal]: {
        projectBased: true,
        name: 'Data warehouse',
        defaultDocsPath: '/docs/data-warehouse/setup',
    },
    [Scene.DataWarehouseRedirect]: {
        name: 'Data warehouse redirect',
    },
    [Scene.DataWarehouseTable]: {
        projectBased: true,
        name: 'Data warehouse table',
        defaultDocsPath: '/docs/data-warehouse',
    },
    [Scene.EarlyAccessFeatures]: {
        projectBased: true,
        defaultDocsPath: '/docs/feature-flags/early-access-feature-management',
        activityScope: ActivityScope.EARLY_ACCESS_FEATURE,
    },
    [Scene.EarlyAccessFeature]: {
        projectBased: true,
        defaultDocsPath: '/docs/feature-flags/early-access-feature-management',
        activityScope: ActivityScope.EARLY_ACCESS_FEATURE,
    },
    [Scene.SavedInsights]: {
        projectBased: true,
        name: 'Product analytics',
        activityScope: ActivityScope.INSIGHT,
        defaultDocsPath: '/docs/product-analytics',
    },
    [Scene.ProjectHomepage]: {
        projectBased: true,
        name: 'Homepage',
    },
    [Scene.Max]: {
        projectBased: true,
        name: 'Max AI',
        layout: 'app-raw',
        hideProjectNotice: true, // FIXME: Currently doesn't render well...
    },
    [Scene.IntegrationsRedirect]: {
        name: 'Integrations redirect',
    },
    [Scene.Products]: {
        projectBased: true,
        hideProjectNotice: true,
    },
    [Scene.Onboarding]: {
        projectBased: true,
        hideBillingNotice: true,
        hideProjectNotice: true,
    },
    [Scene.ToolbarLaunch]: {
        projectBased: true,
        name: 'Launch toolbar',
        defaultDocsPath: '/docs/toolbar',
    },
    [Scene.Site]: {
        projectBased: true,
        hideProjectNotice: true,
        layout: 'app-raw',
    },
    // Organization-based routes
    [Scene.OrganizationCreateFirst]: {
        name: 'Organization creation',
        defaultDocsPath: '/docs/data/organizations-and-projects',
    },
    [Scene.OrganizationCreationConfirm]: {
        name: 'Confirm organization creation',
        onlyUnauthenticated: true,
        defaultDocsPath: '/docs/data/organizations-and-projects',
    },
    [Scene.ProjectCreateFirst]: {
        name: 'Project creation',
        organizationBased: true,
        defaultDocsPath: '/docs/data/organizations-and-projects',
    },
    // Onboarding/setup routes
    [Scene.Login]: {
        onlyUnauthenticated: true,
    },
    [Scene.Login2FA]: {
        onlyUnauthenticated: true,
    },
    [Scene.Signup]: {
        onlyUnauthenticated: true,
    },
    [Scene.PreflightCheck]: {
        onlyUnauthenticated: true,
    },
    [Scene.PasswordReset]: {
        onlyUnauthenticated: true,
    },
    [Scene.PasswordResetComplete]: {
        onlyUnauthenticated: true,
    },
    [Scene.InviteSignup]: {
        allowUnauthenticated: true,
        layout: 'plain',
    },
    // Instance management routes
    [Scene.SystemStatus]: {
        instanceLevel: true,
        name: 'Instance panel',
    },
    [Scene.AsyncMigrations]: {
        instanceLevel: true,
    },
    [Scene.DeadLetterQueue]: {
        instanceLevel: true,
    },
    // Cloud-only routes
    [Scene.Billing]: {
        hideProjectNotice: true,
        organizationBased: true,
        defaultDocsPath: '/pricing',
    },
    [Scene.BillingAuthorizationStatus]: {
        hideProjectNotice: true,
        organizationBased: true,
        defaultDocsPath: '/pricing',
    },
    [Scene.Unsubscribe]: {
        allowUnauthenticated: true,
        layout: 'app-raw',
    },
    [Scene.DebugQuery]: {
        projectBased: true,
    },
    [Scene.DebugHog]: {
        projectBased: true,
        name: 'Hog Repl',
    },
    [Scene.VerifyEmail]: {
        allowUnauthenticated: true,
        layout: 'plain',
    },
    [Scene.Notebook]: {
        projectBased: true,
        hideProjectNotice: true, // FIXME: Currently doesn't render well...
        name: 'Notebook',
        layout: 'app-raw',
        activityScope: ActivityScope.NOTEBOOK,
        defaultDocsPath: '/blog/introducing-notebooks',
    },
    [Scene.Notebooks]: {
        projectBased: true,
        name: 'Notebooks',
        activityScope: ActivityScope.NOTEBOOK,
        defaultDocsPath: '/blog/introducing-notebooks',
    },
    [Scene.Canvas]: {
        projectBased: true,
        name: 'Canvas',
        layout: 'app-raw',
        defaultDocsPath: '/blog/introducing-notebooks',
    },
    [Scene.Settings]: {
        projectBased: true,
        name: 'Settings',
    },
    [Scene.MoveToPostHogCloud]: {
        name: 'Move to PostHog Cloud',
        hideProjectNotice: true,
    },
    [Scene.Heatmaps]: {
        projectBased: true,
        name: 'Heatmaps',
    },
    [Scene.SessionAttributionExplorer]: {
        projectBased: true,
        name: 'Session attribution explorer (beta)',
    },
    [Scene.MessagingBroadcasts]: {
        projectBased: true,
        name: 'Broadcasts',
    },
    [Scene.MessagingProviders]: {
        projectBased: true,
        name: 'Providers',
    },
    [Scene.ClientAuthorization]: {
        projectBased: false,
        name: 'Authorize client',
        hideProjectNotice: true,
        layout: 'plain',
    },
}

// NOTE: These redirects will fully replace the URL. If you want to keep support for query and hash params then you should use a function (not string) redirect
export const redirects: Record<
    string,
    string | ((params: Params, searchParams: Params, hashParams: Params) => string)
> = {
    '/home': urls.projectHomepage(),
    '/saved_insights': urls.savedInsights(),
    '/dashboards': urls.dashboards(),
    '/actions': urls.actions(),
    '/organization/members': urls.settings('organization'),
    '/i/:shortId': ({ shortId }) => urls.insightView(shortId),
    '/action/:id': ({ id }) => urls.action(id),
    '/action': urls.createAction(),
    '/events': urls.activity(),
    '/events/actions': urls.actions(),
    '/events/stats': urls.eventDefinitions(),
    '/events/stats/:id': ({ id }) => urls.eventDefinition(id),
    '/events/:id/*': ({ id, _ }) => {
        const query = getDefaultEventsSceneQuery([
            {
                type: PropertyFilterType.HogQL,
                key: `uuid = '${id.replaceAll(/[^a-f0-9-]/g, '')}'`,
                value: null,
            },
        ])
        try {
            const timestamp = decodeURIComponent(_)
            const after = dayjs(timestamp).subtract(1, 'second').startOf('second').toISOString()
            const before = dayjs(timestamp).add(1, 'second').startOf('second').toISOString()
            Object.assign(query.source as EventsQuery, { before, after })
        } catch (e) {
            lemonToast.error('Invalid event timestamp')
        }
        return combineUrl(urls.activity(ActivityTab.ExploreEvents), {}, { q: query }).url
    },
    '/events/properties': urls.propertyDefinitions(),
    '/events/properties/:id': ({ id }) => urls.propertyDefinition(id),
    '/annotations': () => urls.annotations(),
    '/annotations/:id': ({ id }) => urls.annotation(id),
    '/recordings/:id': ({ id }) => urls.replaySingle(id),
    '/recordings/playlists/:id': ({ id }) => urls.replayPlaylist(id),
    '/recordings/file-playback': () => urls.replayFilePlayback(),
    '/recordings': (_params, _searchParams, hashParams) => {
        if (hashParams.sessionRecordingId) {
            // Previous URLs for an individual recording were like: /recordings/#sessionRecordingId=foobar
            return urls.replaySingle(hashParams.sessionRecordingId)
        }
        return urls.replay()
    },
    '/replay': urls.replay(),
    '/replay/recent': (_params, searchParams) => {
        return urls.replay(undefined, searchParams.filters, searchParams.sessionRecordingId)
    },
    '/settings': urls.settings(),
    '/project/settings': urls.settings('project'),
    '/organization/settings': urls.settings('organization'),
    '/me/settings': urls.settings('user'),
    '/pipeline': urls.pipeline(),
    '/instance': urls.instanceStatus(),
    '/data-management/database': urls.pipeline(PipelineTab.Sources),
    '/pipeline/data-import': urls.pipeline(PipelineTab.Sources),
    '/batch_exports/:id': ({ id }) => urls.pipelineNode(PipelineStage.Destination, id),
    '/batch_exports': urls.pipeline(PipelineTab.Destinations),
    '/apps': urls.pipeline(PipelineTab.Overview),
    '/apps/:id': ({ id }) => urls.pipelineNode(PipelineStage.Transformation, id),
    '/messaging': urls.messagingBroadcasts(),
}

export const routes: Record<string, Scene> = {
    [urls.dashboards()]: Scene.Dashboards,
    [urls.dashboard(':id')]: Scene.Dashboard,
    [urls.dashboardTextTile(':id', ':textTileId')]: Scene.Dashboard,
    [urls.dashboardSharing(':id')]: Scene.Dashboard,
    [urls.dashboardSubcriptions(':id')]: Scene.Dashboard,
    [urls.dashboardSubcription(':id', ':subscriptionId')]: Scene.Dashboard,
    [urls.createAction()]: Scene.Action,
    [urls.duplicateAction(null)]: Scene.Action,
    [urls.action(':id')]: Scene.Action,
    [urls.ingestionWarnings()]: Scene.DataManagement,
    [urls.insightNew()]: Scene.Insight,
    [urls.insightEdit(':shortId' as InsightShortId)]: Scene.Insight,
    [urls.insightView(':shortId' as InsightShortId)]: Scene.Insight,
    [urls.insightSubcriptions(':shortId' as InsightShortId)]: Scene.Insight,
    [urls.insightSubcription(':shortId' as InsightShortId, ':itemId')]: Scene.Insight,
    [urls.alert(':shortId')]: Scene.SavedInsights,
    [urls.alerts()]: Scene.SavedInsights,
    [urls.insightAlerts(':shortId' as InsightShortId)]: Scene.Insight,
    [urls.insightSharing(':shortId' as InsightShortId)]: Scene.Insight,
    [urls.savedInsights()]: Scene.SavedInsights,
    [urls.webAnalytics()]: Scene.WebAnalytics,
    [urls.actions()]: Scene.DataManagement,
    [urls.eventDefinitions()]: Scene.DataManagement,
    [urls.eventDefinition(':id')]: Scene.EventDefinition,
    [urls.eventDefinitionEdit(':id')]: Scene.EventDefinitionEdit,
    [urls.propertyDefinitions()]: Scene.DataManagement,
    [urls.propertyDefinition(':id')]: Scene.PropertyDefinition,
    [urls.propertyDefinitionEdit(':id')]: Scene.PropertyDefinitionEdit,
    [urls.dataManagementHistory()]: Scene.DataManagement,
    [urls.database()]: Scene.DataManagement,
    [urls.activity(':tab')]: Scene.Activity,
    [urls.replay()]: Scene.Replay,
    // One entry for every available tab
    ...Object.values(ReplayTabs).reduce((acc, tab) => {
        acc[urls.replay(tab)] = Scene.Replay
        return acc
    }, {} as Record<string, Scene>),
    [urls.replayFilePlayback()]: Scene.ReplayFilePlayback,
    [urls.replaySingle(':id')]: Scene.ReplaySingle,
    [urls.replayPlaylist(':id')]: Scene.ReplayPlaylist,
    [urls.personByDistinctId('*', false)]: Scene.Person,
    [urls.personByUUID('*', false)]: Scene.Person,
    [urls.persons()]: Scene.PersonsManagement,
    [urls.pipelineNodeNew(':stage')]: Scene.PipelineNodeNew,
    [urls.pipelineNodeNew(':stage', ':id')]: Scene.PipelineNodeNew,
    [urls.pipeline(':tab')]: Scene.Pipeline,
    [urls.pipelineNode(':stage', ':id', ':nodeTab')]: Scene.PipelineNode,
    [urls.pipelineNode(':stage', ':id')]: Scene.PipelineNode,
    [urls.customCss()]: Scene.CustomCss,
    [urls.groups(':groupTypeIndex')]: Scene.PersonsManagement,
    [urls.group(':groupTypeIndex', ':groupKey', false)]: Scene.Group,
    [urls.group(':groupTypeIndex', ':groupKey', false, ':groupTab')]: Scene.Group,
    [urls.cohort(':id')]: Scene.Cohort,
    [urls.cohorts()]: Scene.PersonsManagement,
    [urls.experiments()]: Scene.Experiments,
    [urls.experiment(':id')]: Scene.Experiment,
    [urls.earlyAccessFeatures()]: Scene.EarlyAccessFeatures,
    [urls.earlyAccessFeature(':id')]: Scene.EarlyAccessFeature,
    [urls.errorTracking()]: Scene.ErrorTracking,
    [urls.errorTrackingConfiguration()]: Scene.ErrorTrackingConfiguration,
    [urls.errorTrackingIssue(':id')]: Scene.ErrorTrackingIssue,
    [urls.surveys()]: Scene.Surveys,
    [urls.survey(':id')]: Scene.Survey,
    [urls.surveyTemplates()]: Scene.SurveyTemplates,
    [urls.dataModel()]: Scene.DataModel,
    [urls.dataWarehouse()]: Scene.DataWarehouse,
    [urls.dataWarehouseView(':id')]: Scene.DataWarehouse,
    [urls.dataWarehouseTable()]: Scene.DataWarehouseTable,
    [urls.dataWarehouseRedirect(':kind')]: Scene.DataWarehouseRedirect,
    [urls.sqlEditor()]: Scene.SQLEditor,
    [urls.featureFlags()]: Scene.FeatureFlags,
    [urls.featureFlag(':id')]: Scene.FeatureFlag,
    [urls.featureManagement()]: Scene.FeatureManagement,
    [urls.featureManagement(':id')]: Scene.FeatureManagement,
    [urls.annotations()]: Scene.DataManagement,
    [urls.annotation(':id')]: Scene.DataManagement,
    [urls.projectHomepage()]: Scene.ProjectHomepage,
    [urls.max()]: Scene.Max,
    [urls.projectCreateFirst()]: Scene.ProjectCreateFirst,
    [urls.organizationBilling()]: Scene.Billing,
    [urls.billingAuthorizationStatus()]: Scene.BillingAuthorizationStatus,
    [urls.organizationCreateFirst()]: Scene.OrganizationCreateFirst,
    [urls.organizationCreationConfirm()]: Scene.OrganizationCreationConfirm,
    [urls.instanceStatus()]: Scene.SystemStatus,
    [urls.instanceSettings()]: Scene.SystemStatus,
    [urls.instanceStaffUsers()]: Scene.SystemStatus,
    [urls.instanceKafkaInspector()]: Scene.SystemStatus,
    [urls.instanceMetrics()]: Scene.SystemStatus,
    [urls.asyncMigrations()]: Scene.AsyncMigrations,
    [urls.asyncMigrationsFuture()]: Scene.AsyncMigrations,
    [urls.asyncMigrationsSettings()]: Scene.AsyncMigrations,
    [urls.deadLetterQueue()]: Scene.DeadLetterQueue,
    [urls.toolbarLaunch()]: Scene.ToolbarLaunch,
    [urls.site(':url')]: Scene.Site,
    // Onboarding / setup routes
    [urls.login()]: Scene.Login,
    [urls.login2FA()]: Scene.Login2FA,
    [urls.preflight()]: Scene.PreflightCheck,
    [urls.signup()]: Scene.Signup,
    [urls.inviteSignup(':id')]: Scene.InviteSignup,
    [urls.passwordReset()]: Scene.PasswordReset,
    [urls.passwordResetComplete(':uuid', ':token')]: Scene.PasswordResetComplete,
    [urls.products()]: Scene.Products,
    [urls.onboarding(':productKey')]: Scene.Onboarding,
    [urls.verifyEmail()]: Scene.VerifyEmail,
    [urls.verifyEmail(':uuid')]: Scene.VerifyEmail,
    [urls.verifyEmail(':uuid', ':token')]: Scene.VerifyEmail,
    [urls.unsubscribe()]: Scene.Unsubscribe,
    [urls.integrationsRedirect(':kind')]: Scene.IntegrationsRedirect,
    [urls.debugQuery()]: Scene.DebugQuery,
    [urls.debugHog()]: Scene.DebugHog,
    [urls.notebook(':shortId')]: Scene.Notebook,
    [urls.notebooks()]: Scene.Notebooks,
    [urls.canvas()]: Scene.Canvas,
    [urls.settings(':section' as any)]: Scene.Settings,
    [urls.moveToPostHogCloud()]: Scene.MoveToPostHogCloud,
    [urls.heatmaps()]: Scene.Heatmaps,
<<<<<<< HEAD
    [urls.clientAuthorization()]: Scene.ClientAuthorization,
=======
    [urls.sessionAttributionExplorer()]: Scene.SessionAttributionExplorer,
    [urls.messagingProviders()]: Scene.MessagingProviders,
    [urls.messagingProvider(':id')]: Scene.MessagingProviders,
    [urls.messagingProviderNew()]: Scene.MessagingProviders,
    [urls.messagingProviderNew(':template')]: Scene.MessagingProviders,
    [urls.messagingBroadcasts()]: Scene.MessagingBroadcasts,
    [urls.messagingBroadcast(':id')]: Scene.MessagingBroadcasts,
    [urls.messagingBroadcastNew()]: Scene.MessagingBroadcasts,
>>>>>>> 37c6b413
}<|MERGE_RESOLUTION|>--- conflicted
+++ resolved
@@ -627,9 +627,7 @@
     [urls.settings(':section' as any)]: Scene.Settings,
     [urls.moveToPostHogCloud()]: Scene.MoveToPostHogCloud,
     [urls.heatmaps()]: Scene.Heatmaps,
-<<<<<<< HEAD
     [urls.clientAuthorization()]: Scene.ClientAuthorization,
-=======
     [urls.sessionAttributionExplorer()]: Scene.SessionAttributionExplorer,
     [urls.messagingProviders()]: Scene.MessagingProviders,
     [urls.messagingProvider(':id')]: Scene.MessagingProviders,
@@ -638,5 +636,4 @@
     [urls.messagingBroadcasts()]: Scene.MessagingBroadcasts,
     [urls.messagingBroadcast(':id')]: Scene.MessagingBroadcasts,
     [urls.messagingBroadcastNew()]: Scene.MessagingBroadcasts,
->>>>>>> 37c6b413
 }