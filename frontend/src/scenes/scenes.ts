import { combineUrl } from 'kea-router'

import { dayjs } from 'lib/dayjs'
import { lemonToast } from 'lib/lemon-ui/LemonToast/LemonToast'
import { getDefaultEventsSceneQuery } from 'scenes/activity/explore/defaults'
import { Params, Scene, SceneConfig, SceneExport } from 'scenes/sceneTypes'
import { urls } from 'scenes/urls'

import { Error404 as Error404Component } from '~/layout/Error404'
import { ErrorAccessDenied as ErrorAccessDeniedComponent } from '~/layout/ErrorAccessDenied'
import { ErrorNetwork as ErrorNetworkComponent } from '~/layout/ErrorNetwork'
import { ErrorProjectUnavailable as ErrorProjectUnavailableComponent } from '~/layout/ErrorProjectUnavailable'
import { productConfiguration, productRedirects, productRoutes } from '~/products'
import { EventsQuery } from '~/queries/schema/schema-general'
import { ActivityScope, ActivityTab, InsightShortId, PropertyFilterType, ReplayTabs } from '~/types'

import { BillingSectionId } from './billing/types'
import { DataPipelinesSceneTab } from './data-pipelines/DataPipelinesScene'

export const emptySceneParams = { params: {}, searchParams: {}, hashParams: {} }

export const preloadedScenes: Record<string, SceneExport> = {
    [Scene.Error404]: {
        component: Error404Component,
    },
    [Scene.ErrorAccessDenied]: {
        component: ErrorAccessDeniedComponent,
    },
    [Scene.ErrorNetwork]: {
        component: ErrorNetworkComponent,
    },
    [Scene.ErrorProjectUnavailable]: {
        component: ErrorProjectUnavailableComponent,
    },
}

export const sceneConfigurations: Record<Scene | string, SceneConfig> = {
    [Scene.AdvancedActivityLogs]: {
        projectBased: true,
        organizationBased: false,
        name: 'Activity logs',
        description:
            'Track all changes and activities in your organization with detailed filtering and export capabilities.',
    },
    [Scene.AsyncMigrations]: { instanceLevel: true },
    [Scene.Annotations]: {
        projectBased: true,
        name: 'Annotations',
        description:
            'Annotations allow you to mark when certain changes happened so you can easily see how they impacted your metrics.',
        iconType: 'annotation',
    },
    [Scene.BillingAuthorizationStatus]: {
        hideProjectNotice: true,
        organizationBased: true,
        defaultDocsPath: '/pricing',
    },
    [Scene.BillingSection]: { name: 'Billing', hideProjectNotice: true, organizationBased: true },
    [Scene.Billing]: { hideProjectNotice: true, organizationBased: true, defaultDocsPath: '/pricing' },
    [Scene.Canvas]: {
        projectBased: true,
        name: 'Canvas',
        description: 'You can change anything you like and it is persisted to the URL for easy sharing.',
        layout: 'app-full-scene-height',
        defaultDocsPath: '/blog/introducing-notebooks',
        hideProjectNotice: true,
    },
    [Scene.Cohort]: { projectBased: true, name: 'Cohort', defaultDocsPath: '/docs/data/cohorts' },
    [Scene.CohortCalculationHistory]: { projectBased: true, name: 'Cohort Calculation History' },
    [Scene.Cohorts]: {
        projectBased: true,
        name: 'Cohorts',
        description: 'A catalog of identified persons and your created cohorts.',
        defaultDocsPath: '/docs/data/cohorts',
        iconType: 'cohort',
    },
    [Scene.Comments]: {
        projectBased: true,
        name: 'Comments',
        description: 'Comments allow you to provide context and discussions on various elements in PostHog.',
        iconType: 'comment',
    },
    [Scene.CustomerAnalytics]: { projectBased: true, name: 'Customer analytics' },
    [Scene.Dashboard]: {
        projectBased: true,
        activityScope: ActivityScope.DASHBOARD,
        defaultDocsPath: '/docs/product-analytics/dashboards',
        iconType: 'dashboard',
    },
    [Scene.Dashboards]: {
        projectBased: true,
        name: 'Dashboards',
        activityScope: ActivityScope.DASHBOARD,
        description: 'Create and manage your dashboards',
        iconType: 'dashboard',
    },
    [Scene.DataManagement]: {
        projectBased: true,
        name: 'Data management',
        defaultDocsPath: '/docs/data',
    },

    [Scene.DataPipelines]: {
        name: 'Data pipelines',
        description: 'Ingest, transform, and send data between hundreds of tools.',
        activityScope: ActivityScope.HOG_FUNCTION,
        defaultDocsPath: '/docs/cdp',
        iconType: 'data_pipeline',
    },
    [Scene.DataPipelinesNew]: {
        projectBased: true,
        name: 'New data pipeline',
        activityScope: ActivityScope.HOG_FUNCTION,
        defaultDocsPath: '/docs/cdp',
    },
    [Scene.DataWarehouseSource]: {
        projectBased: true,
        name: 'Data warehouse source',
        defaultDocsPath: '/docs/cdp/sources',
    },
    [Scene.DataWarehouseSourceNew]: {
        projectBased: true,
        name: 'New data warehouse source',
        defaultDocsPath: async () => {
            try {
                // Importing here to avoid problems with importing logics from such a global file like this one
                const { sourceWizardLogic } = await import('./data-warehouse/new/sourceWizardLogic')
                const logic = sourceWizardLogic.findMounted()

                if (logic) {
                    const { selectedConnector } = logic.values

                    // `docsUrl` includes the full URL, we only need the pathname when opening docs in the sidepanel
                    if (selectedConnector?.docsUrl) {
                        const parsedUrl = new URL(selectedConnector.docsUrl)
                        return parsedUrl.pathname
                    }
                }
            } catch (error) {
                console.error('Failed to get default docs path for new data warehouse source', error)
            }

            return '/docs/cdp/sources'
        },
    },
    [Scene.DeadLetterQueue]: { instanceLevel: true },
    [Scene.DebugHog]: { projectBased: true, name: 'Hog Repl' },
    [Scene.DebugQuery]: { projectBased: true },
    [Scene.Error404]: { name: 'Not found', projectBased: true },
    [Scene.ErrorAccessDenied]: { name: 'Access denied' },
    [Scene.ErrorNetwork]: { name: 'Network error' },
    [Scene.ErrorProjectUnavailable]: { name: 'Project unavailable' },
    [Scene.EventDefinitionEdit]: {
        projectBased: true,
        name: 'Data management',
        activityScope: ActivityScope.EVENT_DEFINITION,
        defaultDocsPath: '/docs/data/events',
    },
    [Scene.EventDefinitions]: {
        projectBased: true,
        name: 'Event definitions',
        activityScope: ActivityScope.EVENT_DEFINITION,
        defaultDocsPath: '/docs/data/events',
        description: 'Event definitions are a way to define events that can be used in your app or website.',
    },
    [Scene.EventDefinition]: {
        projectBased: true,
        name: 'Event definitions',
        activityScope: ActivityScope.EVENT_DEFINITION,
        defaultDocsPath: '/docs/data/events',
        iconType: 'event_definition',
    },
    [Scene.Experiment]: {
        projectBased: true,
        name: 'Experiment',
        defaultDocsPath: '/docs/experiments/creating-an-experiment',
        activityScope: ActivityScope.EXPERIMENT,
        iconType: 'experiment',
    },
    [Scene.ExperimentsSharedMetric]: {
        projectBased: true,
        name: 'Shared metric',
        defaultDocsPath: '/docs/experiments/creating-an-experiment',
        activityScope: ActivityScope.EXPERIMENT,
    },
    [Scene.ExperimentsSharedMetrics]: {
        projectBased: true,
        name: 'Shared metrics',
        defaultDocsPath: '/docs/experiments/creating-an-experiment',
        activityScope: ActivityScope.EXPERIMENT,
    },
    [Scene.Experiments]: {
        projectBased: true,
        name: 'Experiments',
        defaultDocsPath: '/docs/experiments',
        activityScope: ActivityScope.EXPERIMENT,
        description:
            'Experiments help you test changes to your product to see which changes will lead to optimal results. Automatic statistical calculations let you see if the results are valid or if they are likely just a chance occurrence.',
        iconType: 'experiment',
    },
    [Scene.ExploreEvents]: {
        projectBased: true,
        name: 'Explore events',
        defaultDocsPath: '/docs/data/events',
        description: 'A catalog of all user interactions with your app or website.',
        iconType: 'event',
    },
    [Scene.FeatureFlag]: {
        projectBased: true,
        activityScope: ActivityScope.FEATURE_FLAG,
        defaultDocsPath: '/docs/feature-flags/creating-feature-flags',
    },
    [Scene.FeatureFlags]: {
        projectBased: true,
        name: 'Feature flags',
        description:
            'Use feature flags to safely deploy and roll back new features in an easy-to-manage way. Roll variants out to certain groups, a percentage of users, or everyone all at once.',
        defaultDocsPath: '/docs/feature-flags',
        activityScope: ActivityScope.FEATURE_FLAG,
    },
    [Scene.Game368]: { name: '368 Hedgehogs', projectBased: true },
    [Scene.Group]: {
        projectBased: true,
        name: 'People & groups',
        defaultDocsPath: '/docs/product-analytics/group-analytics',
    },
    [Scene.GroupsNew]: { projectBased: true, defaultDocsPath: '/docs/product-analytics/group-analytics' },
    [Scene.Groups]: { projectBased: true, name: 'Groups', defaultDocsPath: '/docs/product-analytics/group-analytics' },
    [Scene.Heatmaps]: {
        projectBased: true,
        name: 'Heatmaps',
        iconType: 'heatmap',
        description: 'Heatmaps are a way to visualize user behavior on your website.',
    },
    [Scene.Heatmap]: {
        projectBased: true,
        name: 'Heatmap',
        iconType: 'heatmap',
    },
    [Scene.HeatmapNew]: {
        projectBased: true,
        name: 'New heatmap',
        iconType: 'heatmap',
    },
    [Scene.HeatmapRecording]: {
        projectBased: true,
        name: 'Heatmap recording',
        iconType: 'heatmap',
    },
    [Scene.HogFunction]: { projectBased: true, name: 'Hog function', activityScope: ActivityScope.HOG_FUNCTION },
    [Scene.Insight]: {
        projectBased: true,
        name: 'Insights',
        activityScope: ActivityScope.INSIGHT,
        defaultDocsPath: '/docs/product-analytics/insights',
    },
    [Scene.IntegrationsRedirect]: { name: 'Integrations redirect' },
    [Scene.IngestionWarnings]: {
        projectBased: true,
        name: 'Ingestion warnings',
        defaultDocsPath: '/docs/data/ingestion-warnings',
        iconType: 'ingestion_warning',
        description: 'Data ingestion related warnings from past 30 days.',
    },
    [Scene.InviteSignup]: { allowUnauthenticated: true, layout: 'plain' },
    [Scene.LegacyPlugin]: { projectBased: true, name: 'Legacy plugin' },
    [Scene.Link]: { projectBased: true },
    [Scene.Links]: { projectBased: true, name: 'Links' },
    [Scene.LiveEvents]: {
        projectBased: true,
        name: 'Live events',
        defaultDocsPath: '/docs/data/events',
        description: 'Real-time events from your app or website.',
        iconType: 'live',
    },
    [Scene.LiveDebugger]: { projectBased: true, name: 'Live debugger', defaultDocsPath: '/docs/data/events' },
    [Scene.Login2FA]: { onlyUnauthenticated: true },
    [Scene.EmailMFAVerify]: { onlyUnauthenticated: true },
    [Scene.Login]: { onlyUnauthenticated: true },
    [Scene.Max]: { projectBased: true, name: 'Max', layout: 'app-raw', hideProjectNotice: true },
    [Scene.MoveToPostHogCloud]: { name: 'Move to PostHog Cloud', hideProjectNotice: true },
    [Scene.NewTab]: { projectBased: true, name: 'New tab', hideProjectNotice: true, layout: 'app-raw' },
    [Scene.Notebook]: {
        projectBased: true,
        name: 'Notebook',
        activityScope: ActivityScope.NOTEBOOK,
        defaultDocsPath: '/blog/introducing-notebooks',
        canvasBackground: true,
    },
    [Scene.Notebooks]: {
        projectBased: true,
        name: 'Notebooks',
        description: 'Notebooks are a way to organize your work and share it with others.',
        activityScope: ActivityScope.NOTEBOOK,
        defaultDocsPath: '/blog/introducing-notebooks',
    },
    [Scene.OAuthAuthorize]: {
        name: 'Authorize',
        layout: 'plain',
        projectBased: false,
        organizationBased: false,
        allowUnauthenticated: true,
    },
    [Scene.Onboarding]: { projectBased: true, name: 'Onboarding', layout: 'plain' },
    [Scene.OrganizationCreateFirst]: {
        name: 'Organization creation',
        defaultDocsPath: '/docs/data/organizations-and-projects',
    },
    [Scene.OrganizationCreationConfirm]: {
        name: 'Confirm organization creation',
        onlyUnauthenticated: true,
        defaultDocsPath: '/docs/data/organizations-and-projects',
    },
    [Scene.PasswordResetComplete]: { onlyUnauthenticated: true },
    [Scene.PasswordReset]: { onlyUnauthenticated: true },
    [Scene.Person]: {
        projectBased: true,
        name: 'People',
        activityScope: ActivityScope.PERSON,
        defaultDocsPath: '/docs/data/persons',
        iconType: 'user',
    },
    [Scene.Persons]: {
        projectBased: true,
        name: 'Persons',
        description: 'A catalog of all the people behind your events',
        activityScope: ActivityScope.PERSON,
        defaultDocsPath: '/docs/data/persons',
        iconType: 'persons',
    },
    [Scene.PreflightCheck]: { onlyUnauthenticated: true },
    [Scene.Products]: { projectBased: true, name: 'Products', layout: 'plain' },
    [Scene.ProjectCreateFirst]: {
        name: 'Project creation',
        organizationBased: true,
        defaultDocsPath: '/docs/data/organizations-and-projects',
    },
    [Scene.ProjectHomepage]: {
        projectBased: true,
        name: 'Homepage',
        layout: 'app-raw',
    },
    [Scene.PropertyDefinitionEdit]: {
        projectBased: true,
        name: 'Data management',
        activityScope: ActivityScope.PROPERTY_DEFINITION,
    },
    [Scene.PropertyDefinitions]: {
        projectBased: true,
        name: 'Property definitions',
        activityScope: ActivityScope.PROPERTY_DEFINITION,
        iconType: 'property_definition',
        description: 'Properties are additional fields you can configure to be sent along with an event capture.',
    },
    [Scene.PropertyDefinition]: {
        projectBased: true,
        name: 'Property definitions',
        activityScope: ActivityScope.PROPERTY_DEFINITION,
        iconType: 'property_definition',
        description: 'Properties are additional fields you can configure to be sent along with an event capture.',
    },
    [Scene.ReplayFilePlayback]: {
        projectBased: true,
        name: 'File playback',
        activityScope: ActivityScope.REPLAY,
        defaultDocsPath: '/docs/session-replay',
    },
    [Scene.ReplayPlaylist]: {
        projectBased: true,
        name: 'Replay playlist',
        activityScope: ActivityScope.REPLAY,
        defaultDocsPath: '/docs/session-replay',
    },
    [Scene.ReplaySettings]: {
        projectBased: true,
        name: 'Settings',
        activityScope: ActivityScope.REPLAY,
        defaultDocsPath: '/docs/session-replay',
    },
    [Scene.ReplaySingle]: {
        projectBased: true,
        name: 'Replay recording',
        activityScope: ActivityScope.REPLAY,
        defaultDocsPath: '/docs/session-replay',
    },
    [Scene.Replay]: {
        projectBased: true,
        name: 'Session replay',
        activityScope: ActivityScope.REPLAY,
        defaultDocsPath: '/docs/session-replay',
        layout: 'app-full-scene-height',
        iconType: 'session_replay',
        description:
            'Replay recordings of user sessions to understand how users interact with your product or website.',
    },
    [Scene.RevenueAnalytics]: {
        projectBased: true,
        name: 'Revenue analytics',
        layout: 'app-container',
        defaultDocsPath: '/docs/revenue-analytics',
    },
    [Scene.SQLEditor]: {
        projectBased: true,
        name: 'SQL editor',
        defaultDocsPath: '/docs/cdp/sources',
        layout: 'app-raw-no-header',
        hideProjectNotice: true,
        description: 'Write and execute SQL queries against your data warehouse',
    },
    [Scene.SavedInsights]: {
        projectBased: true,
        name: 'Product analytics',
        description: 'Track, analyze, and experiment with user behavior.',
        activityScope: ActivityScope.INSIGHT,
        defaultDocsPath: '/docs/product-analytics',
        iconType: 'product_analytics',
    },
    [Scene.SessionAttributionExplorer]: { projectBased: true, name: 'Session attribution explorer (beta)' },
    [Scene.Settings]: { projectBased: true, name: 'Settings' },
    [Scene.Signup]: { onlyUnauthenticated: true },
    [Scene.Site]: { projectBased: true, hideProjectNotice: true, layout: 'app-raw' },
    [Scene.StartupProgram]: { name: 'PostHog for Startups', organizationBased: true, layout: 'app-container' },
    [Scene.SurveyTemplates]: {
        projectBased: true,
        name: 'New survey',
        defaultDocsPath: '/docs/surveys/creating-surveys',
    },
    [Scene.Survey]: {
        projectBased: true,
        name: 'Survey',
        defaultDocsPath: '/docs/surveys',
        activityScope: ActivityScope.SURVEY,
    },
    [Scene.Surveys]: {
        projectBased: true,
        name: 'Surveys',
        defaultDocsPath: '/docs/surveys',
        activityScope: ActivityScope.SURVEY,
        description: 'Create surveys to collect feedback from your users',
        iconType: 'survey',
    },
    [Scene.SystemStatus]: { instanceLevel: true, name: 'Instance panel' },
    [Scene.ToolbarLaunch]: { projectBased: true, name: 'Launch toolbar', defaultDocsPath: '/docs/toolbar' },
    [Scene.Unsubscribe]: { allowUnauthenticated: true, layout: 'app-raw' },
    [Scene.VerifyEmail]: { allowUnauthenticated: true, layout: 'plain' },
    [Scene.WebAnalyticsMarketing]: {
        projectBased: true,
        name: 'Marketing settings',
        layout: 'app-container',
        defaultDocsPath: '/docs/web-analytics/marketing',
        description: 'Analyze your marketing analytics data to understand your marketing performance.',
        iconType: 'marketing_settings',
    },
    [Scene.WebAnalyticsPageReports]: {
        projectBased: true,
        name: 'Page reports',
        layout: 'app-container',
        defaultDocsPath: '/docs/web-analytics',
    },
    [Scene.WebAnalyticsWebVitals]: {
        projectBased: true,
        name: 'Web vitals',
        layout: 'app-container',
        defaultDocsPath: '/docs/web-analytics/web-vitals',
    },
    [Scene.WebAnalytics]: {
        projectBased: true,
        name: 'Web analytics',
        layout: 'app-container',
        defaultDocsPath: '/docs/web-analytics',
        description: 'Analyze your web analytics data to understand website performance and user behavior.',
        iconType: 'web_analytics',
    },
    [Scene.Wizard]: { projectBased: true, name: 'Wizard', layout: 'plain' },
    ...productConfiguration,
}

const redirectPipeline = (stage: DataPipelinesSceneTab, id: string): string => {
    if (id.startsWith('hog-')) {
        return urls.hogFunction(id.replace('hog-', ''))
    }
    return urls.dataPipelines(stage)
}

// NOTE: These redirects will fully replace the URL. If you want to keep support for query and hash params then you should use a function (not string) redirect
// NOTE: If you need a query param to be automatically forwarded to the redirect URL, add it to the forwardedRedirectQueryParams array
export const forwardedRedirectQueryParams: string[] = ['invite_modal']
export const redirects: Record<
    string,
    string | ((params: Params, searchParams: Params, hashParams: Params) => string)
> = {
    '/action': urls.createAction(),
    '/action/:id': ({ id }) => urls.action(id),
    '/actions': urls.actions(),
    '/activity': urls.activity(),
    '/annotations': () => urls.annotations(),
    '/annotations/:id': ({ id }) => urls.annotation(id),
    '/apps': urls.dataPipelines('overview'),
    '/apps/:id': urls.dataPipelines('overview'),
    '/batch_exports/:id': ({ id }) => urls.batchExport(id),
    '/batch_exports': urls.dataPipelines('destinations'),
    '/comments': () => urls.comments(),
    '/dashboards': urls.dashboards(),
    '/data-management': urls.eventDefinitions(),
    '/data-management/database': urls.dataPipelines('sources'),
    '/data-pipelines': urls.dataPipelines('overview'),
    '/data-warehouse': urls.dataWarehouse(),
    '/data-warehouse/sources/:id': ({ id }) => urls.dataWarehouseSource(id, 'schemas'),

    '/events': urls.activity(),
    '/events/:id/*': ({ id, _ }) => {
        const query = getDefaultEventsSceneQuery([
            {
                type: PropertyFilterType.HogQL,
                key: `uuid = '${id.replaceAll(/[^a-f0-9-]/g, '')}'`,
                value: null,
            },
        ])
        try {
            const timestamp = decodeURIComponent(_)
            const after = dayjs(timestamp).subtract(15, 'second').startOf('second').toISOString()
            const before = dayjs(timestamp).add(15, 'second').startOf('second').toISOString()
            Object.assign(query.source as EventsQuery, { before, after })
        } catch {
            lemonToast.error('Invalid event timestamp')
        }
        return combineUrl(urls.activity(ActivityTab.ExploreEvents), {}, { q: query }).url
    },

    '/events/actions': urls.actions(),
    '/events/properties': urls.propertyDefinitions(),
    '/events/properties/:id': ({ id }) => urls.propertyDefinition(id),
    '/events/stats': urls.eventDefinitions(),
    '/events/stats/:id': ({ id }) => urls.eventDefinition(id),
    '/home': urls.projectHomepage(),
    '/i/:shortId': ({ shortId }) => urls.insightView(shortId),
    '/instance': urls.instanceStatus(),
    '/me/settings': urls.settings('user'),
    '/new': urls.newTab(),
    '/live-debugger': urls.liveDebugger(),
    '/organization/members': urls.settings('organization'),
    '/organization/settings': urls.settings('organization'),
    '/pipeline': urls.dataPipelines('overview'),
    '/pipelines': urls.dataPipelines('overview'),
    '/pipeline/new/site-app': urls.dataPipelinesNew('site_app'),
    '/pipeline/sources/:id': ({ id }) => redirectPipeline('sources', id),
    '/pipeline/destinations/:id': ({ id }) => redirectPipeline('destinations', id),
    '/pipeline/transformations/:id': ({ id }) => redirectPipeline('transformations', id),
    '/pipeline/sources/:id/:tab': ({ id }) => redirectPipeline('sources', id),
    '/pipeline/destinations/:id/:tab': ({ id }) => redirectPipeline('destinations', id),
    '/pipeline/site-apps/:id/:tab': ({ id }) => redirectPipeline('site_apps', id),
    '/pipeline/transformations/:id/:tab': ({ id }) => redirectPipeline('transformations', id),
    '/pipeline/data-import': urls.dataPipelines('sources'),
    '/project/settings': urls.settings('project'),
    '/recordings/file-playback': () => urls.replayFilePlayback(),
    '/recordings/playlists/:id': ({ id }) => urls.replayPlaylist(id),
    '/recordings/settings': () => urls.replaySettings(),
    '/recordings/:id': ({ id }) => urls.replaySingle(id),
    '/recordings': (_params, _searchParams, hashParams) => {
        if (hashParams.sessionRecordingId) {
            // Previous URLs for an individual recording were like: /recordings/#sessionRecordingId=foobar
            return urls.replaySingle(hashParams.sessionRecordingId)
        }
        return urls.replay()
    },
    '/replay': urls.replay(),
    '/replay/recent': (_params, searchParams) =>
        urls.replay(undefined, searchParams.filters, searchParams.sessionRecordingId),
    '/saved_insights': urls.savedInsights(),
    '/settings': urls.settings(),
    '/settings/organization-rbac': urls.settings('organization-roles'),
    ...productRedirects,
}

export const routes: Record<string, [Scene | string, string]> = {
    [urls.newTab()]: [Scene.NewTab, 'newTab'],
    [urls.dashboards()]: [Scene.Dashboards, 'dashboards'],
    [urls.dashboard(':id')]: [Scene.Dashboard, 'dashboard'],
    [urls.dashboardTextTile(':id', ':textTileId')]: [Scene.Dashboard, 'dashboardTextTile'],
    [urls.dashboardSharing(':id')]: [Scene.Dashboard, 'dashboardSharing'],
    [urls.dashboardSubscriptions(':id')]: [Scene.Dashboard, 'dashboardSubscriptions'],
    [urls.dashboardSubscription(':id', ':subscriptionId')]: [Scene.Dashboard, 'dashboardSubscription'],
    [urls.ingestionWarnings()]: [Scene.DataManagement, 'ingestionWarnings'],
    [urls.insightNew()]: [Scene.Insight, 'insightNew'],
    [urls.insightEdit(':shortId' as InsightShortId)]: [Scene.Insight, 'insightEdit'],
    [urls.insightView(':shortId' as InsightShortId)]: [Scene.Insight, 'insightView'],
    [urls.insightSubcriptions(':shortId' as InsightShortId)]: [Scene.Insight, 'insightSubcriptions'],
    [urls.insightSubcription(':shortId' as InsightShortId, ':itemId')]: [Scene.Insight, 'insightSubcription'],
    [urls.alert(':shortId')]: [Scene.SavedInsights, 'alert'],
    [urls.alerts()]: [Scene.SavedInsights, 'alerts'],
    [urls.insightAlerts(':shortId' as InsightShortId)]: [Scene.Insight, 'insightAlerts'],
    [urls.insightSharing(':shortId' as InsightShortId)]: [Scene.Insight, 'insightSharing'],
    [urls.savedInsights()]: [Scene.SavedInsights, 'savedInsights'],
    [urls.webAnalytics()]: [Scene.WebAnalytics, 'webAnalytics'],
    [urls.webAnalyticsWebVitals()]: [Scene.WebAnalytics, 'webAnalyticsWebVitals'],
    [urls.webAnalyticsMarketing()]: [Scene.WebAnalytics, 'webAnalyticsMarketing'],
    [urls.webAnalyticsPageReports()]: [Scene.WebAnalytics, 'webAnalyticsPageReports'],
    [urls.revenueAnalytics()]: [Scene.RevenueAnalytics, 'revenueAnalytics'],
    [urls.revenueSettings()]: [Scene.DataManagement, 'revenue'],
    [urls.marketingAnalytics()]: [Scene.DataManagement, 'marketingAnalytics'],
    [urls.dataWarehouseManagedViewsets()]: [Scene.DataManagement, 'dataWarehouseManagedViewsets'],
    [urls.eventDefinitions()]: [Scene.DataManagement, 'eventDefinitions'],
    [urls.eventDefinition(':id')]: [Scene.EventDefinition, 'eventDefinition'],
    [urls.eventDefinitionEdit(':id')]: [Scene.EventDefinitionEdit, 'eventDefinitionEdit'],
    [urls.propertyDefinitions()]: [Scene.DataManagement, 'propertyDefinitions'],
    [urls.propertyDefinition(':id')]: [Scene.PropertyDefinition, 'propertyDefinition'],
    [urls.propertyDefinitionEdit(':id')]: [Scene.PropertyDefinitionEdit, 'propertyDefinitionEdit'],
    [urls.schemaManagement()]: [Scene.DataManagement, 'schemaManagement'],
    [urls.dataManagementHistory()]: [Scene.DataManagement, 'dataManagementHistory'],
    [urls.database()]: [Scene.DataManagement, 'database'],
    [urls.activity(ActivityTab.ExploreEvents)]: [Scene.ExploreEvents, 'exploreEvents'],
    [urls.activity(ActivityTab.LiveEvents)]: [Scene.LiveEvents, 'liveEvents'],
    [urls.replay()]: [Scene.Replay, 'replay'],
    // One entry for every available tab
    ...Object.values(ReplayTabs).reduce(
        (acc, tab) => {
            acc[urls.replay(tab)] = [Scene.Replay, `replay:${tab}`]
            return acc
        },
        {} as Record<string, [Scene, string]>
    ),
    [urls.replayFilePlayback()]: [Scene.ReplayFilePlayback, 'replayFilePlayback'],
    [urls.replaySingle(':id')]: [Scene.ReplaySingle, 'replaySingle'],
    [urls.replayPlaylist(':id')]: [Scene.ReplayPlaylist, 'replayPlaylist'],
    [urls.replaySettings()]: [Scene.ReplaySettings, 'replaySettings'],
    [urls.personByDistinctId('*', false)]: [Scene.Person, 'personByDistinctId'],
    [urls.personByUUID('*', false)]: [Scene.Person, 'personByUUID'],
    [urls.persons()]: [Scene.Persons, 'persons'],
    [urls.customCss()]: [Scene.CustomCss, 'customCss'],
    [urls.groups(':groupTypeIndex')]: [Scene.Groups, 'groups'],
    [urls.groupsNew(':groupTypeIndex')]: [Scene.GroupsNew, 'groupsNew'],
    [urls.group(':groupTypeIndex', ':groupKey', false)]: [Scene.Group, 'group'],
    [urls.group(':groupTypeIndex', ':groupKey', false, ':groupTab')]: [Scene.Group, 'groupWithTab'],
    [urls.cohort(':id')]: [Scene.Cohort, 'cohort'],
    [urls.cohortCalculationHistory(':id')]: [Scene.CohortCalculationHistory, 'cohortCalculationHistory'],
    [urls.cohorts()]: [Scene.Cohorts, 'cohorts'],
    [urls.experiments()]: [Scene.Experiments, 'experiments'],
    [urls.experimentsSharedMetrics()]: [Scene.ExperimentsSharedMetrics, 'experimentsSharedMetrics'],
    [urls.experimentsSharedMetric(':id')]: [Scene.ExperimentsSharedMetric, 'experimentsSharedMetric'],
    [urls.experimentsSharedMetric(':id', ':action')]: [Scene.ExperimentsSharedMetric, 'experimentsSharedMetric'],
    [urls.experiment(':id')]: [Scene.Experiment, 'experiment'],
    [urls.experiment(':id', ':formMode')]: [Scene.Experiment, 'experiment'],
    [urls.surveys()]: [Scene.Surveys, 'surveys'],
    [urls.survey(':id')]: [Scene.Survey, 'survey'],
    [urls.surveyTemplates()]: [Scene.SurveyTemplates, 'surveyTemplates'],
    [urls.sqlEditor()]: [Scene.SQLEditor, 'sqlEditor'],
    [urls.featureFlags()]: [Scene.FeatureFlags, 'featureFlags'],
    [urls.featureFlag(':id')]: [Scene.FeatureFlag, 'featureFlag'],
    [urls.annotations()]: [Scene.DataManagement, 'annotations'],
    [urls.annotation(':id')]: [Scene.DataManagement, 'annotation'],
    [urls.comments()]: [Scene.DataManagement, 'comments'],
    [urls.projectHomepage()]: [Scene.ProjectHomepage, 'projectHomepage'],
    [urls.maxHistory()]: [Scene.Max, 'maxHistory'],
    [urls.max()]: [Scene.Max, 'max'],
    [urls.projectCreateFirst()]: [Scene.ProjectCreateFirst, 'projectCreateFirst'],
    [urls.organizationBilling()]: [Scene.Billing, 'organizationBilling'],
    [urls.organizationBillingSection(':section' as BillingSectionId)]: [
        Scene.BillingSection,
        'organizationBillingSection',
    ],
    [urls.billingAuthorizationStatus()]: [Scene.BillingAuthorizationStatus, 'billingAuthorizationStatus'],
    [urls.organizationCreateFirst()]: [Scene.OrganizationCreateFirst, 'organizationCreateFirst'],
    [urls.organizationCreationConfirm()]: [Scene.OrganizationCreationConfirm, 'organizationCreationConfirm'],
    [urls.instanceStatus()]: [Scene.SystemStatus, 'instanceStatus'],
    [urls.instanceSettings()]: [Scene.SystemStatus, 'instanceSettings'],
    [urls.instanceStaffUsers()]: [Scene.SystemStatus, 'instanceStaffUsers'],
    [urls.instanceKafkaInspector()]: [Scene.SystemStatus, 'instanceKafkaInspector'],
    [urls.instanceMetrics()]: [Scene.SystemStatus, 'instanceMetrics'],
    [urls.asyncMigrations()]: [Scene.AsyncMigrations, 'asyncMigrations'],
    [urls.asyncMigrationsFuture()]: [Scene.AsyncMigrations, 'asyncMigrationsFuture'],
    [urls.asyncMigrationsSettings()]: [Scene.AsyncMigrations, 'asyncMigrationsSettings'],
    [urls.deadLetterQueue()]: [Scene.DeadLetterQueue, 'deadLetterQueue'],
    [urls.toolbarLaunch()]: [Scene.ToolbarLaunch, 'toolbarLaunch'],
    [urls.site(':url')]: [Scene.Site, 'site'],
    [urls.login()]: [Scene.Login, 'login'],
    [urls.login2FA()]: [Scene.Login2FA, 'login2FA'],
    [urls.emailMFAVerify()]: [Scene.EmailMFAVerify, 'emailMFAVerify'],
    [urls.preflight()]: [Scene.PreflightCheck, 'preflight'],
    [urls.signup()]: [Scene.Signup, 'signup'],
    [urls.inviteSignup(':id')]: [Scene.InviteSignup, 'inviteSignup'],
    [urls.passwordReset()]: [Scene.PasswordReset, 'passwordReset'],
    [urls.passwordResetComplete(':uuid', ':token')]: [Scene.PasswordResetComplete, 'passwordResetComplete'],
    [urls.products()]: [Scene.Products, 'products'],
    [urls.onboarding(':productKey')]: [Scene.Onboarding, 'onboarding'],
    [urls.verifyEmail()]: [Scene.VerifyEmail, 'verifyEmail'],
    [urls.verifyEmail(':uuid')]: [Scene.VerifyEmail, 'verifyEmailWithUuid'],
    [urls.verifyEmail(':uuid', ':token')]: [Scene.VerifyEmail, 'verifyEmailWithToken'],
    [urls.unsubscribe()]: [Scene.Unsubscribe, 'unsubscribe'],
    [urls.integrationsRedirect(':kind')]: [Scene.IntegrationsRedirect, 'integrationsRedirect'],
    [urls.debugQuery()]: [Scene.DebugQuery, 'debugQuery'],
    [urls.debugHog()]: [Scene.DebugHog, 'debugHog'],
    [urls.notebook(':shortId')]: [Scene.Notebook, 'notebook'],
    [urls.notebooks()]: [Scene.Notebooks, 'notebooks'],
    [urls.canvas()]: [Scene.Canvas, 'canvas'],
    [urls.settings(':section' as any)]: [Scene.Settings, 'settings'],
    [urls.moveToPostHogCloud()]: [Scene.MoveToPostHogCloud, 'moveToPostHogCloud'],
    [urls.advancedActivityLogs()]: [Scene.AdvancedActivityLogs, 'advancedActivityLogs'],
    [urls.heatmaps()]: [Scene.Heatmaps, 'heatmaps'],
<<<<<<< HEAD
    [urls.heatmapNew()]: [Scene.HeatmapNew, 'heatmapNew'],
    [urls.heatmapRecording()]: [Scene.HeatmapRecording, 'heatmapRecording'],
    [urls.heatmap(':id')]: [Scene.Heatmap, 'heatmap'],
=======
    [urls.liveDebugger()]: [Scene.LiveDebugger, 'liveDebugger'],
>>>>>>> dacc2ef9
    [urls.links()]: [Scene.Links, 'links'],
    [urls.link(':id')]: [Scene.Link, 'link'],
    [urls.sessionAttributionExplorer()]: [Scene.SessionAttributionExplorer, 'sessionAttributionExplorer'],
    [urls.wizard()]: [Scene.Wizard, 'wizard'],
    [urls.startups()]: [Scene.StartupProgram, 'startupProgram'],
    [urls.startups(':referrer')]: [Scene.StartupProgram, 'startupProgramWithReferrer'],
    [urls.oauthAuthorize()]: [Scene.OAuthAuthorize, 'oauthAuthorize'],
    [urls.dataPipelines(':kind' as any)]: [Scene.DataPipelines, 'dataPipelines'],
    [urls.dataPipelinesNew(':kind' as any)]: [Scene.DataPipelinesNew, 'dataPipelinesNew'],
    [urls.dataWarehouse()]: [Scene.DataWarehouse, 'dataWarehouse'],
    [urls.dataWarehouseSourceNew()]: [Scene.DataWarehouseSourceNew, 'dataWarehouseSourceNew'],
    [urls.dataWarehouseSource(':id', ':tab' as any)]: [Scene.DataWarehouseSource, 'dataWarehouseSource'],
    [urls.batchExportNew(':service')]: [Scene.BatchExportNew, 'batchExportNew'],
    [urls.batchExport(':id')]: [Scene.BatchExport, 'batchExport'],
    [urls.legacyPlugin(':id')]: [Scene.LegacyPlugin, 'legacyPlugin'],
    [urls.hogFunction(':id')]: [Scene.HogFunction, 'hogFunction'],
    [urls.hogFunctionNew(':templateId')]: [Scene.HogFunction, 'hogFunctionNew'],
    ...productRoutes,
}<|MERGE_RESOLUTION|>--- conflicted
+++ resolved
@@ -696,13 +696,10 @@
     [urls.moveToPostHogCloud()]: [Scene.MoveToPostHogCloud, 'moveToPostHogCloud'],
     [urls.advancedActivityLogs()]: [Scene.AdvancedActivityLogs, 'advancedActivityLogs'],
     [urls.heatmaps()]: [Scene.Heatmaps, 'heatmaps'],
-<<<<<<< HEAD
     [urls.heatmapNew()]: [Scene.HeatmapNew, 'heatmapNew'],
     [urls.heatmapRecording()]: [Scene.HeatmapRecording, 'heatmapRecording'],
     [urls.heatmap(':id')]: [Scene.Heatmap, 'heatmap'],
-=======
     [urls.liveDebugger()]: [Scene.LiveDebugger, 'liveDebugger'],
->>>>>>> dacc2ef9
     [urls.links()]: [Scene.Links, 'links'],
     [urls.link(':id')]: [Scene.Link, 'link'],
     [urls.sessionAttributionExplorer()]: [Scene.SessionAttributionExplorer, 'sessionAttributionExplorer'],
