import { Params, Scene, SceneConfig, LoadedScene } from 'scenes/sceneTypes'
import { Error404 as Error404Component } from '~/layout/Error404'
import { ErrorNetwork as ErrorNetworkComponent } from '~/layout/ErrorNetwork'
import { ErrorProjectUnavailable as ErrorProjectUnavailableComponent } from '~/layout/ErrorProjectUnavailable'
import { urls } from 'scenes/urls'
import { InsightShortId } from '~/types'

export const emptySceneParams = { params: {}, searchParams: {}, hashParams: {} }

export const preloadedScenes: Record<string, LoadedScene> = {
    [Scene.Error404]: {
        name: Scene.Error404,
        component: Error404Component,
        sceneParams: emptySceneParams,
    },
    [Scene.ErrorNetwork]: {
        name: Scene.ErrorNetwork,
        component: ErrorNetworkComponent,
        sceneParams: emptySceneParams,
    },
    [Scene.ErrorProjectUnavailable]: {
        name: Scene.ErrorProjectUnavailable,
        component: ErrorProjectUnavailableComponent,
        sceneParams: emptySceneParams,
    },
}

export const sceneConfigurations: Partial<Record<Scene, SceneConfig>> = {
    // Project-based routes
    [Scene.Dashboards]: {
        projectBased: true,
        name: 'Dashboards',
    },
    [Scene.Dashboard]: {
        projectBased: true,
    },
    [Scene.Insight]: {
        projectBased: true,
        name: 'Insights',
    },
    [Scene.InsightRouter]: {
        projectBased: true,
        name: 'Insights',
    },
    [Scene.Cohorts]: {
        projectBased: true,
        name: 'Cohorts',
    },
    [Scene.LEGACY_Events]: {
        projectBased: true,
        name: 'Events & Actions',
    },
    [Scene.LEGACY_Actions]: {
        projectBased: true,
        name: 'Events & Actions',
    },
    [Scene.LEGACY_EventStats]: {
        projectBased: true,
        name: 'Events & Actions',
    },
    [Scene.LEGACY_EventPropertyStats]: {
        projectBased: true,
        name: 'Events & Actions',
    },
<<<<<<< HEAD
    [Scene.APM]: {
        projectBased: true,
        name: 'APM',
=======
    [Scene.Events]: {
        projectBased: true,
        name: 'Events & Actions',
    },
    [Scene.Taxonomy]: {
        projectBased: true,
        name: 'Data Management',
    },
    [Scene.TaxonomyEvents]: {
        projectBased: true,
        name: 'Data Management',
    },
    [Scene.TaxonomyCalculatedEvents]: {
        projectBased: true,
        name: 'Data Management',
>>>>>>> e717b576
    },
    [Scene.SessionRecordings]: {
        projectBased: true,
        name: 'Recordings',
    },
    [Scene.Person]: {
        projectBased: true,
        name: 'Person',
    },
    [Scene.Persons]: {
        projectBased: true,
        name: 'Persons & Groups',
    },
    [Scene.LEGACY_Action]: {
        projectBased: true,
    },
    [Scene.Groups]: {
        projectBased: true,
        name: 'Persons & Groups',
    },
    [Scene.Group]: {
        projectBased: true,
        name: 'Persons & Groups',
    },
    [Scene.Experiments]: {
        projectBased: true,
        name: 'Experiments',
    },
    [Scene.Experiment]: {
        projectBased: true,
        name: 'Experiment',
    },
    [Scene.FeatureFlags]: {
        projectBased: true,
        name: 'Feature Flags',
    },
    [Scene.FeatureFlag]: {
        projectBased: true,
    },
    [Scene.Annotations]: {
        projectBased: true,
        name: 'Annotations',
    },
    [Scene.Plugins]: {
        projectBased: true,
        name: 'Plugins',
    },
    [Scene.SavedInsights]: {
        projectBased: true,
        name: 'Insights',
    },
    [Scene.ProjectSettings]: {
        projectBased: true,
        hideDemoWarnings: true,
        name: 'Project settings',
    },
    [Scene.Personalization]: {
        projectBased: true,
        plain: true,
    },
    [Scene.Ingestion]: {
        projectBased: true,
        plain: true,
    },
    [Scene.OnboardingSetup]: {
        projectBased: true,
        hideDemoWarnings: true,
    },
    [Scene.ToolbarLaunch]: {
        projectBased: true,
        name: 'Toolbar',
    },
    // Organization-based routes
    [Scene.OrganizationCreateFirst]: {
        name: 'Organization creation',
    },
    [Scene.OrganizationSettings]: {
        organizationBased: true,
    },
    [Scene.ProjectCreateFirst]: {
        name: 'Project creation',
        organizationBased: true,
    },
    // Onboarding/setup routes
    [Scene.Login]: {
        onlyUnauthenticated: true,
    },
    [Scene.Signup]: {
        onlyUnauthenticated: true,
    },
    [Scene.PreflightCheck]: {
        onlyUnauthenticated: true,
    },
    [Scene.PasswordReset]: {
        allowUnauthenticated: true,
    },
    [Scene.PasswordResetComplete]: {
        allowUnauthenticated: true,
    },
    [Scene.InviteSignup]: {
        allowUnauthenticated: true,
        plain: true,
    },
    // Instance management routes
    [Scene.SystemStatus]: {
        instanceLevel: true,
    },
    [Scene.Licenses]: {
        instanceLevel: true,
    },
    [Scene.AsyncMigrations]: {
        instanceLevel: true,
    },
    // Personal routes
    [Scene.MySettings]: {
        personal: true,
    },
    // Cloud-only routes
    [Scene.Billing]: {
        hideDemoWarnings: true,
        organizationBased: true,
    },
    [Scene.BillingSubscribed]: {
        plain: true,
        allowUnauthenticated: true,
    },
}

export const redirects: Record<string, string | ((params: Params) => string)> = {
    '/': urls.savedInsights(),
    '/saved_insights': urls.savedInsights(),
    '/dashboards': urls.dashboards(),
    '/plugins': urls.plugins(),
    '/actions': '/events/actions',
    '/organization/members': urls.organizationSettings(),
}

export const routes: Record<string, Scene> = {
    [urls.dashboards()]: Scene.Dashboards,
    [urls.dashboard(':id')]: Scene.Dashboard,
    // TODO: Deprecate below with `collaborations-taxonomy` FF
    [urls.LEGACY_createAction()]: Scene.LEGACY_Action,
    [urls.LEGACY_action(':id')]: Scene.LEGACY_Action,
    [urls.LEGACY_actions()]: Scene.LEGACY_Actions,
    [urls.LEGACY_eventStats()]: Scene.LEGACY_EventStats,
    [urls.LEGACY_eventPropertyStats()]: Scene.LEGACY_EventPropertyStats,
    [urls.LEGACY_events()]: Scene.LEGACY_Events,
    // TODO: Deprecate above with `collaborations-taxonomy` FF
    [urls.events()]: Scene.Events,
    [urls.taxonomy()]: Scene.Taxonomy,
    [urls.taxonomyEvent()]: Scene.TaxonomyEvents,
    [urls.taxonomyEventView(':id')]: Scene.TaxonomyEvents,
    [urls.taxonomyCalculatedEvents()]: Scene.TaxonomyCalculatedEvents,
    [urls.taxonomyCalculatedEventsEdit(':id')]: Scene.TaxonomyCalculatedEvents,
    [urls.insightNew()]: Scene.Insight,
    [urls.insightEdit(':shortId' as InsightShortId)]: Scene.Insight,
    [urls.insightView(':shortId' as InsightShortId)]: Scene.Insight,
    [urls.savedInsights()]: Scene.SavedInsights,
    [urls.insightRouter(':shortId')]: Scene.InsightRouter,
<<<<<<< HEAD
    [urls.actions()]: Scene.Actions,
    [urls.eventStats()]: Scene.EventStats,
    [urls.eventPropertyStats()]: Scene.EventPropertyStats,
    [urls.events()]: Scene.Events,
    [urls.apm()]: Scene.APM,
=======
>>>>>>> e717b576
    [urls.sessionRecordings()]: Scene.SessionRecordings,
    [urls.person('*', false)]: Scene.Person,
    [urls.persons()]: Scene.Persons,
    [urls.groups(':groupTypeIndex')]: Scene.Groups,
    [urls.group(':groupTypeIndex', ':groupKey', false)]: Scene.Group,
    [urls.cohort(':id')]: Scene.Cohorts,
    [urls.cohorts()]: Scene.Cohorts,
    [urls.experiments()]: Scene.Experiments,
    [urls.experiment(':id')]: Scene.Experiment,
    [urls.featureFlags()]: Scene.FeatureFlags,
    [urls.featureFlag(':id')]: Scene.FeatureFlag,
    [urls.annotations()]: Scene.Annotations,
    [urls.projectSettings()]: Scene.ProjectSettings,
    [urls.plugins()]: Scene.Plugins,
    [urls.projectCreateFirst()]: Scene.ProjectCreateFirst,
    [urls.organizationSettings()]: Scene.OrganizationSettings,
    [urls.organizationBilling()]: Scene.Billing,
    [urls.billingSubscribed()]: Scene.BillingSubscribed,
    [urls.organizationCreateFirst()]: Scene.OrganizationCreateFirst,
    [urls.instanceLicenses()]: Scene.Licenses,
    [urls.systemStatus()]: Scene.SystemStatus,
    [urls.systemStatusPage(':id')]: Scene.SystemStatus,
    [urls.asyncMigrations()]: Scene.AsyncMigrations,
    [urls.mySettings()]: Scene.MySettings,
    [urls.toolbarLaunch()]: Scene.ToolbarLaunch,
    // Onboarding / setup routes
    [urls.login()]: Scene.Login,
    [urls.preflight()]: Scene.PreflightCheck,
    [urls.signup()]: Scene.Signup,
    [urls.inviteSignup(':id')]: Scene.InviteSignup,
    [urls.passwordReset()]: Scene.PasswordReset,
    [urls.passwordResetComplete(':uuid', ':token')]: Scene.PasswordResetComplete,
    [urls.personalization()]: Scene.Personalization,
    [urls.ingestion()]: Scene.Ingestion,
    [urls.ingestion() + '/*']: Scene.Ingestion,
    [urls.onboardingSetup()]: Scene.OnboardingSetup,
}<|MERGE_RESOLUTION|>--- conflicted
+++ resolved
@@ -62,27 +62,25 @@
         projectBased: true,
         name: 'Events & Actions',
     },
-<<<<<<< HEAD
+    [Scene.Events]: {
+        projectBased: true,
+        name: 'Events & Actions',
+    },
+    [Scene.Taxonomy]: {
+        projectBased: true,
+        name: 'Data Management',
+    },
+    [Scene.TaxonomyEvents]: {
+        projectBased: true,
+        name: 'Data Management',
+    },
+    [Scene.TaxonomyCalculatedEvents]: {
+        projectBased: true,
+        name: 'Data Management',
+    },
     [Scene.APM]: {
         projectBased: true,
         name: 'APM',
-=======
-    [Scene.Events]: {
-        projectBased: true,
-        name: 'Events & Actions',
-    },
-    [Scene.Taxonomy]: {
-        projectBased: true,
-        name: 'Data Management',
-    },
-    [Scene.TaxonomyEvents]: {
-        projectBased: true,
-        name: 'Data Management',
-    },
-    [Scene.TaxonomyCalculatedEvents]: {
-        projectBased: true,
-        name: 'Data Management',
->>>>>>> e717b576
     },
     [Scene.SessionRecordings]: {
         projectBased: true,
@@ -242,14 +240,7 @@
     [urls.insightView(':shortId' as InsightShortId)]: Scene.Insight,
     [urls.savedInsights()]: Scene.SavedInsights,
     [urls.insightRouter(':shortId')]: Scene.InsightRouter,
-<<<<<<< HEAD
-    [urls.actions()]: Scene.Actions,
-    [urls.eventStats()]: Scene.EventStats,
-    [urls.eventPropertyStats()]: Scene.EventPropertyStats,
-    [urls.events()]: Scene.Events,
     [urls.apm()]: Scene.APM,
-=======
->>>>>>> e717b576
     [urls.sessionRecordings()]: Scene.SessionRecordings,
     [urls.person('*', false)]: Scene.Person,
     [urls.persons()]: Scene.Persons,
