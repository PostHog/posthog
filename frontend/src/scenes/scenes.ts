--- conflicted
+++ resolved
@@ -256,17 +256,10 @@
         projectBased: true,
         name: 'Feedback',
     },
-<<<<<<< HEAD
-    [Scene.Issues]: {
-        projectBased: true,
-        name: 'Issues',
-    },
     [Scene.Notebook]: {
         projectBased: true,
         name: 'Notebook',
     },
-=======
->>>>>>> 4f8b9810
 }
 
 const preserveParams = (url: string) => (_params: Params, searchParams: Params, hashParams: Params) => {
@@ -399,10 +392,6 @@
     [urls.debugQuery()]: Scene.DebugQuery,
     [urls.feedback()]: Scene.Feedback,
     [urls.feedback() + '/*']: Scene.Feedback,
-<<<<<<< HEAD
-    [urls.issues()]: Scene.Issues,
     [urls.notebook(':id')]: Scene.Notebook,
     [urls.notebookEdit(':id')]: Scene.Notebook,
-=======
->>>>>>> 4f8b9810
 }