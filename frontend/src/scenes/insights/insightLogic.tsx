--- conflicted
+++ resolved
@@ -31,11 +31,8 @@
 import { Scene } from 'scenes/sceneTypes'
 import { userLogic } from 'scenes/userLogic'
 import { sceneLogic } from 'scenes/sceneLogic'
-<<<<<<< HEAD
 import { savedInsightsLogic } from 'scenes/saved-insights/savedInsightsLogic'
-=======
 import { urls } from 'scenes/urls'
->>>>>>> 62af72bf
 
 const IS_TEST_MODE = process.env.NODE_ENV === 'test'
 
