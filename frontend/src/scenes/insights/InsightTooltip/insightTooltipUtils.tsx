--- conflicted
+++ resolved
@@ -43,13 +43,7 @@
     seriesData?: SeriesDatum[]
     hideColorCol?: boolean
     forceEntitiesAsColumns?: boolean
-<<<<<<< HEAD
-    rowCutoff?: number
-    colCutoff?: number
-    showHeader?: boolean
     groupTypeLabel?: string
-=======
->>>>>>> c30af1d4
 }
 
 export const COL_CUTOFF = 4
