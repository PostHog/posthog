--- conflicted
+++ resolved
@@ -196,13 +196,9 @@
     // NOTE: Assuming these logics are mounted elsewhere, and we're not interested in tracking changes.
     const cohorts = cohortsModel.findMounted()?.values?.allCohorts
     const formatPropertyValueForDisplay = propertyDefinitionsModel.findMounted()?.values?.formatPropertyValueForDisplay
-<<<<<<< HEAD
     const pillValues = getPillValues(s, breakdownFilter, cohorts, formatPropertyValueForDisplay, formatCompareLabel)
-=======
-    const pillValues = getPillValues(s, breakdownFilter, cohorts, formatPropertyValueForDisplay)
     const showPathCleaningHighlight = breakdownFilter?.breakdown_path_cleaning
 
->>>>>>> 7c8d9a08
     if (pillValues.length > 0) {
         return (
             <>
