import {
    ActionFilter,
    AnyPartialFilterType,
    BreakdownKeyType,
    BreakdownType,
    CohortType,
    EntityFilter,
    FilterType,
    FunnelVizType,
    InsightModel,
    InsightShortId,
    PathsFilterType,
    PathType,
    StepOrderValue,
} from '~/types'
import { alphabet, capitalizeFirstLetter, ensureStringIsNotBlank, humanFriendlyNumber, objectsEqual } from 'lib/utils'
import { dashboardLogic } from 'scenes/dashboard/dashboardLogic'
import { savedInsightsLogic } from 'scenes/saved-insights/savedInsightsLogic'
import { keyMapping } from 'lib/components/PropertyKeyInfo'
import api from 'lib/api'
import { dayjs } from 'lib/dayjs'
import { getCurrentTeamId } from 'lib/utils/logics'
import { groupsModelType } from '~/models/groupsModelType'
import { toLocalFilters } from './filters/ActionFilter/entityFilterLogic'
import { RETENTION_FIRST_TIME } from 'lib/constants'
import { retentionOptions } from 'scenes/retention/retentionTableLogic'
import { cohortsModelType } from '~/models/cohortsModelType'
import { mathsLogicType } from 'scenes/trends/mathsLogicType'
import { apiValueToMathType, MathCategory, MathDefinition } from 'scenes/trends/mathsLogic'
import { dashboardsModel } from '~/models/dashboardsModel'
import { insightLogic } from './insightLogic'
import { FormatPropertyValueForDisplayFunction } from '~/models/propertyDefinitionsModel'
import { ReactNode } from 'react'
import {
    isFunnelsFilter,
    isLifecycleFilter,
    isPathsFilter,
    isRetentionFilter,
    isStickinessFilter,
    isTrendsFilter,
} from 'scenes/insights/sharedUtils'
import {
    ActionsNode,
    BreakdownFilter,
    EventsNode,
    InsightQueryNode,
    StickinessQuery,
    TrendsQuery,
} from '~/queries/schema'
<<<<<<< HEAD
import { isEventsNode, isLifecycleQuery, isStickinessQuery, isTrendsQuery } from '~/queries/utils'
=======
import { isEventsNode, isLifecycleQuery, isPathsQuery, isStickinessQuery, isTrendsQuery } from '~/queries/utils'
>>>>>>> 25164f49

export const getDisplayNameFromEntityFilter = (
    filter: EntityFilter | ActionFilter | null,
    isCustom = true
): string | null => {
    // Make sure names aren't blank strings
    const customName = ensureStringIsNotBlank(filter?.custom_name)
    let name = ensureStringIsNotBlank(filter?.name)
    if (name && name in keyMapping.event) {
        name = keyMapping.event[name].label
    }

    // Return custom name. If that doesn't exist then the name, then the id, then just null.
    return (isCustom ? customName : null) ?? name ?? (filter?.id ? `${filter?.id}` : null)
}

export const getDisplayNameFromEntityNode = (node: EventsNode | ActionsNode, isCustom = true): string | null => {
    // Make sure names aren't blank strings
    const customName = ensureStringIsNotBlank(node?.custom_name)
    let name = ensureStringIsNotBlank(node?.name)
    if (name && name in keyMapping.event) {
        name = keyMapping.event[name].label
    }

    const id = isEventsNode(node) ? node.event : node.id

    // Return custom name. If that doesn't exist then the name, then the id, then just null.
    return (isCustom ? customName : null) ?? name ?? (!!id ? `${id}` : null)
}

export function extractObjectDiffKeys(
    oldObj: AnyPartialFilterType,
    newObj: AnyPartialFilterType,
    prefix: string = ''
): Record<string, any> {
    if (Object.keys(oldObj).length === 0) {
        return []
    }

    let changedKeys: Record<string, any> = {}
    for (const [key, value] of Object.entries(newObj)) {
        const valueOrArray = value || []
        const oldValue = (oldObj as Record<string, any>)[key] || []
        if (!objectsEqual(value, oldValue)) {
            if (key === 'events') {
                if (valueOrArray.length !== oldValue.length) {
                    changedKeys['changed_events_length'] = oldValue?.length
                } else {
                    valueOrArray.forEach((event: Record<string, any>, idx: number) => {
                        changedKeys = {
                            ...changedKeys,
                            ...extractObjectDiffKeys(oldValue[idx], event, `event_${idx}_`),
                        }
                    })
                }
            } else if (key === 'actions') {
                if (valueOrArray.length !== oldValue.length) {
                    changedKeys['changed_actions_length'] = oldValue.length
                } else {
                    valueOrArray.forEach((action: Record<string, any>, idx: number) => {
                        changedKeys = {
                            ...changedKeys,
                            ...extractObjectDiffKeys(oldValue[idx], action, `action_${idx}_`),
                        }
                    })
                }
            } else {
                changedKeys[`changed_${prefix}${key}`] = oldValue
            }
        }
    }

    return changedKeys
}

export function findInsightFromMountedLogic(
    insightShortId: InsightShortId | string,
    dashboardId: number | undefined
): Partial<InsightModel> | null {
    if (dashboardId) {
        const insightOnDashboard = dashboardLogic
            .findMounted({ id: dashboardId })
            ?.values.insightTiles?.find((tile) => tile.insight?.short_id === insightShortId)?.insight
        if (insightOnDashboard) {
            return insightOnDashboard
        } else {
            const dashboards = dashboardsModel.findMounted()?.values.rawDashboards
            let foundOnModel: Partial<InsightModel> | undefined
            for (const dashModelId of Object.keys(dashboards || {})) {
                foundOnModel = dashboardLogic
                    .findMounted({ id: parseInt(dashModelId) })
                    ?.values.insightTiles?.find((tile) => tile.insight?.short_id === insightShortId)?.insight
            }
            return foundOnModel || null
        }
    } else {
        return (
            savedInsightsLogic
                .findMounted()
                ?.values.insights?.results?.find((item) => item.short_id === insightShortId) || null
        )
    }
}

export async function getInsightId(shortId: InsightShortId): Promise<number | undefined> {
    const insightId = insightLogic.findMounted({ dashboardItemId: shortId })?.values?.insight?.id

    return insightId
        ? insightId
        : (await api.get(`api/projects/${getCurrentTeamId()}/insights/?short_id=${encodeURIComponent(shortId)}`))
              .results[0]?.id
}

export function humanizePathsEventTypes(include_event_types: PathsFilterType['include_event_types']): string[] {
    let humanEventTypes: string[] = []
    if (include_event_types) {
        let matchCount = 0
        if (include_event_types.includes(PathType.PageView)) {
            humanEventTypes.push('page views')
            matchCount++
        }
        if (include_event_types.includes(PathType.Screen)) {
            humanEventTypes.push('screen views')
            matchCount++
        }
        if (include_event_types.includes(PathType.CustomEvent)) {
            humanEventTypes.push('custom events')
            matchCount++
        }
        if (matchCount === 0 || matchCount === Object.keys(PathType).length) {
            humanEventTypes = ['all events']
        }
    }
    return humanEventTypes
}

export function summarizeBreakdown(
    filters: Partial<FilterType> | BreakdownFilter,
    aggregationLabel: groupsModelType['values']['aggregationLabel'],
    cohortsById: cohortsModelType['values']['cohortsById']
): string | null {
    const { breakdown_type, breakdown, breakdown_group_type_index } = filters
    if (breakdown) {
        if (breakdown_type === 'cohort') {
            const cohortIds = breakdown as (number | string)[]
            return `cohorts: ${cohortIds
                .map(
                    (cohortId) =>
                        cohortId &&
                        (cohortId === 'all'
                            ? 'all users'
                            : cohortId in cohortsById
                            ? cohortsById[cohortId]?.name
                            : `ID ${cohortId}`)
                )
                .join(', ')}`
        } else {
            const noun =
                breakdown_type !== 'group'
                    ? breakdown_type
                    : aggregationLabel(breakdown_group_type_index, true).singular
            return `${noun}'s ${
                (breakdown as string) in keyMapping.event ? keyMapping.event[breakdown as string].label : breakdown
            }`
        }
    }
    return null
}

export function summarizeInsightFilters(
    filters: AnyPartialFilterType,
    aggregationLabel: groupsModelType['values']['aggregationLabel'],
    cohortsById: cohortsModelType['values']['cohortsById'],
    mathDefinitions: mathsLogicType['values']['mathDefinitions']
): string {
    const localFilters = toLocalFilters(filters)

    if (isRetentionFilter(filters)) {
        const areTargetAndReturningIdentical =
            filters.returning_entity?.id === filters.target_entity?.id &&
            filters.returning_entity?.type === filters.target_entity?.type
        return (
            `Retention of ${aggregationLabel(filters.aggregation_group_type_index, true).plural}` +
            ` based on doing ${getDisplayNameFromEntityFilter((filters.target_entity || {}) as EntityFilter)}` +
            ` ${retentionOptions[filters.retention_type || RETENTION_FIRST_TIME]} and returning with ` +
            (areTargetAndReturningIdentical
                ? 'the same event'
                : getDisplayNameFromEntityFilter((filters.returning_entity || {}) as EntityFilter))
        )
    } else if (isPathsFilter(filters)) {
        // Sync format with PathsSummary in InsightDetails
        let summary = `User paths based on ${humanizePathsEventTypes(filters.include_event_types).join(' and ')}`
        if (filters.start_point) {
            summary += ` starting at ${filters.start_point}`
        }
        if (filters.end_point) {
            summary += `${filters.start_point ? ' and' : ''} ending at ${filters.end_point}`
        }
        return summary
    } else if (isLifecycleFilter(filters)) {
        return `User lifecycle based on ${getDisplayNameFromEntityFilter(localFilters[0])}`
    } else if (isFunnelsFilter(filters)) {
        let summary = ''
        const linkSymbol =
            filters.funnel_order_type === StepOrderValue.STRICT
                ? '⇉'
                : filters.funnel_order_type === StepOrderValue.UNORDERED
                ? '&'
                : '→'
        summary = `${localFilters.map((filter) => getDisplayNameFromEntityFilter(filter)).join(` ${linkSymbol} `)} ${
            aggregationLabel(filters.aggregation_group_type_index, true).singular
        } conversion`
        if (filters.funnel_viz_type === FunnelVizType.TimeToConvert) {
            summary += ' time'
        } else if (filters.funnel_viz_type === FunnelVizType.Trends) {
            summary += ' trend'
        } else {
            // Steps are the default viz type
            summary += ' rate'
        }
        if (filters.breakdown_type) {
            summary += ` by ${summarizeBreakdown(filters, aggregationLabel, cohortsById)}`
        }
        return summary
    } else if (isStickinessFilter(filters)) {
        return capitalizeFirstLetter(
            localFilters
                .map((localFilter) => {
                    const actor = aggregationLabel(
                        localFilter.math === 'unique_group' ? localFilter.math_group_type_index : null,
                        true
                    ).singular
                    return `${actor} stickiness based on ${getDisplayNameFromEntityFilter(localFilter)}`
                })
                .join(' & ')
        )
    } else if (isTrendsFilter(filters)) {
        let summary = localFilters
            .map((localFilter, localFilterIndex) => {
                const mathType = apiValueToMathType(localFilter.math, localFilter.math_group_type_index)
                const mathDefinition = mathDefinitions[mathType] as MathDefinition | undefined
                let series: string
                if (mathDefinition?.category === MathCategory.EventCountPerActor) {
                    series = `${getDisplayNameFromEntityFilter(localFilter)} count per user ${mathDefinition.shortName}`
                } else if (mathDefinition?.category === MathCategory.PropertyValue) {
                    series = `${getDisplayNameFromEntityFilter(localFilter)}'s ${
                        keyMapping.event[localFilter.math_property as string]?.label || localFilter.math_property
                    } ${
                        mathDefinition
                            ? mathDefinition.shortName
                            : localFilter.math === 'unique_group'
                            ? 'unique groups'
                            : mathType
                    }`
                } else {
                    series = `${getDisplayNameFromEntityFilter(localFilter)} ${
                        mathDefinition
                            ? mathDefinition.shortName
                            : localFilter.math === 'unique_group'
                            ? 'unique groups'
                            : mathType
                    }`
                }
                if (filters.formula) {
                    series = `${alphabet[localFilterIndex].toUpperCase()}. ${series}`
                }
                return series
            })
            .join(' & ')

        if (filters.breakdown_type) {
            summary += `${localFilters.length > 1 ? ',' : ''} by ${summarizeBreakdown(
                filters,
                aggregationLabel,
                cohortsById
            )}`
        }
        if (filters.formula) {
            summary = `${filters.formula} on ${summary}`
        }

        return summary
    }
    return ''
}

export function summarizeInsightQuery(
    query: InsightQueryNode,
    aggregationLabel: groupsModelType['values']['aggregationLabel'],
    cohortsById: cohortsModelType['values']['cohortsById'],
    mathDefinitions: mathsLogicType['values']['mathDefinitions']
): string {
<<<<<<< HEAD
    if (isStickinessQuery(query)) {
=======
    if (isTrendsQuery(query)) {
        let summary = (query as TrendsQuery).series
            .map((s, index) => {
                const mathType = apiValueToMathType(s.math, s.math_group_type_index)
                const mathDefinition = mathDefinitions[mathType] as MathDefinition | undefined
                let series: string
                if (mathDefinition?.category === MathCategory.EventCountPerActor) {
                    series = `${getDisplayNameFromEntityNode(s)} count per user ${mathDefinition.shortName}`
                } else if (mathDefinition?.category === MathCategory.PropertyValue) {
                    series = `${getDisplayNameFromEntityNode(s)}'s ${
                        keyMapping.event[s.math_property as string]?.label || s.math_property
                    } ${
                        mathDefinition
                            ? mathDefinition.shortName
                            : s.math === 'unique_group'
                            ? 'unique groups'
                            : mathType
                    }`
                } else {
                    series = `${getDisplayNameFromEntityNode(s)} ${
                        mathDefinition
                            ? mathDefinition.shortName
                            : s.math === 'unique_group'
                            ? 'unique groups'
                            : mathType
                    }`
                }
                if (query.trendsFilter?.formula) {
                    series = `${alphabet[index].toUpperCase()}. ${series}`
                }
                return series
            })
            .join(' & ')

        if (query.breakdown?.breakdown_type) {
            summary += `${query.series.length > 1 ? ',' : ''} by ${summarizeBreakdown(
                query.breakdown,
                aggregationLabel,
                cohortsById
            )}`
        }
        if (query.trendsFilter?.formula) {
            summary = `${query.trendsFilter.formula} on ${summary}`
        }

        return summary
    } else if (isPathsQuery(query)) {
        // Sync format with PathsSummary in InsightDetails
        let summary = `User paths based on ${humanizePathsEventTypes(query.pathsFilter?.include_event_types).join(
            ' and '
        )}`
        if (query.pathsFilter?.start_point) {
            summary += ` starting at ${query.pathsFilter?.start_point}`
        }
        if (query.pathsFilter?.end_point) {
            summary += `${query.pathsFilter?.start_point ? ' and' : ''} ending at ${query.pathsFilter?.end_point}`
        }
        return summary
    } else if (isStickinessQuery(query)) {
>>>>>>> 25164f49
        return capitalizeFirstLetter(
            (query as StickinessQuery).series
                .map((s) => {
                    const actor = aggregationLabel(s.math_group_type_index, true).singular
                    return `${actor} stickiness based on ${getDisplayNameFromEntityNode(s)}`
                })
                .join(' & ')
        )
    } else if (isLifecycleQuery(query)) {
        return `User lifecycle based on ${getDisplayNameFromEntityNode(query.series[0])}`
<<<<<<< HEAD
    } else if (isTrendsQuery(query)) {
        let summary = (query as TrendsQuery).series
            .map((s, index) => {
                const mathType = apiValueToMathType(s.math, s.math_group_type_index)
                const mathDefinition = mathDefinitions[mathType] as MathDefinition | undefined
                let series: string
                if (mathDefinition?.category === MathCategory.EventCountPerActor) {
                    series = `${getDisplayNameFromEntityNode(s)} count per user ${mathDefinition.shortName}`
                } else if (mathDefinition?.category === MathCategory.PropertyValue) {
                    series = `${getDisplayNameFromEntityNode(s)}'s ${
                        keyMapping.event[s.math_property as string]?.label || s.math_property
                    } ${
                        mathDefinition
                            ? mathDefinition.shortName
                            : s.math === 'unique_group'
                            ? 'unique groups'
                            : mathType
                    }`
                } else {
                    series = `${getDisplayNameFromEntityNode(s)} ${
                        mathDefinition
                            ? mathDefinition.shortName
                            : s.math === 'unique_group'
                            ? 'unique groups'
                            : mathType
                    }`
                }
                if (query.trendsFilter?.formula) {
                    series = `${alphabet[index].toUpperCase()}. ${series}`
                }
                return series
            })
            .join(' & ')

        if (query.breakdown?.breakdown_type) {
            summary += `${query.series.length > 1 ? ',' : ''} by ${summarizeBreakdown(
                query.breakdown,
                aggregationLabel,
                cohortsById
            )}`
        }
        if (query.trendsFilter?.formula) {
            summary = `${query.trendsFilter.formula} on ${summary}`
        }

        return summary
=======
>>>>>>> 25164f49
    } else {
        return ''
    }
}

export function formatAggregationValue(
    property: string | undefined,
    propertyValue: number | null,
    renderCount: (value: number) => ReactNode = (x) => <>{humanFriendlyNumber(x)}</>,
    formatPropertyValueForDisplay?: FormatPropertyValueForDisplayFunction
): ReactNode {
    if (propertyValue === null) {
        return '-'
    }

    let formattedValue: ReactNode
    if (property && formatPropertyValueForDisplay) {
        formattedValue = formatPropertyValueForDisplay(property, propertyValue)
        // yes, double equals not triple equals  ¯\_(ツ)_/¯ let JS compare strings and numbers however it wants
        if (formattedValue == propertyValue) {
            // formatPropertyValueForDisplay didn't change the value...
            formattedValue = renderCount(propertyValue)
        }
    } else {
        formattedValue = renderCount(propertyValue)
    }

    // Since `propertyValue` is a number. `formatPropertyValueForDisplay` will only return a string
    // To make typescript happy we handle the possible but impossible string array inside this function
    return Array.isArray(formattedValue) ? formattedValue[0] : formattedValue
}

export function formatBreakdownLabel(
    cohorts: CohortType[] | undefined,
    formatPropertyValueForDisplay: FormatPropertyValueForDisplayFunction | undefined,
    breakdown_value: BreakdownKeyType | undefined,
    breakdown: BreakdownKeyType | undefined,
    breakdown_type: BreakdownType | null | undefined,
    isHistogram?: boolean
): string {
    if (isHistogram && typeof breakdown_value === 'string') {
        const [bucketStart, bucketEnd] = JSON.parse(breakdown_value)
        const formattedBucketStart = formatBreakdownLabel(
            cohorts,
            formatPropertyValueForDisplay,
            bucketStart,
            breakdown,
            breakdown_type
        )
        const formattedBucketEnd = formatBreakdownLabel(
            cohorts,
            formatPropertyValueForDisplay,
            bucketEnd,
            breakdown,
            breakdown_type
        )
        return `${formattedBucketStart} – ${formattedBucketEnd}`
    }
    if (breakdown_type === 'cohort') {
        // :TRICKY: Different endpoints represent the all users cohort breakdown differently
        if (breakdown_value === 0 || breakdown_value === 'all') {
            return 'All Users'
        }
        return cohorts?.filter((c) => c.id == breakdown_value)[0]?.name ?? (breakdown_value || '').toString()
    } else if (typeof breakdown_value == 'number') {
        return formatPropertyValueForDisplay
            ? formatPropertyValueForDisplay(breakdown, breakdown_value)?.toString() ?? 'None'
            : breakdown_value.toString()
    } else if (typeof breakdown_value == 'string') {
        return breakdown_value === 'nan' ? 'Other' : breakdown_value === '' ? 'None' : breakdown_value
    } else if (Array.isArray(breakdown_value)) {
        return breakdown_value.join('::')
    } else {
        return ''
    }
}

export function sortDates(dates: Array<string | null>): Array<string | null> {
    return dates.sort((a, b) => (dayjs(a).isAfter(dayjs(b)) ? 1 : -1))
}

// Gets content-length header from a fetch Response
export function getResponseBytes(apiResponse: Response): number {
    return parseInt(apiResponse.headers.get('Content-Length') ?? '0')
}<|MERGE_RESOLUTION|>--- conflicted
+++ resolved
@@ -47,11 +47,7 @@
     StickinessQuery,
     TrendsQuery,
 } from '~/queries/schema'
-<<<<<<< HEAD
-import { isEventsNode, isLifecycleQuery, isStickinessQuery, isTrendsQuery } from '~/queries/utils'
-=======
 import { isEventsNode, isLifecycleQuery, isPathsQuery, isStickinessQuery, isTrendsQuery } from '~/queries/utils'
->>>>>>> 25164f49
 
 export const getDisplayNameFromEntityFilter = (
     filter: EntityFilter | ActionFilter | null,
@@ -344,9 +340,6 @@
     cohortsById: cohortsModelType['values']['cohortsById'],
     mathDefinitions: mathsLogicType['values']['mathDefinitions']
 ): string {
-<<<<<<< HEAD
-    if (isStickinessQuery(query)) {
-=======
     if (isTrendsQuery(query)) {
         let summary = (query as TrendsQuery).series
             .map((s, index) => {
@@ -406,7 +399,6 @@
         }
         return summary
     } else if (isStickinessQuery(query)) {
->>>>>>> 25164f49
         return capitalizeFirstLetter(
             (query as StickinessQuery).series
                 .map((s) => {
@@ -417,55 +409,6 @@
         )
     } else if (isLifecycleQuery(query)) {
         return `User lifecycle based on ${getDisplayNameFromEntityNode(query.series[0])}`
-<<<<<<< HEAD
-    } else if (isTrendsQuery(query)) {
-        let summary = (query as TrendsQuery).series
-            .map((s, index) => {
-                const mathType = apiValueToMathType(s.math, s.math_group_type_index)
-                const mathDefinition = mathDefinitions[mathType] as MathDefinition | undefined
-                let series: string
-                if (mathDefinition?.category === MathCategory.EventCountPerActor) {
-                    series = `${getDisplayNameFromEntityNode(s)} count per user ${mathDefinition.shortName}`
-                } else if (mathDefinition?.category === MathCategory.PropertyValue) {
-                    series = `${getDisplayNameFromEntityNode(s)}'s ${
-                        keyMapping.event[s.math_property as string]?.label || s.math_property
-                    } ${
-                        mathDefinition
-                            ? mathDefinition.shortName
-                            : s.math === 'unique_group'
-                            ? 'unique groups'
-                            : mathType
-                    }`
-                } else {
-                    series = `${getDisplayNameFromEntityNode(s)} ${
-                        mathDefinition
-                            ? mathDefinition.shortName
-                            : s.math === 'unique_group'
-                            ? 'unique groups'
-                            : mathType
-                    }`
-                }
-                if (query.trendsFilter?.formula) {
-                    series = `${alphabet[index].toUpperCase()}. ${series}`
-                }
-                return series
-            })
-            .join(' & ')
-
-        if (query.breakdown?.breakdown_type) {
-            summary += `${query.series.length > 1 ? ',' : ''} by ${summarizeBreakdown(
-                query.breakdown,
-                aggregationLabel,
-                cohortsById
-            )}`
-        }
-        if (query.trendsFilter?.formula) {
-            summary = `${query.trendsFilter.formula} on ${summary}`
-        }
-
-        return summary
-=======
->>>>>>> 25164f49
     } else {
         return ''
     }
