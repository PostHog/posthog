import { expectLogic, partial, truth } from 'kea-test-utils'
import { initKeaTests } from '~/test/init'
import { createEmptyInsight, insightLogic } from './insightLogic'
import {
    AnyPropertyFilter,
    AvailableFeature,
    BreakdownType,
    DashboardTile,
    DashboardType,
    FilterLogicalOperator,
    FilterType,
    FunnelsFilterType,
    InsightModel,
    InsightShortId,
    InsightType,
    ItemMode,
    PropertyFilterType,
    PropertyGroupFilter,
    PropertyOperator,
} from '~/types'
import { eventUsageLogic } from 'lib/utils/eventUsageLogic'
import { combineUrl, router } from 'kea-router'
import { dashboardLogic } from 'scenes/dashboard/dashboardLogic'
import { savedInsightsLogic } from 'scenes/saved-insights/savedInsightsLogic'
import { teamLogic } from 'scenes/teamLogic'
import { urls } from 'scenes/urls'
import { resumeKeaLoadersErrors, silenceKeaLoadersErrors } from '~/initKea'
import { useMocks } from '~/mocks/jest'
import { useAvailableFeatures } from '~/mocks/features'
import { cleanFilters } from 'scenes/insights/utils/cleanFilters'
import { MOCK_DEFAULT_TEAM, MOCK_TEAM_ID } from 'lib/api.mock'
import { dashboardsModel } from '~/models/dashboardsModel'
import { insightsModel } from '~/models/insightsModel'
import { DashboardPrivilegeLevel, DashboardRestrictionLevel } from 'lib/constants'
import api from 'lib/api'
import { DataTableNode, NodeKind } from '~/queries/schema'

const API_FILTERS: Partial<FilterType> = {
    insight: InsightType.TRENDS as InsightType,
    events: [{ id: 3 }],
    properties: [{ value: 'a', operator: PropertyOperator.Exact, key: 'a', type: 'a' } as any as AnyPropertyFilter],
}

const Insight12 = '12' as InsightShortId
const Insight42 = '42' as InsightShortId
const Insight43 = '43' as InsightShortId
const Insight44 = '44' as InsightShortId
const Insight500 = '500' as InsightShortId

const partialInsight43 = {
    id: 43,
    short_id: Insight43,
    result: ['result 43'],
    filters: API_FILTERS,
}

const patchResponseFor = (
    payload: Record<string, any>,
    id: string,
    filters: Record<string, any>
): Record<string, any> => {
    return {
        result: id === '42' ? ['result from api'] : null,
        id: id === '42' ? 42 : 43,
        short_id: id === '42' ? Insight42 : Insight43,
        filters: filters || API_FILTERS,
        name: id === '42' ? undefined : 'Foobar 43',
        description: id === '42' ? undefined : 'Lorem ipsum.',
        tags: id === '42' ? undefined : ['good'],
        dashboards: payload['dashboards'],
    }
}

function insightModelWith(properties: Record<string, any>): InsightModel {
    return {
        id: 42,
        short_id: Insight42,
        result: ['result 42'],
        filters: API_FILTERS,
        dashboards: [],
        dashboard_tiles: [],
        saved: true,
        name: 'new name',
        order: null,
        last_refresh: null,
        created_at: '2021-03-09T14: 00: 00.000Z',
        created_by: null,
        deleted: false,
        description: '',
        is_sample: false,
        is_shared: null,
        pinned: null,
        refresh_interval: null,
        updated_at: '2021-03-09T14: 00: 00.000Z',
        updated_by: null,
        visibility: null,
        last_modified_at: '2021-03-31T15:00:00.000Z',
        last_modified_by: null,
        effective_privilege_level: DashboardPrivilegeLevel.CanEdit,
        effective_restriction_level: DashboardRestrictionLevel.EveryoneInProjectCanEdit,
        layouts: {},
        color: null,
        ...properties,
    } as InsightModel
}

const seenQueryIDs: string[] = []

describe('insightLogic', () => {
    let logic: ReturnType<typeof insightLogic.build>

    beforeEach(async () => {
        useAvailableFeatures([AvailableFeature.DASHBOARD_COLLABORATION])
        useMocks({
            get: {
                '/api/projects/:team/tags': [],
                '/api/projects/:team/insights/trend/': async (req) => {
                    const clientQueryId = req.url.searchParams.get('client_query_id')
                    if (clientQueryId !== null) {
                        seenQueryIDs.push(clientQueryId)
                    }

                    if (JSON.parse(req.url.searchParams.get('events') || '[]')?.[0]?.throw) {
                        return [500, { status: 0, detail: 'error from the API' }]
                    }
                    if (req.url.searchParams.get('date_from') === '-180d') {
                        // delay for 2 seconds before response without pausing
                        return new Promise((resolve) =>
                            setTimeout(() => {
                                resolve([200, { result: ['very slow result from api'] }])
                            }, 2000)
                        )
                    }
                    return [200, { result: ['result from api'] }]
                },
                '/api/projects/:team/insights/path/': { result: ['result from api'] },
                '/api/projects/:team/insights/path': { result: ['result from api'] },
                '/api/projects/:team/insights/funnel/': { result: ['result from api'] },
                '/api/projects/:team/insights/retention/': { result: ['result from api'] },
                '/api/projects/:team/insights/43/': partialInsight43,
                '/api/projects/:team/insights/44/': {
                    id: 44,
                    short_id: Insight44,
                    result: ['result 44'],
                    filters: API_FILTERS,
                },
                '/api/projects/:team/insights/': (req) => {
                    if (req.url.searchParams.get('saved')) {
                        return [
                            200,
                            {
                                results: [
                                    {
                                        id: 42,
                                        short_id: Insight42,
                                        result: ['result 42'],
                                        filters: API_FILTERS,
                                        name: 'original name',
                                        dashboards: [1, 2, 3],
                                    },
                                    { id: 43, short_id: Insight43, result: ['result 43'], filters: API_FILTERS },
                                ],
                            },
                        ]
                    }
                    const shortId = req.url.searchParams.get('short_id') || ''
                    if (shortId === '500') {
                        return [500, { status: 0, detail: 'error from the API' }]
                    }
                    return [
                        200,
                        {
                            results: [
                                {
                                    result: parseInt(shortId) === 42 ? ['result from api'] : null,
                                    id: parseInt(shortId),
                                    short_id: shortId.toString(),
                                    filters: JSON.parse(req.url.searchParams.get('filters') || 'false') || API_FILTERS,
                                    name: 'original name',
                                    dashboards: [1, 2, 3],
                                },
                            ],
                        },
                    ]
                },
                '/api/projects/:team/dashboards/33/': {
                    id: 33,
                    filters: {},
                    tiles: [
                        {
                            layouts: {},
                            color: null,
                            insight: {
                                id: 42,
                                short_id: Insight42,
                                result: 'result!',
                                filters: { insight: InsightType.TRENDS, interval: 'month' },
                                tags: ['bla'],
                            },
                        },
                    ],
                },
            },
            post: {
                '/api/projects/:team/insights/funnel/': { result: ['result from api'] },
                '/api/projects/:team/insights/:id/viewed': [201],
                '/api/projects/:team/insights/': (req) => [
                    200,
                    { id: 12, short_id: Insight12, ...((req.body as any) || {}) },
                ],
                '/api/projects/997/insights/cancel/': [201],
            },
            patch: {
                '/api/projects/:team/insights/:id': async (req) => {
                    const payload = await req.json()
                    const response = patchResponseFor(
                        payload,
                        req.params['id'] as string,
                        JSON.parse(req.url.searchParams.get('filters') || 'false')
                    )
                    return [200, response]
                },
            },
        })
        initKeaTests(true, { ...MOCK_DEFAULT_TEAM, test_account_filters_default_checked: true })
        teamLogic.mount()
        await expectLogic(teamLogic)
            .toFinishAllListeners()
            .toMatchValues({ currentTeam: partial({ test_account_filters_default_checked: true }) })
        insightsModel.mount()
    })

    it('requires props', () => {
        expect(() => {
            insightLogic()
        }).toThrow('Must init with dashboardItemId, even if undefined')
    })

    describe('when there is no props id', () => {
        it('has the key set to "new"', () => {
            logic = insightLogic({
                dashboardItemId: undefined,
            })
            expect(logic.key).toEqual('new')
        })
    })

    describe('insight legend', () => {
        it('toggles insight legend', async () => {
            logic = insightLogic({
                dashboardItemId: undefined,
                filters: { show_legend: false },
            })
            logic.mount()

            await expectLogic(logic, () => {
                logic.actions.toggleInsightLegend()
            })
                .toDispatchActions(['toggleInsightLegend', 'setFilters'])
                .toMatchValues({
                    filters: partial({ show_legend: true }),
                })
        })
        it('initialize insight with hidden keys', async () => {
            logic = insightLogic({
                dashboardItemId: undefined,
                cachedInsight: {
                    filters: { insight: InsightType.FUNNELS, hidden_legend_keys: { 0: true, 10: true } },
                },
            })
            logic.mount()
            await expectLogic(logic).toMatchValues({
                filters: partial({ hidden_legend_keys: { 0: true, 10: true } }),
            })
        })
        it('setHiddenById', async () => {
            logic = insightLogic({
                dashboardItemId: undefined,
            })
            logic.mount()

            expectLogic(logic, () => {
                logic.actions.setHiddenById({ '0': true, '2': false })
                logic.actions.setHiddenById({ '8': true, '2': true })
            }).toMatchValues({ hiddenLegendKeys: { 0: true, 2: true, 8: true } })
        })
        it('toggleVisibility', async () => {
            logic = insightLogic({
                dashboardItemId: undefined,
            })
            logic.mount()

            expectLogic(logic, () => {
                logic.actions.toggleVisibility(1)
            }).toMatchValues({ hiddenLegendKeys: { 1: true } })

            expectLogic(logic, () => {
                logic.actions.toggleVisibility(1)
            }).toMatchValues({ hiddenLegendKeys: { 1: undefined } })
        })
    })

    describe('analytics', () => {
        it('reports insight changes on setFilter', async () => {
            const insight = {
                filters: { insight: InsightType.TRENDS },
            }
            logic = insightLogic({
                dashboardItemId: undefined,
                cachedInsight: insight,
            })
            logic.mount()

            await expectLogic(logic, () => {
                logic.actions.setFilters({ insight: InsightType.FUNNELS })
            }).toDispatchActions([
                eventUsageLogic.actionCreators.reportInsightViewed(
                    insight,
                    { insight: InsightType.FUNNELS },
                    ItemMode.View,
                    true,
                    false,
                    0,
                    {
                        changed_insight: InsightType.TRENDS,
                    },
                    false
                ),
            ])
        })
    })

    describe('as dashboard item', () => {
        describe('props with filters and cached results', () => {
            beforeEach(() => {
                logic = insightLogic({
                    dashboardItemId: Insight42,
                    cachedInsight: {
                        short_id: Insight42,
                        results: ['cached result'],
                        filters: {
                            insight: InsightType.TRENDS,
                            events: [{ id: 2 }],
                            properties: [
                                {
                                    value: 'lol',
                                    operator: PropertyOperator.Exact,
                                    key: 'lol',
                                    type: PropertyFilterType.Person,
                                },
                            ],
                        },
                    },
                })
                logic.mount()
            })

            it('has the key set to the id', () => {
                expect(logic.key).toEqual('42')
            })
            it('no query to load results', async () => {
                await expectLogic(logic)
                    .toMatchValues({
                        insight: partial({ short_id: Insight42, results: ['cached result'] }),
                        filters: partial({
                            events: [{ id: 2 }],
                            properties: [partial({ type: PropertyFilterType.Person })],
                        }),
                    })
                    .toNotHaveDispatchedActions(['loadResultsSuccess']) // this took the cached results
            })
        })

        describe('props with filters, no cached results', () => {
            it('makes a query to load the results', async () => {
                logic = insightLogic({
                    dashboardItemId: Insight42,
                    cachedInsight: {
                        short_id: Insight42,
                        results: undefined,
                        filters: {
                            insight: InsightType.TRENDS,
                            events: [{ id: 3 }],
                            properties: [
                                {
                                    value: 'a',
                                    operator: PropertyOperator.Exact,
                                    key: 'a',
                                    type: PropertyFilterType.Person,
                                },
                            ],
                        },
                    },
                })
                logic.mount()

                await expectLogic(logic)
                    .toDispatchActions(['loadResults', 'loadResultsSuccess'])
                    .toMatchValues({
                        insight: partial({ short_id: Insight42, result: ['result from api'] }),
                        filters: partial({
                            events: [{ id: 3 }],
                            properties: [partial({ value: 'a' })],
                        }),
                    })
                    .delay(1)
                    // do not override the insight if querying with different filters
                    .toNotHaveDispatchedActions(['updateInsight', 'updateInsightSuccess'])
            })
        })

        describe('props with filters, no cached results, error from API', () => {
            beforeEach(silenceKeaLoadersErrors)
            afterEach(resumeKeaLoadersErrors)

            it('makes a query to load the results', async () => {
                const insight: Partial<InsightModel> = {
                    short_id: Insight42,
                    filters: {
                        insight: InsightType.TRENDS,
                        events: [{ id: 3, throw: true }],
                        properties: [
                            { value: 'a', operator: PropertyOperator.Exact, key: 'a', type: PropertyFilterType.Person },
                        ],
                    },
                }
                logic = insightLogic({
                    dashboardItemId: Insight42,
                    cachedInsight: insight,
                })
                logic.mount()

                await expectLogic(logic)
                    .toDispatchActions(['loadResults', 'loadResultsFailure'])
                    .toMatchValues({
                        insight: insight,
                        filters: partial({
                            events: [partial({ id: 3 })],
                            properties: [partial({ value: 'a' })],
                        }),
                        maybeShowErrorMessage: true,
                    })
                    .delay(1)
                    .toNotHaveDispatchedActions(['loadResults', 'setFilters', 'updateInsight'])
            })
        })

        describe('props with filters, no cached results, respects doNotLoad', () => {
            it('does not make a query', async () => {
                const insight: Partial<InsightModel> = {
                    short_id: Insight42,
                    filters: {
                        insight: InsightType.TRENDS,
                        events: [{ id: 3, throw: true }],
                        properties: [
                            { value: 'a', operator: PropertyOperator.Exact, key: 'a', type: PropertyFilterType.Person },
                        ],
                    },
                }
                logic = insightLogic({
                    dashboardItemId: Insight42,
                    cachedInsight: insight,
                    doNotLoad: true,
                })
                logic.mount()

                await expectLogic(logic)
                    .toMatchValues({
                        insight: insight,
                        filters: partial({
                            events: [partial({ id: 3 })],
                            properties: [partial({ value: 'a' })],
                        }),
                    })
                    .delay(1)
                    .toNotHaveDispatchedActions(['loadResults', 'setFilters', 'updateInsight'])
            })
        })

        describe('props with no filters, no cached results, results from API', () => {
            it('makes a query to load the results', async () => {
                logic = insightLogic({
                    dashboardItemId: Insight42,
                    cachedInsight: {
                        short_id: Insight42,
                        results: undefined,
                        filters: undefined,
                    },
                })
                logic.mount()

                await expectLogic(logic)
                    .toDispatchActions(['loadInsight', 'loadInsightSuccess'])
                    .toMatchValues({
                        insight: partial({ short_id: Insight42, result: ['result from api'] }),
                        filters: partial({
                            events: [{ id: 3 }],
                            properties: [partial({ value: 'a' })],
                        }),
                    })
                    .toNotHaveDispatchedActions(['loadResults']) // does not fetch results as there was no filter
            })
        })

        describe('props with no filters, no cached results, no results from API', () => {
            it('makes a query to load the results', async () => {
                logic = insightLogic({
                    dashboardItemId: Insight43, // 43 --> result: null
                    cachedInsight: undefined,
                })
                logic.mount()

                await expectLogic(logic)
                    .toDispatchActions(['loadInsight', 'loadInsightSuccess'])
                    .toMatchValues({
                        insight: partial({ id: 43, result: null }),
                        filters: partial({
                            events: [{ id: 3 }],
                            properties: [partial({ value: 'a' })],
                        }),
                    })
                    // first result comes from the /insights/43/ api
                    .toDispatchActions(['loadResults', 'loadResultsSuccess'])
                    .toMatchValues({
                        insight: partial({ id: 43, result: ['result 43'] }),
                        filters: partial({
                            events: [{ id: 3 }],
                            properties: [partial({ value: 'a' })],
                        }),
                    })

                await expectLogic(logic, () => {
                    logic.actions.setFilters({ ...API_FILTERS, events: [{ id: 4 }] })
                })
                    // result with changed filters comes from the /insights/trends/ api
                    .toDispatchActions(['loadResults', 'loadResultsSuccess'])
                    .toMatchValues({
                        insight: partial({ id: 43, result: ['result from api'] }),
                        filters: partial({
                            events: [{ id: 4 }],
                            properties: [partial({ value: 'a' })],
                        }),
                    })
            })
        })

        describe('props with no filters, no cached results, API throws', () => {
            beforeEach(silenceKeaLoadersErrors)
            afterEach(resumeKeaLoadersErrors)

            it('makes a query to load the results', async () => {
                logic = insightLogic({
                    dashboardItemId: Insight500, // 500 --> result: throws
                    cachedInsight: undefined,
                })
                logic.mount()

                await expectLogic(logic)
                    .toDispatchActions(['loadInsight', 'loadInsightFailure'])
                    .toMatchValues({
                        insight: partial({ short_id: '500', result: null, filters: { filter_test_accounts: true } }),
                        filters: {},
                        maybeShowErrorMessage: true,
                    })
                    .delay(1)
                    .toNotHaveDispatchedActions(['loadResults', 'setFilters', 'updateInsight'])
            })
        })
    })

    describe('takes data from other logics if available', () => {
        const verifyItLoadsFromALogic = async (
            logicUnderTest: ReturnType<typeof insightLogic.build>,
            partialExpectedInsight: Partial<InsightModel>
        ): Promise<void> =>
            expectLogic(logicUnderTest)
                .toDispatchActions(['setInsight'])
                .toNotHaveDispatchedActions(['setFilters', 'loadResults', 'loadInsight', 'updateInsight'])
                .toMatchValues({
                    insight: partial(partialExpectedInsight),
                })

        const verifyItLoadsFromTheAPI = async (logicUnderTest: ReturnType<typeof insightLogic.build>): Promise<void> =>
            expectLogic(logicUnderTest)
                .toDispatchActions(['loadInsight'])
                .toMatchValues({
                    insight: partial({
                        short_id: '42',
                    }),
                })

        it('loads from the dashboardLogic when in dashboard context', async () => {
            // 1. the dashboard is mounted
            const dashLogic = dashboardLogic({ id: 33 })
            dashLogic.mount()
            await expectLogic(dashLogic).toDispatchActions(['loadDashboardItemsSuccess'])

            // 2. mount the insight
            logic = insightLogic({ dashboardItemId: Insight42, dashboardId: 33 })
            logic.mount()

            // 3. verify it didn't make any API calls
            await verifyItLoadsFromALogic(logic, {
                id: 42,
                result: 'result!',
                filters: { insight: InsightType.TRENDS, interval: 'month' },
            })
        })

        it('does not load from the dashboardLogic when not in that dashboard context', async () => {
            // 1. the dashboard is mounted
            const dashLogic = dashboardLogic({ id: 33 })
            dashLogic.mount()
            await expectLogic(dashLogic).toDispatchActions(['loadDashboardItemsSuccess'])

            // 2. mount the insight
            logic = insightLogic({ dashboardItemId: Insight42, dashboardId: 1 })
            logic.mount()

            await verifyItLoadsFromTheAPI(logic)
        })

        it('loads from the savedInsightLogic when not in a dashboard context', async () => {
            // 1. open saved insights
            router.actions.push(urls.savedInsights(), {}, {})
            savedInsightsLogic.mount()

            // 2. the insights are loaded
            await expectLogic(savedInsightsLogic).toDispatchActions(['loadInsights', 'loadInsightsSuccess'])

            // 3. mount the insight
            logic = insightLogic({ dashboardItemId: Insight42 })
            logic.mount()

            await verifyItLoadsFromALogic(logic, {
                short_id: '42' as InsightShortId,
            })
        })

        it('does not load from the savedInsightLogic when in a dashboard context', async () => {
            // 1. open saved insights
            router.actions.push(urls.savedInsights(), {}, {})
            savedInsightsLogic.mount()

            // 2. the insights are loaded
            await expectLogic(savedInsightsLogic).toDispatchActions(['loadInsights', 'loadInsightsSuccess'])

            // 3. mount the insight
            logic = insightLogic({ dashboardItemId: Insight42, dashboardId: 33 })
            logic.mount()

            await verifyItLoadsFromTheAPI(logic)
        })
    })

    test('keeps saved filters', async () => {
        logic = insightLogic({
            dashboardItemId: Insight42,
            cachedInsight: { filters: { insight: InsightType.FUNNELS } },
        })
        logic.mount()

        // `setFilters` only changes `filters`, does not change `savedInsight`
        await expectLogic(logic, () => {
            logic.actions.setFilters({ insight: InsightType.TRENDS })
        }).toMatchValues({
            filters: partial({ insight: InsightType.TRENDS }),
            savedInsight: partial({ filters: { insight: InsightType.FUNNELS } }),
            insightChanged: true,
        })

        // results from search don't change anything
        await expectLogic(logic, () => {
            logic.actions.loadResultsSuccess({
                short_id: Insight42,
                filters: { insight: InsightType.PATHS },
            })
        }).toMatchValues({
            filters: partial({ insight: InsightType.TRENDS }),
            savedInsight: partial({ filters: { insight: InsightType.FUNNELS } }),
            insightChanged: true,
        })

        // results from API GET and POST calls change saved filters
        await expectLogic(logic, () => {
            logic.actions.loadInsightSuccess({
                short_id: Insight42,
                filters: { insight: InsightType.PATHS },
            })
        }).toMatchValues({
            filters: partial({ insight: InsightType.TRENDS }),
            savedInsight: partial({ filters: partial({ insight: InsightType.PATHS }) }),
            insightChanged: true,
        })
        await expectLogic(logic, () => {
            logic.actions.updateInsightSuccess({
                short_id: Insight42,
                filters: { insight: InsightType.RETENTION },
            })
        }).toMatchValues({
            filters: partial({ insight: InsightType.TRENDS }),
            savedInsight: partial({ filters: partial({ insight: InsightType.RETENTION }) }),
            insightChanged: true,
        })

        // saving persists the in-flight filters
        await expectLogic(logic, () => {
            logic.actions.setFilters(API_FILTERS)
        }).toFinishAllListeners()
        await expectLogic(logic).toMatchValues({
            filters: partial({ insight: InsightType.TRENDS }),
            loadedFilters: partial({ insight: InsightType.TRENDS }),
            savedInsight: partial({ filters: partial({ insight: InsightType.RETENTION }) }),
            insightChanged: true,
        })

        await expectLogic(logic, () => {
            logic.actions.saveInsight()
        }).toFinishAllListeners()

        await expectLogic(logic).toMatchValues({
            filters: partial({ insight: InsightType.TRENDS }),
            loadedFilters: partial({ insight: InsightType.TRENDS }),
            savedInsight: partial({ filters: partial({ insight: InsightType.TRENDS }) }),
            insightChanged: false,
        })
    })

    test('can default filter test accounts to on', async () => {
        logic = insightLogic({
            dashboardItemId: 'new',
        })
        logic.mount()

        const expectedPartialInsight = {
            description: '',
            filters: { filter_test_accounts: true },
            name: '',
            result: null,
            short_id: undefined,
            tags: [],
        }

        await expectLogic(logic).toMatchValues({
            insight: partial(expectedPartialInsight),
            savedInsight: {},
            insightChanged: false,
        })
    })

    test('keeps saved name, description, tags', async () => {
        logic = insightLogic({
            dashboardItemId: Insight43,
            cachedInsight: { ...createEmptyInsight(Insight43, false), filters: API_FILTERS },
        })
        logic.mount()

        const expectedPartialInsight = {
            name: '',
            description: '',
            tags: [],
            filters: {
                events: [{ id: 3 }],
                insight: 'TRENDS',
                properties: [{ key: 'a', operator: 'exact', type: 'a', value: 'a' }],
            },
        }
        await expectLogic(logic).toMatchValues({
            insight: partial(expectedPartialInsight),
            savedInsight: partial(expectedPartialInsight),
            insightChanged: false,
        })

        await expectLogic(logic, () => {
            logic.actions.setInsightMetadata({ name: 'Foobar 43', description: 'Lorem ipsum.', tags: ['good'] })
        }).toMatchValues({
            insight: partial({ name: 'Foobar 43', description: 'Lorem ipsum.', tags: ['good'] }),
            savedInsight: partial({ name: '', description: '', tags: [] }),
            insightChanged: true,
        })

        await expectLogic(logic, () => {
            logic.actions.saveInsight()
        }).toFinishAllListeners()

        await expectLogic(logic).toMatchValues({
            insight: partial({ name: 'Foobar 43', description: 'Lorem ipsum.', tags: ['good'] }),
            savedInsight: partial({ name: 'Foobar 43', description: 'Lorem ipsum.', tags: ['good'] }),
            insightChanged: false,
        })
    })

    test('saveInsight saves new insight and redirects to view mode', async () => {
        logic = insightLogic({
            dashboardItemId: 'new',
        })
        logic.mount()

        await expectLogic(logic, () => {
            logic.actions.setFilters(cleanFilters({}))
            logic.actions.saveInsight()
        }).toDispatchActions(['setFilters', 'saveInsight', router.actionCreators.push(urls.insightView(Insight12))])
    })

    test('saveInsight and updateInsight update the saved insights list', async () => {
        savedInsightsLogic.mount()
        logic = insightLogic({
            dashboardItemId: Insight42,
            cachedInsight: {
                short_id: Insight42,
                filters: { insight: InsightType.FUNNELS },
                results: {},
            },
        })
        logic.mount()

        logic.actions.saveInsight()
        await expectLogic(logic).toDispatchActions([savedInsightsLogic.actionTypes.addInsight])

        logic.actions.updateInsight({ filters: { insight: InsightType.FUNNELS } })
        await expectLogic(logic).toDispatchActions([savedInsightsLogic.actionTypes.setInsight])
    })

    test('saveInsight updates dashboards', async () => {
        savedInsightsLogic.mount()
        logic = insightLogic({
            dashboardItemId: Insight43,
        })
        logic.mount()

        logic.actions.saveInsight()
        await expectLogic(dashboardsModel).toDispatchActions(['updateDashboardInsight'])
    })

    test('updateInsight updates dashboards', async () => {
        savedInsightsLogic.mount()
        logic = insightLogic({
            dashboardItemId: Insight43,
        })
        logic.mount()

        logic.actions.updateInsight({ name: 'updated name' })
        await expectLogic(dashboardsModel).toDispatchActions(['updateDashboardInsight'])
    })

    test('save as new insight', async () => {
        const url = combineUrl('/insights/42', { insight: InsightType.FUNNELS }).url
        router.actions.push(url)
        savedInsightsLogic.mount()

        logic = insightLogic({
            dashboardItemId: Insight42,
            cachedInsight: {
                filters: { insight: InsightType.FUNNELS },
            },
        })
        logic.mount()

        await expectLogic(logic, () => {
            logic.actions.saveAsNamingSuccess('New Insight (copy)')
        })
            .toDispatchActions(['setInsight'])
            .toDispatchActions(savedInsightsLogic, ['loadInsights'])
            .toMatchValues({
                savedInsight: partial({ filters: partial({ insight: InsightType.FUNNELS }) }),
                filters: partial({ insight: InsightType.FUNNELS }),
                insight: partial({ id: 12, short_id: Insight12, name: 'New Insight (copy)' }),
                insightChanged: false,
            })

        await expectLogic(router)
            .toDispatchActions(['push', 'locationChanged'])
            .toMatchValues({
                location: partial({ pathname: '/insights/12/edit' }),
            })
    })

    describe('hiddenLegendKeys selector', () => {
        it('properly migrates pre-#12113 visibility keys', async () => {
            logic = insightLogic({
                dashboardItemId: Insight42,
                cachedInsight: {
                    short_id: Insight42,
                    results: undefined,
                    filters: {
                        insight: InsightType.FUNNELS,
                        hidden_legend_keys: {
                            // Pre-#12113 funnel visibility key style
                            'events/$pageview/0/Baseline': true,
                            'events/$pageview/1/Baseline': undefined,
                            // Post-#12113 funnel visibility key style
                            'Chrome OS': undefined,
                            Windows: true,
                        },
                    },
                },
            })
            logic.mount()

            expectLogic(logic).toMatchValues({
                hiddenLegendKeys: {
                    // 'events/$pageview/0/Baseline' should be transformed to 'Baseline'
                    Baseline: true,
                    'Chrome OS': undefined,
                    Windows: true,
                },
            })
        })
    })

    describe('filterPropertiesCount selector', () => {
        const standardPropertyFilter: AnyPropertyFilter = {
            value: 'lol',
            operator: PropertyOperator.Exact,
            key: 'lol',
            type: PropertyFilterType.Person,
        }
        const cases: {
            properties: AnyPropertyFilter[] | PropertyGroupFilter
            count: number
        }[] = [
            {
                properties: [standardPropertyFilter],
                count: 1,
            },
            {
                properties: [standardPropertyFilter, standardPropertyFilter],
                count: 2,
            },
            {
                properties: {
                    type: FilterLogicalOperator.And,
                    values: [
                        {
                            type: FilterLogicalOperator.Or,
                            values: [standardPropertyFilter, standardPropertyFilter],
                        },
                        {
                            type: FilterLogicalOperator.And,
                            values: [standardPropertyFilter, standardPropertyFilter, standardPropertyFilter],
                        },
                    ],
                },
                count: 5,
            },
        ]

        cases.forEach(({ properties, count }) => {
            it(`returns the correct count (${count}) for filter properties "${JSON.stringify(
                properties
            )}"`, async () => {
                logic = insightLogic({
                    dashboardItemId: Insight44,
                    cachedInsight: {
                        short_id: Insight44,
                        results: ['cached result'],
                        filters: {
                            insight: InsightType.TRENDS,
                            events: [{ id: 2 }],
                            properties,
                        },
                    },
                })
                logic.mount()
                await expectLogic(logic).toMatchValues({
                    filterPropertiesCount: count,
                })
            })
        })
    })

    describe('emptyFilters', () => {
        let theEmptyFiltersLogic: ReturnType<typeof insightLogic.build>
        beforeEach(() => {
            const insight = {
                result: ['result from api'],
            }
            theEmptyFiltersLogic = insightLogic({
                dashboardItemId: undefined,
                cachedInsight: insight,
            })
            theEmptyFiltersLogic.mount()
        })

        it('does not call the api on setting empty filters', async () => {
            await expectLogic(theEmptyFiltersLogic, () => {
                theEmptyFiltersLogic.actions.setFilters({ new_entity: [] } as FunnelsFilterType)
            }).toNotHaveDispatchedActions(['loadResults'])
        })

        it('does not call the api on update when empty filters and no query', async () => {
            await expectLogic(theEmptyFiltersLogic, () => {
                theEmptyFiltersLogic.actions.updateInsight({
                    name: 'name',
                    filters: {},
                    query: undefined,
                })
            }).toNotHaveDispatchedActions(['updateInsightSuccess'])
        })

        it('does call the api on update when empty filters but query is present', async () => {
            await expectLogic(theEmptyFiltersLogic, () => {
                theEmptyFiltersLogic.actions.updateInsight({
                    name: 'name',
                    filters: {},
                    query: { kind: NodeKind.DataTableNode } as DataTableNode,
                })
            }).toDispatchActions(['updateInsightSuccess'])
        })
    })

    describe('isUsingSessionAnalysis selector', () => {
        it('is false by default', async () => {
            const insight = {
                filters: { insight: InsightType.TRENDS },
            }
            logic = insightLogic({
                dashboardItemId: undefined,
                cachedInsight: insight,
            })
            logic.mount()
            expectLogic(logic).toMatchValues({ isUsingSessionAnalysis: false })
        })
        it('setting session breakdown sets it true', async () => {
            const insight = {
                filters: { insight: InsightType.TRENDS, breakdown_type: 'session' as BreakdownType },
            }
            logic = insightLogic({
                dashboardItemId: undefined,
                cachedInsight: insight,
            })
            logic.mount()
            expectLogic(logic).toMatchValues({ isUsingSessionAnalysis: true })
        })
        it('setting global session property filters sets it true', async () => {
            const insight: Partial<InsightModel> = {
                filters: {
                    insight: InsightType.TRENDS,
                    properties: {
                        type: FilterLogicalOperator.And,
                        values: [
                            {
                                type: FilterLogicalOperator.And,
                                values: [
                                    {
                                        key: '$session_duration',
                                        value: 1,
                                        operator: PropertyOperator.GreaterThan,
                                        type: PropertyFilterType.Session,
                                    },
                                ],
                            },
                        ],
                    },
                },
            }
            logic = insightLogic({
                dashboardItemId: undefined,
                cachedInsight: insight,
            })
            logic.mount()
            expectLogic(logic).toMatchValues({ isUsingSessionAnalysis: true })
        })

        it('setting entity session property filters sets it true', async () => {
            const insight = {
                filters: {
                    events: [
                        {
                            id: '$pageview',
                            name: '$pageview',
                            type: 'events',
                            order: 0,
                            properties: [
                                {
                                    key: '$session_duration',
                                    value: 1,
                                    operator: PropertyOperator.GreaterThan,
                                    type: 'session',
                                },
                            ],
                        },
                    ],
                },
            }
            logic = insightLogic({
                dashboardItemId: undefined,
                cachedInsight: insight,
            })
            logic.mount()
            expectLogic(logic).toMatchValues({ isUsingSessionAnalysis: true })
        })

        it('setting math to unique_session sets it true', async () => {
            const insight = {
                filters: {
                    events: [
                        {
                            id: '$pageview',
                            name: '$pageview',
                            type: 'events',
                            order: 0,
                            properties: [],
                            math: 'unique_session',
                        },
                    ],
                },
            }
            logic = insightLogic({
                dashboardItemId: undefined,
                cachedInsight: insight,
            })
            logic.mount()
            expectLogic(logic).toMatchValues({ isUsingSessionAnalysis: true })
        })

        it('setting math to use session property sets it true', async () => {
            const insight = {
                filters: {
                    events: [
                        {
                            id: '$pageview',
                            name: '$pageview',
                            type: 'events',
                            order: 0,
                            properties: [],
                            math: 'median',
                            math_property: '$session_duration',
                        },
                    ],
                },
            }
            logic = insightLogic({
                dashboardItemId: undefined,
                cachedInsight: insight,
            })
            logic.mount()
            expectLogic(logic).toMatchValues({ isUsingSessionAnalysis: true })
        })
    })

    describe('reacts to external changes', () => {
        beforeEach(async () => {
            logic = insightLogic({
                dashboardItemId: Insight42,
            })
            logic.mount()
            await expectLogic(logic).toDispatchActions(['loadInsight']).toFinishAllListeners()
        })
        it('reacts to rename of its own insight', async () => {
            await expectLogic(logic, () => {
                insightsModel.actions.renameInsightSuccess(
                    insightModelWith({
                        id: 42,
                        short_id: Insight42,
                        result: ['result 42'],
                        filters: API_FILTERS,
                        name: 'new name',
                    })
                )
            })
                .toFinishAllListeners()
                .toMatchValues({
                    insight: truth(({ name }) => {
                        return name === 'new name'
                    }),
                })
        })
        it('does not react to rename of a different insight', async () => {
            await expectLogic(logic, () => {
                insightsModel.actions.renameInsightSuccess(
                    insightModelWith({
                        id: 43,
                        short_id: Insight43,
                        result: ['result 43'],
                        filters: API_FILTERS,
                        name: 'not the insight for this logic',
                    })
                )
            })
                .toFinishAllListeners()
                .toMatchValues({
                    insight: truth(({ name }) => {
                        return name === 'original name'
                    }),
                })
        })

        it('reacts to removal from dashboard', async () => {
            await expectLogic(logic, () => {
                dashboardsModel.actions.tileRemovedFromDashboard({
                    tile: { insight: { id: 42 } } as DashboardTile,
                    dashboardId: 3,
                })
            })
                .toFinishAllListeners()
                .toMatchValues({
                    insight: expect.objectContaining({ dashboards: [1, 2] }),
                })
        })

        it('does not reacts to removal of a different tile from dashboard', async () => {
            await expectLogic(logic, () => {
                dashboardsModel.actions.tileRemovedFromDashboard({
                    tile: { insight: { id: 12 } } as DashboardTile,
                    dashboardId: 3,
                })
            })
                .toFinishAllListeners()
                .toMatchValues({
                    insight: expect.objectContaining({ dashboards: [1, 2, 3] }),
                })
        })

        it('reacts to deletion of dashboard', async () => {
            await expectLogic(logic, () => {
                dashboardsModel.actions.deleteDashboardSuccess({ id: 3 } as DashboardType)
            })
                .toFinishAllListeners()
                .toMatchValues({
                    insight: expect.objectContaining({ dashboards: [1, 2] }),
                })
        })

        it('does not reacts to deletion of dashboard it is not on', async () => {
            await expectLogic(logic, () => {
                dashboardsModel.actions.deleteDashboardSuccess({ id: 1034 } as DashboardType)
            })
                .toFinishAllListeners()
                .toMatchValues({
                    insight: expect.objectContaining({ dashboards: [1, 2, 3] }),
                })
        })

        it('reacts to duplication of dashboard attaching it to new dashboard', async () => {
            await expectLogic(logic, () => {
                insightsModel.actions.insightsAddedToDashboard({ dashboardId: 1234, insightIds: [0, 1, 42] })
            })
                .toFinishAllListeners()
                .toMatchValues({
                    insight: expect.objectContaining({ dashboards: [1, 2, 3, 1234] }),
                })
        })

        it('does not react to duplication of dashboard that did not include this insight', async () => {
            await expectLogic(logic, () => {
                insightsModel.actions.insightsAddedToDashboard({ dashboardId: 1234, insightIds: [0, 1, 2] })
            })
                .toFinishAllListeners()
                .toMatchValues({
                    insight: expect.objectContaining({ dashboards: [1, 2, 3] }),
                })
        })
    })

    describe('cancelling queries', () => {
        beforeEach(async () => {
            logic = insightLogic({
                dashboardItemId: 'new',
            })
            logic.mount()
        })

        it('cancels a running query', async () => {
            jest.spyOn(api, 'create')

            setTimeout(() => {
                // this change of filters will dispatch cancellation on the first query
                // will run while the -180d query is still running
                logic.actions.setFilters({ insight: InsightType.TRENDS, date_from: '-90d' })
            }, 200)
            // dispatches an artificially slow data request
            // takes 3000 milliseconds to return
            logic.actions.setFilters({ insight: InsightType.TRENDS, date_from: '-180d' })

            await expectLogic(logic)
                .toDispatchActions([
                    'loadResults',
                    'abortAnyRunningQuery',
                    'loadResults',
                    'abortAnyRunningQuery',
                    'abortQuery',
                    'loadResultsSuccess',
                ])
                .toMatchValues({
                    filters: partial({ date_from: '-90d' }),
                })

            const mockCreateCalls = (api.create as jest.Mock).mock.calls
            // there will be at least two used client query ids
            // the most recent has not been cancelled
            // the one before that has been
            expect(mockCreateCalls).toEqual([
                [
                    `api/projects/${MOCK_TEAM_ID}/insights/cancel`,
                    {
                        client_query_id: seenQueryIDs[seenQueryIDs.length - 2],
                    },
                ],
            ])
        })
    })

    describe('saving query based insights', () => {
        beforeEach(async () => {
            logic = insightLogic({
                dashboardItemId: 'new',
            })
            logic.mount()
        })

        it('sends query when saving', async () => {
            jest.spyOn(api, 'create')

            await expectLogic(logic, () => {
                logic.actions.setInsight(
                    { filters: {}, query: { kind: NodeKind.DataTableNode } as DataTableNode },
                    { overrideFilter: true }
                )
                logic.actions.saveInsight()
            })

            const mockCreateCalls = (api.create as jest.Mock).mock.calls
<<<<<<< HEAD
            // there will be at least two used client query ids
            // the most recent has not been cancelled
            // the one before that has been
=======
>>>>>>> b9f39779
            expect(mockCreateCalls).toEqual([
                [
                    `api/projects/${MOCK_TEAM_ID}/insights/`,
                    {
                        derived_name: '',
                        filters: {},
                        query: {
                            kind: 'DataTableNode',
                        },
                        saved: true,
                    },
                ],
            ])
        })
    })
})<|MERGE_RESOLUTION|>--- conflicted
+++ resolved
@@ -1321,12 +1321,6 @@
             })
 
             const mockCreateCalls = (api.create as jest.Mock).mock.calls
-<<<<<<< HEAD
-            // there will be at least two used client query ids
-            // the most recent has not been cancelled
-            // the one before that has been
-=======
->>>>>>> b9f39779
             expect(mockCreateCalls).toEqual([
                 [
                     `api/projects/${MOCK_TEAM_ID}/insights/`,
