--- conflicted
+++ resolved
@@ -6,17 +6,7 @@
 import { FEATURE_FLAGS } from 'lib/constants'
 import { annotationsLogic } from '~/lib/components/Annotations'
 import { router } from 'kea-router'
-<<<<<<< HEAD
-
-import { RetentionContainer } from 'scenes/retention/RetentionContainer'
-
-import { Paths } from 'scenes/paths/Paths'
-
 import { FunnelTab, RetentionTab, SessionTab, TrendTab } from './InsightTabs'
-import { funnelLogic } from 'scenes/funnels/funnelLogic'
-=======
-import { FunnelTab, PathTab, RetentionTab, SessionTab, TrendTab } from './InsightTabs'
->>>>>>> a70b0ee0
 import { insightLogic } from './insightLogic'
 import { getLogicFromInsight } from './utils'
 import { InsightHistoryPanel } from './InsightHistoryPanel'
@@ -33,14 +23,10 @@
 import { InsightsNav } from './InsightsNav'
 import { userLogic } from 'scenes/userLogic'
 import { SaveToDashboard } from 'lib/components/SaveToDashboard/SaveToDashboard'
-<<<<<<< HEAD
 import { NewPathTab } from './InsightTabs/NewPathTab'
-import clsx from 'clsx'
-=======
 import { InsightContainer } from 'scenes/insights/InsightContainer'
 
 import './Insights.scss'
->>>>>>> a70b0ee0
 
 dayjs.extend(relativeTime)
 
