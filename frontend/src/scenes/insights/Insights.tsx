import React, { useState } from 'react'
import { useActions, useMountedLogic, useValues, BindLogic } from 'kea'

import { isMobile, Loading } from 'lib/utils'
import dayjs from 'dayjs'
import relativeTime from 'dayjs/plugin/relativeTime'

import { Tabs, Row, Col, Card, Button, Tooltip } from 'antd'
import { FUNNEL_VIZ, ACTIONS_TABLE, ACTIONS_BAR_CHART_VALUE, FEATURE_FLAGS } from 'lib/constants'
import { annotationsLogic } from '~/lib/components/Annotations'
import { router } from 'kea-router'

import { RetentionContainer } from 'scenes/retention/RetentionContainer'

import { Paths } from 'scenes/paths/Paths'

import { RetentionTab, SessionTab, TrendTab, PathTab, FunnelTab } from './InsightTabs'
import { FunnelViz } from 'scenes/funnels/FunnelViz'
import { funnelLogic } from 'scenes/funnels/funnelLogic'
import { insightLogic, logicFromInsight } from './insightLogic'
import { InsightHistoryPanel } from './InsightHistoryPanel'
import { SavedFunnels } from './SavedCard'
import { DownOutlined, UpOutlined } from '@ant-design/icons'
import { insightCommandLogic } from './insightCommandLogic'

import './Insights.scss'
import { ErrorMessage, TimeOut } from './EmptyStates'
import { People } from 'scenes/funnels/People'
import { InsightsTable } from './InsightsTable'
import { TrendInsight } from 'scenes/trends/Trends'
import { trendsLogic } from 'scenes/trends/trendsLogic'
import { FunnelVizType, HotKeys, ViewType } from '~/types'
import { useKeyboardHotkeys } from 'lib/hooks/useKeyboardHotkeys'
import { eventUsageLogic } from 'lib/utils/eventUsageLogic'
import { InsightDisplayConfig } from './InsightTabs/InsightDisplayConfig'
import { PageHeader } from 'lib/components/PageHeader'
import { NPSPrompt } from 'lib/experimental/NPSPrompt'
import { featureFlagLogic } from 'lib/logic/featureFlagLogic'
import { PersonModal } from 'scenes/trends/PersonModal'
import { SaveCohortModal } from 'scenes/trends/SaveCohortModal'
import { personsModalLogic } from 'scenes/trends/personsModalLogic'
import { preflightLogic } from 'scenes/PreflightCheck/logic'
import { FunnelCanvasLabel } from 'scenes/funnels/FunnelCanvasLabel'
import { FunnelHistogramHeader } from 'scenes/funnels/FunnelHistogram'

export interface BaseTabProps {
    annotationsToCreate: any[] // TODO: Type properly
}

dayjs.extend(relativeTime)
const { TabPane } = Tabs

function InsightHotkey({ hotkey }: { hotkey: HotKeys }): JSX.Element {
    return !isMobile() ? <span className="hotkey">{hotkey}</span> : <></>
}

export function Insights(): JSX.Element {
    useMountedLogic(insightCommandLogic)
    const [{ fromItem }] = useState(router.values.hashParams)
    const { clearAnnotationsToCreate } = useActions(annotationsLogic({ pageKey: fromItem }))
    const { annotationsToCreate } = useValues(annotationsLogic({ pageKey: fromItem }))
    const {
        lastRefresh,
        isLoading,
        activeView,
        allFilters,
        showTimeoutMessage,
        showErrorMessage,
        controlsCollapsed,
    } = useValues(insightLogic)
    const { setActiveView, toggleControlsCollapsed } = useActions(insightLogic)
    const { reportHotkeyNavigation } = useActions(eventUsageLogic)
    const { showingPeople } = useValues(personsModalLogic)
    const { saveCohortWithFilters, refreshCohort } = useActions(personsModalLogic)
    const { featureFlags } = useValues(featureFlagLogic)
    const { preflight } = useValues(preflightLogic)

    const { cohortModalVisible } = useValues(personsModalLogic)
    const { setCohortModalVisible } = useActions(personsModalLogic)

    const verticalLayout = activeView === ViewType.FUNNELS // Whether to display the control tab on the side instead of on top

    const { loadResults } = useActions(logicFromInsight(activeView, { dashboardItemId: null, filters: allFilters }))

    const handleHotkeyNavigation = (view: ViewType, hotkey: HotKeys): void => {
        setActiveView(view)
        reportHotkeyNavigation('insights', hotkey)
    }

    useKeyboardHotkeys({
        t: {
            action: () => handleHotkeyNavigation(ViewType.TRENDS, 't'),
        },
        f: {
            action: () => handleHotkeyNavigation(ViewType.FUNNELS, 'f'),
        },
        s: {
            action: () => handleHotkeyNavigation(ViewType.SESSIONS, 's'),
        },
        r: {
            action: () => handleHotkeyNavigation(ViewType.RETENTION, 'r'),
        },
        p: {
            action: () => handleHotkeyNavigation(ViewType.PATHS, 'p'),
        },
        k: {
            action: () => handleHotkeyNavigation(ViewType.STICKINESS, 'k'),
        },
        l: {
            action: () => handleHotkeyNavigation(ViewType.LIFECYCLE, 'l'),
        },
    })

    return (
        <div className="insights-page">
            <PersonModal
                visible={showingPeople && !cohortModalVisible}
                view={ViewType.FUNNELS}
                filters={allFilters}
                onSaveCohort={() => {
                    refreshCohort()
                    setCohortModalVisible(true)
                }}
            />
            <SaveCohortModal
                visible={cohortModalVisible}
                onOk={(title: string) => {
                    saveCohortWithFilters(title, allFilters)
                    setCohortModalVisible(false)
                }}
                onCancel={() => setCohortModalVisible(false)}
            />
            <PageHeader title="Insights" />
            <Row justify="space-between" align="middle" className="top-bar">
                <Tabs
                    activeKey={activeView}
                    style={{
                        overflow: 'visible',
                    }}
                    className="top-bar"
                    onChange={(key) => setActiveView(key as ViewType)}
                    animated={false}
                    tabBarExtraContent={{
                        right: (
                            <Button
                                type={activeView === ViewType.HISTORY ? 'primary' : undefined}
                                data-attr="insight-history-button"
                                onClick={() => setActiveView(ViewType.HISTORY)}
                            >
                                History
                            </Button>
                        ),
                    }}
                >
                    <TabPane
                        tab={
                            <span data-attr="insight-trends-tab">
                                Trends
                                <InsightHotkey hotkey="t" />
                            </span>
                        }
                        key={ViewType.TRENDS}
                    />
                    <TabPane
                        tab={
                            <span data-attr="insight-funnels-tab">
                                Funnels
                                <InsightHotkey hotkey="f" />
                            </span>
                        }
                        key={ViewType.FUNNELS}
                    />
                    <TabPane
                        tab={
                            <span data-attr="insight-sessions-tab">
                                Sessions
                                <InsightHotkey hotkey="s" />
                            </span>
                        }
                        key={ViewType.SESSIONS}
                    />
                    <TabPane
                        tab={
                            <span data-attr="insight-retention-tab">
                                Retention
                                <InsightHotkey hotkey="r" />
                            </span>
                        }
                        key={ViewType.RETENTION}
                    />
                    <TabPane
                        tab={
                            <span data-attr="insight-path-tab">
                                User Paths
                                <InsightHotkey hotkey="p" />
                            </span>
                        }
                        key={ViewType.PATHS}
                    />
                    <TabPane
                        tab={
                            <Tooltip
                                placement="bottom"
                                title={
                                    <>
                                        Stickiness shows you how many days users performed an action repeatedly within a
                                        timeframe.
                                        <br />
                                        <br />
                                        <i>
                                            Example: If a user performed an action on Monday and again on Friday, it
                                            would be shown as "2 days".
                                        </i>
                                    </>
                                }
                                data-attr="insight-stickiness-tab"
                            >
                                Stickiness
                                <InsightHotkey hotkey="k" />
                            </Tooltip>
                        }
                        key={ViewType.STICKINESS}
                    />
                    <TabPane
                        tab={
                            <Tooltip
                                placement="bottom"
                                title={
                                    <>
                                        Lifecycle will show you new, resurrected, returning and dormant users so you
                                        understand how your user base is composed. This can help you understand where
                                        your user growth is coming from.
                                    </>
                                }
                                data-attr="insight-lifecycle-tab"
                            >
                                Lifecycle
                                <InsightHotkey hotkey="l" />
                            </Tooltip>
                        }
                        key={ViewType.LIFECYCLE}
                    />
                </Tabs>
            </Row>
            <Row gutter={16}>
                {activeView === ViewType.HISTORY ? (
                    <Col span={24}>
                        <Card className="" style={{ overflow: 'visible' }}>
                            <InsightHistoryPanel />
                        </Card>
                    </Col>
                ) : (
                    <>
                        <Col span={24} lg={verticalLayout ? 7 : undefined}>
                            <Card
                                className={`insight-controls${controlsCollapsed ? ' collapsed' : ''}`}
                                onClick={() => controlsCollapsed && toggleControlsCollapsed()}
                            >
                                <div
                                    role="button"
                                    title={controlsCollapsed ? 'Expand panel' : 'Collapse panel'}
                                    className="collapse-control"
                                    onClick={() => !controlsCollapsed && toggleControlsCollapsed()}
                                >
                                    {controlsCollapsed ? <DownOutlined /> : <UpOutlined />}
                                </div>
                                {controlsCollapsed && (
                                    <div>
                                        <h3 className="l3">Query definition</h3>
                                        <span className="text-small text-muted">
                                            Click here to view and change the query events, filters and other settings.
                                        </span>
                                    </div>
                                )}
                                <div className="tabs-inner">
                                    {/* These are insight specific filters. They each have insight specific logics */}
                                    {
                                        {
                                            [`${ViewType.TRENDS}`]: (
                                                <TrendTab
                                                    view={ViewType.TRENDS}
                                                    annotationsToCreate={annotationsToCreate}
                                                />
                                            ),
                                            [`${ViewType.STICKINESS}`]: (
                                                <TrendTab
                                                    view={ViewType.STICKINESS}
                                                    annotationsToCreate={annotationsToCreate}
                                                />
                                            ),
                                            [`${ViewType.LIFECYCLE}`]: (
                                                <TrendTab
                                                    view={ViewType.LIFECYCLE}
                                                    annotationsToCreate={annotationsToCreate}
                                                />
                                            ),
                                            [`${ViewType.SESSIONS}`]: (
                                                <SessionTab annotationsToCreate={annotationsToCreate} />
                                            ),
                                            [`${ViewType.FUNNELS}`]: <FunnelTab />,
                                            [`${ViewType.RETENTION}`]: (
                                                <RetentionTab annotationsToCreate={annotationsToCreate} />
                                            ),
                                            [`${ViewType.PATHS}`]: (
                                                <PathTab annotationsToCreate={annotationsToCreate} />
                                            ),
                                        }[activeView]
                                    }
                                </div>
                            </Card>
                            {activeView === ViewType.FUNNELS && (
                                <Card
                                    title={<Row align="middle">Funnels Saved in Project</Row>}
                                    style={{ marginTop: 16 }}
                                >
                                    <SavedFunnels />
                                </Card>
                            )}
                        </Col>
                        <Col span={24} lg={verticalLayout ? 17 : undefined}>
                            {/* TODO: extract to own file. Props: activeView, allFilters, showDateFilter, dateFilterDisabled, annotationsToCreate; lastRefresh, showErrorMessage, showTimeoutMessage, isLoading; ... */}
                            {/* These are filters that are reused between insight features. They
                                each have generic logic that updates the url
                            */}
                            <Card
                                title={
                                    <InsightDisplayConfig
                                        activeView={activeView}
                                        allFilters={allFilters}
                                        annotationsToCreate={annotationsToCreate}
                                        clearAnnotationsToCreate={clearAnnotationsToCreate}
                                    />
                                }
                                data-attr="insights-graph"
                                className="insights-graph-container"
                            >
                                <div>
                                    <Row
                                        style={{
                                            justifyContent: 'space-between',
                                            alignItems: 'center',
                                            marginTop: -8,
                                            marginBottom: 16,
                                        }}
                                    >
                                        <FunnelCanvasLabel />
                                        <FunnelHistogramHeader />
                                        {lastRefresh && dayjs().subtract(3, 'minutes') > dayjs(lastRefresh) && (
                                            <div className="text-muted-alt">
                                                Computed {lastRefresh ? dayjs(lastRefresh).fromNow() : 'a while ago'}{' '}
                                                &bull;
                                                <Button
                                                    size="small"
                                                    type="link"
                                                    onClick={() => loadResults(true)}
                                                    style={{ margin: 0 }}
                                                >
                                                    <span style={{ fontSize: 14 }}>Refresh</span>
                                                </Button>
                                            </div>
                                        )}
                                    </Row>
                                    {showErrorMessage ? (
                                        <ErrorMessage />
                                    ) : (
                                        showTimeoutMessage && <TimeOut isLoading={isLoading} />
                                    )}
                                    <div
                                        style={{
                                            display: showErrorMessage || showTimeoutMessage ? 'none' : 'block',
                                        }}
                                    >
                                        {showErrorMessage ? (
                                            <ErrorMessage />
                                        ) : showTimeoutMessage ? (
                                            <TimeOut isLoading={isLoading} />
                                        ) : (
                                            {
                                                [`${ViewType.TRENDS}`]: <TrendInsight view={ViewType.TRENDS} />,
                                                [`${ViewType.STICKINESS}`]: <TrendInsight view={ViewType.STICKINESS} />,
                                                [`${ViewType.LIFECYCLE}`]: <TrendInsight view={ViewType.LIFECYCLE} />,
                                                [`${ViewType.SESSIONS}`]: <TrendInsight view={ViewType.SESSIONS} />,
                                                [`${ViewType.FUNNELS}`]: <FunnelInsight />,
                                                [`${ViewType.RETENTION}`]: <RetentionContainer />,
                                                [`${ViewType.PATHS}`]: <Paths />,
                                            }[activeView]
                                        )}
                                    </div>
                                </div>
                            </Card>
                            {(!featureFlags[FEATURE_FLAGS.FUNNEL_BAR_VIZ] ||
                                (featureFlags[FEATURE_FLAGS.FUNNEL_BAR_VIZ] && !preflight?.is_clickhouse_enabled)) &&
                                !showErrorMessage &&
                                !showTimeoutMessage &&
                                activeView === ViewType.FUNNELS &&
                                allFilters.display === FUNNEL_VIZ && <People />}
                            {(!allFilters.display ||
                                (allFilters.display !== ACTIONS_TABLE &&
                                    allFilters.display !== ACTIONS_BAR_CHART_VALUE)) &&
                                (activeView === ViewType.TRENDS || activeView === ViewType.SESSIONS) && (
                                    /* InsightsTable is loaded for all trend views (except below), plus the sessions view.
                                    Exclusions:
                                        1. Table view. Because table is already loaded anyways in `Trends.tsx` as the main component.
                                        2. Bar value chart. Because this view displays data in completely different dimensions.
                                    */
                                    <Card style={{ marginTop: 8 }}>
                                        <BindLogic
                                            logic={trendsLogic}
                                            props={{ dashboardItemId: null, view: activeView, filters: allFilters }}
                                        >
                                            <h3 className="l3">Details table</h3>
                                            <InsightsTable showTotalCount={activeView !== ViewType.SESSIONS} />
                                        </BindLogic>
                                    </Card>
                                )}
                        </Col>
                    </>
                )}
            </Row>
            <NPSPrompt />
        </div>
    )
}

function FunnelInsight(): JSX.Element {
    const {
        isValidFunnel,
<<<<<<< HEAD
        stepsWithCountLoading,
        filters: { display, funnel_viz_type },
        timeConversionBins,
=======
        isLoading,
        filters: { display },
>>>>>>> d27f02f4
    } = useValues(funnelLogic({}))
    const { clickhouseFeaturesEnabled } = useValues(funnelLogic)

    const { featureFlags } = useValues(featureFlagLogic)

    return (
        <div
            style={
                featureFlags[FEATURE_FLAGS.FUNNEL_BAR_VIZ] && funnel_viz_type !== FunnelVizType.Trends
                    ? {}
                    : { height: 300, position: 'relative', marginBottom: 0 }
            }
        >
            {isLoading && <Loading />}
            {isValidFunnel ? (
                <FunnelViz filters={{ display }} />
            ) : (
                !isLoading && (
                    <div
                        style={{
                            textAlign: 'center',
                        }}
                    >
                        <span>
                            Enter your funnel details {!clickhouseFeaturesEnabled && `and click 'calculate'`} to create
                            a funnel visualization
                        </span>
                    </div>
                )
            )}
        </div>
    )
}<|MERGE_RESOLUTION|>--- conflicted
+++ resolved
@@ -425,14 +425,8 @@
 function FunnelInsight(): JSX.Element {
     const {
         isValidFunnel,
-<<<<<<< HEAD
-        stepsWithCountLoading,
+        isLoading,
         filters: { display, funnel_viz_type },
-        timeConversionBins,
-=======
-        isLoading,
-        filters: { display },
->>>>>>> d27f02f4
     } = useValues(funnelLogic({}))
     const { clickhouseFeaturesEnabled } = useValues(funnelLogic)
 
