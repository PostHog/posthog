--- conflicted
+++ resolved
@@ -282,11 +282,7 @@
                     </Col>
                 ) : (
                     <>
-<<<<<<< HEAD
                         <Col span={24}>
-=======
-                        <Col span={24} xl={verticalLayout ? 9 : undefined}>
->>>>>>> 2039f97c
                             <Card
                                 className={`insight-controls${controlsCollapsed ? ' collapsed' : ''}`}
                                 onClick={() => controlsCollapsed && toggleControlsCollapsed()}
@@ -345,11 +341,7 @@
                             </Card>
                             {activeView === ViewType.FUNNELS && <FunnelSecondaryTabs />}
                         </Col>
-<<<<<<< HEAD
                         <Col span={24}>
-=======
-                        <Col span={24} xl={verticalLayout ? 15 : undefined}>
->>>>>>> 2039f97c
                             {/* TODO: extract to own file. Props: activeView, allFilters, showDateFilter, dateFilterDisabled, annotationsToCreate; lastRefresh, showErrorMessage, showTimeoutMessage, isLoading; ... */}
                             {/* These are filters that are reused between insight features. They
                                 each have generic logic that updates the url
