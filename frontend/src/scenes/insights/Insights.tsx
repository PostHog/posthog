--- conflicted
+++ resolved
@@ -1,15 +1,11 @@
-<<<<<<< HEAD
-import React, { useEffect, useState } from 'react'
-=======
-import React, { useEffect, useRef } from 'react'
->>>>>>> 64afebd6
+import React, { useEffect, useRef, useState } from 'react'
 import { useActions, useMountedLogic, useValues, BindLogic } from 'kea'
 
 import { isMobile } from 'lib/utils'
 import dayjs from 'dayjs'
 import relativeTime from 'dayjs/plugin/relativeTime'
 
-import { Row, Col, Card, Button, Input } from 'antd'
+import { Row, Col, Card, Button, Input, Tooltip } from 'antd'
 import { FUNNEL_VIZ, ACTIONS_TABLE, ACTIONS_BAR_CHART_VALUE, FEATURE_FLAGS } from 'lib/constants'
 import { annotationsLogic } from '~/lib/components/Annotations'
 import { router } from 'kea-router'
