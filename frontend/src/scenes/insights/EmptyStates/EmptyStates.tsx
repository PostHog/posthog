--- conflicted
+++ resolved
@@ -20,11 +20,8 @@
 import { funnelDataLogic } from 'scenes/funnels/funnelDataLogic'
 import { FunnelsQuery } from '~/queries/schema'
 import { supportLogic } from 'lib/components/Support/supportLogic'
-<<<<<<< HEAD
 import { preflightLogic } from 'scenes/PreflightCheck/preflightLogic'
-=======
 import { BuilderHog3 } from 'lib/components/hedgehogs'
->>>>>>> ca9ba5e0
 
 export function InsightEmptyState({
     heading = 'There are no matching events for this query',
