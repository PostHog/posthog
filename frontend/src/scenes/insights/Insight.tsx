--- conflicted
+++ resolved
@@ -144,18 +144,6 @@
                     </div>
                 }
                 caption={
-<<<<<<< HEAD
-                    <EditableField
-                        multiline
-                        name="description"
-                        value={insight.description || ''}
-                        placeholder="Description (optional)"
-                        onSave={(value) => setInsightMetadata({ description: value })}
-                        data-attr="insight-description"
-                        compactButtons
-                        isGated={!hasAvailableFeature(AvailableFeature.DASHBOARD_COLLABORATION)}
-                    />
-=======
                     <>
                         <EditableField
                             multiline
@@ -166,7 +154,7 @@
                             maxLength={400} // Sync with Insight model
                             data-attr="insight-description"
                             compactButtons
-                            paywall
+                            isGated={!hasAvailableFeature(AvailableFeature.DASHBOARD_COLLABORATION)}
                         />
                         {hasAvailableFeature(AvailableFeature.DASHBOARD_COLLABORATION) && (
                             <ObjectTags
@@ -183,7 +171,6 @@
                             <LastModified at={insight.last_modified_at} by={insight.last_modified_by} />
                         )}
                     </>
->>>>>>> 4b379082
                 }
             />
             {insightMode === ItemMode.View ? (
