--- conflicted
+++ resolved
@@ -143,19 +143,6 @@
                     </div>
                 }
                 caption={
-<<<<<<< HEAD
-                    <EditableField
-                        multiline
-                        name="description"
-                        value={insight.description || ''}
-                        placeholder="Description (optional)"
-                        onSave={(value) => setInsightMetadata({ description: value })}
-                        maxLength={400} // Sync with Insight model
-                        data-attr="insight-description"
-                        compactButtons
-                        paywall
-                    />
-=======
                     <>
                         <EditableField
                             multiline
@@ -163,6 +150,7 @@
                             value={insight.description || ''}
                             placeholder="Description (optional)"
                             onSave={(value) => setInsightMetadata({ description: value })}
+                            maxLength={400} // Sync with Insight model
                             data-attr="insight-description"
                             compactButtons
                             paywall
@@ -182,7 +170,6 @@
                             <LastModified at={insight.last_modified_at} by={insight.last_modified_by} />
                         )}
                     </>
->>>>>>> d81acd9f
                 }
             />
             {insightMode === ItemMode.View ? (
