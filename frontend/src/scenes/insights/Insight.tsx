import './Insight.scss'
import { useEffect } from 'react'
import { BindLogic, useActions, useMountedLogic, useValues } from 'kea'
import { insightSceneLogic } from 'scenes/insights/insightSceneLogic'
import { insightLogic } from './insightLogic'
import { insightCommandLogic } from './insightCommandLogic'
import { insightDataLogic } from './insightDataLogic'
import { InsightShortId, InsightType, ItemMode } from '~/types'
import { InsightsNav } from './InsightsNav'
import { InsightContainer } from 'scenes/insights/InsightContainer'
import { InsightSkeleton } from 'scenes/insights/InsightSkeleton'
import { EditorFilters } from './EditorFilters/EditorFilters'
import clsx from 'clsx'
import { Query } from '~/queries/Query/Query'
<<<<<<< HEAD
import { InsightVizNode } from '~/queries/schema'
import { InlineEditorButton } from '~/queries/nodes/Node/InlineEditorButton'
import { isInsightVizNode } from '~/queries/utils'
import { QueryEditor } from '~/queries/QueryEditor/QueryEditor'
import { insightQueryEditorLogic } from './insightQueryEditorLogic'
=======
import { InsightPageHeader } from 'scenes/insights/InsightPageHeader'
>>>>>>> 1e94d8e1

export interface InsightSceneProps {
    insightId: InsightShortId | 'new'
}

export function Insight({ insightId }: InsightSceneProps): JSX.Element {
    // insightSceneLogic
    const { insightMode } = useValues(insightSceneLogic)

    // insightLogic
    const logic = insightLogic({ dashboardItemId: insightId || 'new' })
    const {
        insightProps,
        insightLoading,
        filtersKnown,
        filters,
        insight,
        isUsingDataExploration,
        isUsingQueryBasedInsights,
        erroredQueryId,
        isFilterBasedInsight,
        isQueryBasedInsight,
<<<<<<< HEAD
        isInsightVizQuery,
        activeView,
=======
>>>>>>> 1e94d8e1
    } = useValues(logic)
    const { reportInsightViewedForRecentInsights, abortAnyRunningQuery, loadResults } = useActions(logic)

    // insightDataLogic
    const { query: insightVizQuery } = useValues(insightDataLogic(insightProps))
    const { setQuery: insightVizSetQuery } = useActions(insightDataLogic(insightProps))

    const { query: insightEditorQuery } = useValues(
        insightQueryEditorLogic({ ...insightProps, query: insightVizQuery })
    )
    const { setQuery: insightEditorSetQuery } = useActions(
        insightQueryEditorLogic({ ...insightProps, query: insightVizQuery })
    )
    // TODO - separate presentation of insight with viz query from insight with query
    let query = insightVizQuery
    let setQuery = insightVizSetQuery
    if (!!insightEditorQuery && isQueryBasedInsight) {
        query = insightEditorQuery
        setQuery = insightEditorSetQuery
    }

    // other logics
    useMountedLogic(insightCommandLogic(insightProps))

    useEffect(() => {
        reportInsightViewedForRecentInsights()
    }, [insightId])

    useEffect(() => {
        // if users navigate away from insights then we may cancel an API call
        // and when they come back they may see an error state, so clear it
        if (!!erroredQueryId) {
            loadResults()
        }
        return () => {
            // request cancellation of any running queries when this component is no longer in the dom
            abortAnyRunningQuery()
        }
    }, [])
    // if this is a non-viz query-based insight e.g. an events table then don't show the insight editing chrome
    const showFilterEditing = activeView !== InsightType.QUERY && isFilterBasedInsight

    // Show the skeleton if loading an insight for which we only know the id
    // This helps with the UX flickering and showing placeholder "name" text.
    if (insightId !== 'new' && insightLoading && !filtersKnown) {
        return <InsightSkeleton />
    }

    const insightScene = (
        <div className={'insights-page'}>
<<<<<<< HEAD
            {insightId !== 'new' && (
                <>
                    <SubscriptionsModal
                        isOpen={insightMode === ItemMode.Subscriptions}
                        closeModal={() => push(urls.insightView(insight.short_id as InsightShortId))}
                        insightShortId={insightId}
                        subscriptionId={subscriptionId}
                    />

                    <SharingModal
                        isOpen={insightMode === ItemMode.Sharing}
                        closeModal={() => push(urls.insightView(insight.short_id as InsightShortId))}
                        insightShortId={insightId}
                        insight={insight}
                    />
                </>
            )}
            <PageHeader
                title={
                    <EditableField
                        name="name"
                        value={insight.name || ''}
                        placeholder={
                            isUsingDataExploration && isInsightVizQuery
                                ? summarizeInsightQuery(
                                      (query as InsightVizNode).source,
                                      aggregationLabel,
                                      cohortsById,
                                      mathDefinitions
                                  )
                                : isFilterBasedInsight
                                ? summarizeInsightFilters(filters, aggregationLabel, cohortsById, mathDefinitions)
                                : 'Custom query'
                        }
                        onSave={(value) => setInsightMetadata({ name: value })}
                        saveOnBlur={true}
                        maxLength={400} // Sync with Insight model
                        mode={!canEditInsight ? 'view' : undefined}
                        data-attr="insight-name"
                        notice={
                            !canEditInsight
                                ? {
                                      icon: <IconLock />,
                                      tooltip:
                                          "You don't have edit permissions on any of the dashboards this insight belongs to. Ask a dashboard collaborator with edit access to add you.",
                                  }
                                : undefined
                        }
                    />
                }
                buttons={
                    <div className="flex justify-between items-center gap-2">
                        {insightMode !== ItemMode.Edit && (
                            <>
                                <More
                                    overlay={
                                        <>
                                            <LemonButton
                                                status="stealth"
                                                onClick={() => duplicateInsight(insight as InsightModel, true)}
                                                fullWidth
                                                data-attr="duplicate-insight-from-insight-view"
                                            >
                                                Duplicate
                                            </LemonButton>
                                            <LemonButton
                                                status="stealth"
                                                onClick={() =>
                                                    setInsightMetadata({
                                                        favorited: !insight.favorited,
                                                    })
                                                }
                                                fullWidth
                                            >
                                                {insight.favorited ? 'Remove from favorites' : 'Add to favorites'}
                                            </LemonButton>
                                            <LemonDivider />

                                            <LemonButton
                                                status="stealth"
                                                onClick={() =>
                                                    insight.short_id
                                                        ? push(urls.insightSharing(insight.short_id))
                                                        : null
                                                }
                                                fullWidth
                                            >
                                                Share or embed
                                            </LemonButton>
                                            {insight.short_id && (
                                                <>
                                                    <SubscribeButton insightShortId={insight.short_id} />
                                                    {exporterResourceParams ? (
                                                        <ExportButton
                                                            fullWidth
                                                            items={[
                                                                {
                                                                    export_format: ExporterFormat.PNG,
                                                                    insight: insight.id,
                                                                },
                                                                {
                                                                    export_format: ExporterFormat.CSV,
                                                                    export_context: exporterResourceParams,
                                                                },
                                                            ]}
                                                        />
                                                    ) : null}
                                                    <LemonDivider />
                                                </>
                                            )}

                                            <LemonButton
                                                status="danger"
                                                onClick={() =>
                                                    deleteWithUndo({
                                                        object: insight,
                                                        endpoint: `projects/${currentTeamId}/insights`,
                                                        callback: () => {
                                                            loadInsights()
                                                            push(urls.savedInsights())
                                                        },
                                                    })
                                                }
                                                fullWidth
                                            >
                                                Delete insight
                                            </LemonButton>
                                        </>
                                    }
                                />
                                <LemonDivider vertical />
                            </>
                        )}
                        {insightMode === ItemMode.Edit && insight.saved && (
                            <LemonButton type="secondary" onClick={() => setInsightMode(ItemMode.View, null)}>
                                Cancel
                            </LemonButton>
                        )}
                        {insightMode !== ItemMode.Edit && insight.short_id && (
                            <AddToDashboard insight={insight} canEditInsight={canEditInsight} />
                        )}
                        {insightMode !== ItemMode.Edit ? (
                            canEditInsight &&
                            (isFilterBasedInsight || isInsightVizNode(query)) && (
                                <LemonButton
                                    type="primary"
                                    onClick={() => setInsightMode(ItemMode.Edit, null)}
                                    data-attr="insight-edit-button"
                                >
                                    Edit
                                </LemonButton>
                            )
                        ) : (
                            <InsightSaveButton
                                saveAs={saveAs}
                                saveInsight={saveInsight}
                                isSaved={insight.saved}
                                addingToDashboard={!!insight.dashboards?.length && !insight.id}
                                insightSaving={insightSaving}
                                insightChanged={insightChanged}
                            />
                        )}
                        {isUsingDataExploration && <InlineEditorButton query={query} setQuery={setQuery} />}
                    </div>
                }
                caption={
                    <>
                        {!!(canEditInsight || insight.description) && (
                            <EditableField
                                multiline
                                name="description"
                                value={insight.description || ''}
                                placeholder="Description (optional)"
                                onSave={(value) => setInsightMetadata({ description: value })}
                                saveOnBlur={true}
                                maxLength={400} // Sync with Insight model
                                mode={!canEditInsight ? 'view' : undefined}
                                data-attr="insight-description"
                                compactButtons
                                paywall={!hasAvailableFeature(AvailableFeature.DASHBOARD_COLLABORATION)}
                            />
                        )}
                        {canEditInsight ? (
                            <ObjectTags
                                tags={insight.tags ?? []}
                                onChange={(_, tags) => setInsightMetadata({ tags: tags ?? [] })}
                                saving={tagLoading}
                                tagsAvailable={tags}
                                className="insight-metadata-tags"
                                data-attr="insight-tags"
                            />
                        ) : insight.tags?.length ? (
                            <ObjectTags
                                tags={insight.tags}
                                saving={tagLoading}
                                className="insight-metadata-tags"
                                data-attr="insight-tags"
                                staticOnly
                            />
                        ) : null}
                        <UserActivityIndicator
                            at={insight.last_modified_at}
                            by={insight.last_modified_by}
                            className="mt-2"
                        />
                    </>
                }
                tabbedPage={insightMode === ItemMode.Edit} // Insight type tabs are only shown in edit mode
            />
=======
            <InsightPageHeader insightId={insightId} />
>>>>>>> 1e94d8e1

            {insightMode === ItemMode.Edit && <InsightsNav />}

            {isUsingDataExploration || (isUsingQueryBasedInsights && isQueryBasedInsight) ? (
                <>
                    {insightMode === ItemMode.Edit && isQueryBasedInsight && (
                        <>
                            <QueryEditor
                                query={JSON.stringify(query, null, 4)}
                                setQuery={setQuery ? (query) => setQuery(JSON.parse(query)) : undefined}
                            />
                        </>
                    )}
                    <Query query={query} setQuery={setQuery} />
                </>
            ) : (
                <>
                    <div
                        className={clsx('insight-wrapper', {
                            'insight-wrapper--singlecolumn': filters.insight === InsightType.FUNNELS,
                        })}
                    >
                        <EditorFilters
                            insightProps={insightProps}
                            showing={showFilterEditing && insightMode === ItemMode.Edit}
                        />
                        <div className="insights-container" data-attr="insight-view">
                            <InsightContainer insightMode={insightMode} />
                        </div>
                    </div>
                </>
            )}
        </div>
    )

    return (
        <BindLogic logic={insightLogic} props={insightProps}>
            {insightScene}
        </BindLogic>
    )
}<|MERGE_RESOLUTION|>--- conflicted
+++ resolved
@@ -12,15 +12,9 @@
 import { EditorFilters } from './EditorFilters/EditorFilters'
 import clsx from 'clsx'
 import { Query } from '~/queries/Query/Query'
-<<<<<<< HEAD
-import { InsightVizNode } from '~/queries/schema'
-import { InlineEditorButton } from '~/queries/nodes/Node/InlineEditorButton'
-import { isInsightVizNode } from '~/queries/utils'
+import { InsightPageHeader } from 'scenes/insights/InsightPageHeader'
 import { QueryEditor } from '~/queries/QueryEditor/QueryEditor'
 import { insightQueryEditorLogic } from './insightQueryEditorLogic'
-=======
-import { InsightPageHeader } from 'scenes/insights/InsightPageHeader'
->>>>>>> 1e94d8e1
 
 export interface InsightSceneProps {
     insightId: InsightShortId | 'new'
@@ -37,17 +31,12 @@
         insightLoading,
         filtersKnown,
         filters,
-        insight,
         isUsingDataExploration,
         isUsingQueryBasedInsights,
         erroredQueryId,
         isFilterBasedInsight,
         isQueryBasedInsight,
-<<<<<<< HEAD
-        isInsightVizQuery,
         activeView,
-=======
->>>>>>> 1e94d8e1
     } = useValues(logic)
     const { reportInsightViewedForRecentInsights, abortAnyRunningQuery, loadResults } = useActions(logic)
 
@@ -98,219 +87,7 @@
 
     const insightScene = (
         <div className={'insights-page'}>
-<<<<<<< HEAD
-            {insightId !== 'new' && (
-                <>
-                    <SubscriptionsModal
-                        isOpen={insightMode === ItemMode.Subscriptions}
-                        closeModal={() => push(urls.insightView(insight.short_id as InsightShortId))}
-                        insightShortId={insightId}
-                        subscriptionId={subscriptionId}
-                    />
-
-                    <SharingModal
-                        isOpen={insightMode === ItemMode.Sharing}
-                        closeModal={() => push(urls.insightView(insight.short_id as InsightShortId))}
-                        insightShortId={insightId}
-                        insight={insight}
-                    />
-                </>
-            )}
-            <PageHeader
-                title={
-                    <EditableField
-                        name="name"
-                        value={insight.name || ''}
-                        placeholder={
-                            isUsingDataExploration && isInsightVizQuery
-                                ? summarizeInsightQuery(
-                                      (query as InsightVizNode).source,
-                                      aggregationLabel,
-                                      cohortsById,
-                                      mathDefinitions
-                                  )
-                                : isFilterBasedInsight
-                                ? summarizeInsightFilters(filters, aggregationLabel, cohortsById, mathDefinitions)
-                                : 'Custom query'
-                        }
-                        onSave={(value) => setInsightMetadata({ name: value })}
-                        saveOnBlur={true}
-                        maxLength={400} // Sync with Insight model
-                        mode={!canEditInsight ? 'view' : undefined}
-                        data-attr="insight-name"
-                        notice={
-                            !canEditInsight
-                                ? {
-                                      icon: <IconLock />,
-                                      tooltip:
-                                          "You don't have edit permissions on any of the dashboards this insight belongs to. Ask a dashboard collaborator with edit access to add you.",
-                                  }
-                                : undefined
-                        }
-                    />
-                }
-                buttons={
-                    <div className="flex justify-between items-center gap-2">
-                        {insightMode !== ItemMode.Edit && (
-                            <>
-                                <More
-                                    overlay={
-                                        <>
-                                            <LemonButton
-                                                status="stealth"
-                                                onClick={() => duplicateInsight(insight as InsightModel, true)}
-                                                fullWidth
-                                                data-attr="duplicate-insight-from-insight-view"
-                                            >
-                                                Duplicate
-                                            </LemonButton>
-                                            <LemonButton
-                                                status="stealth"
-                                                onClick={() =>
-                                                    setInsightMetadata({
-                                                        favorited: !insight.favorited,
-                                                    })
-                                                }
-                                                fullWidth
-                                            >
-                                                {insight.favorited ? 'Remove from favorites' : 'Add to favorites'}
-                                            </LemonButton>
-                                            <LemonDivider />
-
-                                            <LemonButton
-                                                status="stealth"
-                                                onClick={() =>
-                                                    insight.short_id
-                                                        ? push(urls.insightSharing(insight.short_id))
-                                                        : null
-                                                }
-                                                fullWidth
-                                            >
-                                                Share or embed
-                                            </LemonButton>
-                                            {insight.short_id && (
-                                                <>
-                                                    <SubscribeButton insightShortId={insight.short_id} />
-                                                    {exporterResourceParams ? (
-                                                        <ExportButton
-                                                            fullWidth
-                                                            items={[
-                                                                {
-                                                                    export_format: ExporterFormat.PNG,
-                                                                    insight: insight.id,
-                                                                },
-                                                                {
-                                                                    export_format: ExporterFormat.CSV,
-                                                                    export_context: exporterResourceParams,
-                                                                },
-                                                            ]}
-                                                        />
-                                                    ) : null}
-                                                    <LemonDivider />
-                                                </>
-                                            )}
-
-                                            <LemonButton
-                                                status="danger"
-                                                onClick={() =>
-                                                    deleteWithUndo({
-                                                        object: insight,
-                                                        endpoint: `projects/${currentTeamId}/insights`,
-                                                        callback: () => {
-                                                            loadInsights()
-                                                            push(urls.savedInsights())
-                                                        },
-                                                    })
-                                                }
-                                                fullWidth
-                                            >
-                                                Delete insight
-                                            </LemonButton>
-                                        </>
-                                    }
-                                />
-                                <LemonDivider vertical />
-                            </>
-                        )}
-                        {insightMode === ItemMode.Edit && insight.saved && (
-                            <LemonButton type="secondary" onClick={() => setInsightMode(ItemMode.View, null)}>
-                                Cancel
-                            </LemonButton>
-                        )}
-                        {insightMode !== ItemMode.Edit && insight.short_id && (
-                            <AddToDashboard insight={insight} canEditInsight={canEditInsight} />
-                        )}
-                        {insightMode !== ItemMode.Edit ? (
-                            canEditInsight &&
-                            (isFilterBasedInsight || isInsightVizNode(query)) && (
-                                <LemonButton
-                                    type="primary"
-                                    onClick={() => setInsightMode(ItemMode.Edit, null)}
-                                    data-attr="insight-edit-button"
-                                >
-                                    Edit
-                                </LemonButton>
-                            )
-                        ) : (
-                            <InsightSaveButton
-                                saveAs={saveAs}
-                                saveInsight={saveInsight}
-                                isSaved={insight.saved}
-                                addingToDashboard={!!insight.dashboards?.length && !insight.id}
-                                insightSaving={insightSaving}
-                                insightChanged={insightChanged}
-                            />
-                        )}
-                        {isUsingDataExploration && <InlineEditorButton query={query} setQuery={setQuery} />}
-                    </div>
-                }
-                caption={
-                    <>
-                        {!!(canEditInsight || insight.description) && (
-                            <EditableField
-                                multiline
-                                name="description"
-                                value={insight.description || ''}
-                                placeholder="Description (optional)"
-                                onSave={(value) => setInsightMetadata({ description: value })}
-                                saveOnBlur={true}
-                                maxLength={400} // Sync with Insight model
-                                mode={!canEditInsight ? 'view' : undefined}
-                                data-attr="insight-description"
-                                compactButtons
-                                paywall={!hasAvailableFeature(AvailableFeature.DASHBOARD_COLLABORATION)}
-                            />
-                        )}
-                        {canEditInsight ? (
-                            <ObjectTags
-                                tags={insight.tags ?? []}
-                                onChange={(_, tags) => setInsightMetadata({ tags: tags ?? [] })}
-                                saving={tagLoading}
-                                tagsAvailable={tags}
-                                className="insight-metadata-tags"
-                                data-attr="insight-tags"
-                            />
-                        ) : insight.tags?.length ? (
-                            <ObjectTags
-                                tags={insight.tags}
-                                saving={tagLoading}
-                                className="insight-metadata-tags"
-                                data-attr="insight-tags"
-                                staticOnly
-                            />
-                        ) : null}
-                        <UserActivityIndicator
-                            at={insight.last_modified_at}
-                            by={insight.last_modified_by}
-                            className="mt-2"
-                        />
-                    </>
-                }
-                tabbedPage={insightMode === ItemMode.Edit} // Insight type tabs are only shown in edit mode
-            />
-=======
             <InsightPageHeader insightId={insightId} />
->>>>>>> 1e94d8e1
 
             {insightMode === ItemMode.Edit && <InsightsNav />}
 
