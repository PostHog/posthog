--- conflicted
+++ resolved
@@ -1,84 +1,6 @@
 @import '../../styles/mixins';
 
-<<<<<<< HEAD
-.insights-page {
-    .insight-wrapper {
-        &.insight-wrapper--singlecolumn {
-            position: relative;
-
-            @include screen($xl) {
-                display: flex;
-                overflow: hidden;
-
-                .insights-container {
-                    flex: 1;
-                    overflow-x: auto;
-                }
-            }
-        }
-    }
-
-    .insights-graph-container {
-        margin-bottom: 1rem;
-
-        .ant-card-head {
-            border-bottom: 1px solid var(--border);
-            min-height: unset;
-            background-color: var(--bg-light);
-            padding-left: 1rem;
-            padding-right: 1rem;
-
-            .ant-card-head-title {
-                padding: 0;
-            }
-        }
-
-        .ant-card-body {
-            padding: 0;
-        }
-
-        .insights-graph-container-row {
-            .insights-graph-container-row-left {
-                width: 100%;
-            }
-
-            .insights-graph-container-row-right {
-                height: min(calc(90vh - 16rem), 36rem); // same as .trends-insights-container
-                max-width: 45%;
-                min-width: 300px;
-                width: fit-content;
-                padding: 0 1rem 1rem 0;
-                display: flex;
-                align-items: center;
-            }
-        }
-
-        .overflow-hidden {
-            position: relative;
-            z-index: 10;
-        }
-
-        .LineGraph {
-            // hacky because container not respecting position: relative;
-            width: calc(100% - 3rem);
-            height: calc(100% - 3rem);
-        }
-    }
-
-    .insight-title-container {
-        display: flex;
-        align-items: center;
-
-        .insight-title-text {
-            white-space: nowrap;
-            overflow: hidden;
-            text-overflow: ellipsis;
-        }
-    }
-
-=======
 .Insight {
->>>>>>> 93e20117
     .retention-date-picker {
         background-color: transparent;
         border: 0;
