import React, { useRef } from 'react'
import { useActions, useValues } from 'kea'
import { Button, Tooltip, Col, Row, Select } from 'antd'
import { EntityTypes } from '../../trends/trendsLogic'
import { ActionFilterDropdown } from './ActionFilterDropdown'
import { PropertyFilters } from 'lib/components/PropertyFilters/PropertyFilters'
import { PROPERTY_MATH_TYPE, EVENT_MATH_TYPE, MATHS } from 'lib/constants'
import { userLogic } from 'scenes/userLogic'
import { DownOutlined, DeleteOutlined } from '@ant-design/icons'
import { SelectGradientOverflow } from 'lib/components/SelectGradientOverflow'
import './ActionFilterRow.scss'

const EVENT_MATH_ENTRIES = Object.entries(MATHS).filter(([, item]) => item.type == EVENT_MATH_TYPE)
const PROPERTY_MATH_ENTRIES = Object.entries(MATHS).filter(([, item]) => item.type == PROPERTY_MATH_TYPE)

const determineFilterLabel = (visible, filter) => {
    if (visible) {
        return 'Hide filters'
    }
    if (filter.properties && Object.keys(filter.properties).length > 0) {
        return `${Object.keys(filter.properties).length} filter${
            Object.keys(filter.properties).length === 1 ? '' : 's'
        }`
    }
    return 'Add filters'
}

<<<<<<< HEAD
export function ActionFilterRow({ logic, filter, index, hideMathSelector, singleFilter, letter }) {
=======
export function ActionFilterRow({ logic, filter, index, hideMathSelector, singleFilter, showOr }) {
>>>>>>> 1fd86787
    const node = useRef()
    const { selectedFilter, entities, entityFilterVisible } = useValues(logic)
    const {
        selectFilter,
        updateFilterMath,
        removeLocalFilter,
        updateFilterProperty,
        setEntityFilterVisibility,
    } = useActions(logic)
    const { eventProperties, eventPropertiesNumerical } = useValues(userLogic)

    const visible = entityFilterVisible[filter.order]

    let entity, name, value
    let math = filter.math
    let mathProperty = filter.math_property

    const onClose = () => {
        removeLocalFilter({ value: filter.id, type: filter.type, index })
    }
    const onMathSelect = (_, math) => {
        updateFilterMath({
            math,
            math_property: MATHS[math]?.onProperty ? mathProperty : undefined,
            onProperty: MATHS[math]?.onProperty,
            value: filter.id,
            type: filter.type,
            index: index,
        })
    }
    const onMathPropertySelect = (_, mathProperty) => {
        updateFilterMath({
            math: filter.math,
            math_property: mathProperty,
            value: filter.id,
            type: filter.type,
            index: index,
        })
    }

    const dropDownCondition = () =>
        selectedFilter && selectedFilter.type === filter.type && selectedFilter.index === index

    const onClick = () => {
        if (selectedFilter && selectedFilter.type === filter.type && selectedFilter.index === index) {
            selectFilter(null)
        } else {
            selectFilter({ filter, type: filter.type, index })
        }
    }

    if (filter.type === EntityTypes.NEW_ENTITY) {
        name = null
        value = null
    } else {
        entity = entities[filter.type].filter((action) => action.id === filter.id)[0] || {}
        name = entity.name || filter.name
        value = entity.id || filter.id
    }
    return (
        <div>
            {showOr && (
                <Row align="center">
                    {index > 0 && (
                        <div className="stateful-badge mc-main or width-locked" style={{ marginTop: 12 }}>
                            OR
                        </div>
                    )}
                </Row>
            )}
            <Row gutter={8} className="mt">
                {letter && <Col className="action-row-letter">{letter}</Col>}
                <Col style={{ maxWidth: `calc(${hideMathSelector ? '100' : '50'}% - 16px)` }}>
                    <Button
                        data-attr={'trend-element-subject-' + index}
                        ref={node}
                        onClick={onClick}
                        style={{ maxWidth: '100%', display: 'flex', alignItems: 'center' }}
                    >
                        <span className="text-overflow" style={{ maxWidth: '100%' }}>
                            {name || 'Select action'}
                        </span>
                        <DownOutlined style={{ fontSize: 10 }} />
                    </Button>
                    <ActionFilterDropdown
                        open={dropDownCondition()}
                        logic={logic}
                        openButtonRef={node}
                        onClose={() => selectFilter(null)}
                    />
                </Col>
                <Col style={{ maxWidth: 'calc(50% - 16px)' }}>
                    {!hideMathSelector && (
                        <MathSelector
                            math={math}
                            index={index}
                            onMathSelect={onMathSelect}
                            areEventPropertiesNumericalAvailable={
                                eventPropertiesNumerical && eventPropertiesNumerical.length > 0
                            }
                            style={{ maxWidth: '100%', width: 'initial' }}
                        />
                    )}
                </Col>
                {!singleFilter && (
                    <Col>
                        <Button
                            type="link"
                            onClick={onClose}
                            style={{
                                padding: 0,
                                paddingLeft: 8,
                            }}
                        >
                            <DeleteOutlined />
                        </Button>
                    </Col>
                )}
            </Row>
            {!hideMathSelector && MATHS[math]?.onProperty && (
                <MathPropertySelector
                    name={name}
                    math={math}
                    mathProperty={mathProperty}
                    index={index}
                    onMathPropertySelect={onMathPropertySelect}
                    properties={eventPropertiesNumerical}
                />
            )}
            <div style={{ paddingTop: 6 }}>
                <span style={{ color: '#C4C4C4', fontSize: 18, paddingLeft: 6, paddingRight: 2 }}>&#8627;</span>
                <Button
                    className="ant-btn-md"
                    onClick={() => setEntityFilterVisibility(filter.order, !visible)}
                    data-attr={'show-prop-filter-' + index}
                >
                    {determineFilterLabel(visible, filter)}
                </Button>
            </div>

            {visible && (
                <div className="ml">
                    <PropertyFilters
                        pageKey={`${index}-${value}-filter`}
                        properties={eventProperties}
                        propertyFilters={filter.properties}
                        onChange={(properties) => updateFilterProperty({ properties, index })}
                        style={{ marginBottom: 0 }}
                    />
                </div>
            )}
        </div>
    )
}

function MathSelector({ math, index, onMathSelect, areEventPropertiesNumericalAvailable, style }) {
    const numericalNotice = `This can only be used on properties that have at least one number type occurence in your events.${
        areEventPropertiesNumericalAvailable ? '' : ' None have been found yet!'
    }`

    return (
        <Select
            style={{ width: 150, ...style }}
            value={math || 'total'}
            onChange={(value) => onMathSelect(index, value)}
            data-attr={`math-selector-${index}`}
        >
            <Select.OptGroup key="event aggregates" label="Event aggregation">
                {EVENT_MATH_ENTRIES.map(([key, { name, description, onProperty }]) => {
                    const disabled = onProperty && !areEventPropertiesNumericalAvailable
                    return (
                        <Select.Option key={key} value={key} data-attr={`math-${key}-${index}`} disabled={disabled}>
                            <Tooltip
                                title={
                                    onProperty ? (
                                        <>
                                            {description}
                                            <br />
                                            {numericalNotice}
                                        </>
                                    ) : (
                                        description
                                    )
                                }
                                placement="right"
                            >
                                <div
                                    style={{
                                        height: '100%',
                                        width: '100%',
                                        paddingRight: 8,
                                        overflow: 'hidden',
                                        textOverflow: 'ellipsis',
                                    }}
                                >
                                    {name}
                                </div>
                            </Tooltip>
                        </Select.Option>
                    )
                })}
            </Select.OptGroup>
            <Select.OptGroup key="property aggregates" label="Property aggregation">
                {PROPERTY_MATH_ENTRIES.map(([key, { name, description, onProperty }]) => {
                    const disabled = onProperty && !areEventPropertiesNumericalAvailable
                    return (
                        <Select.Option key={key} value={key} data-attr={`math-${key}-${index}`} disabled={disabled}>
                            <Tooltip
                                title={
                                    onProperty ? (
                                        <>
                                            {description}
                                            <br />
                                            {numericalNotice}
                                        </>
                                    ) : (
                                        description
                                    )
                                }
                                placement="right"
                            >
                                <div style={{ height: '100%', width: '100%' }}>{name}</div>
                            </Tooltip>
                        </Select.Option>
                    )
                })}
            </Select.OptGroup>
        </Select>
    )
}

function MathPropertySelector(props) {
    const applicableProperties = props.properties
        .filter(({ value }) => (value[0] !== '$' || value === '$time') && value !== 'distinct_id' && value !== 'token')
        .sort((a, b) => (a.value + '').localeCompare(b.value))

    return (
        <SelectGradientOverflow
            showSearch
            style={{ width: 150 }}
            onChange={(_, payload) => props.onMathPropertySelect(props.index, payload && payload.value)}
            className="property-select"
            value={props.mathProperty}
            data-attr="math-property-select"
            dropdownMatchSelectWidth={350}
            placeholder={'Select property'}
        >
            {applicableProperties.map(({ value, label }) => (
                <Select.Option
                    key={`math-property-${value}-${props.index}`}
                    value={value}
                    data-attr={`math-property-${value}-${props.index}`}
                >
                    <Tooltip
                        title={
                            <>
                                Calculate {MATHS[props.math].name.toLowerCase()} from property <code>{label}</code>.
                                Note that only {props.name} occurences where <code>{label}</code> is set and a number
                                will be taken into account.
                            </>
                        }
                        placement="right"
                        overlayStyle={{ zIndex: 9999999999 }}
                    >
                        {label}
                    </Tooltip>
                </Select.Option>
            ))}
        </SelectGradientOverflow>
    )
}<|MERGE_RESOLUTION|>--- conflicted
+++ resolved
@@ -25,11 +25,7 @@
     return 'Add filters'
 }
 
-<<<<<<< HEAD
-export function ActionFilterRow({ logic, filter, index, hideMathSelector, singleFilter, letter }) {
-=======
-export function ActionFilterRow({ logic, filter, index, hideMathSelector, singleFilter, showOr }) {
->>>>>>> 1fd86787
+export function ActionFilterRow({ logic, filter, index, hideMathSelector, singleFilter, showOr, letter }) {
     const node = useRef()
     const { selectedFilter, entities, entityFilterVisible } = useValues(logic)
     const {
