--- conflicted
+++ resolved
@@ -12,11 +12,7 @@
 } from '~/types'
 import { entityFilterLogicType } from './entityFilterLogicType'
 import { ActionFilterProps } from './ActionFilter'
-<<<<<<< HEAD
-import { eventDefinitionsLogic } from 'scenes/events/volume-definitions/eventDefinitionsLogic'
-=======
 import { eventDefinitionsModel } from '~/models/eventDefinitionsModel'
->>>>>>> 3e65af43
 import { eventUsageLogic } from 'lib/utils/eventUsageLogic'
 
 export type LocalFilter = EntityFilter & { order: number; properties?: PropertyFilter[] }
