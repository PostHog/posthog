import React, { RefObject } from 'react'
import { useActions, useValues } from 'kea'
import { ActionFilter, ActionType, EntityTypes, EventDefinition } from '~/types'
import { actionsModel } from '~/models/actionsModel'
import {
    FireOutlined,
    InfoCircleOutlined,
    AimOutlined,
    ContainerOutlined,
    QuestionCircleOutlined,
} from '@ant-design/icons'
import { Button, Tooltip } from 'antd'
import { ActionSelectInfo } from '../../ActionSelectInfo'
import { RenderInfoProps, SelectBox, SelectedItem } from 'lib/components/SelectBox'
import { Link } from 'lib/components/Link'
import { keyMapping, PropertyKeyInfo } from 'lib/components/PropertyKeyInfo'
import { entityFilterLogic } from '../entityFilterLogic'
<<<<<<< HEAD
import { eventDefinitionsLogic } from 'scenes/events/volume-definitions/eventDefinitionsLogic'
=======
import { eventDefinitionsModel } from '~/models/eventDefinitionsModel'
>>>>>>> 3e65af43
import { router } from 'kea-router'

const getSuggestions = (events: EventDefinition[]): EventDefinition[] => {
    return events
        .filter((event) => (event.query_usage_30_day || -1) > 0)
        .sort((a, b) => (b.query_usage_30_day || -1) - (a.query_usage_30_day || -1))
        .slice(0, 3)
}

export function ActionFilterDropdown({
    open,
    logic,
    openButtonRef,
    onClose,
}: {
    open: boolean
    logic: typeof entityFilterLogic
    openButtonRef?: RefObject<HTMLElement>
    onClose: () => void
}): JSX.Element | null {
    if (!open) {
        return null
    }

    const { selectedFilter } = useValues(logic)
    const { updateFilter, setEntityFilterVisibility } = useActions(logic)

    const { actions } = useValues(actionsModel)
    const { eventDefinitions } = useValues(eventDefinitionsModel)

    const handleDismiss = (event?: MouseEvent): void => {
        if (openButtonRef?.current?.contains(event?.target as Node)) {
            return
        }
        onClose()
    }

    const callUpdateFilter = (type: 'actions' | 'events', id: string | number, name: string): void => {
        if (selectedFilter && typeof selectedFilter.index === 'number') {
            updateFilter({ type, id, name, index: selectedFilter.index })
            if ((selectedFilter as ActionFilter).properties?.length) {
                // UX: Open the filter details if this series already has filters to avoid filters being missed
                setEntityFilterVisibility(selectedFilter.index, true)
            }
        }
    }
    const suggestions = getSuggestions(eventDefinitions || [])

    return (
        <SelectBox
            disablePopover
            selectedItemKey={`${selectedFilter?.type || ''}${selectedFilter?.id || ''}`}
            onDismiss={handleDismiss}
            onSelect={callUpdateFilter}
            items={[
                {
                    key: 'suggested',
                    name: 'Suggested for you',
                    header: function suggestionHeader(label: string) {
                        return (
                            <>
                                <FireOutlined /> {label}{' '}
                                <Tooltip title="We'll suggest events you (or your team) have used frequently in other queries">
                                    <InfoCircleOutlined />
                                </Tooltip>
                            </>
                        )
                    },
                    dataSource: suggestions.map((definition) => ({
                        ...definition,
                        key: 'suggestions' + definition.id,
                    })),
                    renderInfo: SuggestionsInfo,
                    type: EntityTypes.EVENTS,
                    getValue: (item: SelectedItem) => item.name || '',
                    getLabel: (item: SelectedItem) => item.name || '',
                },
                {
                    key: 'actions',
                    name: 'Actions',
                    header: function actionHeader(label: string) {
                        return (
                            <>
                                <AimOutlined /> {label}
                            </>
                        )
                    },
                    dataSource: actions.length
                        ? actions.map((action: ActionType) => ({
                              key: EntityTypes.ACTIONS + action.id,
                              name: action.name,
                              volume: action.count,
                              id: action.id,
                              action,
                          }))
                        : [
                              {
                                  key: EntityTypes.ACTIONS + '_create_new',
                                  name: `No actions found. Click to set up an action.`,
                                  onSelect: () => {
                                      router.actions.push('/actions')
                                  },
                                  onSelectPreventDefault: true,
                                  renderInfo: function newActionInfo() {
                                      return (
                                          <>
                                              <AimOutlined /> Actions
                                              <p className="mt">
                                                  Actions can retroactively group one or more raw events to help provide
                                                  consistent analytics.{' '}
                                                  <a
                                                      href="https://posthog.com/docs/features/actions?utm_medium=in-product&utm_campaign=actions-table"
                                                      target="_blank"
                                                  >
                                                      <QuestionCircleOutlined />
                                                  </a>
                                                  <Button
                                                      block
                                                      className="mt"
                                                      onClick={() => router.actions.push('/actions')}
                                                  >
                                                      Set Up Actions
                                                  </Button>
                                              </p>
                                          </>
                                      )
                                  },
                              },
                          ],
                    renderInfo: ActionInfo,
                    type: EntityTypes.ACTIONS,
                    getValue: (item: SelectedItem) => item.action?.id || '',
                    getLabel: (item: SelectedItem) => item.action?.name || '',
                },
                {
                    key: 'events',
                    name: 'Events',
                    header: function eventHeader(label: string) {
                        return (
                            <>
                                <ContainerOutlined /> {label}
                            </>
                        )
                    },
                    dataSource:
                        eventDefinitions.map((definition) => ({
                            ...definition,
                            key: EntityTypes.EVENTS + definition.id,
                        })) || [],
                    renderInfo: EventInfo,
                    type: EntityTypes.EVENTS,
                    getValue: (item: SelectedItem) => item.name || '',
                    getLabel: (item: SelectedItem) => item.name || '',
                },
            ]}
        />
    )
}

export function ActionInfo({ item }: RenderInfoProps): JSX.Element {
    if (item.renderInfo) {
        return item.renderInfo({ item })
    }
    return (
        <>
            <AimOutlined /> Actions
            <Link
                to={`/action/${item.id}#backTo=Insights&backToURL=${encodeURIComponent(
                    window.location.pathname + window.location.search
                )}`}
                style={{ float: 'right' }}
                tabIndex={-1}
            >
                edit
            </Link>
            <br />
            <h3>
                <PropertyKeyInfo value={item.name} />
            </h3>
            {item.action && <ActionSelectInfo entity={item.action} />}
        </>
    )
}
function EventInfo({ item }: RenderInfoProps): JSX.Element {
    if (item.renderInfo) {
        return item.renderInfo({ item })
    }
    const info = keyMapping.event[item.name]
    return (
        <>
            <ContainerOutlined /> Events
            <br />
            <h3>
                <PropertyKeyInfo value={item.name} disablePopover={true} />
            </h3>
            {info?.description && <p>{info.description}</p>}
            {info?.examples?.length && (
                <p>
                    <i>Example: </i>
                    {info.examples.join(', ')}
                </p>
            )}
            <hr />
            <p>
                Sent as <code>{item.name}</code>
            </p>
            {(item?.volume_30_day ?? 0 > 0) && (
                <>
                    Seen <strong>{item.volume_30_day}</strong> times.{' '}
                </>
            )}
            {(item?.query_usage_30_day ?? 0 > 0) && (
                <>
                    Used in <strong>{item.query_usage_30_day}</strong> queries.
                </>
            )}
        </>
    )
}

function SuggestionsInfo({ item }: RenderInfoProps): JSX.Element {
    if (item.renderInfo) {
        return item.renderInfo({ item })
    }
    return (
        <>
            <FireOutlined /> Suggestions
            <br />
            <h3>{item.name}</h3>
            {(item?.volume_30_day ?? 0 > 0) && (
                <>
                    Seen <strong>{item.volume_30_day}</strong> times.{' '}
                </>
            )}
            {(item?.query_usage_30_day ?? 0 > 0) && (
                <>
                    Used in <strong>{item.query_usage_30_day}</strong> queries.
                </>
            )}
        </>
    )
}<|MERGE_RESOLUTION|>--- conflicted
+++ resolved
@@ -15,11 +15,7 @@
 import { Link } from 'lib/components/Link'
 import { keyMapping, PropertyKeyInfo } from 'lib/components/PropertyKeyInfo'
 import { entityFilterLogic } from '../entityFilterLogic'
-<<<<<<< HEAD
-import { eventDefinitionsLogic } from 'scenes/events/volume-definitions/eventDefinitionsLogic'
-=======
 import { eventDefinitionsModel } from '~/models/eventDefinitionsModel'
->>>>>>> 3e65af43
 import { router } from 'kea-router'
 
 const getSuggestions = (events: EventDefinition[]): EventDefinition[] => {
