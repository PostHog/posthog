import {
    EntityFilter,
    ActionFilter,
    FilterType,
    InsightModel,
    InsightShortId,
    InsightType,
    PathType,
    FunnelVizType,
    StepOrderValue,
} from '~/types'
import { alphabet, capitalizeFirstLetter, ensureStringIsNotBlank, objectsEqual } from 'lib/utils'
import { dashboardLogic } from 'scenes/dashboard/dashboardLogic'
import { savedInsightsLogic } from 'scenes/saved-insights/savedInsightsLogic'
import { keyMapping } from 'lib/components/PropertyKeyInfo'
import api from 'lib/api'
import { getCurrentTeamId } from 'lib/utils/logics'
import { groupsModelType } from '~/models/groupsModelType'
import { toLocalFilters } from './ActionFilter/entityFilterLogic'
import { RETENTION_FIRST_TIME } from 'lib/constants'
import { retentionOptions } from 'scenes/retention/retentionTableLogic'
import { cohortsModelType } from '~/models/cohortsModelType'
import { mathsLogicType } from 'scenes/trends/mathsLogicType'
import { apiValueToMathType, MathDefinition } from 'scenes/trends/mathsLogic'
import { dashboardsModel } from '~/models/dashboardsModel'

export const getDisplayNameFromEntityFilter = (
    filter: EntityFilter | ActionFilter | null,
    isCustom = true
): string | null => {
    // Make sure names aren't blank strings
    const customName = ensureStringIsNotBlank(filter?.custom_name)
    let name = ensureStringIsNotBlank(filter?.name)
    if (name && keyMapping.event[name]) {
        name = keyMapping.event[name].label
    }

    // Return custom name. If that doesn't exist then the name, then the id, then just null.
    return (isCustom ? customName : null) ?? name ?? (filter?.id ? `${filter?.id}` : null)
}

export function extractObjectDiffKeys(
    oldObj: Partial<FilterType>,
    newObj: Partial<FilterType>,
    prefix: string = ''
): Record<string, any> {
    if (Object.keys(oldObj).length === 0) {
        return []
    }

    let changedKeys: Record<string, any> = {}
    for (const [key, value] of Object.entries(newObj)) {
        const valueOrArray = value || []
        const oldValue = (oldObj as Record<string, any>)[key] || []
        if (!objectsEqual(value, oldValue)) {
            if (key === 'events') {
                if (valueOrArray.length !== oldValue.length) {
                    changedKeys['changed_events_length'] = oldValue?.length
                } else {
                    valueOrArray.forEach((event: Record<string, any>, idx: number) => {
                        changedKeys = {
                            ...changedKeys,
                            ...extractObjectDiffKeys(oldValue[idx], event, `event_${idx}_`),
                        }
                    })
                }
            } else if (key === 'actions') {
                if (valueOrArray.length !== oldValue.length) {
                    changedKeys['changed_actions_length'] = oldValue.length
                } else {
                    valueOrArray.forEach((action: Record<string, any>, idx: number) => {
                        changedKeys = {
                            ...changedKeys,
                            ...extractObjectDiffKeys(oldValue[idx], action, `action_${idx}_`),
                        }
                    })
                }
            } else {
                changedKeys[`changed_${prefix}${key}`] = oldValue
            }
        }
    }

    return changedKeys
}

export function findInsightFromMountedLogic(
    insightShortId: InsightShortId,
    dashboardId: number | undefined
): Partial<InsightModel> | null {
    if (dashboardId) {
        const insight = dashboardLogic
            .findMounted({ id: dashboardId })
            ?.values.allItems?.items?.find((item) => item.short_id === insightShortId)
        if (insight) {
            return insight
        }
    } else {
        const dashboards = dashboardsModel.findMounted()?.values.rawDashboards
        for (const dashModelId of Object.keys(dashboards || {})) {
            const insight = dashboardLogic
                .findMounted({ id: dashModelId })
                ?.values.allItems?.items?.find((item) => item.short_id === insightShortId)
            if (insight) {
                return insight
            }
        }
    }

    const insight2 = savedInsightsLogic
        .findMounted()
        ?.values.insights?.results?.find((item) => item.short_id === insightShortId)
    if (insight2) {
        return insight2
    }

    return null
}

export async function getInsightId(shortId: InsightShortId): Promise<number | undefined> {
    return (await api.get(`api/projects/${getCurrentTeamId()}/insights/?short_id=${encodeURIComponent(shortId)}`))
        .results[0]?.id
}

export function humanizePathsEventTypes(filters: Partial<FilterType>): string[] {
    let humanEventTypes: string[] = []
    if (filters.include_event_types) {
        let matchCount = 0
        if (filters.include_event_types.includes(PathType.PageView)) {
            humanEventTypes.push('page views')
            matchCount++
        }
        if (filters.include_event_types.includes(PathType.Screen)) {
            humanEventTypes.push('screen views')
            matchCount++
        }
        if (filters.include_event_types.includes(PathType.CustomEvent)) {
            humanEventTypes.push('custom events')
            matchCount++
        }
        if (matchCount === 0 || matchCount === Object.keys(PathType).length) {
            humanEventTypes = ['all events']
        }
    }
    return humanEventTypes
}

export function summarizeBreakdown(
    filters: Partial<FilterType>,
    aggregationLabel: groupsModelType['values']['aggregationLabel'],
    cohortsById: cohortsModelType['values']['cohortsById']
): string | null {
    const { breakdown_type, breakdown, breakdown_group_type_index } = filters
    if (breakdown) {
        if (breakdown_type === 'cohort') {
            const cohortIds = breakdown as (number | string)[]
            return `cohorts: ${cohortIds
                .map(
                    (cohortId) =>
                        cohortId &&
                        (cohortId === 'all'
                            ? 'all users'
                            : cohortId in cohortsById
                            ? cohortsById[cohortId].name
                            : `ID ${cohortId}`)
                )
                .join(', ')}`
        } else {
            const noun =
                breakdown_type !== 'group'
                    ? breakdown_type
                    : aggregationLabel(breakdown_group_type_index, true).singular
            return `${noun}'s ${
                (breakdown as string) in keyMapping.event ? keyMapping.event[breakdown as string].label : breakdown
            }`
        }
    }
    return null
}

export function summarizeInsightFilters(
    filters: Partial<FilterType>,
    aggregationLabel: groupsModelType['values']['aggregationLabel'],
    cohortsById: cohortsModelType['values']['cohortsById'],
    mathDefinitions: mathsLogicType<MathDefinition>['values']['mathDefinitions']
): string {
    const insightType = filters.insight
    let summary: string
    switch (insightType) {
        case InsightType.RETENTION:
            const areTargetAndReturningIdentical =
                filters.returning_entity?.id === filters.target_entity?.id &&
                filters.returning_entity?.type === filters.target_entity?.type
            summary =
                `Retention of ${aggregationLabel(filters.aggregation_group_type_index, true).plural}` +
                ` based on doing ${getDisplayNameFromEntityFilter((filters.target_entity || {}) as EntityFilter)}` +
                ` ${retentionOptions[filters.retention_type || RETENTION_FIRST_TIME]} and returning with ` +
                (areTargetAndReturningIdentical
                    ? 'the same event'
                    : getDisplayNameFromEntityFilter((filters.returning_entity || {}) as EntityFilter))
            break
        case InsightType.PATHS:
            // Sync format with PathsSummary in InsightDetails
            summary = `User paths based on ${humanizePathsEventTypes(filters).join(' and ')}`
            if (filters.start_point) {
                summary += ` starting at ${filters.start_point}`
            }
            if (filters.end_point) {
                summary += `${filters.start_point ? ' and' : ''} ending at ${filters.end_point}`
            }
            break
        default:
            const localFilters = toLocalFilters(filters)
            switch (insightType) {
                case InsightType.LIFECYCLE:
                    summary = `User lifecycle based on ${getDisplayNameFromEntityFilter(localFilters[0])}`
                    break
                case InsightType.FUNNELS:
                    const linkSymbol =
                        filters.funnel_order_type === StepOrderValue.STRICT
                            ? '⇉'
                            : filters.funnel_order_type === StepOrderValue.UNORDERED
                            ? '&'
                            : '→'
                    summary = `${localFilters
                        .map((filter) => getDisplayNameFromEntityFilter(filter))
                        .join(` ${linkSymbol} `)} ${
                        aggregationLabel(filters.aggregation_group_type_index, true).singular
                    } conversion`
                    if (filters.funnel_viz_type === FunnelVizType.TimeToConvert) {
                        summary += ' time'
                    } else if (filters.funnel_viz_type === FunnelVizType.Trends) {
                        summary += ' trend'
                    } else {
                        // Steps are the default viz type
                        summary += ' rate'
                    }
                    if (filters.breakdown_type) {
                        summary += ` by ${summarizeBreakdown(filters, aggregationLabel, cohortsById)}`
                    }
                    break
                case InsightType.STICKINESS:
                    summary = capitalizeFirstLetter(
                        localFilters
                            .map((localFilter) => {
                                const actor = aggregationLabel(
                                    localFilter.math === 'unique_group' ? localFilter.math_group_type_index : null,
                                    true
                                ).singular
                                return `${actor} stickiness based on ${getDisplayNameFromEntityFilter(localFilter)}`
                            })
                            .join(' & ')
                    )
                    break
                default:
                    // Trends are the default type
                    summary = localFilters
                        .map((localFilter, localFilterIndex) => {
<<<<<<< HEAD
                            const mathType = apiValueToMathType(localFilter.math, localFilter.math_group_type_index)
                            const mathDefinition = mathDefinitions[mathType] as MathDefinition | undefined
                            const mathSummary = mathDefinition
                                ? mathDefinition.onProperty && localFilter.math_property
                                    ? `${mathDefinition.shortName} on property ${
                                          keyMapping.event[localFilter.math_property]?.label ||
                                          localFilter.math_property
                                      }`
                                    : mathDefinition.shortName
                                : mathType
                            let series = `${getDisplayNameFromEntityFilter(localFilter)} ${mathSummary}`
=======
                            const mathDefinition =
                                mathDefinitions[apiValueToMathType(localFilter.math, localFilter.math_group_type_index)]
                            const propertyMath: string =
                                mathDefinition.onProperty && localFilter.math_property
                                    ? `'s ${
                                          keyMapping.event[localFilter.math_property]?.label ||
                                          localFilter.math_property
                                      }`
                                    : ''
                            let series = `${getDisplayNameFromEntityFilter(localFilter)}${propertyMath} ${
                                mathDefinition.shortName
                            }`
>>>>>>> 01f6d4dc
                            if (filters.formula) {
                                series = `${alphabet[localFilterIndex].toUpperCase()}. ${series}`
                            }
                            return series
                        })
                        .join(' & ')
                    if (filters.breakdown_type) {
                        summary += `${localFilters.length > 1 ? ',' : ''} by ${summarizeBreakdown(
                            filters,
                            aggregationLabel,
                            cohortsById
                        )}`
                    }
                    if (filters.formula) {
                        summary = `${filters.formula} on ${summary}`
                    }
                    break
            }
    }
    return summary
}<|MERGE_RESOLUTION|>--- conflicted
+++ resolved
@@ -256,32 +256,18 @@
                     // Trends are the default type
                     summary = localFilters
                         .map((localFilter, localFilterIndex) => {
-<<<<<<< HEAD
                             const mathType = apiValueToMathType(localFilter.math, localFilter.math_group_type_index)
                             const mathDefinition = mathDefinitions[mathType] as MathDefinition | undefined
-                            const mathSummary = mathDefinition
-                                ? mathDefinition.onProperty && localFilter.math_property
-                                    ? `${mathDefinition.shortName} on property ${
-                                          keyMapping.event[localFilter.math_property]?.label ||
-                                          localFilter.math_property
-                                      }`
-                                    : mathDefinition.shortName
-                                : mathType
-                            let series = `${getDisplayNameFromEntityFilter(localFilter)} ${mathSummary}`
-=======
-                            const mathDefinition =
-                                mathDefinitions[apiValueToMathType(localFilter.math, localFilter.math_group_type_index)]
                             const propertyMath: string =
-                                mathDefinition.onProperty && localFilter.math_property
+                                mathDefinition?.onProperty && localFilter.math_property
                                     ? `'s ${
                                           keyMapping.event[localFilter.math_property]?.label ||
                                           localFilter.math_property
                                       }`
                                     : ''
                             let series = `${getDisplayNameFromEntityFilter(localFilter)}${propertyMath} ${
-                                mathDefinition.shortName
+                                mathDefinition ? mathDefinition.shortName : mathType
                             }`
->>>>>>> 01f6d4dc
                             if (filters.formula) {
                                 series = `${alphabet[localFilterIndex].toUpperCase()}. ${series}`
                             }
