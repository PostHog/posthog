--- conflicted
+++ resolved
@@ -1,15 +1,3 @@
-<<<<<<< HEAD
-=======
-.insights-table.LemonTable--embedded {
-    border-top: 1px solid var(--border);
-}
-
-.InsightCard .insights-table {
-    min-height: 100%;
-    border-top: none;
-}
-
->>>>>>> 74c03097
 .series-name-wrapper-col {
     display: flex;
     align-items: center;
