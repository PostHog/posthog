import { actions, BuiltLogic, connect, kea, listeners, path, reducers, selectors, sharedListeners } from 'kea'
import { actionToUrl, beforeUnload, router, urlToAction } from 'kea-router'
import { CombinedLocation } from 'kea-router/lib/utils'
import { lemonToast } from 'lib/lemon-ui/LemonToast/LemonToast'
import { eventUsageLogic, InsightEventSource } from 'lib/utils/eventUsageLogic'
import { createEmptyInsight, insightLogic } from 'scenes/insights/insightLogic'
import { insightLogicType } from 'scenes/insights/insightLogicType'
import { cleanFilters } from 'scenes/insights/utils/cleanFilters'
import { preflightLogic } from 'scenes/PreflightCheck/preflightLogic'
import { sceneLogic } from 'scenes/sceneLogic'
import { Scene } from 'scenes/sceneTypes'
import { teamLogic } from 'scenes/teamLogic'
import { mathsLogic } from 'scenes/trends/mathsLogic'
import { urls } from 'scenes/urls'

import { ActivityFilters } from '~/layout/navigation-3000/sidepanel/panels/activity/activityForSceneLogic'
import { cohortsModel } from '~/models/cohortsModel'
import { groupsModel } from '~/models/groupsModel'
<<<<<<< HEAD
import { DataVisualizationNode, NodeKind } from '~/queries/schema'
=======
>>>>>>> f5d8a00a
import { ActivityScope, Breadcrumb, FilterType, InsightShortId, InsightType, ItemMode } from '~/types'

import { insightDataLogic } from './insightDataLogic'
import { insightDataLogicType } from './insightDataLogicType'
import type { insightSceneLogicType } from './insightSceneLogicType'
import { summarizeInsight } from './summarizeInsight'

export const insightSceneLogic = kea<insightSceneLogicType>([
    path(['scenes', 'insights', 'insightSceneLogic']),
    connect(() => ({
        logic: [eventUsageLogic],
        values: [teamLogic, ['currentTeam'], sceneLogic, ['activeScene'], preflightLogic, ['disableNavigationHooks']],
    })),
    actions({
        setInsightId: (insightId: InsightShortId) => ({ insightId }),
        setInsightMode: (insightMode: ItemMode, source: InsightEventSource | null) => ({ insightMode, source }),
        setSceneState: (insightId: InsightShortId, insightMode: ItemMode, subscriptionId: string | undefined) => ({
            insightId,
            insightMode,
            subscriptionId,
        }),
        setInsightLogicRef: (logic: BuiltLogic<insightLogicType> | null, unmount: null | (() => void)) => ({
            logic,
            unmount,
        }),
        setInsightDataLogicRef: (logic: BuiltLogic<insightDataLogicType> | null, unmount: null | (() => void)) => ({
            logic,
            unmount,
        }),
    }),
    reducers({
        insightId: [
            null as null | 'new' | InsightShortId,
            {
                setSceneState: (_, { insightId }) => insightId,
            },
        ],
        insightMode: [
            ItemMode.View as ItemMode,
            {
                setSceneState: (_, { insightMode }) => insightMode,
            },
        ],
        subscriptionId: [
            null as null | number | 'new',
            {
                setSceneState: (_, { subscriptionId }) =>
                    subscriptionId !== undefined
                        ? subscriptionId === 'new'
                            ? 'new'
                            : parseInt(subscriptionId, 10)
                        : null,
            },
        ],
        insightLogicRef: [
            null as null | {
                logic: BuiltLogic<insightLogicType>
                unmount: () => void
            },
            {
                setInsightLogicRef: (_, { logic, unmount }) => (logic && unmount ? { logic, unmount } : null),
            },
        ],
        insightDataLogicRef: [
            null as null | {
                logic: BuiltLogic<insightDataLogicType>
                unmount: () => void
            },
            {
                setInsightDataLogicRef: (_, { logic, unmount }) => (logic && unmount ? { logic, unmount } : null),
            },
        ],
    }),
    selectors(() => ({
        legacyInsightSelector: [
            (s) => [s.insightLogicRef],
            (insightLogicRef) => insightLogicRef?.logic.selectors.legacyInsight,
        ],
        legacyInsight: [
            (s) => [(state, props) => s.legacyInsightSelector?.(state, props)?.(state, props)],
            (insight) => insight,
        ],
        queryBasedInsightSelector: [
            (s) => [s.insightLogicRef],
            (insightLogicRef) => insightLogicRef?.logic.selectors.queryBasedInsight,
        ],
        queryBasedInsight: [
            (s) => [(state, props) => s.queryBasedInsightSelector?.(state, props)?.(state, props)],
            (insight) => insight,
        ],
        breadcrumbs: [
            (s) => [
                s.insightLogicRef,
                s.queryBasedInsight,
                groupsModel.selectors.aggregationLabel,
                cohortsModel.selectors.cohortsById,
                mathsLogic.selectors.mathDefinitions,
            ],
            (insightLogicRef, insight, aggregationLabel, cohortsById, mathDefinitions): Breadcrumb[] => {
                return [
                    {
                        key: Scene.SavedInsights,
                        name: 'Product analytics',
                        path: urls.savedInsights(),
                    },
                    {
                        key: [Scene.Insight, insight?.short_id || 'new'],
                        name:
                            insight?.name ||
                            summarizeInsight(insight?.query, {
                                aggregationLabel,
                                cohortsById,
                                mathDefinitions,
                            }),
                        onRename: async (name: string) => {
                            await insightLogicRef?.logic.asyncActions.setInsightMetadata({ name })
                        },
                    },
                ]
            },
        ],
        activityFilters: [
            (s) => [s.queryBasedInsight],
            (insight): ActivityFilters | null => {
                return insight
                    ? {
                          scope: ActivityScope.INSIGHT,
                          item_id: `${insight.id}`,
                      }
                    : null
            },
        ],
    })),
    sharedListeners(({ actions, values }) => ({
        reloadInsightLogic: () => {
            const logicInsightId = values.queryBasedInsight?.short_id ?? null
            const insightId = values.insightId ?? null

            if (logicInsightId !== insightId) {
                const oldRef = values.insightLogicRef // free old logic after mounting new one
                const oldRef2 = values.insightDataLogicRef // free old logic after mounting new one
                if (insightId) {
                    const insightProps = { dashboardItemId: insightId }

                    const logic = insightLogic.build(insightProps)
                    const unmount = logic.mount()
                    actions.setInsightLogicRef(logic, unmount)

                    const logic2 = insightDataLogic.build(insightProps)
                    const unmount2 = logic2.mount()
                    actions.setInsightDataLogicRef(logic2, unmount2)
                } else {
                    actions.setInsightLogicRef(null, null)
                    actions.setInsightDataLogicRef(null, null)
                }
                if (oldRef) {
                    oldRef.unmount()
                }
                if (oldRef2) {
                    oldRef2.unmount()
                }
            } else if (insightId && !values.queryBasedInsight?.result) {
                values.insightLogicRef?.logic.actions.loadInsight(insightId as InsightShortId)
            }
        },
    })),
    listeners(({ sharedListeners }) => ({
        setInsightMode: sharedListeners.reloadInsightLogic,
        setSceneState: sharedListeners.reloadInsightLogic,
    })),
    urlToAction(({ actions, values }) => ({
<<<<<<< HEAD
        '/data-warehouse/view/:id': (_, __, { q }) => {
            actions.setSceneState(String('new-dataWarehouse') as InsightShortId, ItemMode.Edit, undefined)
            values.insightDataLogicRef?.logic.actions.setQuery({
                kind: NodeKind.DataVisualizationNode,
                source: JSON.parse(q),
            } as DataVisualizationNode)
        },
=======
>>>>>>> f5d8a00a
        '/insights/:shortId(/:mode)(/:subscriptionId)': (
            { shortId, mode, subscriptionId }, // url params
            { dashboard, ...searchParams }, // search params
            { filters: _filters, q }, // hash params
            { method, initial }, // "location changed" event payload
            { searchParams: previousSearchParams } // previous location
        ) => {
            const insightMode =
                mode === 'subscriptions'
                    ? ItemMode.Subscriptions
                    : mode === 'alerts'
                    ? ItemMode.Alerts
                    : mode === 'sharing'
                    ? ItemMode.Sharing
                    : mode === 'edit' || shortId === 'new'
                    ? ItemMode.Edit
                    : ItemMode.View
            const insightId = String(shortId) as InsightShortId

            const currentScene = sceneLogic.findMounted()?.values

            if (
                currentScene?.activeScene === Scene.Insight &&
                currentScene.activeSceneLogic?.values.insightId === insightId &&
                currentScene.activeSceneLogic?.values.mode === insightMode
            ) {
                // If nothing about the scene has changed, don't do anything
                return
            }

            if (previousSearchParams['event-correlation_page'] !== searchParams['event-correlation_page']) {
                // If a lemon table pagination param has changed, don't do anything
                return
            }

            if (
                insightId !== values.insightId ||
                insightMode !== values.insightMode ||
                subscriptionId !== values.subscriptionId
            ) {
                actions.setSceneState(insightId, insightMode, subscriptionId)
            }

            // capture any filters from the URL, either #filters={} or ?insight=X&bla=foo&bar=baz
            const filters: Partial<FilterType> | null =
                Object.keys(_filters || {}).length > 0 ? _filters : searchParams.insight ? searchParams : null

            // Redirect to a simple URL if we had filters in the URL
            if (filters || q) {
                router.actions.replace(
                    insightId === 'new'
                        ? urls.insightNew(undefined, dashboard)
                        : insightMode === ItemMode.Edit
                        ? urls.insightEdit(insightId)
                        : urls.insightView(insightId)
                )
            }

            // reset the insight's state if we have to
            if (initial || method === 'PUSH' || filters || q) {
                if (insightId === 'new') {
                    const teamFilterTestAccounts = values.currentTeam?.test_account_filters_default_checked || false
                    values.insightLogicRef?.logic.actions.setInsight(
                        {
                            ...createEmptyInsight('new', teamFilterTestAccounts),
                            ...(filters ? { filters: cleanFilters(filters || {}, teamFilterTestAccounts) } : {}),
                            ...(dashboard ? { dashboards: [dashboard] } : {}),
                            ...(q ? { query: JSON.parse(q) } : {}),
                        },
                        {
                            fromPersistentApi: false,
                            overrideFilter: true,
                        }
                    )

                    eventUsageLogic.actions.reportInsightCreated(filters?.insight || InsightType.TRENDS)
                }
            }

            // show a warning toast if opened `/edit#filters={...}`
            if (filters && insightMode === ItemMode.Edit && insightId !== 'new') {
                lemonToast.info(`This insight has unsaved changes! Click "Save" to not lose them.`)
            }
        },
    })),
    actionToUrl(({ values }) => {
        // Use the browser redirect to determine state to hook into beforeunload prevention
        const actionToUrl = ({
            insightMode = values.insightMode,
            insightId = values.insightId,
        }: {
            insightMode?: ItemMode
            insightId?: InsightShortId | 'new' | null
        }): string | undefined =>
            insightId && insightId !== 'new'
                ? insightMode === ItemMode.View
                    ? urls.insightView(insightId)
                    : urls.insightEdit(insightId)
                : undefined

        return {
            setInsightId: actionToUrl,
            setInsightMode: actionToUrl,
        }
    }),
    beforeUnload(({ values }) => ({
        enabled: (newLocation?: CombinedLocation) => {
            // safeguard against running this check on other scenes
            if (values.activeScene !== Scene.Insight) {
                return false
            }

            if (values.disableNavigationHooks) {
                return false
            }

            // If just the hash changes, don't show the prompt
            if (router.values.currentLocation.pathname === newLocation?.pathname) {
                return false
            }

            return (
                values.insightMode === ItemMode.Edit &&
                (!!values.insightLogicRef?.logic.values.insightChanged ||
                    !!values.insightDataLogicRef?.logic.values.queryChanged)
            )
        },
        message: 'Leave insight?\nChanges you made will be discarded.',
        onConfirm: () => {
            values.insightLogicRef?.logic.actions.cancelChanges()
            values.insightDataLogicRef?.logic.actions.cancelChanges()
        },
    })),
])<|MERGE_RESOLUTION|>--- conflicted
+++ resolved
@@ -16,10 +16,6 @@
 import { ActivityFilters } from '~/layout/navigation-3000/sidepanel/panels/activity/activityForSceneLogic'
 import { cohortsModel } from '~/models/cohortsModel'
 import { groupsModel } from '~/models/groupsModel'
-<<<<<<< HEAD
-import { DataVisualizationNode, NodeKind } from '~/queries/schema'
-=======
->>>>>>> f5d8a00a
 import { ActivityScope, Breadcrumb, FilterType, InsightShortId, InsightType, ItemMode } from '~/types'
 
 import { insightDataLogic } from './insightDataLogic'
@@ -191,16 +187,6 @@
         setSceneState: sharedListeners.reloadInsightLogic,
     })),
     urlToAction(({ actions, values }) => ({
-<<<<<<< HEAD
-        '/data-warehouse/view/:id': (_, __, { q }) => {
-            actions.setSceneState(String('new-dataWarehouse') as InsightShortId, ItemMode.Edit, undefined)
-            values.insightDataLogicRef?.logic.actions.setQuery({
-                kind: NodeKind.DataVisualizationNode,
-                source: JSON.parse(q),
-            } as DataVisualizationNode)
-        },
-=======
->>>>>>> f5d8a00a
         '/insights/:shortId(/:mode)(/:subscriptionId)': (
             { shortId, mode, subscriptionId }, // url params
             { dashboard, ...searchParams }, // search params
