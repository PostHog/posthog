--- conflicted
+++ resolved
@@ -116,12 +116,8 @@
             !showTimeoutMessage &&
             areFiltersValid &&
             filters.funnel_viz_type === FunnelVizType.Steps &&
-<<<<<<< HEAD
-            (!featureFlags[FEATURE_FLAGS.FUNNEL_VERTICAL_BREAKDOWN] || filters?.layout === FunnelLayout.horizontal) &&
+            filters?.layout === FunnelLayout.horizontal &&
             !disableTable
-=======
-            filters?.layout === FunnelLayout.horizontal
->>>>>>> b3ba889a
         ) {
             return (
                 <Card>
@@ -194,8 +190,8 @@
                     {!!BlockingEmptyState ? (
                         BlockingEmptyState
                     ) : featureFlags[FEATURE_FLAGS.INSIGHT_LEGENDS] &&
-                      (activeView === InsightType.TRENDS || activeView === InsightType.STICKINESS) &&
-                      !filters.legend_hidden ? (
+                        (activeView === InsightType.TRENDS || activeView === InsightType.STICKINESS) &&
+                        !filters.legend_hidden ? (
                         <Row className="insights-graph-container-row" wrap={false}>
                             <Col className="insights-graph-container-row-left">{VIEW_MAP[activeView]}</Col>
                             <Col className="insights-graph-container-row-right">
