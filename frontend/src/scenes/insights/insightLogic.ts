import { captureException } from '@sentry/react'
import { actions, connect, events, kea, key, listeners, path, props, reducers, selectors } from 'kea'
import { loaders } from 'kea-loaders'
import { router } from 'kea-router'
import api from 'lib/api'
import { TriggerExportProps } from 'lib/components/ExportButton/exporter'
import { DashboardPrivilegeLevel } from 'lib/constants'
import { lemonToast } from 'lib/lemon-ui/LemonToast/LemonToast'
import { getEventNamesForAction, objectsEqual, toParams } from 'lib/utils'
import { eventUsageLogic, InsightEventSource } from 'lib/utils/eventUsageLogic'
import { insightSceneLogic } from 'scenes/insights/insightSceneLogic'
import {
    filterTrendsClientSideParams,
    isFunnelsFilter,
    isLifecycleFilter,
    isPathsFilter,
    isRetentionFilter,
    isStickinessFilter,
    isTrendsFilter,
    keyForInsightLogicProps,
} from 'scenes/insights/sharedUtils'
import { summarizeInsight } from 'scenes/insights/summarizeInsight'
import { cleanFilters } from 'scenes/insights/utils/cleanFilters'
import { savedInsightsLogic } from 'scenes/saved-insights/savedInsightsLogic'
import { mathsLogic } from 'scenes/trends/mathsLogic'
import { urls } from 'scenes/urls'
import { userLogic } from 'scenes/userLogic'

import { actionsModel } from '~/models/actionsModel'
import { cohortsModel } from '~/models/cohortsModel'
import { dashboardsModel } from '~/models/dashboardsModel'
import { groupsModel } from '~/models/groupsModel'
import { insightsModel } from '~/models/insightsModel'
import { tagsModel } from '~/models/tagsModel'
import { getQueryBasedInsightModel } from '~/queries/nodes/InsightViz/utils'
import { queryExportContext } from '~/queries/query'
import { InsightVizNode } from '~/queries/schema'
import { isInsightVizNode } from '~/queries/utils'
import {
    ActionType,
    FilterType,
    InsightLogicProps,
    InsightModel,
    InsightShortId,
    ItemMode,
    SetInsightOptions,
} from '~/types'

import { teamLogic } from '../teamLogic'
import type { insightLogicType } from './insightLogicType'
import { getInsightId } from './utils'

export const UNSAVED_INSIGHT_MIN_REFRESH_INTERVAL_MINUTES = 3

function emptyFilters(filters: Partial<FilterType> | undefined): boolean {
    return (
        !filters ||
        (Object.keys(filters).length < 2 && JSON.stringify(cleanFilters(filters)) === JSON.stringify(cleanFilters({})))
    )
}

export const createEmptyInsight = (
    insightId: InsightShortId | `new-${string}` | 'new',
    filterTestAccounts: boolean
): Partial<InsightModel> => ({
    short_id: insightId !== 'new' && !insightId.startsWith('new-') ? (insightId as InsightShortId) : undefined,
    name: '',
    description: '',
    tags: [],
    filters: filterTestAccounts ? { filter_test_accounts: true } : {},
    result: null,
})

export const insightLogic = kea<insightLogicType>([
    props({} as InsightLogicProps),
    key(keyForInsightLogicProps('new')),
    path((key) => ['scenes', 'insights', 'insightLogic', key]),
    connect(() => ({
        values: [
            teamLogic,
            ['currentTeamId', 'currentTeam'],
            groupsModel,
            ['aggregationLabel'],
            cohortsModel,
            ['cohortsById'],
            mathsLogic,
            ['mathDefinitions'],
            userLogic,
            ['user'],
        ],
        actions: [tagsModel, ['loadTags']],
        logic: [eventUsageLogic, dashboardsModel],
    })),

    actions({
        setFilters: (filters: Partial<FilterType>, insightMode?: ItemMode, clearInsightQuery?: boolean) => ({
            filters,
            insightMode,
            clearInsightQuery,
        }),
        setIsLoading: (isLoading: boolean) => ({ isLoading }),
        setInsight: (insight: Partial<InsightModel>, options: SetInsightOptions) => ({
            insight,
            options,
        }),
        saveAsNamingSuccess: (name: string) => ({ name }),
        cancelChanges: true,
        setInsightDescription: (description: string) => ({ description }),
        saveInsight: (redirectToViewMode = true) => ({ redirectToViewMode }),
        saveInsightSuccess: true,
        saveInsightFailure: true,
        loadInsight: (shortId: InsightShortId) => ({
            shortId,
        }),
        updateInsight: (insight: Partial<InsightModel>, callback?: (insight: Partial<InsightModel>) => void) => ({
            insight,
            callback,
        }),
        setInsightMetadata: (metadata: Partial<InsightModel>) => ({ metadata }),
        highlightSeries: (seriesIndex: number | null) => ({ seriesIndex }),
    }),
    loaders(({ actions, values, props }) => ({
        insight: [
            props.cachedInsight ??
                createEmptyInsight(
                    props.dashboardItemId || 'new',
                    values.currentTeam?.test_account_filters_default_checked || false
                ),
            {
                loadInsight: async ({ shortId }, breakpoint) => {
                    await breakpoint(100)
                    const response = await api.insights.loadInsight(shortId)
                    if (response?.results?.[0]) {
                        return response.results[0]
                    }
                    throw new Error(`Insight "${shortId}" not found`)
                },
                updateInsight: async ({ insight, callback }, breakpoint) => {
                    if (!Object.entries(insight).length) {
                        return values.insight
                    }

                    if ('filters' in insight && !insight.query && emptyFilters(insight.filters)) {
                        const error = new Error('Will not override empty filters in updateInsight.')
                        captureException(error, {
                            extra: {
                                filters: JSON.stringify(insight.filters),
                                insight: JSON.stringify(insight),
                                valuesInsight: JSON.stringify(values.insight),
                            },
                        })
                        throw error
                    }

                    const response = await api.update(
                        `api/projects/${teamLogic.values.currentTeamId}/insights/${values.insight.id}`,
                        insight
                    )
                    breakpoint()
                    const updatedInsight: InsightModel = {
                        ...response,
                        result: response.result || values.insight.result,
                    }
                    callback?.(updatedInsight)

                    const removedDashboards = (values.insight.dashboards || []).filter(
                        (d) => !updatedInsight.dashboards?.includes(d)
                    )
                    dashboardsModel.actions.updateDashboardInsight(updatedInsight, removedDashboards)
                    return updatedInsight
                },
                setInsightMetadata: async ({ metadata }, breakpoint) => {
                    const editMode =
                        insightSceneLogic.isMounted() &&
                        insightSceneLogic.values.insight === values.insight &&
                        insightSceneLogic.values.insightMode === ItemMode.Edit

                    if (editMode) {
                        return { ...values.insight, ...metadata }
                    }

                    if (metadata.filters) {
                        const error = new Error(`Will not override filters in setInsightMetadata`)
                        captureException(error, {
                            extra: {
                                filters: JSON.stringify(values.insight.filters),
                                insight: JSON.stringify(values.insight),
                            },
                        })
                        throw error
                    }

                    const beforeUpdates = {}
                    for (const key of Object.keys(metadata)) {
                        beforeUpdates[key] = values.savedInsight[key]
                    }

                    const response = await api.update(
                        `api/projects/${teamLogic.values.currentTeamId}/insights/${values.insight.id}`,
                        metadata
                    )
                    breakpoint()

                    // only update the fields that we changed
                    const updatedInsight = { ...values.insight } as InsightModel
                    for (const key of Object.keys(metadata)) {
                        updatedInsight[key] = response[key]
                    }

                    savedInsightsLogic.findMounted()?.actions.loadInsights()
                    dashboardsModel.actions.updateDashboardInsight(updatedInsight)
                    actions.loadTags()

                    lemonToast.success(`Updated insight`, {
                        button: {
                            label: 'Undo',
                            dataAttr: 'edit-insight-undo',
                            action: async () => {
                                const response = await api.update(
                                    `api/projects/${teamLogic.values.currentTeamId}/insights/${values.insight.id}`,
                                    beforeUpdates
                                )
                                // only update the fields that we changed
                                const revertedInsight = { ...values.insight } as InsightModel
                                for (const key of Object.keys(beforeUpdates)) {
                                    revertedInsight[key] = response[key]
                                }
                                savedInsightsLogic.findMounted()?.actions.loadInsights()
                                dashboardsModel.actions.updateDashboardInsight(revertedInsight)
                                actions.setInsight(revertedInsight, { overrideFilter: false, fromPersistentApi: true })
                                lemonToast.success('Insight change reverted')
                            },
                        },
                    })
                    return updatedInsight
                },
            },
        ],
    })),
    reducers(({ props }) => ({
        highlightedSeries: [
            null as number | null,
            {
                highlightSeries: (_, { seriesIndex }) => seriesIndex,
            },
        ],
        insight: {
            loadInsight: (state, { shortId }) =>
                shortId === state.short_id
                    ? state
                    : {
                          // blank slate if switched to a new insight
                          short_id: shortId,
                          tags: [],
                          result: null,
                          filters: {},
                      },
            setInsight: (_state, { insight }) => ({
                ...insight,
            }),
            setFilters: (state, { clearInsightQuery }) => {
                return {
                    ...state,
                    query: clearInsightQuery ? undefined : state.query,
                }
            },
            setInsightMetadata: (state, { metadata }) => ({ ...state, ...metadata }),
            [dashboardsModel.actionTypes.updateDashboardInsight]: (state, { item, extraDashboardIds }) => {
                const targetDashboards = (item?.dashboards || []).concat(extraDashboardIds || [])
                const updateIsForThisDashboard =
                    item?.short_id === state.short_id &&
                    props.dashboardId &&
                    targetDashboards.includes(props.dashboardId)
                if (updateIsForThisDashboard) {
                    return { ...state, ...item }
                }
                return state
            },
            [insightsModel.actionTypes.renameInsightSuccess]: (state, { item }) => {
                if (item.id === state.id) {
                    return { ...state, name: item.name }
                }
                return state
            },
            [insightsModel.actionTypes.insightsAddedToDashboard]: (state, { dashboardId, insightIds }) => {
                if (insightIds.includes(state.id)) {
                    return { ...state, dashboards: [...(state.dashboards || []), dashboardId] }
                }
                return state
            },
            [dashboardsModel.actionTypes.tileRemovedFromDashboard]: (state, { tile, dashboardId }) => {
                if (tile.insight?.id === state.id) {
                    return { ...state, dashboards: state.dashboards?.filter((d) => d !== dashboardId) }
                }
                return state
            },
            [dashboardsModel.actionTypes.deleteDashboardSuccess]: (state, { dashboard }) => {
                const { id } = dashboard
                return { ...state, dashboards: state.dashboards?.filter((d) => d !== id) }
            },
        },
        /* filters contains the in-flight filters, might not (yet?) be the same as insight.filters */
        filters: [
            () => props.cachedInsight?.filters || ({} as Partial<FilterType>),
            {
                setFilters: (_, { filters }) => cleanFilters(filters),
                setInsight: (state, { insight: { filters }, options: { overrideFilter } }) =>
                    overrideFilter ? cleanFilters(filters || {}) : state,
                loadInsightSuccess: (state, { insight }) =>
                    Object.keys(state).length === 0 && insight.filters ? insight.filters : state,
            },
        ],
        /** The insight's state as it is in the database. */
        savedInsight: [
            () => props.cachedInsight || ({} as InsightModel),
            {
                setInsight: (state, { insight, options: { fromPersistentApi } }) =>
                    fromPersistentApi ? { ...insight, filters: cleanFilters(insight.filters || {}) } : state,
                loadInsightSuccess: (_, { insight }) => ({ ...insight, filters: cleanFilters(insight.filters || {}) }),
                updateInsightSuccess: (_, { insight }) => ({
                    ...insight,
                    filters: cleanFilters(insight.filters || {}),
                }),
            },
        ],
        insightLoading: [
            false,
            {
                setIsLoading: (_, { isLoading }) => isLoading,
                loadInsight: () => true,
                loadInsightSuccess: () => false,
                loadInsightFailure: () => false,
            },
        ],
        insightSaving: [
            false,
            {
                saveInsight: () => true,
                saveInsightSuccess: () => false,
                saveInsightFailure: () => false,
            },
        ],
    })),
    selectors({
        queryBasedInsight: [(s) => [s.insight], (legacyInsight) => getQueryBasedInsightModel(legacyInsight)],
        insightProps: [() => [(_, props) => props], (props): InsightLogicProps => props],
        isInDashboardContext: [() => [(_, props) => props], ({ dashboardId }) => !!dashboardId],
        hasDashboardItemId: [
            () => [(_, props) => props],
            (props: InsightLogicProps) =>
                !!props.dashboardItemId && props.dashboardItemId !== 'new' && !props.dashboardItemId.startsWith('new-'),
        ],
        isInExperimentContext: [
            () => [router.selectors.location],
            ({ pathname }) => /^.*\/experiments\/\d+$/.test(pathname),
        ],
        derivedName: [
            (s) => [s.queryBasedInsight, s.aggregationLabel, s.cohortsById, s.mathDefinitions],
            (insight, aggregationLabel, cohortsById, mathDefinitions) =>
                summarizeInsight(insight.query, {
                    aggregationLabel,
                    cohortsById,
                    mathDefinitions,
                }).slice(0, 400),
        ],
        insightName: [(s) => [s.insight, s.derivedName], (insight, derivedName) => insight.name || derivedName],
        insightId: [(s) => [s.insight], (insight) => insight?.id || null],
        isQueryBasedInsight: [(s) => [s.insight], (insight) => !!insight.query],
        isInsightVizQuery: [(s) => [s.insight], (insight) => isInsightVizNode(insight.query)],
        canEditInsight: [
            (s) => [s.insight],
            (insight) =>
                insight.effective_privilege_level == undefined ||
                insight.effective_privilege_level >= DashboardPrivilegeLevel.CanEdit,
        ],
        insightChanged: [
            (s) => [s.insight, s.savedInsight],
            (insight, savedInsight): boolean => {
                return (
                    (insight.name || '') !== (savedInsight.name || '') ||
                    (insight.description || '') !== (savedInsight.description || '') ||
                    !objectsEqual(insight.tags || [], savedInsight.tags || [])
                )
            },
        ],
        allEventNames: [
            (s) => [s.filters, actionsModel.selectors.actions],
            (filters, actions: ActionType[]) => {
                const allEvents = [
                    ...(filters.events || []).map((e) => e.id),
                    ...(filters.actions || []).flatMap((action) => getEventNamesForAction(action.id, actions)),
                ]
                // Has one "all events" event.
                if (allEvents.some((e) => e === null)) {
                    return []
                }
                // remove duplicates and empty events
                return Array.from(new Set(allEvents.filter((a): a is string => !!a)))
            },
        ],
        filtersKnown: [
            (s) => [s.insight],
            ({ filters }) => {
                // any real filter will have the `insight` key in it
                return 'insight' in (filters ?? {})
            },
        ],
        intervalUnit: [(s) => [s.filters], (filters) => filters?.interval || 'day'],
        exporterResourceParams: [
            (s) => [s.filters, s.currentTeamId, s.insight],
            (
                filters: Partial<FilterType>,
                currentTeamId: number | null,
                insight: Partial<InsightModel>
            ): TriggerExportProps['export_context'] | null => {
                if (!currentTeamId) {
                    return null
                }

                const params = { ...filters }

                const filename = ['export', insight.name || insight.derived_name].join('-')

                if (insight.query) {
                    return { ...queryExportContext(insight.query, undefined, undefined), filename }
                }
                if (isTrendsFilter(filters) || isStickinessFilter(filters) || isLifecycleFilter(filters)) {
                    return {
                        path: `api/projects/${currentTeamId}/insights/trend/?${toParams(
                            filterTrendsClientSideParams(params)
                        )}`,
                        filename,
                    }
                } else if (isRetentionFilter(filters)) {
                    return {
                        filename,
                        path: `api/projects/${currentTeamId}/insights/retention/?${toParams(params)}`,
                    }
                } else if (isFunnelsFilter(filters)) {
                    return {
                        filename,
                        method: 'POST',
                        path: `api/projects/${currentTeamId}/insights/funnel`,
                        body: params,
                    }
                } else if (isPathsFilter(filters)) {
                    return {
                        filename,
                        method: 'POST',
                        path: `api/projects/${currentTeamId}/insights/path`,
                        body: params,
                    }
                }
                return null
            },
        ],
        showPersonsModal: [() => [(_, p) => p.query], (query?: InsightVizNode) => !query || !query.hidePersonsModal],
    }),
    listeners(({ actions, values }) => ({
        saveInsight: async ({ redirectToViewMode }) => {
            const insightNumericId =
                values.insight.id || (values.insight.short_id ? await getInsightId(values.insight.short_id) : undefined)
            const { name, description, favorited, filters, query, deleted, dashboards, tags } = values.insight
            let savedInsight: InsightModel

            try {
                // We don't want to send ALL the insight properties back to the API, so only grabbing fields that might have changed
                const insightRequest: Partial<InsightModel> = {
                    name,
                    derived_name: values.derivedName,
                    description,
                    favorited,
                    filters,
                    query: query ? query : null,
                    deleted,
                    saved: true,
                    dashboards,
                    tags,
                }

                savedInsight = insightNumericId
                    ? await api.update(
                          `api/projects/${teamLogic.values.currentTeamId}/insights/${insightNumericId}`,
                          insightRequest
                      )
                    : await api.create(`api/projects/${teamLogic.values.currentTeamId}/insights/`, insightRequest)
                savedInsightsLogic.findMounted()?.actions.loadInsights() // Load insights afresh
                actions.saveInsightSuccess()
            } catch (e) {
                actions.saveInsightFailure()
                throw e
            }

            // the backend can't return the result for a query based insight,
            // and so we shouldn't copy the result from `values.insight` as it might be stale
            const result = savedInsight.result || (query ? values.insight.result : null)
            actions.setInsight({ ...savedInsight, result: result }, { fromPersistentApi: true, overrideFilter: true })
            eventUsageLogic.actions.reportInsightSaved(filters || {}, insightNumericId === undefined)
            lemonToast.success(`Insight saved${dashboards?.length === 1 ? ' & added to dashboard' : ''}`, {
                button: {
                    label: 'View Insights list',
                    action: () => router.actions.push(urls.savedInsights()),
                },
            })

            dashboardsModel.actions.updateDashboardInsight(savedInsight)

            const mountedInsightSceneLogic = insightSceneLogic.findMounted()
            if (redirectToViewMode) {
                if (!insightNumericId && dashboards?.length === 1) {
                    // redirect new insights added to dashboard to the dashboard
                    router.actions.push(urls.dashboard(dashboards[0], savedInsight.short_id))
                } else if (insightNumericId) {
                    mountedInsightSceneLogic?.actions.setInsightMode(ItemMode.View, InsightEventSource.InsightHeader)
                } else {
                    router.actions.push(urls.insightView(savedInsight.short_id))
                }
            } else if (!insightNumericId) {
                // If we've just saved a new insight without redirecting to view mode, we need to redirect to edit mode
                // so that we aren't stuck on /insights/new
                router.actions.push(urls.insightEdit(savedInsight.short_id))
            }
        },
        saveAsNamingSuccess: async ({ name }) => {
            const insight: InsightModel = await api.create(`api/projects/${teamLogic.values.currentTeamId}/insights/`, {
                name,
                filters: values.filters,
                query: values.insight.query,
                saved: true,
            })
            lemonToast.info(`You're now working on a copy of ${values.insight.name ?? values.insight.derived_name}`)
            actions.setInsight(insight, { fromPersistentApi: true, overrideFilter: true })
            savedInsightsLogic.findMounted()?.actions.loadInsights() // Load insights afresh
            router.actions.push(urls.insightEdit(insight.short_id))
        },
<<<<<<< HEAD
        toggleVisibility: ({ index }) => {
            const currentIsHidden = !!values.hiddenLegendKeys?.[index]
            const newFilters: Partial<TrendsFilterType> = {
                ...values.filters,
                hidden_legend_keys: {
                    ...values.hiddenLegendKeys,
                    [`${index}`]: currentIsHidden ? undefined : true,
                },
            }
            actions.setFilters(newFilters)
=======
        loadInsightSuccess: async ({ insight }) => {
            actions.reportInsightViewed(insight, insight?.filters || {})
>>>>>>> 4a1e7704
        },
        cancelChanges: () => {
            actions.setFilters(values.savedInsight.filters || {})
        },
    })),
    events(({ props, actions }) => ({
        afterMount: () => {
            if (!props.dashboardItemId || props.dashboardItemId === 'new' || props.dashboardItemId.startsWith('new-')) {
                return
            }

            if (!props.doNotLoad && !props.cachedInsight) {
                actions.loadInsight(props.dashboardItemId as InsightShortId)
            }
        },
    })),
])<|MERGE_RESOLUTION|>--- conflicted
+++ resolved
@@ -533,22 +533,6 @@
             savedInsightsLogic.findMounted()?.actions.loadInsights() // Load insights afresh
             router.actions.push(urls.insightEdit(insight.short_id))
         },
-<<<<<<< HEAD
-        toggleVisibility: ({ index }) => {
-            const currentIsHidden = !!values.hiddenLegendKeys?.[index]
-            const newFilters: Partial<TrendsFilterType> = {
-                ...values.filters,
-                hidden_legend_keys: {
-                    ...values.hiddenLegendKeys,
-                    [`${index}`]: currentIsHidden ? undefined : true,
-                },
-            }
-            actions.setFilters(newFilters)
-=======
-        loadInsightSuccess: async ({ insight }) => {
-            actions.reportInsightViewed(insight, insight?.filters || {})
->>>>>>> 4a1e7704
-        },
         cancelChanges: () => {
             actions.setFilters(values.savedInsight.filters || {})
         },
