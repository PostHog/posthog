--- conflicted
+++ resolved
@@ -673,15 +673,10 @@
                 { ...savedInsight, result: savedInsight.result || values.insight.result },
                 { fromPersistentApi: true }
             )
-<<<<<<< HEAD
             if (values.sourceDashboardId) {
                 router.actions.push(urls.dashboard(values.sourceDashboardId, values.insight.short_id))
             } else if (setViewMode) {
-                insightSceneLogic.actions.setInsightMode(ItemMode.View, InsightEventSource.InsightHeader)
-=======
-            if (setViewMode) {
                 insightSceneLogic.findMounted()?.actions.setInsightMode(ItemMode.View, InsightEventSource.InsightHeader)
->>>>>>> 63508f0c
             }
             lemonToast.success(`Insight saved${values.sourceDashboardId ? ' and added to dashboard' : ''}`, {
                 button: {
@@ -764,7 +759,7 @@
         },
         cancelChanges: () => {
             actions.setFilters(values.savedFilters)
-            insightSceneLogic.actions.setInsightMode(ItemMode.View, InsightEventSource.InsightHeader)
+            insightSceneLogic.findMounted()?.actions.setInsightMode(ItemMode.View, InsightEventSource.InsightHeader)
             eventUsageLogic.actions.reportInsightsTabReset()
         },
     }),
