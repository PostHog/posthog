import React from 'react'
import { Dropdown, Menu } from 'antd'
import { Tooltip } from 'lib/components/Tooltip'
import { BindLogic, useActions, useValues } from 'kea'
import { trendsLogic } from 'scenes/trends/trendsLogic'
import { LemonCheckbox } from 'lib/components/LemonCheckbox'
import { getChartColors } from 'lib/colors'
import { cohortsModel } from '~/models/cohortsModel'
import { BreakdownKeyType, ChartDisplayType, CohortType, IntervalType, TrendResult } from '~/types'
import { average, median, maybeAddCommasToInteger, capitalizeFirstLetter } from 'lib/utils'
import { InsightLabel } from 'lib/components/InsightLabel'
import { PropertyKeyInfo } from 'lib/components/PropertyKeyInfo'
import { CalcColumnState, insightsTableLogic } from './insightsTableLogic'
import { DownOutlined, InfoCircleOutlined } from '@ant-design/icons'
import { eventUsageLogic } from 'lib/utils/eventUsageLogic'
import { DateDisplay } from 'lib/components/DateDisplay'
import { SeriesToggleWrapper } from './components/SeriesToggleWrapper'
import { IndexedTrendResult } from 'scenes/trends/types'
import { insightLogic } from 'scenes/insights/insightLogic'
import { entityFilterLogic } from '../ActionFilter/entityFilterLogic'
import './InsightsTable.scss'
import clsx from 'clsx'
import { LemonTable, LemonTableColumn, LemonTableColumns } from 'lib/components/LemonTable'
import stringWithWBR from 'lib/utils/stringWithWBR'
import { LemonButton } from 'lib/components/LemonButton'
<<<<<<< HEAD
import { IconEdit } from 'lib/components/icons'
=======
import { IconExport, IconEdit } from 'lib/components/icons'
import { countryCodeToName } from '../WorldMap'
>>>>>>> 3fc39424

interface InsightsTableProps {
    /** Whether this is just a legend instead of standalone insight viz. Default: false. */
    isLegend?: boolean
    /** Whether this is table is embedded in another card or whether it should be a card of its own. Default: false. */
    embedded?: boolean
    showTotalCount?: boolean
    /** Key for the entityFilterLogic */
    filterKey: string
    canEditSeriesNameInline?: boolean
    /** (Un)checking series updates the insight via the API, so it should be disabled if updates aren't desired. */
    canCheckUncheckSeries?: boolean
    /* whether this table is below another insight or the insight is in table view */
    isMainInsightView?: boolean
}

const CALC_COLUMN_LABELS: Record<CalcColumnState, string> = {
    total: 'Total Sum',
    average: 'Average',
    median: 'Median',
}

/**
 * InsightsTable for use in a dashboard.
 */
export function DashboardInsightsTable(): JSX.Element {
    const { insightProps } = useValues(insightLogic)
    return (
        <BindLogic logic={trendsLogic} props={insightProps}>
            <InsightsTable showTotalCount filterKey={`dashboard_${insightProps.dashboardItemId}`} embedded />
        </BindLogic>
    )
}

export function InsightsTable({
    isLegend = false,
    embedded = false,
    showTotalCount = false,
    filterKey,
    canEditSeriesNameInline = false,
    canCheckUncheckSeries = true,
    isMainInsightView = false,
}: InsightsTableProps): JSX.Element | null {
    const { insightProps } = useValues(insightLogic)
    const { indexedResults, hiddenLegendKeys, filters, resultsLoading } = useValues(trendsLogic(insightProps))
    const { toggleVisibility, setFilters } = useActions(trendsLogic(insightProps))
    const { cohorts } = useValues(cohortsModel)
    const { reportInsightsTableCalcToggled } = useActions(eventUsageLogic)

    const hasMathUniqueFilter = !!(
        filters.actions?.find(({ math }) => math === 'dau') || filters.events?.find(({ math }) => math === 'dau')
    )
    const logic = insightsTableLogic({ hasMathUniqueFilter })
    const { calcColumnState } = useValues(logic)
    const { setCalcColumnState } = useActions(logic)

    const colorList = getChartColors('white', indexedResults.length, !!filters.compare)
    const showCountedByTag = !!indexedResults.find(({ action }) => action?.math && action.math !== 'total')

    const handleEditClick = (item: IndexedTrendResult): void => {
        if (canEditSeriesNameInline) {
            const entityFitler = entityFilterLogic.findMounted({
                setFilters,
                filters,
                typeKey: filterKey,
            })
            if (entityFitler) {
                entityFitler.actions.selectFilter(item.action)
                entityFitler.actions.showModal()
            }
        }
    }

    // The calc menu doesn't make sense for the map
    const calcColumnMenu =
        filters.display === ChartDisplayType.WorldMap ? null : (
            <Menu>
                {Object.keys(CALC_COLUMN_LABELS).map((key) => (
                    <Menu.Item
                        key={key}
                        onClick={(e) => {
                            setCalcColumnState(key as CalcColumnState)
                            reportInsightsTableCalcToggled(key)
                            e.domEvent.stopPropagation() // Prevent click here from affecting table sorting
                        }}
                    >
                        {CALC_COLUMN_LABELS[key as CalcColumnState]}
                    </Menu.Item>
                ))}
            </Menu>
        )

    // Build up columns to include. Order matters.
    const columns: LemonTableColumns<IndexedTrendResult> = []

    if (isLegend) {
        columns.push({
            render: function RenderCheckbox(_, item: IndexedTrendResult) {
                return (
                    <LemonCheckbox
                        color={colorList[item.id]}
                        checked={!hiddenLegendKeys[item.id]}
                        onChange={() => toggleVisibility(item.id)}
                        disabled={!canCheckUncheckSeries}
                    />
                )
            },
            width: 0,
        })
    }

    columns.push({
        title: 'Series',
        render: function RenderLabel(_, item: IndexedTrendResult): JSX.Element {
            return (
                <div className="series-name-wrapper-col">
                    <InsightLabel
                        seriesColor={colorList[item.id]}
                        action={item.action}
                        fallbackName={item.breakdown_value === '' ? 'None' : item.label}
                        hasMultipleSeries={indexedResults.length > 1}
                        showCountedByTag={showCountedByTag}
                        breakdownValue={item.breakdown_value === '' ? 'None' : item.breakdown_value?.toString()}
                        hideBreakdown
                        hideIcon
                        className={clsx({
                            editable: canEditSeriesNameInline,
                        })}
                        pillMaxWidth={165}
                        compareValue={filters.compare ? formatCompareLabel(item) : undefined}
                        onLabelClick={canEditSeriesNameInline ? () => handleEditClick(item) : undefined}
                    />
                    {canEditSeriesNameInline && (
                        <LemonButton
                            onClick={() => handleEditClick(item)}
                            title="Rename graph series"
                            icon={<IconEdit className="edit-icon" />}
                        />
                    )}
                </div>
            )
        },
        key: 'label',
        sorter: (a, b) => {
            const labelA = a.action?.name || a.label || ''
            const labelB = b.action?.name || b.label || ''
            return labelA.localeCompare(labelB)
        },
    })

    if (filters.breakdown) {
        columns.push({
            title: (
                <PropertyKeyInfo disableIcon disablePopover value={filters.breakdown.toString() || 'Breakdown Value'} />
            ),
            render: function RenderBreakdownValue(_, item: IndexedTrendResult) {
                const breakdownLabel = formatBreakdownLabel(cohorts, item.breakdown_value)
                return (
                    <SeriesToggleWrapper
                        id={item.id}
                        toggleVisibility={isMainInsightView ? undefined : toggleVisibility}
                    >
                        {breakdownLabel && <div title={breakdownLabel}>{stringWithWBR(breakdownLabel, 20)}</div>}
                    </SeriesToggleWrapper>
                )
            },
            key: 'breakdown',
            sorter: (a, b) => {
                const labelA = formatBreakdownLabel(cohorts, a.breakdown_value)
                const labelB = formatBreakdownLabel(cohorts, b.breakdown_value)
                return labelA.localeCompare(labelB)
            },
        })
        if (filters.display === ChartDisplayType.WorldMap) {
            columns.push({
                title: <PropertyKeyInfo disableIcon disablePopover value="$geoip_country_name" />,
                render: (_, item: IndexedTrendResult) => countryCodeToName[item.breakdown_value as string],
                key: 'breakdown_addendum',
                sorter: (a, b) => {
                    return countryCodeToName[a.breakdown_value as string].localeCompare(b.breakdown_value as string)
                },
            })
        }
    }

    if (indexedResults?.length > 0 && indexedResults[0].data) {
        const previousResult = !!filters.compare
            ? indexedResults.find((r) => r.compare_label === 'previous')
            : undefined
        const valueColumns: LemonTableColumn<IndexedTrendResult, any>[] = indexedResults[0].data.map(
            (__, index: number) => ({
                title: (
                    <DateDisplay
                        interval={(filters.interval as IntervalType) || 'day'}
                        date={(indexedResults[0].dates || indexedResults[0].days)[index]} // current
                        secondaryDate={
                            !!previousResult ? (previousResult.dates || previousResult.days)[index] : undefined
                        } // previous
                        hideWeekRange
                    />
                ),
                render: function RenderPeriod(_, item: IndexedTrendResult) {
                    return maybeAddCommasToInteger(item.data[index])
                },
                key: `data[${index}]`,
                sorter: (a, b) => a.data[index] - b.data[index],
                align: 'right',
            })
        )

        columns.push(...valueColumns)
    }

    if (showTotalCount) {
        columns.push({
            title: calcColumnMenu ? (
                <Dropdown overlay={calcColumnMenu}>
                    <span className="cursor-pointer">
                        {CALC_COLUMN_LABELS[calcColumnState]}
                        <DownOutlined className="ml-025" />
                    </span>
                </Dropdown>
            ) : (
                CALC_COLUMN_LABELS.total
            ),
            render: function RenderCalc(count: any, item: IndexedTrendResult) {
                if (calcColumnState === 'average') {
                    return average(item.data).toLocaleString()
                } else if (calcColumnState === 'median') {
                    return median(item.data).toLocaleString()
                } else if (
                    calcColumnState === 'total' &&
                    (filters.display === ChartDisplayType.ActionsLineGraphCumulative ||
                        filters.display === ChartDisplayType.ActionsTable ||
                        filters.display === ChartDisplayType.ActionsPie ||
                        filters.display === ChartDisplayType.WorldMap)
                ) {
                    return (item.count || item.aggregated_value || 'Unknown').toLocaleString()
                }
                return (
                    <>
                        {count?.toLocaleString?.()}
                        {item.action && item.action?.math === 'dau' && (
                            <Tooltip title="Keep in mind this is just the sum of all values in the row, not the unique users across the entire time period (i.e. this number may contain duplicate users).">
                                <InfoCircleOutlined style={{ marginLeft: 4, color: 'var(--primary-alt)' }} />
                            </Tooltip>
                        )}
                    </>
                )
            },
            sorter: (a, b) => (a.count || a.aggregated_value) - (b.count || b.aggregated_value),
            dataIndex: 'count',
            align: 'right',
        })
    }

    return (
        <LemonTable
            dataSource={isLegend ? indexedResults : indexedResults.filter((r) => !hiddenLegendKeys?.[r.id])}
            embedded={embedded}
            columns={columns}
            rowKey="id"
            pagination={{ pageSize: 100, hideOnSinglePage: true }}
            loading={resultsLoading}
            emptyState="No insight results"
            data-attr="insights-table-graph"
            className="insights-table"
        />
    )
}

export function formatBreakdownLabel(cohorts?: CohortType[], breakdown_value?: BreakdownKeyType): string {
    if (breakdown_value && typeof breakdown_value == 'number') {
        return cohorts?.filter((c) => c.id == breakdown_value)[0]?.name || breakdown_value.toString()
    } else if (typeof breakdown_value == 'string') {
        return breakdown_value === 'nan' ? 'Other' : breakdown_value === '' ? 'None' : breakdown_value
    } else if (Array.isArray(breakdown_value)) {
        return breakdown_value.join('::')
    } else {
        return ''
    }
}

export function formatCompareLabel(trendResult: TrendResult): string {
    // label splitting ensures backwards compatibility for api results that don't contain the new compare_label
    const labels = trendResult.label.split(' - ')
    return capitalizeFirstLetter(trendResult.compare_label ?? labels?.[labels.length - 1] ?? 'current')
}<|MERGE_RESOLUTION|>--- conflicted
+++ resolved
@@ -23,12 +23,8 @@
 import { LemonTable, LemonTableColumn, LemonTableColumns } from 'lib/components/LemonTable'
 import stringWithWBR from 'lib/utils/stringWithWBR'
 import { LemonButton } from 'lib/components/LemonButton'
-<<<<<<< HEAD
 import { IconEdit } from 'lib/components/icons'
-=======
-import { IconExport, IconEdit } from 'lib/components/icons'
 import { countryCodeToName } from '../WorldMap'
->>>>>>> 3fc39424
 
 interface InsightsTableProps {
     /** Whether this is just a legend instead of standalone insight viz. Default: false. */
