import React from 'react'
import { Dropdown, Menu } from 'antd'
import { Tooltip } from 'lib/components/Tooltip'
import { BindLogic, useActions, useValues } from 'kea'
import { trendsLogic } from 'scenes/trends/trendsLogic'
import { PHCheckbox } from 'lib/components/PHCheckbox'
import { getChartColors } from 'lib/colors'
import { cohortsModel } from '~/models/cohortsModel'
import { BreakdownKeyType, CohortType, FilterType, InsightShortId, IntervalType, TrendResult } from '~/types'
import { average, median, maybeAddCommasToInteger, capitalizeFirstLetter } from 'lib/utils'
import { InsightLabel } from 'lib/components/InsightLabel'
import { PropertyKeyInfo } from 'lib/components/PropertyKeyInfo'
import { CalcColumnState, insightsTableLogic } from './insightsTableLogic'
import { DownOutlined, InfoCircleOutlined, EditOutlined } from '@ant-design/icons'
import { eventUsageLogic } from 'lib/utils/eventUsageLogic'
import { DateDisplay } from 'lib/components/DateDisplay'
import { SeriesToggleWrapper } from './components/SeriesToggleWrapper'
import { ACTIONS_LINE_GRAPH_CUMULATIVE, ACTIONS_PIE_CHART, ACTIONS_TABLE } from 'lib/constants'
import { IndexedTrendResult } from 'scenes/trends/types'
import { insightLogic } from 'scenes/insights/insightLogic'
import { entityFilterLogic } from '../ActionFilter/entityFilterLogic'
import './InsightsTable.scss'
import clsx from 'clsx'
import { LemonTable, LemonTableColumn, LemonTableColumns } from 'lib/components/LemonTable'
import stringWithWBR from 'lib/utils/stringWithWBR'

interface InsightsTableProps {
    /** Whether this is just a legend instead of standalone insight viz. Default: false. */
    isLegend?: boolean
    /** Whether this is table is embedded in another card or whether it should be a card of its own. Default: false. */
    embedded?: boolean
    showTotalCount?: boolean
    /** Key for the entityFilterLogic */
    filterKey: string
    canEditSeriesNameInline?: boolean
<<<<<<< HEAD
    /** (Un)checking series updates the insight via the API, so it should be disabled if updates aren't desired. */
    canCheckUncheckSeries?: boolean
=======
    /* whether this table is below another insight or the insight is in table view */
    isMainInsightView?: boolean
>>>>>>> 6ac5dafd
}

const CALC_COLUMN_LABELS: Record<CalcColumnState, string> = {
    total: 'Total Sum',
    average: 'Average',
    median: 'Median',
}

/**
 * InsightsTable for use in a dashboard.
 */
export function DashboardInsightsTable({
    filters,
    dashboardItemId,
}: {
    filters: FilterType
    dashboardItemId: InsightShortId
}): JSX.Element {
    return (
        <BindLogic logic={trendsLogic} props={{ dashboardItemId, filters }}>
            <InsightsTable showTotalCount filterKey={`dashboard_${dashboardItemId}`} embedded />
        </BindLogic>
    )
}

export function InsightsTable({
    isLegend = false,
    embedded = false,
    showTotalCount = false,
    filterKey,
    canEditSeriesNameInline,
<<<<<<< HEAD
    canCheckUncheckSeries,
=======
    isMainInsightView = false,
>>>>>>> 6ac5dafd
}: InsightsTableProps): JSX.Element | null {
    const { insightProps } = useValues(insightLogic)
    const { indexedResults, hiddenLegendKeys, filters, resultsLoading } = useValues(trendsLogic(insightProps))
    const { toggleVisibility, setFilters } = useActions(trendsLogic(insightProps))
    const { cohorts } = useValues(cohortsModel)
    const { reportInsightsTableCalcToggled } = useActions(eventUsageLogic)

    const _entityFilterLogic = entityFilterLogic({
        setFilters,
        filters,
        typeKey: filterKey,
    })
    const { showModal, selectFilter } = useActions(_entityFilterLogic)

    const hasMathUniqueFilter = !!(
        filters.actions?.find(({ math }) => math === 'dau') || filters.events?.find(({ math }) => math === 'dau')
    )
    const logic = insightsTableLogic({ hasMathUniqueFilter })
    const { calcColumnState } = useValues(logic)
    const { setCalcColumnState } = useActions(logic)

    const colorList = getChartColors('white', indexedResults.length, !!filters.compare)
    const showCountedByTag = !!indexedResults.find(({ action }) => action?.math && action.math !== 'total')

    const handleEditClick = (item: IndexedTrendResult): void => {
        if (canEditSeriesNameInline) {
            selectFilter(item.action)
            showModal()
        }
    }

    const calcColumnMenu = (
        <Menu>
            {Object.keys(CALC_COLUMN_LABELS).map((key) => (
                <Menu.Item
                    key={key}
                    onClick={(e) => {
                        setCalcColumnState(key as CalcColumnState)
                        reportInsightsTableCalcToggled(key)
                        e.domEvent.stopPropagation() // Prevent click here from affecting table sorting
                    }}
                >
                    {CALC_COLUMN_LABELS[key as CalcColumnState]}
                </Menu.Item>
            ))}
        </Menu>
    )

    // Build up columns to include. Order matters.
    const columns: LemonTableColumns<IndexedTrendResult> = []

    if (isLegend) {
        columns.push({
            render: function RenderCheckbox(_, item: IndexedTrendResult) {
                return (
                    <PHCheckbox
                        color={colorList[item.id]}
                        checked={!hiddenLegendKeys[item.id]}
                        onChange={() => toggleVisibility(item.id)}
                        disabled={canCheckUncheckSeries}
                    />
                )
            },
            width: 0,
        })
    }

    columns.push({
        title: 'Series',
        render: function RenderLabel(_, item: IndexedTrendResult): JSX.Element {
            return (
                <div className="series-name-wrapper-col">
                    <InsightLabel
                        seriesColor={colorList[item.id]}
                        action={item.action}
                        fallbackName={item.breakdown_value === '' ? 'None' : item.label}
                        hasMultipleSeries={indexedResults.length > 1}
                        showCountedByTag={showCountedByTag}
                        breakdownValue={item.breakdown_value === '' ? 'None' : item.breakdown_value?.toString()}
                        hideBreakdown
                        hideIcon
                        className={clsx({
                            editable: canEditSeriesNameInline,
                        })}
                        pillMaxWidth={165}
                        compareValue={filters.compare ? formatCompareLabel(item) : undefined}
                        onLabelClick={canEditSeriesNameInline ? () => handleEditClick(item) : undefined}
                    />
                    {canEditSeriesNameInline && (
                        <EditOutlined
                            title="Rename graph series"
                            className="edit-icon"
                            onClick={() => handleEditClick(item)}
                        />
                    )}
                </div>
            )
        },
        key: 'label',
        sorter: (a, b) => {
            const labelA = a.action?.name || a.label || ''
            const labelB = b.action?.name || b.label || ''
            return labelA.localeCompare(labelB)
        },
    })

    if (filters.breakdown) {
        columns.push({
            title: (
                <PropertyKeyInfo disableIcon disablePopover value={filters.breakdown.toString() || 'Breakdown Value'} />
            ),
            render: function RenderBreakdownValue(_, item: IndexedTrendResult) {
                const breakdownLabel = formatBreakdownLabel(cohorts, item.breakdown_value)
                return (
                    <SeriesToggleWrapper
                        id={item.id}
                        toggleVisibility={isMainInsightView ? undefined : toggleVisibility}
                    >
                        {breakdownLabel && <div title={breakdownLabel}>{stringWithWBR(breakdownLabel, 20)}</div>}
                    </SeriesToggleWrapper>
                )
            },
            key: 'breakdown',
            sorter: (a, b) => {
                const labelA = formatBreakdownLabel(cohorts, a.breakdown_value)
                const labelB = formatBreakdownLabel(cohorts, b.breakdown_value)
                return labelA.localeCompare(labelB)
            },
        })
    }

    if (indexedResults?.length > 0 && indexedResults[0].data) {
        const previousResult = !!filters.compare
            ? indexedResults.find((r) => r.compare_label === 'previous')
            : undefined
        const valueColumns: LemonTableColumn<IndexedTrendResult, any>[] = indexedResults[0].data.map(
            (__, index: number) => ({
                title: (
                    <DateDisplay
                        interval={(filters.interval as IntervalType) || 'day'}
                        date={(indexedResults[0].dates || indexedResults[0].days)[index]} // current
                        secondaryDate={
                            !!previousResult ? (previousResult.dates || previousResult.days)[index] : undefined
                        } // previous
                        hideWeekRange
                    />
                ),
                render: function RenderPeriod(_, item: IndexedTrendResult) {
                    return maybeAddCommasToInteger(item.data[index])
                },
                key: `data[${index}]`,
                sorter: (a, b) => a.data[index] - b.data[index],
                align: 'right',
            })
        )

        columns.push(...valueColumns)
    }

    if (showTotalCount) {
        columns.push({
            title: (
                <Dropdown overlay={calcColumnMenu}>
                    <span className="cursor-pointer">
                        {CALC_COLUMN_LABELS[calcColumnState]}
                        <DownOutlined className="ml-025" />
                    </span>
                </Dropdown>
            ),
            render: function RenderCalc(count: any, item: IndexedTrendResult) {
                if (calcColumnState === 'average') {
                    return average(item.data).toLocaleString()
                } else if (calcColumnState === 'median') {
                    return median(item.data).toLocaleString()
                } else if (
                    calcColumnState === 'total' &&
                    (filters.display === ACTIONS_LINE_GRAPH_CUMULATIVE ||
                        filters.display === ACTIONS_TABLE ||
                        filters.display === ACTIONS_PIE_CHART)
                ) {
                    return (item.count || item.aggregated_value || 'Unknown').toLocaleString()
                }
                return (
                    <>
                        {count?.toLocaleString?.()}
                        {item.action && item.action?.math === 'dau' && (
                            <Tooltip title="Keep in mind this is just the sum of all values in the row, not the unique users across the entire time period (i.e. this number may contain duplicate users).">
                                <InfoCircleOutlined style={{ marginLeft: 4, color: 'var(--primary-alt)' }} />
                            </Tooltip>
                        )}
                    </>
                )
            },
            sorter: (a, b) => (a.count || a.aggregated_value) - (b.count || b.aggregated_value),
            dataIndex: 'count',
            align: 'right',
        })
    }

    return (
        <LemonTable
            dataSource={isLegend ? indexedResults : indexedResults.filter((r) => !hiddenLegendKeys?.[r.id])}
            embedded={embedded}
            columns={columns}
            rowKey="id"
            pagination={{ pageSize: 100, hideOnSinglePage: true }}
            loading={resultsLoading}
            emptyState="No insight results"
            data-attr="insights-table-graph"
            className="insights-table"
        />
    )
}

export function formatBreakdownLabel(cohorts?: CohortType[], breakdown_value?: BreakdownKeyType): string {
    if (breakdown_value && typeof breakdown_value == 'number') {
        return cohorts?.filter((c) => c.id == breakdown_value)[0]?.name || breakdown_value.toString()
    } else if (typeof breakdown_value == 'string') {
        return breakdown_value === 'nan' ? 'Other' : breakdown_value === '' ? 'None' : breakdown_value
    } else if (Array.isArray(breakdown_value)) {
        return breakdown_value.join('::')
    } else {
        return ''
    }
}

export function formatCompareLabel(trendResult: TrendResult): string {
    // label splitting ensures backwards compatibility for api results that don't contain the new compare_label
    const labels = trendResult.label.split(' - ')
    return capitalizeFirstLetter(trendResult.compare_label ?? labels?.[labels.length - 1] ?? 'current')
}<|MERGE_RESOLUTION|>--- conflicted
+++ resolved
@@ -33,13 +33,10 @@
     /** Key for the entityFilterLogic */
     filterKey: string
     canEditSeriesNameInline?: boolean
-<<<<<<< HEAD
     /** (Un)checking series updates the insight via the API, so it should be disabled if updates aren't desired. */
     canCheckUncheckSeries?: boolean
-=======
     /* whether this table is below another insight or the insight is in table view */
     isMainInsightView?: boolean
->>>>>>> 6ac5dafd
 }
 
 const CALC_COLUMN_LABELS: Record<CalcColumnState, string> = {
@@ -70,12 +67,9 @@
     embedded = false,
     showTotalCount = false,
     filterKey,
-    canEditSeriesNameInline,
-<<<<<<< HEAD
-    canCheckUncheckSeries,
-=======
+    canEditSeriesNameInline = false,
+    canCheckUncheckSeries = true,
     isMainInsightView = false,
->>>>>>> 6ac5dafd
 }: InsightsTableProps): JSX.Element | null {
     const { insightProps } = useValues(insightLogic)
     const { indexedResults, hiddenLegendKeys, filters, resultsLoading } = useValues(trendsLogic(insightProps))
@@ -135,7 +129,7 @@
                         color={colorList[item.id]}
                         checked={!hiddenLegendKeys[item.id]}
                         onChange={() => toggleVisibility(item.id)}
-                        disabled={canCheckUncheckSeries}
+                        disabled={!canCheckUncheckSeries}
                     />
                 )
             },
