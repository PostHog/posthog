import React from 'react'
<<<<<<< HEAD
import { Dropdown, Menu, Skeleton, Table, Tooltip } from 'antd'
=======
import { Dropdown, Menu, Table } from 'antd'
import { Tooltip } from 'lib/components/Tooltip'
>>>>>>> a4b183a9
import { useActions, useValues } from 'kea'
import { IndexedTrendResult, trendsLogic } from 'scenes/trends/trendsLogic'
import { PHCheckbox } from 'lib/components/PHCheckbox'
import { getChartColors } from 'lib/colors'
import { cohortsModel } from '~/models/cohortsModel'
import { CohortType, IntervalType } from '~/types'
import { ColumnsType } from 'antd/lib/table'
import { average, median, maybeAddCommasToInteger } from 'lib/utils'
import { InsightLabel } from 'lib/components/InsightLabel'
import { PropertyKeyInfo } from 'lib/components/PropertyKeyInfo'
import { CalcColumnState, insightsTableLogic } from './insightsTableLogic'
import { DownOutlined, InfoCircleOutlined } from '@ant-design/icons'
import { eventUsageLogic } from 'lib/utils/eventUsageLogic'
import { DateDisplay } from 'lib/components/DateDisplay'
import { SeriesToggleWrapper } from './components/SeriesToggleWrapper'
import { ACTIONS_LINE_GRAPH_CUMULATIVE, ACTIONS_PIE_CHART, ACTIONS_TABLE } from 'lib/constants'

interface InsightsTableProps {
    isLegend?: boolean // `true` -> Used as a supporting legend at the bottom of another graph; `false` -> used as it's own display
    showTotalCount?: boolean
}

const CALC_COLUMN_LABELS: Record<CalcColumnState, string> = {
    total: 'Total Sum',
    average: 'Average',
    median: 'Median',
}

export function InsightsTable({ isLegend = true, showTotalCount = false }: InsightsTableProps): JSX.Element | null {
    const { indexedResults, visibilityMap, filters, resultsLoading } = useValues(trendsLogic)
    const { toggleVisibility } = useActions(trendsLogic)
    const { cohorts } = useValues(cohortsModel)
    const { reportInsightsTableCalcToggled } = useActions(eventUsageLogic)
    const hasMathUniqueFilter = !!(
        filters.actions?.find(({ math }) => math === 'dau') || filters.events?.find(({ math }) => math === 'dau')
    )
    const logic = insightsTableLogic({ hasMathUniqueFilter })
    const { calcColumnState } = useValues(logic)
    const { setCalcColumnState } = useActions(logic)

    const isSingleEntity = indexedResults.length === 1
    const colorList = getChartColors('white')
    const showCountedByTag = !!indexedResults.find(({ action }) => action?.math && action.math !== 'total')

    const calcColumnMenu = (
        <Menu>
            {Object.keys(CALC_COLUMN_LABELS).map((key) => (
                <Menu.Item
                    key={key}
                    onClick={() => {
                        setCalcColumnState(key as CalcColumnState)
                        reportInsightsTableCalcToggled(key)
                    }}
                >
                    {CALC_COLUMN_LABELS[key as CalcColumnState]}
                </Menu.Item>
            ))}
        </Menu>
    )

    // Build up columns to include. Order matters.
    const columns: ColumnsType<IndexedTrendResult> = []

    if (isLegend) {
        columns.push({
            title: '',
            render: function RenderCheckbox({}, item: IndexedTrendResult, index: number) {
                // legend will always be on insight page where the background is white
                return (
                    <PHCheckbox
                        color={colorList[index]}
                        checked={visibilityMap[item.id]}
                        onChange={() => toggleVisibility(item.id)}
                        disabled={isSingleEntity}
                    />
                )
            },
            fixed: 'left',
            width: 30,
        })
    }

    if (filters.breakdown) {
        columns.push({
            title: (
                <PropertyKeyInfo disableIcon disablePopover value={filters.breakdown.toString() || 'Breakdown Value'} />
            ),
            render: function RenderBreakdownValue({}, item: IndexedTrendResult) {
                return (
                    <SeriesToggleWrapper id={item.id} toggleVisibility={toggleVisibility}>
                        {formatBreakdownLabel(item.breakdown_value, cohorts)}
                    </SeriesToggleWrapper>
                )
            },
            fixed: 'left',
            width: 150,
        })
    }

    columns.push({
        title: 'Event or Action',
        render: function RenderLabel({}, item: IndexedTrendResult, index: number): JSX.Element {
            return (
                <SeriesToggleWrapper id={item.id} toggleVisibility={toggleVisibility}>
                    <InsightLabel
                        seriesColor={colorList[index]}
                        action={item.action}
                        fallbackName={item.breakdown_value === '' ? 'None' : item.label}
                        hasMultipleSeries={indexedResults.length > 1}
                        showCountedByTag={showCountedByTag}
                        breakdownValue={item.breakdown_value === '' ? 'None' : item.breakdown_value?.toString()}
                        hideBreakdown
                        hideIcon
                    />
                </SeriesToggleWrapper>
            )
        },
        fixed: 'left',
        width: 200,
    })

    if (indexedResults && indexedResults.length > 0) {
        const valueColumns: ColumnsType<IndexedTrendResult> = indexedResults[0].data.map(({}, index: number) => ({
            title: (
                <DateDisplay
                    interval={(filters.interval as IntervalType) || 'day'}
                    date={(indexedResults[0].dates || indexedResults[0].days)[index]}
                    hideWeekRange
                />
            ),
            render: function RenderPeriod({}, item: IndexedTrendResult) {
                return maybeAddCommasToInteger(item.data[index])
            },
            align: 'center',
        }))

        columns.push(...valueColumns)
    }

    if (showTotalCount) {
        columns.push({
            title: (
                <Dropdown overlay={calcColumnMenu}>
                    <span className="cursor-pointer">
                        {CALC_COLUMN_LABELS[calcColumnState]} <DownOutlined />
                    </span>
                </Dropdown>
            ),
            render: function RenderCalc(count: number, item: IndexedTrendResult) {
                if (calcColumnState === 'average') {
                    return average(item.data).toLocaleString()
                } else if (calcColumnState === 'median') {
                    return median(item.data).toLocaleString()
                } else if (
                    calcColumnState === 'total' &&
                    (filters.display === ACTIONS_LINE_GRAPH_CUMULATIVE ||
                        filters.display === ACTIONS_TABLE ||
                        filters.display === ACTIONS_PIE_CHART)
                ) {
                    return (item.count || item.aggregated_value).toLocaleString()
                }
                return (
                    <>
                        {count.toLocaleString()}
                        {item.action && item.action?.math === 'dau' && (
                            <Tooltip title="Keep in mind this is just the sum of all values in the row, not the unique users across the entire time period (i.e. this number may contain duplicate users).">
                                <InfoCircleOutlined style={{ marginLeft: 4, color: 'var(--primary-alt)' }} />
                            </Tooltip>
                        )}
                    </>
                )
            },
            defaultSortOrder: 'descend',
            sorter: (a, b) => a.count - b.count,
            dataIndex: 'count',
            fixed: 'right',
            width: 120,
            align: 'center',
        })
    }

    if (resultsLoading) {
        return <Skeleton active paragraph={{ rows: 4 }} />
    }

    return (
        <Table
            dataSource={indexedResults}
            columns={columns}
            size="small"
            rowKey="id"
            pagination={{ pageSize: 100, hideOnSinglePage: true }}
            style={{ marginTop: '1rem' }}
            scroll={indexedResults && indexedResults.length > 0 ? { x: indexedResults[0].data.length * 160 } : {}}
            data-attr="insights-table-graph"
        />
    )
}

export function formatBreakdownLabel(breakdown_value: string | number | undefined, cohorts: CohortType[]): string {
    if (breakdown_value && typeof breakdown_value == 'number') {
        return cohorts.filter((c) => c.id == breakdown_value)[0]?.name || breakdown_value.toString()
    } else if (typeof breakdown_value == 'string') {
        return breakdown_value === 'nan' ? 'Other' : breakdown_value === '' ? 'None' : breakdown_value
    } else {
        return ''
    }
}<|MERGE_RESOLUTION|>--- conflicted
+++ resolved
@@ -1,10 +1,6 @@
 import React from 'react'
-<<<<<<< HEAD
-import { Dropdown, Menu, Skeleton, Table, Tooltip } from 'antd'
-=======
-import { Dropdown, Menu, Table } from 'antd'
+import { Dropdown, Menu, Skeleton, Table } from 'antd'
 import { Tooltip } from 'lib/components/Tooltip'
->>>>>>> a4b183a9
 import { useActions, useValues } from 'kea'
 import { IndexedTrendResult, trendsLogic } from 'scenes/trends/trendsLogic'
 import { PHCheckbox } from 'lib/components/PHCheckbox'
@@ -126,7 +122,7 @@
         width: 200,
     })
 
-    if (indexedResults && indexedResults.length > 0) {
+    if (indexedResults?.length > 0) {
         const valueColumns: ColumnsType<IndexedTrendResult> = indexedResults[0].data.map(({}, index: number) => ({
             title: (
                 <DateDisplay
