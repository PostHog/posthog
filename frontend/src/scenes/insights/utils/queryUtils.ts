import { objectCleanWithEmpty, objectsEqual, removeUndefinedAndNull } from 'lib/utils'

import { DataNode, InsightQueryNode, Node } from '~/queries/schema/schema-general'
import {
    filterForQuery,
    filterKeyForQuery,
    getMathTypeWarning,
    isEventsNode,
    isFunnelsQuery,
    isHogQLQuery,
    isInsightQueryNode,
    isInsightQueryWithDisplay,
    isInsightQueryWithSeries,
    isInsightVizNode,
    isTrendsQuery,
} from '~/queries/utils'
import { BaseMathType, ChartDisplayType } from '~/types'

type CompareQueryOpts = { ignoreVisualizationOnlyChanges: boolean }

export const getVariablesFromQuery = (query: string): string[] => {
    const re = /\{variables\.([a-z0-9_]+)\}/gm
    const results: string[] = []

    for (;;) {
        const reResult = re.exec(query)
        if (!reResult) {
            break
        }

        if (reResult[1]) {
            results.push(reResult[1])
        }
    }

    return results
}

export const compareQuery = (a: Node, b: Node, opts?: CompareQueryOpts): boolean => {
    if (isInsightVizNode(a) && isInsightVizNode(b)) {
        const { source: sourceA, ...restA } = a
        const { source: sourceB, ...restB } = b
        return (
            objectsEqual(
                objectCleanWithEmpty(removeUndefinedAndNull(restA)),
                objectCleanWithEmpty(removeUndefinedAndNull(restB))
            ) && compareDataNodeQuery(sourceA, sourceB, opts)
        )
    } else if (isInsightQueryNode(a) && isInsightQueryNode(b)) {
        return compareDataNodeQuery(removeUndefinedAndNull(a), removeUndefinedAndNull(b), opts)
    }

    return objectsEqual(
        objectCleanWithEmpty(removeUndefinedAndNull(a as any)),
        objectCleanWithEmpty(removeUndefinedAndNull(b as any))
    )
}

export const haveVariablesOrFiltersChanged = (a: Node, b: Node): boolean => {
    if (!isHogQLQuery(a) || !isHogQLQuery(b)) {
        return false
    }

    if ((a.variables && !b.variables) || (!a.variables && b.variables)) {
        return true
    }

    if (a.variables && b.variables) {
        if (!objectsEqual(a.variables, b.variables)) {
            return true
        }
    }

    if (a.filters && b.filters) {
        if (!objectsEqual(a.filters, b.filters)) {
            return true
        }
    }

    return false
}

/** Compares two queries for semantic equality to prevent double-fetching of data. */
export const compareDataNodeQuery = (a: Node, b: Node, opts?: CompareQueryOpts): boolean => {
    if (isInsightQueryNode(a) && isInsightQueryNode(b)) {
        return objectsEqual(cleanInsightQuery(a, opts), cleanInsightQuery(b, opts))
    }

    return objectsEqual(objectCleanWithEmpty(a as any), objectCleanWithEmpty(b as any))
}

/** Tests wether a query is valid to prevent unnecessary requests.  */
export const validateQuery = (q: DataNode): boolean => {
    if (isFunnelsQuery(q)) {
        // funnels require at least two steps
        return q.series.length >= 2
    }
    return true
}

const groupedChartDisplayTypes: Record<ChartDisplayType, ChartDisplayType> = {
    // time series
    [ChartDisplayType.ActionsLineGraph]: ChartDisplayType.ActionsLineGraph,
    [ChartDisplayType.ActionsBar]: ChartDisplayType.ActionsLineGraph,
    [ChartDisplayType.ActionsUnstackedBar]: ChartDisplayType.ActionsLineGraph,
    [ChartDisplayType.ActionsAreaGraph]: ChartDisplayType.ActionsLineGraph,
    [ChartDisplayType.ActionsStackedBar]: ChartDisplayType.ActionsLineGraph,

    // cumulative time series
    [ChartDisplayType.ActionsLineGraphCumulative]: ChartDisplayType.ActionsLineGraphCumulative,

    // total value
    [ChartDisplayType.BoldNumber]: ChartDisplayType.ActionsBarValue,
    [ChartDisplayType.ActionsBarValue]: ChartDisplayType.ActionsBarValue,
    [ChartDisplayType.ActionsPie]: ChartDisplayType.ActionsBarValue,
    [ChartDisplayType.ActionsTable]: ChartDisplayType.ActionsBarValue,
    [ChartDisplayType.WorldMap]: ChartDisplayType.ActionsBarValue,
    [ChartDisplayType.CalendarHeatmap]: ChartDisplayType.ActionsBarValue,
}

/** clean insight queries so that we can check for semantic equality with a deep equality check */
export const cleanInsightQuery = (query: InsightQueryNode, opts?: CompareQueryOpts): InsightQueryNode => {
    const dupQuery = JSON.parse(JSON.stringify(query))

    // remove undefined values, empty arrays and empty objects
    const cleanedQuery = objectCleanWithEmpty(dupQuery) as InsightQueryNode

    if (isInsightQueryWithSeries(cleanedQuery)) {
        cleanedQuery.series?.forEach((series) => {
            // event math `total` is the default
            if (isEventsNode(series) && series.math === 'total') {
                delete series.math
            } else if (isTrendsQuery(cleanedQuery) && series.math && getMathTypeWarning(series.math, query, false)) {
                series.math = BaseMathType.UniqueUsers
            }
        })
    }

    if (opts?.ignoreVisualizationOnlyChanges) {
        // Keep this in sync with posthog/schema_helpers.py `serialize_query` method
        const insightFilter = filterForQuery(cleanedQuery)
        const insightFilterKey = filterKeyForQuery(cleanedQuery)
        cleanedQuery[insightFilterKey] = {
            ...insightFilter,
            showLegend: undefined,
            showPercentStackView: undefined,
            showValuesOnSeries: undefined,
            aggregationAxisFormat: undefined,
            aggregationAxisPrefix: undefined,
            aggregationAxisPostfix: undefined,
            decimalPlaces: undefined,
            layout: undefined,
            toggledLifecycles: undefined,
            showLabelsOnSeries: undefined,
            showMean: undefined,
            meanRetentionCalculation: undefined,
            yAxisScaleType: undefined,
            hiddenLegendIndexes: undefined,
            hiddenLegendBreakdowns: undefined,
            resultCustomizations: undefined,
            resultCustomizationBy: undefined,
            goalLines: undefined,
            dashboardDisplay: undefined,
            showConfidenceIntervals: undefined,
            confidenceLevel: undefined,
            showTrendLines: undefined,
            showMovingAverage: undefined,
            movingAverageIntervals: undefined,
            stacked: undefined,
            detailedResultsAggregationType: undefined,
<<<<<<< HEAD
            selectedInterval: undefined,
=======
            showFullUrls: undefined,
>>>>>>> 21f472cb
        }

        cleanedQuery.dataColorTheme = undefined

        if (isInsightQueryWithSeries(cleanedQuery)) {
            cleanedQuery.series = cleanedQuery.series.map((entity) => {
                const { custom_name, ...cleanedEntity } = entity
                return cleanedEntity
            })
        }

        if (isInsightQueryWithDisplay(cleanedQuery)) {
            cleanedQuery[insightFilterKey].display =
                groupedChartDisplayTypes[cleanedQuery[insightFilterKey].display || ChartDisplayType.ActionsLineGraph]
        }
    }

    return cleanedQuery
}<|MERGE_RESOLUTION|>--- conflicted
+++ resolved
@@ -168,11 +168,8 @@
             movingAverageIntervals: undefined,
             stacked: undefined,
             detailedResultsAggregationType: undefined,
-<<<<<<< HEAD
+            showFullUrls: undefined,
             selectedInterval: undefined,
-=======
-            showFullUrls: undefined,
->>>>>>> 21f472cb
         }
 
         cleanedQuery.dataColorTheme = undefined
