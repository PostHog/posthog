import './ActionFilterRow.scss'

import { DraggableSyntheticListeners } from '@dnd-kit/core'
import { useSortable } from '@dnd-kit/sortable'
import { CSS } from '@dnd-kit/utilities'
import { BuiltLogic, useActions, useValues } from 'kea'
import { useState } from 'react'

import { IconCopy, IconEllipsis, IconFilter, IconPencil, IconStack, IconTrash, IconWarning } from '@posthog/icons'
import {
    LemonBadge,
    LemonCheckbox,
    LemonDivider,
    LemonMenu,
    LemonSelect,
    LemonSelectOption,
    LemonSelectOptions,
} from '@posthog/lemon-ui'

import { EntityFilterInfo } from 'lib/components/EntityFilterInfo'
import { HogQLEditor } from 'lib/components/HogQLEditor/HogQLEditor'
import { PropertyFilters } from 'lib/components/PropertyFilters/PropertyFilters'
import { PropertyKeyInfo } from 'lib/components/PropertyKeyInfo'
import { SeriesGlyph, SeriesLetter } from 'lib/components/SeriesGlyph'
import { defaultDataWarehousePopoverFields } from 'lib/components/TaxonomicFilter/taxonomicFilterLogic'
import { DataWarehousePopoverField, TaxonomicFilterGroupType } from 'lib/components/TaxonomicFilter/types'
import {
    TaxonomicPopover,
    TaxonomicPopoverProps,
    TaxonomicStringPopover,
} from 'lib/components/TaxonomicPopover/TaxonomicPopover'
import { LemonButton, LemonButtonProps } from 'lib/lemon-ui/LemonButton'
import { LemonDropdown } from 'lib/lemon-ui/LemonDropdown'
import { Tooltip } from 'lib/lemon-ui/Tooltip'
import { IconWithCount, SortableDragIcon } from 'lib/lemon-ui/icons'
import { capitalizeFirstLetter, getEventNamesForAction } from 'lib/utils'
import { databaseTableListLogic } from 'scenes/data-management/database/databaseTableListLogic'
import { funnelDataLogic } from 'scenes/funnels/funnelDataLogic'
import { GroupIntroductionFooter } from 'scenes/groups/GroupsIntroduction'
import { insightDataLogic } from 'scenes/insights/insightDataLogic'
import { insightLogic } from 'scenes/insights/insightLogic'
import { isTrendsFilter } from 'scenes/insights/sharedUtils'
import { isAllEventsEntityFilter } from 'scenes/insights/utils'
import {
    COUNT_PER_ACTOR_MATH_DEFINITIONS,
    MathCategory,
    PROPERTY_MATH_DEFINITIONS,
    apiValueToMathType,
    mathTypeToApiValues,
    mathsLogic,
} from 'scenes/trends/mathsLogic'

import { actionsModel } from '~/models/actionsModel'
import { MathType, NodeKind } from '~/queries/schema/schema-general'
import {
    TRAILING_MATH_TYPES,
    getMathTypeWarning,
    isInsightVizNode,
    isStickinessQuery,
    isTrendsQuery,
} from '~/queries/utils'
import {
    ActionFilter,
    ActionFilter as ActionFilterType,
    BaseMathType,
    ChartDisplayCategory,
    ChartDisplayType,
    CountPerActorMathType,
    EntityType,
    EntityTypes,
    FunnelExclusionLegacy,
    HogQLMathType,
    PropertyFilterValue,
    PropertyMathType,
} from '~/types'

import { LocalFilter } from '../entityFilterLogic'
import { entityFilterLogicType } from '../entityFilterLogicType'

const DragHandle = (props: DraggableSyntheticListeners | undefined): JSX.Element => (
    <span className="ActionFilterRowDragHandle" key="drag-handle" {...props}>
        <SortableDragIcon />
    </span>
)

export enum MathAvailability {
    All,
    ActorsOnly,
    FunnelsOnly,
    CalendarHeatmapOnly,
    None,
}

const getValue = (
    value: string | number | null | undefined,
    filter: ActionFilter
): string | number | null | undefined => {
    if (isAllEventsEntityFilter(filter)) {
        return 'All events'
    } else if (filter.type === 'actions') {
        return typeof value === 'string' ? parseInt(value) : value || undefined
    }
    return value === null ? null : value || undefined
}

export interface ActionFilterRowProps {
    logic: BuiltLogic<entityFilterLogicType>
    filter: LocalFilter
    index: number
    typeKey: string
    mathAvailability: MathAvailability
    singleFilter?: boolean
    hideFilter?: boolean // Hides the local filter options
    hideRename?: boolean // Hides the rename option
    hideDuplicate?: boolean // Hides the duplicate option
    hideDeleteBtn?: boolean // Choose to hide delete btn. You can use the onClose function passed into customRow{Pre|Suf}fix to render the delete btn anywhere
    showCombine?: boolean // Show the combine inline events option
    propertyFiltersPopover?: boolean
    onRenameClick?: () => void // Used to open rename modal
    showSeriesIndicator?: boolean // Show series badge
    seriesIndicatorType?: 'alpha' | 'numeric' // Series badge shows A, B, C | 1, 2, 3
    filterCount: number
    sortable: boolean
    customRowSuffix?:
        | string
        | JSX.Element
        | ((props: {
              filter: ActionFilterType | FunnelExclusionLegacy
              index: number
              onClose: () => void
          }) => JSX.Element) // Custom suffix element to show in each row
    hasBreakdown: boolean // Whether the current graph has a breakdown filter applied
    showNestedArrow?: boolean // Show nested arrows to the left of property filter buttons
    actionsTaxonomicGroupTypes?: TaxonomicFilterGroupType[] // Which tabs to show for actions selector
    propertiesTaxonomicGroupTypes?: TaxonomicFilterGroupType[] // Which tabs to show for property filters
    disabled?: boolean
    readOnly?: boolean
    renderRow?: ({
        seriesIndicator,
        filter,
        suffix,
        propertyFiltersButton,
        renameRowButton,
        deleteButton,
    }: Record<string, JSX.Element | string | undefined>) => JSX.Element // build your own row given these components
    trendsDisplayCategory: ChartDisplayCategory | null
    /** Whether properties shown should be limited to just numerical types */
    showNumericalPropsOnly?: boolean
    /** Only allow these math types in the selector */
    allowedMathTypes?: readonly string[]
    /** Fields to display in the data warehouse filter popover */
    dataWarehousePopoverFields?: DataWarehousePopoverField[]
    /** Whether to add left padding to the filters div to align with suffix content */
    filtersLeftPadding?: boolean
    /** Doc link to show in the tooltip of the New Filter button */
    addFilterDocLink?: string
    /** Allow adding non-captured events */
    allowNonCapturedEvents?: boolean
}

export function ActionFilterRow({
    logic,
    filter,
    index,
    typeKey,
    mathAvailability,
    singleFilter,
    hideFilter,
    hideRename,
    hideDuplicate = false,
    hideDeleteBtn = false,
    showCombine = false,
    propertyFiltersPopover = false,
    onRenameClick = () => {},
    showSeriesIndicator,
    seriesIndicatorType = 'alpha',
    filterCount,
    sortable,
    customRowSuffix,
    hasBreakdown,
    showNestedArrow = false,
    actionsTaxonomicGroupTypes = [TaxonomicFilterGroupType.Events, TaxonomicFilterGroupType.Actions],
    propertiesTaxonomicGroupTypes,
    disabled = false,
    readOnly = false,
    renderRow,
    trendsDisplayCategory,
    showNumericalPropsOnly,
    allowedMathTypes,
    dataWarehousePopoverFields = defaultDataWarehousePopoverFields,
    filtersLeftPadding = false,
    addFilterDocLink,
    excludedProperties,
    allowNonCapturedEvents,
}: ActionFilterRowProps & Pick<TaxonomicPopoverProps, 'excludedProperties' | 'allowNonCapturedEvents'>): JSX.Element {
    const { entityFilterVisible } = useValues(logic)
    const {
        updateFilter,
        selectFilter,
        updateFilterOptional,
        updateFilterMath,
        removeLocalFilter,
        updateFilterProperty,
        setEntityFilterVisibility,
        duplicateFilter,
        convertFilterToGroup,
    } = useActions(logic)
    const { actions } = useValues(actionsModel)
    const { mathDefinitions } = useValues(mathsLogic)
    const { dataWarehouseTablesMap } = useValues(databaseTableListLogic)

    const mountedInsightDataLogic = insightDataLogic.findMounted({ dashboardItemId: typeKey })
    const query = mountedInsightDataLogic?.values?.query

    const isFunnelContext = mathAvailability === MathAvailability.FunnelsOnly
    const isTrendsContext = isTrendsFilter(filter)

    // Always call hooks for React compliance - provide safe defaults for non-funnel contexts
    const { insightProps: funnelInsightProps } = useValues(
        insightLogic({ dashboardItemId: isFunnelContext ? (typeKey as any) : 'new' })
    )
    const { isStepOptional: funnelIsStepOptional } = useValues(funnelDataLogic(funnelInsightProps))

    // Only use the funnel results when in funnel context
    const isStepOptional = isFunnelContext ? funnelIsStepOptional : () => false

    const [isHogQLDropdownVisible, setIsHogQLDropdownVisible] = useState(false)
    const [isMenuVisible, setIsMenuVisible] = useState(false)

    const { setNodeRef, attributes, transform, transition, listeners, isDragging } = useSortable({ id: filter.uuid })

    const propertyFiltersVisible = typeof filter.order === 'number' ? entityFilterVisible[filter.order] : false

    let name: string | null | undefined, value: PropertyFilterValue
    const {
        math,
        math_property: mathProperty,
        math_property_type: mathPropertyType,
        math_hogql: mathHogQL,
        math_group_type_index: mathGroupTypeIndex,
    } = filter

    const onClose = (): void => {
        removeLocalFilter({ ...filter, index })
    }

    const onMathSelect = (_: unknown, selectedMath?: string): void => {
        let mathProperties
        if (selectedMath) {
            const math_property =
                mathDefinitions[selectedMath]?.category === MathCategory.PropertyValue
                    ? (mathProperty ?? '$time')
                    : undefined
            const math_hogql =
                mathDefinitions[selectedMath]?.category === MathCategory.HogQLExpression
                    ? (mathHogQL ?? 'count()')
                    : undefined
            mathProperties = {
                ...mathTypeToApiValues(selectedMath),
                math_property,
                math_hogql,
                mathPropertyType,
            }
        } else {
            mathProperties = {
                math_property: undefined,
                mathPropertyType: undefined,
                math_hogql: undefined,
                math_group_type_index: undefined,
                math: undefined,
            }
        }

        updateFilterMath({
            index,
            type: filter.type,
            ...mathProperties,
        })
    }

    const onMathPropertySelect = (_: unknown, property: string, groupType: TaxonomicFilterGroupType): void => {
        updateFilterMath({
            ...filter,
            math_hogql: undefined,
            math_property: property,
            math_property_type: groupType,
            index,
        })
    }

    const onMathHogQLSelect = (_: unknown, hogql: string): void => {
        updateFilterMath({
            ...filter,
            math_property: undefined,
            math_property_type: undefined,
            math_hogql: hogql,
            index,
        })
    }

    if (filter.type === EntityTypes.ACTIONS) {
        const action = actions.find((action) => action.id === filter.id)
        name = action?.name || filter.name
        value = action?.id || filter.id
    } else {
        name = filter.name || String(filter.id)
        value = filter.name || filter.id
    }

    // console.log("[ActionFilterRow] value, filter", getValue(value, filter), filter)

    const seriesIndicator =
        seriesIndicatorType === 'numeric' ? (
            <SeriesGlyph style={{ borderColor: 'var(--color-border-primary)' }}>{index + 1}</SeriesGlyph>
        ) : (
            <SeriesLetter seriesIndex={index} hasBreakdown={hasBreakdown} />
        )
    const filterElement = (
        <TaxonomicPopover
            data-attr={'trend-element-subject-' + index}
            fullWidth
            groupType={filter.type as TaxonomicFilterGroupType}
            value={getValue(value, filter)}
            filter={filter}
            onChange={(changedValue, taxonomicGroupType, item) => {
                const groupType = taxonomicFilterGroupTypeToEntityType(taxonomicGroupType)
                if (groupType === EntityTypes.DATA_WAREHOUSE) {
                    const extraValues = Object.fromEntries(
                        dataWarehousePopoverFields.map(({ key }) => [key, item?.[key]])
                    )
                    updateFilter({
                        type: groupType,
                        id: changedValue ? String(changedValue) : null,
                        name: item?.name ?? '',
                        table_name: item?.name,
                        index,
                        ...extraValues,
                    })
                } else {
                    updateFilter({
                        type: groupType || undefined,
                        id: changedValue ? String(changedValue) : null,
                        name: item?.name ?? '',
                        index,
                    })
                }
            }}
            renderValue={() => (
                <span className="text-overflow max-w-full">
                    <EntityFilterInfo filter={filter} />
                </span>
            )}
            groupTypes={actionsTaxonomicGroupTypes}
            placeholder="All events"
            placeholderClass=""
            disabled={disabled || readOnly}
            showNumericalPropsOnly={showNumericalPropsOnly}
            dataWarehousePopoverFields={dataWarehousePopoverFields}
            excludedProperties={excludedProperties}
            allowNonCapturedEvents={allowNonCapturedEvents}
        />
    )

    const suffix = typeof customRowSuffix === 'function' ? customRowSuffix({ filter, index, onClose }) : customRowSuffix

    const propertyFiltersButton = (
        <IconWithCount key="property-filter" count={filter.properties?.length || 0} showZero={false}>
            <LemonButton
                icon={propertyFiltersVisible ? <IconFilter /> : <IconFilter />} // TODO: Get new IconFilterStriked icon
                title="Show filters"
                data-attr={`show-prop-filter-${index}`}
                noPadding
                onClick={() => {
                    typeof filter.order === 'number'
                        ? setEntityFilterVisibility(filter.order, !propertyFiltersVisible)
                        : undefined
                }}
                disabledReason={filter.id === 'empty' ? 'Please select an event first' : undefined}
                tooltipDocLink={addFilterDocLink}
            />
        </IconWithCount>
    )

    const enablePopup = mathAvailability === MathAvailability.FunnelsOnly || isTrendsContext

    const renameRowButton = (
        <LemonButton
            key="rename"
            icon={<IconPencil />}
            title="Rename graph series"
            data-attr={`show-prop-rename-${index}`}
            noPadding={!enablePopup}
            onClick={() => {
                setIsMenuVisible(false)
                selectFilter(filter)
                onRenameClick()
            }}
            fullWidth={enablePopup}
        >
            {enablePopup ? 'Rename' : undefined}
        </LemonButton>
    )

    const duplicateRowButton = (
        <LemonButton
            key="duplicate"
            icon={<IconCopy />}
            title="Duplicate graph series"
            data-attr={`show-prop-duplicate-${index}`}
            noPadding={!enablePopup}
            onClick={() => {
                setIsMenuVisible(false)
                duplicateFilter(filter)
            }}
            fullWidth={enablePopup}
        >
            {enablePopup ? 'Duplicate' : undefined}
        </LemonButton>
    )

    const combineRowButton = (
        <Tooltip title="Count multiple events as a single event">
            <LemonButton
                key="combine"
                icon={<IconStack />}
                data-attr={`show-prop-combine-${index}`}
                noPadding={!enablePopup}
                onClick={() => {
                    setIsMenuVisible(false)
                    convertFilterToGroup(index)
                }}
                fullWidth={enablePopup}
            >
                {enablePopup ? 'Combine' : undefined}
            </LemonButton>
        </Tooltip>
    )

    const deleteButton = (
        <LemonButton
            key="delete"
            icon={<IconTrash />}
            title="Delete graph series"
            data-attr={`delete-prop-filter-${index}`}
            noPadding={!enablePopup}
            onClick={() => {
                setIsMenuVisible(false)
                onClose()
            }}
            fullWidth={enablePopup}
        >
            {enablePopup ? 'Delete' : undefined}
        </LemonButton>
    )

    const rowStartElements = [
        sortable && filterCount > 1 ? <DragHandle {...listeners} /> : null,
        showSeriesIndicator && <div key="series-indicator">{seriesIndicator}</div>,
    ].filter(Boolean)

    const rowEndElements = !readOnly
        ? [
              !hideFilter && !enablePopup && propertyFiltersButton,
              !hideRename && renameRowButton,
              !hideDuplicate && !singleFilter && duplicateRowButton,
              showCombine && combineRowButton,
              !hideDeleteBtn && !singleFilter && deleteButton,
          ].filter(Boolean)
        : []

    return (
        <li
            className="ActionFilterRow relative"
            ref={setNodeRef}
            {...attributes}
            // eslint-disable-next-line react/forbid-dom-props
            style={{
                zIndex: isDragging ? 1 : undefined,
                transform: CSS.Translate.toString(transform),
                transition,
            }}
        >
            <div className="ActionFilterRow-content">
                {renderRow ? (
                    renderRow({
                        seriesIndicator,
                        filter: filterElement,
                        suffix,
                        propertyFiltersButton: propertyFiltersButton,
                        renameRowButton,
                        deleteButton,
                    })
                ) : (
                    <>
                        {/* left section fixed */}
                        {rowStartElements.length ? (
                            <div className="ActionFilterRow__start">{rowStartElements}</div>
                        ) : null}
                        {/* central section flexible */}
                        <div className="ActionFilterRow__center">
                            <div className="flex-auto overflow-hidden">{filterElement}</div>
                            {customRowSuffix !== undefined && <>{suffix}</>}
                            {mathAvailability !== MathAvailability.None &&
                                mathAvailability !== MathAvailability.FunnelsOnly && (
                                    <>
                                        <MathSelector
                                            math={math}
                                            mathGroupTypeIndex={mathGroupTypeIndex}
                                            index={index}
                                            onMathSelect={onMathSelect}
                                            disabled={readOnly}
                                            style={{ maxWidth: '100%', width: 'initial' }}
                                            mathAvailability={mathAvailability}
                                            trendsDisplayCategory={trendsDisplayCategory}
                                            allowedMathTypes={allowedMathTypes}
                                            query={query || {}}
                                        />
                                        {mathDefinitions[math || BaseMathType.TotalCount]?.category ===
                                            MathCategory.PropertyValue && (
                                            <div className="flex-auto overflow-hidden">
                                                <TaxonomicStringPopover
                                                    groupType={
                                                        mathPropertyType ||
                                                        TaxonomicFilterGroupType.NumericalEventProperties
                                                    }
                                                    groupTypes={[
                                                        TaxonomicFilterGroupType.DataWarehouseProperties,
                                                        TaxonomicFilterGroupType.NumericalEventProperties,
                                                        TaxonomicFilterGroupType.SessionProperties,
                                                        TaxonomicFilterGroupType.PersonProperties,
                                                        TaxonomicFilterGroupType.DataWarehousePersonProperties,
                                                    ]}
                                                    schemaColumns={
                                                        filter.type == TaxonomicFilterGroupType.DataWarehouse &&
                                                        filter.name
                                                            ? Object.values(
                                                                  dataWarehouseTablesMap[filter.name]?.fields ?? []
                                                              )
                                                            : []
                                                    }
                                                    value={mathProperty}
                                                    onChange={(currentValue, groupType) =>
                                                        onMathPropertySelect(index, currentValue, groupType)
                                                    }
                                                    eventNames={name ? [name] : []}
                                                    data-attr="math-property-select"
                                                    showNumericalPropsOnly={showNumericalPropsOnly}
                                                    renderValue={(currentValue) => (
                                                        <Tooltip
                                                            title={
                                                                currentValue === '$session_duration' ? (
                                                                    <>
                                                                        Calculate{' '}
                                                                        {mathDefinitions[math ?? ''].name.toLowerCase()}{' '}
                                                                        of the session duration. This is based on the{' '}
                                                                        <code>$session_id</code> property associated
                                                                        with events. The duration is derived from the
                                                                        time difference between the first and last event
                                                                        for each distinct <code>$session_id</code>.
                                                                    </>
                                                                ) : (
                                                                    <>
                                                                        Calculate{' '}
                                                                        {mathDefinitions[math ?? ''].name.toLowerCase()}{' '}
                                                                        from property <code>{currentValue}</code>. Note
                                                                        that only {name} occurrences where{' '}
                                                                        <code>{currentValue}</code> is set with a
                                                                        numeric value will be taken into account.
                                                                    </>
                                                                )
                                                            }
                                                            placement="right"
                                                        >
                                                            <PropertyKeyInfo
                                                                value={currentValue}
                                                                disablePopover
                                                                type={TaxonomicFilterGroupType.EventProperties}
                                                            />
                                                        </Tooltip>
                                                    )}
                                                />
                                            </div>
                                        )}
                                        {mathDefinitions[math || BaseMathType.TotalCount]?.category ===
                                            MathCategory.HogQLExpression && (
                                            <div className="flex-auto overflow-hidden">
                                                <LemonDropdown
                                                    visible={isHogQLDropdownVisible}
                                                    closeOnClickInside={false}
                                                    onClickOutside={() => setIsHogQLDropdownVisible(false)}
                                                    overlay={
                                                        // eslint-disable-next-line react/forbid-dom-props
                                                        <div className="w-120" style={{ maxWidth: 'max(60vw, 20rem)' }}>
                                                            <HogQLEditor
                                                                value={mathHogQL}
                                                                onChange={(currentValue) => {
                                                                    onMathHogQLSelect(index, currentValue)
                                                                    setIsHogQLDropdownVisible(false)
                                                                }}
                                                            />
                                                        </div>
                                                    }
                                                >
                                                    <LemonButton
                                                        fullWidth
                                                        type="secondary"
                                                        data-attr={`math-hogql-select-${index}`}
                                                        onClick={() =>
                                                            setIsHogQLDropdownVisible(!isHogQLDropdownVisible)
                                                        }
                                                    >
                                                        <code>{mathHogQL}</code>
                                                    </LemonButton>
                                                </LemonDropdown>
                                            </div>
                                        )}
                                    </>
                                )}
                        </div>
                        {/* right section fixed */}
                        {rowEndElements.length ? (
                            <div className="ActionFilterRow__end">
                                {mathAvailability === MathAvailability.FunnelsOnly || isTrendsContext ? (
                                    <>
                                        {!hideFilter && propertyFiltersButton}
                                        <div className="relative">
                                            <LemonMenu
                                                placement={isTrendsContext ? 'bottom-end' : 'bottom-start'}
                                                visible={isMenuVisible}
                                                closeOnClickInside={false}
                                                onVisibilityChange={setIsMenuVisible}
                                                items={[
                                                    ...(mathAvailability === MathAvailability.FunnelsOnly
                                                        ? [
                                                              {
                                                                  label: () => (
                                                                      <>
                                                                          <MathSelector
                                                                              math={math}
                                                                              mathGroupTypeIndex={mathGroupTypeIndex}
                                                                              index={index}
                                                                              onMathSelect={onMathSelect}
                                                                              disabled={readOnly}
                                                                              style={{
                                                                                  maxWidth: '100%',
                                                                                  width: 'initial',
                                                                              }}
                                                                              mathAvailability={mathAvailability}
                                                                              trendsDisplayCategory={
                                                                                  trendsDisplayCategory
                                                                              }
                                                                              query={query || {}}
                                                                          />
                                                                          <LemonDivider />
                                                                      </>
                                                                  ),
                                                              },
                                                          ]
                                                        : []),
                                                    ...(mathAvailability === MathAvailability.FunnelsOnly && index > 0
                                                        ? [
                                                              {
                                                                  label: () => (
                                                                      <>
                                                                          <Tooltip title="Optional steps show conversion rates from the last mandatory step, but are not necessary to move to the next step in the funnel">
                                                                              <div className="px-2 py-1">
                                                                                  <LemonCheckbox
                                                                                      checked={
                                                                                          !!filter.optionalInFunnel
                                                                                      }
                                                                                      onChange={(checked) => {
                                                                                          updateFilterOptional({
                                                                                              ...filter,
                                                                                              optionalInFunnel: checked,
                                                                                              index,
                                                                                          })
                                                                                      }}
                                                                                      label="Optional step"
                                                                                  />
                                                                              </div>
                                                                          </Tooltip>
                                                                          <LemonDivider />
                                                                      </>
                                                                  ),
                                                              },
                                                          ]
                                                        : []),
                                                    {
                                                        label: () => renameRowButton,
                                                    },
                                                    {
                                                        label: () => duplicateRowButton,
                                                    },
                                                    ...(showCombine
                                                        ? [
                                                              {
                                                                  label: () => combineRowButton,
                                                              },
                                                          ]
                                                        : []),
                                                    {
                                                        label: () => deleteButton,
                                                    },
                                                ]}
                                            >
                                                <LemonButton
                                                    size="medium"
                                                    aria-label="Show more actions"
                                                    data-attr={`more-button-${index}`}
                                                    icon={<IconEllipsis />}
                                                    noPadding
                                                />
                                            </LemonMenu>
                                            <LemonBadge
                                                position="top-right"
                                                size="small"
<<<<<<< HEAD
                                                visible={
                                                    !isTrendsContext &&
                                                    (math !== undefined || isStepOptional(index + 1))
                                                }
=======
                                                visible={math != null || isStepOptional(index + 1)}
>>>>>>> d57c42d9
                                            />
                                        </div>
                                    </>
                                ) : (
                                    rowEndElements
                                )}
                            </div>
                        ) : null}
                    </>
                )}
            </div>

            {propertyFiltersVisible && (
                <div className={`ActionFilterRow-filters${filtersLeftPadding ? ' pl-7' : ''}`}>
                    <PropertyFilters
                        pageKey={`${index}-${value}-${typeKey}-filter`}
                        propertyFilters={filter.properties}
                        onChange={(properties) => updateFilterProperty({ properties, index })}
                        showNestedArrow={showNestedArrow}
                        disablePopover={!propertyFiltersPopover}
                        metadataSource={
                            filter.type == TaxonomicFilterGroupType.DataWarehouse
                                ? {
                                      kind: NodeKind.HogQLQuery,
                                      query: `select ${filter.distinct_id_field} from ${filter.table_name}`,
                                  }
                                : undefined
                        }
                        taxonomicGroupTypes={
                            filter.type == TaxonomicFilterGroupType.DataWarehouse
                                ? [
                                      TaxonomicFilterGroupType.DataWarehouseProperties,
                                      TaxonomicFilterGroupType.HogQLExpression,
                                  ]
                                : propertiesTaxonomicGroupTypes
                        }
                        eventNames={
                            filter.type === TaxonomicFilterGroupType.Events && filter.id
                                ? [String(filter.id)]
                                : filter.type === TaxonomicFilterGroupType.Actions && filter.id
                                  ? getEventNamesForAction(parseInt(String(filter.id)), actions)
                                  : []
                        }
                        schemaColumns={
                            filter.type == TaxonomicFilterGroupType.DataWarehouse && filter.name
                                ? Object.values(dataWarehouseTablesMap[filter.name]?.fields ?? [])
                                : []
                        }
                        addFilterDocLink={addFilterDocLink}
                        excludedProperties={excludedProperties}
                    />
                </div>
            )}
        </li>
    )
}

export interface MathSelectorProps {
    math?: string
    mathGroupTypeIndex?: number | null
    mathAvailability: MathAvailability
    index: number
    disabled?: boolean
    disabledReason?: string
    onMathSelect: (index: number, value: any) => any
    trendsDisplayCategory: ChartDisplayCategory | null
    style?: React.CSSProperties
    size?: LemonButtonProps['size']
    /** Only allow these math types in the selector */
    allowedMathTypes?: readonly string[]
    query?: Record<string, any>
}

function isPropertyValueMath(math: string | undefined): math is PropertyMathType {
    return !!math && math in PROPERTY_MATH_DEFINITIONS
}

function isCountPerActorMath(math: string | undefined): math is CountPerActorMathType {
    return !!math && math in COUNT_PER_ACTOR_MATH_DEFINITIONS
}

function getDefaultPropertyMathType(
    math: string | undefined,
    allowedMathTypes: readonly string[] | undefined
): PropertyMathType {
    if (isPropertyValueMath(math)) {
        return math
    }
    if (allowedMathTypes?.length) {
        const propertyMathTypes = allowedMathTypes.filter(isPropertyValueMath)
        return (propertyMathTypes[0] as PropertyMathType) || PropertyMathType.Average
    }
    return PropertyMathType.Average
}

function useMathSelectorOptions({
    math,
    index,
    mathAvailability,
    onMathSelect,
    trendsDisplayCategory,
    allowedMathTypes,
    query,
    mathGroupTypeIndex,
}: MathSelectorProps): LemonSelectOptions<string> {
    const isStickiness = query && isInsightVizNode(query) && isStickinessQuery(query.source)
    const isCalendarHeatmap =
        query &&
        isInsightVizNode(query) &&
        isTrendsQuery(query.source) &&
        query.source.trendsFilter?.display === ChartDisplayType.CalendarHeatmap

    const {
        needsUpgradeForGroups,
        canStartUsingGroups,
        staticMathDefinitions,
        funnelMathDefinitions,
        staticActorsOnlyMathDefinitions,
        calendarHeatmapMathDefinitions,
        aggregationLabel,
        groupsMathDefinitions,
    } = useValues(mathsLogic)

    const [propertyMathTypeShown, setPropertyMathTypeShown] = useState<PropertyMathType>(
        getDefaultPropertyMathType(math, allowedMathTypes)
    )

    const [countPerActorMathTypeShown, setCountPerActorMathTypeShown] = useState<CountPerActorMathType>(
        isCountPerActorMath(math) ? math : CountPerActorMathType.Average
    )

    const [uniqueActorsShown, setUniqueActorsShown] = useState<string>(
        getActiveActor('unique_group', mathGroupTypeIndex)
    )
    const [weeklyActiveActorsShown, setWeeklyActiveActorsShown] = useState<string>(
        getActiveActor('weekly_active', mathGroupTypeIndex)
    )
    const [monthlyActiveActorsShown, setMonthlyActiveActorsShown] = useState<string>(
        getActiveActor('monthly_active', mathGroupTypeIndex)
    )

    function getActiveActor(selectedMath: string, mathGroupTypeIndex: number | null | undefined): string {
        if (mathGroupTypeIndex === undefined || mathGroupTypeIndex === null || selectedMath !== math) {
            return 'users'
        }
        const groupKey = `unique_group::${mathGroupTypeIndex}`
        const groupDef = groupsMathDefinitions[groupKey]
        return groupDef ? groupKey : 'users'
    }

    let definitions = staticMathDefinitions
    if (mathAvailability === MathAvailability.FunnelsOnly) {
        definitions = funnelMathDefinitions
    } else if (mathAvailability === MathAvailability.ActorsOnly) {
        definitions = staticActorsOnlyMathDefinitions
    } else if (mathAvailability === MathAvailability.CalendarHeatmapOnly) {
        definitions = calendarHeatmapMathDefinitions
    }
    const isGroupsEnabled = !needsUpgradeForGroups && !canStartUsingGroups

    const options: LemonSelectOption<string>[] = Object.entries(definitions)
        .filter(([key]) => {
            const mathTypeKey = key as MathType
            if (isStickiness) {
                // Remove WAU and MAU from stickiness insights
                return !TRAILING_MATH_TYPES.has(mathTypeKey)
            }

            if (allowedMathTypes) {
                // The unique group keys are of the type 'unique_group::0', so need to strip the ::0
                // when comparing with the GroupMathType.UniqueGroup which has the value 'unique_group'
                const strippedKey = key.split('::')[0]
                return allowedMathTypes.includes(strippedKey)
            }

            return true
        })
        .map(([key, definition]) => {
            const mathTypeKey = key as MathType
            const warning = getMathTypeWarning(mathTypeKey, query || {}, trendsDisplayCategory === 'TotalValue')

            return {
                value: mathTypeKey,
                icon: warning !== null ? <IconWarning /> : undefined,
                label: definition.name,
                'data-attr': `math-${key}-${index}`,
                tooltip:
                    warning === 'total' ? (
                        <>
                            <p>{definition.description}</p>
                            <i>
                                In total value insights, it's usually not clear what date range "{definition.name}"
                                refers to. For full clarity, we recommend using "Unique users" here instead.
                            </i>
                        </>
                    ) : warning === null ? (
                        definition.description
                    ) : (
                        <>
                            {warning === 'weekly' ? (
                                <p>
                                    Weekly active users is not meaningful when using week or month intervals because the
                                    sliding window calculation cannot be properly applied.
                                </p>
                            ) : (
                                <p>
                                    Monthly active users is not meaningful when using month intervals because the
                                    sliding window calculation cannot be properly applied.
                                </p>
                            )}
                            <span>This query mode has the same functionality as "Unique users" for this interval.</span>
                        </>
                    ),
            }
        })

    if (
        mathAvailability !== MathAvailability.ActorsOnly &&
        mathAvailability !== MathAvailability.FunnelsOnly &&
        mathAvailability !== MathAvailability.CalendarHeatmapOnly
    ) {
        // Add count per user option if any CountPerActorMathType is included in onlyMathTypes
        const shouldShowCountPerUser =
            !allowedMathTypes || Object.values(CountPerActorMathType).some((type) => allowedMathTypes.includes(type))

        if (shouldShowCountPerUser) {
            options.splice(1, 0, {
                value: countPerActorMathTypeShown,
                label: `Count per user ${COUNT_PER_ACTOR_MATH_DEFINITIONS[countPerActorMathTypeShown].shortName}`,
                labelInMenu: (
                    <div className="flex items-center gap-2">
                        <span>Count per user</span>
                        <LemonSelect
                            value={countPerActorMathTypeShown}
                            onSelect={(value) => {
                                setCountPerActorMathTypeShown(value as CountPerActorMathType)
                                onMathSelect(index, value)
                            }}
                            options={Object.entries(COUNT_PER_ACTOR_MATH_DEFINITIONS)
                                .filter(([key]) => !allowedMathTypes || allowedMathTypes.includes(key))
                                .map(([key, definition]) => ({
                                    value: key,
                                    label: definition.shortName,
                                    'data-attr': `math-${key}-${index}`,
                                }))}
                            onClick={(e) => e.stopPropagation()}
                            size="small"
                            dropdownMatchSelectWidth={false}
                            optionTooltipPlacement="right"
                        />
                    </div>
                ),
                tooltip: 'Statistical analysis of event count per user.',
                'data-attr': `math-node-count-per-actor-${index}`,
            })
        }

        const shouldShowPropertyValue =
            !allowedMathTypes || Object.values(PropertyMathType).some((type) => allowedMathTypes.includes(type))

        if (shouldShowPropertyValue) {
            options.push({
                value: propertyMathTypeShown,
                label: `Property value ${PROPERTY_MATH_DEFINITIONS[propertyMathTypeShown].shortName}`,
                labelInMenu: (
                    <div className="flex items-center gap-2">
                        <span>Property value</span>
                        <LemonSelect
                            value={propertyMathTypeShown}
                            onSelect={(value) => {
                                setPropertyMathTypeShown(value as PropertyMathType)
                                onMathSelect(index, value)
                            }}
                            options={Object.entries(PROPERTY_MATH_DEFINITIONS)
                                .filter(([key]) => !allowedMathTypes || allowedMathTypes.includes(key))
                                .map(([key, definition]) => ({
                                    value: key,
                                    label: definition.shortName,
                                    tooltip: definition.description,
                                    'data-attr': `math-${key}-${index}`,
                                }))}
                            onClick={(e) => e.stopPropagation()}
                            size="small"
                            dropdownMatchSelectWidth={false}
                            optionTooltipPlacement="right"
                        />
                    </div>
                ),
                tooltip: 'Statistical analysis of property value.',
                'data-attr': `math-node-property-value-${index}`,
            })
        }
    }

    if (isGroupsEnabled && !isCalendarHeatmap) {
        const uniqueActorsOptions = [
            {
                value: 'users',
                label: 'users',
                'data-attr': `math-users-${index}`,
            },
            ...Object.entries(groupsMathDefinitions).map(([key, definition]) => ({
                value: key,
                label: definition.shortName,
                'data-attr': `math-${key}-${index}`,
            })),
        ]

        const uniqueUsersIndex = options.findIndex(
            (option) => 'value' in option && option.value === BaseMathType.UniqueUsers
        )
        if (uniqueUsersIndex !== -1) {
            const isDau = uniqueActorsShown === 'users'
            const value = isDau ? BaseMathType.UniqueUsers : uniqueActorsShown
            const label = isDau ? 'Unique users' : `Unique ${aggregationLabel(mathGroupTypeIndex).plural}`
            const tooltip = isDau
                ? options[uniqueUsersIndex].tooltip
                : groupsMathDefinitions[uniqueActorsShown].description
            options[uniqueUsersIndex] = {
                value,
                label,
                tooltip,
                labelInMenu: (
                    <div className="flex items-center gap-2">
                        <span>Unique</span>
                        <LemonSelect
                            value={uniqueActorsShown}
                            onClick={(e) => e.stopPropagation()}
                            size="small"
                            dropdownMatchSelectWidth={false}
                            optionTooltipPlacement="right"
                            onSelect={(value) => {
                                setUniqueActorsShown(value as string)
                                const mathType = value === 'users' ? BaseMathType.UniqueUsers : value
                                onMathSelect(index, mathType)
                            }}
                            options={uniqueActorsOptions}
                        />
                    </div>
                ),
                'data-attr': `math-node-unique-actors-${index}`,
            }
        }

        const getActiveActorOptionByPeriod = (
            activeActorShown: string,
            setActiveActorShown: (value: string) => void,
            mathType: BaseMathType,
            period: 'month' | 'week',
            days: '30' | '7',
            optionIndex: number
        ): LemonSelectOption<string> => {
            const actor = activeActorShown === 'users' ? 'users' : aggregationLabel(mathGroupTypeIndex).plural
            const capitalizedActor = capitalizeFirstLetter(actor)
            const label = `${capitalizeFirstLetter(period)}ly active ${actor}`
            const tooltip =
                actor === 'user' ? (
                    options[optionIndex].tooltip
                ) : (
                    <>
                        <b>
                            {capitalizedActor} active in the past {period} ({days} days).
                        </b>
                        <br />
                        <br />
                        This is a trailing count that aggregates distinct {actor} in the past {days} days for each day
                        in the time series.
                        <br />
                        <br />
                        If the group by interval is a {period} or longer, this is the same as "Unique {capitalizedActor}
                        " math.
                    </>
                )

            return {
                value: mathType,
                label,
                tooltip,
                'data-attr': `math-node-${period}ly-active-actors-${index}`,
                labelInMenu: (
                    <div className="flex items-center gap-2">
                        <span>{capitalizeFirstLetter(period)}ly active</span>
                        <LemonSelect
                            value={activeActorShown}
                            onClick={(e) => e.stopPropagation()}
                            size="small"
                            dropdownMatchSelectWidth={false}
                            optionTooltipPlacement="right"
                            onSelect={(value) => {
                                setActiveActorShown(value as string)
                                const groupIndex =
                                    value === 'users'
                                        ? undefined
                                        : mathTypeToApiValues(value as string).math_group_type_index
                                const mathType =
                                    groupIndex !== undefined
                                        ? `${period}ly_active::${groupIndex}`
                                        : BaseMathType.MonthlyActiveUsers
                                onMathSelect(index, mathType)
                            }}
                            options={uniqueActorsOptions}
                        />
                    </div>
                ),
            }
        }

        const monthlyActiveUsersIndex = options.findIndex(
            (option) => 'value' in option && option.value === BaseMathType.MonthlyActiveUsers
        )
        if (monthlyActiveUsersIndex !== -1) {
            options[monthlyActiveUsersIndex] = getActiveActorOptionByPeriod(
                monthlyActiveActorsShown,
                setMonthlyActiveActorsShown,
                BaseMathType.MonthlyActiveUsers,
                'month',
                '30',
                monthlyActiveUsersIndex
            )
        }

        const weeklyActiveUsersIndex = options.findIndex(
            (option) => 'value' in option && option.value === BaseMathType.WeeklyActiveUsers
        )
        if (weeklyActiveUsersIndex !== -1) {
            options[weeklyActiveUsersIndex] = getActiveActorOptionByPeriod(
                weeklyActiveActorsShown,
                setWeeklyActiveActorsShown,
                BaseMathType.WeeklyActiveUsers,
                'week',
                '7',
                weeklyActiveUsersIndex
            )
        }
    }

    if (
        mathAvailability !== MathAvailability.FunnelsOnly &&
        mathAvailability !== MathAvailability.CalendarHeatmapOnly &&
        (!allowedMathTypes || allowedMathTypes.includes(HogQLMathType.HogQL))
    ) {
        options.push({
            value: HogQLMathType.HogQL,
            label: 'SQL expression',
            tooltip: 'Aggregate events by custom SQL expression.',
            'data-attr': `math-node-hogql-expression-${index}`,
        })
    }

    return [
        {
            options,
            footer: !isGroupsEnabled ? <GroupIntroductionFooter needsUpgrade={needsUpgradeForGroups} /> : undefined,
        },
    ]
}

export function MathSelector(props: MathSelectorProps): JSX.Element {
    const options = useMathSelectorOptions(props)
    const { math, mathGroupTypeIndex, index, onMathSelect, disabled, disabledReason, size } = props

    const mathType = apiValueToMathType(math, mathGroupTypeIndex)

    return (
        <LemonSelect
            value={mathType}
            options={options}
            onChange={(value) => onMathSelect(index, value)}
            data-attr={`math-selector-${index}`}
            disabled={disabled}
            disabledReason={disabledReason}
            optionTooltipPlacement="right"
            dropdownMatchSelectWidth={false}
            dropdownPlacement="bottom-start"
            size={size}
        />
    )
}

const taxonomicFilterGroupTypeToEntityTypeMapping: Partial<Record<TaxonomicFilterGroupType, EntityTypes>> = {
    [TaxonomicFilterGroupType.Events]: EntityTypes.EVENTS,
    [TaxonomicFilterGroupType.Actions]: EntityTypes.ACTIONS,
    [TaxonomicFilterGroupType.DataWarehouse]: EntityTypes.DATA_WAREHOUSE,
}

export function taxonomicFilterGroupTypeToEntityType(
    taxonomicFilterGroupType: TaxonomicFilterGroupType
): EntityType | null {
    return taxonomicFilterGroupTypeToEntityTypeMapping[taxonomicFilterGroupType] || null
}<|MERGE_RESOLUTION|>--- conflicted
+++ resolved
@@ -714,14 +714,9 @@
                                             <LemonBadge
                                                 position="top-right"
                                                 size="small"
-<<<<<<< HEAD
                                                 visible={
-                                                    !isTrendsContext &&
-                                                    (math !== undefined || isStepOptional(index + 1))
+                                                    !isTrendsContext && (math != null || isStepOptional(index + 1))
                                                 }
-=======
-                                                visible={math != null || isStepOptional(index + 1)}
->>>>>>> d57c42d9
                                             />
                                         </div>
                                     </>
