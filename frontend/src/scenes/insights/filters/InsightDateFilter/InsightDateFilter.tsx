import { useValues, useActions } from 'kea'
import { DateFilter } from 'lib/components/DateFilter/DateFilter'
import { insightLogic } from 'scenes/insights/insightLogic'
import { Tooltip } from 'antd'
<<<<<<< HEAD
import { IconCalendar, IconInfo } from '@posthog/icons'
=======
import { insightVizDataLogic } from 'scenes/insights/insightVizDataLogic'
>>>>>>> 21ba4a29

type InsightDateFilterProps = {
    disabled: boolean
}

export function InsightDateFilter({ disabled }: InsightDateFilterProps): JSX.Element {
    const { insightProps } = useValues(insightLogic)
    const { dateRange } = useValues(insightVizDataLogic(insightProps))
    const { updateDateRange } = useActions(insightVizDataLogic(insightProps))

    return (
        <DateFilter
            dateTo={dateRange?.date_to ?? undefined}
            dateFrom={dateRange?.date_from ?? '-7d' ?? undefined}
            disabled={disabled}
            onChange={(date_from, date_to) => {
                updateDateRange({ date_from, date_to })
            }}
            makeLabel={(key) => (
                <>
                    <IconCalendar /> {key}
                    {key == 'All time' && (
                        <Tooltip title={`Only events dated after 2015 will be shown`}>
                            <IconInfo className="info-indicator" />
                        </Tooltip>
                    )}
                </>
            )}
        />
    )
}<|MERGE_RESOLUTION|>--- conflicted
+++ resolved
@@ -2,11 +2,8 @@
 import { DateFilter } from 'lib/components/DateFilter/DateFilter'
 import { insightLogic } from 'scenes/insights/insightLogic'
 import { Tooltip } from 'antd'
-<<<<<<< HEAD
 import { IconCalendar, IconInfo } from '@posthog/icons'
-=======
 import { insightVizDataLogic } from 'scenes/insights/insightVizDataLogic'
->>>>>>> 21ba4a29
 
 type InsightDateFilterProps = {
     disabled: boolean
