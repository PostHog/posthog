--- conflicted
+++ resolved
@@ -24,13 +24,9 @@
     ACTIONS_TABLE,
     ACTIONS_PIE_CHART,
     ACTIONS_BAR_CHART,
-<<<<<<< HEAD
     FUNNEL_VIZ,
     FUNNEL_LABEL,
-=======
-    BAR_CHART_LABEL,
     LIFECYCLE,
->>>>>>> 62ded053
 } from 'lib/constants'
 import { hot } from 'react-hot-loader/root'
 import { annotationsLogic } from '~/lib/components/Annotations'
