import React, { useState } from 'react'
import { useActions, useMountedLogic, useValues } from 'kea'

import { Loading } from 'lib/utils'
import { SaveToDashboard } from 'lib/components/SaveToDashboard/SaveToDashboard'
import { DateFilter } from 'lib/components/DateFilter'
import { IntervalFilter } from 'lib/components/IntervalFilter/IntervalFilter'

import { ActionsPie } from './ActionsPie'
import { ActionsTable } from './ActionsTable'
import { ActionsLineGraph } from './ActionsLineGraph'
import { PersonModal } from './PersonModal'
import { PageHeader } from 'lib/components/PageHeader'

import { ChartFilter } from 'lib/components/ChartFilter'
import { Tabs, Row, Col, Tooltip, Card } from 'antd'
import {
    ACTIONS_LINE_GRAPH_LINEAR,
    ACTIONS_LINE_GRAPH_CUMULATIVE,
    LINEAR_CHART_LABEL,
    CUMULATIVE_CHART_LABEL,
    TABLE_LABEL,
    PIE_CHART_LABEL,
    ACTIONS_TABLE,
    ACTIONS_PIE_CHART,
    ACTIONS_BAR_CHART,
    BAR_CHART_LABEL,
} from 'lib/constants'
import { hot } from 'react-hot-loader/root'
import { annotationsLogic } from '~/lib/components/Annotations'
import { router } from 'kea-router'

import { RetentionContainer } from 'scenes/retention/RetentionContainer'

import { Paths } from 'scenes/paths/Paths'

import { RetentionTab, SessionTab, TrendTab, PathTab, FunnelTab } from './InsightTabs'
import { FunnelViz } from 'scenes/funnels/FunnelViz'
import { funnelLogic } from 'scenes/funnels/funnelLogic'
import { People } from 'scenes/funnels/People'
import { insightLogic, ViewType } from './insightLogic'
import { trendsLogic } from './trendsLogic'
import { CompareFilter } from 'lib/components/CompareFilter/CompareFilter'
import { InsightHistoryPanel } from './InsightHistoryPanel'
import { SavedFunnels } from './SavedCard'
import { InfoCircleOutlined } from '@ant-design/icons'
import { userLogic } from 'scenes/userLogic'
import { insightCommandLogic } from './insightCommandLogic'

import './Insights.scss'

const { TabPane } = Tabs

const displayMap = {
    [`${ACTIONS_LINE_GRAPH_LINEAR}`]: LINEAR_CHART_LABEL,
    [`${ACTIONS_LINE_GRAPH_CUMULATIVE}`]: CUMULATIVE_CHART_LABEL,
    [`${ACTIONS_TABLE}`]: TABLE_LABEL,
    [`${ACTIONS_PIE_CHART}`]: PIE_CHART_LABEL,
    [`${ACTIONS_BAR_CHART}`]: BAR_CHART_LABEL,
}

const showIntervalFilter = {
    [`${ViewType.TRENDS}`]: true,
    [`${ViewType.SESSIONS}`]: true,
    [`${ViewType.FUNNELS}`]: false,
    [`${ViewType.RETENTION}`]: false,
    [`${ViewType.PATHS}`]: false,
}

const showChartFilter = {
    [`${ViewType.TRENDS}`]: true,
    [`${ViewType.SESSIONS}`]: true,
    [`${ViewType.FUNNELS}`]: false,
    [`${ViewType.RETENTION}`]: true,
    [`${ViewType.PATHS}`]: false,
}

const showDateFilter = {
    [`${ViewType.TRENDS}`]: true,
    [`${ViewType.SESSIONS}`]: true,
    [`${ViewType.FUNNELS}`]: true,
    [`${ViewType.RETENTION}`]: false,
    [`${ViewType.PATHS}`]: true,
}

const showComparePrevious = {
    [`${ViewType.TRENDS}`]: true,
    [`${ViewType.SESSIONS}`]: true,
    [`${ViewType.FUNNELS}`]: false,
    [`${ViewType.RETENTION}`]: false,
    [`${ViewType.PATHS}`]: false,
}

export const Insights = hot(_Insights)
function _Insights() {
    useMountedLogic(insightCommandLogic)
    const [{ fromItem }] = useState(router.values.hashParams)
    const { clearAnnotationsToCreate } = useActions(annotationsLogic({ pageKey: fromItem }))
    const { annotationsToCreate } = useValues(annotationsLogic({ pageKey: fromItem }))
    const { user } = useValues(userLogic)
    const { activeView, allFilters } = useValues(insightLogic)
    const { setActiveView } = useActions(insightLogic)

    return (
        user?.team && (
            <div className="actions-graph">
                <PageHeader title="Insights" />
                <Row justify="space-between" align="middle">
                    <Tabs
                        size="large"
                        activeKey={activeView}
                        style={{
                            overflow: 'visible',
                        }}
                        onChange={(key) => setActiveView(key)}
                        animated={false}
                    >
                        <TabPane tab={<span data-attr="insight-trends-tab">Trends</span>} key={ViewType.TRENDS} />
                        <TabPane tab={<span data-attr="insight-sessions-tab">Sessions</span>} key={ViewType.SESSIONS} />
                        <TabPane tab={<span data-attr="insight-funnels-tab">Funnels</span>} key={ViewType.FUNNELS} />
                        <TabPane
                            tab={<span data-attr="insight-retention-tab">Retention</span>}
                            key={ViewType.RETENTION}
                        />
                        <TabPane tab={<span data-attr="insight-path-tab">User Paths</span>} key={ViewType.PATHS} />
                        <TabPane
                            className="pull-right"
                            tab={<span data-attr="insight-history-button">History</span>}
                            key="history"
                        />
                    </Tabs>
                </Row>
                <Row gutter={16}>
                    {activeView === 'history' ? (
                        <Col xs={24} xl={24}>
                            <Card className="" style={{ overflow: 'visible' }}>
                                <InsightHistoryPanel onChange={() => setOpenHistory(false)} />
                            </Card>
                        </Col>
                    ) : (
                        <>
                            <Col xs={24} xl={7}>
                                <Card className="" style={{ overflow: 'visible' }}>
                                    <div>
                                        {/* 
                                These are insight specific filters. 
                                They each have insight specific logics
                                */}
                                        {
                                            {
                                                [`${ViewType.TRENDS}`]: <TrendTab />,
                                                [`${ViewType.SESSIONS}`]: <SessionTab />,
                                                [`${ViewType.FUNNELS}`]: <FunnelTab />,
                                                [`${ViewType.RETENTION}`]: <RetentionTab />,
                                                [`${ViewType.PATHS}`]: <PathTab />,
                                            }[activeView]
                                        }
                                    </div>
                                </Card>
                                {activeView === ViewType.FUNNELS && (
                                    <Card
                                        title={
                                            <Row align="middle">
                                                <span>Saved Funnels</span>
                                                <Tooltip
                                                    key="1"
                                                    getPopupContainer={(trigger) => trigger.parentElement}
                                                    placement="right"
                                                    title="These consist of funnels by you and the rest of the team"
                                                >
                                                    <InfoCircleOutlined className="info-indicator" />
                                                </Tooltip>
                                            </Row>
                                        }
                                        style={{ marginTop: 16 }}
                                    >
                                        <SavedFunnels />
                                    </Card>
                                )}
                            </Col>
                            <Col xs={24} xl={17}>
                                {/* 
                        These are filters that are reused between insight features. 
                        They each have generic logic that updates the url
                        */}
                                <Card
                                    title={
                                        <div className="float-right">
                                            {showIntervalFilter[activeView] && (
                                                <IntervalFilter filters={allFilters} view={activeView} />
                                            )}
                                            {showChartFilter[activeView] && (
                                                <ChartFilter
                                                    onChange={(display) => {
                                                        if (
                                                            display === ACTIONS_TABLE ||
                                                            display === ACTIONS_PIE_CHART
                                                        ) {
                                                            clearAnnotationsToCreate()
                                                        }
                                                    }}
                                                    displayMap={displayMap}
                                                    filters={allFilters}
                                                />
                                            )}

                                            {showDateFilter[activeView] && (
                                                <DateFilter
                                                    disabled={
                                                        activeView === ViewType.FUNNELS && isFunnelEmpty(allFilters)
                                                    }
                                                />
                                            )}

<<<<<<< HEAD
                                            {showComparePrevious[activeView] && <CompareFilter filters={allFilters} />}
                                            <SaveToDashboard
                                                item={{
                                                    type: determineInsightType(activeView, allFilters.display),
                                                    entity: {
                                                        filters: allFilters,
                                                        annotations: annotationsToCreate,
                                                    },
                                                }}
                                            />
                                        </div>
                                    }
                                    headStyle={{ backgroundColor: 'rgba(0,0,0,.03)' }}
                                >
                                    <div>
                                        {
                                            {
                                                [`${ViewType.TRENDS}`]: <TrendInsight view={ViewType.TRENDS} />,
                                                [`${ViewType.SESSIONS}`]: <TrendInsight view={ViewType.SESSIONS} />,
                                                [`${ViewType.FUNNELS}`]: <FunnelInsight />,
                                                [`${ViewType.RETENTION}`]: <RetentionContainer />,
                                                [`${ViewType.PATHS}`]: <Paths />,
                                            }[activeView]
                                        }
                                    </div>
                                </Card>
                                {activeView === ViewType.FUNNELS && (
                                    <Card>
                                        <FunnelPeople />
                                    </Card>
                                )}
                            </Col>
                        </>
                    )}
=======
                                    {showComparePrevious[activeView] && <CompareFilter filters={allFilters} />}
                                    <SaveToDashboard
                                        item={{
                                            entity: {
                                                filters: allFilters,
                                                annotations: annotationsToCreate,
                                            },
                                        }}
                                    />
                                </div>
                            }
                            headStyle={{ backgroundColor: 'rgba(0,0,0,.03)' }}
                        >
                            <div>
                                {
                                    {
                                        [`${ViewType.TRENDS}`]: <TrendInsight view={ViewType.TRENDS} />,
                                        [`${ViewType.SESSIONS}`]: <TrendInsight view={ViewType.SESSIONS} />,
                                        [`${ViewType.FUNNELS}`]: <FunnelInsight />,
                                        [`${ViewType.RETENTION}`]: <RetentionContainer />,
                                        [`${ViewType.PATHS}`]: <Paths />,
                                    }[activeView]
                                }
                            </div>
                        </Card>
                        {activeView === ViewType.FUNNELS && (
                            <Card>
                                <FunnelPeople />
                            </Card>
                        )}
                    </Col>
>>>>>>> 3f044a11
                </Row>
            </div>
        )
    )
}

function TrendInsight({ view }) {
    const { filters, loading, showingPeople } = useValues(trendsLogic({ dashboardItemId: null, view, filters: null }))

    return (
        <>
            {(filters.actions || filters.events || filters.session) && (
                <div
                    style={{
                        minHeight: '70vh',
                        position: 'relative',
                    }}
                >
                    {loading && <Loading />}
                    {(!filters.display ||
                        filters.display === ACTIONS_LINE_GRAPH_LINEAR ||
                        filters.display === ACTIONS_LINE_GRAPH_CUMULATIVE ||
                        filters.display === ACTIONS_BAR_CHART) && <ActionsLineGraph view={view} />}
                    {filters.display === ACTIONS_TABLE && <ActionsTable filters={filters} view={view} />}
                    {filters.display === ACTIONS_PIE_CHART && <ActionsPie filters={filters} view={view} />}
                </div>
            )}
            <PersonModal visible={showingPeople} view={view} />
        </>
    )
}

const isFunnelEmpty = (filters) => {
    return (!filters.actions && !filters.events) || (filters.actions?.length === 0 && filters.events?.length === 0)
}

function FunnelInsight() {
    const { stepsWithCount, stepsWithCountLoading } = useValues(funnelLogic)

    return (
        <div style={{ height: 300, position: 'relative' }}>
            {stepsWithCountLoading && <Loading />}
            {stepsWithCount && stepsWithCount[0] && stepsWithCount[0].count > -1 ? (
                <FunnelViz steps={stepsWithCount} />
            ) : (
                !stepsWithCountLoading && (
                    <div
                        style={{
                            textAlign: 'center',
                        }}
                    >
                        <span>
                            Enter the details to your funnel and click 'calculate' to create a funnel visualization
                        </span>
                    </div>
                )
            )}
        </div>
    )
}

function FunnelPeople() {
    const { stepsWithCount } = useValues(funnelLogic)
    if (stepsWithCount && stepsWithCount.length > 0) {
        return <People />
    }
    return <></>
}<|MERGE_RESOLUTION|>--- conflicted
+++ resolved
@@ -212,11 +212,9 @@
                                                 />
                                             )}
 
-<<<<<<< HEAD
                                             {showComparePrevious[activeView] && <CompareFilter filters={allFilters} />}
                                             <SaveToDashboard
                                                 item={{
-                                                    type: determineInsightType(activeView, allFilters.display),
                                                     entity: {
                                                         filters: allFilters,
                                                         annotations: annotationsToCreate,
@@ -247,39 +245,6 @@
                             </Col>
                         </>
                     )}
-=======
-                                    {showComparePrevious[activeView] && <CompareFilter filters={allFilters} />}
-                                    <SaveToDashboard
-                                        item={{
-                                            entity: {
-                                                filters: allFilters,
-                                                annotations: annotationsToCreate,
-                                            },
-                                        }}
-                                    />
-                                </div>
-                            }
-                            headStyle={{ backgroundColor: 'rgba(0,0,0,.03)' }}
-                        >
-                            <div>
-                                {
-                                    {
-                                        [`${ViewType.TRENDS}`]: <TrendInsight view={ViewType.TRENDS} />,
-                                        [`${ViewType.SESSIONS}`]: <TrendInsight view={ViewType.SESSIONS} />,
-                                        [`${ViewType.FUNNELS}`]: <FunnelInsight />,
-                                        [`${ViewType.RETENTION}`]: <RetentionContainer />,
-                                        [`${ViewType.PATHS}`]: <Paths />,
-                                    }[activeView]
-                                }
-                            </div>
-                        </Card>
-                        {activeView === ViewType.FUNNELS && (
-                            <Card>
-                                <FunnelPeople />
-                            </Card>
-                        )}
-                    </Col>
->>>>>>> 3f044a11
                 </Row>
             </div>
         )
