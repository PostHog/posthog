--- conflicted
+++ resolved
@@ -48,11 +48,8 @@
 import { insightCommandLogic } from './insightCommandLogic'
 
 import './Insights.scss'
-<<<<<<< HEAD
 import { ErrorMessage, TimeOut } from './EmptyStates'
-=======
 import { featureFlagLogic } from 'lib/logic/featureFlagLogic'
->>>>>>> 19c50a2b
 
 const { TabPane } = Tabs
 
@@ -267,7 +264,6 @@
                                     headStyle={{ backgroundColor: 'rgba(0,0,0,.03)' }}
                                 >
                                     <div>
-<<<<<<< HEAD
                                         {showErrorMessage ? (
                                             <ErrorMessage />
                                         ) : (
@@ -278,44 +274,32 @@
                                                 display: showErrorMessage || showTimeoutMessage ? 'none' : 'block',
                                             }}
                                         >
-                                            {
-                                                {
-                                                    [`${ViewType.TRENDS}`]: (
-                                                        <TrendInsight view={ViewType.TRENDS} key={ViewType.TRENDS} />
-                                                    ),
-                                                    [`${ViewType.SESSIONS}`]: (
-                                                        <TrendInsight
-                                                            view={ViewType.SESSIONS}
-                                                            key={ViewType.SESSIONS}
-                                                        />
-                                                    ),
-                                                    [`${ViewType.FUNNELS}`]: <FunnelInsight />,
-                                                    [`${ViewType.RETENTION}`]: <RetentionContainer />,
-                                                    [`${ViewType.PATHS}`]: <Paths />,
-                                                }[activeView]
-                                            }
+                                            {featureFlags['remove-shownas']
+                                                ? {
+                                                      [`${ViewType.TRENDS}`]: <TrendInsight view={ViewType.TRENDS} />,
+                                                      [`${ViewType.STICKINESS}`]: (
+                                                          <TrendInsight view={ViewType.STICKINESS} />
+                                                      ),
+                                                      [`${ViewType.LIFECYCLE}`]: (
+                                                          <TrendInsight view={ViewType.LIFECYCLE} />
+                                                      ),
+                                                      [`${ViewType.SESSIONS}`]: (
+                                                          <TrendInsight view={ViewType.SESSIONS} />
+                                                      ),
+                                                      [`${ViewType.FUNNELS}`]: <FunnelInsight />,
+                                                      [`${ViewType.RETENTION}`]: <RetentionContainer />,
+                                                      [`${ViewType.PATHS}`]: <Paths />,
+                                                  }[activeView]
+                                                : {
+                                                      [`${ViewType.TRENDS}`]: <TrendInsight view={ViewType.TRENDS} />,
+                                                      [`${ViewType.SESSIONS}`]: (
+                                                          <TrendInsight view={ViewType.SESSIONS} />
+                                                      ),
+                                                      [`${ViewType.FUNNELS}`]: <FunnelInsight />,
+                                                      [`${ViewType.RETENTION}`]: <RetentionContainer />,
+                                                      [`${ViewType.PATHS}`]: <Paths />,
+                                                  }[activeView]}
                                         </div>
-=======
-                                        {featureFlags['remove-shownas']
-                                            ? {
-                                                  [`${ViewType.TRENDS}`]: <TrendInsight view={ViewType.TRENDS} />,
-                                                  [`${ViewType.STICKINESS}`]: (
-                                                      <TrendInsight view={ViewType.STICKINESS} />
-                                                  ),
-                                                  [`${ViewType.LIFECYCLE}`]: <TrendInsight view={ViewType.LIFECYCLE} />,
-                                                  [`${ViewType.SESSIONS}`]: <TrendInsight view={ViewType.SESSIONS} />,
-                                                  [`${ViewType.FUNNELS}`]: <FunnelInsight />,
-                                                  [`${ViewType.RETENTION}`]: <RetentionContainer />,
-                                                  [`${ViewType.PATHS}`]: <Paths />,
-                                              }[activeView]
-                                            : {
-                                                  [`${ViewType.TRENDS}`]: <TrendInsight view={ViewType.TRENDS} />,
-                                                  [`${ViewType.SESSIONS}`]: <TrendInsight view={ViewType.SESSIONS} />,
-                                                  [`${ViewType.FUNNELS}`]: <FunnelInsight />,
-                                                  [`${ViewType.RETENTION}`]: <RetentionContainer />,
-                                                  [`${ViewType.PATHS}`]: <Paths />,
-                                              }[activeView]}
->>>>>>> 19c50a2b
                                     </div>
                                 </Card>
                                 {!showErrorMessage && !showTimeoutMessage && activeView === ViewType.FUNNELS && (
@@ -333,13 +317,7 @@
 }
 
 function TrendInsight({ view }) {
-<<<<<<< HEAD
-    const { filters, loading, showingPeople } = useValues(trendsLogic({ dashboardItemId: null, view }))
-=======
-    const { filters: _filters, loading, showingPeople } = useValues(
-        trendsLogic({ dashboardItemId: null, view, filters: null })
-    )
->>>>>>> 19c50a2b
+    const { filters: _filters, loading, showingPeople } = useValues(trendsLogic({ dashboardItemId: null, view }))
 
     return (
         <>
