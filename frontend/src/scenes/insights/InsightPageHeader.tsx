--- conflicted
+++ resolved
@@ -89,15 +89,9 @@
                     />
                     <AlertsModal
                         isOpen={insightMode === ItemMode.Alerts}
-<<<<<<< HEAD
-                        closeModal={() => push(urls.insightView(insight.short_id))}
-                        insightShortId={insight.short_id}
-                        alertId={itemId}
-=======
                         closeModal={() => push(urls.insightView(insight.short_id as InsightShortId))}
                         insightShortId={insight.short_id as InsightShortId}
-                        alertId={subscriptionId}
->>>>>>> 2a046310
+                        alertId={itemId}
                     />
                     <NewDashboardModal />
                 </>
