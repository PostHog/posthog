--- conflicted
+++ resolved
@@ -260,244 +260,6 @@
                                 insightChanged={insightChanged || queryChanged}
                             />
                         )}
-<<<<<<< HEAD
-
-                        {!newSceneLayout && (
-                            <More
-                                overlay={
-                                    <>
-                                        {hasDashboardItemId && (
-                                            <>
-                                                <LemonButton
-                                                    onClick={() => void handleDuplicateInsight()}
-                                                    fullWidth
-                                                    data-attr="duplicate-insight-from-insight-view"
-                                                >
-                                                    Duplicate
-                                                </LemonButton>
-
-                                                <LemonButton
-                                                    onClick={() =>
-                                                        setInsightMetadata({
-                                                            favorited: !insight.favorited,
-                                                        })
-                                                    }
-                                                    fullWidth
-                                                >
-                                                    {insight.favorited ? 'Remove from favorites' : 'Add to favorites'}
-                                                </LemonButton>
-
-                                                <LemonButton
-                                                    onClick={() => setAddToDashboardModalOpenModal(true)}
-                                                    fullWidth
-                                                >
-                                                    Add to dashboard
-                                                </LemonButton>
-
-                                                <LemonDivider />
-
-                                                <LemonButton
-                                                    onClick={() =>
-                                                        insight.short_id
-                                                            ? push(urls.insightSharing(insight.short_id))
-                                                            : null
-                                                    }
-                                                    fullWidth
-                                                >
-                                                    Share or embed
-                                                </LemonButton>
-
-                                                <SubscribeButton insightShortId={insight.short_id} />
-
-                                                {exportContext ? (
-                                                    <ExportButton
-                                                        fullWidth
-                                                        items={[
-                                                            {
-                                                                export_format: ExporterFormat.PNG,
-                                                                insight: insight.id,
-                                                            },
-                                                            {
-                                                                export_format: ExporterFormat.CSV,
-                                                                export_context: exportContext,
-                                                            },
-                                                            {
-                                                                export_format: ExporterFormat.XLSX,
-                                                                export_context: exportContext,
-                                                            },
-                                                        ]}
-                                                    />
-                                                ) : null}
-
-                                                <LemonDivider />
-                                            </>
-                                        )}
-
-                                        {!insight.short_id && (
-                                            <LemonButton
-                                                onClick={() => {
-                                                    const templateLink = getInsightDefinitionUrl({ query }, siteUrl)
-                                                    LemonDialog.open({
-                                                        title: (
-                                                            <span className="flex items-center gap-2">
-                                                                <TitleWithIcon
-                                                                    icon={
-                                                                        <Tooltip title={TEMPLATE_LINK_TOOLTIP}>
-                                                                            <IconInfo />
-                                                                        </Tooltip>
-                                                                    }
-                                                                >
-                                                                    <b>{TEMPLATE_LINK_HEADING}</b>
-                                                                </TitleWithIcon>
-                                                            </span>
-                                                        ),
-                                                        content: (
-                                                            <TemplateLinkSection
-                                                                templateLink={templateLink}
-                                                                heading={undefined}
-                                                                tooltip={undefined}
-                                                                piiWarning={TEMPLATE_LINK_PII_WARNING}
-                                                            />
-                                                        ),
-                                                        width: 600,
-                                                        primaryButton: {
-                                                            children: 'Close',
-                                                            type: 'secondary',
-                                                        },
-                                                    })
-                                                }}
-                                                fullWidth
-                                            >
-                                                Share as template
-                                            </LemonButton>
-                                        )}
-
-                                        <LemonSwitch
-                                            data-attr={`${showQueryEditor ? 'hide' : 'show'}-insight-source`}
-                                            className="px-2 py-1"
-                                            checked={showQueryEditor}
-                                            onChange={() => {
-                                                // for an existing insight in view mode
-                                                if (hasDashboardItemId && insightMode !== ItemMode.Edit) {
-                                                    // enter edit mode
-                                                    setInsightMode(ItemMode.Edit, null)
-
-                                                    // exit early if query editor doesn't need to be toggled
-                                                    if (showQueryEditor) {
-                                                        return
-                                                    }
-                                                }
-                                                toggleQueryEditorPanel()
-                                            }}
-                                            fullWidth
-                                            label="View source"
-                                        />
-
-                                        {hasDashboardItemId &&
-                                        (user?.is_staff || user?.is_impersonated || !preflight?.cloud) ? (
-                                            <LemonSwitch
-                                                data-attr="toggle-debug-panel"
-                                                className="px-2 py-1"
-                                                checked={showDebugPanel}
-                                                onChange={() => {
-                                                    toggleDebugPanel()
-                                                }}
-                                                fullWidth
-                                                label="Debug panel"
-                                            />
-                                        ) : null}
-
-                                        {(hogQL || showCohortButton) && <LemonDivider />}
-                                        {hogQL &&
-                                            !isHogQLQuery(query) &&
-                                            !(isDataVisualizationNode(query) && isHogQLQuery(query.source)) && (
-                                                <LemonButton
-                                                    data-attr="edit-insight-sql"
-                                                    onClick={() => {
-                                                        router.actions.push(urls.sqlEditor(hogQL))
-                                                    }}
-                                                    fullWidth
-                                                >
-                                                    Edit SQL directly
-                                                </LemonButton>
-                                            )}
-                                        {hogQL && showCohortButton && (
-                                            <LemonButton
-                                                data-attr="edit-insight-sql"
-                                                onClick={() => {
-                                                    LemonDialog.openForm({
-                                                        title: 'Save as static cohort',
-                                                        description: (
-                                                            <div className="mt-2">
-                                                                Your query must export a <code>person_id</code>,{' '}
-                                                                <code>actor_id</code> or <code>id</code> column, which
-                                                                must match the <code>id</code> of the{' '}
-                                                                <code>persons</code> table
-                                                            </div>
-                                                        ),
-                                                        initialValues: {
-                                                            name: '',
-                                                        },
-                                                        content: (
-                                                            <LemonField name="name">
-                                                                <LemonInput
-                                                                    data-attr="insight-name"
-                                                                    placeholder="Name of the new cohort"
-                                                                    autoFocus
-                                                                />
-                                                            </LemonField>
-                                                        ),
-                                                        errors: {
-                                                            name: (name) =>
-                                                                !name ? 'You must enter a name' : undefined,
-                                                        },
-                                                        onSubmit: async ({ name }) => {
-                                                            createStaticCohort(name, {
-                                                                kind: NodeKind.HogQLQuery,
-                                                                query: hogQL,
-                                                                variables: hogQLVariables,
-                                                            })
-                                                        },
-                                                    })
-                                                }}
-                                                fullWidth
-                                            >
-                                                Save as static cohort
-                                            </LemonButton>
-                                        )}
-
-                                        {hasDashboardItemId && (
-                                            <>
-                                                <LemonDivider />
-                                                <LemonButton
-                                                    accessControl={{
-                                                        resourceType: AccessControlResourceType.Insight,
-                                                        minAccessLevel: AccessControlLevel.Editor,
-                                                        userAccessLevel: insight.user_access_level,
-                                                    }}
-                                                    status="danger"
-                                                    onClick={() =>
-                                                        void deleteInsightWithUndo({
-                                                            object: insight as QueryBasedInsightModel,
-                                                            endpoint: `projects/${currentProjectId}/insights`,
-                                                            callback: () => {
-                                                                reloadSavedInsights()
-                                                                push(urls.savedInsights())
-                                                            },
-                                                        })
-                                                    }
-                                                    fullWidth
-                                                >
-                                                    Delete insight
-                                                </LemonButton>
-                                            </>
-                                        )}
-                                    </>
-                                }
-                            />
-                        )}
-=======
->>>>>>> d1acfa2d
                     </div>
                 }
                 tabbedPage={insightMode === ItemMode.Edit} // Insight type tabs are only shown in edit mode
