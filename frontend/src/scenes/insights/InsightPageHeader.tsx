import { useActions, useMountedLogic, useValues } from 'kea'
import { router } from 'kea-router'
import { useState } from 'react'

import { IconCode2, IconInfo, IconPencil, IconShare, IconTrash, IconWarning } from '@posthog/icons'

import { AccessControlAction } from 'lib/components/AccessControlAction'
import { AddToDashboardModal } from 'lib/components/AddToDashboard/AddToDashboardModal'
import { insightAlertsLogic } from 'lib/components/Alerts/insightAlertsLogic'
import { EditAlertModal } from 'lib/components/Alerts/views/EditAlertModal'
import { ManageAlertsModal } from 'lib/components/Alerts/views/ManageAlertsModal'
import { exportsLogic } from 'lib/components/ExportButton/exportsLogic'
import { PageHeader } from 'lib/components/PageHeader'
import { SceneAddToDashboardButton } from 'lib/components/Scenes/InsightOrDashboard/SceneAddToDashboardButton'
import { SceneAddToNotebookDropdownMenu } from 'lib/components/Scenes/InsightOrDashboard/SceneAddToNotebookDropdownMenu'
import { SceneExportDropdownMenu } from 'lib/components/Scenes/InsightOrDashboard/SceneExportDropdownMenu'
import { SceneAlertsButton } from 'lib/components/Scenes/SceneAlertsButton'
import { SceneCommonButtons } from 'lib/components/Scenes/SceneCommonButtons'
import { SceneFile } from 'lib/components/Scenes/SceneFile'
import { SceneMetalyticsSummaryButton } from 'lib/components/Scenes/SceneMetalyticsSummaryButton'
import { SceneShareButton } from 'lib/components/Scenes/SceneShareButton'
import { SceneSubscribeButton } from 'lib/components/Scenes/SceneSubscribeButton'
import { SceneTags } from 'lib/components/Scenes/SceneTags'
import { SceneActivityIndicator } from 'lib/components/Scenes/SceneUpdateActivityInfo'
import { SharingModal } from 'lib/components/Sharing/SharingModal'
import { TemplateLinkSection } from 'lib/components/Sharing/TemplateLinkSection'
import {
    TEMPLATE_LINK_HEADING,
    TEMPLATE_LINK_PII_WARNING,
    TEMPLATE_LINK_TOOLTIP,
} from 'lib/components/Sharing/templateLinkMessages'
import { SubscriptionsModal } from 'lib/components/Subscriptions/SubscriptionsModal'
import { TitleWithIcon } from 'lib/components/TitleWithIcon'
import { FEATURE_FLAGS } from 'lib/constants'
import { LemonButton } from 'lib/lemon-ui/LemonButton'
import { LemonDialog } from 'lib/lemon-ui/LemonDialog'
import { LemonField } from 'lib/lemon-ui/LemonField'
import { LemonInput } from 'lib/lemon-ui/LemonInput'
import { LemonSwitch } from 'lib/lemon-ui/LemonSwitch'
import { Tooltip } from 'lib/lemon-ui/Tooltip'
import { featureFlagLogic } from 'lib/logic/featureFlagLogic'
import { ButtonPrimitive } from 'lib/ui/Button/ButtonPrimitives'
import { isEmptyObject, isObject } from 'lib/utils'
import { deleteInsightWithUndo } from 'lib/utils/deleteWithUndo'
import { getInsightDefinitionUrl } from 'lib/utils/insightLinks'
import { preflightLogic } from 'scenes/PreflightCheck/preflightLogic'
import { NewDashboardModal } from 'scenes/dashboard/NewDashboardModal'
import { queryEndpointLogic } from 'scenes/data-warehouse/editor/output-pane-tabs/queryEndpointLogic'
import { InsightSaveButton } from 'scenes/insights/InsightSaveButton'
import { insightCommandLogic } from 'scenes/insights/insightCommandLogic'
import { insightDataLogic } from 'scenes/insights/insightDataLogic'
import { insightLogic } from 'scenes/insights/insightLogic'
import { insightSceneLogic } from 'scenes/insights/insightSceneLogic'
import { insightsApi } from 'scenes/insights/utils/api'
import { projectLogic } from 'scenes/projectLogic'
import { urls } from 'scenes/urls'
import { userLogic } from 'scenes/userLogic'

import { breadcrumbsLogic } from '~/layout/navigation/Breadcrumbs/breadcrumbsLogic'
import { getLastNewFolder } from '~/layout/panel-layout/ProjectTree/projectTreeLogic'
import {
    ScenePanel,
    ScenePanelActions,
    ScenePanelCommonActions,
    ScenePanelDivider,
    ScenePanelMetaInfo,
} from '~/layout/scenes/SceneLayout'
import { SceneDivider } from '~/layout/scenes/components/SceneDivider'
import { SceneTitleSection } from '~/layout/scenes/components/SceneTitleSection'
import { tagsModel } from '~/models/tagsModel'
import { HogQLQuery, InsightQueryNode, NodeKind } from '~/queries/schema/schema-general'
import { isDataTableNode, isDataVisualizationNode, isEventsQuery, isHogQLQuery } from '~/queries/utils'
import {
    AccessControlLevel,
    AccessControlResourceType,
    ExporterFormat,
    InsightLogicProps,
    InsightShortId,
    ItemMode,
    QueryBasedInsightModel,
} from '~/types'

import { getInsightIconTypeFromQuery } from './utils'

const RESOURCE_TYPE = 'insight'

export function InsightPageHeader({ insightLogicProps }: { insightLogicProps: InsightLogicProps }): JSX.Element {
    // insightSceneLogic
    const { insightMode, itemId, alertId, filtersOverride, variablesOverride } = useValues(insightSceneLogic)

    const { setInsightMode } = useActions(insightSceneLogic)

    // insightLogic
    const { insightProps, canEditInsight, insight, insightChanged, insightSaving, hasDashboardItemId, insightLoading } =
        useValues(insightLogic(insightLogicProps))
    const { setInsightMetadata, saveAs, saveInsight, duplicateInsight, reloadSavedInsights } = useActions(
        insightLogic(insightLogicProps)
    )

    // insightAlertsLogic
    const { loadAlerts } = useActions(
        insightAlertsLogic({
            insightLogicProps,
            insightId: insight.id as number,
        })
    )

    // insightDataLogic
<<<<<<< HEAD
    const { query, queryChanged, showQueryEditor, showDebugPanel, hogQL, exportContext } = useValues(
        insightDataLogic(insightProps)
    )
    const { toggleQueryEditorPanel, toggleDebugPanel, cancelChanges } = useActions(insightDataLogic(insightProps))
=======
    const { query, queryChanged, showQueryEditor, showDebugPanel, hogQL, exportContext, hogQLVariables, insightQuery } =
        useValues(insightDataLogic(insightProps))
    const { toggleQueryEditorPanel, toggleDebugPanel } = useActions(insightDataLogic(insightProps))
>>>>>>> ecd20825
    const { createStaticCohort } = useActions(exportsLogic)

    const { featureFlags } = useValues(featureFlagLogic)
    const { createQueryEndpoint } = useActions(queryEndpointLogic({ tabId: 'qe-insight' }))

    // other logics
    useMountedLogic(insightCommandLogic(insightProps))
    const { tags: allExistingTags } = useValues(tagsModel)
    const { user } = useValues(userLogic)
    const { preflight } = useValues(preflightLogic)
    const { currentProjectId } = useValues(projectLogic)
    const { push } = useActions(router)
    const [tags, setTags] = useState(insight.tags)

    const { breadcrumbs } = useValues(breadcrumbsLogic)
    const lastBreadcrumb = breadcrumbs[breadcrumbs.length - 1]
    const defaultInsightName =
        typeof lastBreadcrumb?.name === 'string' ? lastBreadcrumb.name : insight.name || insight.derived_name

    const [addToDashboardModalOpen, setAddToDashboardModalOpenModal] = useState<boolean>(false)

    const dashboardOverridesExist =
        (isObject(filtersOverride) && !isEmptyObject(filtersOverride)) ||
        (isObject(variablesOverride) && !isEmptyObject(variablesOverride))

    const overrideType = isObject(filtersOverride) ? 'filters' : 'variables'

    const showCohortButton =
        isDataTableNode(query) || isDataVisualizationNode(query) || isHogQLQuery(query) || isEventsQuery(query)

    const siteUrl = preflight?.site_url || window.location.origin

    async function handleDuplicateInsight(): Promise<void> {
        // We do not want to duplicate the dashboard filters that might be included in this insight
        // Ideally we would store those separately and be able to remove them on duplicate or edit, but current we merge them
        // irreversibly in apply_dashboard_filters and return that to the front-end
        if (insight.short_id) {
            const cleanInsight = await insightsApi.getByShortId(insight.short_id)
            if (cleanInsight) {
                duplicateInsight(cleanInsight, true)
                return
            }
        }
        // Fallback to original behavior if load failed
        duplicateInsight(insight as QueryBasedInsightModel, true)
    }

    return (
        <>
            {hasDashboardItemId && (
                <>
                    <SubscriptionsModal
                        isOpen={insightMode === ItemMode.Subscriptions}
                        closeModal={() => push(urls.insightView(insight.short_id as InsightShortId))}
                        insightShortId={insight.short_id}
                        subscriptionId={typeof itemId === 'number' || itemId === 'new' ? itemId : null}
                    />
                    <SharingModal
                        title="Insight sharing"
                        isOpen={insightMode === ItemMode.Sharing}
                        closeModal={() => push(urls.insightView(insight.short_id as InsightShortId))}
                        insightShortId={insight.short_id}
                        insight={insight}
                        previewIframe
                        userAccessLevel={insight.user_access_level}
                    />
                    <AddToDashboardModal
                        isOpen={addToDashboardModalOpen}
                        closeModal={() => setAddToDashboardModalOpenModal(false)}
                        insightProps={insightProps}
                        canEditInsight={canEditInsight}
                    />
                    {insightMode === ItemMode.Alerts && (
                        <ManageAlertsModal
                            onClose={() => push(urls.insightView(insight.short_id as InsightShortId))}
                            isOpen={insightMode === ItemMode.Alerts}
                            insightLogicProps={insightLogicProps}
                            insightId={insight.id as number}
                            insightShortId={insight.short_id as InsightShortId}
                        />
                    )}

                    {!!alertId && insight.id && (
                        <EditAlertModal
                            onClose={() => push(urls.insightAlerts(insight.short_id as InsightShortId))}
                            isOpen={!!alertId}
                            alertId={alertId === null || alertId === 'new' ? undefined : alertId}
                            insightShortId={insight.short_id as InsightShortId}
                            insightId={insight.id}
                            onEditSuccess={() => {
                                loadAlerts()
                                push(urls.insightAlerts(insight.short_id as InsightShortId))
                            }}
                            insightLogicProps={insightLogicProps}
                        />
                    )}
                    <NewDashboardModal />
                </>
            )}
            <PageHeader
                buttons={
                    <div className="flex justify-between items-center gap-2">
                        {insightMode === ItemMode.Edit && hasDashboardItemId && (
                            <LemonButton
                                type="secondary"
                                onClick={() => {
                                    cancelChanges()
                                    setInsightMode(ItemMode.View, null)
                                }}
                                data-attr="insight-cancel-edit-button"
                            >
                                Cancel
                            </LemonButton>
                        )}

                        {insightMode !== ItemMode.Edit ? (
                            canEditInsight && (
                                <AccessControlAction
                                    resourceType={AccessControlResourceType.Insight}
                                    minAccessLevel={AccessControlLevel.Editor}
                                    userAccessLevel={insight.user_access_level}
                                >
                                    <LemonButton
                                        type="primary"
                                        icon={dashboardOverridesExist ? <IconWarning /> : undefined}
                                        tooltip={
                                            dashboardOverridesExist
                                                ? `This insight is being viewed with dashboard ${overrideType}. These will be discarded on edit.`
                                                : undefined
                                        }
                                        tooltipPlacement="bottom"
                                        onClick={() => {
                                            if (isDataVisualizationNode(query) && insight.short_id) {
                                                router.actions.push(
                                                    urls.sqlEditor(undefined, undefined, insight.short_id)
                                                )
                                            } else if (insight.short_id) {
                                                push(urls.insightEdit(insight.short_id))
                                            } else {
                                                setInsightMode(ItemMode.Edit, null)
                                            }
                                        }}
                                        data-attr="insight-edit-button"
                                    >
                                        Edit
                                    </LemonButton>
                                </AccessControlAction>
                            )
                        ) : (
                            <InsightSaveButton
                                saveAs={() => saveAs(undefined, undefined, 'Unfiled/Insights')}
                                saveInsight={(redirectToViewMode) =>
                                    insight.short_id
                                        ? saveInsight(redirectToViewMode)
                                        : saveInsight(redirectToViewMode, getLastNewFolder() ?? 'Unfiled/Insights')
                                }
                                isSaved={hasDashboardItemId}
                                addingToDashboard={!!insight.dashboards?.length && !insight.id}
                                insightSaving={insightSaving}
                                insightChanged={insightChanged || queryChanged}
                            />
                        )}
                    </div>
                }
                tabbedPage={insightMode === ItemMode.Edit} // Insight type tabs are only shown in edit mode
            />

            <ScenePanel>
                <>
                    <ScenePanelCommonActions>
                        <SceneCommonButtons
                            dataAttrKey={RESOURCE_TYPE}
                            duplicate={
                                hasDashboardItemId
                                    ? {
                                          onClick: () => void handleDuplicateInsight(),
                                      }
                                    : undefined
                            }
                            favorite={{
                                active: insight.favorited,
                                onClick: () => {
                                    setInsightMetadata({ favorited: !insight.favorited })
                                },
                            }}
                        />
                    </ScenePanelCommonActions>
                    <ScenePanelMetaInfo>
                        <SceneTags
                            onSave={(tags) => {
                                setInsightMetadata({ tags })
                                setTags(tags)
                            }}
                            tags={tags}
                            tagsAvailable={allExistingTags}
                            dataAttrKey={RESOURCE_TYPE}
                            canEdit={canEditInsight}
                        />

                        <SceneFile dataAttrKey={RESOURCE_TYPE} />
                        <SceneActivityIndicator
                            at={insight.last_modified_at}
                            by={insight.last_modified_by}
                            prefix="Last modified"
                        />
                    </ScenePanelMetaInfo>

                    <ScenePanelDivider />

                    <ScenePanelActions>
                        {hasDashboardItemId && <SceneMetalyticsSummaryButton dataAttrKey={RESOURCE_TYPE} />}

                        <SceneAddToNotebookDropdownMenu shortId={insight.short_id} dataAttrKey={RESOURCE_TYPE} />
                        <SceneAddToDashboardButton
                            dashboard={
                                hasDashboardItemId
                                    ? {
                                          onClick: () => {
                                              setAddToDashboardModalOpenModal(true)
                                          },
                                      }
                                    : undefined
                            }
                            dataAttrKey={RESOURCE_TYPE}
                        />

                        {hasDashboardItemId && <SceneSubscribeButton insight={insight} dataAttrKey={RESOURCE_TYPE} />}
                        {hasDashboardItemId && insight?.id && insight?.short_id && (
                            <SceneAlertsButton
                                insightId={insight?.id}
                                insightShortId={insight.short_id as InsightShortId}
                                insightLogicProps={insightLogicProps}
                                dataAttrKey={RESOURCE_TYPE}
                            />
                        )}

                        {hasDashboardItemId && (
                            <SceneShareButton
                                buttonProps={{
                                    menuItem: true,
                                    onClick: () =>
                                        insight.short_id ? push(urls.insightSharing(insight.short_id)) : null,
                                }}
                                dataAttrKey={RESOURCE_TYPE}
                            />
                        )}

                        {!insight.short_id && (
                            <ButtonPrimitive
                                onClick={() => {
                                    const templateLink = getInsightDefinitionUrl({ query }, siteUrl)
                                    LemonDialog.open({
                                        title: (
                                            <span className="flex items-center gap-2">
                                                <TitleWithIcon
                                                    icon={
                                                        <Tooltip title={TEMPLATE_LINK_TOOLTIP}>
                                                            <IconInfo />
                                                        </Tooltip>
                                                    }
                                                >
                                                    <b>{TEMPLATE_LINK_HEADING}</b>
                                                </TitleWithIcon>
                                            </span>
                                        ),
                                        content: (
                                            <TemplateLinkSection
                                                templateLink={templateLink}
                                                heading={undefined}
                                                tooltip={undefined}
                                                piiWarning={TEMPLATE_LINK_PII_WARNING}
                                            />
                                        ),
                                        width: 600,
                                        primaryButton: {
                                            children: 'Close',
                                            type: 'secondary',
                                        },
                                    })
                                }}
                                menuItem
                            >
                                <IconShare />
                                Share as template...
                            </ButtonPrimitive>
                        )}

                        {exportContext ? (
                            <SceneExportDropdownMenu
                                dropdownMenuItems={[
                                    {
                                        format: ExporterFormat.PNG,
                                        insight: insight.id,
                                        dataAttr: `${RESOURCE_TYPE}-export-png`,
                                    },
                                    {
                                        format: ExporterFormat.CSV,
                                        context: exportContext,
                                        dataAttr: `${RESOURCE_TYPE}-export-csv`,
                                    },
                                    {
                                        format: ExporterFormat.XLSX,
                                        context: exportContext,
                                        dataAttr: `${RESOURCE_TYPE}-export-xlsx`,
                                    },
                                ]}
                            />
                        ) : null}

                        {featureFlags[FEATURE_FLAGS.EMBEDDED_ANALYTICS] ? (
                            <ButtonPrimitive
                                onClick={() => {
                                    {
                                        query &&
                                            createQueryEndpoint({
                                                name: (
                                                    defaultInsightName || Math.random().toString(36).substring(2, 15)
                                                )
                                                    .slice(0, 20)
                                                    .replace(/\s+/g, '-'),
                                                description: insight.description,
                                                query: insightQuery as HogQLQuery | InsightQueryNode,
                                            })
                                    }
                                }}
                                menuItem
                            >
                                <IconCode2 />
                                Create query endpoint
                            </ButtonPrimitive>
                        ) : null}

                        {hogQL &&
                            !isHogQLQuery(query) &&
                            !(isDataVisualizationNode(query) && isHogQLQuery(query.source)) && (
                                <ButtonPrimitive
                                    data-attr={`${RESOURCE_TYPE}-edit-sql`}
                                    onClick={() => {
                                        router.actions.push(urls.sqlEditor(hogQL))
                                    }}
                                    menuItem
                                >
                                    <IconPencil />
                                    Edit in SQL editor
                                </ButtonPrimitive>
                            )}

                        {hogQL && showCohortButton && (
                            <ButtonPrimitive
                                data-attr={`${RESOURCE_TYPE}-save-as-cohort`}
                                onClick={() => {
                                    LemonDialog.openForm({
                                        title: 'Save as static cohort',
                                        description: (
                                            <div className="mt-2">
                                                Your query must export a <code>person_id</code>, <code>actor_id</code>{' '}
                                                or <code>id</code> column, which must match the <code>id</code> of the{' '}
                                                <code>persons</code> table
                                            </div>
                                        ),
                                        initialValues: {
                                            name: '',
                                        },
                                        content: (
                                            <LemonField name="name">
                                                <LemonInput
                                                    data-attr={`${RESOURCE_TYPE}-save-as-cohort-name`}
                                                    placeholder="Name of the new cohort"
                                                    autoFocus
                                                />
                                            </LemonField>
                                        ),
                                        errors: {
                                            name: (name) => (!name ? 'You must enter a name' : undefined),
                                        },
                                        onSubmit: async ({ name }) => {
                                            createStaticCohort(name, {
                                                kind: NodeKind.HogQLQuery,
                                                query: hogQL,
                                                variables: hogQLVariables,
                                            })
                                        },
                                    })
                                }}
                            >
                                Save as static cohort
                            </ButtonPrimitive>
                        )}

                        <ScenePanelDivider />

                        <LemonSwitch
                            data-attr={`${RESOURCE_TYPE}-${showQueryEditor ? 'hide' : 'show'}-source`}
                            className="px-2 py-1"
                            checked={showQueryEditor}
                            onChange={() => {
                                // for an existing insight in view mode
                                if (hasDashboardItemId && insightMode !== ItemMode.Edit) {
                                    // enter edit mode
                                    setInsightMode(ItemMode.Edit, null)

                                    // exit early if query editor doesn't need to be toggled
                                    if (showQueryEditor) {
                                        return
                                    }
                                }
                                toggleQueryEditorPanel()
                            }}
                            fullWidth
                            label="View source"
                        />

                        {hasDashboardItemId && (user?.is_staff || user?.is_impersonated || !preflight?.cloud) ? (
                            <LemonSwitch
                                data-attr={`${RESOURCE_TYPE}-toggle-debug-panel`}
                                className="px-2 py-1"
                                checked={showDebugPanel}
                                onChange={() => {
                                    toggleDebugPanel()
                                }}
                                fullWidth
                                label="Debug panel"
                            />
                        ) : null}

                        {hasDashboardItemId && (
                            <>
                                <ScenePanelDivider />
                                <AccessControlAction
                                    resourceType={AccessControlResourceType.Notebook}
                                    minAccessLevel={AccessControlLevel.Editor}
                                >
                                    {({ disabledReason }) => (
                                        <ButtonPrimitive
                                            menuItem
                                            variant="danger"
                                            disabled={!!disabledReason}
                                            {...(disabledReason && { tooltip: disabledReason })}
                                            data-attr={`${RESOURCE_TYPE}-delete`}
                                            onClick={() =>
                                                void deleteInsightWithUndo({
                                                    object: insight as QueryBasedInsightModel,
                                                    endpoint: `projects/${currentProjectId}/insights`,
                                                    callback: () => {
                                                        reloadSavedInsights()
                                                        push(urls.savedInsights())
                                                    },
                                                })
                                            }
                                        >
                                            <IconTrash />
                                            Delete insight
                                        </ButtonPrimitive>
                                    )}
                                </AccessControlAction>
                            </>
                        )}
                    </ScenePanelActions>
                </>
            </ScenePanel>

            <SceneTitleSection
                name={defaultInsightName || ''}
                description={insight?.description || ''}
                resourceType={{
                    type: getInsightIconTypeFromQuery(query),
                }}
                onNameChange={(name) => {
                    setInsightMetadata({ name })
                }}
                onDescriptionChange={(description) => {
                    setInsightMetadata({ description })
                }}
                canEdit={canEditInsight}
                isLoading={insightLoading && !insight?.id}
                forceEdit={insightMode === ItemMode.Edit}
                // Renaming insights is too fast, so we need to debounce it
                renameDebounceMs={1000}
                // Use onBlur-only saves to prevent autosave while typing
                saveOnBlur={true}
            />
            <SceneDivider />
        </>
    )
}<|MERGE_RESOLUTION|>--- conflicted
+++ resolved
@@ -106,16 +106,9 @@
     )
 
     // insightDataLogic
-<<<<<<< HEAD
-    const { query, queryChanged, showQueryEditor, showDebugPanel, hogQL, exportContext } = useValues(
-        insightDataLogic(insightProps)
-    )
-    const { toggleQueryEditorPanel, toggleDebugPanel, cancelChanges } = useActions(insightDataLogic(insightProps))
-=======
     const { query, queryChanged, showQueryEditor, showDebugPanel, hogQL, exportContext, hogQLVariables, insightQuery } =
         useValues(insightDataLogic(insightProps))
     const { toggleQueryEditorPanel, toggleDebugPanel } = useActions(insightDataLogic(insightProps))
->>>>>>> ecd20825
     const { createStaticCohort } = useActions(exportsLogic)
 
     const { featureFlags } = useValues(featureFlagLogic)
