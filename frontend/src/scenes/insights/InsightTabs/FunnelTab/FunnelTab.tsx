--- conflicted
+++ resolved
@@ -10,11 +10,7 @@
 import { funnelCommandLogic } from './funnelCommandLogic'
 import { TestAccountFilter } from 'scenes/insights/TestAccountFilter'
 import { InsightTitle } from '../InsightTitle'
-<<<<<<< HEAD
-import { AnyPropertyFilter, PropertyFilter } from '~/types'
-=======
 import { isValidPropertyFilter } from 'lib/components/PropertyFilters/utils'
->>>>>>> 90152ce1
 
 export function FunnelTab(): JSX.Element {
     useMountedLogic(funnelCommandLogic)
@@ -27,18 +23,6 @@
     const onSubmit = (input: string): void => {
         saveFunnelInsight(input)
         closeModal()
-    }
-
-    const isValidPropertyFilter = (filter: AnyPropertyFilter): boolean => {
-        return Boolean(filter.key) && Boolean(filter.value)
-    }
-
-    const toNullishFilter = (filter: AnyPropertyFilter & { key: string; value: string }): PropertyFilter => {
-        return {
-            ...filter,
-            operator: filter.operator || null,
-            type: filter.type || '',
-        }
     }
 
     return (
@@ -66,14 +50,7 @@
                 <PropertyFilters
                     pageKey={`EditFunnel-property`}
                     propertyFilters={filters.properties || []}
-<<<<<<< HEAD
-                    onChange={(anyProperties): void => {
-                        const properties = (anyProperties.filter(isValidPropertyFilter) as Array<
-                            AnyPropertyFilter & { key: string; value: string }
-                        >).map(toNullishFilter)
-=======
                     onChange={(anyProperties) => {
->>>>>>> 90152ce1
                         setFilters({
                             properties: anyProperties.filter(isValidPropertyFilter),
                         })
