import React from 'react'
import { useValues, useActions, useMountedLogic } from 'kea'
import { PropertyFilters } from 'lib/components/PropertyFilters/PropertyFilters'

import { funnelLogic } from 'scenes/funnels/funnelLogic'
import { ActionFilter } from '../../ActionFilter/ActionFilter'
import { Button, Row } from 'antd'
import { useState } from 'react'
import { SaveModal } from '../../SaveModal'
import { funnelCommandLogic } from './funnelCommandLogic'
import { TestAccountFilter } from 'scenes/insights/TestAccountFilter'
import { InsightTitle } from '../InsightTitle'
<<<<<<< HEAD
import { SaveOutlined } from '@ant-design/icons'
=======
import { isValidPropertyFilter } from 'lib/components/PropertyFilters/utils'
>>>>>>> 3b603d34

export function FunnelTab(): JSX.Element {
    useMountedLogic(funnelCommandLogic)
    const { isStepsEmpty, filters, stepsWithCount } = useValues(funnelLogic())
    const { loadResults, clearFunnel, setFilters, saveFunnelInsight } = useActions(funnelLogic())
    const [savingModal, setSavingModal] = useState<boolean>(false)

    const showModal = (): void => setSavingModal(true)
    const closeModal = (): void => setSavingModal(false)
    const onSubmit = (input: string): void => {
        saveFunnelInsight(input)
        closeModal()
    }

    return (
        <div data-attr="funnel-tab">
            <Row>
                <InsightTitle />
            </Row>
            <form
                onSubmit={(e): void => {
                    e.preventDefault()
                    loadResults()
                }}
            >
                <h4 className="secondary">Steps</h4>
                <ActionFilter
                    filters={filters}
                    setFilters={(newFilters: Record<string, any>): void => setFilters(newFilters, false)}
                    typeKey={`EditFunnel-action`}
                    hideMathSelector={true}
                    buttonCopy="Add funnel step"
                    sortable
                />
                <hr />
                <h4 className="secondary">Filters</h4>
                <PropertyFilters
                    pageKey={`EditFunnel-property`}
                    propertyFilters={filters.properties || []}
                    onChange={(anyProperties) => {
                        setFilters({
                            properties: anyProperties.filter(isValidPropertyFilter),
                        })
                    }}
                />
                <TestAccountFilter filters={filters} onChange={setFilters} />
                <hr />
                <Row style={{ justifyContent: 'flex-end' }}>
                    {!isStepsEmpty && Array.isArray(stepsWithCount) && !!stepsWithCount.length && (
                        <div style={{ flexGrow: 1 }}>
                            <Button type="primary" onClick={showModal} icon={<SaveOutlined />}>
                                Save
                            </Button>
                        </div>
                    )}
                    {!isStepsEmpty && (
                        <Button onClick={(): void => clearFunnel()} data-attr="save-funnel-clear-button">
                            Clear
                        </Button>
                    )}
                    <Button
                        style={{ marginLeft: 4 }}
                        type="primary"
                        htmlType="submit"
                        disabled={isStepsEmpty}
                        data-attr="save-funnel-button"
                    >
                        Calculate
                    </Button>
                </Row>
            </form>
            <SaveModal
                title="Save Funnel"
                prompt="Enter the name of the funnel"
                textLabel="Name"
                visible={savingModal}
                onCancel={closeModal}
                onSubmit={onSubmit}
            />
        </div>
    )
}<|MERGE_RESOLUTION|>--- conflicted
+++ resolved
@@ -10,11 +10,8 @@
 import { funnelCommandLogic } from './funnelCommandLogic'
 import { TestAccountFilter } from 'scenes/insights/TestAccountFilter'
 import { InsightTitle } from '../InsightTitle'
-<<<<<<< HEAD
 import { SaveOutlined } from '@ant-design/icons'
-=======
 import { isValidPropertyFilter } from 'lib/components/PropertyFilters/utils'
->>>>>>> 3b603d34
 
 export function FunnelTab(): JSX.Element {
     useMountedLogic(funnelCommandLogic)
