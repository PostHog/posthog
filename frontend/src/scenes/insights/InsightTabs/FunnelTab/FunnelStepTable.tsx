import React from 'react'
import { useActions, useValues } from 'kea'
import { FunnelLayout } from 'lib/constants'
import { funnelLogic } from 'scenes/funnels/funnelLogic'
import Table, { ColumnsType } from 'antd/lib/table'
import { SeriesToggleWrapper } from 'scenes/insights/InsightsTable/components/SeriesToggleWrapper'
import { formatBreakdownLabel } from 'scenes/insights/InsightsTable/InsightsTable'
import { cohortsModel } from '~/models/cohortsModel'
import { InsightLabel } from 'lib/components/InsightLabel'
import { SeriesGlyph } from 'lib/components/SeriesGlyph'
import { formatDisplayPercentage, getSeriesColor, humanizeOrder } from 'scenes/funnels/funnelUtils'
import { ValueInspectorButton } from 'scenes/funnels/FunnelBarGraph'
import { humanFriendlyDuration } from 'lib/utils'
import { FlattenedFunnelStep } from '~/types'
import { getBreakpoint } from 'lib/utils/responsiveUtils'

interface FunnelStepTableProps {
    layout?: FunnelLayout // Not yet implemented
}

function getColor(step: FlattenedFunnelStep, fallbackColor: string, isBreakdown?: boolean): string {
    return getSeriesColor(isBreakdown ? step.breakdownIndex : step.order) || fallbackColor
}

function getStepColor(step: FlattenedFunnelStep, isBreakdown?: boolean): string {
    return getColor(step, 'var(--text-default)', isBreakdown)
}

function isBreakdownChildType(
    stepBreakdown: FlattenedFunnelStep['breakdown']
): stepBreakdown is string | number | undefined {
    return ['string', 'number', 'undefined'].includes(typeof stepBreakdown)
}

export function FunnelStepTable({}: FunnelStepTableProps): JSX.Element | null {
    const { stepsWithCount, flattenedSteps, filters, steps } = useValues(funnelLogic)
    const { openPersonsModal } = useActions(funnelLogic)
    const { cohorts } = useValues(cohortsModel)
    const tableScrollBreakpoint = getBreakpoint('lg')
    const columns: ColumnsType<FlattenedFunnelStep> = []
<<<<<<< HEAD
=======

    const EmptyValue = <span className="text-muted-alt">-</span>

>>>>>>> a6cc0f0a
    columns.push({
        title: '',
        render: function RenderSeriesGlyph({}, step: FlattenedFunnelStep): JSX.Element | null {
            if (step.breakdownIndex === undefined) {
                // Not a breakdown value; show a step-order glyph
                return <SeriesGlyph variant="funnel-step-glyph">{humanizeOrder(step.order)}</SeriesGlyph>
            }
            return null
        },
        fixed: 'left',
        width: 30,
        align: 'center',
    })

    columns.push({
        title: 'Step',
        render: function RenderLabel({}, step: FlattenedFunnelStep): JSX.Element {
            const isBreakdownChild = !!filters.breakdown && !step.isBreakdownParent
            const color = getStepColor(step, !!filters.breakdown)
            return (
                <SeriesToggleWrapper id={step.order} style={{ display: 'flex', alignItems: 'center' }}>
                    <div style={{ flexGrow: 1, maxWidth: 270, wordBreak: 'break-word' }}>
                        <InsightLabel
                            seriesColor={color}
                            fallbackName={
                                isBreakdownChild && isBreakdownChildType(step.breakdown)
                                    ? formatBreakdownLabel(step.breakdown, cohorts)
                                    : step.name
                            }
                            hasMultipleSeries={steps.length > 1}
                            breakdownValue={
                                step.breakdown === ''
                                    ? 'None'
                                    : isBreakdownChildType(step.breakdown)
                                    ? step.breakdown
                                    : undefined
                            }
                            hideBreakdown
                            hideIcon={!isBreakdownChild}
                            allowWrap
                        />
                    </div>
                </SeriesToggleWrapper>
            )
        },
        fixed: 'left',
        width: 120,
    })

    columns.push({
        title: 'Completed',
        render: function RenderCompleted({}, step: FlattenedFunnelStep): JSX.Element {
            return (
                <ValueInspectorButton onClick={() => openPersonsModal(step, step.order + 1, step.breakdown_value)}>
                    {step.count}
                </ValueInspectorButton>
            )
        },
        width: 80,
        align: 'center',
    })

    columns.push({
        title: 'Conversion',
        render: function RenderConversion({}, step: FlattenedFunnelStep): JSX.Element | null {
            return step.order === 0 ? EmptyValue : <span>{formatDisplayPercentage(step.conversionRates.total)}%</span>
        },
        width: 80,
        align: 'center',
    })

    columns.push({
        title: 'Dropped off',
        render: function RenderDropoff({}, step: FlattenedFunnelStep): JSX.Element | null {
<<<<<<< HEAD
            return step.order === 0 ? null : (
                <ValueInspectorButton onClick={() => openPersonsModal(step, -(step.order + 1), step.breakdown_value)}>
=======
            return step.order === 0 ? (
                EmptyValue
            ) : (
                <ValueInspectorButton onClick={() => openPersonsModal(step, -(step.order + 1), step.breakdown)}>
>>>>>>> a6cc0f0a
                    {step.droppedOffFromPrevious}
                </ValueInspectorButton>
            )
        },
        width: 80,
        align: 'center',
    })

    columns.push({
        title: 'From previous step',
        render: function RenderDropoffFromPrevious({}, step: FlattenedFunnelStep): JSX.Element | null {
            return step.order === 0 ? (
                EmptyValue
            ) : (
                <span>{formatDisplayPercentage(1 - step.conversionRates.fromPrevious)}%</span>
            )
        },
        width: 80,
        align: 'center',
    })

    columns.push({
        title: 'Average time',
        render: function RenderAverageTime({}, step: FlattenedFunnelStep): JSX.Element {
            return step.average_conversion_time ? (
                <span>{humanFriendlyDuration(step.average_conversion_time, 2)}</span>
            ) : (
                EmptyValue
            )
        },
        width: 80,
        align: 'center',
    })

    return stepsWithCount.length > 1 ? (
        <Table
            dataSource={flattenedSteps}
            columns={columns}
            scroll={{ x: `${tableScrollBreakpoint}px` }}
            size="small"
            rowKey="rowKey"
            pagination={{ pageSize: 100, hideOnSinglePage: true }}
            style={{ marginTop: '1rem' }}
            data-attr="funnel-steps-table"
        />
    ) : null
}<|MERGE_RESOLUTION|>--- conflicted
+++ resolved
@@ -38,12 +38,9 @@
     const { cohorts } = useValues(cohortsModel)
     const tableScrollBreakpoint = getBreakpoint('lg')
     const columns: ColumnsType<FlattenedFunnelStep> = []
-<<<<<<< HEAD
-=======
 
     const EmptyValue = <span className="text-muted-alt">-</span>
 
->>>>>>> a6cc0f0a
     columns.push({
         title: '',
         render: function RenderSeriesGlyph({}, step: FlattenedFunnelStep): JSX.Element | null {
@@ -118,15 +115,10 @@
     columns.push({
         title: 'Dropped off',
         render: function RenderDropoff({}, step: FlattenedFunnelStep): JSX.Element | null {
-<<<<<<< HEAD
-            return step.order === 0 ? null : (
-                <ValueInspectorButton onClick={() => openPersonsModal(step, -(step.order + 1), step.breakdown_value)}>
-=======
             return step.order === 0 ? (
                 EmptyValue
             ) : (
-                <ValueInspectorButton onClick={() => openPersonsModal(step, -(step.order + 1), step.breakdown)}>
->>>>>>> a6cc0f0a
+                <ValueInspectorButton onClick={() => openPersonsModal(step, -(step.order + 1), step.breakdown_value)}>
                     {step.droppedOffFromPrevious}
                 </ValueInspectorButton>
             )
