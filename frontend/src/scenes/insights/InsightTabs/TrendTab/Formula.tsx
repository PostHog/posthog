--- conflicted
+++ resolved
@@ -22,7 +22,6 @@
                 placeholder="e.g. (A + B)/(A - B) * 100"
                 allowClear
                 value={value}
-<<<<<<< HEAD
                 onChange={(e) => {
                     let value = e.target.value.toLocaleUpperCase()
                     // Only allow typing of allowed characters
@@ -34,11 +33,7 @@
                 }}
                 onFocus={() => onFocus(true, value)}
                 onBlur={() => !filters.formula && onFocus(false, value)}
-                disabled={filters.shown_as === STICKINESS || filters.shown_as === LIFECYCLE}
-=======
-                onChange={(e) => setValue(e.target.value.toLocaleUpperCase())}
                 disabled={filters.shown_as === ShownAsValue.STICKINESS || filters.shown_as === ShownAsValue.LIFECYCLE}
->>>>>>> 1fd86787
                 enterButton="Apply"
                 onSearch={onChange}
             />
