--- conflicted
+++ resolved
@@ -133,13 +133,8 @@
     },
 
     connect: {
-<<<<<<< HEAD
-        values: [userLogic, ['eventNames'], actionsModel, ['actions']],
+        values: [userLogic, ['eventNames'], actionsModel, ['actions'], insightLogic, ['isFirstLoad']],
         actions: [insightHistoryLogic, ['createInsight']],
-=======
-        values: [userLogic, ['eventNames'], actionsModel, ['actions'], insightLogic, ['isFirstLoad']],
-        actions: [insightLogic, ['setAllFilters'], insightHistoryLogic, ['createInsight']],
->>>>>>> 3009e0aa
     },
 
     loaders: ({ values, props }) => ({
@@ -402,14 +397,11 @@
                 }
                 if (!objectsEqual(cleanSearchParams, values.filters)) {
                     actions.setFilters(cleanSearchParams, false)
-<<<<<<< HEAD
                     actions.loadResults()
-=======
                 } else {
                     /* Edge case when opening a trends graph from a dashboard or sometimes when trends are loaded
                     with filters already set, `setAllFilters` action is not triggered, and therefore usage is not reported */
                     eventUsageLogic.actions.reportInsightViewed(values.filters, values.isFirstLoad)
->>>>>>> 3009e0aa
                 }
 
                 handleLifecycleDefault(cleanSearchParams, (params) => actions.setFilters(params, false))
