import { LogicWrapper } from 'kea'

import type { FileSystemIconType } from '~/queries/schema/schema-general'
import { AccessControlResourceType, ActivityScope } from '~/types'

import { SettingSectionId } from './settings/types'

// The enum here has to match the first and only exported component of the scene.
// If so, we can preload the scene's required chunks in parallel with the scene itself.

export enum Scene {
    Action = 'Action',
    Actions = 'Actions',
    AdvancedActivityLogs = 'AdvancedActivityLogs',
    AsyncMigrations = 'AsyncMigrations',
    BatchExport = 'BatchExport',
    BatchExportNew = 'BatchExportNew',
    Billing = 'Billing',
    BillingAuthorizationStatus = 'BillingAuthorizationStatus',
    BillingSection = 'BillingSection',
    Canvas = 'Canvas',
    Cohort = 'Cohort',
    CohortCalculationHistory = 'CohortCalculationHistory',
    Cohorts = 'Cohorts',
    CustomCss = 'CustomCss',
    CustomerAnalytics = 'CustomerAnalytics',
    Dashboard = 'Dashboard',
    Dashboards = 'Dashboards',
    DataManagement = 'DataManagement',
    DataPipelines = 'DataPipelines',
    DataPipelinesNew = 'DataPipelinesNew',
    DataWarehouse = 'DataWarehouse',
    DataWarehouseRedirect = 'DataWarehouseRedirect',
    DataWarehouseSource = 'DataWarehouseSource',
    DataWarehouseSourceNew = 'DataWarehouseSourceNew',
    DeadLetterQueue = 'DeadLetterQueue',
    DebugHog = 'DebugHog',
    DebugQuery = 'DebugQuery',
    EarlyAccessFeatures = 'EarlyAccessFeatures',
    Error404 = '404',
    ErrorAccessDenied = 'AccessDenied',
    ErrorNetwork = '4xx',
    ErrorProjectUnavailable = 'ProjectUnavailable',
    ErrorTracking = 'ErrorTracking',
    ErrorTrackingConfiguration = 'ErrorTrackingConfiguration',
    ErrorTrackingIssue = 'ErrorTrackingIssue',
    ErrorTrackingIssueFingerprints = 'ErrorTrackingIssueFingerprints',
    EventDefinition = 'EventDefinition',
    EventDefinitionEdit = 'EventDefinitionEdit',
    Experiment = 'Experiment',
    Experiments = 'Experiments',
    ExperimentsSharedMetric = 'ExperimentsSharedMetric',
    ExperimentsSharedMetrics = 'ExperimentsSharedMetrics',
    ExploreEvents = 'ExploreEvents',
    FeatureFlag = 'FeatureFlag',
    FeatureFlags = 'FeatureFlags',
    Game368 = 'Game368',
    Group = 'Group',
    Groups = 'Groups',
    GroupsNew = 'GroupsNew',
    Heatmaps = 'Heatmaps',
    HogFunction = 'HogFunction',
    Insight = 'Insight',
    IntegrationsRedirect = 'IntegrationsRedirect',
    InviteSignup = 'InviteSignup',
    LegacyPlugin = 'LegacyPlugin',
    Link = 'Link',
    Links = 'Links',
    LiveEvents = 'LiveEvents',
    Login = 'Login',
    Login2FA = 'Login2FA',
    Max = 'Max',
    Messaging = 'Messaging',
    MessagingCampaign = 'MessagingCampaign',
    MoveToPostHogCloud = 'MoveToPostHogCloud',
    NewTab = 'NewTab',
    Notebook = 'Notebook',
    Notebooks = 'Notebooks',
    OAuthAuthorize = 'OAuthAuthorize',
    Onboarding = 'Onboarding',
    OrganizationCreateFirst = 'OrganizationCreate',
    OrganizationCreationConfirm = 'OrganizationCreationConfirm',
    PasswordReset = 'PasswordReset',
    PasswordResetComplete = 'PasswordResetComplete',
    Person = 'Person',
    Persons = 'Persons',
    Pipeline = 'Pipeline',
    PipelineNode = 'PipelineNode',
    PipelineNodeNew = 'PipelineNodeNew',
    PreflightCheck = 'PreflightCheck',
    Products = 'Products',
    ProjectCreateFirst = 'ProjectCreate',
    ProjectHomepage = 'ProjectHomepage',
    PropertyDefinition = 'PropertyDefinition',
    PropertyDefinitionEdit = 'PropertyDefinitionEdit',
    Replay = 'Replay',
    ReplayFilePlayback = 'ReplayFilePlayback',
    ReplayPlaylist = 'ReplayPlaylist',
    ReplaySettings = 'ReplaySettings',
    ReplaySingle = 'ReplaySingle',
    RevenueAnalytics = 'RevenueAnalytics',
    SQLEditor = 'SQLEditor',
    SavedInsights = 'SavedInsights',
    SessionAttributionExplorer = 'SessionAttributionExplorer',
    Settings = 'Settings',
    Signup = 'Signup',
    Site = 'Site',
    StartupProgram = 'StartupProgram',
    Survey = 'Survey',
    SurveyTemplates = 'SurveyTemplates',
    Surveys = 'Surveys',
    SystemStatus = 'SystemStatus',
    ToolbarLaunch = 'ToolbarLaunch',
    Unsubscribe = 'Unsubscribe',
    UserInterview = 'UserInterview',
    UserInterviews = 'UserInterviews',
    VerifyEmail = 'VerifyEmail',
    WebAnalytics = 'WebAnalytics',
    WebAnalyticsMarketing = 'WebAnalyticsMarketing',
    WebAnalyticsPageReports = 'WebAnalyticsPageReports',
    WebAnalyticsWebVitals = 'WebAnalyticsWebVitals',
    EmbeddedAnalytics = 'EmbeddedAnalytics',
    QueryEndpoints = 'QueryEndpoints',
    Wizard = 'Wizard',
}

export type SceneComponent<T> = (props: T) => JSX.Element | null
export type SceneProps = Record<string, any>

export interface SceneExport<T = SceneProps> {
    /** component to render for this scene */
    component: SceneComponent<T>
    /** logic to mount for this scene */
    logic?: LogicWrapper
    /** setting section id to open when clicking the settings button */
    settingSectionId?: SettingSectionId
    /** convert URL parameters from scenes.ts into logic props */
    paramsToProps?: (params: SceneParams) => T
    /** when was the scene last touched, unix timestamp for sortability */
    lastTouch?: number
}

// KLUDGE: LoadedScene is used in a logic and therefore cannot accept generics
// we use an untyped SceneProps to satisfy the types
export interface LoadedScene extends SceneExport<SceneProps> {
    id: string
    tabId?: string
    sceneParams: SceneParams
}

export interface SceneTab {
    id: string
    pathname: string
    search: string
    hash: string
    title: string
    active: boolean
    customTitle?: string
    iconType: FileSystemIconType | 'loading' | 'blank'

    sceneId?: string
    sceneKey?: string
    sceneParams?: SceneParams
}

export interface SceneParams {
    params: Record<string, any>
    searchParams: Record<string, any>
    hashParams: Record<string, any>
}

export interface Params {
    [param: string]: any
}

export interface SceneConfig {
    /** Custom name for the scene */
    name?: string
    /** Optional static description of the scene or product. Used both in the UI and by Max AI as context on what the scene is for */
    description?: string
    /** Route should only be accessed when logged out (N.B. should be added to posthog/urls.py too) */
    onlyUnauthenticated?: boolean
    /** Route **can** be accessed when logged out (i.e. can be accessed when logged in too; should be added to posthog/urls.py too) */
    allowUnauthenticated?: boolean
    /**
     * If `app`, navigation is shown, and the scene has default padding.
     * If `app-full-scene-height`, navigation is shown, and the scene has default padding and wrapper takes full screen height.
     * If `app-raw`, navigation is shown, but the scene has no padding.
     * If `app-container`, navigation is shown, and the scene is centered with a max width.
     * If `plain`, there's no navigation present, and the scene has no padding.
     * @default 'app'
     */
    layout?: 'app' | 'app-raw' | 'app-container' | 'app-raw-no-header' | 'plain' | 'app-full-scene-height'
    /** Hides project notice (ProjectNotice.tsx). */
    hideProjectNotice?: boolean
    /** Hides billing notice (BillingAlertsV2.tsx). */
    hideBillingNotice?: boolean
    /** Personal account management (used e.g. by breadcrumbs) */
    personal?: boolean
    /** Instance management (used e.g. by breadcrumbs) */
    instanceLevel?: boolean
    /** Route requires organization access (used e.g. by breadcrumbs) */
    organizationBased?: boolean
    /** Route requires project access (used e.g. by breadcrumbs). `true` implies also `organizationBased` */
    projectBased?: boolean
    /** Set the scope of the activity (affects activity and discussion panel) */
    activityScope?: ActivityScope | string
    /** Default docs path - what the docs side panel will open by default when this scene is active  */
    defaultDocsPath?: string | (() => string) | (() => Promise<string>)
    /** Component import, used only in manifests */
    import?: () => Promise<any>
    /** Custom icon for the tabs */
    iconType?: FileSystemIconType
    /** If true, uses canvas background (--color-bg-surface-primary) for the scene and its tab */
    canvasBackground?: boolean
}

// Map scenes to their access control resource types
export const sceneToAccessControlResourceType: Partial<Record<Scene, AccessControlResourceType>> = {
    // Feature flags
    [Scene.FeatureFlag]: AccessControlResourceType.FeatureFlag,
    [Scene.FeatureFlags]: AccessControlResourceType.FeatureFlag,

    // Dashboards
    [Scene.Dashboard]: AccessControlResourceType.Dashboard,
    [Scene.Dashboards]: AccessControlResourceType.Dashboard,

    // Insights
    [Scene.Insight]: AccessControlResourceType.Insight,
    [Scene.SavedInsights]: AccessControlResourceType.Insight,

    // Notebooks
    [Scene.Notebook]: AccessControlResourceType.Notebook,
    [Scene.Notebooks]: AccessControlResourceType.Notebook,

    // Session recording
    [Scene.Replay]: AccessControlResourceType.SessionRecording,
    [Scene.ReplaySingle]: AccessControlResourceType.SessionRecording,
    [Scene.ReplayPlaylist]: AccessControlResourceType.SessionRecording,

    // Revenue analytics
    [Scene.RevenueAnalytics]: AccessControlResourceType.RevenueAnalytics,
<<<<<<< HEAD
    // Surveys
    [Scene.Survey]: AccessControlResourceType.Survey,
    [Scene.Surveys]: AccessControlResourceType.Survey,
    [Scene.SurveyTemplates]: AccessControlResourceType.Survey,
=======

    // Experiments
    [Scene.Experiment]: AccessControlResourceType.Experiment,
    [Scene.Experiments]: AccessControlResourceType.Experiment,
>>>>>>> ac547248
}<|MERGE_RESOLUTION|>--- conflicted
+++ resolved
@@ -240,15 +240,13 @@
 
     // Revenue analytics
     [Scene.RevenueAnalytics]: AccessControlResourceType.RevenueAnalytics,
-<<<<<<< HEAD
+
     // Surveys
     [Scene.Survey]: AccessControlResourceType.Survey,
     [Scene.Surveys]: AccessControlResourceType.Survey,
     [Scene.SurveyTemplates]: AccessControlResourceType.Survey,
-=======
 
     // Experiments
     [Scene.Experiment]: AccessControlResourceType.Experiment,
     [Scene.Experiments]: AccessControlResourceType.Experiment,
->>>>>>> ac547248
 }