--- conflicted
+++ resolved
@@ -114,13 +114,10 @@
     SQLEditor = 'SQLEditor',
     SavedInsights = 'SavedInsights',
     SessionAttributionExplorer = 'SessionAttributionExplorer',
-<<<<<<< HEAD
     SessionGroupSummariesTable = 'SessionGroupSummariesTable',
     SessionGroupSummary = 'SessionGroupSummary',
     SessionSummaries = 'SessionSummaries',
-=======
     SessionProfile = 'SessionProfile',
->>>>>>> ce4ca536
     Settings = 'Settings',
     Signup = 'Signup',
     Site = 'Site',
