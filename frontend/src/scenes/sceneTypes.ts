import { LogicWrapper } from 'kea'

import type { FileSystemIconType } from '~/queries/schema/schema-general'
import { AccessControlResourceType, ActivityScope } from '~/types'

import { SettingSectionId } from './settings/types'

// The enum here has to match the first and only exported component of the scene.
// If so, we can preload the scene's required chunks in parallel with the scene itself.

export enum Scene {
    Action = 'Action',
    Actions = 'Actions',
    AdvancedActivityLogs = 'AdvancedActivityLogs',
    AsyncMigrations = 'AsyncMigrations',
    BatchExport = 'BatchExport',
    BatchExportNew = 'BatchExportNew',
    Billing = 'Billing',
    BillingAuthorizationStatus = 'BillingAuthorizationStatus',
    BillingSection = 'BillingSection',
    Canvas = 'Canvas',
    Cohort = 'Cohort',
    CohortCalculationHistory = 'CohortCalculationHistory',
    Cohorts = 'Cohorts',
    CustomCss = 'CustomCss',
    CustomerAnalytics = 'CustomerAnalytics',
    Dashboard = 'Dashboard',
    Dashboards = 'Dashboards',
    DataManagement = 'DataManagement',
    DataPipelines = 'DataPipelines',
    DataPipelinesNew = 'DataPipelinesNew',
    DataWarehouse = 'DataWarehouse',
    DataWarehouseRedirect = 'DataWarehouseRedirect',
    DataWarehouseSource = 'DataWarehouseSource',
    DataWarehouseSourceNew = 'DataWarehouseSourceNew',
    DeadLetterQueue = 'DeadLetterQueue',
    DebugHog = 'DebugHog',
    DebugQuery = 'DebugQuery',
    EarlyAccessFeatures = 'EarlyAccessFeatures',
    Error404 = '404',
    ErrorAccessDenied = 'AccessDenied',
    ErrorNetwork = '4xx',
    ErrorProjectUnavailable = 'ProjectUnavailable',
    ErrorTracking = 'ErrorTracking',
    ErrorTrackingConfiguration = 'ErrorTrackingConfiguration',
    ErrorTrackingIssue = 'ErrorTrackingIssue',
    ErrorTrackingIssueFingerprints = 'ErrorTrackingIssueFingerprints',
    EventDefinition = 'EventDefinition',
    EventDefinitionEdit = 'EventDefinitionEdit',
    Experiment = 'Experiment',
    Experiments = 'Experiments',
    ExperimentsSharedMetric = 'ExperimentsSharedMetric',
    ExperimentsSharedMetrics = 'ExperimentsSharedMetrics',
    ExploreEvents = 'ExploreEvents',
    FeatureFlag = 'FeatureFlag',
    FeatureFlags = 'FeatureFlags',
    Game368 = 'Game368',
    Group = 'Group',
    Groups = 'Groups',
    GroupsNew = 'GroupsNew',
    Heatmaps = 'Heatmaps',
    HogFunction = 'HogFunction',
    Insight = 'Insight',
    IntegrationsRedirect = 'IntegrationsRedirect',
    InviteSignup = 'InviteSignup',
    LegacyPlugin = 'LegacyPlugin',
    Link = 'Link',
    Links = 'Links',
    LiveEvents = 'LiveEvents',
    Login = 'Login',
    Login2FA = 'Login2FA',
    Max = 'Max',
    Messaging = 'Messaging',
    MessagingCampaign = 'MessagingCampaign',
    MoveToPostHogCloud = 'MoveToPostHogCloud',
    NewTab = 'NewTab',
    Notebook = 'Notebook',
    Notebooks = 'Notebooks',
    OAuthAuthorize = 'OAuthAuthorize',
    Onboarding = 'Onboarding',
    OrganizationCreateFirst = 'OrganizationCreate',
    OrganizationCreationConfirm = 'OrganizationCreationConfirm',
    PasswordReset = 'PasswordReset',
    PasswordResetComplete = 'PasswordResetComplete',
    Person = 'Person',
    Persons = 'Persons',
    Pipeline = 'Pipeline',
    PipelineNode = 'PipelineNode',
    PipelineNodeNew = 'PipelineNodeNew',
    PreflightCheck = 'PreflightCheck',
    Products = 'Products',
    ProjectCreateFirst = 'ProjectCreate',
    ProjectHomepage = 'ProjectHomepage',
    PropertyDefinition = 'PropertyDefinition',
    PropertyDefinitionEdit = 'PropertyDefinitionEdit',
    Replay = 'Replay',
    ReplayFilePlayback = 'ReplayFilePlayback',
    ReplayPlaylist = 'ReplayPlaylist',
    ReplaySettings = 'ReplaySettings',
    ReplaySingle = 'ReplaySingle',
    RevenueAnalytics = 'RevenueAnalytics',
    SQLEditor = 'SQLEditor',
    SavedInsights = 'SavedInsights',
    SessionAttributionExplorer = 'SessionAttributionExplorer',
    Settings = 'Settings',
    Signup = 'Signup',
    Site = 'Site',
    StartupProgram = 'StartupProgram',
    Survey = 'Survey',
    SurveyTemplates = 'SurveyTemplates',
    Surveys = 'Surveys',
    SystemStatus = 'SystemStatus',
    ToolbarLaunch = 'ToolbarLaunch',
    Unsubscribe = 'Unsubscribe',
    UserInterview = 'UserInterview',
    UserInterviews = 'UserInterviews',
    VerifyEmail = 'VerifyEmail',
    WebAnalytics = 'WebAnalytics',
    WebAnalyticsMarketing = 'WebAnalyticsMarketing',
    WebAnalyticsPageReports = 'WebAnalyticsPageReports',
    WebAnalyticsWebVitals = 'WebAnalyticsWebVitals',
    EmbeddedAnalytics = 'EmbeddedAnalytics',
    QueryEndpoints = 'QueryEndpoints',
    Wizard = 'Wizard',
}

export type SceneComponent<T> = (props: T) => JSX.Element | null
export type SceneProps = Record<string, any>

export interface SceneExport<T = SceneProps> {
    /** component to render for this scene */
    component: SceneComponent<T>
    /** logic to mount for this scene */
    logic?: LogicWrapper
    /** setting section id to open when clicking the settings button */
    settingSectionId?: SettingSectionId
    /** convert URL parameters from scenes.ts into logic props */
    paramsToProps?: (params: SceneParams) => T
    /** when was the scene last touched, unix timestamp for sortability */
    lastTouch?: number
}

// KLUDGE: LoadedScene is used in a logic and therefore cannot accept generics
// we use an untyped SceneProps to satisfy the types
export interface LoadedScene extends SceneExport<SceneProps> {
    id: string
    tabId?: string
    sceneParams: SceneParams
}

export interface SceneTab {
    id: string
    pathname: string
    search: string
    hash: string
    title: string
    active: boolean
    customTitle?: string
    iconType: FileSystemIconType | 'loading' | 'blank'

    sceneId?: string
    sceneKey?: string
    sceneParams?: SceneParams
}

export interface SceneParams {
    params: Record<string, any>
    searchParams: Record<string, any>
    hashParams: Record<string, any>
}

export interface Params {
    [param: string]: any
}

export interface SceneConfig {
    /** Custom name for the scene */
    name?: string
<<<<<<< HEAD
    /** Custom description for the scene, used in the scene title section and tooltips for app */
=======
    /** Optional static description of the scene or product. Used both in the UI and by Max AI as context on what the scene is for */
>>>>>>> b4596e9d
    description?: string
    /** Route should only be accessed when logged out (N.B. should be added to posthog/urls.py too) */
    onlyUnauthenticated?: boolean
    /** Route **can** be accessed when logged out (i.e. can be accessed when logged in too; should be added to posthog/urls.py too) */
    allowUnauthenticated?: boolean
    /**
     * If `app`, navigation is shown, and the scene has default padding.
     * If `app-full-scene-height`, navigation is shown, and the scene has default padding and wrapper takes full screen height.
     * If `app-raw`, navigation is shown, but the scene has no padding.
     * If `app-container`, navigation is shown, and the scene is centered with a max width.
     * If `plain`, there's no navigation present, and the scene has no padding.
     * @default 'app'
     */
    layout?: 'app' | 'app-raw' | 'app-container' | 'app-raw-no-header' | 'plain' | 'app-full-scene-height'
    /** Hides project notice (ProjectNotice.tsx). */
    hideProjectNotice?: boolean
    /** Hides billing notice (BillingAlertsV2.tsx). */
    hideBillingNotice?: boolean
    /** Personal account management (used e.g. by breadcrumbs) */
    personal?: boolean
    /** Instance management (used e.g. by breadcrumbs) */
    instanceLevel?: boolean
    /** Route requires organization access (used e.g. by breadcrumbs) */
    organizationBased?: boolean
    /** Route requires project access (used e.g. by breadcrumbs). `true` implies also `organizationBased` */
    projectBased?: boolean
    /** Set the scope of the activity (affects activity and discussion panel) */
    activityScope?: ActivityScope | string
    /** Default docs path - what the docs side panel will open by default when this scene is active  */
    defaultDocsPath?: string | (() => string) | (() => Promise<string>)
    /** Component import, used only in manifests */
    import?: () => Promise<any>
    /** Custom icon for the tabs */
    iconType?: FileSystemIconType
    /** If true, uses canvas background (--color-bg-surface-primary) for the scene and its tab */
    canvasBackground?: boolean
}

// Map scenes to their access control resource types
export const sceneToAccessControlResourceType: Partial<Record<Scene, AccessControlResourceType>> = {
    // Actions
    [Scene.Action]: AccessControlResourceType.Action,
    [Scene.Actions]: AccessControlResourceType.Action,

    // Feature flags
    [Scene.FeatureFlag]: AccessControlResourceType.FeatureFlag,
    [Scene.FeatureFlags]: AccessControlResourceType.FeatureFlag,

    // Dashboards
    [Scene.Dashboard]: AccessControlResourceType.Dashboard,
    [Scene.Dashboards]: AccessControlResourceType.Dashboard,

    // Insights
    [Scene.Insight]: AccessControlResourceType.Insight,
    [Scene.SavedInsights]: AccessControlResourceType.Insight,

    // Notebooks
    [Scene.Notebook]: AccessControlResourceType.Notebook,
    [Scene.Notebooks]: AccessControlResourceType.Notebook,

    // Session recording
    [Scene.Replay]: AccessControlResourceType.SessionRecording,
    [Scene.ReplaySingle]: AccessControlResourceType.SessionRecording,
    [Scene.ReplayPlaylist]: AccessControlResourceType.SessionRecording,

    // Revenue analytics
    [Scene.RevenueAnalytics]: AccessControlResourceType.RevenueAnalytics,

    // Web Analytics
    [Scene.WebAnalytics]: AccessControlResourceType.WebAnalytics,
    [Scene.WebAnalyticsMarketing]: AccessControlResourceType.WebAnalytics,
    [Scene.WebAnalyticsPageReports]: AccessControlResourceType.WebAnalytics,
    [Scene.WebAnalyticsWebVitals]: AccessControlResourceType.WebAnalytics,

    // Surveys
    [Scene.Survey]: AccessControlResourceType.Survey,
    [Scene.Surveys]: AccessControlResourceType.Survey,
    [Scene.SurveyTemplates]: AccessControlResourceType.Survey,

    // Experiments
    [Scene.Experiment]: AccessControlResourceType.Experiment,
    [Scene.Experiments]: AccessControlResourceType.Experiment,
}<|MERGE_RESOLUTION|>--- conflicted
+++ resolved
@@ -176,11 +176,7 @@
 export interface SceneConfig {
     /** Custom name for the scene */
     name?: string
-<<<<<<< HEAD
-    /** Custom description for the scene, used in the scene title section and tooltips for app */
-=======
     /** Optional static description of the scene or product. Used both in the UI and by Max AI as context on what the scene is for */
->>>>>>> b4596e9d
     description?: string
     /** Route should only be accessed when logged out (N.B. should be added to posthog/urls.py too) */
     onlyUnauthenticated?: boolean
