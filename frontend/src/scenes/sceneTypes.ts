--- conflicted
+++ resolved
@@ -48,11 +48,6 @@
     SystemStatus = 'SystemStatus',
     AsyncMigrations = 'AsyncMigrations',
     DeadLetterQueue = 'DeadLetterQueue',
-<<<<<<< HEAD
-    Annotations = 'Annotations',
-=======
-    MySettings = 'MySettings',
->>>>>>> e118f3bd
     Billing = 'Billing',
     Apps = 'Apps',
     FrontendAppScene = 'FrontendAppScene',
