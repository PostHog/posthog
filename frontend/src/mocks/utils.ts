import { rest } from 'msw'

export type MockSignature =
    | ((
          req: Parameters<Parameters<(typeof rest)['get']>[1]>[0],
          res: Parameters<Parameters<(typeof rest)['get']>[1]>[1],
          ctx: Parameters<Parameters<(typeof rest)['get']>[1]>[2]
      ) => [number, any] | [number])
    | Record<string, any>
export type Mocks = Partial<Record<keyof typeof rest, Record<string, MockSignature>>>

export const mocksToHandlers = (mocks: Mocks): ReturnType<(typeof rest)['get']>[] => {
    const response: ReturnType<(typeof rest)['get']>[] = []
    Object.entries(mocks).map(([method, mockHandlers]) => {
        Object.entries(mockHandlers).map(([path, handler]) => {
            const pathWithoutTrailingSlash = path.replace(/\/$/, '')
            response.push(
                (rest[method] as (typeof rest)['get'])(pathWithoutTrailingSlash, async (req, res, ctx) => {
                    // We currently support a few ways to specify a mock response:
                    // 1. A function that returns a tuple of [status, body]
                    // 2. A function that returns a tuple of [status]
                    // 3. A function that returns undefined. This represents that a network error has occured
                    // 4. A function that returns an MSW response
                    // 5. A JSON serializable object that will be returned as the response body
                    if (typeof handler === 'function') {
                        const response = await handler(req, res, ctx)
                        if (Array.isArray(response)) {
                            const responseArray = response
                            if (responseArray.length === 2 && typeof responseArray[0] === 'number') {
                                return res(ctx.status(responseArray[0]), ctx.json(responseArray[1] ?? null))
                            }
                            return res(...responseArray)
<<<<<<< HEAD
=======
                        } else if (!response) {
                            return res()
>>>>>>> cb0d930c
                        } else {
                            return response
                        }
                    } else {
                        return res(ctx.json(handler ?? null))
                    }
                })
            )
        })
    })
    return response
}<|MERGE_RESOLUTION|>--- conflicted
+++ resolved
@@ -30,11 +30,8 @@
                                 return res(ctx.status(responseArray[0]), ctx.json(responseArray[1] ?? null))
                             }
                             return res(...responseArray)
-<<<<<<< HEAD
-=======
                         } else if (!response) {
                             return res()
->>>>>>> cb0d930c
                         } else {
                             return response
                         }
