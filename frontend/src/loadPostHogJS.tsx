--- conflicted
+++ resolved
@@ -44,12 +44,7 @@
                 },
                 process_person: 'identified_only',
 
-<<<<<<< HEAD
-                // commented until https://github.com/PostHog/posthog-js/pull/1131
-                // __preview_heatmaps: true,
-=======
                 __preview_heatmaps: true,
->>>>>>> 6e653e83
 
                 // Helper to capture events for assertions in Cypress
                 _onCapture: (window as any)._cypress_posthog_captures
