--- conflicted
+++ resolved
@@ -1,10 +1,9 @@
 # posthog-cli
 
-<<<<<<< HEAD
-# 0.5.3
+# 0.5.5
 
 - When running inject command multiple times, we only update chunk ids when releases are different
-=======
+
 # 0.5.4
 
 - Added no fail flag to disable non-zero exit codes on errors.
@@ -13,7 +12,6 @@
 
 - Add support for ignoring public path prefixes appended by bundlers to sourceMappingURLs when searching for sourcemaps
   associated with minified source code. Does not modify the sourceMappingURL as published.
->>>>>>> 2a981c05
 
 # 0.5.2
 
