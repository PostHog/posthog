{
    "family": "posthog-production-worker",
    "networkMode": "awsvpc",
    "executionRoleArn": "posthog-production-ecs-task",
    "taskRoleArn": "posthog-production-ecs-task",
    "containerDefinitions": [
        {
            "name": "posthog-production-worker",
            "logConfiguration": {
                "logDriver": "awslogs",
                "options": {
                    "awslogs-group": "awslogs-posthog-production",
                    "awslogs-region": "us-east-1",
                    "awslogs-stream-prefix": "posthog-production-worker"
                }
            },
            "essential": true,
            "environment": [
                {
                    "name": "USING_PGBOUNCER",
                    "value": "True"
                },
                {
                    "name": "DISABLE_SERVER_SIDE_CURSORS",
                    "value": "True"
                },
                {
                    "name": "CLICKHOUSE_ASYNC",
                    "value": "False"
                },
                {
                    "name": "CLICKHOUSE_DATABASE",
                    "value": "posthog"
                },
                {
                    "name": "CLICKHOUSE_ENABLE_STORAGE_POLICY",
                    "value": "True"
                },
                {
                    "name": "CLICKHOUSE_REPLICATION",
                    "value": "True"
                },
                {
                    "name": "CLICKHOUSE_SECURE",
                    "value": "True"
                },
                {
                    "name": "CLICKHOUSE_VERIFY",
                    "value": "True"
                },
                {
                    "name": "EVENT_USAGE_CACHING_TTL",
                    "value": "3600"
                },
                {
                    "name": "INCLUDE_DOCS",
                    "value": "1"
                },
                {
                    "name": "IS_BEHIND_PROXY",
                    "value": "True"
                },
                {
                    "name": "DISABLE_SECURE_SSL_REDIRECT",
                    "value": "True"
                },
                {
                    "name": "IS_DOCKER",
                    "value": "True"
                },
                {
                    "name": "KAFKA_BASE64_KEYS",
                    "value": "True"
                },
                {
                    "name": "PRIMARY_DB",
                    "value": "clickhouse"
                },
                {
                    "name": "SITE_URL",
                    "value": "https://app.posthog.com"
                },
                {
                    "name": "EMAIL_DEFAULT_FROM",
                    "value": "hey@posthog.com"
                },
                {
                    "name": "DEPLOYMENT",
                    "value": "Posthog Cloud"
                },
                {
                    "name": "CLICKHOUSE_DENORMALIZED_PROPERTIES",
                    "value": "issampledevent,currentscreen,objectname"
                },
                {
                    "name": "BILLING_TRIAL_DAYS",
                    "value": "0"
                },
                {
                    "name": "BILLING_NO_PLAN_EVENT_ALLOCATION",
                    "value": "10000"
                },
                {
<<<<<<< HEAD
                    "name": "TRUST_ALL_PROXIES",
                    "value": "True"
=======
                    "name": "ASYNC_EVENT_PROPERTY_USAGE",
                    "value": "1"
>>>>>>> a8838701
                }
            ],
            "secrets": [
                {
                    "name": "CLICKHOUSE_CA",
                    "valueFrom": "arn:aws:secretsmanager:us-east-1:795637471508:secret:Posthog_Production_Heroku-FQ2itU:CLICKHOUSE_CA::"
                },
                {
                    "name": "CLICKHOUSE_HOST",
                    "valueFrom": "arn:aws:secretsmanager:us-east-1:795637471508:secret:Posthog_Production_Heroku-FQ2itU:CLICKHOUSE_HOST::"
                },
                {
                    "name": "CLICKHOUSE_PASSWORD",
                    "valueFrom": "arn:aws:secretsmanager:us-east-1:795637471508:secret:Posthog_Production_Heroku-FQ2itU:CLICKHOUSE_PASSWORD::"
                },
                {
                    "name": "DATABASE_URL",
                    "valueFrom": "arn:aws:secretsmanager:us-east-1:795637471508:secret:Posthog_Production_Heroku-FQ2itU:DATABASE_URL::"
                },
                {
                    "name": "EMAIL_HOST",
                    "valueFrom": "arn:aws:secretsmanager:us-east-1:795637471508:secret:Posthog_Production_Heroku-FQ2itU:EMAIL_HOST::"
                },
                {
                    "name": "EMAIL_HOST_PASSWORD",
                    "valueFrom": "arn:aws:secretsmanager:us-east-1:795637471508:secret:Posthog_Production_Heroku-FQ2itU:EMAIL_HOST_PASSWORD::"
                },
                {
                    "name": "EMAIL_HOST_USER",
                    "valueFrom": "arn:aws:secretsmanager:us-east-1:795637471508:secret:Posthog_Production_Heroku-FQ2itU:EMAIL_HOST_USER::"
                },
                {
                    "name": "EMAIL_PORT",
                    "valueFrom": "arn:aws:secretsmanager:us-east-1:795637471508:secret:Posthog_Production_Heroku-FQ2itU:EMAIL_PORT::"
                },
                {
                    "name": "EMAIL_USE_TLS",
                    "valueFrom": "arn:aws:secretsmanager:us-east-1:795637471508:secret:Posthog_Production_Heroku-FQ2itU:EMAIL_USE_TLS::"
                },
                {
                    "name": "KAFKA_CLIENT_CERT_B64",
                    "valueFrom": "arn:aws:secretsmanager:us-east-1:795637471508:secret:Posthog_Production_Heroku-FQ2itU:KAFKA_CLIENT_CERT_B64::"
                },
                {
                    "name": "KAFKA_CLIENT_CERT_KEY_B64",
                    "valueFrom": "arn:aws:secretsmanager:us-east-1:795637471508:secret:Posthog_Production_Heroku-FQ2itU:KAFKA_CLIENT_CERT_KEY_B64::"
                },
                {
                    "name": "KAFKA_TRUSTED_CERT_B64",
                    "valueFrom": "arn:aws:secretsmanager:us-east-1:795637471508:secret:Posthog_Production_Heroku-FQ2itU:KAFKA_TRUSTED_CERT_B64::"
                },
                {
                    "name": "KAFKA_URL",
                    "valueFrom": "arn:aws:secretsmanager:us-east-1:795637471508:secret:Posthog_Production_Heroku-FQ2itU:KAFKA_URL::"
                },
                {
                    "name": "POSTHOG_PERSONAL_API_KEY",
                    "valueFrom": "arn:aws:secretsmanager:us-east-1:795637471508:secret:Posthog_Production_Heroku-FQ2itU:POSTHOG_PERSONAL_API_KEY::"
                },
                {
                    "name": "REDIS_URL",
                    "valueFrom": "arn:aws:secretsmanager:us-east-1:795637471508:secret:Posthog_Production_Heroku-FQ2itU:REDIS_URL::"
                },
                {
                    "name": "SECRET_KEY",
                    "valueFrom": "arn:aws:secretsmanager:us-east-1:795637471508:secret:Posthog_Production_Heroku-FQ2itU:SECRET_KEY::"
                },
                {
                    "name": "SENTRY_DSN",
                    "valueFrom": "arn:aws:secretsmanager:us-east-1:795637471508:secret:Posthog_Production_Heroku-FQ2itU:SENTRY_DSN::"
                },
                {
                    "name": "SOCIAL_AUTH_GITHUB_KEY",
                    "valueFrom": "arn:aws:secretsmanager:us-east-1:795637471508:secret:Posthog_Production_Heroku-FQ2itU:SOCIAL_AUTH_GITHUB_KEY::"
                },
                {
                    "name": "SOCIAL_AUTH_GITHUB_SECRET",
                    "valueFrom": "arn:aws:secretsmanager:us-east-1:795637471508:secret:Posthog_Production_Heroku-FQ2itU:SOCIAL_AUTH_GITHUB_SECRET::"
                },
                {
                    "name": "SOCIAL_AUTH_GITLAB_KEY",
                    "valueFrom": "arn:aws:secretsmanager:us-east-1:795637471508:secret:Posthog_Production_Heroku-FQ2itU:SOCIAL_AUTH_GITLAB_KEY::"
                },
                {
                    "name": "SOCIAL_AUTH_GITLAB_SECRET",
                    "valueFrom": "arn:aws:secretsmanager:us-east-1:795637471508:secret:Posthog_Production_Heroku-FQ2itU:SOCIAL_AUTH_GITLAB_SECRET::"
                },
                {
                    "name": "SOCIAL_AUTH_GOOGLE_OAUTH2_KEY",
                    "valueFrom": "arn:aws:secretsmanager:us-east-1:795637471508:secret:Posthog_Production_Heroku-FQ2itU:SOCIAL_AUTH_GOOGLE_OAUTH2_KEY::"
                },
                {
                    "name": "SOCIAL_AUTH_GOOGLE_OAUTH2_SECRET",
                    "valueFrom": "arn:aws:secretsmanager:us-east-1:795637471508:secret:Posthog_Production_Heroku-FQ2itU:SOCIAL_AUTH_GOOGLE_OAUTH2_SECRET::"
                },
                {
                    "name": "STATSD_HOST",
                    "valueFrom": "arn:aws:secretsmanager:us-east-1:795637471508:secret:Posthog_Production_Heroku-FQ2itU:STATSD_HOST::"
                },
                {
                    "name": "STRIPE_API_KEY",
                    "valueFrom": "arn:aws:secretsmanager:us-east-1:795637471508:secret:Posthog_Production_Heroku-FQ2itU:STRIPE_API_KEY::"
                },
                {
                    "name": "STRIPE_DEFAULT_PRICE_ID",
                    "valueFrom": "arn:aws:secretsmanager:us-east-1:795637471508:secret:Posthog_Production_Heroku-FQ2itU:STRIPE_DEFAULT_PRICE_ID::"
                },
                {
                    "name": "STRIPE_GROWTH_PRICE_ID",
                    "valueFrom": "arn:aws:secretsmanager:us-east-1:795637471508:secret:Posthog_Production_Heroku-FQ2itU:STRIPE_GROWTH_PRICE_ID::"
                },
                {
                    "name": "STRIPE_PUBLISHABLE_KEY",
                    "valueFrom": "arn:aws:secretsmanager:us-east-1:795637471508:secret:Posthog_Production_Heroku-FQ2itU:STRIPE_PUBLISHABLE_KEY::"
                },
                {
                    "name": "STRIPE_WEBHOOK_SECRET",
                    "valueFrom": "arn:aws:secretsmanager:us-east-1:795637471508:secret:Posthog_Production_Heroku-FQ2itU:STRIPE_WEBHOOK_SECRET::"
                }
            ],
            "entryPoint": ["sh", "-c"],
            "command": ["./bin/docker-worker-celery --with-scheduler"]
        }
    ],
    "requiresCompatibilities": ["FARGATE"],
    "cpu": "1024",
    "memory": "2048"
}<|MERGE_RESOLUTION|>--- conflicted
+++ resolved
@@ -101,13 +101,12 @@
                     "value": "10000"
                 },
                 {
-<<<<<<< HEAD
                     "name": "TRUST_ALL_PROXIES",
                     "value": "True"
-=======
+                },
+                {
                     "name": "ASYNC_EVENT_PROPERTY_USAGE",
                     "value": "1"
->>>>>>> a8838701
                 }
             ],
             "secrets": [
