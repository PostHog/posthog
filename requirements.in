--- conflicted
+++ resolved
@@ -31,6 +31,7 @@
 django-statsd==2.5.2
 django-structlog==2.1.3
 django-revproxy==0.12.0
+django-two-factor-auth==1.14.0
 djangorestframework==3.15.1
 djangorestframework-csv==2.1.1
 djangorestframework-dataclasses==1.2.0
@@ -40,12 +41,17 @@
 drf-exceptions-hog==0.4.0
 drf-extensions==0.7.0
 drf-spectacular==0.27.2
+Flask==3.1.0  # Required by Max (PostHog Support AI)
+Flask-Cors==5.0.0  # Required by Max (PostHog Support AI)
 geoip2==4.6.0
 google-cloud-bigquery==3.26
+grpcio~=1.63.2 # Version constrained so that `deepeval` can be installed in in dev
 gunicorn==20.1.0
 hogql-parser==1.0.47
+httpx==0.28.1  # Required by Max (PostHog Support AI)
 huggingface-hub==0.26.5  # Required by Max (PostHog Support AI)
 infi-clickhouse-orm@ git+https://github.com/PostHog/infi.clickhouse_orm@9578c79f29635ee2c1d01b7979e89adab8383de2
+jiter==0.8.2  # Required by Max (PostHog Support AI)
 jsonref==1.1.0
 kafka-python==2.0.2
 kombu==5.3.2
@@ -54,17 +60,13 @@
 langfuse==2.52.1
 langgraph==0.2.34
 langsmith==0.1.132
-<<<<<<< HEAD
 lxml==4.9.4 # Do not change this version - it will break SAML
 lzstring==1.0.4
 mimesis==5.2.1
 more-itertools==9.0.0
-=======
-lzstring==1.0.4
->>>>>>> d149515b
 multidict==6.0.5 # Not used by us directly, but code won't run on Ubuntu 24.04 unless we resolve this to 6.0.5
+nanoid==2.0.0
 natsort==8.4.0
-nanoid==2.0.0
 nh3==0.2.14
 numpy==1.26.4
 openai==1.51.2
@@ -73,18 +75,10 @@
 pandas==2.2.0
 paramiko==3.4.0
 pdpyras==5.2.0
-<<<<<<< HEAD
 phonenumberslite==8.13.6
 Pillow==10.2.0
 posthoganalytics==3.7.3
 psutil==6.0.0
-=======
-posthoganalytics==3.7.3
-psutil==6.0.0
-psycopg2-binary==2.9.7
-pymssql==2.3.1
-PyMySQL==1.1.1
->>>>>>> d149515b
 psycopg[binary]==3.1.20
 psycopg2-binary==2.9.7
 pyarrow==17.0.0
@@ -119,35 +113,13 @@
 stripe==10.3.0
 structlog==23.2.0
 temporalio==1.7.1
+tenacity~=8.4.2  # Version constrained so that `deepeval` can be installed in in dev
 tiktoken==0.8.0
 token-bucket==0.3.0
 tokenizers==0.21.0  # Required by Max (PostHog Support AI)
 toronado==0.1.0
 webdriver_manager==4.0.1
 whitenoise==6.5.0
-<<<<<<< HEAD
 xmlsec==1.3.13 # Do not change this version - it will break SAML
 zstd==1.5.5.1
-zxcvbn==4.4.28
-grpcio~=1.63.2 # Version constrained so that `deepeval` can be installed in in dev
-tenacity~=8.4.2  # Version constrained so that `deepeval` can be installed in in dev
-Flask==3.1.0  # Required by Max (PostHog Support AI)
-Flask-Cors==5.0.0  # Required by Max (PostHog Support AI)
-httpx==0.28.1  # Required by Max (PostHog Support AI)
-jiter==0.8.2  # Required by Max (PostHog Support AI)
-=======
-mimesis==5.2.1
-more-itertools==9.0.0
-django-two-factor-auth==1.14.0
-phonenumberslite==8.13.6
-openai==1.51.2
-tiktoken==0.8.0
-nh3==0.2.14
-hogql-parser==1.0.47
-zxcvbn==4.4.28
-zstd==1.5.5.1
-xmlsec==1.3.13 # Do not change this version - it will break SAML
-lxml==4.9.4 # Do not change this version - it will break SAML
-grpcio~=1.63.2 # Version constrained so that `deepeval` can be installed in in dev
-tenacity~=8.4.2  # Version constrained so that `deepeval` can be installed in in dev
->>>>>>> d149515b
+zxcvbn==4.4.28