--- conflicted
+++ resolved
@@ -1,64 +1,4 @@
-<<<<<<< HEAD
 import { HogCallable, HogClosure, HogDate, HogDateTime, HogError, HogUpValue } from './types'
-=======
-export interface CallFrame {
-    closure: HogClosure
-    ip: number
-    chunk: string
-    stackStart: number
-    argCount: number
-}
-
-export interface ThrowFrame {
-    callStackLen: number
-    stackLen: number
-    catchIp: number
-}
-
-export interface HogDate {
-    __hogDate__: true
-    year: number
-    month: number
-    day: number
-}
-
-export interface HogDateTime {
-    __hogDateTime__: true
-    /** Timestamp float in seconds */
-    dt: number
-    zone: string
-}
-
-export interface HogError {
-    __hogError__: true
-    type: string
-    message: string
-    payload?: Record<string, any>
-}
-
-export interface HogCallable {
-    __hogCallable__: 'local' | 'stl' | 'async' | 'main'
-    name?: string
-    argCount: number
-    upvalueCount: number
-    ip: number
-    chunk: string
-}
-
-export interface HogUpValue {
-    __hogUpValue__: true
-    id: number
-    location: number
-    closed: boolean
-    value: any
-}
-
-export interface HogClosure {
-    __hogClosure__: true
-    callable: HogCallable
-    upvalues: number[]
-}
->>>>>>> 0026c210
 
 export function isHogDate(obj: any): obj is HogDate {
     return obj && typeof obj === 'object' && '__hogDate__' in obj && 'year' in obj && 'month' in obj && 'day' in obj
