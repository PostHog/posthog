import RE2 from 're2'

import {
    CallFrame,
    HogUpValue,
    isHogCallable,
    isHogClosure,
    isHogError,
    isHogUpValue,
    newHogCallable,
    newHogClosure,
    ThrowFrame,
} from './objects'
import { Operation } from './operation'
import { ASYNC_STL, STL } from './stl/stl'
import {
    calculateCost,
    convertHogToJS,
    convertJSToHog,
    getNestedValue,
    HogVMException,
    like,
    setNestedValue,
    UncaughtHogVMException,
} from './utils'

const DEFAULT_MAX_ASYNC_STEPS = 100
const DEFAULT_MAX_MEMORY = 64 * 1024 * 1024 // 64 MB
const DEFAULT_TIMEOUT_MS = 5000 // ms
const MAX_FUNCTION_ARGS_LENGTH = 300

export interface VMState {
    /** Bytecode running in the VM */
    bytecode: any[]
    /** Stack of the VM */
    stack: any[]
    /** Values hoisted from the stack */
    upvalues: HogUpValue[]
    /** Call stack of the VM */
    callStack: CallFrame[] // [number, number, number][]
    /** Throw stack of the VM */
    throwStack: ThrowFrame[]
    /** Declared functions of the VM (deprecated) */
    declaredFunctions: Record<string, [number, number]>
    /** How many sync ops have been performed */
    ops: number
    /** How many async steps have been taken */
    asyncSteps: number
    /** Combined duration of sync steps */
    syncDuration: number
    /** Max memory used */
    maxMemUsed: number
}

export interface ExecOptions {
    /** Global variables to be passed into the function */
    globals?: Record<string, any>
    functions?: Record<string, (...args: any[]) => any>
    asyncFunctions?: Record<string, (...args: any[]) => Promise<any>>
    /** Timeout in milliseconds */
    timeout?: number
    /** Max number of async function that can happen. When reached the function will throw */
    maxAsyncSteps?: number
    /** Memory limit in bytes. This is calculated based on the size of the VM stack. */
    memoryLimit?: number
}

export interface ExecResult {
    result: any
    finished: boolean
    asyncFunctionName?: string
    asyncFunctionArgs?: any[]
    state?: VMState
}

export function execSync(bytecode: any[], options?: ExecOptions): any {
    const response = exec(bytecode, options)
    if (response.finished) {
        return response.result
    }
    throw new HogVMException('Unexpected async function call: ' + response.asyncFunctionName)
}

export async function execAsync(bytecode: any[], options?: ExecOptions): Promise<any> {
    let vmState: VMState | undefined = undefined
    while (true) {
        const response = exec(vmState ?? bytecode, options)
        if (response.finished) {
            return response.result
        }
        if (response.state && response.asyncFunctionName && response.asyncFunctionArgs) {
            vmState = response.state
            if (options?.asyncFunctions && response.asyncFunctionName in options.asyncFunctions) {
                const result = await options?.asyncFunctions[response.asyncFunctionName](
                    ...response.asyncFunctionArgs.map(convertHogToJS)
                )
                vmState.stack.push(convertJSToHog(result))
            } else if (response.asyncFunctionName in ASYNC_STL) {
                const result = await ASYNC_STL[response.asyncFunctionName].fn(
                    response.asyncFunctionArgs,
                    response.asyncFunctionName,
                    options?.timeout ?? DEFAULT_TIMEOUT_MS
                )
                vmState.stack.push(result)
            } else {
                throw new HogVMException('Invalid async function call: ' + response.asyncFunctionName)
            }
        } else {
            throw new HogVMException('Invalid async function call')
        }
    }
}

export function exec(code: any[] | VMState, options?: ExecOptions): ExecResult {
    let vmState: VMState | undefined = undefined
    let bytecode: any[] | undefined = undefined
    if (!Array.isArray(code)) {
        vmState = code
        bytecode = vmState.bytecode
    } else {
        bytecode = code
    }
    if (!bytecode || bytecode.length === 0 || (bytecode[0] !== '_h' && bytecode[0] !== '_H')) {
        throw new HogVMException("Invalid HogQL bytecode, must start with '_H'")
    }
    const version = bytecode[0] === '_H' ? bytecode[1] ?? 0 : 0

    const startTime = Date.now()
    let temp: any
    let temp2: any
    let tempArray: any[]
    let tempMap: Map<string, any> = new Map()

    const asyncSteps = vmState ? vmState.asyncSteps : 0
    const syncDuration = vmState ? vmState.syncDuration : 0
    const stack: any[] = vmState ? vmState.stack : []
    const upvalues: HogUpValue[] = vmState ? vmState.upvalues : []
    const memStack: number[] = stack.map((s) => calculateCost(s))
    const callStack: CallFrame[] = vmState ? vmState.callStack : []
    const throwStack: ThrowFrame[] = vmState ? vmState.throwStack : []
    const declaredFunctions: Record<string, [number, number]> = vmState ? vmState.declaredFunctions : {}
    let memUsed = memStack.reduce((acc, val) => acc + val, 0)
    let maxMemUsed = Math.max(vmState ? vmState.maxMemUsed : 0, memUsed)
    const memLimit = options?.memoryLimit ?? DEFAULT_MAX_MEMORY
<<<<<<< HEAD
=======
    let ip = vmState ? vmState.ip : bytecode[0] === '_H' ? 2 : 1
>>>>>>> b7105b6a
    let ops = vmState ? vmState.ops : 0
    const timeout = options?.timeout ?? DEFAULT_TIMEOUT_MS
    const maxAsyncSteps = options?.maxAsyncSteps ?? DEFAULT_MAX_ASYNC_STEPS

    if (callStack.length === 0) {
        callStack.push({
            ip: bytecode[0] === '_H' ? 2 : 1,
            stackStart: 0,
            argCount: 0,
            closure: newHogClosure(
                newHogCallable('main', {
                    name: '',
                    argCount: 0,
                    upvalueCount: 0,
                    ip: 1,
                })
            ),
        } satisfies CallFrame)
    }
    let frame: CallFrame = callStack[callStack.length - 1]

    function popStack(): any {
        if (stack.length === 0) {
            throw new HogVMException('Invalid HogQL bytecode, stack is empty')
        }
        memUsed -= memStack.pop() ?? 0
        return stack.pop()
    }

    function pushStack(value: any): any {
        memStack.push(calculateCost(value))
        memUsed += memStack[memStack.length - 1]
        maxMemUsed = Math.max(maxMemUsed, memUsed)
        if (memUsed > memLimit && memLimit > 0) {
            throw new HogVMException(`Memory limit of ${memLimit} bytes exceeded. Tried to allocate ${memUsed} bytes.`)
        }
        return stack.push(value)
    }

    function spliceStack2(start: number, deleteCount?: number): any[] {
        memUsed -= memStack.splice(start, deleteCount).reduce((acc, val) => acc + val, 0)
        return stack.splice(start, deleteCount)
    }
<<<<<<< HEAD
    function stackKeepFirstElements(count: number): any[] {
        for (let i = upvalues.length - 1; i >= 0; i--) {
            if (upvalues[i].location >= count) {
                if (!upvalues[i].closed) {
                    upvalues[i].closed = true
                    upvalues[i].value = stack[upvalues[i].location]
                }
            } else {
                // upvalues are sorted by location, so we can break early
                break
            }
        }
        memUsed -= memStack.splice(count).reduce((acc, val) => acc + val, 0)
        return stack.splice(count)
=======

    /** Keep start elements, return those removed */
    function stackKeepFirstElements(start: number): any[] {
        memUsed -= memStack.splice(start).reduce((acc, val) => acc + val, 0)
        return stack.splice(start)
>>>>>>> b7105b6a
    }

    function next(): any {
        if (frame.ip >= bytecode!.length - 1) {
            throw new HogVMException('Unexpected end of bytecode')
        }
        return bytecode![++frame.ip]
    }

    function checkTimeout(): void {
        if (syncDuration + Date.now() - startTime > timeout) {
            throw new HogVMException(`Execution timed out after ${timeout / 1000} seconds. Performed ${ops} ops.`)
        }
    }
    function getFinishedState(): VMState {
        return {
            bytecode: [],
            stack: [],
            upvalues: [],
            callStack: [],
            throwStack: [],
            declaredFunctions: {},
            ops,
            asyncSteps,
            syncDuration: syncDuration + (Date.now() - startTime),
            maxMemUsed,
        }
    }
    function captureUpValue(index: number): HogUpValue {
        for (let i = upvalues.length - 1; i >= 0; i--) {
            if (upvalues[i].location < index) {
                break
            }
            if (upvalues[i].location === index) {
                return upvalues[i]
            }
        }
        const createdUpvalue = {
            __hogUpValue__: true,
            location: index,
            closed: false,
            value: null,
        } satisfies HogUpValue
        upvalues.push(createdUpvalue)
        upvalues.sort((a, b) => a.location - b.location)
        return createdUpvalue
    }

    while (frame.ip < bytecode.length) {
        ops += 1
        if ((ops & 127) === 0) {
            checkTimeout()
        }
        switch (bytecode[frame.ip]) {
            case null:
                break
            case Operation.STRING:
                pushStack(next())
                break
            case Operation.FLOAT:
                pushStack(next())
                break
            case Operation.INTEGER:
                pushStack(next())
                break
            case Operation.TRUE:
                pushStack(true)
                break
            case Operation.FALSE:
                pushStack(false)
                break
            case Operation.NULL:
                pushStack(null)
                break
            case Operation.NOT:
                pushStack(!popStack())
                break
            case Operation.AND:
                temp = next()
                temp2 = true
                for (let i = 0; i < temp; i++) {
                    temp2 = !!popStack() && temp2
                }
                pushStack(temp2)
                break
            case Operation.OR:
                temp = next()
                temp2 = false
                for (let i = 0; i < temp; i++) {
                    temp2 = !!popStack() || temp2
                }
                pushStack(temp2)
                break
            case Operation.PLUS:
                pushStack(Number(popStack()) + Number(popStack()))
                break
            case Operation.MINUS:
                pushStack(Number(popStack()) - Number(popStack()))
                break
            case Operation.DIVIDE:
                pushStack(Number(popStack()) / Number(popStack()))
                break
            case Operation.MULTIPLY:
                pushStack(Number(popStack()) * Number(popStack()))
                break
            case Operation.MOD:
                pushStack(Number(popStack()) % Number(popStack()))
                break
            case Operation.EQ:
                pushStack(popStack() === popStack())
                break
            case Operation.NOT_EQ:
                pushStack(popStack() !== popStack())
                break
            case Operation.GT:
                pushStack(popStack() > popStack())
                break
            case Operation.GT_EQ:
                pushStack(popStack() >= popStack())
                break
            case Operation.LT:
                pushStack(popStack() < popStack())
                break
            case Operation.LT_EQ:
                pushStack(popStack() <= popStack())
                break
            case Operation.LIKE:
                pushStack(like(popStack(), popStack()))
                break
            case Operation.ILIKE:
                pushStack(like(popStack(), popStack(), true))
                break
            case Operation.NOT_LIKE:
                pushStack(!like(popStack(), popStack()))
                break
            case Operation.NOT_ILIKE:
                pushStack(!like(popStack(), popStack(), true))
                break
            case Operation.IN:
                temp = popStack()
                pushStack(popStack().includes(temp))
                break
            case Operation.NOT_IN:
                temp = popStack()
                pushStack(!popStack().includes(temp))
                break
            case Operation.REGEX:
                temp = popStack()
                pushStack(new RE2(popStack()).test(temp))
                break
            case Operation.NOT_REGEX:
                temp = popStack()
                pushStack(!new RE2(popStack()).test(temp))
                break
            case Operation.IREGEX:
                temp = popStack()
                pushStack(new RE2(popStack(), 'i').test(temp))
                break
            case Operation.NOT_IREGEX:
                temp = popStack()
                pushStack(!new RE2(popStack(), 'i').test(temp))
                break
            case Operation.GET_GLOBAL: {
                const count = next()
                const chain = []
                for (let i = 0; i < count; i++) {
                    chain.push(popStack())
                }
<<<<<<< HEAD

                if (options?.globals && chain[0] in options.globals && Object.hasOwn(options.globals, chain[0])) {
                    pushStack(convertJSToHog(getNestedValue(options.globals, chain)))
                } else if (
                    options?.asyncFunctions &&
                    chain.length == 1 &&
                    Object.hasOwn(options.asyncFunctions, chain[0]) &&
                    options.asyncFunctions[chain[0]]
                ) {
                    pushStack(
                        newHogClosure(
                            newHogCallable('async', {
                                name: chain[0],
                                argCount: 0, // TODO
                                upvalueCount: 0,
                                ip: -1,
                            })
                        )
                    )
                } else if (chain.length == 1 && chain[0] in ASYNC_STL && Object.hasOwn(ASYNC_STL, chain[0])) {
                    pushStack(
                        newHogClosure(
                            newHogCallable('async', {
                                name: chain[0],
                                argCount: ASYNC_STL[chain[0]].maxArgs ?? 0,
                                upvalueCount: 0,
                                ip: -1,
                            })
                        )
                    )
                } else if (chain.length == 1 && chain[0] in STL && Object.hasOwn(STL, chain[0])) {
                    pushStack(
                        newHogClosure(
                            newHogCallable('stl', {
                                name: chain[0],
                                argCount: STL[chain[0]].maxArgs ?? 0,
                                upvalueCount: 0,
                                ip: -1,
                            })
                        )
                    )
=======
                if (options?.globals && chain[0] in options.globals && Object.hasOwn(options.globals, chain[0])) {
                    pushStack(convertJSToHog(getNestedValue(options.globals, chain)))
>>>>>>> b7105b6a
                } else {
                    throw new HogVMException(`Global variable not found: ${chain.join('.')}`)
                }
                break
            }
            case Operation.POP:
                popStack()
                break
<<<<<<< HEAD
            case Operation.CLOSE_UPVALUE:
                stackKeepFirstElements(stack.length - 1)
                break
            case Operation.RETURN: {
                const result = popStack()
                const lastCallFrame = callStack.pop()
                if (callStack.length === 0 || !lastCallFrame) {
                    return { result, finished: true, state: getFinishedState() } satisfies ExecResult
=======
            case Operation.RETURN:
                if (callStack.length > 0) {
                    const [newIp, stackStart, _] = callStack.pop()!
                    const response = popStack()
                    stackKeepFirstElements(stackStart)
                    pushStack(response)
                    ip = newIp
                    break
                } else {
                    return {
                        result: popStack(),
                        finished: true,
                        state: getFinishedState(),
                    } satisfies ExecResult
>>>>>>> b7105b6a
                }
                const stackStart = lastCallFrame.stackStart
                stackKeepFirstElements(stackStart)
                pushStack(result)
                frame = callStack[callStack.length - 1]
                continue // resume the loop without incrementing frame.ip
            }
            case Operation.GET_LOCAL:
                temp = callStack.length > 0 ? callStack[callStack.length - 1].stackStart : 0
                pushStack(stack[next() + temp])
                break
            case Operation.SET_LOCAL:
                temp = (callStack.length > 0 ? callStack[callStack.length - 1].stackStart : 0) + next()
                stack[temp] = popStack()
                temp2 = memStack[temp]
                memStack[temp] = calculateCost(stack[temp])
                memUsed += memStack[temp] - temp2
                maxMemUsed = Math.max(maxMemUsed, memUsed)
                break
            case Operation.GET_PROPERTY:
                temp = popStack() // property
                pushStack(getNestedValue(popStack(), [temp]))
                break
            case Operation.GET_PROPERTY_NULLISH:
                temp = popStack() // property
                pushStack(getNestedValue(popStack(), [temp], true))
                break
            case Operation.SET_PROPERTY:
                temp = popStack() // value
                temp2 = popStack() // field
                setNestedValue(popStack(), [temp2], temp)
                break
            case Operation.DICT:
                temp = next() * 2 // number of elements to remove from the stack
                tempArray = spliceStack2(stack.length - temp, temp)
                tempMap = new Map()
                for (let i = 0; i < tempArray.length; i += 2) {
                    tempMap.set(tempArray[i], tempArray[i + 1])
                }
                pushStack(tempMap)
                break
            case Operation.ARRAY:
                temp = next()
                tempArray = spliceStack2(stack.length - temp, temp)
                pushStack(tempArray)
                break
            case Operation.TUPLE:
                temp = next()
                tempArray = spliceStack2(stack.length - temp, temp)
                ;(tempArray as any).__isHogTuple = true
                pushStack(tempArray)
                break
            case Operation.JUMP:
                temp = next()
                frame.ip += temp
                break
            case Operation.JUMP_IF_FALSE:
                temp = next()
                if (!popStack()) {
                    frame.ip += temp
                }
                break
            case Operation.JUMP_IF_STACK_NOT_NULL:
                temp = next()
                if (stack.length > 0 && stack[stack.length - 1] !== null) {
                    frame.ip += temp
                }
                break
            case Operation.DECLARE_FN: {
                // DEPRECATED
                const name = next()
                const argCount = next()
                const bodyLength = next()
                declaredFunctions[name] = [frame.ip + 1, argCount]
                frame.ip += bodyLength
                break
            }
            case Operation.CALLABLE: {
                const name = next()
                const argCount = next()
                const upvalueCount = next()
                const bodyLength = next()
                const callable = newHogCallable('local', {
                    name,
                    argCount,
                    upvalueCount,
                    ip: frame.ip + 1,
                })
                pushStack(callable)
                frame.ip += bodyLength
                break
            }
            case Operation.CLOSURE: {
                const callable = popStack()
                if (!isHogCallable(callable)) {
                    throw new HogVMException(`Invalid callable: ${JSON.stringify(callable)}`)
                }
                const upvalueCount = next()
                const upvalues: HogUpValue[] = []
                if (upvalueCount !== callable.upvalueCount) {
                    throw new HogVMException(
                        `Invalid upvalue count. Expected ${callable.upvalueCount}, got ${upvalueCount}`
                    )
                }
                const stackStart = frame.stackStart
                for (let i = 0; i < callable.upvalueCount; i++) {
                    const [isLocal, index] = [next(), next()]
                    if (isLocal) {
                        upvalues.push(captureUpValue(stackStart + index))
                    } else {
                        upvalues.push(frame.closure.upvalues[index])
                    }
                }
                pushStack(newHogClosure(callable, upvalues))
                break
            }
            case Operation.GET_UPVALUE: {
                const index = next()
                if (index >= frame.closure.upvalues.length) {
                    throw new HogVMException(`Invalid upvalue index: ${index}`)
                }
                const upvalue = frame.closure.upvalues[index]
                if (!isHogUpValue(upvalue)) {
                    throw new HogVMException(`Invalid upvalue: ${upvalue}`)
                }
                if (upvalue.closed) {
                    pushStack(upvalue.value)
                } else {
                    pushStack(stack[upvalue.location])
                }
                break
            }
            case Operation.SET_UPVALUE: {
                const index = next()
                if (index >= frame.closure.upvalues.length) {
                    throw new HogVMException(`Invalid upvalue index: ${index}`)
                }
                const upvalue = frame.closure.upvalues[index]
                if (!isHogUpValue(upvalue)) {
                    throw new HogVMException(`Invalid upvalue: ${upvalue}`)
                }
                if (upvalue.closed) {
                    upvalue.value = popStack()
                } else {
                    stack[upvalue.location] = popStack()
                }
                break
            }
            case Operation.CALL_GLOBAL: {
                checkTimeout()
                const name = next()
                temp = next() // args.length
                if (name in declaredFunctions && name !== 'toString') {
                    // This is for backwards compatibility. We use a closure on the stack with local functions now.
                    const [funcIp, argLen] = declaredFunctions[name]
                    frame.ip += 1 // advance for when we return
                    if (argLen > temp) {
                        for (let i = temp; i < argLen; i++) {
                            pushStack(null)
                        }
                    }
                    frame = {
                        ip: funcIp,
                        stackStart: stack.length - argLen,
                        argCount: argLen,
                        closure: newHogClosure(
                            newHogCallable('stl', {
                                name: name,
                                argCount: argLen,
                                upvalueCount: 0,
                                ip: -1,
                            })
                        ),
                    } satisfies CallFrame
                    callStack.push(frame)
                    continue // resume the loop without incrementing frame.ip
                } else {
                    if (temp > stack.length) {
                        throw new HogVMException('Not enough arguments on the stack')
                    }
                    if (temp > MAX_FUNCTION_ARGS_LENGTH) {
                        throw new HogVMException('Too many arguments')
                    }
<<<<<<< HEAD
                    const args = Array(temp)
                        .fill(null)
                        .map(() => popStack())
                    if (version > 0) {
                        args.reverse()
                    }
=======

                    const args =
                        version === 0
                            ? Array(temp)
                                  .fill(null)
                                  .map(() => popStack())
                            : stackKeepFirstElements(stack.length - temp)
>>>>>>> b7105b6a

                    if (options?.functions && Object.hasOwn(options.functions, name) && options.functions[name]) {
                        pushStack(convertJSToHog(options.functions[name](...args.map(convertHogToJS))))
                    } else if (
                        name !== 'toString' &&
                        ((options?.asyncFunctions &&
                            Object.hasOwn(options.asyncFunctions, name) &&
                            options.asyncFunctions[name]) ||
                            name in ASYNC_STL)
                    ) {
                        if (asyncSteps >= maxAsyncSteps) {
                            throw new HogVMException(`Exceeded maximum number of async steps: ${maxAsyncSteps}`)
                        }

                        frame.ip += 1 // resume at the next address after async returns

                        return {
                            result: undefined,
                            finished: false,
                            asyncFunctionName: name,
                            asyncFunctionArgs: args,
                            state: {
                                bytecode,
                                stack,
                                upvalues,
                                callStack,
                                throwStack,
                                declaredFunctions,
                                ops,
                                asyncSteps: asyncSteps + 1,
                                syncDuration: syncDuration + (Date.now() - startTime),
                                maxMemUsed,
                            },
                        } satisfies ExecResult
                    } else if (name in STL) {
                        pushStack(STL[name].fn(args, name, timeout))
                    } else {
                        throw new HogVMException(`Unsupported function call: ${name}`)
                    }
                }
                break
            }
            case Operation.CALL_LOCAL: {
                checkTimeout()
                const closure = popStack()
                if (!isHogClosure(closure)) {
                    throw new HogVMException(`Invalid closure: ${JSON.stringify(closure)}`)
                }
                if (!isHogCallable(closure.callable)) {
                    throw new HogVMException(`Invalid callable: ${JSON.stringify(closure.callable)}`)
                }
                temp = next() // args.length
                if (temp > stack.length) {
                    throw new HogVMException('Not enough arguments on the stack')
                }
                if (temp > MAX_FUNCTION_ARGS_LENGTH) {
                    throw new HogVMException('Too many arguments')
                }
                if (closure.callable.__hogCallable__ === 'local') {
                    if (closure.callable.argCount > temp) {
                        for (let i = temp; i < closure.callable.argCount; i++) {
                            pushStack(null)
                        }
                    } else if (closure.callable.argCount < temp) {
                        throw new HogVMException(
                            `Too many arguments. Passed ${temp}, expected ${closure.callable.argCount}`
                        )
                    }
                    frame.ip += 1 // advance for when we return
                    frame = {
                        ip: closure.callable.ip,
                        stackStart: stack.length - closure.callable.argCount,
                        argCount: closure.callable.argCount,
                        closure,
                    } satisfies CallFrame
                    callStack.push(frame)
                    continue // resume the loop without incrementing frame.ip
                } else if (closure.callable.__hogCallable__ === 'stl') {
                    if (!closure.callable.name || !(closure.callable.name in STL)) {
                        throw new HogVMException(`Unsupported function call: ${closure.callable.name}`)
                    }
                    const stlFn = STL[closure.callable.name]
                    if (stlFn.minArgs !== undefined && temp < stlFn.minArgs) {
                        throw new HogVMException(
                            `Function ${closure.callable.name} requires at least ${stlFn.minArgs} arguments`
                        )
                    }
                    if (stlFn.maxArgs !== undefined && temp > stlFn.maxArgs) {
                        throw new HogVMException(
                            `Function ${closure.callable.name} requires at most ${stlFn.maxArgs} arguments`
                        )
                    }
                    const args = Array(temp)
                        .fill(null)
                        .map(() => popStack())
                    if (version > 0) {
                        args.reverse()
                    }
                    if (stlFn.maxArgs !== undefined && args.length < stlFn.maxArgs) {
                        for (let i = args.length; i < stlFn.maxArgs; i++) {
                            args.push(null)
                        }
                    }
                    pushStack(stlFn.fn(args, closure.callable.name, timeout))
                } else if (closure.callable.__hogCallable__ === 'async') {
                    if (asyncSteps >= maxAsyncSteps) {
                        throw new HogVMException(`Exceeded maximum number of async steps: ${maxAsyncSteps}`)
                    }
                    const args = Array(temp)
                        .fill(null)
                        .map(() => popStack())
                    return {
                        result: undefined,
                        finished: false,
                        asyncFunctionName: closure.callable.name,
                        asyncFunctionArgs: args,
                        state: {
                            bytecode,
                            stack,
                            upvalues,
                            callStack,
                            throwStack,
                            declaredFunctions,
                            ops,
                            asyncSteps: asyncSteps + 1,
                            syncDuration: syncDuration + (Date.now() - startTime),
                            maxMemUsed,
                        },
                    } satisfies ExecResult
                } else {
                    throw new HogVMException(`Unsupported function call: ${closure.callable.name}`)
                }
                break
            }
            case Operation.TRY:
                throwStack.push({
                    callStackLen: callStack.length,
                    stackLen: stack.length,
                    catchIp: frame.ip + 1 + next(),
                })
                break
            case Operation.POP_TRY:
                if (throwStack.length > 0) {
                    throwStack.pop()
                } else {
                    throw new HogVMException('Invalid operation POP_TRY: no try block to pop')
                }
                break
            case Operation.THROW: {
                const exception = popStack()
                if (!isHogError(exception)) {
                    throw new HogVMException('Can not throw: value is not of type Error')
                }
                if (throwStack.length > 0) {
<<<<<<< HEAD
                    const { callStackLen, stackLen, catchIp } = throwStack.pop()!
=======
                    const [callStackLen, stackLen, catchIp] = throwStack.pop()!
>>>>>>> b7105b6a
                    stackKeepFirstElements(stackLen)
                    memUsed -= memStack.splice(stackLen).reduce((acc, val) => acc + val, 0)
                    callStack.splice(callStackLen)
                    pushStack(exception)
                    frame = callStack[callStack.length - 1]
                    frame.ip = catchIp
                    continue // resume the loop without incrementing frame.ip
                } else {
                    throw new UncaughtHogVMException(exception.type, exception.message, exception.payload)
                }
            }
            default:
                throw new HogVMException(`Unexpected node while running bytecode: ${bytecode[frame.ip]}`)
        }

        // use "continue" to skip incrementing frame.ip each iteration
        frame.ip++
    }

    if (stack.length > 1) {
        throw new HogVMException('Invalid bytecode. More than one value left on stack')
    }

    if (stack.length === 0) {
        return { result: null, finished: true, state: getFinishedState() } satisfies ExecResult
    }

    return { result: popStack() ?? null, finished: true, state: getFinishedState() } satisfies ExecResult
}<|MERGE_RESOLUTION|>--- conflicted
+++ resolved
@@ -142,10 +142,6 @@
     let memUsed = memStack.reduce((acc, val) => acc + val, 0)
     let maxMemUsed = Math.max(vmState ? vmState.maxMemUsed : 0, memUsed)
     const memLimit = options?.memoryLimit ?? DEFAULT_MAX_MEMORY
-<<<<<<< HEAD
-=======
-    let ip = vmState ? vmState.ip : bytecode[0] === '_H' ? 2 : 1
->>>>>>> b7105b6a
     let ops = vmState ? vmState.ops : 0
     const timeout = options?.timeout ?? DEFAULT_TIMEOUT_MS
     const maxAsyncSteps = options?.maxAsyncSteps ?? DEFAULT_MAX_ASYNC_STEPS
@@ -189,7 +185,6 @@
         memUsed -= memStack.splice(start, deleteCount).reduce((acc, val) => acc + val, 0)
         return stack.splice(start, deleteCount)
     }
-<<<<<<< HEAD
     function stackKeepFirstElements(count: number): any[] {
         for (let i = upvalues.length - 1; i >= 0; i--) {
             if (upvalues[i].location >= count) {
@@ -204,13 +199,6 @@
         }
         memUsed -= memStack.splice(count).reduce((acc, val) => acc + val, 0)
         return stack.splice(count)
-=======
-
-    /** Keep start elements, return those removed */
-    function stackKeepFirstElements(start: number): any[] {
-        memUsed -= memStack.splice(start).reduce((acc, val) => acc + val, 0)
-        return stack.splice(start)
->>>>>>> b7105b6a
     }
 
     function next(): any {
@@ -379,7 +367,6 @@
                 for (let i = 0; i < count; i++) {
                     chain.push(popStack())
                 }
-<<<<<<< HEAD
 
                 if (options?.globals && chain[0] in options.globals && Object.hasOwn(options.globals, chain[0])) {
                     pushStack(convertJSToHog(getNestedValue(options.globals, chain)))
@@ -421,10 +408,6 @@
                             })
                         )
                     )
-=======
-                if (options?.globals && chain[0] in options.globals && Object.hasOwn(options.globals, chain[0])) {
-                    pushStack(convertJSToHog(getNestedValue(options.globals, chain)))
->>>>>>> b7105b6a
                 } else {
                     throw new HogVMException(`Global variable not found: ${chain.join('.')}`)
                 }
@@ -433,7 +416,6 @@
             case Operation.POP:
                 popStack()
                 break
-<<<<<<< HEAD
             case Operation.CLOSE_UPVALUE:
                 stackKeepFirstElements(stack.length - 1)
                 break
@@ -442,22 +424,6 @@
                 const lastCallFrame = callStack.pop()
                 if (callStack.length === 0 || !lastCallFrame) {
                     return { result, finished: true, state: getFinishedState() } satisfies ExecResult
-=======
-            case Operation.RETURN:
-                if (callStack.length > 0) {
-                    const [newIp, stackStart, _] = callStack.pop()!
-                    const response = popStack()
-                    stackKeepFirstElements(stackStart)
-                    pushStack(response)
-                    ip = newIp
-                    break
-                } else {
-                    return {
-                        result: popStack(),
-                        finished: true,
-                        state: getFinishedState(),
-                    } satisfies ExecResult
->>>>>>> b7105b6a
                 }
                 const stackStart = lastCallFrame.stackStart
                 stackKeepFirstElements(stackStart)
@@ -641,14 +607,6 @@
                     if (temp > MAX_FUNCTION_ARGS_LENGTH) {
                         throw new HogVMException('Too many arguments')
                     }
-<<<<<<< HEAD
-                    const args = Array(temp)
-                        .fill(null)
-                        .map(() => popStack())
-                    if (version > 0) {
-                        args.reverse()
-                    }
-=======
 
                     const args =
                         version === 0
@@ -656,7 +614,6 @@
                                   .fill(null)
                                   .map(() => popStack())
                             : stackKeepFirstElements(stack.length - temp)
->>>>>>> b7105b6a
 
                     if (options?.functions && Object.hasOwn(options.functions, name) && options.functions[name]) {
                         pushStack(convertJSToHog(options.functions[name](...args.map(convertHogToJS))))
@@ -811,11 +768,7 @@
                     throw new HogVMException('Can not throw: value is not of type Error')
                 }
                 if (throwStack.length > 0) {
-<<<<<<< HEAD
                     const { callStackLen, stackLen, catchIp } = throwStack.pop()!
-=======
-                    const [callStackLen, stackLen, catchIp] = throwStack.pop()!
->>>>>>> b7105b6a
                     stackKeepFirstElements(stackLen)
                     memUsed -= memStack.splice(stackLen).reduce((acc, val) => acc + val, 0)
                     callStack.splice(callStackLen)
