FROM python:3.8-slim
ENV PYTHONUNBUFFERED 1
RUN mkdir /code
WORKDIR /code

RUN apt-get update \
    && apt-get install -y --no-install-recommends curl git \
    && curl -sL https://deb.nodesource.com/setup_14.x | bash - \
    && apt-get install -y --no-install-recommends nodejs \
    && npm install -g yarn@1 \
    && yarn config set network-timeout 300000 \
    && yarn --frozen-lockfile

COPY requirements.txt /code/
# install dependencies but ignore any we don't need for dev environment
RUN pip install $(grep -ivE "psycopg2" requirements.txt) --compile\
    && pip install psycopg2-binary

# install dev dependencies
RUN mkdir /code/requirements/
COPY requirements/dev.txt /code/requirements/
RUN pip install -r requirements/dev.txt --compile

COPY posthog.json /code/
COPY package.json /code/
COPY yarn.lock /code/
COPY webpack.config.js /code/
COPY postcss.config.js /code/
COPY babel.config.js /code/
COPY tsconfig.json /code/
COPY .kearc /code/
COPY frontend/ /code/frontend

RUN mkdir /code/plugins
COPY plugins/package.json /code/plugins/
COPY plugins/yarn.lock /code/plugins/

RUN mkdir /code/frontend/dist

COPY . /code/

RUN DEBUG=1 DATABASE_URL='postgres:///' REDIS_URL='redis:///' python manage.py collectstatic --noinput

EXPOSE 8000
EXPOSE 8234
RUN yarn install
<<<<<<< HEAD
RUN yarn build
RUN cd plugins && yarn install
=======
>>>>>>> d8f9d491
ENV DEBUG 1
CMD ["./bin/docker-dev"]<|MERGE_RESOLUTION|>--- conflicted
+++ resolved
@@ -44,10 +44,6 @@
 EXPOSE 8000
 EXPOSE 8234
 RUN yarn install
-<<<<<<< HEAD
-RUN yarn build
 RUN cd plugins && yarn install
-=======
->>>>>>> d8f9d491
 ENV DEBUG 1
 CMD ["./bin/docker-dev"]